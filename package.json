--- conflicted
+++ resolved
@@ -1,10 +1,6 @@
 {
     "name": "zigbee-herdsman-converters",
-<<<<<<< HEAD
-    "version": "23.48.0",
-=======
     "version": "23.49.0",
->>>>>>> f914aa5f
     "description": "Collection of device converters to be used with zigbee-herdsman",
     "main": "dist/index.js",
     "types": "dist/index.d.ts",
