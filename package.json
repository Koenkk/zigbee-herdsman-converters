--- conflicted
+++ resolved
@@ -38,11 +38,7 @@
     "buffer-crc32": "^0.2.13",
     "https-proxy-agent": "^5.0.1",
     "tar-stream": "^2.2.0",
-<<<<<<< HEAD
     "zigbee-herdsman": "^0.14.34"
-=======
-    "zigbee-herdsman": "^0.14.33"
->>>>>>> 139b2549
   },
   "devDependencies": {
     "eslint": "*",
