{
    "name": "zigbee-herdsman-converters",
<<<<<<< HEAD
    "version": "21.0.0-pre.0",
=======
    "version": "20.44.0",
>>>>>>> ba97340d
    "description": "Collection of device converters to be used with zigbee-herdsman",
    "main": "index.js",
    "types": "index.d.ts",
    "files": [
        "/index.js",
        "/index.js.map",
        "/index.d.ts",
        "/index.d.ts.map",
        "/converters",
        "/lib",
        "/devices",
        "CHANGELOG.md"
    ],
    "repository": {
        "type": "git",
        "url": "git+https://github.com/Koenkk/zigbee-herdsman-converters.git"
    },
    "keywords": [
        "aqara",
        "tradfri",
        "hue",
        "wemo",
        "zigbee",
        "zigbee-shepherd"
    ],
    "scripts": {
        "eslint": "eslint --max-warnings=0",
        "pretty:write": "prettier --write .",
        "pretty:check": "prettier --check .",
        "test": "jest test --silent --runInBand",
        "test:coverage": "jest test --silent --coverage --runInBand",
        "test-watch": "jest test --silent --watch --runInBand",
        "clean": "rimraf --glob index* devices lib converters tsconfig.tsbuildinfo",
        "build": "tsc",
        "build-watch": "tsc --watch",
        "prepack": "pnpm run clean && pnpm run build",
        "prepare": "husky"
    },
    "author": "Koen Kanters",
    "license": "MIT",
    "bugs": {
        "url": "https://github.com/Koenkk/zigbee-herdsman-converters/issues"
    },
    "homepage": "https://github.com/Koenkk/zigbee-herdsman-converters",
    "dependencies": {
        "buffer-crc32": "^1.0.0",
        "iconv-lite": "^0.6.3",
        "semver": "^7.6.3",
        "zigbee-herdsman": "^3.0.0-pre.0"
    },
    "devDependencies": {
        "@eslint/core": "^0.8.0",
        "@eslint/js": "^9.14.0",
        "@ianvs/prettier-plugin-sort-imports": "^4.4.0",
        "@types/buffer-crc32": "^0.2.4",
        "@types/eslint__js": "^8.42.3",
        "@types/jest": "^29.5.14",
        "@types/node": "^22.9.0",
        "@types/semver": "^7.5.8",
        "eslint": "^9.14.0",
        "eslint-config-prettier": "^9.1.0",
        "fast-deep-equal": "^3.1.3",
        "husky": "^9.1.6",
        "jest": "^29.7.0",
        "prettier": "^3.3.3",
        "rimraf": "^6.0.1",
        "ts-jest": "^29.2.5",
        "ts-morph": "^24.0.0",
        "typescript": "^5.6.3",
        "typescript-eslint": "^8.13.0"
    },
    "jest": {
        "preset": "ts-jest",
        "testEnvironment": "node",
        "clearMocks": true,
        "collectCoverage": false,
        "coverageProvider": "babel",
        "coverageDirectory": "coverage",
        "cacheDirectory": ".jest-tmp",
        "collectCoverageFrom": [
            "src/lib/ota.ts"
        ],
        "roots": [
            "test/",
            "src/"
        ],
        "moduleFileExtensions": [
            "ts",
            "json",
            "js",
            "mjs",
            "cjs",
            "jsx",
            "tsx",
            "node"
        ]
    }
}<|MERGE_RESOLUTION|>--- conflicted
+++ resolved
@@ -1,10 +1,6 @@
 {
     "name": "zigbee-herdsman-converters",
-<<<<<<< HEAD
     "version": "21.0.0-pre.0",
-=======
-    "version": "20.44.0",
->>>>>>> ba97340d
     "description": "Collection of device converters to be used with zigbee-herdsman",
     "main": "index.js",
     "types": "index.d.ts",
