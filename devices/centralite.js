const exposes = require('../lib/exposes');
const fz = {...require('../converters/fromZigbee'), legacy: require('../lib/legacy').fromZigbee};
const tz = require('../converters/toZigbee');
const globalStore = require('../lib/store');
const reporting = require('../lib/reporting');
const extend = require('../lib/extend');
const e = exposes.presets;
const ea = exposes.access;
const constants = require('../lib/constants');

module.exports = [
    {
        zigbeeModel: ['4256251-RZHAC'],
        model: '4256251-RZHAC',
        vendor: 'Centralite',
        description: 'White Swiss power outlet switch with power meter',
        fromZigbee: [fz.on_off, fz.electrical_measurement],
        toZigbee: [tz.on_off],
        exposes: [e.switch(), e.power(), e.voltage(), e.current()],
        configure: async (device, coordinatorEndpoint, logger) => {
            const endpoint = device.getEndpoint(1);
            await reporting.bind(endpoint, coordinatorEndpoint, ['genOnOff', 'haElectricalMeasurement']);
            await reporting.onOff(endpoint);
            await reporting.rmsVoltage(endpoint);
            await reporting.rmsCurrent(endpoint);
            await reporting.activePower(endpoint);
        },
    },
    {
        zigbeeModel: ['4257050-ZHAC'],
        model: '4257050-ZHAC',
        vendor: 'Centralite',
        description: '3-Series smart dimming outlet',
        fromZigbee: [fz.restorable_brightness, fz.on_off, fz.electrical_measurement],
        toZigbee: [tz.light_onoff_restorable_brightness],
        exposes: [e.light_brightness(), e.power(), e.voltage(), e.current()],
        configure: async (device, coordinatorEndpoint, logger) => {
            const endpoint = device.getEndpoint(1);
            await reporting.bind(endpoint, coordinatorEndpoint, ['genOnOff', 'genLevelCtrl', 'haElectricalMeasurement']);
            await reporting.onOff(endpoint);
            // 4257050-ZHAC doesn't support reading 'acVoltageMultiplier' or 'acVoltageDivisor'
            await endpoint.read('haElectricalMeasurement', ['acCurrentMultiplier', 'acCurrentDivisor']);
            await endpoint.read('haElectricalMeasurement', ['acPowerMultiplier', 'acPowerDivisor']);
            await reporting.rmsVoltage(endpoint, {change: 2}); // Voltage reports in V
            await reporting.rmsCurrent(endpoint, {change: 10}); // Current reports in mA
            await reporting.activePower(endpoint, {change: 2}); // Power reports in 0.1W
        },
    },
    {
        zigbeeModel: ['4257050-RZHAC'],
        model: '4257050-RZHAC',
        vendor: 'Centralite',
        description: '3-Series smart outlet',
        fromZigbee: [fz.on_off, fz.electrical_measurement],
        toZigbee: [tz.on_off],
        configure: async (device, coordinatorEndpoint, logger) => {
            const endpoint = device.getEndpoint(1);
            await reporting.bind(endpoint, coordinatorEndpoint, ['genOnOff', 'haElectricalMeasurement']);
            await reporting.onOff(endpoint);
            try {
                await reporting.readEletricalMeasurementMultiplierDivisors(endpoint);
            } catch (exception) {
                // For some this fails so set manually
                // https://github.com/Koenkk/zigbee2mqtt/issues/3575
                endpoint.saveClusterAttributeKeyValue('haElectricalMeasurement', {
                    acCurrentDivisor: 10, acCurrentMultiplier: 1, powerMultiplier: 1, powerDivisor: 10});
            }
            await reporting.rmsVoltage(endpoint, {change: 2}); // Voltage reports in V
            await reporting.rmsCurrent(endpoint, {change: 10}); // Current reports in mA
            await reporting.activePower(endpoint, {change: 2}); // Power reports in 0.1W
        },
        exposes: [e.switch(), e.power(), e.current(), e.voltage()],
    },
    {
        zigbeeModel: ['3323-G'],
        model: '3323-G',
        vendor: 'Centralite',
        description: 'Micro-door sensor',
        fromZigbee: [fz.ias_contact_alarm_1, fz.temperature],
        toZigbee: [],
        configure: async (device, coordinatorEndpoint, logger) => {
            const endpoint = device.getEndpoint(1);
            await reporting.bind(endpoint, coordinatorEndpoint, ['msTemperatureMeasurement']);
            await reporting.temperature(endpoint);
        },
        exposes: [e.contact(), e.battery_low(), e.tamper(), e.temperature()],
    },
    {
        zigbeeModel: ['3328-G'],
        model: '3328-G',
        vendor: 'Centralite',
        description: '3-Series micro motion sensor',
        fromZigbee: [fz.ias_occupancy_alarm_2, fz.temperature],
        toZigbee: [],
        configure: async (device, coordinatorEndpoint, logger) => {
            const endpoint = device.getEndpoint(1);
            await reporting.bind(endpoint, coordinatorEndpoint, ['msTemperatureMeasurement']);
            await reporting.temperature(endpoint);
        },
        exposes: [e.occupancy(), e.battery_low(), e.tamper(), e.temperature()],
    },
    {
        zigbeeModel: ['3400-D', '3400'],
        model: '3400-D',
        vendor: 'Centralite',
        description: '3-Series security keypad',
        meta: {battery: {voltageToPercentage: '3V_2100'}},
        fromZigbee: [fz.command_arm_with_transaction, fz.temperature, fz.battery, fz.ias_ace_occupancy_with_timeout],
        toZigbee: [tz.arm_mode],
        exposes: [e.battery(), e.temperature(), e.occupancy(),
            exposes.numeric('action_code', ea.STATE).withDescription('Pin code introduced.'),
            exposes.numeric('action_transaction', ea.STATE).withDescription('Last action transaction number.'),
            exposes.text('action_zone', ea.STATE).withDescription('Alarm zone. Default value 0'),
            e.action([
                'disarm', 'arm_day_zones', 'arm_night_zones', 'arm_all_zones', 'exit_delay', 'emergency'])],
        configure: async (device, coordinatorEndpoint, logger) => {
            const endpoint = device.getEndpoint(1);
            const clusters = ['msTemperatureMeasurement', 'genPowerCfg', 'ssIasZone', 'ssIasAce'];
            await reporting.bind(endpoint, coordinatorEndpoint, clusters);
            await reporting.temperature(endpoint);
            await reporting.batteryVoltage(endpoint);
        },
        onEvent: async (type, data, device) => {
            if (type === 'message' && data.type === 'commandGetPanelStatus' && data.cluster === 'ssIasAce' &&
                globalStore.hasValue(device.getEndpoint(1), 'panelStatus')) {
                const payload = {
                    panelstatus: globalStore.getValue(device.getEndpoint(1), 'panelStatus'),
                    secondsremain: 0x00, audiblenotif: 0x00, alarmstatus: 0x00,
                };
                await device.getEndpoint(1).commandResponse(
                    'ssIasAce', 'getPanelStatusRsp', payload, {}, data.meta.zclTransactionSequenceNumber,
                );
            }
        },
    },
    {
        zigbeeModel: ['3420'],
        model: '3420-G',
        vendor: 'Centralite',
        description: '3-Series night light repeater',
        extend: extend.light_onoff_brightness(),
    },
    {
        zigbeeModel: ['3157100'],
        model: '3157100',
        vendor: 'Centralite',
        description: '3-Series pearl touch thermostat,',
        fromZigbee: [fz.battery, fz.legacy.thermostat_att_report, fz.fan, fz.ignore_time_read],
        toZigbee: [tz.factory_reset, tz.thermostat_local_temperature, tz.thermostat_local_temperature_calibration,
            tz.thermostat_occupied_heating_setpoint, tz.thermostat_occupied_cooling_setpoint,
            tz.thermostat_setpoint_raise_lower, tz.thermostat_remote_sensing,
            tz.thermostat_control_sequence_of_operation, tz.thermostat_system_mode,
            tz.thermostat_relay_status_log, tz.fan_mode, tz.thermostat_running_state],
        exposes: [e.battery(), exposes.climate().withSetpoint('occupied_heating_setpoint', 10, 30, 1).withLocalTemperature()
            .withSystemMode(['off', 'heat', 'cool', 'emergency_heating'])
            .withRunningState(['idle', 'heat', 'cool', 'fan_only']).withFanMode(['auto', 'on'])
            .withSetpoint('occupied_cooling_setpoint', 10, 30, 1).withLocalTemperatureCalibration()],
        meta: {battery: {voltageToPercentage: '3V_1500_2800'}},
        configure: async (device, coordinatorEndpoint, logger) => {
            const endpoint = device.getEndpoint(1);
            await reporting.bind(endpoint, coordinatorEndpoint, ['genPowerCfg', 'hvacThermostat', 'hvacFanCtrl']);
            await reporting.batteryVoltage(endpoint);
            await reporting.thermostatRunningState(endpoint);
            await reporting.thermostatTemperature(endpoint);
            await reporting.fanMode(endpoint);
        },
    },
    {
        zigbeeModel: ['4200-C'],
        model: '4200-C',
        vendor: 'Centralite',
        description: 'Smart outlet',
        extend: extend.switch(),
        configure: async (device, coordinatorEndpoint, logger) => {
            const endpoint = device.getEndpoint(1);
            await reporting.bind(endpoint, coordinatorEndpoint, ['genOnOff']);
        },
    },
    {
        zigbeeModel: ['3310-G'],
        model: '3310-G',
        vendor: 'Centralite',
        description: 'Temperature and humidity sensor',
        fromZigbee: [fz.temperature, fz._3310_humidity, fz.battery],
        exposes: [e.temperature(), e.humidity(), e.battery()],
        toZigbee: [],
        meta: {battery: {voltageToPercentage: '3V_2500'}},
        configure: async (device, coordinatorEndpoint, logger) => {
            const endpoint = device.getEndpoint(1);
            const binds = ['msTemperatureMeasurement', 'manuSpecificCentraliteHumidity', 'genPowerCfg'];
            await reporting.bind(endpoint, coordinatorEndpoint, binds);
            await reporting.temperature(endpoint);

            const payload = [{
                attribute: 'measuredValue',
                minimumReportInterval: 10,
                maximumReportInterval: constants.repInterval.HOUR,
                reportableChange: 10,
            }];
            await endpoint.configureReporting('manuSpecificCentraliteHumidity', payload, {manufacturerCode: 0x104E});

            await reporting.batteryVoltage(endpoint);
        },
    },
    {
<<<<<<< HEAD
        zigbeeModel: ['3200-fr'],
        model: '3200-fr',
=======
        zigbeeModel: ['3200-de'],
        model: '3200-de',
>>>>>>> 861398bc
        vendor: 'Centralite',
        description: 'Smart outlet',
        fromZigbee: [fz.on_off, fz.electrical_measurement],
        toZigbee: [tz.on_off],
        exposes: [e.switch(), e.power(), e.voltage(), e.current()],
        configure: async (device, coordinatorEndpoint, logger) => {
            const endpoint = device.getEndpoint(1);
            await reporting.bind(endpoint, coordinatorEndpoint, ['genOnOff', 'haElectricalMeasurement']);
            await reporting.onOff(endpoint);
            await endpoint.read('haElectricalMeasurement', ['acCurrentMultiplier', 'acCurrentDivisor']);
            await endpoint.read('haElectricalMeasurement', ['acPowerMultiplier', 'acPowerDivisor']);
            await reporting.rmsVoltage(endpoint, {change: 2});
            await reporting.rmsCurrent(endpoint, {change: 10});
            await reporting.activePower(endpoint, {change: 2});
        },
    },
];<|MERGE_RESOLUTION|>--- conflicted
+++ resolved
@@ -203,13 +203,8 @@
         },
     },
     {
-<<<<<<< HEAD
         zigbeeModel: ['3200-fr'],
         model: '3200-fr',
-=======
-        zigbeeModel: ['3200-de'],
-        model: '3200-de',
->>>>>>> 861398bc
         vendor: 'Centralite',
         description: 'Smart outlet',
         fromZigbee: [fz.on_off, fz.electrical_measurement],
@@ -226,4 +221,23 @@
             await reporting.activePower(endpoint, {change: 2});
         },
     },
+    {
+        zigbeeModel: ['3200-de'],
+        model: '3200-de',
+        vendor: 'Centralite',
+        description: 'Smart outlet',
+        fromZigbee: [fz.on_off, fz.electrical_measurement],
+        toZigbee: [tz.on_off],
+        exposes: [e.switch(), e.power(), e.voltage(), e.current()],
+        configure: async (device, coordinatorEndpoint, logger) => {
+            const endpoint = device.getEndpoint(1);
+            await reporting.bind(endpoint, coordinatorEndpoint, ['genOnOff', 'haElectricalMeasurement']);
+            await reporting.onOff(endpoint);
+            await endpoint.read('haElectricalMeasurement', ['acCurrentMultiplier', 'acCurrentDivisor']);
+            await endpoint.read('haElectricalMeasurement', ['acPowerMultiplier', 'acPowerDivisor']);
+            await reporting.rmsVoltage(endpoint, {change: 2});
+            await reporting.rmsCurrent(endpoint, {change: 10});
+            await reporting.activePower(endpoint, {change: 2});
+        },
+    },
 ];