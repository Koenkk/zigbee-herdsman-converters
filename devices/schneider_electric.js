const exposes = require('../lib/exposes');
const fz = {...require('../converters/fromZigbee'), legacy: require('../lib/legacy').fromZigbee};
const tz = require('../converters/toZigbee');
const constants = require('../lib/constants');
const reporting = require('../lib/reporting');
const extend = require('../lib/extend');
const utils = require('../lib/utils');
const ota = require('../lib/ota');
const e = exposes.presets;
const ea = exposes.access;
const en = exposes.numeric;

const tzLocal = {
    lift_duration: {
        key: ['lift_duration'],
        convertSet: async (entity, key, value, meta) => {
            await entity.write(0x0102, {0xe000: {value, type: 0x21}}, {manufacturerCode: 0x105e});
            return {state: {lift_duration: value}};
        },
    },
};

const fzLocal = {
    schneider_powertag: {
        cluster: 'greenPower',
        type: ['commandNotification', 'commandCommisioningNotification'],
        convert: async (model, msg, publish, options, meta) => {
            if (msg.type !== 'commandNotification') {
                return;
            }

            const commandID = msg.data.commandID;
            if (utils.hasAlreadyProcessedMessage(msg, model, msg.data.frameCounter, `${msg.device.ieeeAddr}_${commandID}`)) return;

            const rxAfterTx = (msg.data.options & (1<<11));
            const ret = {};

            switch (commandID) {
            case 0xA1: {
                const attr = msg.data.commandFrame.attributes;
                const clusterID = msg.data.commandFrame.clusterID;

                switch (clusterID) {
                case 2820: { // haElectricalMeasurement
                    const acCurrentDivisor = attr['acCurrentDivisor'];
                    const acVoltageDivisor = attr['acVoltageDivisor'];
                    const acFrequencyDivisor = attr['acFrequencyDivisor'];
                    const powerDivisor = attr['powerDivisor'];

                    if (attr.hasOwnProperty('rmsVoltage')) {
                        ret['voltage_phase_a'] = attr['rmsVoltage'] / acVoltageDivisor;
                    }

                    if (attr.hasOwnProperty('rmsVoltagePhB')) {
                        ret['voltage_phase_b'] = attr['rmsVoltagePhB'] / acVoltageDivisor;
                    }

                    if (attr.hasOwnProperty('rmsVoltagePhC')) {
                        ret['voltage_phase_c'] = attr['rmsVoltagePhC'] / acVoltageDivisor;
                    }

                    if (attr.hasOwnProperty('19200')) {
                        ret['voltage_phase_ab'] = attr['19200'] / acVoltageDivisor;
                    }

                    if (attr.hasOwnProperty('19456')) {
                        ret['voltage_phase_bc'] = attr['19456'] / acVoltageDivisor;
                    }

                    if (attr.hasOwnProperty('19712')) {
                        ret['voltage_phase_ca'] = attr['19712'] / acVoltageDivisor;
                    }

                    if (attr.hasOwnProperty('rmsCurrent')) {
                        ret['current_phase_a'] = attr['rmsCurrent'] / acCurrentDivisor;
                    }

                    if (attr.hasOwnProperty('rmsCurrentPhB')) {
                        ret['current_phase_b'] = attr['rmsCurrentPhB'] / acCurrentDivisor;
                    }

                    if (attr.hasOwnProperty('rmsCurrentPhC')) {
                        ret['current_phase_c'] = attr['rmsCurrentPhC'] / acCurrentDivisor;
                    }

                    if (attr.hasOwnProperty('totalActivePower')) {
                        ret['power'] = attr['totalActivePower'] * 1000 / powerDivisor;
                    }

                    if (attr.hasOwnProperty('totalApparentPower')) {
                        ret['power_apparent'] = attr['totalApparentPower'] * 1000 / powerDivisor;
                    }

                    if (attr.hasOwnProperty('acFrequency')) {
                        ret['ac_frequency'] = attr['acFrequency'] / acFrequencyDivisor;
                    }

                    if (attr.hasOwnProperty('activePower')) {
                        ret['power_phase_a'] = attr['activePower'] * 1000 / powerDivisor;
                    }

                    if (attr.hasOwnProperty('activePowerPhB')) {
                        ret['power_phase_b'] = attr['activePowerPhB'] * 1000 / powerDivisor;
                    }

                    if (attr.hasOwnProperty('activePowerPhC')) {
                        ret['power_phase_c'] = attr['activePowerPhC'] * 1000 / powerDivisor;
                    }
                    break;
                }
                case 1794: { // seMetering
                    const divisor = attr['divisor'];

                    if (attr.hasOwnProperty('currentSummDelivered')) {
                        const val = attr['currentSummDelivered'];
                        ret['energy'] = ((parseInt(val[0]) << 32) + parseInt(val[1])) / divisor;
                    }

                    if (attr.hasOwnProperty('16652')) {
                        const val = attr['16652'];
                        ret['energy_phase_a'] = ((parseInt(val[0]) << 32) + parseInt(val[1])) / divisor;
                    }

                    if (attr.hasOwnProperty('16908')) {
                        const val = attr['16908'];
                        ret['energy_phase_b'] = ((parseInt(val[0]) << 32) + parseInt(val[1])) / divisor;
                    }

                    if (attr.hasOwnProperty('17164')) {
                        const val = attr['17164'];
                        ret['energy_phase_c'] = ((parseInt(val[0]) << 32) + parseInt(val[1])) / divisor;
                    }

                    if (attr.hasOwnProperty('powerFactor')) {
                        ret['power_factor'] = attr['powerFactor'];
                    }

                    break;
                }
                }

                break;
            }
            case 0xA3:
                // Should handle this cluster as well
                break;
            }

            if (rxAfterTx) {
                // Send Schneider specific ACK to make PowerTag happy
                const networkParameters = await msg.device.zh.constructor.adapter.getNetworkParameters();
                const payload = {
                    options: 0b000,
                    tempMaster: msg.data.gppNwkAddr,
                    tempMasterTx: networkParameters.channel - 11,
                    srcID: msg.data.srcID,
                    gpdCmd: 0xFE,
                    gpdPayload: {
                        commandID: 0xFE,
                        buffer: Buffer.alloc(1), // I hope it's zero initialised
                    },
                };

                await msg.endpoint.commandResponse('greenPower', 'response', payload,
                    {
                        srcEndpoint: 242,
                        disableDefaultResponse: true,
                    });
            }

            return ret;
        },
    },
    ias_smoke_alarm_1: {
        cluster: 'ssIasZone',
        // added readResponse to get sensor to trigger status updates upon pairing
        type: ['commandStatusChangeNotification', 'attributeReport', 'readResponse'],
        convert: (model, msg, publish, options, meta) => {
            const zoneStatus = msg.data.zonestatus;
            return {
                smoke: (zoneStatus & 1) > 0,
                tamper: (zoneStatus & 1<<2) > 0,
                battery_low: (zoneStatus & 1<<3) > 0,
                supervision_reports: (zoneStatus & 1<<4) > 0,
                restore_reports: (zoneStatus & 1<<5) > 0,
                trouble: (zoneStatus & 1<<6) > 0,
                ac_status: (zoneStatus & 1<<7) > 0,
                test: (zoneStatus & 1<<8) > 0,
                battery_defect: (zoneStatus & 1<<9) > 0,
            };
        },
    },
};

module.exports = [
    {
        zigbeeModel: ['PUCK/SHUTTER/1'],
        model: 'CCT5015-0001',
        vendor: 'Schneider Electric',
        description: 'Roller shutter module',
        fromZigbee: [fz.cover_position_tilt],
        toZigbee: [tz.cover_position_tilt, tz.cover_state, tzLocal.lift_duration],
        exposes: [e.cover_position(), exposes.numeric('lift_duration', ea.STATE_SET).withUnit('seconds')
            .withValueMin(0).withValueMax(300).withDescription('Duration of lift')],
        meta: {coverInverted: true},
        configure: async (device, coordinatorEndpoint, logger) => {
            const endpoint = device.getEndpoint(5);
            await reporting.bind(endpoint, coordinatorEndpoint, ['closuresWindowCovering']);
            await reporting.currentPositionLiftPercentage(endpoint);
        },
    },
    {
        zigbeeModel: ['NHPB/SHUTTER/1'],
        model: 'S520567',
        vendor: 'Schneider Electric',
        description: 'Roller shutter',
        fromZigbee: [fz.cover_position_tilt],
        toZigbee: [tz.cover_position_tilt, tz.cover_state, tzLocal.lift_duration],
        exposes: [e.cover_position(), exposes.numeric('lift_duration', ea.STATE_SET).withUnit('seconds')
            .withValueMin(0).withValueMax(300).withDescription('Duration of lift')],
        meta: {coverInverted: true},
        configure: async (device, coordinatorEndpoint, logger) => {
            const endpoint = device.getEndpoint(5);
            await reporting.bind(endpoint, coordinatorEndpoint, ['closuresWindowCovering']);
            await reporting.currentPositionLiftPercentage(endpoint);
        },
    },
    {
        zigbeeModel: ['iTRV'],
        model: 'WV704R0A0902',
        vendor: 'Schneider Electric',
        description: 'Wiser radiator thermostat',
        fromZigbee: [fz.ignore_basic_report, fz.ignore_haDiagnostic, fz.ignore_genOta, fz.ignore_zclversion_read,
            fz.legacy.wiser_thermostat, fz.legacy.wiser_itrv_battery, fz.hvac_user_interface, fz.wiser_device_info],
        toZigbee: [tz.thermostat_occupied_heating_setpoint, tz.thermostat_keypad_lockout],
        exposes: [exposes.climate().withSetpoint('occupied_heating_setpoint', 7, 30, 1).withLocalTemperature(ea.STATE)
            .withRunningState(['idle', 'heat'], ea.STATE).withPiHeatingDemand()],
        configure: async (device, coordinatorEndpoint, logger) => {
            const endpoint = device.getEndpoint(1);
            const binds = ['genBasic', 'genPowerCfg', 'hvacThermostat', 'haDiagnostic'];
            await reporting.bind(endpoint, coordinatorEndpoint, binds);
            await reporting.batteryVoltage(endpoint);
            await reporting.thermostatTemperature(endpoint);
            await reporting.thermostatOccupiedHeatingSetpoint(endpoint);
            await reporting.thermostatPIHeatingDemand(endpoint);
            // bind of hvacUserInterfaceCfg fails with 'Table Full', does this have any effect?
            await endpoint.configureReporting('hvacUserInterfaceCfg', [{attribute: 'keypadLockout', reportableChange: 1,
                minimumReportInterval: constants.repInterval.MINUTE, maximumReportInterval: constants.repInterval.HOUR}]);
        },
    },
    {
        zigbeeModel: ['U202DST600ZB'],
        model: 'U202DST600ZB',
        vendor: 'Schneider Electric',
        description: 'EZinstall3 2 gang 2x300W dimmer module',
        extend: extend.light_onoff_brightness({noConfigure: true}),
        exposes: [e.light_brightness().withEndpoint('l1'), e.light_brightness().withEndpoint('l2')],
        meta: {multiEndpoint: true},
        configure: async (device, coordinatorEndpoint, logger) => {
            await extend.light_onoff_brightness().configure(device, coordinatorEndpoint, logger);
            const endpoint1 = device.getEndpoint(10);
            await reporting.bind(endpoint1, coordinatorEndpoint, ['genOnOff', 'genLevelCtrl']);
            await reporting.onOff(endpoint1);
            await reporting.brightness(endpoint1);
            const endpoint2 = device.getEndpoint(11);
            await reporting.bind(endpoint2, coordinatorEndpoint, ['genOnOff', 'genLevelCtrl']);
            await reporting.onOff(endpoint2);
            await reporting.brightness(endpoint2);
        },
        endpoint: (device) => {
            return {l1: 10, l2: 11};
        },
    },
    {
        zigbeeModel: ['PUCK/DIMMER/1'],
        model: 'CCT5010-0001',
        vendor: 'Schneider Electric',
        description: 'Micro module dimmer',
        fromZigbee: [...extend.light_onoff_brightness().fromZigbee, fz.wiser_lighting_ballast_configuration],
        toZigbee: [...extend.light_onoff_brightness().toZigbee, tz.ballast_config, tz.wiser_dimmer_mode],
        exposes: [e.light_brightness().withLevelConfig(),
            exposes.numeric('ballast_minimum_level', ea.ALL).withValueMin(1).withValueMax(254)
                .withDescription('Specifies the minimum light output of the ballast'),
            exposes.numeric('ballast_maximum_level', ea.ALL).withValueMin(1).withValueMax(254)
                .withDescription('Specifies the maximum light output of the ballast'),
            exposes.enum('dimmer_mode', ea.ALL, ['auto', 'rc', 'rl', 'rl_led'])
                .withDescription('Sets dimming mode to autodetect or fixed RC/RL/RL_LED mode (max load is reduced in RL_LED)')],
        whiteLabel: [{vendor: 'Elko', model: 'EKO07090'}],
        configure: async (device, coordinatorEndpoint, logger) => {
            await extend.light_onoff_brightness().configure(device, coordinatorEndpoint, logger);
            const endpoint = device.getEndpoint(3);
            await reporting.bind(endpoint, coordinatorEndpoint, ['genOnOff', 'genLevelCtrl', 'lightingBallastCfg']);
            await reporting.onOff(endpoint);
            await reporting.brightness(endpoint);
        },
    },
    {
        zigbeeModel: ['PUCK/SWITCH/1'],
        model: 'CCT5011-0001/CCT5011-0002/MEG5011-0001',
        vendor: 'Schneider Electric',
        description: 'Micro module switch',
        extend: extend.switch(),
        whiteLabel: [{vendor: 'Elko', model: 'EKO07144'}],
        configure: async (device, coordinatorEndpoint, logger) => {
            const endpoint = device.getEndpoint(1);
            await reporting.bind(endpoint, coordinatorEndpoint, ['genOnOff']);
            await reporting.onOff(endpoint);
        },
    },
    {
        zigbeeModel: ['NHROTARY/DIMMER/1'],
        model: 'WDE002334',
        vendor: 'Schneider Electric',
        description: 'Rotary dimmer',
        fromZigbee: [fz.on_off, fz.brightness, fz.level_config, fz.wiser_lighting_ballast_configuration],
        toZigbee: [tz.light_onoff_brightness, tz.level_config, tz.ballast_config, tz.wiser_dimmer_mode],
        exposes: [e.light_brightness().withLevelConfig(),
            exposes.numeric('ballast_minimum_level', ea.ALL).withValueMin(1).withValueMax(254)
                .withDescription('Specifies the minimum light output of the ballast'),
            exposes.numeric('ballast_maximum_level', ea.ALL).withValueMin(1).withValueMax(254)
                .withDescription('Specifies the maximum light output of the ballast'),
            exposes.enum('dimmer_mode', ea.ALL, ['auto', 'rc', 'rl', 'rl_led'])
                .withDescription('Sets dimming mode to autodetect or fixed RC/RL/RL_LED mode (max load is reduced in RL_LED)')],
        configure: async (device, coordinatorEndpoint, logger) => {
            const endpoint = device.getEndpoint(3);
            await reporting.bind(endpoint, coordinatorEndpoint, ['genOnOff', 'genLevelCtrl', 'lightingBallastCfg']);
            await reporting.onOff(endpoint);
            await reporting.brightness(endpoint);
        },
    },
    {
        zigbeeModel: ['NHROTARY/UNIDIM/1'],
        model: 'WDE002961',
        vendor: 'Schneider Electric',
        description: 'Rotary dimmer',
        fromZigbee: [fz.on_off, fz.brightness, fz.level_config, fz.wiser_lighting_ballast_configuration],
        toZigbee: [tz.light_onoff_brightness, tz.level_config, tz.ballast_config, tz.wiser_dimmer_mode],
        exposes: [e.light_brightness().withLevelConfig(),
            exposes.numeric('ballast_minimum_level', ea.ALL).withValueMin(1).withValueMax(254)
                .withDescription('Specifies the minimum light output of the ballast'),
            exposes.numeric('ballast_maximum_level', ea.ALL).withValueMin(1).withValueMax(254)
                .withDescription('Specifies the maximum light output of the ballast'),
            exposes.enum('dimmer_mode', ea.ALL, ['auto', 'rc', 'rl', 'rl_led'])
                .withDescription('Sets dimming mode to autodetect or fixed RC/RL/RL_LED mode (max load is reduced in RL_LED)')],
        configure: async (device, coordinatorEndpoint, logger) => {
            const endpoint = device.getEndpoint(3);
            await reporting.bind(endpoint, coordinatorEndpoint, ['genOnOff', 'genLevelCtrl', 'lightingBallastCfg']);
            await reporting.onOff(endpoint);
            await reporting.brightness(endpoint);
        },
    },
    {
        zigbeeModel: ['NHPB/DIMMER/1'],
        model: 'WDE002386',
        vendor: 'Schneider Electric',
        description: 'Push button dimmer',
        fromZigbee: [fz.on_off, fz.brightness, fz.level_config, fz.lighting_ballast_configuration],
        toZigbee: [tz.light_onoff_brightness, tz.level_config, tz.ballast_config],
        exposes: [e.light_brightness().withLevelConfig(),
            exposes.numeric('ballast_minimum_level', ea.ALL).withValueMin(1).withValueMax(254)
                .withDescription('Specifies the minimum light output of the ballast'),
            exposes.numeric('ballast_maximum_level', ea.ALL).withValueMin(1).withValueMax(254)
                .withDescription('Specifies the maximum light output of the ballast')],
        configure: async (device, coordinatorEndpoint, logger) => {
            const endpoint = device.getEndpoint(3);
            await reporting.bind(endpoint, coordinatorEndpoint, ['genOnOff', 'genLevelCtrl', 'lightingBallastCfg']);
            await reporting.onOff(endpoint);
            await reporting.brightness(endpoint);
        },
    },
    {
        zigbeeModel: ['CH/DIMMER/1'],
        model: '41EPBDWCLMZ/354PBDMBTZ',
        vendor: 'Schneider Electric',
        description: 'Wiser 40/300-Series Module Dimmer',
        fromZigbee: [fz.on_off, fz.brightness, fz.level_config, fz.lighting_ballast_configuration],
        toZigbee: [tz.light_onoff_brightness, tz.level_config, tz.ballast_config],
        exposes: [e.light_brightness(),
            exposes.numeric('ballast_minimum_level', ea.ALL).withValueMin(1).withValueMax(254)
                .withDescription('Specifies the minimum light output of the ballast'),
            exposes.numeric('ballast_maximum_level', ea.ALL).withValueMin(1).withValueMax(254)
                .withDescription('Specifies the maximum light output of the ballast')],
        configure: async (device, coordinatorEndpoint, logger) => {
            const endpoint = device.getEndpoint(3);
            await reporting.bind(endpoint, coordinatorEndpoint, ['genOnOff', 'genLevelCtrl', 'lightingBallastCfg']);
            await reporting.onOff(endpoint);
            await reporting.brightness(endpoint);
        },
    },
    {
        zigbeeModel: ['CH2AX/SWITCH/1'],
        model: '41E2PBSWMZ/356PB2MBTZ',
        vendor: 'Schneider Electric',
        description: 'Wiser 40/300-Series module switch 2A',
        extend: extend.switch(),
        configure: async (device, coordinatorEndpoint, logger) => {
            const endpoint = device.getEndpoint(1);
            await reporting.bind(endpoint, coordinatorEndpoint, ['genOnOff']);
            await reporting.onOff(endpoint);
        },
    },
    {
        zigbeeModel: ['CH10AX/SWITCH/1'],
        model: '41E10PBSWMZ-VW',
        vendor: 'Schneider Electric',
        description: 'Wiser 40/300-Series module switch 10A with ControlLink',
        extend: extend.switch(),
        configure: async (device, coordinatorEndpoint, logger) => {
            const endpoint = device.getEndpoint(1);
            await reporting.bind(endpoint, coordinatorEndpoint, ['genOnOff']);
            await reporting.onOff(endpoint);
        },
    },
    {
        zigbeeModel: ['SMARTPLUG/1'],
        model: 'CCT711119',
        vendor: 'Schneider Electric',
        description: 'Wiser smart plug',
        fromZigbee: [fz.on_off, fz.electrical_measurement, fz.metering, fz.power_on_behavior],
        toZigbee: [tz.on_off, tz.power_on_behavior, tz.electrical_measurement_power],
        exposes: [e.switch(), e.power().withAccess(ea.STATE_GET), e.energy(),
            exposes.enum('power_on_behavior', ea.ALL, ['off', 'previous', 'on'])
                .withDescription('Controls the behaviour when the device is powered on')],
        configure: async (device, coordinatorEndpoint, logger) => {
            const endpoint = device.getEndpoint(1);
            await reporting.bind(endpoint, coordinatorEndpoint, ['genOnOff', 'haElectricalMeasurement', 'seMetering']);
            await reporting.onOff(endpoint);
            // only activePower seems to be support, although compliance document states otherwise
            await endpoint.read('haElectricalMeasurement', ['acPowerMultiplier', 'acPowerDivisor']);
            await reporting.activePower(endpoint);
            await reporting.readMeteringMultiplierDivisor(endpoint);
            await reporting.currentSummDelivered(endpoint, {min: 60, change: 1});
        },
    },
    {
        zigbeeModel: ['U201DST600ZB'],
        model: 'U201DST600ZB',
        vendor: 'Schneider Electric',
        description: 'EZinstall3 1 gang 550W dimmer module',
        extend: extend.light_onoff_brightness({noConfigure: true}),
        configure: async (device, coordinatorEndpoint, logger) => {
            await extend.light_onoff_brightness().configure(device, coordinatorEndpoint, logger);
            const endpoint = device.getEndpoint(10);
            await reporting.bind(endpoint, coordinatorEndpoint, ['genOnOff', 'genLevelCtrl']);
            await reporting.onOff(endpoint);
            await reporting.brightness(endpoint);
        },
    },
    {
        zigbeeModel: ['U201SRY2KWZB'],
        model: 'U201SRY2KWZB',
        vendor: 'Schneider Electric',
        description: 'Ulti 240V 9.1 A 1 gang relay switch impress switch module, amber LED',
        extend: extend.switch(),
        configure: async (device, coordinatorEndpoint, logger) => {
            const endpoint = device.getEndpoint(10);
            await reporting.bind(endpoint, coordinatorEndpoint, ['genOnOff']);
            await reporting.onOff(endpoint);
        },
    },
    {
        zigbeeModel: ['NHPB/SWITCH/1'],
        model: 'S520530W',
        vendor: 'Schneider Electric',
        description: 'Odace connectable relay switch 10A',
        extend: extend.switch(),
        configure: async (device, coordinatorEndpoint, logger) => {
            const endpoint = device.getEndpoint(21);
            await reporting.bind(endpoint, coordinatorEndpoint, ['genOnOff']);
            await reporting.onOff(endpoint);
        },
    },
    {
        zigbeeModel: ['U202SRY2KWZB'],
        model: 'U202SRY2KWZB',
        vendor: 'Schneider Electric',
        description: 'Ulti 240V 9.1 A 2 gangs relay switch impress switch module, amber LED',
        extend: extend.switch(),
        exposes: [e.switch().withEndpoint('l1'), e.switch().withEndpoint('l2')],
        meta: {multiEndpoint: true},
        configure: async (device, coordinatorEndpoint, logger) => {
            const endpoint1 = device.getEndpoint(10);
            await reporting.bind(endpoint1, coordinatorEndpoint, ['genOnOff']);
            await reporting.onOff(endpoint1);
            const endpoint2 = device.getEndpoint(11);
            await reporting.bind(endpoint2, coordinatorEndpoint, ['genOnOff']);
            await reporting.onOff(endpoint2);
        },
        endpoint: (device) => {
            return {l1: 10, l2: 11};
        },
    },
    {
        zigbeeModel: ['1GANG/SHUTTER/1'],
        model: 'MEG5113-0300/MEG5165-0000',
        vendor: 'Schneider Electric',
        description: 'Merten MEG5165 PlusLink Shutter insert with Merten Wiser System M Push Button (1fold)',
        fromZigbee: [fz.cover_position_tilt, fz.command_cover_close, fz.command_cover_open, fz.command_cover_stop],
        toZigbee: [tz.cover_position_tilt, tz.cover_state, tzLocal.lift_duration],
        exposes: [e.cover_position(), exposes.numeric('lift_duration', ea.STATE_SET).withUnit('seconds')
            .withValueMin(0).withValueMax(300).withDescription('Duration of lift')],
        meta: {coverInverted: true},
        configure: async (device, coordinatorEndpoint, logger) => {
            const endpoint = device.getEndpoint(1) || device.getEndpoint(5);
            await reporting.bind(endpoint, coordinatorEndpoint, ['closuresWindowCovering']);
            await reporting.currentPositionLiftPercentage(endpoint);
        },
    },
    {
        zigbeeModel: ['1GANG/SWITCH/1'],
        model: 'MEG5161-0000',
        vendor: 'Schneider Electric',
        description: 'Merten PlusLink relay insert with Merten Wiser system M push button (1fold)',
        extend: extend.switch(),
        configure: async (device, coordinatorEndpoint, logger) => {
            const endpoint = device.getEndpoint(1);
            await reporting.bind(endpoint, coordinatorEndpoint, ['genOnOff']);
            await reporting.onOff(endpoint);
        },
    },
    {
        zigbeeModel: ['LK Switch'],
        model: '545D6514',
        vendor: 'Schneider Electric',
        description: 'LK FUGA wiser wireless double relay',
        meta: {multiEndpoint: true},
        fromZigbee: [fz.on_off, fz.command_on, fz.command_off],
        toZigbee: [tz.on_off],
        endpoint: (device) => {
            return {'l1': 1, 'l2': 2, 's1': 21, 's2': 22, 's3': 23, 's4': 24};
        },
        exposes: [e.switch().withEndpoint('l1'), e.switch().withEndpoint('l2'), e.action(['on_s*', 'off_s*'])],
        configure: async (device, coordinatorEndpoint, logger) => {
            device.endpoints.forEach(async (ep) => {
                if (ep.outputClusters.includes(6) || ep.ID <= 2) {
                    await reporting.bind(ep, coordinatorEndpoint, ['genOnOff']);
                    if (ep.ID <= 2) {
                        await reporting.onOff(ep);
                    }
                }
            });
        },
    },
    {
        zigbeeModel: ['LK Dimmer'],
        model: '545D6102',
        vendor: 'Schneider Electric',
        description: 'LK FUGA wiser wireless dimmer',
        fromZigbee: [fz.on_off, fz.brightness, fz.level_config, fz.schneider_lighting_ballast_configuration, fz.command_recall,
            fz.command_on, fz.command_off, fz.command_move, fz.command_stop],
        toZigbee: [tz.light_onoff_brightness, tz.level_config, tz.ballast_config, tz.schneider_dimmer_mode],
        endpoint: (device) => {
            return {'l1': 3, 's1': 21, 's2': 22, 's3': 23, 's4': 24};
        },
        meta: {multiEndpoint: true},
        exposes: [e.light_brightness().withLevelConfig().withEndpoint('l1'),
            exposes.numeric('ballast_minimum_level', ea.ALL).withValueMin(1).withValueMax(254)
                .withDescription('Specifies the minimum light output of the ballast')
                .withEndpoint('l1'),
            exposes.numeric('ballast_maximum_level', ea.ALL).withValueMin(1).withValueMax(254)
                .withDescription('Specifies the maximum light output of the ballast')
                .withEndpoint('l1'),
            exposes.enum('dimmer_mode', ea.ALL, ['RC', 'RL']).withDescription('Controls Capacitive or Inductive Dimming Mode')
                .withEndpoint('l1'),
            e.action(['on', 'off', 'brightness_move_up', 'brightness_move_down', 'brightness_stop', 'recall_*'])],
        configure: async (device, coordinatorEndpoint, logger) => {
            // Configure the dimmer actuator endpoint
            await extend.light_onoff_brightness().configure(device, coordinatorEndpoint, logger);
            const endpoint = device.getEndpoint(3);
            await reporting.bind(endpoint, coordinatorEndpoint, ['genOnOff', 'genLevelCtrl', 'lightingBallastCfg']);
            await reporting.onOff(endpoint);
            await reporting.brightness(endpoint);
            // Configure the four front switches
            device.endpoints.forEach(async (ep) => {
                if (21 <= ep.ID && ep.ID <= 22) {
                    await reporting.bind(ep, coordinatorEndpoint, ['genOnOff', 'genLevelCtrl']);
                } else if (23 <= ep.ID && ep.ID <= 24) {
                    await reporting.bind(ep, coordinatorEndpoint, ['genScenes']);
                }
            });
        },
        onEvent: async (type, data, device) => {
            // Record the factory default bindings for easy removal/change after deviceInterview
            if (type === 'deviceInterview') {
                const dimmer = device.getEndpoint(3);
                device.endpoints.forEach(async (ep) => {
                    if (21 <= ep.ID && ep.ID <= 22) {
                        ep.addBinding('genOnOff', dimmer);
                        ep.addBinding('genLevelCtrl', dimmer);
                    }
                    if (23 <= ep.ID && ep.ID <= 24) {
                        ep.addBinding('genScenes', dimmer);
                    }
                });
            }
        },
    },
    {
        zigbeeModel: ['FLS/AIRLINK/4'],
        model: '550D6001',
        vendor: 'Schneider Electric',
        description: 'LK FUGA wiser wireless battery 4 button switch',
        fromZigbee: [fz.command_on, fz.command_off, fz.command_move, fz.command_stop],
        toZigbee: [],
        endpoint: (device) => {
            return {'top': 21, 'bottom': 22};
        },
        whiteLabel: [{vendor: 'Elko', model: 'EKO07117'}],
        meta: {multiEndpoint: true},
        exposes: [e.action(['on_top', 'off_top', 'on_bottom', 'off_bottom', 'brightness_move_up_top', 'brightness_stop_top',
            'brightness_move_down_top', 'brightness_stop_top', 'brightness_move_up_bottom', 'brightness_stop_bottom',
            'brightness_move_down_bottom', 'brightness_stop_bottom'])],
        configure: async (device, coordinatorEndpoint, logger) => {
            // When in 2-gang operation mode, unit operates out of endpoints 21 and 22, otherwise just 21
            const topButtonsEndpoint = device.getEndpoint(21);
            await reporting.bind(topButtonsEndpoint, coordinatorEndpoint, ['genOnOff', 'genLevelCtrl']);
            const bottomButtonsEndpoint = device.getEndpoint(22);
            await reporting.bind(bottomButtonsEndpoint, coordinatorEndpoint, ['genOnOff', 'genLevelCtrl']);
        },
    },
    {
        fingerprint: [{modelID: 'CCTFR6700', manufacturerName: 'Schneider Electric'}],
        model: 'CCTFR6700',
        vendor: 'Schneider Electric',
        description: 'Heating thermostat',
        fromZigbee: [fz.thermostat, fz.metering, fz.schneider_pilot_mode],
        toZigbee: [tz.schneider_temperature_measured_value, tz.thermostat_system_mode, tz.thermostat_running_state,
            tz.thermostat_local_temperature, tz.thermostat_occupied_heating_setpoint, tz.thermostat_control_sequence_of_operation,
            tz.schneider_pilot_mode, tz.schneider_temperature_measured_value],
        exposes: [e.power(), e.energy(),
            exposes.enum('schneider_pilot_mode', ea.ALL, ['contactor', 'pilot']).withDescription('Controls piloting mode'),
            exposes.climate().withSetpoint('occupied_heating_setpoint', 4, 30, 0.5).withLocalTemperature()
                .withSystemMode(['off', 'auto', 'heat']).withPiHeatingDemand()],
        configure: async (device, coordinatorEndpoint, logger) => {
            const endpoint1 = device.getEndpoint(1);
            const endpoint2 = device.getEndpoint(2);
            await reporting.bind(endpoint1, coordinatorEndpoint, ['hvacThermostat']);
            await reporting.thermostatOccupiedHeatingSetpoint(endpoint1);
            await reporting.thermostatPIHeatingDemand(endpoint1);
            await reporting.bind(endpoint2, coordinatorEndpoint, ['seMetering']);
            await reporting.instantaneousDemand(endpoint2, {min: 0, max: 60, change: 1});
            await reporting.currentSummDelivered(endpoint2, {min: 0, max: 60, change: 1});
        },
    },
    {
        fingerprint: [{modelID: 'Thermostat', manufacturerName: 'Schneider Electric'}],
        model: 'CCTFR6400',
        vendor: 'Schneider Electric',
        description: 'Temperature/Humidity measurement with thermostat interface',
        fromZigbee: [fz.battery, fz.schneider_temperature, fz.humidity, fz.thermostat, fz.schneider_ui_action],
        toZigbee: [tz.schneider_thermostat_system_mode, tz.schneider_thermostat_occupied_heating_setpoint,
            tz.schneider_thermostat_control_sequence_of_operation, tz.schneider_thermostat_pi_heating_demand,
            tz.schneider_thermostat_keypad_lockout],
        exposes: [e.keypad_lockout().withAccess(ea.STATE_SET), e.humidity(), e.battery(), e.battery_voltage(),
            e.action(['screen_sleep', 'screen_wake', 'button_press_plus_down', 'button_press_center_down', 'button_press_minus_down']),
            exposes.climate().withSetpoint('occupied_heating_setpoint', 4, 30, 0.5, ea.SET).withLocalTemperature(ea.STATE)
                .withPiHeatingDemand(ea.SET)],
        meta: {battery: {dontDividePercentage: true}},
        configure: async (device, coordinatorEndpoint, logger) => {
            const endpoint1 = device.getEndpoint(1);
            await reporting.bind(endpoint1, coordinatorEndpoint,
                ['genPowerCfg', 'hvacThermostat', 'msTemperatureMeasurement', 'msRelativeHumidity']);
            await reporting.temperature(endpoint1);
            await reporting.humidity(endpoint1);
            await reporting.batteryPercentageRemaining(endpoint1);
            endpoint1.saveClusterAttributeKeyValue('genBasic', {zclVersion: 3});
            endpoint1.saveClusterAttributeKeyValue('hvacThermostat', {schneiderWiserSpecific: 1, systemMode: 4, ctrlSeqeOfOper: 2});
            endpoint1.saveClusterAttributeKeyValue('hvacUserInterfaceCfg', {keypadLockout: 0});
        },
    },
    {
        zigbeeModel: ['EH-ZB-SPD-V2'],
        model: 'EER40030',
        vendor: 'Schneider Electric',
        description: 'Zigbee smart plug with power meter',
        fromZigbee: [fz.on_off, fz.metering],
        toZigbee: [tz.on_off],
        exposes: [e.switch(), e.power(), e.energy()],
        configure: async (device, coordinatorEndpoint, logger) => {
            const endpoint = device.getEndpoint(11);
            const options = {disableDefaultResponse: true};
            await reporting.bind(endpoint, coordinatorEndpoint, ['genOnOff', 'seMetering']);
            await reporting.onOff(endpoint);
            await reporting.readMeteringMultiplierDivisor(endpoint);
            await reporting.instantaneousDemand(endpoint);
            await endpoint.write('genBasic', {0xe050: {value: 1, type: 0x10}}, options);
        },
    },
    {
        zigbeeModel: ['EH-ZB-LMACT'],
        model: 'EER42000',
        vendor: 'Schneider Electric',
        description: 'Zigbee load actuator with power meter',
        fromZigbee: [fz.on_off, fz.metering],
        toZigbee: [tz.on_off],
        exposes: [e.switch(), e.power(), e.energy()],
        configure: async (device, coordinatorEndpoint, logger) => {
            const endpoint = device.getEndpoint(11);
            await reporting.bind(endpoint, coordinatorEndpoint, ['genOnOff', 'seMetering']);
            await reporting.onOff(endpoint);
            await reporting.readMeteringMultiplierDivisor(endpoint);
            await reporting.instantaneousDemand(endpoint);
        },
    },
    {
        zigbeeModel: ['EH-ZB-VACT'],
        model: 'EER53000',
        vendor: 'Schneider Electric',
        description: 'Wiser radiator thermostat (VACT)',
        fromZigbee: [fz.ignore_basic_report, fz.ignore_genOta, fz.ignore_zclversion_read, fz.battery, fz.hvac_user_interface,
            fz.wiser_smart_thermostat, fz.wiser_smart_thermostat_client, fz.wiser_smart_setpoint_command_client],
        toZigbee: [tz.wiser_sed_thermostat_local_temperature_calibration, tz.wiser_sed_occupied_heating_setpoint,
            tz.wiser_sed_thermostat_keypad_lockout, tz.wiser_vact_calibrate_valve, tz.wiser_sed_zone_mode],
        exposes: [e.battery(),
            exposes.binary('keypad_lockout', ea.STATE_SET, 'lock1', 'unlock')
                .withDescription('Enables/disables physical input on the device'),
            exposes.binary('calibrate_valve', ea.STATE_SET, 'calibrate', 'idle')
                .withDescription('Calibrates valve on next wakeup'),
            exposes.enum('valve_calibration_status',
                ea.STATE, ['ongoing', 'successful', 'uncalibrated', 'failed_e1', 'failed_e2', 'failed_e3']),
            exposes.enum('zone_mode',
                ea.STATE_SET, ['manual', 'schedule', 'energy_saver', 'holiday'])
                .withDescription('Icon shown on device displays'),
            exposes.climate()
                .withSetpoint('occupied_heating_setpoint', 7, 30, 0.5, ea.STATE_SET)
                .withLocalTemperature(ea.STATE)
                .withLocalTemperatureCalibration(-30, 30, 0.1, ea.STATE_SET)
                .withPiHeatingDemand()],
        meta: {battery: {voltageToPercentage: '3V_2500'}},
        configure: async (device, coordinatorEndpoint, logger) => {
            const endpoint = device.getEndpoint(11);
            // Insert default values for client requested attributes
            endpoint.saveClusterAttributeKeyValue('hvacThermostat', {minHeatSetpointLimit: 7*100});
            endpoint.saveClusterAttributeKeyValue('hvacThermostat', {maxHeatSetpointLimit: 30*100});
            endpoint.saveClusterAttributeKeyValue('hvacThermostat', {occupiedHeatingSetpoint: 20*100});
            endpoint.saveClusterAttributeKeyValue('hvacThermostat', {systemMode: 4});
            // VACT needs binding to endpoint 11 due to some hardcoding in the device
            const coordinatorEndpointB = coordinatorEndpoint.getDevice().getEndpoint(11);
            const binds = ['genBasic', 'genPowerCfg', 'hvacThermostat'];
            await reporting.bind(endpoint, coordinatorEndpointB, binds);
            await reporting.batteryVoltage(endpoint);
            await reporting.thermostatTemperature(endpoint);
            await reporting.thermostatOccupiedHeatingSetpoint(endpoint);
            await endpoint.configureReporting('hvacUserInterfaceCfg', [{attribute: 'keypadLockout',
                minimumReportInterval: constants.repInterval.MINUTE,
                maximumReportInterval: constants.repInterval.HOUR,
                reportableChange: 1}]);
        },
    },
    {
        zigbeeModel: ['EH-ZB-RTS'],
        model: 'EER51000',
        vendor: 'Schneider Electric',
        description: 'Wiser thermostat (RTS)',
        fromZigbee: [fz.ignore_basic_report, fz.ignore_genOta, fz.ignore_zclversion_read, fz.battery, fz.hvac_user_interface,
            fz.wiser_smart_thermostat_client, fz.wiser_smart_setpoint_command_client, fz.schneider_temperature],
        toZigbee: [tz.wiser_sed_zone_mode, tz.wiser_sed_occupied_heating_setpoint],
        exposes: [e.battery(), e.temperature(),
            exposes.climate().withSetpoint('occupied_heating_setpoint', 7, 30, 0.5, ea.STATE_SET)
                .withLocalTemperature(ea.STATE),
            exposes.enum('zone_mode',
                ea.STATE_SET, ['manual', 'schedule', 'energy_saver', 'holiday'])
                .withDescription('Icon shown on device displays')],
        meta: {battery: {voltageToPercentage: '4LR6AA1_5v'}},
        configure: async (device, coordinatorEndpoint, logger) => {
            const endpoint = device.getEndpoint(11);
            // Insert default values for client requested attributes
            endpoint.saveClusterAttributeKeyValue('hvacThermostat', {minHeatSetpointLimit: 7*100});
            endpoint.saveClusterAttributeKeyValue('hvacThermostat', {maxHeatSetpointLimit: 30*100});
            endpoint.saveClusterAttributeKeyValue('hvacThermostat', {occupiedHeatingSetpoint: 20*100});
            endpoint.saveClusterAttributeKeyValue('hvacThermostat', {systemMode: 4});
            // RTS needs binding to endpoint 11 due to some hardcoding in the device
            const coordinatorEndpointB = coordinatorEndpoint.getDevice().getEndpoint(11);
            const binds = ['genBasic', 'genPowerCfg', 'genIdentify', 'genAlarms', 'genOta', 'hvacThermostat',
                'hvacUserInterfaceCfg', 'msTemperatureMeasurement'];
            await reporting.bind(endpoint, coordinatorEndpointB, binds);
            // Battery reports without config once a day, do the first read manually
            await endpoint.read('genPowerCfg', ['batteryVoltage']);
            await endpoint.configureReporting('msTemperatureMeasurement', [{attribute: 'measuredValue',
                minimumReportInterval: constants.repInterval.MINUTE,
                maximumReportInterval: constants.repInterval.MINUTES_10,
                reportableChange: 50}]);
        },
    },
    {
        zigbeeModel: ['EH-ZB-HACT'],
        model: 'EER50000',
        vendor: 'Schneider Electric',
        description: 'Wiser H-Relay (HACT)',
        fromZigbee: [fz.ignore_basic_report, fz.ignore_genOta, fz.ignore_zclversion_read, fz.wiser_smart_thermostat],
        toZigbee: [tz.thermostat_local_temperature, tz.thermostat_occupied_heating_setpoint],
        exposes: [exposes.climate().withSetpoint('occupied_heating_setpoint', 7, 30, 0.5).withLocalTemperature()],
        configure: async (device, coordinatorEndpoint, logger) => {
            const endpoint = device.getEndpoint(11);
            const binds = ['genBasic', 'genPowerCfg', 'hvacThermostat', 'msTemperatureMeasurement'];
            await reporting.bind(endpoint, coordinatorEndpoint, binds);
            await reporting.thermostatOccupiedHeatingSetpoint(endpoint);
        },
    },
    {
        zigbeeModel: ['FLS/SYSTEM-M/4'],
        model: 'WDE002906',
        vendor: 'Schneider Electric',
        description: 'Wiser wireless switch 1-gang or 2-gang',
        fromZigbee: [fz.command_on, fz.command_off, fz.command_move, fz.command_stop, fz.battery],
        toZigbee: [],
        endpoint: (device) => {
            return {'right': 21, 'left': 22};
        },
        meta: {multiEndpoint: true},
        exposes: [e.action(['on_left', 'off_left', 'on_right', 'off_right', 'brightness_move_up_left', 'brightness_stop_left',
            'brightness_move_down_left', 'brightness_stop_left', 'brightness_move_up_right', 'brightness_stop_right',
            'brightness_move_down_right', 'brightness_stop_right']), e.battery()],
        configure: async (device, coordinatorEndpoint, logger) => {
            // When in 2-gang operation mode, unit operates out of endpoints 21 and 22, otherwise just 21
            const leftButtonsEndpoint = device.getEndpoint(21);
            await reporting.bind(leftButtonsEndpoint, coordinatorEndpoint, ['genOnOff', 'genLevelCtrl', 'genPowerCfg']);
            const rightButtonsEndpoint = device.getEndpoint(22);
            await reporting.bind(rightButtonsEndpoint, coordinatorEndpoint, ['genOnOff', 'genLevelCtrl']);
            await reporting.batteryPercentageRemaining(leftButtonsEndpoint);
        },
    },
    {
        zigbeeModel: ['SOCKET/OUTLET/2'],
        model: 'EKO09738',
        vendor: 'Schneider Electric',
        description: 'Zigbee smart socket with power meter',
        fromZigbee: [fz.on_off, fz.electrical_measurement, fz.EKO09738_metering, fz.power_on_behavior],
        toZigbee: [tz.on_off, tz.power_on_behavior],
        exposes: [e.switch(), e.power(), e.energy(), exposes.enum('power_on_behavior', ea.ALL, ['off', 'previous', 'on'])
            .withDescription('Controls the behaviour when the device is powered on'), e.current(), e.voltage()],
        configure: async (device, coordinatorEndpoint, logger) => {
            const endpoint = device.getEndpoint(6);
            await reporting.bind(endpoint, coordinatorEndpoint, ['genOnOff', 'haElectricalMeasurement', 'seMetering']);
            await reporting.onOff(endpoint);
            // Unit supports acVoltage and acCurrent, but only acCurrent divisor/multiplier can be read
            await endpoint.read('haElectricalMeasurement', ['acCurrentDivisor', 'acCurrentMultiplier']);
            await reporting.readMeteringMultiplierDivisor(endpoint);
        },
    },
    {
        zigbeeModel: ['SOCKET/OUTLET/1'],
        model: 'EKO09716',
        vendor: 'Schneider Electric',
        description: 'Zigbee smart socket with power meter',
        fromZigbee: [fz.on_off, fz.electrical_measurement, fz.EKO09738_metering, fz.power_on_behavior],
        toZigbee: [tz.on_off, tz.power_on_behavior],
        exposes: [e.switch(), e.power(), e.energy(), exposes.enum('power_on_behavior', ea.ALL, ['off', 'previous', 'on'])
            .withDescription('Controls the behaviour when the device is powered on'), e.current(), e.voltage()],
        configure: async (device, coordinatorEndpoint, logger) => {
            const endpoint = device.getEndpoint(6);
            await reporting.bind(endpoint, coordinatorEndpoint, ['genOnOff', 'haElectricalMeasurement', 'seMetering']);
            await reporting.onOff(endpoint);
            // Unit supports acVoltage and acCurrent, but only acCurrent divisor/multiplier can be read
            await endpoint.read('haElectricalMeasurement', ['acCurrentDivisor', 'acCurrentMultiplier']);
            await reporting.readMeteringMultiplierDivisor(endpoint);
        },
    },
    {
        zigbeeModel: ['LK/OUTLET/1'],
        model: '545D6115',
        vendor: 'Schneider Electric',
        description: 'LK FUGA wiser wireless socket outlet',
        fromZigbee: [fz.on_off, fz.electrical_measurement, fz.EKO09738_metering, fz.power_on_behavior],
        toZigbee: [tz.on_off, tz.power_on_behavior],
        exposes: [e.switch(), e.power(), e.energy(), e.current(), e.voltage(),
            exposes.enum('power_on_behavior', ea.ALL, ['off', 'previous', 'on'])
                .withDescription('Controls the behaviour when the device is powered on')],
        configure: async (device, coordinatorEndpoint, logger) => {
            const endpoint = device.getEndpoint(6);
            await reporting.bind(endpoint, coordinatorEndpoint, ['genOnOff', 'haElectricalMeasurement', 'seMetering']);
            await reporting.onOff(endpoint);
            // Unit supports acVoltage and acCurrent, but only acCurrent divisor/multiplier can be read
            await endpoint.read('haElectricalMeasurement', ['acCurrentDivisor', 'acCurrentMultiplier']);
            await reporting.readMeteringMultiplierDivisor(endpoint);
            await reporting.currentSummDelivered(endpoint, {min: 60, change: 1});
        },
    },
    {
        zigbeeModel: ['NHMOTION/SWITCH/1'],
        model: '545D6306',
        vendor: 'Schneider Electric',
        description: 'LK FUGA Wiser wireless PIR with relay',
        fromZigbee: [fz.on_off, fz.illuminance, fz.occupancy, fz.occupancy_timeout],
        exposes: [e.switch().withEndpoint('l1'), e.occupancy(), e.illuminance_lux(), e.illuminance(),
            exposes.numeric('occupancy_timeout', ea.ALL).withUnit('second').withValueMin(0).withValueMax(3600)
                .withDescription('Time in seconds after which occupancy is cleared after detecting it')],
        toZigbee: [tz.on_off, tz.occupancy_timeout],
        endpoint: (device) => {
            return {'default': 37, 'l1': 1, 'l2': 37};
        },
        meta: {multiEndpoint: true},
        configure: async (device, coordinatorEndpoint, logger) => {
            const endpoint1 = device.getEndpoint(1);
            const binds1 = ['genBasic', 'genIdentify', 'genOnOff'];
            await reporting.bind(endpoint1, coordinatorEndpoint, binds1);
            await reporting.onOff(endpoint1);
            // read switch state
            await endpoint1.read('genOnOff', ['onOff']);

            const endpoint37 = device.getEndpoint(37);
            const binds37 = ['msIlluminanceMeasurement', 'msOccupancySensing'];
            await reporting.bind(endpoint37, coordinatorEndpoint, binds37);
            await reporting.occupancy(endpoint37);
            await reporting.illuminance(endpoint37);
            // read occupancy_timeout
            await endpoint37.read('msOccupancySensing', ['pirOToUDelay']);
        },
    },
    {
        zigbeeModel: ['CCT595011_AS'],
        model: 'CCT595011',
        vendor: 'Schneider Electric',
        description: 'Wiser motion sensor',
        fromZigbee: [fz.battery, fz.ias_enroll, fz.ias_occupancy_only_alarm_2, fz.illuminance],
        toZigbee: [],
        configure: async (device, coordinatorEndpoint, logger) => {
            const endpoint = device.getEndpoint(1);
            const binds = ['genPowerCfg', 'msIlluminanceMeasurement'];
            await reporting.bind(endpoint, coordinatorEndpoint, binds);
            await reporting.batteryPercentageRemaining(endpoint);
            await reporting.illuminance(endpoint, {min: 15, max: constants.repInterval.HOUR, change: 500});
        },
        exposes: [e.battery(), e.illuminance(), e.illuminance_lux(), e.occupancy()],
    },
    {
        zigbeeModel: ['CH/Socket/2'],
        model: '3025CSGZ',
        vendor: 'Schneider Electric',
        description: 'Dual connected smart socket',
        extend: extend.switch(),
        exposes: [e.switch().withEndpoint('l1'), e.switch().withEndpoint('l2')],
        meta: {multiEndpoint: true},
        endpoint: (device) => {
            return {'l1': 1, 'l2': 2};
        },
        configure: async (device, coordinatorEndpoint, logger) => {
            const endpoint1 = device.getEndpoint(1);
            await reporting.bind(endpoint1, coordinatorEndpoint, ['genOnOff']);
            await reporting.onOff(endpoint1);
            const endpoint2 = device.getEndpoint(2);
            await reporting.bind(endpoint2, coordinatorEndpoint, ['genOnOff']);
            await reporting.onOff(endpoint2);
        },
    },
    {
        zigbeeModel: ['CCT592011_AS'],
        model: 'CCT592011',
        vendor: 'Schneider Electric',
        description: 'Wiser water leakage sensor',
        fromZigbee: [fz.ias_water_leak_alarm_1],
        toZigbee: [],
        exposes: [e.battery_low(), e.water_leak(), e.tamper()],
    },
    {
        fingerprint: [{modelID: 'GreenPower_254', ieeeAddr: /^0x00000000e.......$/}],
        model: 'A9MEM1570',
        vendor: 'Schneider Electric',
        description: 'PowerTag power sensor',
        fromZigbee: [fzLocal.schneider_powertag],
        toZigbee: [],
        exposes: [
            e.power(),
            e.power_apparent(),
            exposes.numeric('power_phase_a', ea.STATE).withUnit('W').withDescription('Instantaneous measured power on phase A'),
            exposes.numeric('power_phase_b', ea.STATE).withUnit('W').withDescription('Instantaneous measured power on phase B'),
            exposes.numeric('power_phase_c', ea.STATE).withUnit('W').withDescription('Instantaneous measured power on phase C'),
            e.power_factor(),
            e.energy(),
            exposes.numeric('energy_phase_a', ea.STATE).withUnit('kWh').withDescription('Sum of consumed energy on phase A'),
            exposes.numeric('energy_phase_b', ea.STATE).withUnit('kWh').withDescription('Sum of consumed energy on phase B'),
            exposes.numeric('energy_phase_c', ea.STATE).withUnit('kWh').withDescription('Sum of consumed energy on phase C'),
            e.ac_frequency(),
            exposes.numeric('voltage_phase_a', ea.STATE).withUnit('V').withDescription('Measured electrical potential value on phase A'),
            exposes.numeric('voltage_phase_b', ea.STATE).withUnit('V').withDescription('Measured electrical potential value on phase B'),
            exposes.numeric('voltage_phase_c', ea.STATE).withUnit('V').withDescription('Measured electrical potential value on phase C'),
            exposes.numeric('voltage_phase_ab', ea.STATE)
                .withUnit('V').withDescription('Measured electrical potential value between phase A and B'),
            exposes.numeric('voltage_phase_bc', ea.STATE)
                .withUnit('V').withDescription('Measured electrical potential value between phase B and C'),
            exposes.numeric('voltage_phase_ca', ea.STATE)
                .withUnit('V').withDescription('Measured electrical potential value between phase C and A'),
            exposes.numeric('current_phase_a', ea.STATE)
                .withUnit('A').withDescription('Instantaneous measured electrical current on phase A'),
            exposes.numeric('current_phase_b', ea.STATE)
                .withUnit('A').withDescription('Instantaneous measured electrical current on phase B'),
            exposes.numeric('current_phase_c', ea.STATE)
                .withUnit('A').withDescription('Instantaneous measured electrical current on phase C'),
        ],
    },
    {
        zigbeeModel: ['W599001'],
        model: 'W599001',
        vendor: 'Schneider Electric',
<<<<<<< HEAD
        description: 'Wiser smoke alarm CCT599001',
        fromZigbee: [fz.schneider_temperature, fz.battery, fz.ias_enroll, fzLocal.ias_smoke_alarm_1],
=======
        description: 'Wiser smoke alarm',
        fromZigbee: [fz.temperature, fz.battery, fz.ias_enroll, fzLocal.ias_smoke_alarm_1],
>>>>>>> 2b3106ae
        toZigbee: [],
        ota: ota.zigbeeOTA, // local OTA updates are untested
        exposes: [e.smoke(), e.battery_low(), e.tamper(), e.battery(), e.battery_voltage(),
            en('local_temperature', ea.STATE).withUnit('°C').withDescription('Current temperature measured on the device')
        ],
        configure: async (device, coordinatorEndpoint, logger) => {
            const endpoint = device.getEndpoint(20);
            const binds = ['msTemperatureMeasurement', 'ssIasZone', 'genPowerCfg'];
            await reporting.bind(endpoint, coordinatorEndpoint, binds);
            await reporting.batteryPercentageRemaining(endpoint);
            await reporting.batteryVoltage(endpoint);
            await reporting.temperature(endpoint);
            await endpoint.read('msTemperatureMeasurement', ['measuredValue']);
            await endpoint.read('ssIasZone', ['iasCieAddr', 'zoneState', 'zoneStatus', 'zoneId']);
            await endpoint.read('genPowerCfg', ['batteryVoltage', 'batteryPercentageRemaining']);
        },
    },
];<|MERGE_RESOLUTION|>--- conflicted
+++ resolved
@@ -992,13 +992,8 @@
         zigbeeModel: ['W599001'],
         model: 'W599001',
         vendor: 'Schneider Electric',
-<<<<<<< HEAD
-        description: 'Wiser smoke alarm CCT599001',
+        description: 'Wiser smoke alarm',
         fromZigbee: [fz.schneider_temperature, fz.battery, fz.ias_enroll, fzLocal.ias_smoke_alarm_1],
-=======
-        description: 'Wiser smoke alarm',
-        fromZigbee: [fz.temperature, fz.battery, fz.ias_enroll, fzLocal.ias_smoke_alarm_1],
->>>>>>> 2b3106ae
         toZigbee: [],
         ota: ota.zigbeeOTA, // local OTA updates are untested
         exposes: [e.smoke(), e.battery_low(), e.tamper(), e.battery(), e.battery_voltage(),
