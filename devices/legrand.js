--- conflicted
+++ resolved
@@ -447,7 +447,6 @@
         },
     },
     {
-<<<<<<< HEAD
         zigbeeModel: ['Hospitality on off switch'],
         model: 'WNAL10/WNRL10',
         vendor: 'Legrand',
@@ -491,7 +490,8 @@
                 'genBinaryInput', 'lightingBallastCfg']);
             await reporting.onOff(endpoint);
             await reporting.brightness(endpoint);
-=======
+    },
+    {
         zigbeeModel: ['Remote dimmer switch'],
         model: 'WNAL63',
         vendor: 'Legrand',
@@ -527,7 +527,6 @@
             const endpoint = device.getEndpoint(1);
             await reporting.bind(endpoint, coordinatorEndpoint, ['genIdentify', 'genOnOff']);
             await reporting.onOff(endpoint);
->>>>>>> 918bcf20
         },
     },
 ];