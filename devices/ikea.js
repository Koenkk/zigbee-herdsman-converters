--- conflicted
+++ resolved
@@ -614,14 +614,10 @@
         exposes: [e.fan().withModes(['low', 'medium', 'high', 'on', 'auto'])],
         fromZigbee: [fz.fan],
         toZigbee: [tz.fan_mode],
-<<<<<<< HEAD
         configure: async (device, coordinatorEndpoint, logger) => {
             const endpoint = device.getEndpoint(1);
             await reporting.bind(endpoint, coordinatorEndpoint, ['hvacFanCtrl']);
             await reporting.fanMode(endpoint);
         },
     }
-=======
-    },
->>>>>>> b831b498
 ];