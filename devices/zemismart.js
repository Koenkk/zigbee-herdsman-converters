const exposes = require('../lib/exposes');
const fz = {...require('../converters/fromZigbee'), legacy: require('../lib/legacy').fromZigbee};
const tz = require('../converters/toZigbee');
const reporting = require('../lib/reporting');
const extend = require('../lib/extend');
const e = exposes.presets;
const tuya = require('../lib/tuya');
const ea = exposes.access;

const dataPointsLocal = {
<<<<<<< HEAD
    battery: 13,
    border: 16,
    clickControl: 20,
=======
	battery: 13,
	border: 16,
	clickControl: 20,
>>>>>>> a3439612
};

const fzLocal = {
    ZMRM02: {
        cluster: 'manuSpecificTuya',
        type: ['commandGetData', 'commandSetDataResponse', 'commandDataResponse'],
        convert: (model, msg, publish, options, meta) => {
            const dpValue = tuya.firstDpValue(msg, meta, 'ZMRM02');
            if (dpValue.dp === 10) {
                return {battery: tuya.getDataValue(dpValue)};
            } else {
                const button = dpValue.dp;
                const actionValue = tuya.getDataValue(dpValue);
                const lookup = {0: 'single', 1: 'double', 2: 'hold'};
                const action = lookup[actionValue];
                return {action: `button_${button}_${action}`};
            }
        },
    },
<<<<<<< HEAD
    ZM16EL: {
        cluster: 'manuSpecificTuya',
        type: ['commandDataReport'],
        options: [exposes.options.invert_cover()],
        convert: (model, msg, publish, options, meta) => {
            const dpValue = tuya.firstDpValue(msg, meta, 'ZM16EL');
            const dp = dpValue.dp;
            const value = tuya.getDataValue(dpValue);

            switch (dp) {
            case tuya.dataPoints.coverPosition: // Started moving to position (triggered from Zigbee)
            case tuya.dataPoints.coverArrived: { // Arrived at position
                const invert = tuya.isCoverInverted(meta.device.manufacturerName) ? !options.invert_cover : options.invert_cover;
                const position = invert ? 100 - (value & 0xff) : value & 0xff;

                if (position > 0 && position <= 100) {
                    return {'position': position, 'state': 'OPEN'};
                } else if (position == 0) {
                    return {'position': position, 'state': 'CLOSE'};
                } else {
                    // result.running = running; // Not calibrated yet, no position is available
                }
            }
                break;
            case tuya.dataPoints.state:
                return {'state': {'open': 0, 'stop': 1, 'close': 2}[value]};
            case tuya.dataPoints.motorDirection:
                return {'motorDirection': value};
            case dataPointsLocal.battery:
                return {'battery': value};
            case dataPointsLocal.clickControl:
                return {'clickControl': value};
            default:
                meta.logger.warn(`Unhandled DP #${dp} for ${meta.device.manufacturerName}:
                                 ${JSON.stringify(value)}`);
            }
        },
    },
=======
		ZM16EL: {
				cluster: 'manuSpecificTuya',
				type: ['commandDataReport'],
				options: [exposes.options.invert_cover()],
				convert: (model, msg, publish, options, meta) => {
						const dpValue = tuya.firstDpValue(msg, meta, 'ZM16EL');
						const dp = dpValue.dp;
						const value = tuya.getDataValue(dpValue);
					
						switch (dp) {
								case tuya.dataPoints.coverPosition: // Started moving to position (triggered from Zigbee)
								case tuya.dataPoints.coverArrived: { // Arrived at position
										const invert = tuya.isCoverInverted(meta.device.manufacturerName) ? !options.invert_cover : options.invert_cover;
										const position = invert ? 100 - (value & 0xff) : value & 0xff;
									
										if (position > 0 && position <= 100) {
												return { 'position': position, 'state': 'OPEN' };
										} else if (position == 0) {
												return { 'position': position, 'state': 'CLOSE' };
										} else {
												// result.running = running; // Not calibrated yet, no position is available
										}
								}
								break;
							case tuya.dataPoints.state:
									return { 'state': { 'open': 0, 'stop': 1, 'close': 2 }[value] };
									break;
							case tuya.dataPoints.motorDirection:
									return { 'motorDirection': value };
									break;
							case dataPointsLocal.battery:
									return { 'battery': value };
									break;
							case dataPointsLocal.clickControl:
									return { 'clickControl': value };
									break;
							default:
									meta.logger.warn(`ZM16EL-03/33 : Unhandled DP #${dp} for ${meta.device.manufacturerName}:
													${JSON.stringify(value)}`);
					}
				}
		},
>>>>>>> a3439612
};

const tzLocal = {
    ZM16EL: {
        key: ['state', 'position', 'border', 'options', 'click_control'],
        options: [exposes.options.invert_cover()],
        convertSet: async (entity, key, value, meta) => {
            switch (key) {
            case 'state':
                await tuya.sendDataPointEnum(entity, tuya.dataPoints.state, {'open': 0, 'stop': 1, 'close': 2}[value.toLowerCase()]);
                break;
            case 'position': {
                const invert = tuya.isCoverInverted(meta.device.manufacturerName) ? !meta.options.invert_cover : meta.options.invert_cover;
                const position = invert ? 100 - (value & 0xff) : value & 0xff;

<<<<<<< HEAD
                await tuya.sendDataPointValue(entity, tuya.dataPoints.coverPosition, position);
                break;
            }
            case 'border':
                await tuya.sendDataPointEnum(entity, dataPointsLocal.border,
                    {'down': 1, 'up_delete': 2, 'down_delete': 3, 'remove_top_bottom': 4}[value]);
                break;
            case 'options':
                if (value.reverse_direction != undefined) {
                    if (value.reverse_direction) {
                        meta.logger.info('Motor direction reverse');
                        await tuya.sendDataPointEnum(entity, tuya.dataPoints.motorDirection, 1);
                    } else {
                        meta.logger.info('Motor direction forward');
                        await tuya.sendDataPointEnum(entity, tuya.dataPoints.motorDirection, 0);
                    }
                }
                break;
            case 'click_control':
                await tuya.sendDataPointEnum(entity, dataPointsLocal.clickControl, {'up': 0, 'down': 1}[value]);
                break;
            default:
                meta.logger.warn(`ZM16EL03(0x540f57fffe7bdf79) tz: Unhandled key #${key} for ${meta.device.manufacturerName}:
                                    ${JSON.stringify(value)}`);
            }
        },
    },
=======
										await tuya.sendDataPointValue(entity, tuya.dataPoints.coverPosition, position);
										break;
								case 'border':
										await tuya.sendDataPointEnum(entity, dataPointsLocal.border, { 'up': 0, 'down': 1, 'up_delete': 2, 'down_delete': 3, 'remove_top_bottom': 4 }[value]);
										break;
								case 'options':
										if (value.reverse_direction != undefined) {
												if (value.reverse_direction) {
														meta.logger.info('Motor direction reverse');
														await tuya.sendDataPointEnum(entity, tuya.dataPoints.motorDirection, 1);
												} else {
														meta.logger.info('Motor direction forward');
														await tuya.sendDataPointEnum(entity, tuya.dataPoints.motorDirection, 0);
												}
										}
										break;
								case 'click_control':
										await tuya.sendDataPointEnum(entity, dataPointsLocal.clickControl, { 'up': 0, 'down': 1 }[value]);
										break;
								default:
										meta.logger.warn(`ZM16EL-03/33 : Unhandled key #${key} for ${meta.device.manufacturerName}:
														${JSON.stringify(value)}`);
						}
				}
		},
>>>>>>> a3439612
};

module.exports = [
    {
        zigbeeModel: ['NUET56-DL27LX1.1'],
        model: 'LXZB-12A',
        vendor: 'Zemismart',
        description: 'RGB LED downlight',
        extend: extend.light_onoff_brightness_colortemp_color(),
    },
    {
        zigbeeModel: ['LXT56-LS27LX1.6'],
        model: 'HGZB-DLC4-N15B',
        vendor: 'Zemismart',
        description: 'RGB LED downlight',
        extend: extend.light_onoff_brightness_colortemp_color(),
    },
    {
        zigbeeModel: ['TS0302'],
        model: 'ZM-CSW032-D',
        vendor: 'Zemismart',
        description: 'Curtain/roller blind switch',
        fromZigbee: [fz.ignore_basic_report, fz.ZMCSW032D_cover_position],
        toZigbee: [tz.cover_state, tz.ZMCSW032D_cover_position],
        exposes: [e.cover_position()],
        meta: {multiEndpoint: true},
        configure: async (device, coordinatorEndpoint, logger) => {
            const endpoint = device.getEndpoint(1);
            await reporting.bind(endpoint, coordinatorEndpoint, ['closuresWindowCovering']);
            // Configure reporing of currentPositionLiftPercentage always fails.
            // https://github.com/Koenkk/zigbee2mqtt/issues/3216
        },
    },
    {
        zigbeeModel: ['TS0003'],
        model: 'ZM-L03E-Z',
        vendor: 'Zemismart',
        description: 'Smart light switch - 3 gang with neutral wire',
        extend: extend.switch(),
        exposes: [e.switch().withEndpoint('left'), e.switch().withEndpoint('center'), e.switch().withEndpoint('right')],
        endpoint: (device) => {
            return {'left': 1, 'center': 2, 'right': 3};
        },
        whiteLabel: [{vendor: 'BSEED', model: 'TS0003', description: 'Zigbee switch'}],
        meta: {multiEndpoint: true, disableDefaultResponse: true},
        configure: async (device, coordinatorEndpoint, logger) => {
            await tuya.configureMagicPacket(device, coordinatorEndpoint, logger);
            await reporting.bind(device.getEndpoint(1), coordinatorEndpoint, ['genOnOff']);
            await reporting.bind(device.getEndpoint(2), coordinatorEndpoint, ['genOnOff']);
            await reporting.bind(device.getEndpoint(3), coordinatorEndpoint, ['genOnOff']);
        },
    },
    {
        fingerprint: [{modelID: 'TS0003', manufacturerName: '_TZ3000_vjhcenzo'}, {modelID: 'TS0003', manufacturerName: '_TZ3000_f09j9qjb'}],
        model: 'TB25',
        vendor: 'Zemismart',
        description: 'Smart light switch and socket - 2 gang with neutral wire',
        extend: tuya.extend.switch({endpoints: ['left', 'center', 'right']}),
        meta: {multiEndpoint: true},
        endpoint: () => {
            return {'left': 1, 'center': 2, 'right': 3};
        },
        configure: async (device, coordinatorEndpoint, logger) => {
            await tuya.configureMagicPacket(device, coordinatorEndpoint, logger);
            for (const endpointID of [1, 2, 3]) {
                const endpoint = device.getEndpoint(endpointID);
                await reporting.bind(endpoint, coordinatorEndpoint, ['genOnOff']);
                await reporting.onOff(endpoint);
            }
        },
    },
    {
        zigbeeModel: ['LXN56-SS27LX1.1'],
        model: 'LXN56-SS27LX1.1',
        vendor: 'Zemismart',
        description: 'Smart light switch - 2 gang with neutral wire',
        extend: extend.switch(),
        configure: async (device, coordinatorEndpoint, logger) => {
            const endpoint = device.getEndpoint(10);
            await reporting.bind(endpoint, coordinatorEndpoint, ['genOnOff']);
            await reporting.onOff(endpoint);
        },
    },
    {
        fingerprint: [{modelID: 'TS0601', manufacturerName: '_TZE200_zqtiam4u'}],
        model: 'ZM-RM02',
        vendor: 'Zemismart',
        description: 'Smart 6 key scene switch',
        fromZigbee: [fzLocal.ZMRM02],
        toZigbee: [],
        onEvent: tuya.onEventSetTime,
        exposes: [e.battery(), e.action([
            'button_1_hold', 'button_1_single', 'button_1_double',
            'button_2_hold', 'button_2_single', 'button_2_double',
            'button_3_hold', 'button_3_single', 'button_3_double',
            'button_4_hold', 'button_4_single', 'button_4_double',
            'button_5_hold', 'button_5_single', 'button_5_double',
            'button_6_hold', 'button_6_single', 'button_6_double'])],
    },
    {
        fingerprint: tuya.fingerprint('TS011F', ['_TZ3000_zigisuyh', '_TZ3000_v4mevirn', '_TZ3000_mlswgkc3']),
        model: 'ZIGBEE-B09-UK',
        vendor: 'Zemismart',
        description: 'Zigbee smart outlet universal socket with USB port',
        extend: tuya.extend.switch({powerOutageMemory: true, endpoints: ['l1', 'l2']}),
        endpoint: (device) => {
            return {'l1': 1, 'l2': 2};
        },
        meta: {multiEndpoint: true},
        configure: async (device, coordinatorEndpoint, logger) => {
            await tuya.configureMagicPacket(device, coordinatorEndpoint, logger);
            await reporting.bind(device.getEndpoint(1), coordinatorEndpoint, ['genOnOff']);
            await reporting.bind(device.getEndpoint(2), coordinatorEndpoint, ['genOnOff']);
            await reporting.onOff(device.getEndpoint(1));
            await reporting.onOff(device.getEndpoint(2));
        },
    },
    {
        fingerprint: [{modelID: 'TS0601', manufacturerName: '_TZE200_iossyxra'}],
        model: 'ZM-AM02_cover',
        vendor: 'Zemismart',
        description: 'Zigbee/RF curtain converter',
        fromZigbee: [fz.ZMAM02_cover],
        toZigbee: [tz.ZMAM02_cover],
        exposes: [e.cover_position().setAccess('position', ea.STATE_SET),
            exposes.composite('options', 'options', ea.STATE)
                .withFeature(exposes.numeric('motor_speed', ea.STATE)
                    .withValueMin(0)
                    .withValueMax(255)
                    .withDescription('Motor speed')),
            exposes.enum('motor_working_mode', ea.STATE_SET, Object.values(tuya.ZMLookups.AM02MotorWorkingMode)),
            exposes.numeric('percent_state', ea.STATE).withValueMin(0).withValueMax(100).withValueStep(1).withUnit('%'),
            exposes.enum('mode', ea.STATE_SET, Object.values(tuya.ZMLookups.AM02Mode)),
            exposes.enum('motor_direction', ea.STATE_SET, Object.values(tuya.ZMLookups.AM02Direction)),
            exposes.enum('border', ea.STATE_SET, Object.values(tuya.ZMLookups.AM02Border)),
        // ---------------------------------------------------------------------------------
        // DP exists, but not used at the moment
        // exposes.numeric('percent_control', ea.STATE_SET).withValueMin(0).withValueMax(100).withValueStep(1).withUnit('%'),
        // exposes.enum('work_state', ea.STATE, Object.values(tuya.ZMAM02.AM02WorkState)),
        // exposes.numeric('countdown_left', ea.STATE).withUnit('s'),
        // exposes.numeric('time_total', ea.STATE).withUnit('ms'),
        // exposes.enum('situation_set', ea.STATE, Object.values(tuya.ZMAM02.AM02Situation)),
        ],
    },
    {
        fingerprint: [{modelID: 'TS0601', manufacturerName: '_TZE200_gubdgai2'}],
        model: 'M515EGBZTN',
        vendor: 'Zemismart',
        description: 'Roller shade driver',
        fromZigbee: [fz.ZMAM02_cover],
        toZigbee: [tz.ZMAM02_cover],
        exposes: [e.cover_position().setAccess('position', ea.STATE_SET),
            exposes.enum('motor_direction', ea.STATE_SET, Object.values(tuya.ZMLookups.AM02Direction)),
            exposes.enum('border', ea.STATE_SET, Object.values(tuya.ZMLookups.AM02Border)),
        ],
    },
    {
        fingerprint: [{modelID: 'TS0601', manufacturerName: '_TZE200_fzo2pocs'}],
        model: 'ZM25TQ',
        vendor: 'Zemismart',
        description: 'Tubular motor',
        fromZigbee: [fz.tuya_cover, fz.ignore_basic_report],
        toZigbee: [tz.tuya_cover_control, tz.tuya_cover_options, tz.tuya_data_point_test],
        exposes: [e.cover_position().setAccess('position', ea.STATE_SET)],
    },
    {
        fingerprint: [{modelID: 'TS0601', manufacturerName: '_TZE200_7eue9vhc'}],
        model: 'ZM25RX-08/30',
        vendor: 'Zemismart',
        description: 'Tubular motor',
        fromZigbee: [fz.tuya_cover, fz.ignore_basic_report],
        toZigbee: [tz.tuya_cover_control, tz.tuya_cover_options],
        exposes: [e.cover_position().setAccess('position', ea.STATE_SET)],
    },
    {
        fingerprint: [{modelID: 'TS0601', manufacturerName: '_TZE200_1n2kyphz'}],
        model: 'TB26-4',
        vendor: 'Zemismart',
        description: '4-gang smart wall switch',
        exposes: [e.switch().withEndpoint('l1').setAccess('state', ea.STATE_SET),
            e.switch().withEndpoint('l2').setAccess('state', ea.STATE_SET),
            e.switch().withEndpoint('l3').setAccess('state', ea.STATE_SET),
            e.switch().withEndpoint('l4').setAccess('state', ea.STATE_SET)],
        fromZigbee: [fz.ignore_basic_report, fz.tuya_switch],
        toZigbee: [tz.tuya_switch_state],
        meta: {multiEndpoint: true},
        endpoint: (device) => {
            return {'l1': 1, 'l2': 1, 'l3': 1, 'l4': 1};
        },
        configure: async (device, coordinatorEndpoint, logger) => {
            await reporting.bind(device.getEndpoint(1), coordinatorEndpoint, ['genOnOff']);
            if (device.getEndpoint(2)) await reporting.bind(device.getEndpoint(2), coordinatorEndpoint, ['genOnOff']);
            if (device.getEndpoint(3)) await reporting.bind(device.getEndpoint(3), coordinatorEndpoint, ['genOnOff']);
            if (device.getEndpoint(4)) await reporting.bind(device.getEndpoint(4), coordinatorEndpoint, ['genOnOff']);
            device.powerSource = 'Mains (single phase)';
            device.save();
        },
    },
    {
        fingerprint: [{modelID: 'TS0601', manufacturerName: '_TZE200_9mahtqtg'}, {modelID: 'TS0601', manufacturerName: '_TZE200_r731zlxk'}],
        model: 'TB26-6',
        vendor: 'Zemismart',
        description: '6-gang smart wall switch',
        exposes: [e.switch().withEndpoint('l1').setAccess('state', ea.STATE_SET),
            e.switch().withEndpoint('l2').setAccess('state', ea.STATE_SET),
            e.switch().withEndpoint('l3').setAccess('state', ea.STATE_SET),
            e.switch().withEndpoint('l4').setAccess('state', ea.STATE_SET),
            e.switch().withEndpoint('l5').setAccess('state', ea.STATE_SET),
            e.switch().withEndpoint('l6').setAccess('state', ea.STATE_SET)],
        fromZigbee: [fz.ignore_basic_report, fz.tuya_switch],
        toZigbee: [tz.tuya_switch_state],
        meta: {multiEndpoint: true},
        endpoint: (device) => {
            return {'l1': 1, 'l2': 1, 'l3': 1, 'l4': 1, 'l5': 1, 'l6': 1};
        },
        configure: async (device, coordinatorEndpoint, logger) => {
            await reporting.bind(device.getEndpoint(1), coordinatorEndpoint, ['genOnOff']);
            if (device.getEndpoint(2)) await reporting.bind(device.getEndpoint(2), coordinatorEndpoint, ['genOnOff']);
            if (device.getEndpoint(3)) await reporting.bind(device.getEndpoint(3), coordinatorEndpoint, ['genOnOff']);
            if (device.getEndpoint(4)) await reporting.bind(device.getEndpoint(4), coordinatorEndpoint, ['genOnOff']);
            if (device.getEndpoint(5)) await reporting.bind(device.getEndpoint(5), coordinatorEndpoint, ['genOnOff']);
            if (device.getEndpoint(6)) await reporting.bind(device.getEndpoint(6), coordinatorEndpoint, ['genOnOff']);
            // Reports itself as battery which is not correct: https://github.com/Koenkk/zigbee2mqtt/issues/6190
            device.powerSource = 'Mains (single phase)';
            device.save();
        },
    },
    {
        fingerprint: [{modelID: 'TS0601', manufacturerName: '_TZE200_68nvbio9'}],
        model: 'ZM16EL-03/33',
        vendor: 'Zemismart',
        description: 'Smart tubular motor',
        fromZigbee: [fzLocal.ZM16EL, fz.ignore_basic_report],
        toZigbee: [tzLocal.ZM16EL],
        exposes: [
            e.battery(),
            e.cover_position().setAccess('position', ea.STATE_SET),
            exposes.composite('options', 'options', ea.STATE_SET)
                .withFeature(exposes.binary('reverse_direction', ea.STATE_SET, true, false)
                    .withDescription('Reverse the motor direction')),
            exposes.enum('border', ea.STATE_SET, ['up', 'down', 'up_delete', 'down_delete', 'remove_top_bottom']),
            exposes.enum('click_control', ea.STATE_SET, ['up', 'down'])
                .withDescription('Single motor steps'),
        ],
    },
];<|MERGE_RESOLUTION|>--- conflicted
+++ resolved
@@ -8,15 +8,9 @@
 const ea = exposes.access;
 
 const dataPointsLocal = {
-<<<<<<< HEAD
     battery: 13,
     border: 16,
     clickControl: 20,
-=======
-	battery: 13,
-	border: 16,
-	clickControl: 20,
->>>>>>> a3439612
 };
 
 const fzLocal = {
@@ -36,7 +30,6 @@
             }
         },
     },
-<<<<<<< HEAD
     ZM16EL: {
         cluster: 'manuSpecificTuya',
         type: ['commandDataReport'],
@@ -75,50 +68,6 @@
             }
         },
     },
-=======
-		ZM16EL: {
-				cluster: 'manuSpecificTuya',
-				type: ['commandDataReport'],
-				options: [exposes.options.invert_cover()],
-				convert: (model, msg, publish, options, meta) => {
-						const dpValue = tuya.firstDpValue(msg, meta, 'ZM16EL');
-						const dp = dpValue.dp;
-						const value = tuya.getDataValue(dpValue);
-					
-						switch (dp) {
-								case tuya.dataPoints.coverPosition: // Started moving to position (triggered from Zigbee)
-								case tuya.dataPoints.coverArrived: { // Arrived at position
-										const invert = tuya.isCoverInverted(meta.device.manufacturerName) ? !options.invert_cover : options.invert_cover;
-										const position = invert ? 100 - (value & 0xff) : value & 0xff;
-									
-										if (position > 0 && position <= 100) {
-												return { 'position': position, 'state': 'OPEN' };
-										} else if (position == 0) {
-												return { 'position': position, 'state': 'CLOSE' };
-										} else {
-												// result.running = running; // Not calibrated yet, no position is available
-										}
-								}
-								break;
-							case tuya.dataPoints.state:
-									return { 'state': { 'open': 0, 'stop': 1, 'close': 2 }[value] };
-									break;
-							case tuya.dataPoints.motorDirection:
-									return { 'motorDirection': value };
-									break;
-							case dataPointsLocal.battery:
-									return { 'battery': value };
-									break;
-							case dataPointsLocal.clickControl:
-									return { 'clickControl': value };
-									break;
-							default:
-									meta.logger.warn(`ZM16EL-03/33 : Unhandled DP #${dp} for ${meta.device.manufacturerName}:
-													${JSON.stringify(value)}`);
-					}
-				}
-		},
->>>>>>> a3439612
 };
 
 const tzLocal = {
@@ -134,7 +83,6 @@
                 const invert = tuya.isCoverInverted(meta.device.manufacturerName) ? !meta.options.invert_cover : meta.options.invert_cover;
                 const position = invert ? 100 - (value & 0xff) : value & 0xff;
 
-<<<<<<< HEAD
                 await tuya.sendDataPointValue(entity, tuya.dataPoints.coverPosition, position);
                 break;
             }
@@ -157,38 +105,11 @@
                 await tuya.sendDataPointEnum(entity, dataPointsLocal.clickControl, {'up': 0, 'down': 1}[value]);
                 break;
             default:
-                meta.logger.warn(`ZM16EL03(0x540f57fffe7bdf79) tz: Unhandled key #${key} for ${meta.device.manufacturerName}:
+                meta.logger.warn(`Unhandled key #${key} for ${meta.device.manufacturerName}:
                                     ${JSON.stringify(value)}`);
             }
         },
     },
-=======
-										await tuya.sendDataPointValue(entity, tuya.dataPoints.coverPosition, position);
-										break;
-								case 'border':
-										await tuya.sendDataPointEnum(entity, dataPointsLocal.border, { 'up': 0, 'down': 1, 'up_delete': 2, 'down_delete': 3, 'remove_top_bottom': 4 }[value]);
-										break;
-								case 'options':
-										if (value.reverse_direction != undefined) {
-												if (value.reverse_direction) {
-														meta.logger.info('Motor direction reverse');
-														await tuya.sendDataPointEnum(entity, tuya.dataPoints.motorDirection, 1);
-												} else {
-														meta.logger.info('Motor direction forward');
-														await tuya.sendDataPointEnum(entity, tuya.dataPoints.motorDirection, 0);
-												}
-										}
-										break;
-								case 'click_control':
-										await tuya.sendDataPointEnum(entity, dataPointsLocal.clickControl, { 'up': 0, 'down': 1 }[value]);
-										break;
-								default:
-										meta.logger.warn(`ZM16EL-03/33 : Unhandled key #${key} for ${meta.device.manufacturerName}:
-														${JSON.stringify(value)}`);
-						}
-				}
-		},
->>>>>>> a3439612
 };
 
 module.exports = [
