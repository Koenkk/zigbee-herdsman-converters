const exposes = require('../lib/exposes');
const fz = {...require('../converters/fromZigbee'), legacy: require('../lib/legacy').fromZigbee};
const tz = require('../converters/toZigbee');
const reporting = require('../lib/reporting');
const extend = require('../lib/extend');
const e = exposes.presets;
const ea = exposes.access;
const tuya = require('../lib/tuya');

module.exports = [
    {
        fingerprint: [{modelID: 'TS011F', manufacturerName: '_TZ3000_air9m6af'}, {modelID: 'TS011F', manufacturerName: '_TZ3000_9djocypn'}],
        zigbeeModel: ['JZ-ZB-005'],
        model: 'WP33-EU',
        vendor: 'LELLKI',
        description: 'Multiprise with 4 AC outlets and 2 USB super charging ports (16A)',
        extend: extend.switch(),
        exposes: [e.switch().withEndpoint('l1'), e.switch().withEndpoint('l2'),
            e.switch().withEndpoint('l3'), e.switch().withEndpoint('l4'), e.switch().withEndpoint('l5')],
        meta: {multiEndpoint: true},
        endpoint: (device) => {
            return {l1: 1, l2: 2, l3: 3, l4: 4, l5: 5};
        },
        configure: async (device, coordinatorEndpoint, logger) => {
            await reporting.bind(device.getEndpoint(1), coordinatorEndpoint, ['genOnOff']);
            await reporting.bind(device.getEndpoint(2), coordinatorEndpoint, ['genOnOff']);
            await reporting.bind(device.getEndpoint(3), coordinatorEndpoint, ['genOnOff']);
            await reporting.bind(device.getEndpoint(4), coordinatorEndpoint, ['genOnOff']);
            await reporting.bind(device.getEndpoint(5), coordinatorEndpoint, ['genOnOff']);
        },
    },
    {
        zigbeeModel: ['JZ-ZB-001'],
        model: 'JZ-ZB-001',
        description: 'Smart plug (without power monitoring)',
        vendor: 'LELLKI',
        fromZigbee: [fz.on_off, fz.tuya_switch_power_outage_memory],
        toZigbee: [tz.on_off, tz.tuya_switch_power_outage_memory],
        configure: async (device, coordinatorEndpoint, logger) => {
            const endpoint = device.getEndpoint(1);
            await reporting.bind(endpoint, coordinatorEndpoint, ['genOnOff']);
        },
        exposes: [e.switch(), exposes.enum('power_outage_memory', ea.STATE_SET, ['on', 'off', 'restore'])
            .withDescription('Recover state after power outage')],
    },
    {
        zigbeeModel: ['JZ-ZB-003'],
        model: 'JZ-ZB-003',
        vendor: 'LELLKI',
        description: '3 gang switch',
        extend: extend.switch(),
        exposes: [e.switch().withEndpoint('l1'), e.switch().withEndpoint('l2'), e.switch().withEndpoint('l3')],
        endpoint: (device) => {
            return {'l1': 1, 'l2': 2, 'l3': 3};
        },
        meta: {multiEndpoint: true},
        configure: async (device, coordinatorEndpoint, logger) => {
            await reporting.bind(device.getEndpoint(1), coordinatorEndpoint, ['genOnOff']);
            await reporting.bind(device.getEndpoint(2), coordinatorEndpoint, ['genOnOff']);
            await reporting.bind(device.getEndpoint(3), coordinatorEndpoint, ['genOnOff']);
        },
    },
    {
        zigbeeModel: ['JZ-ZB-002'],
        model: 'JZ-ZB-002',
        vendor: 'LELLKI',
        description: '2 gang touch switch',
        extend: extend.switch(),
        exposes: [e.switch().withEndpoint('l1'), e.switch().withEndpoint('l2')],
        endpoint: (device) => {
            return {'l1': 1, 'l2': 2};
        },
        meta: {multiEndpoint: true},
        configure: async (device, coordinatorEndpoint, logger) => {
            await reporting.bind(device.getEndpoint(1), coordinatorEndpoint, ['genOnOff']);
            await reporting.bind(device.getEndpoint(2), coordinatorEndpoint, ['genOnOff']);
        },
    },
    {
        fingerprint: [{modelID: 'TS011F', manufacturerName: '_TZ3000_twqctvna'}],
        model: 'CM001',
        vendor: 'LELLKI',
        description: 'Circuit switch',
        extend: extend.switch(),
    },
    {
<<<<<<< HEAD
        fingerprint: [{modelID: 'TS011F', manufacturerName: '_TZ3000_z6fgd73r'}],
        model: 'XF-EU-S100-1-M',
        description: 'Touch switch 1 gang (with power monitoring)',
        vendor: 'LELLKI',
        extend: extend.switch(),
        fromZigbee: [fz.on_off, fz.electrical_measurement, fz.metering, fz.ignore_basic_report, fz.tuya_switch_power_outage_memory],
        toZigbee: [tz.on_off, tz.tuya_switch_power_outage_memory],
        configure: async (device, coordinatorEndpoint, logger) => {
            const endpoint = device.getEndpoint(1);
            await reporting.bind(endpoint, coordinatorEndpoint, ['genOnOff']);
            endpoint.saveClusterAttributeKeyValue('haElectricalMeasurement', {acCurrentDivisor: 1000, acCurrentMultiplier: 1});
            endpoint.saveClusterAttributeKeyValue('seMetering', {divisor: 100, multiplier: 1});
            device.save();
        },
        options: [exposes.options.measurement_poll_interval()],
        exposes: [e.switch().withEndpoint('l1'), e.power(), e.current(), e.voltage().withAccess(ea.STATE),
            e.energy(), exposes.enum('power_outage_memory', ea.STATE_SET, ['on', 'off', 'restore'])
                .withDescription('Recover state after power outage')],
        onEvent: tuya.onEventMeasurementPoll,
=======
        fingerprint: [{modelID: 'TS011F', manufacturerName: '_TZ3000_bppxj3sf'}],
        model: 'WP34-EU',
        vendor: 'LELLKI',
        description: 'Outlet power cord with 4 sockets and 2 USB',
        exposes: [e.switch().withEndpoint('l1'), e.switch().withEndpoint('l2'), e.switch().withEndpoint('l3'),
            e.switch().withEndpoint('l4'), e.switch().withEndpoint('l5')],
        extend: extend.switch(),
        meta: {multiEndpoint: true},
        configure: async (device, coordinatorEndpoint, logger) => {
            for (const ID of [1, 2, 3, 4, 5]) {
                await reporting.bind(device.getEndpoint(ID), coordinatorEndpoint, ['genOnOff']);
            }
        },
        endpoint: (device) => {
            return {'l1': 1, 'l2': 2, 'l3': 3, 'l4': 4, 'l5': 5};
        },
>>>>>>> af25820a
    },
];<|MERGE_RESOLUTION|>--- conflicted
+++ resolved
@@ -84,7 +84,6 @@
         extend: extend.switch(),
     },
     {
-<<<<<<< HEAD
         fingerprint: [{modelID: 'TS011F', manufacturerName: '_TZ3000_z6fgd73r'}],
         model: 'XF-EU-S100-1-M',
         description: 'Touch switch 1 gang (with power monitoring)',
@@ -104,7 +103,8 @@
             e.energy(), exposes.enum('power_outage_memory', ea.STATE_SET, ['on', 'off', 'restore'])
                 .withDescription('Recover state after power outage')],
         onEvent: tuya.onEventMeasurementPoll,
-=======
+    },
+    {
         fingerprint: [{modelID: 'TS011F', manufacturerName: '_TZ3000_bppxj3sf'}],
         model: 'WP34-EU',
         vendor: 'LELLKI',
@@ -121,6 +121,5 @@
         endpoint: (device) => {
             return {'l1': 1, 'l2': 2, 'l3': 3, 'l4': 4, 'l5': 5};
         },
->>>>>>> af25820a
     },
 ];