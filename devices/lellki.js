const exposes = require('../lib/exposes');
const fz = {...require('../converters/fromZigbee'), legacy: require('../lib/legacy').fromZigbee};
const tz = require('../converters/toZigbee');
const reporting = require('../lib/reporting');
const extend = require('../lib/extend');
const e = exposes.presets;
const ea = exposes.access;
const tuya = require('../lib/tuya');

module.exports = [
    {
        fingerprint: [{modelID: 'TS011F', manufacturerName: '_TZ3000_air9m6af'}, {modelID: 'TS011F', manufacturerName: '_TZ3000_9djocypn'}],
        zigbeeModel: ['JZ-ZB-005'],
        model: 'WP33-EU',
        vendor: 'LELLKI',
        description: 'Multiprise with 4 AC outlets and 2 USB super charging ports (16A)',
        extend: extend.switch(),
        exposes: [e.switch().withEndpoint('l1'), e.switch().withEndpoint('l2'),
            e.switch().withEndpoint('l3'), e.switch().withEndpoint('l4'), e.switch().withEndpoint('l5')],
        meta: {multiEndpoint: true},
        endpoint: (device) => {
            return {l1: 1, l2: 2, l3: 3, l4: 4, l5: 5};
        },
        configure: async (device, coordinatorEndpoint, logger) => {
            await reporting.bind(device.getEndpoint(1), coordinatorEndpoint, ['genOnOff']);
            await reporting.bind(device.getEndpoint(2), coordinatorEndpoint, ['genOnOff']);
            await reporting.bind(device.getEndpoint(3), coordinatorEndpoint, ['genOnOff']);
            await reporting.bind(device.getEndpoint(4), coordinatorEndpoint, ['genOnOff']);
            await reporting.bind(device.getEndpoint(5), coordinatorEndpoint, ['genOnOff']);
        },
    },
    {
        zigbeeModel: ['JZ-ZB-001'],
        model: 'JZ-ZB-001',
        description: 'Smart plug (without power monitoring)',
        vendor: 'LELLKI',
        fromZigbee: [fz.on_off, fz.tuya_switch_power_outage_memory],
        toZigbee: [tz.on_off, tz.tuya_switch_power_outage_memory],
        configure: async (device, coordinatorEndpoint, logger) => {
            const endpoint = device.getEndpoint(1);
            await reporting.bind(endpoint, coordinatorEndpoint, ['genOnOff']);
        },
        exposes: [e.switch(), exposes.enum('power_outage_memory', ea.STATE_SET, ['on', 'off', 'restore'])
            .withDescription('Recover state after power outage')],
    },
    {
        zigbeeModel: ['JZ-ZB-003'],
        model: 'JZ-ZB-003',
        vendor: 'LELLKI',
        description: '3 gang switch',
        extend: extend.switch(),
        exposes: [e.switch().withEndpoint('l1'), e.switch().withEndpoint('l2'), e.switch().withEndpoint('l3')],
        endpoint: (device) => {
            return {'l1': 1, 'l2': 2, 'l3': 3};
        },
        meta: {multiEndpoint: true},
        configure: async (device, coordinatorEndpoint, logger) => {
            await reporting.bind(device.getEndpoint(1), coordinatorEndpoint, ['genOnOff']);
            await reporting.bind(device.getEndpoint(2), coordinatorEndpoint, ['genOnOff']);
            await reporting.bind(device.getEndpoint(3), coordinatorEndpoint, ['genOnOff']);
        },
    },
    {
        zigbeeModel: ['JZ-ZB-002'],
        model: 'JZ-ZB-002',
        vendor: 'LELLKI',
        description: '2 gang touch switch',
        extend: extend.switch(),
        exposes: [e.switch().withEndpoint('l1'), e.switch().withEndpoint('l2')],
        endpoint: (device) => {
            return {'l1': 1, 'l2': 2};
        },
        meta: {multiEndpoint: true},
        configure: async (device, coordinatorEndpoint, logger) => {
            await reporting.bind(device.getEndpoint(1), coordinatorEndpoint, ['genOnOff']);
            await reporting.bind(device.getEndpoint(2), coordinatorEndpoint, ['genOnOff']);
        },
    },
    {
        fingerprint: [{modelID: 'TS011F', manufacturerName: '_TZ3000_twqctvna'}],
        model: 'CM001',
        vendor: 'LELLKI',
        description: 'Circuit switch',
        extend: extend.switch(),
    },
    {
<<<<<<< HEAD
=======
        fingerprint: [{modelID: 'TS011F', manufacturerName: '_TZ3000_z6fgd73r'}],
        model: 'XF-EU-S100-1-M',
        description: 'Touch switch 1 gang (with power monitoring)',
        vendor: 'LELLKI',
        extend: extend.switch(),
        fromZigbee: [fz.on_off, fz.electrical_measurement, fz.metering, fz.ignore_basic_report, fz.tuya_switch_power_outage_memory],
        toZigbee: [tz.on_off, tz.tuya_switch_power_outage_memory],
        configure: async (device, coordinatorEndpoint, logger) => {
            const endpoint = device.getEndpoint(1);
            await reporting.bind(endpoint, coordinatorEndpoint, ['genOnOff']);
            endpoint.saveClusterAttributeKeyValue('haElectricalMeasurement', {acCurrentDivisor: 1000, acCurrentMultiplier: 1});
            endpoint.saveClusterAttributeKeyValue('seMetering', {divisor: 100, multiplier: 1});
            device.save();
        },
        options: [exposes.options.measurement_poll_interval()],
        exposes: [e.switch().withEndpoint('l1'), e.power(), e.current(), e.voltage().withAccess(ea.STATE),
            e.energy(), exposes.enum('power_outage_memory', ea.STATE_SET, ['on', 'off', 'restore'])
                .withDescription('Recover state after power outage')],
        onEvent: tuya.onEventMeasurementPoll,
    },
    {
        fingerprint: [{modelID: 'TS011F', manufacturerName: '_TZ3000_bppxj3sf'}],
        model: 'WP34-EU',
        vendor: 'LELLKI',
        description: 'Outlet power cord with 4 sockets and 2 USB',
        exposes: [e.switch().withEndpoint('l1'), e.switch().withEndpoint('l2'), e.switch().withEndpoint('l3'),
            e.switch().withEndpoint('l4'), e.switch().withEndpoint('l5')],
        extend: extend.switch(),
        meta: {multiEndpoint: true},
        configure: async (device, coordinatorEndpoint, logger) => {
            for (const ID of [1, 2, 3, 4, 5]) {
                await reporting.bind(device.getEndpoint(ID), coordinatorEndpoint, ['genOnOff']);
            }
        },
        endpoint: (device) => {
            return {'l1': 1, 'l2': 2, 'l3': 3, 'l4': 4, 'l5': 5};
        },
    },
    {
>>>>>>> 2487b13b
        fingerprint: [{modelID: 'TS011F', manufacturerName: '_TZ3000_0yxeawjt'}],
        model: 'WK34-EU',
        description: 'Power socket EU (with power monitoring)',
        vendor: 'LELLKI',
        fromZigbee: [fz.on_off, fz.electrical_measurement, fz.metering, fz.ignore_basic_report, fz.tuya_switch_power_outage_memory],
        toZigbee: [tz.on_off, tz.tuya_switch_power_outage_memory],
        configure: async (device, coordinatorEndpoint, logger) => {
            const endpoint = device.getEndpoint(1);
            await reporting.bind(endpoint, coordinatorEndpoint, ['genOnOff']);
            endpoint.saveClusterAttributeKeyValue('haElectricalMeasurement', {acCurrentDivisor: 1000, acCurrentMultiplier: 1});
            endpoint.saveClusterAttributeKeyValue('seMetering', {divisor: 100, multiplier: 1});
            device.save();
        },
        options: [exposes.options.measurement_poll_interval()],
        exposes: [e.switch(), e.power(), e.current(), e.voltage().withAccess(ea.STATE),
            e.energy(), exposes.enum('power_outage_memory', ea.STATE_SET, ['on', 'off', 'restore'])
                .withDescription('Recover state after power outage')],
        onEvent: tuya.onEventMeasurementPoll,
    },
];<|MERGE_RESOLUTION|>--- conflicted
+++ resolved
@@ -84,8 +84,6 @@
         extend: extend.switch(),
     },
     {
-<<<<<<< HEAD
-=======
         fingerprint: [{modelID: 'TS011F', manufacturerName: '_TZ3000_z6fgd73r'}],
         model: 'XF-EU-S100-1-M',
         description: 'Touch switch 1 gang (with power monitoring)',
@@ -125,7 +123,6 @@
         },
     },
     {
->>>>>>> 2487b13b
         fingerprint: [{modelID: 'TS011F', manufacturerName: '_TZ3000_0yxeawjt'}],
         model: 'WK34-EU',
         description: 'Power socket EU (with power monitoring)',
