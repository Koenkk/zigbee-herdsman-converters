--- conflicted
+++ resolved
@@ -1183,36 +1183,16 @@
     {
         zigbeeModel: ['lumi.switch.b2lc04'],
         model: 'QBKG39LM',
-<<<<<<< HEAD
-        vendor: 'Aqara',
-        description: 'Aqara E1 2 gang switch (without neutral)',
-        fromZigbee: [fz.on_off, fz.xiaomi_multistate_action],
-        toZigbee: [tz.on_off, tz.xiaomi_switch_operation_mode, tz.xiaomi_switch_power_outage_memory],
-=======
         vendor: 'Xiaomi',
         description: 'Aqara E1 2 gang switch (without neutral)',
         fromZigbee: [fz.on_off, fz.xiaomi_multistate_action],
         toZigbee: [tz.on_off, tz.xiaomi_switch_operation_mode_opple, tz.xiaomi_switch_power_outage_memory],
->>>>>>> 95647a66
         meta: {multiEndpoint: true},
         endpoint: (device) => {
             return {'left': 1, 'right': 2};
         },
         exposes: [
             e.switch().withEndpoint('left'), e.switch().withEndpoint('right'),
-<<<<<<< HEAD
-            exposes.composite('operation_mode', 'operation_mode')
-                .withDescription('Decoupled mode for left button')
-                .withFeature(exposes.enum('state', ea.STATE_SET, ['control_relay', 'decoupled']))
-                .withEndpoint('left'),
-            exposes.composite('operation_mode', 'operation_mode')
-                .withDescription('Decoupled mode for right button')
-                .withFeature(exposes.enum('state', ea.STATE_SET, ['control_relay', 'decoupled']))
-                .withEndpoint('right'),
-            e.action(['single_left', 'double_left', 'single_right', 'double_right', 'single_both', 'double_both']),
-            e.power_outage_memory().withEndpoint('left'),
-            e.power_outage_memory().withEndpoint('right'),
-=======
             exposes.enum('operation_mode', ea.ALL, ['control_relay', 'decoupled'])
                 .withDescription('Decoupled mode for left button')
                 .withEndpoint('left'),
@@ -1221,7 +1201,6 @@
                 .withEndpoint('right'),
             e.action(['single_left', 'double_left', 'single_right', 'double_right', 'single_both', 'double_both']),
             e.power_outage_memory(),
->>>>>>> 95647a66
         ],
         onEvent: preventReset,
         configure: async (device, coordinatorEndpoint, logger) => {
