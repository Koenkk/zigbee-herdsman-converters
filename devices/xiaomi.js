const exposes = require('../lib/exposes');
const fz = {...require('../converters/fromZigbee'), legacy: require('../lib/legacy').fromZigbee};
const tz = require('../converters/toZigbee');
const ota = require('../lib/ota');
const constants = require('../lib/constants');
const reporting = require('../lib/reporting');
const extend = require('../lib/extend');
const e = exposes.presets;
const ea = exposes.access;
const globalStore = require('../lib/store');
const xiaomi = require('../lib/xiaomi');

const xiaomiExtend = {
    light_onoff_brightness_colortemp: (options={disableColorTempStartup: true}) => ({
        ...extend.light_onoff_brightness_colortemp(options),
        fromZigbee: extend.light_onoff_brightness_colortemp(options).fromZigbee.concat([
            fz.xiaomi_bulb_interval, fz.ignore_occupancy_report, fz.ignore_humidity_report,
            fz.ignore_pressure_report, fz.ignore_temperature_report,
        ]),
    }),
};

const preventReset = async (type, data, device) => {
    if (
        // options.allow_reset ||
        type !== 'message' ||
        data.type !== 'attributeReport' ||
        data.cluster !== 'genBasic' ||
        !data.data[0xfff0] ||
        // eg: [0xaa, 0x10, 0x05, 0x41, 0x87, 0x01, 0x01, 0x10, 0x00]
        !data.data[0xFFF0].slice(0, 5).equals(Buffer.from([0xaa, 0x10, 0x05, 0x41, 0x87]))
    ) {
        return;
    }
    const options = {manufacturerCode: 0x115f};
    const payload = {[0xfff0]: {
        value: [0xaa, 0x10, 0x05, 0x41, 0x47, 0x01, 0x01, 0x10, 0x01],
        type: 0x41,
    }};
    await device.getEndpoint(1).write('genBasic', payload, options);
};


const fzLocal = {
    aqara_trv: {
        cluster: 'aqaraOpple',
        type: ['attributeReport', 'readResponse'],
        convert: (model, msg, publish, options, meta) => {
            const result = {};
            Object.entries(msg.data).forEach(([key, value]) => {
                switch (parseInt(key)) {
                case 0x0271:
                    result['system_mode'] = {1: 'heat', 0: 'off'}[value];
                    break;
                case 0x0272:
                    result['preset'] = {2: 'away', 1: 'auto', 0: 'manual'}[value];
                    break;
                case 0x0273:
                    result['window_detection'] = {1: 'ON', 0: 'OFF'}[value];
                    break;
                case 0x0274:
                    result['valve_detection'] = {1: 'ON', 0: 'OFF'}[value];
                    break;
                case 0x0277:
                    result['child_lock'] = {1: 'LOCK', 0: 'UNLOCK'}[value];
                    break;
                case 0x0279:
                    result['away_preset_temperature'] = (value / 100).toFixed(1);
                    break;
                case 0x027b:
                    result['calibrated'] = {1: true, 0: false}[value];
                    break;
                case 0x027e:
                    result['sensor'] = {1: 'external', 0: 'internal'}[value];
                    break;
                case 0x040a:
                    result['battery'] = value;
                    break;
                case 0x027a:
                    result['window_open'] = {1: true, 0: false}[value];
                    break;
                case 0x0275:
                    result['valve_alarm'] = {1: true, 0: false}[value];
                    break;
                case 0xfff2:
                case 0x00ff: // 4e:27:49:bb:24:b6:30:dd:74:de:53:76:89:44:c4:81
                case 0x00f7: // 03:28:1f:05:21:01:00:0a:21:00:00:0d:23:19:08:00:00:11:23...
                case 0x0276: // 04:3e:01:e0:00:00:09:60:04:38:00:00:06:a4:05:64:00:00:08:98:81:e0:00:00:08:98
                case 0x027c: // 0x00
                case 0x027d: // 0x00
                case 0x0280: // 0x00/0x01
                    meta.logger.debug(`zigbee-herdsman-converters:aqara_trv: Unhandled key ${key} = ${value}`);
                    break;
                default:
                    meta.logger.warn(`zigbee-herdsman-converters:aqara_trv: Unknown key ${key} = ${value}`);
                }
            });
            return result;
        },
    },
    aqara_feeder: {
        cluster: 'aqaraOpple',
        type: ['attributeReport', 'readResponse'],
        convert: (model, msg, publish, options, meta) => {
            const result = {};
            Object.entries(msg.data).forEach(([key, value]) => {
                switch (parseInt(key)) {
                case 0xfff1:
                    const attr = value.slice(3, 7);
                    const len = value.slice(7, 8).readUInt8();
                    const val = value.slice(8, 8 + len);
                    switch (attr.readInt32BE()) {
                    case 0x04150055: // feeding
                        result['feeding'] = '';
                        break;
                    case 0x041502bc: // feeding report
                        const report = val.toString();
                        result['feeding_source'] = {1: 'manual', 2: 'remote'}[parseInt(report.slice(0, 2))];
                        result['feeding_size'] = parseInt(report.slice(3, 4));
                        break;
                    case 0x0d680055: // portions per day
                        result['portions_per_day'] = val.readUInt16BE();
                        break;
                    case 0x0d690055: // weight per day
                        result['weight_per_day'] = val.readUInt32BE();
                        break;
                    case 0x0d0b0055: // alarm ?
                        result['alarm'] = {1: true, 0: false}[val.readUInt8()];
                        break;
                    case 0x080008c8: // schedule string
                        result['schedule'] = val.toString();
                        break;
                    case 0x04170055: // indicator
                        result['indicator'] = {1: 'ON', 0: 'OFF'}[val.readUInt8()];
                        break;
                    case 0x04160055: // child lock
                        result['child_lock'] = {1: 'LOCK', 0: 'UNLOCK'}[val.readUInt8()];
                        break;
                    case 0x04180055: // mode
                        result['mode'] = {1: 'schedule', 0: 'manual'}[val.readUInt8()];
                        break;
                    case 0x0e5c0055: // serving size
                        result['serving_size'] = val.readUInt8();
                        break;
                    case 0x0e5f0055: // portion weight
                        result['portion_weight'] = val.readUInt8();
                        break;
                    case 0x0d090055: // ?
                    case 0x080007d1: // ? 64
                    case 0x0d090055: // ? 00
                        meta.logger.warn(`zigbee-herdsman-converters:aqara_feeder: Unhandled attribute ${attr} = ${val}`);
                        break;
                    default:
                        meta.logger.warn(`zigbee-herdsman-converters:aqara_feeder: Unknown attribute ${attr} = ${val}`);
                    }
                    break;
                case 0x00ff: // 80:13:58:91:24:33:20:24:58:53:44:07:05:97:75:17
                             // 24:4b:70:0f:e6:d5:b8:17:47:0e:28:ba:26:97:ec:1d
                case 0x0007: // 00:00:00:00:1d:b5:a6:ed
                case 0x00f7: // 05:21:14:00:0d:23:21:25:00:00:09:21:00:01
                    meta.logger.debug(`zigbee-herdsman-converters:aqara_feeder: Unhandled key ${key} = ${value}`);
                    break;
                default:
                    meta.logger.warn(`zigbee-herdsman-converters:aqara_feeder: Unknown key ${key} = ${value}`);
                }
            });
            return result;
        },
    },
};

const tzLocal = {
    aqara_trv: {
        key: ['system_mode', 'preset', 'window_detection', 'valve_detection', 'child_lock', 'away_preset_temperature',
            'calibrate', 'sensor', 'sensor_temp', 'identify'],
        convertSet: async (entity, key, value, meta) => {
            const aqaraHeader = (counter, params, action) => {
                const header = [0xaa, 0x71, params.length + 3, 0x44, counter];
                const integrity = 512 - header.reduce((sum, elem) => sum + elem, 0);
                return [...header, integrity, action, 0x41, params.length];
            };
            const sensor = Buffer.from('00158d00019d1b98', 'hex');

            switch (key) {
            case 'system_mode':
                await entity.write('aqaraOpple', {0x0271: {value: {'off': 0, 'heat': 1}[value], type: 0x20}},
                    {manufacturerCode: 0x115f});
                break;
            case 'preset':
                await entity.write('aqaraOpple', {0x0272: {value: {'manual': 0, 'auto': 1, 'away': 2}[value], type: 0x20}},
                    {manufacturerCode: 0x115f});
                break;
            case 'window_detection':
                await entity.write('aqaraOpple', {0x0273: {value: {'OFF': 0, 'ON': 1}[value], type: 0x20}},
                    {manufacturerCode: 0x115f});
                break;
            case 'valve_detection':
                await entity.write('aqaraOpple', {0x0274: {value: {'OFF': 0, 'ON': 1}[value], type: 0x20}},
                    {manufacturerCode: 0x115f});
                break;
            case 'child_lock':
                await entity.write('aqaraOpple', {0x0277: {value: {'UNLOCK': 0, 'LOCK': 1}[value], type: 0x20}},
                    {manufacturerCode: 0x115f});
                break;
            case 'away_preset_temperature':
                await entity.write('aqaraOpple', {0x0279: {value: Math.round(value * 100), type: 0x23}}, {manufacturerCode: 0x115f});
                break;
            case 'sensor': {
                const device = Buffer.from(entity.deviceIeeeAddress.substring(2), 'hex');
                const timestamp = Buffer.alloc(4);
                timestamp.writeUint32BE(Date.now()/1000);

                if (value === 'external') {
                    const params1 = [
                        ...timestamp,
                        0x3d, 0x04,
                        ...device,
                        ...sensor,
                        0x00, 0x01, 0x00, 0x55,
                        0x13, 0x0a, 0x02, 0x00, 0x00, 0x64, 0x04, 0xce, 0xc2, 0xb6, 0xc8,
                        0x00, 0x00, 0x00, 0x00, 0x00, 0x01, 0x3d,
                        0x64,
                        0x65,
                    ];
                    const params2 = [
                        ...timestamp,
                        0x3d, 0x05,
                        ...device,
                        ...sensor,
                        0x08, 0x00, 0x07, 0xfd,
                        0x16, 0x0a, 0x02, 0x0a, 0xc9, 0xe8, 0xb1, 0xb8, 0xd4, 0xda, 0xcf, 0xdf, 0xc0, 0xeb,
                        0x00, 0x00, 0x00, 0x00, 0x00, 0x01, 0x3d,
                        0x04,
                        0x65,
                    ];

                    const val1 = [...(aqaraHeader(0x12, params1, 0x02)), ...params1];
                    const val2 = [...(aqaraHeader(0x13, params2, 0x02)), ...params2];

                    await entity.write('aqaraOpple', {0xfff2: {value: val1, type: 0x41}}, {manufacturerCode: 0x115f});
                    await entity.write('aqaraOpple', {0xfff2: {value: val2, type: 0x41}}, {manufacturerCode: 0x115f});
                } else if (value === 'internal') {
                    const params1 = [
                        ...timestamp,
                        0x3d, 0x05,
                        ...device,
                        0x00, 0x00, 0x00, 0x00, 0x00, 0x00, 0x00, 0x00, 0x00, 0x00, 0x00, 0x00,
                    ];
                    const params2 = [
                        ...timestamp,
                        0x3d, 0x04,
                        ...device,
                        0x00, 0x00, 0x00, 0x00, 0x00, 0x00, 0x00, 0x00, 0x00, 0x00, 0x00, 0x00,
                    ];

                    const val1 = [...(aqaraHeader(0x12, params1, 0x04)), ...params1];
                    const val2 = [...(aqaraHeader(0x13, params2, 0x04)), ...params2];

                    await entity.write('aqaraOpple', {0xfff2: {value: val1, type: 0x41}}, {manufacturerCode: 0x115f});
                    await entity.write('aqaraOpple', {0xfff2: {value: val2, type: 0x41}}, {manufacturerCode: 0x115f});

                    await entity.read('hvacThermostat', ['localTemp']);
                }
                break;
            }
            case 'sensor_temp':
                if (meta.state['sensor'] === 'external') {
                    const temperatureBuf = Buffer.alloc(4);
                    temperatureBuf.writeFloatBE(Math.round(value * 100));

                    const params = [...sensor, 0x00, 0x01, 0x00, 0x55, ...temperatureBuf];
                    const data = [...(aqaraHeader(0x12, params, 0x05)), ...params];

                    await entity.write('aqaraOpple', {0xfff2: {value: data, type: 0x41}}, {manufacturerCode: 0x115f});
                }
                break;
            case 'calibrate':
                await entity.write('aqaraOpple', {0x0270: {value: 1, type: 0x20}}, {manufacturerCode: 0x115F});
                break;
            case 'identify':
                await entity.command('genIdentify', 'identify', {identifytime: 5}, {});
                break;
            default: // Unknown key
                meta.logger.warn(`zigbee-herdsman-converters:aqara_trv: Unhandled key ${key}`);
            }
        },
        convertGet: async (entity, key, meta) => {
            const dict = {'system_mode': 0x0271, 'preset': 0x0272, 'window_detection': 0x0273, 'valve_detection': 0x0274,
                'child_lock': 0x0277, 'away_preset_temperature': 0x0279, 'calibrated': 0x027b, 'sensor': 0x027e};

            if (dict.hasOwnProperty(key)) {
                await entity.read('aqaraOpple', [dict[key]], {manufacturerCode: 0x115F});
            }
        },
    },
    VOCKQJK11LM_display_unit: {
        key: ['display_unit'],
        convertSet: async (entity, key, value, meta) => {
            await entity.write('aqaraOpple',
                {0x0114: {value: xiaomi.VOCKQJK11LMDisplayUnit[value], type: 0x20}}, {manufacturerCode: 0x115F});
            return {state: {display_unit: value}};
        },
        convertGet: async (entity, key, meta) => {
            await entity.read('aqaraOpple', [0x0114], {manufacturerCode: 0x115F, disableDefaultResponse: true});
        },
    },
    aqara_feeder: {
        key: ['feeding', 'schedule', 'indicator', 'child_lock', 'mode', 'serving_size', 'portion_weight'],
        convertSet: async (entity, key, value, meta) => {
            const sendAttr = async (attrCode, value, length) => {
                entity.sendSeq = ((entity.sendSeq || 0)+1) % 256;
                const val = Buffer.from([0x00, 0x02, entity.sendSeq, 0, 0, 0, 0, 0]);
                entity.sendSeq += 1;
                val.writeInt32BE(attrCode, 3);
                val.writeUInt8(length, 7);
                let v = Buffer.alloc(length);
                switch (length) {
                case 1:
                    v.writeUInt8(value);
                    break;
                case 2:
                    v.writeUInt16BE(value);
                    break;
                case 4:
                    v.writeUInt32BE(value);
                    break;
                default:
                    v = value;
                };

                await entity.write('aqaraOpple', {0xfff1: {value: Buffer.concat([val, v]), type: 0x41}},
                    {manufacturerCode: 0x115f});
            };
            switch (key) {
            case 'feeding':
                sendAttr(0x04150055, 1, 1);
                break;
            case 'schedule':
                sendAttr(0x080008c8, Buffer.concat([Buffer.from(value), Buffer.from([0])]), value.length + 1);
                break;
            case 'indicator':
                sendAttr(0x04170055, {'OFF': 0, 'ON': 1}[value], 1);
                break;
            case 'child_lock':
                sendAttr(0x04160055, {'UNLOCK': 0, 'LOCK': 1}[value], 1);
                break;
            case 'mode':
                sendAttr(0x04180055, {'manual': 0, 'schedule': 1}[value], 1);
                break;
            case 'serving_size':
                sendAttr(0x0e5c0055, value, 4);
                break;
            case 'portion_weight':
                sendAttr(0x0e5f0055, value, 4);
                break;
            default: // Unknown key
                meta.logger.warn(`zigbee-herdsman-converters:aqara_feeder: Unhandled key ${key}`);
            }
            return {state: {[key]: value}};
        },
    },
};

module.exports = [
    {
        zigbeeModel: ['lumi.flood.acn001'],
        model: 'SJCGQ13LM',
        vendor: 'Xiaomi',
        description: 'Aqara E1 water leak sensor',
        fromZigbee: [fz.ias_water_leak_alarm_1, fz.aqara_opple, fz.battery],
        toZigbee: [],
        exposes: [e.water_leak(), e.battery(), e.battery_low(), e.battery_voltage(), e.device_temperature(), e.power_outage_count(false)],
        meta: {battery: {voltageToPercentage: '3V_2850_3000'}},
        configure: async (device, coordinatorEndpoint, logger) => {
            const endpoint = device.getEndpoint(1);
            await endpoint.read('genPowerCfg', ['batteryVoltage']);
        },
        ota: ota.zigbeeOTA,
    },
    {
        zigbeeModel: ['lumi.magnet.acn001'],
        model: 'MCCGQ14LM',
        vendor: 'Xiaomi',
        description: 'Aqara E1 door & window contact sensor',
        fromZigbee: [fz.ias_contact_alarm_1, fz.aqara_opple, fz.battery],
        toZigbee: [],
        meta: {battery: {voltageToPercentage: '3V_2850_3000'}},
        exposes: [e.contact(), e.battery(), e.battery_low(), e.battery_voltage()],
        configure: async (device, coordinatorEndpoint, logger) => {
            const endpoint = device.getEndpoint(1);
            await endpoint.read('genPowerCfg', ['batteryVoltage']);
        },
        // OTA request: "fieldControl":0, "manufacturerCode":4447, "imageType":10635
        ota: ota.zigbeeOTA,
    },
    {
        zigbeeModel: ['lumi.magnet.ac01'],
        model: 'MCCGQ13LM',
        vendor: 'Xiaomi',
        description: 'Aqara P1 door & window contact sensor',
        fromZigbee: [fz. xiaomi_contact, fz.ias_contact_alarm_1, fz.aqara_opple],
        toZigbee: [],
        meta: {battery: {voltageToPercentage: '3V_2850_3000'}},
        exposes: [e.contact(), e.battery(), e.battery_voltage()],
    },
    {
        zigbeeModel: ['lumi.dimmer.rcbac1'],
        model: 'ZNDDMK11LM',
        vendor: 'Xiaomi',
        description: 'Aqara smart lightstrip driver',
        fromZigbee: extend.light_onoff_brightness_colortemp_color().fromZigbee.concat([
            fz.xiaomi_power, fz.aqara_opple]),
        toZigbee: extend.light_onoff_brightness_colortemp_color().toZigbee.concat([
            tz.xiaomi_dimmer_mode, tz.xiaomi_switch_power_outage_memory]),
        meta: {multiEndpoint: true},
        endpoint: (device) => {
            return {l1: 1, l2: 2};
        },
        exposes: [e.power(), e.energy(), e.voltage(), e.device_temperature(), e.power_outage_memory(),
            // When in rgbw mode, only one of color and colortemp will be valid, and l2 will be invalid
            // Do not control l2 in rgbw mode
            e.light_brightness_colortemp_colorxy([153, 370]).removeFeature('color_temp_startup').withEndpoint('l1'),
            e.light_brightness_colortemp([153, 370]).removeFeature('color_temp_startup').withEndpoint('l2'),
            exposes.enum('dimmer_mode', ea.ALL, ['rgbw', 'dual_ct'])
                .withDescription('Switch between rgbw mode or dual color temperature mode')],
        ota: ota.zigbeeOTA,
    },
    {
        zigbeeModel: ['lumi.light.aqcn02'],
        model: 'ZNLDP12LM',
        vendor: 'Xiaomi',
        description: 'Aqara smart LED bulb',
        toZigbee: xiaomiExtend.light_onoff_brightness_colortemp({colorTempRange: [153, 370]}).toZigbee.concat([
            tz.xiaomi_light_power_outage_memory]),
        fromZigbee: xiaomiExtend.light_onoff_brightness_colortemp({colorTempRange: [153, 370]}).fromZigbee,
        // power_on_behavior 'toggle' does not seem to be supported
        exposes: xiaomiExtend.light_onoff_brightness_colortemp({colorTempRange: [153, 370]}).exposes.concat([
            e.power_outage_memory().withAccess(ea.STATE_SET)]),
        ota: ota.zigbeeOTA,
    },
    {
        zigbeeModel: ['lumi.light.acn003'],
        model: 'ZNXDD01LM',
        vendor: 'Xiaomi',
        description: 'Aqara ceiling light L1-350',
        extend: xiaomiExtend.light_onoff_brightness_colortemp({disableEffect: true, colorTempRange: [153, 370]}),
        ota: ota.zigbeeOTA,
    },
    {
        zigbeeModel: ['lumi.light.cwac02', 'lumi.light.acn014'],
        model: 'ZNLDP13LM',
        vendor: 'Xiaomi',
        description: 'Aqara T1 smart LED bulb',
        toZigbee: xiaomiExtend.light_onoff_brightness_colortemp({disableEffect: true, disablePowerOnBehavior: true}).toZigbee.concat([
            tz.xiaomi_switch_power_outage_memory,
        ]),
        fromZigbee: xiaomiExtend.light_onoff_brightness_colortemp({disableEffect: true, disablePowerOnBehavior: true}).fromZigbee.concat([
            fz.aqara_opple,
        ]),
        exposes: xiaomiExtend.light_onoff_brightness_colortemp({
            disableEffect: true,
            disablePowerOnBehavior: true,
            colorTempRange: [153, 370],
        }).exposes.concat([
            e.power_outage_memory(),
            e.device_temperature(),
            e.power_outage_count(),
        ]),
        ota: ota.zigbeeOTA,
    },
    {
        zigbeeModel: ['lumi.light.cwopcn01'],
        model: 'XDD11LM',
        vendor: 'Xiaomi',
        description: 'Aqara Opple MX960',
        meta: {turnsOffAtBrightness1: true},
        extend: xiaomiExtend.light_onoff_brightness_colortemp({disableEffect: true, disableColorTempStartup: true,
            colorTempRange: [175, 370]}),
        ota: ota.zigbeeOTA,
    },
    {
        zigbeeModel: ['lumi.light.cwopcn02'],
        model: 'XDD12LM',
        vendor: 'Xiaomi',
        description: 'Aqara Opple MX650',
        meta: {turnsOffAtBrightness1: true},
        extend: xiaomiExtend.light_onoff_brightness_colortemp({disableEffect: true, disableColorTempStartup: true,
            colorTempRange: [175, 370]}),
        ota: ota.zigbeeOTA,
    },
    {
        zigbeeModel: ['lumi.light.cwopcn03'],
        model: 'XDD13LM',
        vendor: 'Xiaomi',
        description: 'Aqara Opple MX480',
        meta: {turnsOffAtBrightness1: true},
        extend: xiaomiExtend.light_onoff_brightness_colortemp({disableEffect: true, disableColorTempStartup: true,
            colorTempRange: [175, 370]}),
        ota: ota.zigbeeOTA,
    },
    {
        zigbeeModel: ['lumi.light.cwjwcn01'],
        model: 'JWSP001A',
        vendor: 'Xiaomi',
        description: 'Jiawen LED Driver & Dimmer',
        extend: xiaomiExtend.light_onoff_brightness_colortemp({disableEffect: true, disableColorTempStartup: true,
            colorTempRange: [153, 370]}),
    },
    {
        zigbeeModel: ['lumi.light.cwjwcn02'],
        model: 'JWDL001A',
        vendor: 'Xiaomi',
        description: 'Aqara embedded spot led light',
        extend: xiaomiExtend.light_onoff_brightness_colortemp({colorTempRange: [153, 370]}),
    },
    {
        zigbeeModel: ['lumi.sensor_switch'],
        model: 'WXKG01LM',
        vendor: 'Xiaomi',
        whiteLabel: [{vendor: 'Xiaomi', model: 'YTC4040GL'}, {vendor: 'Xiaomi', model: 'YTC4006CN'},
            {vendor: 'Xiaomi', model: 'YTC4017CN'}, {vendor: 'Xiaomi', model: 'ZHTZ02LM'}],
        description: 'MiJia wireless switch',
        meta: {battery: {voltageToPercentage: '3V_2850_3000'}},
        fromZigbee: [fz.xiaomi_basic, fz.xiaomi_WXKG01LM_action, fz.legacy.WXKG01LM_click],
        exposes: [e.battery(), e.action(['single', 'double', 'triple', 'quadruple', 'hold', 'release', 'many']), e.battery_voltage(),
            e.power_outage_count(false)],
        toZigbee: [],
    },
    {
        zigbeeModel: ['lumi.sensor_switch.aq2', 'lumi.remote.b1acn01'],
        model: 'WXKG11LM',
        vendor: 'Xiaomi',
        description: 'Aqara wireless switch',
        meta: {battery: {voltageToPercentage: '3V_2850_3000'}},
        exposes: [e.battery(), e.battery_voltage(), e.action(['single', 'double', 'triple', 'quadruple', 'hold', 'release']),
            e.device_temperature(), e.power_outage_count()],
        fromZigbee: [fz.xiaomi_multistate_action, fz.xiaomi_WXKG11LM_action, fz.xiaomi_basic,
            fz.legacy.WXKG11LM_click, fz.legacy.xiaomi_action_click_multistate],
        toZigbee: [],
    },
    {
        zigbeeModel: ['lumi.sensor_switch.aq3', 'lumi.sensor_swit'],
        model: 'WXKG12LM',
        vendor: 'Xiaomi',
        description: 'Aqara wireless switch (with gyroscope)',
        meta: {battery: {voltageToPercentage: '3V_2850_3000'}},
        exposes: [e.battery(), e.action(['single', 'double', 'hold', 'release', 'shake']), e.battery_voltage()],
        fromZigbee: [fz.xiaomi_basic, fz.xiaomi_multistate_action, fz.legacy.WXKG12LM_action_click_multistate],
        toZigbee: [],
    },
    {
        zigbeeModel: ['lumi.sensor_86sw1'],
        model: 'WXKG03LM_rev1',
        vendor: 'Xiaomi',
        description: 'Aqara single key wireless wall switch (2016 model)',
        meta: {battery: {voltageToPercentage: '3V_2850_3000'}},
        exposes: [e.battery(), e.action(['single']), e.battery_voltage()],
        fromZigbee: [fz.xiaomi_on_off_action, fz.xiaomi_basic, fz.legacy.WXKG03LM_click],
        toZigbee: [],
        onEvent: preventReset,
    },
    {
        zigbeeModel: ['lumi.remote.b186acn01'],
        model: 'WXKG03LM_rev2',
        vendor: 'Xiaomi',
        description: 'Aqara single key wireless wall switch (2018 model)',
        meta: {battery: {voltageToPercentage: '3V_2850_3000'}},
        exposes: [e.battery(), e.action(['single', 'double', 'hold']), e.battery_voltage()],
        fromZigbee: [fz.xiaomi_on_off_action, fz.xiaomi_multistate_action, fz.xiaomi_basic,
            fz.legacy.WXKG03LM_click, fz.legacy.xiaomi_action_click_multistate],
        toZigbee: [],
        onEvent: preventReset,
    },
    {
        zigbeeModel: ['lumi.remote.b186acn02'],
        model: 'WXKG06LM',
        vendor: 'Xiaomi',
        description: 'Aqara D1 single key wireless wall switch',
        fromZigbee: [fz.xiaomi_basic, fz.xiaomi_on_off_action, fz.xiaomi_multistate_action],
        toZigbee: [],
        exposes: [e.battery(),
            e.action(['single', 'double', 'hold']),
            e.battery_voltage()],
        onEvent: preventReset,
        meta: {battery: {voltageToPercentage: '3V_2850_3000'}},
        configure: async (device, coordinatorEndpoint, logger) => {
            try {
                const endpoint = device.endpoints[1];
                await reporting.bind(endpoint, coordinatorEndpoint, ['genOnOff', 'genPowerCfg']);
            } catch (error) {
                // fails for some but device works as expected: https://github.com/Koenkk/zigbee2mqtt/issues/9136
            }
        },
    },
    {
        zigbeeModel: ['lumi.sensor_86sw2', 'lumi.sensor_86sw2.es1'],
        model: 'WXKG02LM_rev1',
        vendor: 'Xiaomi',
        description: 'Aqara double key wireless wall switch (2016 model)',
        meta: {battery: {voltageToPercentage: '3V_2850_3000'}},
        exposes: [e.battery(), e.action(['single_left', 'single_right', 'single_both']), e.battery_voltage(), e.power_outage_count(false)],
        fromZigbee: [fz.xiaomi_on_off_action, fz.xiaomi_basic, fz.legacy.WXKG02LM_click],
        toZigbee: [],
        onEvent: preventReset,
    },
    {
        zigbeeModel: ['lumi.remote.b286acn01'],
        model: 'WXKG02LM_rev2',
        vendor: 'Xiaomi',
        description: 'Aqara double key wireless wall switch (2018 model)',
        meta: {battery: {voltageToPercentage: '3V_2850_3000'}},
        exposes: [e.battery(), e.action(['single_left', 'single_right', 'single_both', 'double_left', 'double_right', 'double_both',
            'hold_left', 'hold_right', 'hold_both']), e.battery_voltage()],
        fromZigbee: [fz.xiaomi_on_off_action, fz.xiaomi_multistate_action, fz.xiaomi_basic,
            fz.legacy.WXKG02LM_click, fz.legacy.WXKG02LM_click_multistate],
        toZigbee: [],
        onEvent: preventReset,
    },
    {
        zigbeeModel: ['lumi.switch.b1laus01'],
        model: 'WS-USC01',
        vendor: 'Xiaomi',
        description: 'Aqara smart wall switch (no neutral, single rocker)',
        fromZigbee: [fz.on_off, fz.xiaomi_multistate_action, fz.aqara_opple],
        toZigbee: [tz.on_off, tz.xiaomi_switch_operation_mode_opple,
            tz.xiaomi_flip_indicator_light, tz.aqara_switch_mode_switch],
        exposes: [e.switch(), e.action(['single', 'double']), e.flip_indicator_light(),
            exposes.enum('operation_mode', ea.ALL, ['control_relay', 'decoupled']).withDescription('Decoupled mode'),
            exposes.enum('mode_switch', ea.ALL, ['anti_flicker_mode', 'quick_mode'])
                .withDescription('Anti flicker mode can be used to solve blinking issues of some lights.' +
                    'Quick mode makes the device respond faster.')],
        onEvent: preventReset,
        configure: async (device, coordinatorEndpoint, logger) => {
            const endpoint1 = device.getEndpoint(1);
            // set "event" mode
            await endpoint1.write('aqaraOpple', {'mode': 1}, {manufacturerCode: 0x115f, disableResponse: true});
        },
        ota: ota.zigbeeOTA,
    },
    {
        zigbeeModel: ['lumi.switch.b2laus01'],
        model: 'WS-USC02',
        vendor: 'Xiaomi',
        description: 'Aqara smart wall switch (no neutral, double rocker)',
        extend: extend.switch(),
        exposes: [e.switch().withEndpoint('top'), e.switch().withEndpoint('bottom')],
        meta: {multiEndpoint: true},
        endpoint: (device) => {
            return {'top': 1, 'bottom': 2};
        },
        configure: async (device, coordinatorEndpoint, logger) => {
            const endpoint1 = device.getEndpoint(1);
            await reporting.bind(endpoint1, coordinatorEndpoint, ['genOnOff']);
            await reporting.onOff(endpoint1);
            const endpoint2 = device.getEndpoint(2);
            await reporting.bind(endpoint2, coordinatorEndpoint, ['genOnOff']);
            await reporting.onOff(endpoint2);
        },
        ota: ota.zigbeeOTA,
    },
    {
        zigbeeModel: ['lumi.switch.b1naus01'],
        model: 'WS-USC03',
        vendor: 'Xiaomi',
        description: 'Aqara smart wall switch (neutral, single rocker)',
        extend: extend.switch(),
        configure: async (device, coordinatorEndpoint, logger) => {
            const endpoint = device.getEndpoint(1);
            await reporting.bind(endpoint, coordinatorEndpoint, ['genOnOff']);
            await reporting.onOff(endpoint);
        },
        ota: ota.zigbeeOTA,
    },
    {
        zigbeeModel: ['lumi.switch.b2naus01'],
        model: 'WS-USC04',
        vendor: 'Xiaomi',
        description: 'Aqara smart wall switch (neutral, double rocker)',
        extend: extend.switch(),
        exposes: [e.switch().withEndpoint('top'), e.switch().withEndpoint('bottom')],
        meta: {multiEndpoint: true},
        endpoint: (device) => {
            return {'top': 1, 'bottom': 2};
        },
        configure: async (device, coordinatorEndpoint, logger) => {
            const endpoint1 = device.getEndpoint(1);
            await reporting.bind(endpoint1, coordinatorEndpoint, ['genOnOff']);
            await reporting.onOff(endpoint1);
            const endpoint2 = device.getEndpoint(2);
            await reporting.bind(endpoint2, coordinatorEndpoint, ['genOnOff']);
            await reporting.onOff(endpoint2);
        },
        ota: ota.zigbeeOTA,
    },
    {
        zigbeeModel: ['lumi.switch.n2acn1'],
        model: 'QBKG31LM',
        vendor: 'Xiaomi',
        description: 'Aqara smart wall switch H1 Pro (with neutral, double rocker)',
        meta: {multiEndpoint: true},
        endpoint: (device) => {
            return {'left': 1, 'right': 2};
        },
        fromZigbee: [fz.on_off, fz.xiaomi_power, fz.aqara_opple, fz.xiaomi_multistate_action],
        toZigbee: [tz.on_off, tz.xiaomi_switch_operation_mode_opple, tz.xiaomi_switch_power_outage_memory,
            tz.xiaomi_led_disabled_night, tz.xiaomi_flip_indicator_light],
        exposes: [e.switch().withEndpoint('left'), e.switch().withEndpoint('right'), e.power(), e.energy(), e.voltage(),
            e.device_temperature(), e.power_outage_memory(), e.led_disabled_night(), e.flip_indicator_light(),
            e.action([
                'single_left', 'single_right', 'single_both',
                'double_left', 'double_right', 'double_both']),
            exposes.enum('operation_mode', ea.ALL, ['control_relay', 'decoupled'])
                .withDescription('Decoupled mode for left button').withEndpoint('left'),
            exposes.enum('operation_mode', ea.ALL, ['control_relay', 'decoupled'])
                .withDescription('Decoupled mode for right button').withEndpoint('right')],
        onEvent: preventReset,
        ota: ota.zigbeeOTA,
    },
    {
        zigbeeModel: ['lumi.switch.l1aeu1'],
        model: 'WS-EUK01',
        vendor: 'Xiaomi',
        description: 'Aqara smart wall switch H1 EU (no neutral, single rocker)',
        fromZigbee: [fz.on_off, fz.xiaomi_multistate_action, fz.aqara_opple],
        toZigbee: [tz.on_off, tz.xiaomi_switch_operation_mode_opple, tz.xiaomi_switch_power_outage_memory,
            tz.xiaomi_flip_indicator_light, tz.xiaomi_led_disabled_night, tz.aqara_switch_mode_switch],
        exposes: [e.switch(), e.action(['single', 'double']), e.power_outage_memory(), e.flip_indicator_light(),
            e.led_disabled_night(), e.power_outage_count(), e.device_temperature().withAccess(ea.STATE),
            exposes.enum('operation_mode', ea.ALL, ['control_relay', 'decoupled']).withDescription('Decoupled mode'),
            exposes.enum('mode_switch', ea.ALL, ['anti_flicker_mode', 'quick_mode'])
                .withDescription('Anti flicker mode can be used to solve blinking issues of some lights.' +
                    'Quick mode makes the device respond faster.')],
        onEvent: preventReset,
        configure: async (device, coordinatorEndpoint, logger) => {
            const endpoint1 = device.getEndpoint(1);
            // set "event" mode
            await endpoint1.write('aqaraOpple', {'mode': 1}, {manufacturerCode: 0x115f, disableResponse: true});
        },
    },
    {
        zigbeeModel: ['lumi.switch.l2aeu1'],
        model: 'WS-EUK02',
        vendor: 'Xiaomi',
        description: 'Aqara smart wall switch H1 EU (no neutral, double rocker)',
        fromZigbee: [fz.on_off, fz.xiaomi_multistate_action, fz.aqara_opple],
        toZigbee: [tz.on_off, tz.xiaomi_switch_operation_mode_opple, tz.xiaomi_switch_power_outage_memory,
            tz.xiaomi_flip_indicator_light, tz.xiaomi_led_disabled_night, tz.aqara_switch_mode_switch],
        meta: {multiEndpoint: true},
        endpoint: (_device) => {
            return {'left': 1, 'right': 2};
        },
        exposes: [e.switch().withEndpoint('left'), e.switch().withEndpoint('right'), e.power_outage_memory(),
            e.flip_indicator_light(), e.led_disabled_night(), e.power_outage_count(),
            e.device_temperature().withAccess(ea.STATE),
            exposes.enum('operation_mode', ea.ALL, ['control_relay', 'decoupled'])
                .withDescription('Decoupled mode for left button')
                .withEndpoint('left'),
            exposes.enum('operation_mode', ea.ALL, ['control_relay', 'decoupled'])
                .withDescription('Decoupled mode for right button')
                .withEndpoint('right'),
            exposes.enum('mode_switch', ea.ALL, ['anti_flicker_mode', 'quick_mode'])
                .withDescription('Anti flicker mode can be used to solve blinking issues of some lights.' +
                    'Quick mode makes the device respond faster.'),
            e.action(['single_left', 'double_left', 'single_right', 'double_right', 'single_both', 'double_both'])],
        onEvent: preventReset,
        configure: async (device, coordinatorEndpoint, logger) => {
            await device.getEndpoint(1).write('aqaraOpple', {'mode': 1}, {manufacturerCode: 0x115f, disableResponse: true});
        },
    },
    {
        zigbeeModel: ['lumi.switch.n1aeu1'],
        model: 'WS-EUK03',
        vendor: 'Xiaomi',
        description: 'Aqara smart wall switch H1 EU (with neutral, single rocker)',
        fromZigbee: [fz.on_off, fz.xiaomi_power, fz.xiaomi_multistate_action, fz.aqara_opple],
        toZigbee: [tz.on_off, tz.xiaomi_power, tz.xiaomi_switch_operation_mode_opple, tz.xiaomi_switch_power_outage_memory,
            tz.xiaomi_flip_indicator_light, tz.xiaomi_led_disabled_night],
        exposes: [e.switch(), e.action(['single', 'double']), e.power().withAccess(ea.STATE_GET), e.energy(), e.flip_indicator_light(),
            e.power_outage_memory(), e.device_temperature().withAccess(ea.STATE), e.led_disabled_night(), e.power_outage_count(),
            exposes.enum('operation_mode', ea.ALL, ['control_relay', 'decoupled']).withDescription('Decoupled mode')],
        onEvent: preventReset,
        configure: async (device, coordinatorEndpoint, logger) => {
            const endpoint1 = device.getEndpoint(1);
            // set "event" mode
            await endpoint1.write('aqaraOpple', {'mode': 1}, {manufacturerCode: 0x115f, disableResponse: true});
        },
        ota: ota.zigbeeOTA,
    },
    {
        zigbeeModel: ['lumi.switch.n2aeu1'],
        model: 'WS-EUK04',
        vendor: 'Xiaomi',
        description: 'Aqara smart wall switch H1 EU (with neutral, double rocker)',
        fromZigbee: [fz.on_off, fz.xiaomi_power, fz.xiaomi_multistate_action, fz.aqara_opple],
        toZigbee: [tz.on_off, tz.xiaomi_power, tz.xiaomi_switch_operation_mode_opple, tz.xiaomi_switch_power_outage_memory,
            tz.xiaomi_flip_indicator_light, tz.xiaomi_led_disabled_night],
        meta: {multiEndpoint: true},
        endpoint: (device) => {
            return {'left': 1, 'right': 2};
        },
        exposes: [e.switch().withEndpoint('left'), e.switch().withEndpoint('right'), e.power().withAccess(ea.STATE_GET), e.energy(),
            exposes.enum('operation_mode', ea.ALL, ['control_relay', 'decoupled']).withDescription('Decoupled mode for left button')
                .withEndpoint('left'),
            exposes.enum('operation_mode', ea.ALL, ['control_relay', 'decoupled']).withDescription('Decoupled mode for right button')
                .withEndpoint('right'),
            e.action(['single_left', 'double_left', 'single_right', 'double_right', 'single_both', 'double_both']),
            e.device_temperature().withAccess(ea.STATE), e.power_outage_memory(), e.flip_indicator_light(),
            e.led_disabled_night(), e.power_outage_count()],
        onEvent: preventReset,
        configure: async (device, coordinatorEndpoint, logger) => {
            const endpoint1 = device.getEndpoint(1);
            // set "event" mode
            await endpoint1.write('aqaraOpple', {'mode': 1}, {manufacturerCode: 0x115f, disableResponse: true});
        },
    },
    {
        zigbeeModel: ['lumi.ctrl_neutral1'],
        model: 'QBKG04LM',
        vendor: 'Xiaomi',
        description: 'Aqara single key wired wall switch without neutral wire. Doesn\'t work as a router and doesn\'t support power meter',
        fromZigbee: [fz.xiaomi_on_off_ignore_endpoint_4_5_6, fz.xiaomi_on_off_action, fz.legacy.QBKG04LM_QBKG11LM_click,
            fz.xiaomi_operation_mode_basic],
        exposes: [
            e.switch(), e.action(['release', 'hold', 'double', 'single', 'hold_release']),
            exposes.enum('operation_mode', ea.STATE_SET, ['control_relay', 'decoupled'])
                .withDescription('Decoupled mode'),
        ],
        toZigbee: [tz.on_off, {...tz.xiaomi_switch_operation_mode_basic, convertGet: null}],
        endpoint: (device) => {
            return {'system': 1, 'default': 2};
        },
        onEvent: preventReset,
        configure: async (device, coordinatorEndpoint, logger) => {
            // Device advertises itself as Router but is an EndDevice
            device.type = 'EndDevice';
            device.save();
        },
        ota: ota.zigbeeOTA,
    },
    {
        zigbeeModel: ['lumi.ctrl_ln1.aq1', 'lumi.ctrl_ln1'],
        model: 'QBKG11LM',
        vendor: 'Xiaomi',
        description: 'Aqara single key wired wall switch',
        fromZigbee: [fz.xiaomi_on_off_action, fz.xiaomi_multistate_action, fz.xiaomi_on_off_ignore_endpoint_4_5_6,
            fz.legacy.QBKG04LM_QBKG11LM_click, fz.xiaomi_basic, fz.xiaomi_operation_mode_basic,
            fz.legacy.QBKG11LM_click, fz.ignore_multistate_report, fz.xiaomi_power],
        exposes: [
            e.switch(), e.power().withAccess(ea.STATE_GET), e.device_temperature(), e.energy(),
            e.action(['single', 'double', 'release', 'hold']),
            exposes.enum('operation_mode', ea.ALL, ['control_relay', 'decoupled'])
                .withDescription('Decoupled mode'),
        ],
        toZigbee: [tz.on_off, tz.xiaomi_switch_operation_mode_basic, tz.xiaomi_power],
        endpoint: (device) => {
            return {'system': 1};
        },
        onEvent: preventReset,
        ota: ota.zigbeeOTA,
        configure: async (device, coordinatorEndpoint, logger) => {
            device.powerSource = 'Mains (single phase)';
            device.save();
        },
    },
    {
        zigbeeModel: ['lumi.ctrl_neutral2'],
        model: 'QBKG03LM',
        vendor: 'Xiaomi',
        description: 'Aqara double key wired wall switch without neutral wire. Doesn\'t work as a router and doesn\'t support power meter',
        fromZigbee: [fz.xiaomi_on_off_action, fz.xiaomi_on_off_ignore_endpoint_4_5_6, fz.legacy.QBKG03LM_QBKG12LM_click,
            fz.legacy.QBKG03LM_buttons, fz.xiaomi_operation_mode_basic, fz.xiaomi_basic],
        exposes: [
            e.switch().withEndpoint('left'),
            e.switch().withEndpoint('right'),
            e.device_temperature(),
            e.action(['release_left', 'release_right', 'release_both', 'double_left', 'double_right',
                'single_left', 'single_right', 'hold_release_left', 'hold_release_left']),
            exposes.enum('operation_mode', ea.STATE_SET, ['control_left_relay', 'control_right_relay', 'decoupled'])
                .withDescription('Operation mode for left button')
                .withEndpoint('left'),
            exposes.enum('operation_mode', ea.STATE_SET, ['control_left_relay', 'control_right_relay', 'decoupled'])
                .withDescription('Operation mode for right button')
                .withEndpoint('right'),
        ],
        toZigbee: [tz.on_off, {...tz.xiaomi_switch_operation_mode_basic, convertGet: null}, tz.xiaomi_power],
        meta: {multiEndpoint: true},
        endpoint: (device) => {
            return {'system': 1, 'left': 2, 'right': 3};
        },
        onEvent: preventReset,
        configure: async (device, coordinatorEndpoint, logger) => {
            // Device advertises itself as Router but is an EndDevice
            device.type = 'EndDevice';
            device.save();
        },
        ota: ota.zigbeeOTA,
    },
    {
        zigbeeModel: ['lumi.ctrl_ln2.aq1', 'lumi.ctrl_ln2'],
        model: 'QBKG12LM',
        vendor: 'Xiaomi',
        description: 'Aqara double key wired wall switch',
        fromZigbee: [fz.xiaomi_on_off_action, fz.xiaomi_multistate_action, fz.xiaomi_on_off_ignore_endpoint_4_5_6,
            fz.legacy.QBKG03LM_QBKG12LM_click, fz.xiaomi_basic, fz.xiaomi_operation_mode_basic, fz.legacy.QBKG12LM_click,
            fz.xiaomi_power],
        exposes: [
            e.switch().withEndpoint('left'),
            e.switch().withEndpoint('right'),
            e.device_temperature(), e.energy(),
            e.power().withAccess(ea.STATE_GET),
            e.action(['single_left', 'single_right', 'single_both', 'double_left', 'double_right', 'double_both',
                'hold_left', 'hold_right', 'hold_both', 'release_left', 'release_right', 'release_both']),
            exposes.enum('operation_mode', ea.ALL, ['control_left_relay', 'control_right_relay', 'decoupled'])
                .withDescription('Operation mode for left button')
                .withEndpoint('left'),
            exposes.enum('operation_mode', ea.ALL, ['control_left_relay', 'control_right_relay', 'decoupled'])
                .withDescription('Operation mode for right button')
                .withEndpoint('right'),
        ],
        meta: {multiEndpoint: true},
        toZigbee: [tz.on_off, tz.xiaomi_switch_operation_mode_basic, tz.xiaomi_power],
        endpoint: (device) => {
            return {'left': 1, 'right': 2, 'system': 1};
        },
        onEvent: preventReset,
        ota: ota.zigbeeOTA,
        configure: async (device, coordinatorEndpoint, logger) => {
            device.powerSource = 'Mains (single phase)';
            device.save();
        },
    },
    {
        zigbeeModel: ['lumi.remote.b286acn02'],
        model: 'WXKG07LM',
        vendor: 'Xiaomi',
        description: 'Aqara D1 double key wireless wall switch',
        meta: {battery: {voltageToPercentage: '3V_2850_3000'}},
        fromZigbee: [fz.xiaomi_basic, fz.legacy.xiaomi_on_off_action, fz.legacy.xiaomi_multistate_action],
        toZigbee: [],
        endpoint: (device) => {
            return {left: 1, right: 2, both: 3};
        },
        exposes: [e.battery(), e.battery_voltage(), e.action([
            'single_left', 'single_right', 'single_both',
            'double_left', 'double_right', 'double_both',
            'hold_left', 'hold_right', 'hold_both'])],
        onEvent: preventReset,
    },
    {
        zigbeeModel: ['lumi.switch.b1lacn02'],
        model: 'QBKG21LM',
        vendor: 'Xiaomi',
        description: 'Aqara D1 single gang smart wall switch (no neutral wire)',
        fromZigbee: [fz.xiaomi_on_off_ignore_endpoint_4_5_6, fz.xiaomi_on_off_action, fz.legacy.QBKG04LM_QBKG11LM_click,
            fz.xiaomi_operation_mode_basic],
        exposes: [
            e.switch(), e.action(['release', 'hold', 'double', 'single', 'hold_release']),
            exposes.enum('operation_mode', ea.ALL, ['control_relay', 'decoupled'])
                .withDescription('Decoupled mode'),
        ],
        toZigbee: [tz.on_off, tz.xiaomi_switch_operation_mode_basic],
        endpoint: (device) => {
            return {'system': 1, 'default': 2};
        },
        onEvent: preventReset,
        configure: async (device, coordinatorEndpoint, logger) => {
            // Device advertises itself as Router but is an EndDevice
            device.type = 'EndDevice';
            device.save();
        },
    },
    {
        zigbeeModel: ['lumi.switch.b2lacn02'],
        model: 'QBKG22LM',
        vendor: 'Xiaomi',
        description: 'Aqara D1 2 gang smart wall switch (no neutral wire)',
        fromZigbee: [fz.xiaomi_on_off_ignore_endpoint_4_5_6, fz.xiaomi_on_off_action, fz.legacy.QBKG03LM_QBKG12LM_click,
            fz.legacy.QBKG03LM_buttons, fz.xiaomi_operation_mode_basic],
        exposes: [
            e.switch().withEndpoint('left'),
            e.switch().withEndpoint('right'),
            e.action(['release_left', 'release_right', 'release_both', 'double_left', 'double_right',
                'single_left', 'single_right', 'hold_release_left', 'hold_release_left']),
            exposes.enum('operation_mode', ea.ALL, ['control_left_relay', 'control_right_relay', 'decoupled'])
                .withDescription('Operation mode for left button')
                .withEndpoint('left'),
            exposes.enum('operation_mode', ea.ALL, ['control_left_relay', 'control_right_relay', 'decoupled'])
                .withDescription('Operation mode for right button')
                .withEndpoint('right'),
        ],
        toZigbee: [tz.on_off, tz.xiaomi_switch_operation_mode_basic],
        meta: {multiEndpoint: true},
        endpoint: (device) => {
            return {'system': 1, 'left': 2, 'right': 3};
        },
        onEvent: preventReset,
        configure: async (device, coordinatorEndpoint, logger) => {
            // Device advertises itself as Router but is an EndDevice
            device.type = 'EndDevice';
            device.save();
        },
    },
    {
        zigbeeModel: ['lumi.switch.l3acn3'],
        model: 'QBKG25LM',
        vendor: 'Xiaomi',
        description: 'Aqara D1 3 gang smart wall switch (no neutral wire)',
        fromZigbee: [fz.on_off, fz.xiaomi_multistate_action, fz.aqara_opple],
        toZigbee: [tz.on_off, tz.xiaomi_switch_operation_mode_opple, tz.xiaomi_switch_power_outage_memory, tz.xiaomi_led_disabled_night,
            tz.aqara_switch_mode_switch, tz.xiaomi_flip_indicator_light],
        meta: {multiEndpoint: true},
        endpoint: (device) => {
            return {'left': 1, 'center': 2, 'right': 3};
        },
        exposes: [
            e.switch().withEndpoint('left'), e.switch().withEndpoint('center'), e.switch().withEndpoint('right'),
            exposes.enum('operation_mode', ea.ALL, ['control_relay', 'decoupled'])
                .withDescription('Decoupled mode for left button')
                .withEndpoint('left'),
            exposes.enum('operation_mode', ea.ALL, ['control_relay', 'decoupled'])
                .withDescription('Decoupled mode for center button')
                .withEndpoint('center'),
            exposes.enum('operation_mode', ea.ALL, ['control_relay', 'decoupled'])
                .withDescription('Decoupled mode for right button')
                .withEndpoint('right'),
            exposes.enum('mode_switch', ea.ALL, ['anti_flicker_mode', 'quick_mode'])
                .withDescription('Anti flicker mode can be used to solve blinking issues of some lights.' +
                    'Quick mode makes the device respond faster.'),
            e.power_outage_memory(), e.led_disabled_night(), e.device_temperature().withAccess(ea.STATE), e.flip_indicator_light(),
            e.action([
                'left_single', 'left_double', 'center_single', 'center_double', 'right_single', 'right_double',
                'single_left_center', 'double_left_center', 'single_left_right', 'double_left_right',
                'single_center_right', 'double_center_right', 'single_all', 'double_all']),
            e.power_outage_count(),
        ],
        onEvent: preventReset,
        configure: async (device, coordinatorEndpoint, logger) => {
            await device.getEndpoint(1).write('aqaraOpple', {'mode': 1}, {manufacturerCode: 0x115f, disableResponse: true});
        },
        ota: ota.zigbeeOTA,
    },
    {
        zigbeeModel: ['lumi.switch.n3acn3'],
        model: 'QBKG26LM',
        vendor: 'Xiaomi',
        description: 'Aqara D1 3 gang smart wall switch (with neutral wire)',
        exposes: [
            e.switch().withEndpoint('left'), e.switch().withEndpoint('center'), e.switch().withEndpoint('right'),
            exposes.enum('operation_mode', ea.ALL, ['control_relay', 'decoupled'])
                .withDescription('Decoupled mode for left button')
                .withEndpoint('left'),
            exposes.enum('operation_mode', ea.ALL, ['control_relay', 'decoupled'])
                .withDescription('Decoupled mode for center button')
                .withEndpoint('center'),
            exposes.enum('operation_mode', ea.ALL, ['control_relay', 'decoupled'])
                .withDescription('Decoupled mode for right button')
                .withEndpoint('right'),
            e.power().withAccess(ea.STATE), e.power_outage_memory(), e.led_disabled_night(), e.voltage(),
            e.device_temperature().withAccess(ea.STATE), e.flip_indicator_light(),
            e.action([
                'single_left', 'double_left', 'single_center', 'double_center', 'single_right', 'double_right',
                'single_left_center', 'double_left_center', 'single_left_right', 'double_left_right',
                'single_center_right', 'double_center_right', 'single_all', 'double_all']),
        ],
        fromZigbee: [fz.on_off, fz.xiaomi_power, fz.aqara_opple, fz.xiaomi_multistate_action],
        toZigbee: [tz.on_off, tz.xiaomi_switch_operation_mode_opple, tz.xiaomi_switch_power_outage_memory,
            tz.xiaomi_led_disabled_night, tz.xiaomi_flip_indicator_light],
        meta: {multiEndpoint: true},
        endpoint: (device) => {
            return {'left': 1, 'center': 2, 'right': 3};
        },
        configure: async (device, coordinatorEndpoint, logger) => {
            await device.getEndpoint(1).write('aqaraOpple', {'mode': 1}, {manufacturerCode: 0x115f, disableResponse: true});
        },
        onEvent: preventReset,
        ota: ota.zigbeeOTA,
    },
    {
        zigbeeModel: ['lumi.switch.b1nacn02'],
        model: 'QBKG23LM',
        vendor: 'Xiaomi',
        description: 'Aqara D1 1 gang smart wall switch (with neutral wire)',
        fromZigbee: [fz.on_off, fz.xiaomi_power, fz.xiaomi_basic, fz.xiaomi_multistate_action],
        toZigbee: [tz.on_off, tz.xiaomi_power, tz.xiaomi_switch_operation_mode_basic],
        endpoint: (device) => {
            return {'system': 1};
        },
        onEvent: preventReset,
        exposes: [
            e.switch(), e.power().withAccess(ea.STATE_GET),
            e.energy(), e.device_temperature().withAccess(ea.STATE),
            e.voltage().withAccess(ea.STATE), e.action(['single', 'release']),
            exposes.enum('operation_mode', ea.ALL, ['control_relay', 'decoupled'])
                .withDescription('Decoupled mode'),
        ],
        configure: async (device, coordinatorEndpoint, logger) => {
            device.type = 'Router';
            device.powerSource = 'Mains (single phase)';
            device.save();
        },
        ota: ota.zigbeeOTA,
    },
    {
        zigbeeModel: ['lumi.switch.b2nacn02'],
        model: 'QBKG24LM',
        vendor: 'Xiaomi',
        description: 'Aqara D1 2 gang smart wall switch (with neutral wire)',
        fromZigbee: [fz.on_off, fz.xiaomi_power, fz.xiaomi_multistate_action, fz.xiaomi_operation_mode_basic],
        toZigbee: [tz.on_off, tz.xiaomi_power, tz.xiaomi_switch_operation_mode_basic],
        meta: {multiEndpoint: true},
        endpoint: (device) => {
            return {'left': 1, 'right': 2, 'system': 1};
        },
        exposes: [
            e.switch().withEndpoint('left'),
            e.switch().withEndpoint('right'),
            e.power().withAccess(ea.STATE_GET),
            e.action([
                'hold_left', 'single_left', 'double_left', 'single_right', 'double_right', 'single_both', 'double_both',
            ]),
            exposes.enum('operation_mode', ea.ALL, ['control_left_relay', 'decoupled'])
                .withDescription('Decoupled mode for left button')
                .withEndpoint('left'),
            exposes.enum('operation_mode', ea.ALL, ['control_right_relay', 'decoupled'])
                .withDescription('Decoupled mode for right button')
                .withEndpoint('right'),
        ],
        onEvent: preventReset,
        ota: ota.zigbeeOTA,
    },
    {
        zigbeeModel: ['lumi.switch.b1nacn01'],
        model: 'QBKG19LM',
        vendor: 'Xiaomi',
        description: 'Aqara smart wall switch T1 (with neutral, single rocker)',
        fromZigbee: [fz.on_off, fz.xiaomi_power, fz.xiaomi_multistate_action, fz.aqara_opple],
        toZigbee: [tz.on_off, tz.xiaomi_switch_operation_mode_opple, tz.xiaomi_switch_power_outage_memory,
            tz.xiaomi_led_disabled_night, tz.xiaomi_flip_indicator_light],
        exposes: [
            e.switch(), e.action(['single', 'double']), e.power().withAccess(ea.STATE), e.energy(),
            e.voltage().withAccess(ea.STATE), e.device_temperature().withAccess(ea.STATE),
            e.power_outage_memory(), e.led_disabled_night(), e.flip_indicator_light(),
            exposes.enum('operation_mode', ea.ALL, ['control_relay', 'decoupled'])
                .withDescription('Decoupled mode for left button'),
        ],
        onEvent: preventReset,
        ota: ota.zigbeeOTA,
    },
    {
        zigbeeModel: ['lumi.switch.b2nacn01'],
        model: 'QBKG20LM',
        vendor: 'Xiaomi',
        description: 'Aqara smart wall switch T1 (with neutral, double rocker)',
        fromZigbee: [fz.on_off, fz.xiaomi_power, fz.xiaomi_multistate_action, fz.aqara_opple],
        toZigbee: [tz.on_off, tz.xiaomi_switch_operation_mode_opple, tz.xiaomi_switch_power_outage_memory,
            tz.xiaomi_led_disabled_night, tz.xiaomi_flip_indicator_light],
        meta: {multiEndpoint: true},
        endpoint: (device) => {
            return {'left': 1, 'right': 2};
        },
        exposes: [
            e.switch().withEndpoint('left'), e.switch().withEndpoint('right'),
            e.power().withAccess(ea.STATE), e.energy(), e.voltage().withAccess(ea.STATE), e.flip_indicator_light(),
            e.power_outage_memory(), e.led_disabled_night(), e.device_temperature().withAccess(ea.STATE),
            e.action([
                'single_left', 'double_left', 'single_right', 'double_right', 'single_both', 'double_both']),
            exposes.enum('operation_mode', ea.ALL, ['control_relay', 'decoupled'])
                .withDescription('Decoupled mode for left button')
                .withEndpoint('left'),
            exposes.enum('operation_mode', ea.ALL, ['control_relay', 'decoupled'])
                .withDescription('Decoupled mode for right button')
                .withEndpoint('right'),
        ],
        onEvent: preventReset,
        ota: ota.zigbeeOTA,
    },
    {
        zigbeeModel: ['lumi.switch.b3n01'],
        model: 'QBKG34LM',
        vendor: 'Xiaomi',
        description: 'Aqara smart wall switch T1 (with neutral, three rocker)',
        fromZigbee: [fz.on_off, fz.xiaomi_power, fz.xiaomi_multistate_action, fz.aqara_opple],
        toZigbee: [tz.on_off, tz.xiaomi_switch_operation_mode_opple, tz.xiaomi_switch_power_outage_memory,
            tz.xiaomi_led_disabled_night, tz.xiaomi_flip_indicator_light],
        meta: {multiEndpoint: true},
        endpoint: (device) => {
            return {'left': 1, 'center': 2, 'right': 3};
        },
        exposes: [
            e.switch().withEndpoint('left'), e.switch().withEndpoint('center'), e.switch().withEndpoint('right'),
            e.power().withAccess(ea.STATE), e.energy(), e.voltage().withAccess(ea.STATE), e.flip_indicator_light(),
            e.power_outage_memory(), e.led_disabled_night(), e.device_temperature().withAccess(ea.STATE),
            e.action([
                'single_left', 'double_left', 'single_center', 'double_center',
                'single_right', 'double_right', 'single_left_center', 'double_left_center',
                'single_left_right', 'double_left_right', 'single_center_right', 'double_center_right',
                'single_all', 'double_all']),
            exposes.enum('operation_mode', ea.ALL, ['control_relay', 'decoupled'])
                .withDescription('Decoupled mode for left button')
                .withEndpoint('left'),
            exposes.enum('operation_mode', ea.ALL, ['control_relay', 'decoupled'])
                .withDescription('Decoupled mode for right button')
                .withEndpoint('center'),
            exposes.enum('operation_mode', ea.ALL, ['control_relay', 'decoupled'])
                .withDescription('Decoupled mode for right button')
                .withEndpoint('right'),
        ],
        onEvent: preventReset,
        ota: ota.zigbeeOTA,
    },
    {
        zigbeeModel: ['lumi.sens', 'lumi.sensor_ht'],
        model: 'WSDCGQ01LM',
        vendor: 'Xiaomi',
        whiteLabel: [{vendor: 'Xiaomi', model: 'YTC4042GL'}, {vendor: 'Xiaomi', model: 'YTC4007CN'},
            {vendor: 'Xiaomi', model: 'YTC4018CN'}],
        description: 'MiJia temperature & humidity sensor',
        meta: {battery: {voltageToPercentage: '3V_2850_3000'}},
        fromZigbee: [fz.xiaomi_basic, fz.xiaomi_temperature, fz.humidity],
        toZigbee: [],
        exposes: [e.battery(), e.temperature(), e.humidity(), e.battery_voltage()],
    },
    {
        zigbeeModel: ['lumi.weather'],
        model: 'WSDCGQ11LM',
        vendor: 'Xiaomi',
        description: 'Aqara temperature, humidity and pressure sensor',
        meta: {battery: {voltageToPercentage: '3V_2850_3000'}},
        fromZigbee: [fz.xiaomi_basic, fz.xiaomi_temperature, fz.humidity, fz.pressure],
        toZigbee: [],
        exposes: [e.battery(), e.temperature(), e.humidity(), e.pressure(), e.battery_voltage()],
        configure: async (device, coordinatorEndpoint, logger) => {
            device.powerSource = 'Battery';
            device.save();
        },
    },
    {
        zigbeeModel: ['lumi.sensor_ht.agl02'],
        model: 'WSDCGQ12LM',
        vendor: 'Xiaomi',
        description: 'Aqara T1 temperature, humidity and pressure sensor',
        fromZigbee: [fz.aqara_opple, fz.temperature, fz.humidity, fz.pressure, fz.battery],
        toZigbee: [],
        exposes: [e.temperature(), e.humidity(), e.pressure(), e.device_temperature(), e.battery(), e.battery_voltage(),
            e.power_outage_count(false)],
        meta: {battery: {voltageToPercentage: '3V_2850_3000'}},
        configure: async (device, coordinatorEndpoint, logger) => {
            const endpoint = device.getEndpoint(1);
            const binds = ['msTemperatureMeasurement', 'msRelativeHumidity', 'msPressureMeasurement'];
            await reporting.bind(endpoint, coordinatorEndpoint, binds);
            await endpoint.read('genPowerCfg', ['batteryVoltage']);
        },
        ota: ota.zigbeeOTA,
    },
    {
        zigbeeModel: ['lumi.sensor_motion'],
        model: 'RTCGQ01LM',
        vendor: 'Xiaomi',
        whiteLabel: [{vendor: 'Xiaomi', model: 'YTC4041GL'}, {vendor: 'Xiaomi', model: 'YTC4004CN'},
            {vendor: 'Xiaomi', model: 'YTC4016CN'}, {vendor: 'Xiaomi', model: 'ZHTZ02LM'}],
        description: 'MiJia human body movement sensor',
        meta: {battery: {voltageToPercentage: '3V_2850_3000'}},
        fromZigbee: [fz.xiaomi_basic, fz.occupancy_with_timeout],
        toZigbee: [],
        exposes: [e.battery(), e.occupancy(), e.battery_voltage(), e.power_outage_count(false)],
    },
    {
        zigbeeModel: ['lumi.sensor_motion.aq2'],
        model: 'RTCGQ11LM',
        vendor: 'Xiaomi',
        description: 'Aqara human body movement and illuminance sensor',
        meta: {battery: {voltageToPercentage: '3V_2850_3000'}},
        fromZigbee: [fz.xiaomi_basic, fz.occupancy_with_timeout, fz.RTCGQ11LM_illuminance],
        toZigbee: [],
        exposes: [e.battery(), e.occupancy(), e.device_temperature(), e.battery_voltage(), e.illuminance_lux().withProperty('illuminance'),
            e.illuminance().withUnit('lx').withDescription('Measured illuminance in lux'), e.power_outage_count(false)],
    },
    {
        zigbeeModel: ['lumi.motion.agl02'],
        model: 'RTCGQ12LM',
        vendor: 'Xiaomi',
        description: 'Aqara T1 human body movement and illuminance sensor',
        fromZigbee: [fz.aqara_occupancy_illuminance, fz.aqara_opple, fz.battery],
        toZigbee: [tz.aqara_detection_interval],
        exposes: [e.occupancy(), e.illuminance_lux().withProperty('illuminance'),
            e.illuminance().withUnit('lx').withDescription('Measured illuminance in lux'),
            exposes.numeric('detection_interval', ea.ALL).withValueMin(2).withValueMax(65535).withUnit('s')
                .withDescription('Time interval for detecting actions'),
            e.device_temperature(), e.battery(), e.battery_voltage(), e.power_outage_count(false)],
        meta: {battery: {voltageToPercentage: '3V_2850_3000'}},
        configure: async (device, coordinatorEndpoint, logger) => {
            const endpoint = device.getEndpoint(1);
            await endpoint.read('genPowerCfg', ['batteryVoltage']);
            await endpoint.read('aqaraOpple', [0x0102], {manufacturerCode: 0x115f});
        },
        ota: ota.zigbeeOTA,
    },
    {
        zigbeeModel: ['lumi.motion.agl04'],
        model: 'RTCGQ13LM',
        vendor: 'Xiaomi',
        description: 'Aqara high precision motion sensor',
        fromZigbee: [fz.RTCGQ13LM_occupancy, fz.aqara_opple, fz.battery],
        toZigbee: [tz.aqara_detection_interval, tz.aqara_motion_sensitivity],
        exposes: [e.occupancy(), exposes.enum('motion_sensitivity', ea.ALL, ['low', 'medium', 'high']),
            exposes.numeric('detection_interval', ea.ALL).withValueMin(2).withValueMax(65535).withUnit('s')
                .withDescription('Time interval for detecting actions'),
            e.device_temperature(), e.battery(), e.battery_voltage(), e.power_outage_count(false)],
        meta: {battery: {voltageToPercentage: '3V_2850_3000'}},
        configure: async (device, coordinatorEndpoint, logger) => {
            const endpoint = device.getEndpoint(1);
            await endpoint.read('genPowerCfg', ['batteryVoltage']);
            await endpoint.read('aqaraOpple', [0x0102], {manufacturerCode: 0x115f});
            await endpoint.read('aqaraOpple', [0x010c], {manufacturerCode: 0x115f});
        },
        ota: ota.zigbeeOTA,
    },
    {
        zigbeeModel: ['lumi.motion.ac02'],
        model: 'RTCGQ14LM',
        vendor: 'Xiaomi',
        whiteLabel: [{vendor: 'Xiaomi', model: 'MS-S02'}],
        description: 'Aqara P1 human body movement and illuminance sensor',
        fromZigbee: [fz.aqara_occupancy_illuminance, fz.aqara_opple, fz.battery],
        toZigbee: [tz.aqara_detection_interval, tz.aqara_motion_sensitivity, tz.RTCGQ14LM_trigger_indicator],
        exposes: [e.occupancy(), e.illuminance_lux().withProperty('illuminance'),
            e.illuminance().withUnit('lx').withDescription('Measured illuminance in lux'),
            exposes.enum('motion_sensitivity', ea.ALL, ['low', 'medium', 'high'])
                .withDescription('. Press pairing button right before changing this otherwise it will fail.'),
            exposes.numeric('detection_interval', ea.ALL).withValueMin(2).withValueMax(65535).withUnit('s')
                .withDescription('Time interval for detecting actions. ' +
                    'Press pairing button right before changing this otherwise it will fail.'),
            exposes.binary('trigger_indicator', ea.ALL, true, false).withDescription('When this option is enabled then ' +
                'blue LED will blink once when motion is detected. ' +
                'Press pairing button right before changing this otherwise it will fail.'),
            e.device_temperature(), e.battery(), e.battery_voltage()],
        meta: {battery: {voltageToPercentage: '3V_2850_3000'}},
        configure: async (device, coordinatorEndpoint, logger) => {
            const endpoint = device.getEndpoint(1);
            await endpoint.read('genPowerCfg', ['batteryVoltage']);
            await endpoint.read('aqaraOpple', [0x0102], {manufacturerCode: 0x115f});
            await endpoint.read('aqaraOpple', [0x010c], {manufacturerCode: 0x115f});
            await endpoint.read('aqaraOpple', [0x0152], {manufacturerCode: 0x115f});
        },
        ota: ota.zigbeeOTA,
    },
    {
        zigbeeModel: ['lumi.motion.acn001'],
        model: 'RTCGQ15LM',
        vendor: 'Xiaomi',
        description: 'Aqara E1 human body movement and illuminance sensor',
        fromZigbee: [fz.aqara_occupancy_illuminance, fz.aqara_opple, fz.battery],
        toZigbee: [tz.aqara_detection_interval],
        exposes: [e.occupancy(), e.illuminance_lux().withProperty('illuminance'),
            e.illuminance().withUnit('lx').withDescription('Measured illuminance in lux'),
            exposes.numeric('detection_interval', ea.ALL).withValueMin(2).withValueMax(65535).withUnit('s')
                .withDescription('Time interval for detecting actions'),
            e.device_temperature(), e.battery(), e.battery_voltage(), e.power_outage_count(false)],
        meta: {battery: {voltageToPercentage: '3V_2850_3000'}},
        configure: async (device, coordinatorEndpoint, logger) => {
            const endpoint = device.getEndpoint(1);
            await endpoint.read('genPowerCfg', ['batteryVoltage']);
            await endpoint.read('aqaraOpple', [0x0102], {manufacturerCode: 0x115f});
        },
        ota: ota.zigbeeOTA,
    },
    {
        zigbeeModel: ['lumi.motion.ac01'],
        model: 'RTCZCGQ11LM',
        vendor: 'Xiaomi',
        description: 'Aqara presence detector FP1 (regions not supported for now)',
        fromZigbee: [fz.aqara_opple],
        toZigbee: [tz.RTCZCGQ11LM_presence, tz.RTCZCGQ11LM_monitoring_mode, tz.RTCZCGQ11LM_approach_distance,
            tz.aqara_motion_sensitivity, tz.RTCZCGQ11LM_reset_nopresence_status],
        exposes: [e.presence().withAccess(ea.STATE_GET),
            exposes.enum('presence_event', ea.STATE, ['enter', 'leave', 'left_enter', 'right_leave', 'right_enter', 'left_leave',
                'approach', 'away']).withDescription('Presence events: "enter", "leave", "left_enter", "right_leave", ' +
                '"right_enter", "left_leave", "approach", "away"'),
            exposes.enum('monitoring_mode', ea.ALL, ['undirected', 'left_right']).withDescription('Monitoring mode with or ' +
                'without considering right and left sides'),
            exposes.enum('approach_distance', ea.ALL, ['far', 'medium', 'near']).withDescription('The distance at which the ' +
                'sensor detects approaching'),
            exposes.enum('motion_sensitivity', ea.ALL, ['low', 'medium', 'high']).withDescription('Different sensitivities ' +
                'means different static human body recognition rate and response speed of occupied'),
            exposes.enum('reset_nopresence_status', ea.SET, ['']).withDescription('Reset the status of no presence'),
            e.device_temperature(), e.power_outage_count()],
        configure: async (device, coordinatorEndpoint, logger) => {
            const endpoint = device.getEndpoint(1);
            await endpoint.read('aqaraOpple', [0x010c], {manufacturerCode: 0x115f});
            await endpoint.read('aqaraOpple', [0x0142], {manufacturerCode: 0x115f});
            await endpoint.read('aqaraOpple', [0x0144], {manufacturerCode: 0x115f});
            await endpoint.read('aqaraOpple', [0x0146], {manufacturerCode: 0x115f});
        },
        ota: ota.zigbeeOTA,
    },
    {
        zigbeeModel: ['lumi.sensor_magnet'],
        model: 'MCCGQ01LM',
        vendor: 'Xiaomi',
        whiteLabel: [{vendor: 'Xiaomi', model: 'YTC4039GL'}, {vendor: 'Xiaomi', model: 'YTC4005CN'},
            {vendor: 'Xiaomi', model: 'YTC4015CN'}, {vendor: 'Xiaomi', model: 'ZHTZ02LM'}],
        description: 'MiJia door & window contact sensor',
        meta: {battery: {voltageToPercentage: '3V_2850_3000'}},
        fromZigbee: [fz.xiaomi_basic, fz.xiaomi_contact],
        toZigbee: [],
        exposes: [e.battery(), e.contact(), e.battery_voltage(), e.power_outage_count(false)],
    },
    {
        zigbeeModel: ['lumi.sensor_magnet.aq2'],
        model: 'MCCGQ11LM',
        vendor: 'Xiaomi',
        description: 'Aqara door & window contact sensor',
        meta: {battery: {voltageToPercentage: '3V_2850_3000'}},
        fromZigbee: [fz.xiaomi_basic, fz.xiaomi_contact],
        toZigbee: [],
        exposes: [e.battery(), e.contact(), e.device_temperature(), e.battery_voltage(), e.power_outage_count(false)],
        configure: async (device) => {
            device.powerSource = 'Battery';
            device.save();
        },
    },
    {
        zigbeeModel: ['lumi.sensor_wleak.aq1'],
        model: 'SJCGQ11LM',
        vendor: 'Xiaomi',
        description: 'Aqara water leak sensor',
        meta: {battery: {voltageToPercentage: '3V_2850_3000'}},
        fromZigbee: [fz.xiaomi_basic, fz.ias_water_leak_alarm_1],
        toZigbee: [],
        exposes: [e.battery(), e.water_leak(), e.battery_low(), e.battery_voltage(), e.device_temperature(), e.power_outage_count(false)],
    },
    {
        zigbeeModel: ['lumi.flood.agl02'],
        model: 'SJCGQ12LM',
        vendor: 'Xiaomi',
        description: 'Aqara T1 water leak sensor',
        meta: {battery: {voltageToPercentage: '3V_2850_3000'}},
        fromZigbee: [fz.xiaomi_basic, fz.ias_water_leak_alarm_1],
        toZigbee: [],
        exposes: [e.battery(), e.water_leak(), e.battery_low(), e.tamper(), e.battery_voltage()],
        ota: ota.zigbeeOTA,
    },
    {
        zigbeeModel: ['lumi.sensor_cube', 'lumi.sensor_cube.aqgl01'],
        model: 'MFKZQ01LM',
        vendor: 'Xiaomi',
        description: 'Mi/Aqara smart home cube',
        meta: {battery: {voltageToPercentage: '3V_2850_3000'}},
        fromZigbee: [fz.xiaomi_basic, fz.MFKZQ01LM_action_multistate, fz.MFKZQ01LM_action_analog],
        exposes: [e.battery(), e.battery_voltage(), e.angle('action_angle'), e.device_temperature(), e.power_outage_count(false),
            e.cube_side('action_from_side'), e.cube_side('action_side'), e.cube_side('action_to_side'), e.cube_side('side'),
            e.action(['shake', 'wakeup', 'fall', 'tap', 'slide', 'flip180', 'flip90', 'rotate_left', 'rotate_right'])],
        toZigbee: [],
    },
    {
        zigbeeModel: ['lumi.plug'],
        model: 'ZNCZ02LM',
        description: 'Mi power plug ZigBee',
        vendor: 'Xiaomi',
        fromZigbee: [fz.on_off, fz.xiaomi_power, fz.xiaomi_basic, fz.ignore_occupancy_report, fz.ignore_illuminance_report],
        toZigbee: [tz.on_off, tz.xiaomi_switch_power_outage_memory, tz.xiaomi_power],
        exposes: [e.switch(), e.power().withAccess(ea.STATE_GET), e.energy(), e.device_temperature(), e.power_outage_memory()],
        ota: ota.zigbeeOTA,
    },
    {
        zigbeeModel: ['lumi.plug.mitw01'],
        model: 'ZNCZ03LM',
        description: 'Mi power plug ZigBee TW',
        vendor: 'Xiaomi',
        fromZigbee: [fz.on_off, fz.xiaomi_power, fz.xiaomi_basic, fz.ignore_occupancy_report, fz.ignore_illuminance_report],
        toZigbee: [tz.on_off, tz.xiaomi_power],
        exposes: [e.switch(), e.power().withAccess(ea.STATE_GET), e.energy(), e.device_temperature().withAccess(ea.STATE),
            e.voltage().withAccess(ea.STATE)],
    },
    {
        zigbeeModel: ['lumi.plug.mmeu01'],
        model: 'ZNCZ04LM',
        description: 'Mi power plug ZigBee EU',
        vendor: 'Xiaomi',
        fromZigbee: [fz.on_off, fz.xiaomi_power, fz.aqara_opple, fz.ignore_occupancy_report, fz.ignore_illuminance_report,
            fz.ignore_time_read],
        toZigbee: [tz.on_off, tz.xiaomi_power, tz.xiaomi_switch_power_outage_memory, tz.xiaomi_auto_off, tz.xiaomi_led_disabled_night,
            tz.xiaomi_overload_protection],
        exposes: [
            e.switch(), e.power().withAccess(ea.STATE_GET), e.energy(), e.device_temperature().withAccess(ea.STATE),
            e.voltage().withAccess(ea.STATE), e.current(), e.consumer_connected(), e.led_disabled_night(),
            e.power_outage_memory(), exposes.binary('auto_off', ea.STATE_SET, true, false)
                .withDescription('Turn the device automatically off when attached device consumes less than 2W for 20 minutes'),
            exposes.numeric('overload_protection', exposes.access.ALL).withValueMin(100).withValueMax(2300).withUnit('W')
                .withDescription('Maximum allowed load, turns off if exceeded')],
        ota: ota.zigbeeOTA,
    },
    {
        zigbeeModel: ['lumi.plug.maus01'],
        model: 'ZNCZ12LM',
        description: 'Mi power plug ZigBee US',
        vendor: 'Xiaomi',
        fromZigbee: [fz.on_off, fz.xiaomi_power, fz.xiaomi_basic, fz.ignore_occupancy_report, fz.ignore_illuminance_report],
        toZigbee: [tz.on_off, tz.xiaomi_power],
        exposes: [e.switch(), e.power().withAccess(ea.STATE_GET), e.energy(), e.device_temperature().withAccess(ea.STATE),
            e.voltage().withAccess(ea.STATE)],
        ota: ota.zigbeeOTA,
    },
    {
        zigbeeModel: ['lumi.plug.maeu01'],
        model: 'SP-EUC01',
        description: 'Aqara EU smart plug',
        vendor: 'Xiaomi',
        fromZigbee: [fz.on_off, fz.xiaomi_basic, fz.electrical_measurement, fz.metering,
            fz.aqara_opple, fz.xiaomi_power, fz.device_temperature],
        toZigbee: [tz.on_off, tz.xiaomi_switch_power_outage_memory],
        configure: async (device, coordinatorEndpoint, logger) => {
            const endpoint = device.getEndpoint(1);
            await reporting.bind(endpoint, coordinatorEndpoint, ['genOnOff']);
            await reporting.onOff(endpoint);

            // Not all plugs support electricity measurements:
            // - https://github.com/Koenkk/zigbee2mqtt/issues/6861
            // - https://github.com/Koenkk/zigbee-herdsman-converters/issues/1050#issuecomment-673111969
            // Voltage and current are not supported:
            // - https://github.com/Koenkk/zigbee-herdsman-converters/issues/1050
            try {
                await reporting.bind(endpoint, coordinatorEndpoint, ['haElectricalMeasurement']);
                await endpoint.read('haElectricalMeasurement', ['acPowerMultiplier', 'acPowerDivisor']);
            } catch (e) {
                logger.warn(`SP-EUC01 failed to setup electricity measurements (${e.message})`);
                logger.debug(e.stack);
            }
            try {
                await reporting.bind(endpoint, coordinatorEndpoint, ['seMetering']);
                await reporting.readMeteringMultiplierDivisor(endpoint);
                await reporting.currentSummDelivered(endpoint, {change: 0});
            } catch (e) {
                logger.warn(`SP-EUC01 failed to setup metering (${e.message})`);
                logger.debug(e.stack);
            }
        },
        onEvent: async (type, data, device) => {
            const switchEndpoint = device.getEndpoint(1);
            if (switchEndpoint == null) {
                return;
            }

            // This device doesn't support temperature reporting.
            // Therefore we read the temperature every 30 min.
            if (type === 'stop') {
                clearInterval(globalStore.getValue(device, 'interval'));
                globalStore.clearValue(device, 'interval');
            } else if (!globalStore.hasValue(device, 'interval')) {
                const interval = setInterval(async () => {
                    try {
                        await switchEndpoint.read('genDeviceTempCfg', ['currentTemperature']);
                    } catch (error) {
                        // Do nothing
                    }
                }, 1800000);
                globalStore.putValue(device, 'interval', interval);
            }
        },
        exposes: [e.switch(), e.power(), e.energy(), e.power_outage_memory(),
            e.voltage().withAccess(ea.STATE), e.current(),
            e.device_temperature().withDescription('Device temperature (polled every 30 min)')],
        ota: ota.zigbeeOTA,
    },
    {
        zigbeeModel: ['lumi.plug.aq1'],
        model: 'ZNCZ11LM',
        vendor: 'Xiaomi',
        description: 'Aqara power plug ZigBee',
        fromZigbee: [fz.on_off, fz.xiaomi_power, fz.ignore_occupancy_report, fz.xiaomi_basic],
        toZigbee: [tz.on_off, tz.xiaomi_power, tz.xiaomi_led_disabled_night,
            tz.xiaomi_switch_power_outage_memory, tz.xiaomi_auto_off],
        exposes: [e.switch(), e.power().withAccess(ea.STATE_GET), e.energy(), e.device_temperature(), e.voltage().withAccess(ea.STATE),
            e.power_outage_memory(), e.led_disabled_night(),
            exposes.binary('auto_off', ea.STATE_SET, true, false)
                .withDescription('If the power is constantly lower than 2W within half an hour, ' +
                    'the plug will be automatically turned off')],
        onEvent: async (type, data, device) => {
            device.skipTimeResponse = true;
            // According to the Zigbee the genTime.time should be the seconds since 1 January 2020 UTC
            // However the device expects this to be the seconds since 1 January in the local time zone.
            // Disable the responses of zigbee-herdsman and respond here instead.
            // https://github.com/Koenkk/zigbee-herdsman-converters/pull/2843#issuecomment-888532667
            if (type === 'message' && data.type === 'read' && data.cluster === 'genTime') {
                const oneJanuary2000 = new Date('January 01, 2000 00:00:00 UTC+00:00').getTime();
                const secondsUTC = Math.round(((new Date()).getTime() - oneJanuary2000) / 1000);
                const secondsLocal = secondsUTC - (new Date()).getTimezoneOffset() * 60;
                device.getEndpoint(1).readResponse('genTime', data.meta.zclTransactionSequenceNumber, {time: secondsLocal});
            }
        },
    },
    {
        zigbeeModel: ['lumi.ctrl_86plug', 'lumi.ctrl_86plug.aq1'],
        model: 'QBCZ11LM',
        description: 'Aqara socket Zigbee',
        vendor: 'Xiaomi',
        fromZigbee: [fz.on_off, fz.xiaomi_power, fz.xiaomi_basic],
        toZigbee: [tz.on_off, tz.xiaomi_switch_power_outage_memory, tz.xiaomi_power],
        exposes: [e.switch(), e.power().withAccess(ea.STATE_GET), e.energy(), e.device_temperature().withAccess(ea.STATE),
            e.voltage().withAccess(ea.STATE), e.power_outage_memory()],
        ota: ota.zigbeeOTA,
    },
    {
        zigbeeModel: ['lumi.sensor_smoke'],
        model: 'JTYJ-GD-01LM/BW',
        description: 'MiJia Honeywell smoke detector',
        vendor: 'Xiaomi',
        whiteLabel: [{vendor: 'Xiaomi', model: 'YTC4020RT'}],
        meta: {battery: {voltageToPercentage: '3V_2850_3000'}},
        fromZigbee: [fz.xiaomi_basic, fz.JTYJGD01LMBW_smoke],
        toZigbee: [tz.JTQJBF01LMBW_JTYJGD01LMBW_sensitivity, tz.JTQJBF01LMBW_JTYJGD01LMBW_selfest],
        exposes: [
            e.smoke(), e.battery_low(), e.tamper(), e.battery(), exposes.enum('sensitivity', ea.STATE_SET, ['low', 'medium', 'high']),
            exposes.numeric('smoke_density', ea.STATE), exposes.enum('selftest', ea.SET, ['']), e.battery_voltage(),
            exposes.binary('test', ea.STATE, true, false).withDescription('Test mode activated'), e.device_temperature(),
            e.power_outage_count(false),
        ],
    },
    {
        zigbeeModel: ['lumi.sensor_natgas'],
        model: 'JTQJ-BF-01LM/BW',
        vendor: 'Xiaomi',
        whiteLabel: [{vendor: 'Xiaomi', model: 'YTC4019RT'}],
        description: 'MiJia gas leak detector ',
        fromZigbee: [fz.ias_gas_alarm_1, fz.JTQJBF01LMBW_sensitivity, fz.JTQJBF01LMBW_gas_density],
        toZigbee: [tz.JTQJBF01LMBW_JTYJGD01LMBW_sensitivity, tz.JTQJBF01LMBW_JTYJGD01LMBW_selfest],
        exposes: [
            e.gas(), e.battery_low(), e.tamper(), exposes.enum('sensitivity', ea.STATE_SET, ['low', 'medium', 'high']),
            exposes.numeric('gas_density', ea.STATE), exposes.enum('selftest', ea.SET, ['']),
        ],
    },
    {
        zigbeeModel: ['lumi.sensor_gas.acn02'],
        model: 'JT-BZ-01AQ/A',
        vendor: 'Xiaomi',
        description: 'Aqara smart natural gas detector',
        fromZigbee: [fz.aqara_opple],
        toZigbee: [tz.aqara_alarm, tz.aqara_density, tz.JTBZ01AQA_gas_sensitivity, tz.aqara_selftest, tz.aqara_buzzer,
            tz.aqara_buzzer_manual, tz.aqara_linkage_alarm, tz.JTBZ01AQA_state, tz.aqara_power_outage_count],
        exposes: [e.gas().withAccess(ea.STATE_GET),
            exposes.numeric('gas_density', ea.STATE_GET).withUnit('%LEL').withDescription('Value of gas concentration'),
            exposes.enum('gas_sensitivity', ea.ALL, ['10%LEL', '15%LEL']).withDescription('Gas concentration value at which ' +
                'an alarm is triggered ("10%LEL" is more sensitive than "15%LEL")'),
            exposes.enum('selftest', ea.SET, ['selftest']).withDescription('Starts the self-test process (checking the indicator ' +
                'light and buzzer work properly)'),
            exposes.binary('test', ea.STATE, true, false).withDescription('Self-test in progress'),
            exposes.enum('buzzer', ea.SET, ['mute', 'alarm']).withDescription('The buzzer can be muted and alarmed manually. ' +
                'During a gas alarm, the buzzer can be manually muted for 10 minutes ("mute"), but cannot be unmuted manually ' +
                'before this timeout expires. The buzzer cannot be pre-muted, as this function only works during a gas alarm. ' +
                'During the absence of a gas alarm, the buzzer can be manually alarmed ("alarm") and disalarmed ("mute")'),
            exposes.binary('buzzer_manual_alarm', ea.STATE_GET, true, false).withDescription('Buzzer alarmed (manually)'),
            exposes.binary('buzzer_manual_mute', ea.STATE_GET, true, false).withDescription('Buzzer muted (manually)'),
            exposes.binary('linkage_alarm', ea.ALL, true, false).withDescription('When this option is enabled and a gas ' +
                'alarm has occurred, then "linkage_alarm_state"=true, and when the gas alarm has ended or the buzzer has ' +
                'been manually muted, then "linkage_alarm_state"=false'),
            exposes.binary('linkage_alarm_state', ea.STATE, true, false).withDescription('"linkage_alarm" is triggered'),
            exposes.binary('state', ea.STATE_GET, 'preparation', 'work').withDescription('"Preparation" or "work" ' +
                '(measurement of the gas concentration value and triggering of an alarm are only performed in the "work" state)'),
            e.power_outage_count().withAccess(ea.STATE_GET)],
        configure: async (device, coordinatorEndpoint, logger) => {
            const endpoint = device.getEndpoint(1);
            await endpoint.read('aqaraOpple', [0x013a], {manufacturerCode: 0x115f});
            await endpoint.read('aqaraOpple', [0x013b], {manufacturerCode: 0x115f});
            await endpoint.read('aqaraOpple', [0x013d], {manufacturerCode: 0x115f});
            await endpoint.read('aqaraOpple', [0x0126], {manufacturerCode: 0x115f});
            await endpoint.read('aqaraOpple', [0x0139], {manufacturerCode: 0x115f});
            await endpoint.read('aqaraOpple', [0x010c], {manufacturerCode: 0x115f});
            await endpoint.read('aqaraOpple', [0x014b], {manufacturerCode: 0x115f});
            await endpoint.read('aqaraOpple', [0x0002], {manufacturerCode: 0x115f});
        },
        ota: ota.zigbeeOTA,
    },
    {
        zigbeeModel: ['lumi.sensor_smoke.acn03'],
        model: 'JY-GZ-01AQ',
        vendor: 'Xiaomi',
        description: 'Aqara smart smoke detector',
        fromZigbee: [fz.aqara_opple, fz.battery],
        toZigbee: [tz.aqara_alarm, tz.aqara_density, tz.aqara_selftest, tz.aqara_buzzer, tz.aqara_buzzer_manual,
            tz.JYGZ01AQ_heartbeat_indicator, tz.aqara_linkage_alarm],
        exposes: [e.smoke().withAccess(ea.STATE_GET),
            exposes.numeric('smoke_density', ea.STATE_GET).withDescription('Value of smoke concentration'),
            exposes.numeric('smoke_density_dbm', ea.STATE_GET).withUnit('dB/m').withDescription('Value of smoke concentration in dB/m'),
            exposes.enum('selftest', ea.SET, ['selftest']).withDescription('Starts the self-test process (checking the indicator ' +
                'light and buzzer work properly)'),
            exposes.binary('test', ea.STATE, true, false).withDescription('Self-test in progress'),
            exposes.enum('buzzer', ea.SET, ['mute', 'alarm']).withDescription('The buzzer can be muted and alarmed manually. ' +
                'During a smoke alarm, the buzzer can be manually muted for 80 seconds ("mute") and unmuted ("alarm"). ' +
                'The buzzer cannot be pre-muted, as this function only works during a smoke alarm. ' +
                'During the absence of a smoke alarm, the buzzer can be manually alarmed ("alarm") and disalarmed ("mute")'),
            exposes.binary('buzzer_manual_alarm', ea.STATE_GET, true, false).withDescription('Buzzer alarmed (manually)'),
            exposes.binary('buzzer_manual_mute', ea.STATE_GET, true, false).withDescription('Buzzer muted (manually)'),
            exposes.binary('heartbeat_indicator', ea.ALL, true, false).withDescription('When this option is enabled then in ' +
                'the normal monitoring state, the green indicator light flashes every 60 seconds'),
            exposes.binary('linkage_alarm', ea.ALL, true, false).withDescription('When this option is enabled and a smoke ' +
                'alarm has occurred, then "linkage_alarm_state"=true, and when the smoke alarm has ended or the buzzer has ' +
                'been manually muted, then "linkage_alarm_state"=false'),
            exposes.binary('linkage_alarm_state', ea.STATE, true, false).withDescription('"linkage_alarm" is triggered'),
            e.battery(), e.battery_voltage(), e.power_outage_count(false)],
        meta: {battery: {voltageToPercentage: '3V_2850_3000'}},
        configure: async (device, coordinatorEndpoint, logger) => {
            const endpoint = device.getEndpoint(1);
            await endpoint.read('genPowerCfg', ['batteryVoltage']);
            await endpoint.read('aqaraOpple', [0x013a], {manufacturerCode: 0x115f});
            await endpoint.read('aqaraOpple', [0x013b], {manufacturerCode: 0x115f});
            await endpoint.read('aqaraOpple', [0x013c], {manufacturerCode: 0x115f});
            await endpoint.read('aqaraOpple', [0x013d], {manufacturerCode: 0x115f});
            await endpoint.read('aqaraOpple', [0x0126], {manufacturerCode: 0x115f});
            await endpoint.read('aqaraOpple', [0x014b], {manufacturerCode: 0x115f});
        },
        ota: ota.zigbeeOTA,
    },
    {
        zigbeeModel: ['lumi.lock.v1'],
        model: 'A6121',
        vendor: 'Xiaomi',
        description: 'Vima Smart Lock',
        fromZigbee: [fz.xiaomi_lock_report],
        exposes: [exposes.text('inserted', ea.STATE)],
        toZigbee: [],
    },
    {
        zigbeeModel: ['lumi.vibration.aq1'],
        model: 'DJT11LM',
        vendor: 'Xiaomi',
        description: 'Aqara vibration sensor',
        meta: {battery: {voltageToPercentage: '3V_2850_3000'}},
        fromZigbee: [fz.xiaomi_basic, fz.DJT11LM_vibration],
        toZigbee: [tz.DJT11LM_vibration_sensitivity],
        exposes: [
            e.battery(), e.device_temperature(), e.vibration(), e.action(['vibration', 'tilt', 'drop']),
            exposes.numeric('strength', ea.STATE), exposes.enum('sensitivity', ea.STATE_SET, ['low', 'medium', 'high']),
            e.angle_axis('angle_x'), e.angle_axis('angle_y'), e.angle_axis('angle_z'), e.battery_voltage(), e.power_outage_count(false),
        ],
    },
    {
        zigbeeModel: ['lumi.vibration.agl01'],
        model: 'DJT12LM',
        vendor: 'Xiaomi',
        description: 'Aqara T1 vibration sensor',
        fromZigbee: [fz.DJT12LM_vibration],
        exposes: [e.action(['vibration'])],
        toZigbee: [],
        ota: ota.zigbeeOTA,
    },
    {
        zigbeeModel: ['lumi.curtain'],
        model: 'ZNCLDJ11LM',
        description: 'Aqara curtain motor',
        vendor: 'Xiaomi',
        fromZigbee: [fz.xiaomi_basic, fz.xiaomi_curtain_position, fz.xiaomi_curtain_position_tilt],
        toZigbee: [tz.xiaomi_curtain_position_state, tz.xiaomi_curtain_options],
        exposes: [e.cover_position().setAccess('state', ea.ALL),
            exposes.binary('running', ea.STATE, true, false)
                .withDescription('Whether the motor is moving or not'),
            exposes.enum('motor_state', ea.STATE, ['stopped', 'opening', 'closing'])
                .withDescription('Motor state')],
        ota: ota.zigbeeOTA,
    },
    {
        zigbeeModel: ['lumi.curtain.aq2'],
        model: 'ZNGZDJ11LM',
        description: 'Aqara roller shade motor',
        vendor: 'Xiaomi',
        whiteLabel: [{vendor: 'Xiaomi', model: 'SRSC-M01'}],
        fromZigbee: [fz.xiaomi_basic, fz.xiaomi_curtain_position, fz.xiaomi_curtain_position_tilt],
        toZigbee: [tz.xiaomi_curtain_position_state, tz.xiaomi_curtain_options],
        exposes: [e.cover_position().setAccess('state', ea.ALL),
            exposes.binary('running', ea.STATE, true, false)
                .withDescription('Whether the motor is moving or not')],
        ota: ota.zigbeeOTA,
    },
    {
        zigbeeModel: ['lumi.curtain.hagl04'],
        model: 'ZNCLDJ12LM',
        vendor: 'Xiaomi',
        description: 'Aqara B1 curtain motor',
        fromZigbee: [fz.xiaomi_basic, fz.xiaomi_curtain_position, fz.xiaomi_curtain_position_tilt, fz.xiaomi_curtain_hagl04_status],
        toZigbee: [tz.xiaomi_curtain_position_state, tz.xiaomi_curtain_options],
        onEvent: async (type, data, device) => {
            // The position (genAnalogOutput.presentValue) reported via an attribute contains an invaid value
            // however when reading it will provide the correct value.
            if (data.type === 'attributeReport' && data.cluster === 'genAnalogOutput') {
                await device.endpoints[0].read('genAnalogOutput', ['presentValue']);
            }
        },
        exposes: [e.cover_position().setAccess('state', ea.ALL), e.battery(),
            exposes.binary('running', ea.STATE, true, false)
                .withDescription('Whether the motor is moving or not'),
            exposes.enum('motor_state', ea.STATE, ['closing', 'opening', 'stop'])
                .withDescription('The current state of the motor.'), e.power_outage_count()],
        ota: ota.zigbeeOTA,
    },
    {
        zigbeeModel: ['lumi.curtain.acn002'],
        model: 'ZNJLBL01LM',
        description: 'Aqara roller shade companion E1',
        vendor: 'Xiaomi',
        whiteLabel: [{vendor: 'Xiaomi', model: 'RSD-M01'}],
        fromZigbee: [fz.xiaomi_curtain_position, fz.xiaomi_curtain_acn002_status, fz.ignore_basic_report, fz.aqara_opple],
        toZigbee: [tz.xiaomi_curtain_position_state, tz.xiaomi_curtain_acn002_battery, tz.xiaomi_curtain_acn002_charging_status],
        onEvent: async (type, data, device) => {
            if (type === 'message' && data.type === 'attributeReport' && data.cluster === 'genMultistateOutput' &&
                data.data.hasOwnProperty('presentValue') && data.data['presentValue'] > 1) {
                // Try to read the position after the motor stops, the device occasionally report wrong data right after stopping
                // Might need to add delay, seems to be working without one but needs more tests.
                await device.getEndpoint(1).read('genAnalogOutput', ['presentValue']);
            }
        },
        exposes: [e.cover_position().setAccess('state', ea.ALL), e.battery().withAccess(ea.STATE_GET), e.device_temperature(),
            exposes.binary('charging_status', ea.STATE_GET, true, false)
                .withDescription('The current charging status.'),
            exposes.enum('motor_state', ea.STATE, ['declining', 'rising', 'pause', 'blocked'])
                .withDescription('The current state of the motor.'),
            exposes.binary('running', ea.STATE, true, false)
                .withDescription('Whether the motor is moving or not')],
        configure: async (device, coordinatorEndpoint, logger) => {
            device.powerSource = 'Battery';
            device.save();
            const endpoint = device.getEndpoint(1);
            await endpoint.read('aqaraOpple', [0x040a], {manufacturerCode: 0x115f});
        },
        ota: ota.zigbeeOTA,
    },
    {
        // 'lumi.curtain.acn003' - CN version (ZNCLBL01LM), 'lumi.curtain.agl001' - global version (CM-M01)
        zigbeeModel: ['lumi.curtain.acn003', 'lumi.curtain.agl001'],
        model: 'ZNCLBL01LM',
        vendor: 'Xiaomi',
        whiteLabel: [{vendor: 'Xiaomi', model: 'CM-M01'}],
        description: 'Aqara curtain driver E1',
        fromZigbee: [fz.battery, fz.xiaomi_curtain_position_tilt, fz.aqara_opple, fz.power_source],
        toZigbee: [tz.xiaomi_curtain_position_state, tz.ZNCLBL01LM_battery_voltage, tz.ZNCLBL01LM_hooks_state,
            tz.power_source, tz.battery_percentage_remaining],
        exposes: [e.cover_position().setAccess('state', ea.ALL), e.battery().withAccess(ea.STATE_GET),
            e.battery_voltage().withAccess(ea.STATE_GET),
            e.device_temperature(),
            e.action(['manual_open', 'manual_close']),
            exposes.enum('motor_state', ea.STATE, ['stopped', 'opening', 'closing', 'pause'])
                .withDescription('Motor state'),
            exposes.binary('running', ea.STATE, true, false)
                .withDescription('Whether the motor is moving or not'),
            exposes.enum('hooks_state', ea.STATE_GET, ['unlocked', 'locked', 'locking', 'unlocking'])
                .withDescription('Hooks state'),
            exposes.numeric('target_position', ea.STATE).withUnit('%').withDescription('Target position'),
            exposes.enum('power_source', ea.STATE_GET, ['battery', 'dc_source']).withDescription('The current power source'),
            exposes.binary('charging', ea.STATE_GET, true, false).withDescription('The current charging state')],
        configure: async (device, coordinatorEndpoint, logger) => {
            const endpoint = device.getEndpoint(1);
            await endpoint.read('genPowerCfg', ['batteryPercentageRemaining']);
            await endpoint.read('aqaraOpple', [0x040B], {manufacturerCode: 0x115f});
            await endpoint.read('aqaraOpple', [0x0428], {manufacturerCode: 0x115f});
            await endpoint.read('genBasic', ['powerSource']);
            await endpoint.read('closuresWindowCovering', ['currentPositionLiftPercentage']);
        },
        ota: ota.zigbeeOTA,
    },
    {
        zigbeeModel: ['lumi.relay.c2acn01'],
        model: 'LLKZMK11LM',
        vendor: 'Xiaomi',
        description: 'Aqara wireless relay controller',
        fromZigbee: [fz.xiaomi_basic, fz.xiaomi_power, fz.ignore_multistate_report, fz.on_off, fz.xiaomi_basic_raw],
        meta: {multiEndpoint: true},
        toZigbee: [tz.on_off, tz.LLKZMK11LM_interlock, tz.xiaomi_power, tz.xiaomi_switch_power_outage_memory],
        endpoint: (device) => {
            return {'l1': 1, 'l2': 2};
        },
        exposes: [e.power().withAccess(ea.STATE_GET), e.energy(), e.device_temperature(), e.voltage(), e.current(),
            e.switch().withEndpoint('l1'), e.switch().withEndpoint('l2'), e.power_outage_count(false),
            e.power_outage_memory(),
            exposes.binary('interlock', ea.STATE_SET, true, false)
                .withDescription('Enabling prevents both relais being on at the same time'),
        ],
        ota: ota.zigbeeOTA,
    },
    {
        zigbeeModel: ['lumi.lock.acn02'],
        model: 'ZNMS12LM',
        description: 'Aqara S2 lock',
        vendor: 'Xiaomi',
        fromZigbee: [fz.xiaomi_basic, fz.ZNMS12LM_ZNMS13LM_closuresDoorLock_report, fz.ZNMS12LM_low_battery],
        toZigbee: [],
        exposes: [
            e.battery(), e.battery_voltage(), e.battery_low(), exposes.binary('state', ea.STATE, 'UNLOCK', 'LOCK'),
            exposes.binary('reverse', ea.STATE, 'UNLOCK', 'LOCK'),
            exposes.enum('action', ea.STATE, [
                'finger_not_match', 'password_not_match', 'reverse_lock', 'reverse_lock_cancel', 'locked', 'lock_opened',
                'finger_add', 'finger_delete', 'password_add', 'password_delete', 'lock_opened_inside', 'lock_opened_outside',
                'ring_bell', 'change_language_to', 'finger_open', 'password_open', 'door_closed',
            ]),
        ],
        meta: {battery: {voltageToPercentage: '4LR6AA1_5v'}},
        configure: async (device, coordinatorEndpoint, logger) => {
            // Device advertises itself as Router but is an EndDevice
            device.type = 'EndDevice';
            device.save();
        },
        ota: ota.zigbeeOTA,
    },
    {
        zigbeeModel: ['lumi.lock.acn03'],
        model: 'ZNMS13LM',
        description: 'Aqara S2 lock pro',
        vendor: 'Xiaomi',
        fromZigbee: [fz.ZNMS12LM_ZNMS13LM_closuresDoorLock_report, fz.ignore_basic_report],
        toZigbee: [],
        exposes: [
            exposes.binary('state', ea.STATE, 'UNLOCK', 'LOCK'),
            exposes.binary('reverse', ea.STATE, 'UNLOCK', 'LOCK'),
            exposes.enum('action', ea.STATE, [
                'finger_not_match', 'password_not_match', 'reverse_lock', 'reverse_lock_cancel', 'locked', 'lock_opened',
                'finger_add', 'finger_delete', 'password_add', 'password_delete', 'lock_opened_inside', 'lock_opened_outside',
                'ring_bell', 'change_language_to', 'finger_open', 'password_open', 'door_closed',
            ]),
        ],
        configure: async (device, coordinatorEndpoint, logger) => {
            // Device advertises itself as Router but is an EndDevice
            device.type = 'EndDevice';
            device.save();
        },
    },
    {
        zigbeeModel: ['lumi.lock.aq1'],
        model: 'ZNMS11LM',
        description: 'Xiaomi Aqara smart lock',
        vendor: 'Xiaomi',
        fromZigbee: [fz.ZNMS11LM_closuresDoorLock_report, fz.ignore_basic_report],
        toZigbee: [],
        exposes: [
            exposes.binary('state', ea.STATE, 'UNLOCK', 'LOCK'),
            exposes.binary('reverse', ea.STATE, 'UNLOCK', 'LOCK'),
            exposes.enum('action', ea.STATE, [
                'finger_not_match', 'password_not_match', 'reverse_lock', 'reverse_lock_cancel', 'locked', 'lock_opened',
                'finger_add', 'finger_delete', 'password_add', 'password_delete', 'lock_opened_inside', 'lock_opened_outside',
                'ring_bell', 'change_language_to', 'finger_open', 'password_open', 'door_closed',
            ]),
        ],
        ota: ota.zigbeeOTA,
    },
    {
        zigbeeModel: ['lumi.remote.b286opcn01'],
        model: 'WXCJKG11LM',
        vendor: 'Xiaomi',
        description: 'Aqara Opple switch 1 band',
        fromZigbee: [fz.aqara_opple_on, fz.aqara_opple_off, fz.battery, fz.aqara_opple_multistate, fz.aqara_opple],
        exposes: [e.battery(), e.battery_voltage(), e.action([
            'button_1_hold', 'button_1_release', 'button_1_single', 'button_1_double', 'button_1_triple',
            'button_2_hold', 'button_2_release', 'button_2_single', 'button_2_double', 'button_2_triple',
        ]), exposes.enum('operation_mode', ea.ALL, ['command', 'event'])
            .withDescription('Operation mode, select "command" to enable bindings (wake up the device before changing modes!)')],
        toZigbee: [tz.aqara_opple_operation_mode],
        meta: {battery: {voltageToPercentage: '3V_2850_3000'}},
        configure: async (device, coordinatorEndpoint, logger) => {
            const endpoint = device.getEndpoint(1);
            await endpoint.write('aqaraOpple', {'mode': 1}, {manufacturerCode: 0x115f});
            await reporting.bind(endpoint, coordinatorEndpoint, ['genOnOff', 'genPowerCfg']);
        },
    },
    {
        zigbeeModel: ['lumi.remote.b486opcn01'],
        model: 'WXCJKG12LM',
        vendor: 'Xiaomi',
        description: 'Aqara Opple switch 2 bands',
        fromZigbee: [fz.aqara_opple_on, fz.aqara_opple_off, fz.aqara_opple_step, fz.aqara_opple_step_color_temp, fz.battery,
            fz.aqara_opple_multistate, fz.aqara_opple],
        exposes: [e.battery(), e.battery_voltage(), e.action([
            'button_1_hold', 'button_1_release', 'button_1_single', 'button_1_double', 'button_1_triple',
            'button_2_hold', 'button_2_release', 'button_2_single', 'button_2_double', 'button_2_triple',
            'button_3_hold', 'button_3_release', 'button_3_single', 'button_3_double', 'button_3_triple',
            'button_4_hold', 'button_4_release', 'button_4_single', 'button_4_double', 'button_4_triple',
        ]), exposes.enum('operation_mode', ea.ALL, ['command', 'event'])
            .withDescription('Operation mode, select "command" to enable bindings (wake up the device before changing modes!)')],
        toZigbee: [tz.aqara_opple_operation_mode],
        meta: {battery: {voltageToPercentage: '3V_2850_3000'}},
        configure: async (device, coordinatorEndpoint, logger) => {
            const endpoint = device.getEndpoint(1);
            await endpoint.write('aqaraOpple', {'mode': 1}, {manufacturerCode: 0x115f});
            await reporting.bind(endpoint, coordinatorEndpoint, [
                'genOnOff', 'genLevelCtrl', 'lightingColorCtrl', 'genPowerCfg',
            ]);
        },
    },
    {
        zigbeeModel: ['lumi.remote.b686opcn01'],
        model: 'WXCJKG13LM',
        vendor: 'Xiaomi',
        description: 'Aqara Opple switch 3 bands',
        fromZigbee: [fz.aqara_opple_on, fz.aqara_opple_off, fz.aqara_opple_step, fz.aqara_opple_move, fz.aqara_opple_stop,
            fz.aqara_opple_step_color_temp, fz.aqara_opple_move_color_temp, fz.battery, fz.aqara_opple_multistate, fz.aqara_opple],
        exposes: [e.battery(), e.battery_voltage(), e.action([
            'button_1_hold', 'button_1_release', 'button_1_single', 'button_1_double', 'button_1_triple',
            'button_2_hold', 'button_2_release', 'button_2_single', 'button_2_double', 'button_2_triple',
            'button_3_hold', 'button_3_release', 'button_3_single', 'button_3_double', 'button_3_triple',
            'button_4_hold', 'button_4_release', 'button_4_single', 'button_4_double', 'button_4_triple',
            'button_5_hold', 'button_5_release', 'button_5_single', 'button_5_double', 'button_5_triple',
            'button_6_hold', 'button_6_release', 'button_6_single', 'button_6_double', 'button_6_triple',
        ]), exposes.enum('operation_mode', ea.ALL, ['command', 'event'])
            .withDescription('Operation mode, select "command" to enable bindings (wake up the device before changing modes!)'),
        e.power_outage_count(false)],
        toZigbee: [tz.aqara_opple_operation_mode],
        meta: {battery: {voltageToPercentage: '3V_2850_3000'}},
        configure: async (device, coordinatorEndpoint, logger) => {
            const endpoint = device.getEndpoint(1);
            await endpoint.write('aqaraOpple', {'mode': 1}, {manufacturerCode: 0x115f});
            await reporting.bind(endpoint, coordinatorEndpoint, [
                'genOnOff', 'genLevelCtrl', 'lightingColorCtrl', 'genPowerCfg',
            ]);
        },
    },
    {
        zigbeeModel: ['lumi.sen_ill.mgl01'],
        model: 'GZCGQ01LM',
        vendor: 'Xiaomi',
        whiteLabel: [{vendor: 'Xiaomi', model: 'YTC4043GL'}],
        description: 'MiJia light intensity sensor',
        fromZigbee: [fz.battery, fz.illuminance, fz.aqara_opple],
        toZigbee: [tz.illuminance],
        meta: {battery: {voltageToPercentage: '3V_2850_3000'}},
        configure: async (device, coordinatorEndpoint, logger) => {
            const endpoint = device.getEndpoint(1);
            await reporting.bind(endpoint, coordinatorEndpoint, ['msIlluminanceMeasurement']);
            await reporting.illuminance(endpoint, {min: 15, max: constants.repInterval.HOUR, change: 500});
            await endpoint.read('genPowerCfg', ['batteryVoltage']);
        },
        exposes: [e.battery(), e.battery_voltage(), e.illuminance().withAccess(ea.STATE_GET),
            e.illuminance_lux().withAccess(ea.STATE_GET), e.power_outage_count(false)],
    },
    {
        zigbeeModel: ['lumi.light.rgbac1'],
        model: 'ZNTGMK11LM',
        vendor: 'Xiaomi',
        description: 'Aqara smart RGBW light controller',
        extend: extend.light_onoff_brightness_colortemp_color({supportsHS: true}),
        ota: ota.zigbeeOTA,
    },
    {
        zigbeeModel: ['lumi.light.cbacn1'],
        model: 'HLQDQ01LM',
        vendor: 'Xiaomi',
        description: 'Aqara zigbee LED-controller ',
        extend: extend.light_onoff_brightness(),
        ota: ota.zigbeeOTA,
    },
    {
        zigbeeModel: ['lumi.switch.n0agl1'],
        model: 'SSM-U01',
        vendor: 'Xiaomi',
        description: 'Aqara single switch module T1 (with neutral)',
        // Ignore energy metering reports, rely on aqara_opple: https://github.com/Koenkk/zigbee2mqtt/issues/10709
        fromZigbee: [fz.on_off, fz.device_temperature, fz.aqara_opple, fz.ignore_metering, fz.ignore_electrical_measurement,
            fz.xiaomi_power],
        exposes: [e.switch(), e.energy(), e.power(), e.device_temperature(), e.power_outage_memory(), e.power_outage_count(),
            e.switch_type(), e.voltage(), e.current(),
        ],
        toZigbee: [tz.xiaomi_switch_type, tz.on_off, tz.xiaomi_switch_power_outage_memory, tz.xiaomi_led_disabled_night],
        configure: async (device, coordinatorEndpoint, logger) => {
            const endpoint = device.getEndpoint(1);
            await reporting.bind(endpoint, coordinatorEndpoint, ['genOnOff', 'genDeviceTempCfg']);
            await reporting.onOff(endpoint);
            await reporting.deviceTemperature(endpoint);
            device.powerSource = 'Mains (single phase)';
            device.type = 'Router';
            device.save();
        },
        ota: ota.zigbeeOTA,
    },
    {
        zigbeeModel: ['lumi.switch.n0acn2'],
        model: 'DLKZMK11LM',
        vendor: 'Xiaomi',
        description: 'Aqara single switch module T1 (with neutral)',
        fromZigbee: [fz.on_off, fz.xiaomi_power, fz.aqara_opple],
        toZigbee: [tz.on_off, tz.xiaomi_power, tz.xiaomi_switch_type, tz.xiaomi_switch_power_outage_memory, tz.xiaomi_led_disabled_night],
        exposes: [e.switch(), e.power().withAccess(ea.STATE_GET), e.energy(), e.device_temperature().withAccess(ea.STATE),
            e.voltage().withAccess(ea.STATE), e.power_outage_memory(), e.led_disabled_night(), e.switch_type()],
        configure: async (device, coordinatorEndpoint, logger) => {
            await device.getEndpoint(1).write('aqaraOpple', {'mode': 1}, {manufacturerCode: 0x115f, disableResponse: true});
        },
        ota: ota.zigbeeOTA,
    },
    {
        zigbeeModel: ['lumi.switch.l0agl1'],
        model: 'SSM-U02',
        vendor: 'Xiaomi',
        description: 'Aqara single switch module T1 (without neutral). Doesn\'t work as a router and doesn\'t support power meter',
        fromZigbee: [fz.on_off, fz.aqara_opple],
        exposes: [e.switch(), e.power_outage_memory(), e.switch_type(), e.power_outage_count(), e.device_temperature()],
        toZigbee: [tz.xiaomi_switch_type, tz.on_off, tz.xiaomi_switch_power_outage_memory],
        configure: async (device, coordinatorEndpoint, logger) => {
            const endpoint = device.getEndpoint(1);
            await reporting.bind(endpoint, coordinatorEndpoint, ['genOnOff']);
            await reporting.onOff(endpoint);
            device.powerSource = 'Mains (single phase)';
            device.save();
        },
    },
    {
        zigbeeModel: ['lumi.switch.l0acn1'],
        model: 'DLKZMK12LM',
        vendor: 'Xiaomi',
        description: 'Aqara single switch module T1 (without neutral). Doesn\'t work as a router and doesn\'t support power meter',
        fromZigbee: [fz.on_off, fz.aqara_opple],
        exposes: [e.switch(), e.power_outage_memory(), e.switch_type()],
        toZigbee: [tz.xiaomi_switch_type, tz.on_off, tz.xiaomi_switch_power_outage_memory],
        configure: async (device, coordinatorEndpoint, logger) => {
            const endpoint = device.getEndpoint(1);
            await reporting.bind(endpoint, coordinatorEndpoint, ['genOnOff']);
            await reporting.onOff(endpoint);
            device.powerSource = 'Mains (single phase)';
            device.save();
        },
    },
    {
        zigbeeModel: ['lumi.switch.n4acn4'],
        model: 'ZNCJMB14LM',
        vendor: 'Xiaomi',
        description: 'Aqara S1 smart touch panel',
        fromZigbee: [fz.on_off, fz.ZNCJMB14LM],
        toZigbee: [tz.on_off, tz.ZNCJMB14LM],
        meta: {multiEndpoint: true},
        endpoint: (device) => {
            return {'left': 1, 'center': 2, 'right': 3};
        },
        exposes: [e.switch().withEndpoint('left'), e.switch().withEndpoint('center'),
            e.switch().withEndpoint('right'),
            exposes.binary('standby_enabled', ea.STATE_SET, true, false).withDescription('Enable standby'),
            exposes.enum('theme', ea.STATE_SET, ['classic', 'concise']).withDescription('Display theme'),
            exposes.enum('beep_volume', ea.STATE_SET, ['mute', 'low', 'medium', 'high']).withDescription('Beep volume'),
            exposes.numeric('lcd_brightness', ea.STATE_SET).withValueMin(1).withValueMax(100).withUnit('%')
                .withDescription('LCD brightness (will not persist if auto-brightness is enabled)'),
            exposes.enum('language', ea.STATE_SET, ['chinese', 'english']).withDescription('Interface language'),
            exposes.enum('screen_saver_style', ea.STATE_SET, ['classic', 'analog clock']).withDescription('Screen saver style'),
            exposes.numeric('standby_time', ea.STATE_SET).withValueMin(0).withValueMax(65534).withUnit('s')
                .withDescription('Display standby time'),
            exposes.enum('font_size', ea.STATE_SET, ['small', 'medium', 'large']).withDescription('Display font size'),
            exposes.binary('lcd_auto_brightness_enabled', ea.STATE_SET, true, false).withDescription('Enable LCD auto brightness'),
            exposes.enum('homepage', ea.STATE_SET, ['scene', 'feel', 'thermostat', 'switch']).withDescription('Default display homepage'),
            exposes.binary('screen_saver_enabled', ea.STATE_SET, true, false).withDescription('Enable screen saver'),
            exposes.numeric('standby_lcd_brightness', ea.STATE_SET).withValueMin(1).withValueMax(100).withUnit('%')
                .withDescription('Standby LCD brightness'),
            exposes.enum('available_switches', ea.STATE_SET, ['none', '1', '2', '3', '1 and 2', '1 and 3', '2 and 3', 'all'])
                .withDescription('Control which switches are available in the switches screen (none disables switches screen)'),
            exposes.composite('switch_1_text_icon', 'switch_1_text_icon').withDescription('Switch 1 text and icon')
                .withFeature(exposes.enum('switch_1_icon', ea.STATE_SET, ['1', '2', '3', '4', '5', '6', '7', '8', '9', '10', '11'])
                    .withDescription('Icon'))
                .withFeature(exposes.text('switch_1_text', ea.STATE_SET)
                    .withDescription('Text')),
            exposes.composite('switch_2_text_icon', 'switch_2_text_icon').withDescription('Switch 2 text and icon')
                .withFeature(exposes.enum('switch_2_icon', ea.STATE_SET, ['1', '2', '3', '4', '5', '6', '7', '8', '9', '10', '11'])
                    .withDescription('Icon'))
                .withFeature(exposes.text('switch_2_text', ea.STATE_SET)
                    .withDescription('Text')),
            exposes.composite('switch_3_text_icon', 'switch_3_text_icon').withDescription('Switch 3 text and icon')
                .withFeature(exposes.enum('switch_3_icon', ea.STATE_SET, ['1', '2', '3', '4', '5', '6', '7', '8', '9', '10', '11'])
                    .withDescription('Icon'))
                .withFeature(exposes.text('switch_3_text', ea.STATE_SET)
                    .withDescription('Text'))],
        configure: async (device, coordinatorEndpoint, logger) => {
            await reporting.bind(device.getEndpoint(1), coordinatorEndpoint, ['genOnOff']);
            await reporting.bind(device.getEndpoint(2), coordinatorEndpoint, ['genOnOff']);
            await reporting.bind(device.getEndpoint(3), coordinatorEndpoint, ['genOnOff']);
            await reporting.onOff(device.getEndpoint(1));
            // await reporting.onOff(device.getEndpoint(2)); ToDo: Currently fails
            // await reporting.onOff(device.getEndpoint(3)); ToDo: Currently fails
        },
        ota: ota.zigbeeOTA,
    },
    {
        zigbeeModel: ['lumi.remote.b28ac1'],
        model: 'WXKG15LM',
        vendor: 'Xiaomi',
        whiteLabel: [{vendor: 'Xiaomi', model: 'WRS-R02'}],
        description: 'Aqara wireless remote switch H1 (double rocker)',
        fromZigbee: [fz.battery, fz.xiaomi_multistate_action, fz.aqara_opple, fz.command_toggle],
        toZigbee: [tz.xiaomi_switch_click_mode, tz.aqara_opple_operation_mode],
        meta: {battery: {voltageToPercentage: '3V_2850_3000'}, multiEndpoint: true},
        exposes: [
            e.battery(), e.battery_voltage(), e.action([
                'single_left', 'single_right', 'single_both',
                'double_left', 'double_right', 'double_both',
                'triple_left', 'triple_right', 'triple_both',
                'hold_left', 'hold_right', 'hold_both']),
            exposes.enum('click_mode', ea.ALL, ['fast', 'multi'])
                .withDescription('Click mode, fast: only supports single click which will be send immediately after clicking.' +
                    'multi: supports more events like double and hold'),
            exposes.enum('operation_mode', ea.ALL, ['command', 'event'])
                .withDescription('Operation mode, select "command" to enable bindings (wake up the device before changing modes!)'),
        ],
        configure: async (device, coordinatorEndpoint, logger) => {
            const endpoint1 = device.getEndpoint(1);
            const endpoint2 = device.getEndpoint(3);
            // set "event" mode
            await endpoint1.write('aqaraOpple', {'mode': 1}, {manufacturerCode: 0x115f});
            // turn on the "multiple clicks" mode, otherwise the only "single click" events.
            // if value is 1 - there will be single clicks, 2 - multiple.
            await endpoint1.write('aqaraOpple', {0x0125: {value: 0x02, type: 0x20}}, {manufacturerCode: 0x115f});
            await reporting.bind(endpoint1, coordinatorEndpoint, ['genOnOff', 'genPowerCfg']);
            await reporting.bind(endpoint2, coordinatorEndpoint, ['genOnOff']);
            // TODO/BUG:
            // Did not understand how to separate the left and right keys in command mode -
            // the "toggleCommand" always arrives from the first endpoint
        },
    },
    {
        zigbeeModel: ['lumi.switch.b1lc04'],
        model: 'QBKG38LM',
        vendor: 'Xiaomi',
        description: 'Aqara E1 1 gang switch (without neutral)',
        fromZigbee: [fz.on_off, fz.xiaomi_multistate_action, fz.aqara_opple],
        toZigbee: [tz.on_off, tz.xiaomi_switch_operation_mode_opple, tz.xiaomi_switch_power_outage_memory,
            tz.aqara_switch_mode_switch, tz.xiaomi_flip_indicator_light],
        exposes: [e.switch(), e.power_outage_memory(), e.action(['single', 'double']),
            e.device_temperature(), e.flip_indicator_light(),
            exposes.enum('operation_mode', ea.ALL, ['control_relay', 'decoupled'])
                .withDescription('Decoupled mode for button'),
            exposes.enum('mode_switch', ea.ALL, ['anti_flicker_mode', 'quick_mode'])
                .withDescription('Anti flicker mode can be used to solve blinking issues of some lights.' +
                    'Quick mode makes the device respond faster.')],
        onEvent: preventReset,
        configure: async (device, coordinatorEndpoint, logger) => {
            await device.getEndpoint(1).write('aqaraOpple', {'mode': 1}, {manufacturerCode: 0x115f, disableResponse: true});
        },
        ota: ota.zigbeeOTA,
    },
    {
        zigbeeModel: ['lumi.switch.b2lc04'],
        model: 'QBKG39LM',
        vendor: 'Xiaomi',
        description: 'Aqara E1 2 gang switch (without neutral)',
        fromZigbee: [fz.on_off, fz.xiaomi_multistate_action, fz.aqara_opple],
        toZigbee: [tz.on_off, tz.xiaomi_switch_operation_mode_opple, tz.xiaomi_switch_power_outage_memory,
            tz.aqara_switch_mode_switch, tz.xiaomi_flip_indicator_light],
        meta: {multiEndpoint: true},
        endpoint: (device) => {
            return {'left': 1, 'right': 2};
        },
        exposes: [
            e.switch().withEndpoint('left'), e.switch().withEndpoint('right'), e.device_temperature(),
            exposes.enum('operation_mode', ea.ALL, ['control_relay', 'decoupled'])
                .withDescription('Decoupled mode for left button')
                .withEndpoint('left'),
            exposes.enum('operation_mode', ea.ALL, ['control_relay', 'decoupled'])
                .withDescription('Decoupled mode for right button')
                .withEndpoint('right'),
            exposes.enum('mode_switch', ea.ALL, ['anti_flicker_mode', 'quick_mode'])
                .withDescription('Anti flicker mode can be used to solve blinking issues of some lights.' +
                    'Quick mode makes the device respond faster.'),
            e.action(['single_left', 'double_left', 'single_right', 'double_right', 'single_both', 'double_both']),
            e.power_outage_memory(), e.flip_indicator_light(),
        ],
        onEvent: preventReset,
        configure: async (device, coordinatorEndpoint, logger) => {
            await device.getEndpoint(1).write('aqaraOpple', {'mode': 1}, {manufacturerCode: 0x115f, disableResponse: true});
        },
        ota: ota.zigbeeOTA,
    },
    {
        zigbeeModel: ['lumi.airmonitor.acn01'],
        model: 'VOCKQJK11LM',
        vendor: 'Xiaomi',
        whiteLabel: [{vendor: 'Xiaomi', model: 'AAQS-S01'}],
        description: 'Aqara TVOC air quality monitor',
        fromZigbee: [fz.xiaomi_tvoc, fz.battery, fz.temperature, fz.humidity, fz.aqara_opple],
        toZigbee: [tzLocal.VOCKQJK11LM_display_unit],
        meta: {battery: {voltageToPercentage: '3V_2850_3000'}},
        exposes: [e.temperature(), e.humidity(), e.voc(), e.device_temperature(), e.battery(), e.battery_voltage(),
            exposes.enum('display_unit', ea.ALL, ['mgm3_celsius', 'ppb_celsius', 'mgm3_fahrenheit', 'ppb_fahrenheit'])
                .withDescription('Units to show on the display')],
        configure: async (device, coordinatorEndpoint, logger) => {
            const endpoint = device.getEndpoint(1);
            const binds = ['msTemperatureMeasurement', 'msRelativeHumidity', 'genAnalogInput'];
            await reporting.bind(endpoint, coordinatorEndpoint, binds);
            await reporting.humidity(endpoint);
            await reporting.temperature(endpoint);
            const payload = reporting.payload('presentValue', 10, constants.repInterval.HOUR, 5);
            await endpoint.configureReporting('genAnalogInput', payload);
            await endpoint.read('genPowerCfg', ['batteryVoltage']);
        },
        ota: ota.zigbeeOTA,
    },
    {
        zigbeeModel: ['lumi.switch.b2nc01'],
        model: 'QBKG41LM',
        vendor: 'Xiaomi',
        description: 'Aqara E1 2 gang switch (with neutral)',
        fromZigbee: [fz.on_off, fz.xiaomi_multistate_action, fz.aqara_opple],
        toZigbee: [tz.on_off, tz.xiaomi_switch_operation_mode_opple, tz.xiaomi_switch_power_outage_memory,
            tz.xiaomi_flip_indicator_light],
        meta: {multiEndpoint: true},
        endpoint: (device) => {
            return {'left': 1, 'right': 2};
        },
        exposes: [
            e.switch().withEndpoint('left'), e.switch().withEndpoint('right'),
            exposes.enum('operation_mode', ea.ALL, ['control_relay', 'decoupled'])
                .withDescription('Decoupled mode for left button')
                .withEndpoint('left'),
            exposes.enum('operation_mode', ea.ALL, ['control_relay', 'decoupled'])
                .withDescription('Decoupled mode for right button')
                .withEndpoint('right'),
            e.action(['single_left', 'double_left', 'single_right', 'double_right', 'single_both', 'double_both']),
            e.power_outage_memory(), e.device_temperature(), e.flip_indicator_light(),
        ],
        onEvent: preventReset,
        configure: async (device, coordinatorEndpoint, logger) => {
            await device.getEndpoint(1).write('aqaraOpple', {'mode': 1}, {manufacturerCode: 0x115f, disableResponse: true});
        },
        ota: ota.zigbeeOTA,
    },
    {
        zigbeeModel: ['lumi.plug.macn01'],
        model: 'ZNCZ15LM',
        vendor: 'Xiaomi',
        description: 'Aqara smart plug T1 (china standard)',
        fromZigbee: [fz.on_off, fz.xiaomi_power, fz.aqara_opple],
        toZigbee: [tz.on_off, tz.xiaomi_switch_power_outage_memory, tz.xiaomi_led_disabled_night,
            tz.xiaomi_overload_protection, tz.xiaomi_socket_button_lock],
        exposes: [e.switch(), e.power().withAccess(ea.STATE), e.energy(), e.device_temperature().withAccess(ea.STATE),
            e.voltage().withAccess(ea.STATE), e.current(), e.consumer_connected().withAccess(ea.STATE),
            e.power_outage_memory(), e.led_disabled_night(), e.button_lock(),
            exposes.numeric('overload_protection', exposes.access.ALL).withValueMin(100).withValueMax(2500).withUnit('W')
                .withDescription('Maximum allowed load, turns off if exceeded')],
        ota: ota.zigbeeOTA,
    },
    {
        zigbeeModel: ['lumi.switch.b1nc01'],
        model: 'QBKG40LM',
        vendor: 'Xiaomi',
        description: 'Aqara E1 1 gang switch (with neutral)',
        fromZigbee: [fz.on_off, fz.xiaomi_multistate_action, fz.aqara_opple],
        toZigbee: [tz.on_off, tz.xiaomi_switch_operation_mode_opple, tz.xiaomi_switch_power_outage_memory,
            tz.xiaomi_flip_indicator_light],
        exposes: [e.switch(), e.action(['single', 'double']), e.power_outage_memory(), e.device_temperature(), e.flip_indicator_light(),
            exposes.enum('operation_mode', ea.ALL, ['control_relay', 'decoupled']).withDescription('Decoupled mode')],
        onEvent: preventReset,
        configure: async (device, coordinatorEndpoint, logger) => {
            await device.getEndpoint(1).write('aqaraOpple', {'mode': 1}, {manufacturerCode: 0x115f, disableResponse: true});
        },
        ota: ota.zigbeeOTA,
    },
    {
        zigbeeModel: ['lumi.remote.b1acn02'],
        model: 'WXKG13LM',
        vendor: 'Xiaomi',
        description: 'Aqara T1 wireless mini switch',
        meta: {battery: {voltageToPercentage: '3V_2850_3000'}},
        fromZigbee: [fz.battery, fz.aqara_opple_multistate, fz.aqara_opple],
        toZigbee: [],
        exposes: [e.battery(), e.battery_voltage(), e.action(['single', 'double', 'triple', 'quintuple', 'hold', 'release', 'many'])],
        configure: async (device, coordinatorEndpoint, logger) => {
            const endpoint1 = device.getEndpoint(1);
            await endpoint1.write('aqaraOpple', {'mode': 1}, {manufacturerCode: 0x115f, disableResponse: true});
        },
    },
    {
        zigbeeModel: ['lumi.sen_ill.agl01'],
        model: 'GZCGQ11LM',
        vendor: 'Xiaomi',
        description: 'Aqara T1 light intensity sensor',
        fromZigbee: [fz.battery, fz.illuminance, fz.aqara_opple],
        toZigbee: [tz.GZCGQ11LM_detection_period],
        meta: {battery: {voltageToPercentage: '3V_2850_3000'}},
        exposes: [e.battery(), e.battery_voltage(), e.illuminance(), e.illuminance_lux(),
            exposes.numeric('detection_period', exposes.access.ALL).withValueMin(1).withValueMax(59).withUnit('s')
                .withDescription('Time interval in seconds to report after light changes')],
        configure: async (device, coordinatorEndpoint, logger) => {
            const endpoint = device.getEndpoint(1);
            await device.getEndpoint(1).write('aqaraOpple', {'mode': 1}, {manufacturerCode: 0x115f, disableResponse: true});
            await endpoint.read('aqaraOpple', [0x0000], {manufactureCode: 0x115f});
        },
    },
    {
        zigbeeModel: ['lumi.plug.sacn03'],
        model: 'QBCZ15LM',
        vendor: 'Xiaomi',
        description: 'Aqara smart wall outlet H1 (USB)',
        fromZigbee: [fz.on_off, fz.xiaomi_power, fz.aqara_opple],
        toZigbee: [tz.on_off, tz.xiaomi_switch_power_outage_memory, tz.xiaomi_led_disabled_night,
            tz.xiaomi_button_switch_mode, tz.xiaomi_overload_protection, tz.xiaomi_socket_button_lock],
        meta: {multiEndpoint: true},
        endpoint: () => {
            return {'relay': 1, 'usb': 2};
        },
        exposes: [
            e.switch().withEndpoint('relay'), e.switch().withEndpoint('usb'),
            e.power().withAccess(ea.STATE), e.energy(), e.device_temperature().withAccess(ea.STATE), e.voltage().withAccess(ea.STATE),
            e.current(), e.power_outage_memory(), e.led_disabled_night(), e.button_lock(),
            exposes.enum('button_switch_mode', exposes.access.ALL, ['relay', 'relay_and_usb'])
                .withDescription('Control both relay and usb or only the relay with the physical switch button'),
            exposes.numeric('overload_protection', exposes.access.ALL).withValueMin(100).withValueMax(2500).withUnit('W')
                .withDescription('Maximum allowed load, turns off if exceeded')],
        ota: ota.zigbeeOTA,
    },
    {
        zigbeeModel: ['lumi.magnet.agl02'],
        model: 'MCCGQ12LM',
        vendor: 'Xiaomi',
        description: 'Aqara T1 door & window contact sensor',
        fromZigbee: [fz.xiaomi_contact, fz.aqara_opple],
        toZigbee: [],
        meta: {battery: {voltageToPercentage: '3V_2850_3000'}},
        exposes: [e.contact(), e.battery(), e.battery_voltage()],
    },
    {
        zigbeeModel: ['lumi.plug.sacn02'],
        model: 'QBCZ14LM',
        vendor: 'Xiaomi',
        description: 'Aqara smart wall outlet T1',
        fromZigbee: [fz.on_off, fz.xiaomi_power, fz.aqara_opple],
        toZigbee: [tz.on_off, tz.xiaomi_switch_power_outage_memory, tz.xiaomi_led_disabled_night,
            tz.xiaomi_overload_protection, tz.xiaomi_socket_button_lock],
        exposes: [
            e.switch(), e.power().withAccess(ea.STATE), e.energy(),
            e.device_temperature().withAccess(ea.STATE), e.voltage().withAccess(ea.STATE),
            e.current(), e.power_outage_memory(), e.led_disabled_night(), e.button_lock(),
            exposes.numeric('overload_protection', exposes.access.ALL).withValueMin(100).withValueMax(2500).withUnit('W')
                .withDescription('Maximum allowed load, turns off if exceeded')],
        ota: ota.zigbeeOTA,
    },
    {
        zigbeeModel: ['lumi.remote.rkba01'],
        model: 'ZNXNKG02LM',
        vendor: 'Xiaomi',
        description: 'Aqara knob H1 (wireless)',
        meta: {battery: {voltageToPercentage: '3V_2850_3000'}},
        exposes: [e.battery(), e.battery_voltage(),
            e.action(['single', 'double', 'hold', 'release', 'start_rotating', 'rotation', 'stop_rotating']),
            exposes.enum('operation_mode', ea.ALL, ['event', 'command']).withDescription('Button mode'),
            exposes.numeric('action_rotation_angle', ea.STATE).withUnit('*').withDescription('Rotation angle'),
            exposes.numeric('action_rotation_angle_speed', ea.STATE).withUnit('*').withDescription('Rotation angle speed'),
            exposes.numeric('action_rotation_percent', ea.STATE).withUnit('%').withDescription('Rotation percent'),
            exposes.numeric('action_rotation_percent_speed', ea.STATE).withUnit('%').withDescription('Rotation percent speed'),
            exposes.numeric('action_rotation_time', ea.STATE).withUnit('ms').withDescription('Rotation time'),
        ],
        fromZigbee: [fz.xiaomi_on_off_action, fz.xiaomi_multistate_action, fz.xiaomi_basic, fz.aqara_opple, fz.aqara_knob_rotation],
        toZigbee: [tz.aqara_opple_operation_mode],
        onEvent: preventReset,
        configure: async (device, coordinatorEndpoint, logger) => {
            const endpoint1 = device.getEndpoint(1);
            await endpoint1.write('aqaraOpple', {'mode': 1}, {manufacturerCode: 0x115f, disableResponse: true});
        },
    },
    {
        zigbeeModel: ['lumi.remote.acn003'],
        model: 'WXKG16LM',
        vendor: 'Xiaomi',
        description: 'Aqara wireless remote switch E1 (single rocker)',
        meta: {battery: {voltageToPercentage: '3V_2850_3000'}},
        fromZigbee: [fz.xiaomi_multistate_action, fz.aqara_opple],
        toZigbee: [tz.xiaomi_switch_click_mode],
        exposes: [e.battery(), e.battery_voltage(), e.action(['single', 'double', 'hold']),
            exposes.enum('click_mode', ea.ALL, ['fast', 'multi'])
                .withDescription('Click mode, fast: only supports single click which will be send immediately after clicking.' +
                    'multi: supports more events like double and hold')],
        configure: async (device, coordinatorEndpoint, logger) => {
            await device.getEndpoint(1).write('aqaraOpple', {0x0125: {value: 0x02, type: 0x20}}, {manufacturerCode: 0x115f});
        },
    },
    {
        zigbeeModel: ['lumi.remote.acn004'],
        model: 'WXKG17LM',
        vendor: 'Xiaomi',
        description: 'Aqara E1 double key wireless switch',
        meta: {battery: {voltageToPercentage: '3V_2850_3000'}},
        exposes: [e.battery(), e.battery_voltage(),
            e.action(['single_left', 'single_right', 'single_both', 'double_left', 'double_right', 'hold_left', 'hold_right']),
            // eslint-disable-next-line max-len
            exposes.enum('click_mode', ea.ALL, ['fast', 'multi']).withDescription('Click mode, fast: only supports single click which will be send immediately after clicking, multi: supports more events like double and hold'),
        ],
        fromZigbee: [fz.xiaomi_multistate_action, fz.aqara_opple],
        toZigbee: [tz.xiaomi_switch_click_mode],
        onEvent: preventReset,
        configure: async (device, coordinatorEndpoint, logger) => {
            const endpoint1 = device.getEndpoint(1);
            // set multiclick mode
            await endpoint1.write('aqaraOpple', {0x0125: {value: 0x02, type: 0x20}}, {manufacturerCode: 0x115f});
        },
    },
    {
        zigbeeModel: ['lumi.remote.b18ac1'],
        model: 'WXKG14LM',
        vendor: 'Xiaomi',
        description: 'Aqara wireless remote switch H1 (single rocker)',
        fromZigbee: [fz.xiaomi_multistate_action, fz.aqara_opple, fz.command_toggle],
        toZigbee: [tz.xiaomi_switch_click_mode, tz.aqara_opple_operation_mode],
        exposes: [e.battery(), e.battery_voltage(), e.action(['single', 'double', 'triple', 'hold']),
            exposes.enum('click_mode', ea.ALL, ['fast', 'multi'])
                .withDescription('Click mode, fast: only supports single click which will be send immediately after clicking.' +
                    'multi: supports more events like double and hold'),
            exposes.enum('operation_mode', ea.ALL, ['command', 'event'])
                .withDescription('Operation mode, select "command" to enable bindings (wake up the device before changing modes!)')],
        meta: {battery: {voltageToPercentage: '3V_2850_3000'}},
        configure: async (device, coordinatorEndpoint, logger) => {
            const endpoint1 = device.getEndpoint(1);
            await endpoint1.write('aqaraOpple', {'mode': 1}, {manufacturerCode: 0x115f, disableResponse: true});
            await endpoint1.read('aqaraOpple', [0x0125], {manufacturerCode: 0x115f});
        },
    },
    {
        zigbeeModel: ['lumi.airrtc.agl001'],
        model: 'SRTS-A01',
        vendor: 'Xiaomi',
        description: 'Aqara Smart Radiator Thermostat E1',
        fromZigbee: [fzLocal.aqara_trv, fz.thermostat, fz.battery],
        toZigbee: [tzLocal.aqara_trv, tz.thermostat_occupied_heating_setpoint],
        exposes: [
            exposes.climate()
                .withSetpoint('occupied_heating_setpoint', 5, 30, 0.5)
                .withLocalTemperature(ea.STATE)
                .withSystemMode(['off', 'heat'], ea.ALL)
                .withPreset(['manual', 'away', 'auto']).setAccess('preset', ea.ALL),
            e.temperature_sensor_select(['internal', 'external']).withAccess(ea.ALL),
            exposes.binary('calibrated', ea.STATE, true, false)
                .withDescription('Is the valve calibrated'),
            e.child_lock().setAccess('state', ea.ALL),
            e.window_detection().setAccess('state', ea.ALL),
            exposes.binary('window_open', ea.STATE, true, false),
            e.valve_detection().setAccess('state', ea.ALL),
            e.away_preset_temperature().withAccess(ea.ALL),
            e.battery_voltage(),
            e.battery(),
        ],
        meta: {battery: {voltageToPercentage: '3V_2850_3000'}},
        configure: async (device, coordinatorEndpoint, logger) => {
            const endpoint = device.getEndpoint(1);
            await endpoint.read('aqaraOpple', [0x040a], {manufacturerCode: 0x115f});
        },
    },
    {
<<<<<<< HEAD
        zigbeeModel: ['aqara.feeder.acn001'],
        model: 'ZNCWWSQ01LM',
        vendor: 'Xiaomi',
        description: 'Aqara Pet Feeder C1',
        fromZigbee: [fzLocal.aqara_feeder],
        toZigbee: [tzLocal.aqara_feeder],
        exposes: [
            exposes.enum('feeding', ea.STATE_SET, ['START']).withDescription('Start feeding'),
            exposes.text('feeding_source', ea.STATE).withDescription('Feeding source'),
            exposes.text('feeding_size', ea.STATE).withDescription('Feeding size'),
            exposes.numeric('portions_per_day', ea.STATE).withDescription('Portions per day'),
            exposes.numeric('weight_per_day', ea.STATE).withDescription('Weight per day').withUnit('g'),
            exposes.binary('alarm', ea.STATE, true, false).withDescription('Something wrong with feeder'),
            exposes.text('schedule', ea.STATE_SET).withDescription('Schedule string'),
            exposes.switch().withState('indicator', true, 'Indicator', ea.STATE_SET, 'ON', 'OFF'),
            e.child_lock(),
            exposes.enum('mode', ea.STATE_SET, ['schedule', 'manual']).withDescription('Feeding mode'),
            exposes.numeric('serving_size', ea.STATE_SET).withDescription('One serving size').withUnit('portion'),
            exposes.numeric('portion_weight', ea.STATE_SET).withDescription('Portion weight').withUnit('g'),
            
        ],
=======
        zigbeeModel: ['lumi.remote.acn007'],
        model: 'WXKG20LM',
        vendor: 'Xiaomi',
        description: 'Aqara E1 wireless mini switch',
        fromZigbee: [fz.battery, fz.aqara_opple_multistate, fz.aqara_opple],
        toZigbee: [],
        meta: {battery: {voltageToPercentage: '3V_2850_3000'}},
        exposes: [e.battery(), e.battery_voltage(), e.action(['single', 'double', 'hold', 'release']),
            e.device_temperature(), e.power_outage_count()],
>>>>>>> 687513cf
    },
];<|MERGE_RESOLUTION|>--- conflicted
+++ resolved
@@ -2528,7 +2528,6 @@
         },
     },
     {
-<<<<<<< HEAD
         zigbeeModel: ['aqara.feeder.acn001'],
         model: 'ZNCWWSQ01LM',
         vendor: 'Xiaomi',
@@ -2550,7 +2549,8 @@
             exposes.numeric('portion_weight', ea.STATE_SET).withDescription('Portion weight').withUnit('g'),
             
         ],
-=======
+    },
+    {
         zigbeeModel: ['lumi.remote.acn007'],
         model: 'WXKG20LM',
         vendor: 'Xiaomi',
@@ -2560,6 +2560,5 @@
         meta: {battery: {voltageToPercentage: '3V_2850_3000'}},
         exposes: [e.battery(), e.battery_voltage(), e.action(['single', 'double', 'hold', 'release']),
             e.device_temperature(), e.power_outage_count()],
->>>>>>> 687513cf
     },
 ];