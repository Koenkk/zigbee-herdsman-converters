const exposes = require('../lib/exposes');
const fz = {...require('../converters/fromZigbee'), legacy: require('../lib/legacy').fromZigbee};
const tz = require('../converters/toZigbee');
const ota = require('../lib/ota');
const constants = require('../lib/constants');
const reporting = require('../lib/reporting');
const extend = require('../lib/extend');
const e = exposes.presets;
const ea = exposes.access;
const globalStore = require('../lib/store');
const xiaomi = require('../lib/xiaomi');
const utils = require('../lib/utils');
<<<<<<< HEAD
const xiaomiTrvUtils = require('../lib/xiaomiTrvUtils');
=======
const {printNumberAsHex, printNumbersAsHexSequence} = utils;
const {fp1, manufacturerCode, trv} = xiaomi;
>>>>>>> a2b3136c

const xiaomiExtend = {
    light_onoff_brightness_colortemp: (options={disableColorTempStartup: true}) => ({
        ...extend.light_onoff_brightness_colortemp(options),
        fromZigbee: extend.light_onoff_brightness_colortemp(options).fromZigbee.concat([
            fz.xiaomi_bulb_interval, fz.ignore_occupancy_report, fz.ignore_humidity_report,
            fz.ignore_pressure_report, fz.ignore_temperature_report,
        ]),
    }),
};

const preventReset = async (type, data, device) => {
    if (
        // options.allow_reset ||
        type !== 'message' ||
        data.type !== 'attributeReport' ||
        data.cluster !== 'genBasic' ||
        !data.data[0xfff0] ||
        // eg: [0xaa, 0x10, 0x05, 0x41, 0x87, 0x01, 0x01, 0x10, 0x00]
        !data.data[0xFFF0].slice(0, 5).equals(Buffer.from([0xaa, 0x10, 0x05, 0x41, 0x87]))
    ) {
        return;
    }
    const options = {manufacturerCode: 0x115f};
    const payload = {[0xfff0]: {
        value: [0xaa, 0x10, 0x05, 0x41, 0x47, 0x01, 0x01, 0x10, 0x01],
        type: 0x41,
    }};
    await device.getEndpoint(1).write('genBasic', payload, options);
};

const daysLookup = {
    0x7f: 'everyday',
    0x1f: 'workdays',
    0x60: 'weekend',
    0x01: 'mon',
    0x02: 'tue',
    0x04: 'wed',
    0x08: 'thu',
    0x10: 'fri',
    0x20: 'sat',
    0x40: 'sun',
    0x55: 'mon-wed-fri-sun',
    0x2a: 'tue-thu-sat',
};


const fzLocal = {
    aqara_s1_co2: {
        cluster: 'msCO2',
        type: ['attributeReport', 'readResponse'],
        convert: (model, msg, publish, options, meta) => {
            return {co2: Math.floor(msg.data.measuredValue)};
        },
    },
    aqara_s1_pm25: {
        cluster: 'heimanSpecificPM25Measurement',
        type: ['attributeReport', 'readResponse'],
        convert: (model, msg, publish, options, meta) => {
            if (msg.data['measuredValue']) {
                return {pm25: msg.data['measuredValue'] / 1000};
            }
        },
    },
    aqara_trv: {
        cluster: 'aqaraOpple',
        type: ['attributeReport', 'readResponse'],
        convert: (model, msg, publish, options, meta) => {
            const result = {};
            Object.entries(msg.data).forEach(([key, value]) => {
                switch (parseInt(key)) {
                case 0x0271:
                    result['system_mode'] = {1: 'heat', 0: 'off'}[value];
                    break;
                case 0x0272:
                    Object.assign(result, trv.decodePreset(value));
                    break;
                case 0x0273:
                    result['window_detection'] = {1: 'ON', 0: 'OFF'}[value];
                    break;
                case 0x0274:
                    result['valve_detection'] = {1: 'ON', 0: 'OFF'}[value];
                    break;
                case 0x0277:
                    result['child_lock'] = {1: 'LOCK', 0: 'UNLOCK'}[value];
                    break;
                case 0x0279:
                    result['away_preset_temperature'] = (value / 100).toFixed(1);
                    break;
                case 0x027b:
                    result['calibrated'] = {1: true, 0: false}[value];
                    break;
                case 0x027e:
                    result['sensor'] = {1: 'external', 0: 'internal'}[value];
                    break;
                case 0x040a:
                    result['battery'] = value;
                    break;
                case 0x027a:
                    result['window_open'] = {1: true, 0: false}[value];
                    break;
                case 0x0275:
                    result['valve_alarm'] = {1: true, 0: false}[value];
                    break;
<<<<<<< HEAD
                case 0x027d:
                    result['schedule'] = {1: 'ON', 0: 'OFF'}[value];
                    break;
                case 0x0276: {
                    const schedule = xiaomiTrvUtils.readSchedule(value);
                    result['schedule_settings_json'] = schedule;
                    result['schedule_settings'] = xiaomiTrvUtils.stringifySchedule(schedule);
=======
                case 247: {
                    const heartbeat = trv.decodeHeartbeat(meta, model, value);

                    meta.logger.debug(`${model.zigbeeModel}: Processed heartbeat message into payload ${JSON.stringify(heartbeat)}`);

                    if (heartbeat.firmware_version) {
                        // Overwrite the "placeholder" version `0.0.0_0025` advertised by `genBasic`
                        // with the correct version from the heartbeat.
                        // This is not reflected in the frontend unless the device is reconfigured
                        // or the whole service restarted.
                        // See https://github.com/Koenkk/zigbee-herdsman-converters/pull/5363#discussion_r1081477047
                        meta.device.softwareBuildID = heartbeat.firmware_version;
                        delete heartbeat.firmware_version;
                    }

                    Object.assign(result, heartbeat);
>>>>>>> a2b3136c
                    break;
                }
                case 0xfff2:
                    break;
                case 0x00ff: // 4e:27:49:bb:24:b6:30:dd:74:de:53:76:89:44:c4:81
<<<<<<< HEAD
=======
                case 0x0276: // 04:3e:01:e0:00:00:09:60:04:38:00:00:06:a4:05:64:00:00:08:98:81:e0:00:00:08:98
>>>>>>> a2b3136c
                case 0x027c: // 0x00
                case 0x0280: // 0x00/0x01
                    meta.logger.debug(`zigbee-herdsman-converters:aqara_trv: Unhandled key ${key} = ${value}`);
                    break;
                default:
                    meta.logger.warn(`zigbee-herdsman-converters:aqara_trv: Unknown key ${key} = ${value}`);
                }
            });
            return result;
        },
    },
    aqara_feeder: {
        cluster: 'aqaraOpple',
        type: ['attributeReport', 'readResponse'],
        convert: (model, msg, publish, options, meta) => {
            const result = {};
            Object.entries(msg.data).forEach(([key, value]) => {
                switch (parseInt(key)) {
                case 0xfff1: {
                    const attr = value.slice(3, 7);
                    const len = value.slice(7, 8).readUInt8();
                    const val = value.slice(8, 8 + len);
                    switch (attr.readInt32BE()) {
                    case 0x04150055: // feeding
                        result['feed'] = '';
                        break;
                    case 0x041502bc: { // feeding report
                        const report = val.toString();
                        result['feeding_source'] = {0: 'schedule', 1: 'manual', 2: 'remote'}[parseInt(report.slice(0, 2))];
                        result['feeding_size'] = parseInt(report.slice(3, 4));
                        break;
                    }
                    case 0x0d680055: // portions per day
                        result['portions_per_day'] = val.readUInt16BE();
                        break;
                    case 0x0d690055: // weight per day
                        result['weight_per_day'] = val.readUInt32BE();
                        break;
                    case 0x0d0b0055: // error ?
                        result['error'] = {1: true, 0: false}[val.readUInt8()];
                        break;
                    case 0x080008c8: { // schedule string
                        const schlist = val.toString().split(',');
                        const schedule = [];
                        schlist.forEach((str) => { // 7f13000100
                            const feedtime = Buffer.from(str, 'hex');
                            schedule.push({
                                'days': daysLookup[feedtime[0]],
                                'hour': feedtime[1],
                                'minute': feedtime[2],
                                'size': feedtime[3],
                            });
                        });
                        result['schedule'] = schedule;
                        break;
                    }
                    case 0x04170055: // indicator
                        result['led_indicator'] = {1: 'ON', 0: 'OFF'}[val.readUInt8()];
                        break;
                    case 0x04160055: // child lock
                        result['child_lock'] = {1: 'LOCK', 0: 'UNLOCK'}[val.readUInt8()];
                        break;
                    case 0x04180055: // mode
                        result['mode'] = {1: 'schedule', 0: 'manual'}[val.readUInt8()];
                        break;
                    case 0x0e5c0055: // serving size
                        result['serving_size'] = val.readUInt8();
                        break;
                    case 0x0e5f0055: // portion weight
                        result['portion_weight'] = val.readUInt8();
                        break;
                    case 0x080007d1: // ? 64
                    case 0x0d090055: // ? 00
                        meta.logger.warn(`zigbee-herdsman-converters:aqara_feeder: Unhandled attribute ${attr} = ${val}`);
                        break;
                    default:
                        meta.logger.warn(`zigbee-herdsman-converters:aqara_feeder: Unknown attribute ${attr} = ${val}`);
                    }
                    break;
                }
                case 0x00ff: // 80:13:58:91:24:33:20:24:58:53:44:07:05:97:75:17
                case 0x0007: // 00:00:00:00:1d:b5:a6:ed
                case 0x00f7: // 05:21:14:00:0d:23:21:25:00:00:09:21:00:01
                    meta.logger.debug(`zigbee-herdsman-converters:aqara_feeder: Unhandled key ${key} = ${value}`);
                    break;
                default:
                    meta.logger.warn(`zigbee-herdsman-converters:aqara_feeder: Unknown key ${key} = ${value}`);
                }
            });
            return result;
        },
    },
    aqara_fp1_region_events: {
        cluster: 'aqaraOpple',
        type: ['attributeReport', 'readResponse'],
        convert: (model, msg, publish, options, meta) => {
            /**
             * @type {{ region_event?: string; }}
             */
            const payload = {};
            const log = utils.createLogger(meta.logger, 'xiaomi', 'aqara_fp1');

            Object.entries(msg.data).forEach(([key, value]) => {
                const eventKey = parseInt(key);
                const eventKeyHex = printNumberAsHex(eventKey, 4);

                switch (eventKey) {
                case fp1.constants.region_event_key: {
                    if (
                        !Buffer.isBuffer(value) ||
                        !(typeof value[0] === 'string' || typeof value[0] === 'number') ||
                        !(typeof value[1] === 'string' || typeof value[1] === 'number')
                    ) {
                        log('warn', `region_event: Unrecognized payload structure '${JSON.stringify(value)}'`);
                        break;
                    }

                    /**
                     * @type {[ regionId: number | string, eventTypeCode: number | string ]}
                     */
                    const [regionIdRaw, eventTypeCodeRaw] = value;
                    const regionId = parseInt(regionIdRaw, 10);
                    const eventTypeCode = parseInt(eventTypeCodeRaw, 10);

                    if (Number.isNaN(regionId)) {
                        log('warn', `region_event: Invalid regionId "${regionIdRaw}"`);
                        break;
                    }
                    if (!Object.values(fp1.constants.region_event_types).includes(eventTypeCode)) {
                        log('warn', `region_event: Unknown region event type "${eventTypeCode}"`);
                        break;
                    }

                    const eventTypeName = fp1.mappers.aqara_fp1.region_event_type_names[eventTypeCode];
                    log('debug', `region_event: Triggered event (region "${regionId}", type "${eventTypeName}")`);
                    payload.region_event = `region_${regionId}_${eventTypeName}`;
                    break;
                }
                case 0xf7: {
                    const valueHexSequence = printNumbersAsHexSequence(value, 2);
                    log('debug', `Unhandled key ${eventKeyHex} = ${valueHexSequence}`);
                    break;
                }
                case 0x0142:
                case 0x0143:
                case 0x0144:
                case 0x0146: {
                    log('debug', `Unhandled key ${eventKeyHex} = ${value}`);
                    break;
                }
                default: {
                    log('warn', `Unknown key ${eventKeyHex} = ${value}`);
                }
                }
            });

            return payload;
        },
    },
};

const tzLocal = {
    aqara_trv: {
        key: ['system_mode', 'preset', 'window_detection', 'valve_detection', 'child_lock', 'away_preset_temperature',
            'calibrate', 'sensor', 'sensor_temp', 'identify', 'schedule', 'schedule_settings_json', 'schedule_settings'],
        convertSet: async (entity, key, value, meta) => {
            const aqaraHeader = (counter, params, action) => {
                const header = [0xaa, 0x71, params.length + 3, 0x44, counter];
                const integrity = 512 - header.reduce((sum, elem) => sum + elem, 0);
                return [...header, integrity, action, 0x41, params.length];
            };
            const sensor = Buffer.from('00158d00019d1b98', 'hex');

            switch (key) {
            case 'system_mode':
                await entity.write('aqaraOpple', {0x0271: {value: {'off': 0, 'heat': 1}[value], type: 0x20}},
                    {manufacturerCode: 0x115f});
                break;
            case 'preset':
                await entity.write('aqaraOpple', {0x0272: {value: {'manual': 0, 'auto': 1, 'away': 2}[value], type: 0x20}},
                    {manufacturerCode: 0x115f});
                break;
            case 'window_detection':
                await entity.write('aqaraOpple', {0x0273: {value: {'OFF': 0, 'ON': 1}[value], type: 0x20}},
                    {manufacturerCode: 0x115f});
                break;
            case 'valve_detection':
                await entity.write('aqaraOpple', {0x0274: {value: {'OFF': 0, 'ON': 1}[value], type: 0x20}},
                    {manufacturerCode: 0x115f});
                break;
            case 'child_lock':
                await entity.write('aqaraOpple', {0x0277: {value: {'UNLOCK': 0, 'LOCK': 1}[value], type: 0x20}},
                    {manufacturerCode: 0x115f});
                break;
            case 'away_preset_temperature':
                await entity.write('aqaraOpple', {0x0279: {value: Math.round(value * 100), type: 0x23}}, {manufacturerCode: 0x115f});
                break;
            case 'sensor': {
                const device = Buffer.from(entity.deviceIeeeAddress.substring(2), 'hex');
                const timestamp = Buffer.alloc(4);
                timestamp.writeUint32BE(Date.now()/1000);

                if (value === 'external') {
                    const params1 = [
                        ...timestamp,
                        0x3d, 0x04,
                        ...device,
                        ...sensor,
                        0x00, 0x01, 0x00, 0x55,
                        0x13, 0x0a, 0x02, 0x00, 0x00, 0x64, 0x04, 0xce, 0xc2, 0xb6, 0xc8,
                        0x00, 0x00, 0x00, 0x00, 0x00, 0x01, 0x3d,
                        0x64,
                        0x65,
                    ];
                    const params2 = [
                        ...timestamp,
                        0x3d, 0x05,
                        ...device,
                        ...sensor,
                        0x08, 0x00, 0x07, 0xfd,
                        0x16, 0x0a, 0x02, 0x0a, 0xc9, 0xe8, 0xb1, 0xb8, 0xd4, 0xda, 0xcf, 0xdf, 0xc0, 0xeb,
                        0x00, 0x00, 0x00, 0x00, 0x00, 0x01, 0x3d,
                        0x04,
                        0x65,
                    ];

                    const val1 = [...(aqaraHeader(0x12, params1, 0x02)), ...params1];
                    const val2 = [...(aqaraHeader(0x13, params2, 0x02)), ...params2];

                    await entity.write('aqaraOpple', {0xfff2: {value: val1, type: 0x41}}, {manufacturerCode: 0x115f});
                    await entity.write('aqaraOpple', {0xfff2: {value: val2, type: 0x41}}, {manufacturerCode: 0x115f});
                } else if (value === 'internal') {
                    const params1 = [
                        ...timestamp,
                        0x3d, 0x05,
                        ...device,
                        0x00, 0x00, 0x00, 0x00, 0x00, 0x00, 0x00, 0x00, 0x00, 0x00, 0x00, 0x00,
                    ];
                    const params2 = [
                        ...timestamp,
                        0x3d, 0x04,
                        ...device,
                        0x00, 0x00, 0x00, 0x00, 0x00, 0x00, 0x00, 0x00, 0x00, 0x00, 0x00, 0x00,
                    ];

                    const val1 = [...(aqaraHeader(0x12, params1, 0x04)), ...params1];
                    const val2 = [...(aqaraHeader(0x13, params2, 0x04)), ...params2];

                    await entity.write('aqaraOpple', {0xfff2: {value: val1, type: 0x41}}, {manufacturerCode: 0x115f});
                    await entity.write('aqaraOpple', {0xfff2: {value: val2, type: 0x41}}, {manufacturerCode: 0x115f});

                    await entity.read('hvacThermostat', ['localTemp']);
                }
                break;
            }
            case 'sensor_temp':
                if (meta.state['sensor'] === 'external') {
                    const temperatureBuf = Buffer.alloc(4);
                    temperatureBuf.writeFloatBE(Math.round(value * 100));

                    const params = [...sensor, 0x00, 0x01, 0x00, 0x55, ...temperatureBuf];
                    const data = [...(aqaraHeader(0x12, params, 0x05)), ...params];

                    await entity.write('aqaraOpple', {0xfff2: {value: data, type: 0x41}}, {manufacturerCode: 0x115f});
                }
                break;
            case 'calibrate':
                await entity.write('aqaraOpple', {0x0270: {value: 1, type: 0x20}}, {manufacturerCode: 0x115F});
                break;
            case 'identify':
                await entity.command('genIdentify', 'identify', {identifytime: 5}, {});
                break;
            case 'schedule':
                await entity.write('aqaraOpple', {0x027d: {value: {'OFF': 0, 'ON': 1}[value], type: 0x20}},
                    {manufacturerCode: 0x115f});
                break;
            case 'schedule_settings_json': {
                xiaomiTrvUtils.validateSchedule(value);
                const buffer = xiaomiTrvUtils.writeSchedule(value);
                await entity.write('aqaraOpple', {0x0276: {value: buffer, type: 0x41}}, {manufacturerCode: 0x115f});
                break;
            }
            case 'schedule_settings': {
                const schedule = xiaomiTrvUtils.parseSchedule(value);
                xiaomiTrvUtils.validateSchedule(value);
                const buffer = xiaomiTrvUtils.writeSchedule(schedule);
                await entity.write('aqaraOpple', {0x0276: {value: buffer, type: 0x41}}, {manufacturerCode: 0x115f});
                break;
            }
            default: // Unknown key
                meta.logger.warn(`zigbee-herdsman-converters:aqara_trv: Unhandled key ${key}`);
            }
        },
        convertGet: async (entity, key, meta) => {
            const dict = {'system_mode': 0x0271, 'preset': 0x0272, 'window_detection': 0x0273, 'valve_detection': 0x0274,
                'child_lock': 0x0277, 'away_preset_temperature': 0x0279, 'calibrated': 0x027b, 'sensor': 0x027e,
                'schedule': 0x027d, 'schedule_settings_json': 0x0276, 'schedule_settings': 0x0276};

            if (dict.hasOwnProperty(key)) {
                await entity.read('aqaraOpple', [dict[key]], {manufacturerCode: 0x115F});
            }
        },
    },
    VOCKQJK11LM_display_unit: {
        key: ['display_unit'],
        convertSet: async (entity, key, value, meta) => {
            await entity.write('aqaraOpple',
                {0x0114: {value: xiaomi.VOCKQJK11LMDisplayUnit[value], type: 0x20}}, {manufacturerCode: 0x115F});
            return {state: {display_unit: value}};
        },
        convertGet: async (entity, key, meta) => {
            await entity.read('aqaraOpple', [0x0114], {manufacturerCode: 0x115F, disableDefaultResponse: true});
        },
    },
    aqara_feeder: {
        key: ['feed', 'schedule', 'led_indicator', 'child_lock', 'mode', 'serving_size', 'portion_weight'],
        convertSet: async (entity, key, value, meta) => {
            const sendAttr = async (attrCode, value, length) => {
                entity.sendSeq = ((entity.sendSeq || 0)+1) % 256;
                const val = Buffer.from([0x00, 0x02, entity.sendSeq, 0, 0, 0, 0, 0]);
                entity.sendSeq += 1;
                val.writeInt32BE(attrCode, 3);
                val.writeUInt8(length, 7);
                let v = Buffer.alloc(length);
                switch (length) {
                case 1:
                    v.writeUInt8(value);
                    break;
                case 2:
                    v.writeUInt16BE(value);
                    break;
                case 4:
                    v.writeUInt32BE(value);
                    break;
                default:
                    v = value;
                }
                await entity.write('aqaraOpple', {0xfff1: {value: Buffer.concat([val, v]), type: 0x41}},
                    {manufacturerCode: 0x115f});
            };
            switch (key) {
            case 'feed':
                sendAttr(0x04150055, 1, 1);
                break;
            case 'schedule': {
                const schedule = [];
                value.forEach((item) => {
                    const schedItem = Buffer.from([
                        utils.getKey(daysLookup, item.days, 0x7f),
                        item.hour,
                        item.minute,
                        item.size,
                        0,
                    ]);
                    schedule.push(schedItem.toString('hex'));
                });
                const val = Buffer.concat([Buffer.from(schedule.join(',')), Buffer.from([0])]);
                sendAttr(0x080008c8, val, val.length);
                break;
            }
            case 'led_indicator':
                sendAttr(0x04170055, {'OFF': 0, 'ON': 1}[value], 1);
                break;
            case 'child_lock':
                sendAttr(0x04160055, {'UNLOCK': 0, 'LOCK': 1}[value], 1);
                break;
            case 'mode':
                sendAttr(0x04180055, {'manual': 0, 'schedule': 1}[value], 1);
                break;
            case 'serving_size':
                sendAttr(0x0e5c0055, value, 4);
                break;
            case 'portion_weight':
                sendAttr(0x0e5f0055, value, 4);
                break;
            default: // Unknown key
                meta.logger.warn(`zigbee-herdsman-converters:aqara_feeder: Unhandled key ${key}`);
            }
            return {state: {[key]: value}};
        },
    },
    aqara_fp1_region_upsert: {
        key: ['region_upsert'],
        convertSet: async (entity, key, value, meta) => {
            const log = utils.createLogger(meta.logger, 'xiaomi', 'aqara_fp1:region_upsert');
            const commandWrapper = fp1.parseAqaraFp1RegionUpsertInput(value);

            if (!commandWrapper.isSuccess) {
                log('warn',
                    `encountered an error (${commandWrapper.error.reason}) ` +
                    `while parsing configuration commands (input: ${JSON.stringify(value)})`,
                );

                return;
            }

            const command = commandWrapper.payload.command;

            log('debug', `trying to create region ${command.region_id}`);

            /** @type {Record<string, Set<number>>} */
            const sortedZonesAccumulator = {};
            const sortedZones = command.zones
                .reduce(
                    (accumulator, zone) => {
                        if (!accumulator[zone.y]) {
                            accumulator[zone.y] = new Set();
                        }

                        accumulator[zone.y].add(zone.x);

                        return accumulator;
                    },
                    sortedZonesAccumulator,
                );

            const deviceConfig = new Uint8Array(7);

            // Command parameters
            deviceConfig[0] = fp1.constants.region_config_cmds.create;
            deviceConfig[1] = command.region_id;
            deviceConfig[6] = fp1.constants.region_config_cmd_suffix_upsert;
            // Zones definition
            deviceConfig[2] |= fp1.encodeXCellsDefinition(sortedZones['1']);
            deviceConfig[2] |= fp1.encodeXCellsDefinition(sortedZones['2']) << 4;
            deviceConfig[3] |= fp1.encodeXCellsDefinition(sortedZones['3']);
            deviceConfig[3] |= fp1.encodeXCellsDefinition(sortedZones['4']) << 4;
            deviceConfig[4] |= fp1.encodeXCellsDefinition(sortedZones['5']);
            deviceConfig[4] |= fp1.encodeXCellsDefinition(sortedZones['6']) << 4;
            deviceConfig[5] |= fp1.encodeXCellsDefinition(sortedZones['7']);

            log('info', `create region ${command.region_id} ${printNumbersAsHexSequence([...deviceConfig], 2)}`);

            const payload = {
                [fp1.constants.region_config_write_attribute]: {
                    value: deviceConfig,
                    type: fp1.constants.region_config_write_attribute_type,
                },
            };

            await entity.write('aqaraOpple', payload, {manufacturerCode});
        },
    },
    aqara_fp1_region_delete: {
        key: ['region_delete'],
        convertSet: async (entity, key, value, meta) => {
            const log = utils.createLogger(meta.logger, 'xiaomi', 'aqara_fp1:region_delete');
            const commandWrapper = fp1.parseAqaraFp1RegionDeleteInput(value);

            if (!commandWrapper.isSuccess) {
                log('warn',
                    `encountered an error (${commandWrapper.error.reason}) ` +
                    `while parsing configuration commands (input: ${JSON.stringify(value)})`,
                );
                return;
            }

            const command = commandWrapper.payload.command;

            log('debug', `trying to delete region ${command.region_id}`);

            const deviceConfig = new Uint8Array(7);

            // Command parameters
            deviceConfig[0] = fp1.constants.region_config_cmds.delete;
            deviceConfig[1] = command.region_id;
            deviceConfig[6] = fp1.constants.region_config_cmd_suffix_delete;
            // Zones definition
            deviceConfig[2] = 0;
            deviceConfig[3] = 0;
            deviceConfig[4] = 0;
            deviceConfig[5] = 0;

            log('info',
                `delete region ${command.region_id} ` +
                `(${printNumbersAsHexSequence([...deviceConfig], 2)})`,
            );

            const payload = {
                [fp1.constants.region_config_write_attribute]: {
                    value: deviceConfig,
                    type: fp1.constants.region_config_write_attribute_type,
                },
            };

            await entity.write('aqaraOpple', payload, {manufacturerCode});
        },
    },
};

module.exports = [
    {
        zigbeeModel: ['lumi.flood.acn001'],
        model: 'SJCGQ13LM',
        vendor: 'Xiaomi',
        description: 'Aqara E1 water leak sensor',
        fromZigbee: [fz.ias_water_leak_alarm_1, fz.aqara_opple, fz.battery],
        toZigbee: [],
        exposes: [e.water_leak(), e.battery(), e.battery_low(), e.battery_voltage(), e.device_temperature(), e.power_outage_count(false)],
        meta: {battery: {voltageToPercentage: '3V_2850_3000'}},
        configure: async (device, coordinatorEndpoint, logger) => {
            const endpoint = device.getEndpoint(1);
            await endpoint.read('genPowerCfg', ['batteryVoltage']);
        },
        ota: ota.zigbeeOTA,
    },
    {
        zigbeeModel: ['lumi.airm.fhac01'],
        model: 'KQJCMB11LM',
        vendor: 'Xiaomi',
        description: 'Aqara air monitoring panel S1',
        fromZigbee: [fz.temperature, fz.humidity, fzLocal.aqara_s1_pm25, fzLocal.aqara_s1_co2],
        toZigbee: [],
        exposes: [e.temperature(), e.humidity(), e.pm25(), e.co2()],
        ota: ota.zigbeeOTA,
    },
    {
        zigbeeModel: ['lumi.magnet.acn001'],
        model: 'MCCGQ14LM',
        vendor: 'Xiaomi',
        description: 'Aqara E1 door & window contact sensor',
        fromZigbee: [fz.ias_contact_alarm_1, fz.aqara_opple, fz.battery],
        toZigbee: [],
        meta: {battery: {voltageToPercentage: '3V_2850_3000'}},
        exposes: [e.contact(), e.battery(), e.battery_low(), e.battery_voltage()],
        configure: async (device, coordinatorEndpoint, logger) => {
            const endpoint = device.getEndpoint(1);
            await endpoint.read('genPowerCfg', ['batteryVoltage']);
        },
        // OTA request: "fieldControl":0, "manufacturerCode":4447, "imageType":10635
        ota: ota.zigbeeOTA,
    },
    {
        zigbeeModel: ['lumi.magnet.ac01'],
        model: 'MCCGQ13LM',
        vendor: 'Xiaomi',
        description: 'Aqara P1 door & window contact sensor',
        fromZigbee: [fz. xiaomi_contact, fz.ias_contact_alarm_1, fz.aqara_opple],
        toZigbee: [],
        meta: {battery: {voltageToPercentage: '3V_2850_3000'}},
        exposes: [e.contact(), e.battery(), e.battery_voltage()],
    },
    {
        zigbeeModel: ['lumi.dimmer.rcbac1'],
        model: 'ZNDDMK11LM',
        vendor: 'Xiaomi',
        description: 'Aqara smart lightstrip driver',
        fromZigbee: extend.light_onoff_brightness_colortemp_color().fromZigbee.concat([
            fz.xiaomi_power, fz.aqara_opple]),
        toZigbee: extend.light_onoff_brightness_colortemp_color().toZigbee.concat([
            tz.xiaomi_dimmer_mode, tz.xiaomi_switch_power_outage_memory]),
        meta: {multiEndpoint: true},
        endpoint: (device) => {
            return {l1: 1, l2: 2};
        },
        exposes: [e.power(), e.energy(), e.voltage(), e.device_temperature(), e.power_outage_memory(),
            // When in rgbw mode, only one of color and colortemp will be valid, and l2 will be invalid
            // Do not control l2 in rgbw mode
            e.light_brightness_colortemp_colorxy([153, 370]).removeFeature('color_temp_startup').withEndpoint('l1'),
            e.light_brightness_colortemp([153, 370]).removeFeature('color_temp_startup').withEndpoint('l2'),
            exposes.enum('dimmer_mode', ea.ALL, ['rgbw', 'dual_ct'])
                .withDescription('Switch between rgbw mode or dual color temperature mode')],
        ota: ota.zigbeeOTA,
    },
    {
        zigbeeModel: ['lumi.light.aqcn02'],
        model: 'ZNLDP12LM',
        vendor: 'Xiaomi',
        description: 'Aqara smart LED bulb',
        toZigbee: xiaomiExtend.light_onoff_brightness_colortemp({colorTempRange: [153, 370]}).toZigbee.concat([
            tz.xiaomi_light_power_outage_memory]),
        fromZigbee: xiaomiExtend.light_onoff_brightness_colortemp({colorTempRange: [153, 370]}).fromZigbee,
        // power_on_behavior 'toggle' does not seem to be supported
        exposes: xiaomiExtend.light_onoff_brightness_colortemp({colorTempRange: [153, 370]}).exposes.concat([
            e.power_outage_memory().withAccess(ea.STATE_SET)]),
        ota: ota.zigbeeOTA,
    },
    {
        zigbeeModel: ['lumi.light.acn003'],
        model: 'ZNXDD01LM',
        vendor: 'Xiaomi',
        description: 'Aqara ceiling light L1-350',
        extend: xiaomiExtend.light_onoff_brightness_colortemp({disableEffect: true, colorTempRange: [153, 370]}),
        ota: ota.zigbeeOTA,
    },
    {
        zigbeeModel: ['lumi.light.cwac02', 'lumi.light.acn014'],
        model: 'ZNLDP13LM',
        vendor: 'Xiaomi',
        description: 'Aqara T1 smart LED bulb',
        toZigbee: xiaomiExtend.light_onoff_brightness_colortemp({disableEffect: true, disablePowerOnBehavior: true}).toZigbee.concat([
            tz.xiaomi_switch_power_outage_memory,
        ]),
        fromZigbee: xiaomiExtend.light_onoff_brightness_colortemp({disableEffect: true, disablePowerOnBehavior: true}).fromZigbee.concat([
            fz.aqara_opple,
        ]),
        exposes: xiaomiExtend.light_onoff_brightness_colortemp({
            disableEffect: true,
            disablePowerOnBehavior: true,
            colorTempRange: [153, 370],
        }).exposes.concat([
            e.power_outage_memory(),
            e.device_temperature(),
            e.power_outage_count(),
        ]),
        ota: ota.zigbeeOTA,
    },
    {
        zigbeeModel: ['lumi.light.cwopcn01'],
        model: 'XDD11LM',
        vendor: 'Xiaomi',
        description: 'Aqara Opple MX960',
        meta: {turnsOffAtBrightness1: true},
        extend: xiaomiExtend.light_onoff_brightness_colortemp({disableEffect: true, disableColorTempStartup: true,
            colorTempRange: [175, 370]}),
        ota: ota.zigbeeOTA,
    },
    {
        zigbeeModel: ['lumi.light.cwopcn02'],
        model: 'XDD12LM',
        vendor: 'Xiaomi',
        description: 'Aqara Opple MX650',
        meta: {turnsOffAtBrightness1: true},
        extend: xiaomiExtend.light_onoff_brightness_colortemp({disableEffect: true, disableColorTempStartup: true,
            colorTempRange: [175, 370]}),
        ota: ota.zigbeeOTA,
    },
    {
        zigbeeModel: ['lumi.light.cwopcn03'],
        model: 'XDD13LM',
        vendor: 'Xiaomi',
        description: 'Aqara Opple MX480',
        meta: {turnsOffAtBrightness1: true},
        extend: xiaomiExtend.light_onoff_brightness_colortemp({disableEffect: true, disableColorTempStartup: true,
            colorTempRange: [175, 370]}),
        ota: ota.zigbeeOTA,
    },
    {
        zigbeeModel: ['lumi.light.cwjwcn01'],
        model: 'JWSP001A',
        vendor: 'Xiaomi',
        description: 'Jiawen LED Driver & Dimmer',
        extend: xiaomiExtend.light_onoff_brightness_colortemp({disableEffect: true, disableColorTempStartup: true,
            colorTempRange: [153, 370]}),
    },
    {
        zigbeeModel: ['lumi.light.cwjwcn02'],
        model: 'JWDL001A',
        vendor: 'Xiaomi',
        description: 'Aqara embedded spot led light',
        extend: xiaomiExtend.light_onoff_brightness_colortemp({colorTempRange: [153, 370]}),
    },
    {
        zigbeeModel: ['lumi.sensor_switch'],
        model: 'WXKG01LM',
        vendor: 'Xiaomi',
        whiteLabel: [{vendor: 'Xiaomi', model: 'YTC4040GL'}, {vendor: 'Xiaomi', model: 'YTC4006CN'},
            {vendor: 'Xiaomi', model: 'YTC4017CN'}, {vendor: 'Xiaomi', model: 'ZHTZ02LM'}],
        description: 'MiJia wireless switch',
        meta: {battery: {voltageToPercentage: '3V_2850_3000'}},
        fromZigbee: [fz.xiaomi_basic, fz.xiaomi_WXKG01LM_action, fz.legacy.WXKG01LM_click],
        exposes: [e.battery(), e.action(['single', 'double', 'triple', 'quadruple', 'hold', 'release', 'many']), e.battery_voltage(),
            e.power_outage_count(false)],
        toZigbee: [],
    },
    {
        zigbeeModel: ['lumi.sensor_switch.aq2', 'lumi.remote.b1acn01'],
        model: 'WXKG11LM',
        vendor: 'Xiaomi',
        description: 'Aqara wireless switch',
        meta: {battery: {voltageToPercentage: '3V_2850_3000'}},
        exposes: [e.battery(), e.battery_voltage(), e.action(['single', 'double', 'triple', 'quadruple', 'hold', 'release']),
            e.device_temperature(), e.power_outage_count()],
        fromZigbee: [fz.xiaomi_multistate_action, fz.xiaomi_WXKG11LM_action, fz.xiaomi_basic,
            fz.legacy.WXKG11LM_click, fz.legacy.xiaomi_action_click_multistate],
        toZigbee: [],
    },
    {
        zigbeeModel: ['lumi.sensor_switch.aq3', 'lumi.sensor_swit'],
        model: 'WXKG12LM',
        vendor: 'Xiaomi',
        description: 'Aqara wireless switch (with gyroscope)',
        meta: {battery: {voltageToPercentage: '3V_2850_3000'}},
        exposes: [e.battery(), e.action(['single', 'double', 'hold', 'release', 'shake']), e.battery_voltage()],
        fromZigbee: [fz.xiaomi_basic, fz.xiaomi_multistate_action, fz.legacy.WXKG12LM_action_click_multistate],
        toZigbee: [],
    },
    {
        zigbeeModel: ['lumi.sensor_86sw1'],
        model: 'WXKG03LM_rev1',
        vendor: 'Xiaomi',
        description: 'Aqara single key wireless wall switch (2016 model)',
        meta: {battery: {voltageToPercentage: '3V_2850_3000'}},
        exposes: [e.battery(), e.action(['single']), e.battery_voltage()],
        fromZigbee: [fz.xiaomi_on_off_action, fz.xiaomi_basic, fz.legacy.WXKG03LM_click],
        toZigbee: [],
        onEvent: preventReset,
    },
    {
        zigbeeModel: ['lumi.remote.b186acn01'],
        model: 'WXKG03LM_rev2',
        vendor: 'Xiaomi',
        description: 'Aqara single key wireless wall switch (2018 model)',
        meta: {battery: {voltageToPercentage: '3V_2850_3000'}},
        exposes: [e.battery(), e.action(['single', 'double', 'hold']), e.battery_voltage()],
        fromZigbee: [fz.xiaomi_on_off_action, fz.xiaomi_multistate_action, fz.xiaomi_basic,
            fz.legacy.WXKG03LM_click, fz.legacy.xiaomi_action_click_multistate],
        toZigbee: [],
        onEvent: preventReset,
    },
    {
        zigbeeModel: ['lumi.remote.b186acn02'],
        model: 'WXKG06LM',
        vendor: 'Xiaomi',
        description: 'Aqara D1 single key wireless wall switch',
        fromZigbee: [fz.xiaomi_basic, fz.xiaomi_on_off_action, fz.xiaomi_multistate_action],
        toZigbee: [],
        exposes: [e.battery(),
            e.action(['single', 'double', 'hold']),
            e.battery_voltage()],
        onEvent: preventReset,
        meta: {battery: {voltageToPercentage: '3V_2850_3000'}},
        configure: async (device, coordinatorEndpoint, logger) => {
            try {
                const endpoint = device.endpoints[1];
                await reporting.bind(endpoint, coordinatorEndpoint, ['genOnOff', 'genPowerCfg']);
            } catch (error) {
                // fails for some but device works as expected: https://github.com/Koenkk/zigbee2mqtt/issues/9136
            }
        },
    },
    {
        zigbeeModel: ['lumi.sensor_86sw2', 'lumi.sensor_86sw2.es1'],
        model: 'WXKG02LM_rev1',
        vendor: 'Xiaomi',
        description: 'Aqara double key wireless wall switch (2016 model)',
        meta: {battery: {voltageToPercentage: '3V_2850_3000'}},
        exposes: [e.battery(), e.action(['single_left', 'single_right', 'single_both']), e.battery_voltage(), e.power_outage_count(false)],
        fromZigbee: [fz.xiaomi_on_off_action, fz.xiaomi_basic, fz.legacy.WXKG02LM_click],
        toZigbee: [],
        onEvent: preventReset,
    },
    {
        zigbeeModel: ['lumi.remote.b286acn01'],
        model: 'WXKG02LM_rev2',
        vendor: 'Xiaomi',
        description: 'Aqara double key wireless wall switch (2018 model)',
        meta: {battery: {voltageToPercentage: '3V_2850_3000'}},
        exposes: [e.battery(), e.action(['single_left', 'single_right', 'single_both', 'double_left', 'double_right', 'double_both',
            'hold_left', 'hold_right', 'hold_both']), e.battery_voltage()],
        fromZigbee: [fz.xiaomi_on_off_action, fz.xiaomi_multistate_action, fz.xiaomi_basic,
            fz.legacy.WXKG02LM_click, fz.legacy.WXKG02LM_click_multistate],
        toZigbee: [],
        onEvent: preventReset,
    },
    {
        zigbeeModel: ['lumi.switch.b1laus01'],
        model: 'WS-USC01',
        vendor: 'Xiaomi',
        description: 'Aqara smart wall switch (no neutral, single rocker)',
        fromZigbee: [fz.on_off, fz.xiaomi_multistate_action, fz.aqara_opple],
        toZigbee: [tz.on_off, tz.xiaomi_switch_operation_mode_opple,
            tz.xiaomi_flip_indicator_light, tz.aqara_switch_mode_switch],
        exposes: [e.switch(), e.action(['single', 'double']), e.flip_indicator_light(),
            exposes.enum('operation_mode', ea.ALL, ['control_relay', 'decoupled']).withDescription('Decoupled mode'),
            exposes.enum('mode_switch', ea.ALL, ['anti_flicker_mode', 'quick_mode'])
                .withDescription('Anti flicker mode can be used to solve blinking issues of some lights.' +
                    'Quick mode makes the device respond faster.'),
            e.power_outage_count(), e.device_temperature().withAccess(ea.STATE)],
        onEvent: preventReset,
        configure: async (device, coordinatorEndpoint, logger) => {
            const endpoint1 = device.getEndpoint(1);
            // set "event" mode
            await endpoint1.write('aqaraOpple', {'mode': 1}, {manufacturerCode: 0x115f, disableResponse: true});
        },
        ota: ota.zigbeeOTA,
    },
    {
        zigbeeModel: ['lumi.switch.b2laus01'],
        model: 'WS-USC02',
        vendor: 'Xiaomi',
        description: 'Aqara smart wall switch (no neutral, double rocker)',
        fromZigbee: [fz.on_off, fz.xiaomi_multistate_action, fz.aqara_opple],
        toZigbee: [
            tz.on_off, tz.xiaomi_switch_operation_mode_opple, tz.xiaomi_flip_indicator_light,
            tz.xiaomi_switch_power_outage_memory, tz.aqara_switch_mode_switch],
        exposes: [
            e.switch().withEndpoint('top'),
            e.switch().withEndpoint('bottom'),
            exposes.enum('operation_mode', ea.ALL, ['control_relay', 'decoupled'])
                .withDescription('Decoupled mode for top button')
                .withEndpoint('top'),
            exposes.enum('operation_mode', ea.ALL, ['control_relay', 'decoupled'])
                .withDescription('Decoupled mode for bottom button')
                .withEndpoint('bottom'),
            exposes.enum('mode_switch', ea.ALL, ['anti_flicker_mode', 'quick_mode'])
                .withDescription(
                    'Anti flicker mode can be used to solve blinking issues of some lights.' +
                    'Quick mode makes the device respond faster.',
                ),
            e.power_outage_count(),
            e.device_temperature().withAccess(ea.STATE),
            e.flip_indicator_light(),
            e.power_outage_memory(),
            e.action(['single_top', 'single_bottom', 'single_both', 'double_top', 'double_bottom', 'double_both'])],
        meta: {multiEndpoint: true},
        endpoint: (device) => {
            return {'top': 1, 'bottom': 2};
        },
        onEvent: preventReset,
        configure: async (device, coordinatorEndpoint, logger) => {
            await device.getEndpoint(1).write(
                'aqaraOpple', {mode: 1}, {manufacturerCode: 0x115f, disableResponse: true},
            );
        },
        ota: ota.zigbeeOTA,
    },
    {
        zigbeeModel: ['lumi.switch.b1naus01'],
        model: 'WS-USC03',
        vendor: 'Xiaomi',
        description: 'Aqara smart wall switch (neutral, single rocker)',
        extend: extend.switch(),
        configure: async (device, coordinatorEndpoint, logger) => {
            const endpoint = device.getEndpoint(1);
            await reporting.bind(endpoint, coordinatorEndpoint, ['genOnOff']);
            await reporting.onOff(endpoint);
        },
        ota: ota.zigbeeOTA,
    },
    {
        zigbeeModel: ['lumi.switch.b2naus01'],
        model: 'WS-USC04',
        vendor: 'Xiaomi',
        description: 'Aqara smart wall switch (neutral, double rocker)',
        fromZigbee: [fz.on_off, fz.xiaomi_power, fz.xiaomi_multistate_action, fz.aqara_opple],
        toZigbee: [
            tz.on_off, tz.xiaomi_power, tz.xiaomi_switch_operation_mode_opple, tz.xiaomi_switch_power_outage_memory,
            tz.xiaomi_flip_indicator_light],
        exposes: [
            e.switch().withEndpoint('top'),
            e.switch().withEndpoint('bottom'),
            exposes.enum('operation_mode', ea.ALL, ['control_relay', 'decoupled'])
                .withDescription('Decoupled mode for top button')
                .withEndpoint('top'),
            exposes.enum('operation_mode', ea.ALL, ['control_relay', 'decoupled'])
                .withDescription('Decoupled mode for bottom button')
                .withEndpoint('bottom'),
            e.power_outage_count(),
            e.device_temperature().withAccess(ea.STATE),
            e.flip_indicator_light(),
            e.power().withAccess(ea.STATE_GET),
            e.energy(),
            e.voltage(),
            e.power_outage_memory(),
            e.action(['single_top', 'single_bottom', 'single_both', 'double_top', 'double_bottom', 'double_both'])],
        meta: {multiEndpoint: true},
        endpoint: (device) => {
            return {'top': 1, 'bottom': 2};
        },
        onEvent: preventReset,
        configure: async (device, coordinatorEndpoint, logger) => {
            await device.getEndpoint(1).write(
                'aqaraOpple', {mode: 1}, {manufacturerCode: 0x115f, disableResponse: true},
            );
        },
        ota: ota.zigbeeOTA,
    },
    {
        zigbeeModel: ['lumi.switch.n2acn1'],
        model: 'QBKG31LM',
        vendor: 'Xiaomi',
        description: 'Aqara smart wall switch H1 Pro (with neutral, double rocker)',
        meta: {multiEndpoint: true},
        endpoint: (device) => {
            return {'left': 1, 'right': 2};
        },
        fromZigbee: [fz.on_off, fz.xiaomi_power, fz.aqara_opple, fz.xiaomi_multistate_action],
        toZigbee: [tz.on_off, tz.xiaomi_switch_operation_mode_opple, tz.xiaomi_switch_power_outage_memory,
            tz.xiaomi_led_disabled_night, tz.xiaomi_flip_indicator_light],
        exposes: [e.switch().withEndpoint('left'), e.switch().withEndpoint('right'), e.power(), e.energy(), e.voltage(),
            e.device_temperature(), e.power_outage_memory(), e.led_disabled_night(), e.flip_indicator_light(),
            e.action([
                'single_left', 'single_right', 'single_both',
                'double_left', 'double_right', 'double_both']),
            exposes.enum('operation_mode', ea.ALL, ['control_relay', 'decoupled'])
                .withDescription('Decoupled mode for left button').withEndpoint('left'),
            exposes.enum('operation_mode', ea.ALL, ['control_relay', 'decoupled'])
                .withDescription('Decoupled mode for right button').withEndpoint('right')],
        onEvent: preventReset,
        ota: ota.zigbeeOTA,
    },
    {
        zigbeeModel: ['lumi.switch.l1aeu1'],
        model: 'WS-EUK01',
        vendor: 'Xiaomi',
        description: 'Aqara smart wall switch H1 EU (no neutral, single rocker)',
        fromZigbee: [fz.on_off, fz.xiaomi_multistate_action, fz.aqara_opple],
        toZigbee: [tz.on_off, tz.xiaomi_switch_operation_mode_opple, tz.xiaomi_switch_power_outage_memory,
            tz.xiaomi_flip_indicator_light, tz.xiaomi_led_disabled_night, tz.aqara_switch_mode_switch],
        exposes: [e.switch(), e.action(['single', 'double']), e.power_outage_memory(), e.flip_indicator_light(),
            e.led_disabled_night(), e.power_outage_count(), e.device_temperature().withAccess(ea.STATE),
            exposes.enum('operation_mode', ea.ALL, ['control_relay', 'decoupled']).withDescription('Decoupled mode'),
            exposes.enum('mode_switch', ea.ALL, ['anti_flicker_mode', 'quick_mode'])
                .withDescription('Anti flicker mode can be used to solve blinking issues of some lights.' +
                    'Quick mode makes the device respond faster.')],
        onEvent: preventReset,
        configure: async (device, coordinatorEndpoint, logger) => {
            const endpoint1 = device.getEndpoint(1);
            // set "event" mode
            await endpoint1.write('aqaraOpple', {'mode': 1}, {manufacturerCode: 0x115f, disableResponse: true});
        },
    },
    {
        zigbeeModel: ['lumi.switch.l2aeu1'],
        model: 'WS-EUK02',
        vendor: 'Xiaomi',
        description: 'Aqara smart wall switch H1 EU (no neutral, double rocker)',
        fromZigbee: [fz.on_off, fz.xiaomi_multistate_action, fz.aqara_opple],
        toZigbee: [tz.on_off, tz.xiaomi_switch_operation_mode_opple, tz.xiaomi_switch_power_outage_memory,
            tz.xiaomi_flip_indicator_light, tz.xiaomi_led_disabled_night, tz.aqara_switch_mode_switch],
        meta: {multiEndpoint: true},
        endpoint: (_device) => {
            return {'left': 1, 'right': 2};
        },
        exposes: [e.switch().withEndpoint('left'), e.switch().withEndpoint('right'), e.power_outage_memory(),
            e.flip_indicator_light(), e.led_disabled_night(), e.power_outage_count(),
            e.device_temperature().withAccess(ea.STATE),
            exposes.enum('operation_mode', ea.ALL, ['control_relay', 'decoupled'])
                .withDescription('Decoupled mode for left button')
                .withEndpoint('left'),
            exposes.enum('operation_mode', ea.ALL, ['control_relay', 'decoupled'])
                .withDescription('Decoupled mode for right button')
                .withEndpoint('right'),
            exposes.enum('mode_switch', ea.ALL, ['anti_flicker_mode', 'quick_mode'])
                .withDescription('Anti flicker mode can be used to solve blinking issues of some lights.' +
                    'Quick mode makes the device respond faster.'),
            e.action(['single_left', 'double_left', 'single_right', 'double_right', 'single_both', 'double_both'])],
        onEvent: preventReset,
        configure: async (device, coordinatorEndpoint, logger) => {
            await device.getEndpoint(1).write('aqaraOpple', {'mode': 1}, {manufacturerCode: 0x115f, disableResponse: true});
        },
    },
    {
        zigbeeModel: ['lumi.switch.n1aeu1'],
        model: 'WS-EUK03',
        vendor: 'Xiaomi',
        description: 'Aqara smart wall switch H1 EU (with neutral, single rocker)',
        fromZigbee: [fz.on_off, fz.xiaomi_power, fz.xiaomi_multistate_action, fz.aqara_opple],
        toZigbee: [tz.on_off, tz.xiaomi_power, tz.xiaomi_switch_operation_mode_opple, tz.xiaomi_switch_power_outage_memory,
            tz.xiaomi_flip_indicator_light, tz.xiaomi_led_disabled_night],
        exposes: [e.switch(), e.action(['single', 'double']), e.power().withAccess(ea.STATE_GET), e.energy(), e.flip_indicator_light(),
            e.power_outage_memory(), e.device_temperature().withAccess(ea.STATE), e.led_disabled_night(), e.power_outage_count(),
            exposes.enum('operation_mode', ea.ALL, ['control_relay', 'decoupled']).withDescription('Decoupled mode')],
        onEvent: preventReset,
        configure: async (device, coordinatorEndpoint, logger) => {
            const endpoint1 = device.getEndpoint(1);
            // set "event" mode
            await endpoint1.write('aqaraOpple', {'mode': 1}, {manufacturerCode: 0x115f, disableResponse: true});
        },
        ota: ota.zigbeeOTA,
    },
    {
        zigbeeModel: ['lumi.switch.n2aeu1'],
        model: 'WS-EUK04',
        vendor: 'Xiaomi',
        description: 'Aqara smart wall switch H1 EU (with neutral, double rocker)',
        fromZigbee: [fz.on_off, fz.xiaomi_power, fz.xiaomi_multistate_action, fz.aqara_opple],
        toZigbee: [tz.on_off, tz.xiaomi_power, tz.xiaomi_switch_operation_mode_opple, tz.xiaomi_switch_power_outage_memory,
            tz.xiaomi_flip_indicator_light, tz.xiaomi_led_disabled_night],
        meta: {multiEndpoint: true},
        endpoint: (device) => {
            return {'left': 1, 'right': 2};
        },
        exposes: [e.switch().withEndpoint('left'), e.switch().withEndpoint('right'), e.power().withAccess(ea.STATE_GET), e.energy(),
            exposes.enum('operation_mode', ea.ALL, ['control_relay', 'decoupled']).withDescription('Decoupled mode for left button')
                .withEndpoint('left'),
            exposes.enum('operation_mode', ea.ALL, ['control_relay', 'decoupled']).withDescription('Decoupled mode for right button')
                .withEndpoint('right'),
            e.action(['single_left', 'double_left', 'single_right', 'double_right', 'single_both', 'double_both']),
            e.device_temperature().withAccess(ea.STATE), e.power_outage_memory(), e.flip_indicator_light(),
            e.led_disabled_night(), e.power_outage_count()],
        onEvent: preventReset,
        configure: async (device, coordinatorEndpoint, logger) => {
            const endpoint1 = device.getEndpoint(1);
            // set "event" mode
            await endpoint1.write('aqaraOpple', {'mode': 1}, {manufacturerCode: 0x115f, disableResponse: true});
        },
    },
    {
        zigbeeModel: ['lumi.ctrl_neutral1'],
        model: 'QBKG04LM',
        vendor: 'Xiaomi',
        description: 'Aqara single key wired wall switch without neutral wire. Doesn\'t work as a router and doesn\'t support power meter',
        fromZigbee: [fz.xiaomi_on_off_ignore_endpoint_4_5_6, fz.xiaomi_on_off_action, fz.legacy.QBKG04LM_QBKG11LM_click,
            fz.xiaomi_operation_mode_basic],
        exposes: [
            e.switch(), e.action(['release', 'hold', 'double', 'single', 'hold_release']),
            exposes.enum('operation_mode', ea.STATE_SET, ['control_relay', 'decoupled'])
                .withDescription('Decoupled mode'),
        ],
        toZigbee: [tz.on_off, {...tz.xiaomi_switch_operation_mode_basic, convertGet: null}],
        endpoint: (device) => {
            return {'system': 1, 'default': 2};
        },
        onEvent: preventReset,
        configure: async (device, coordinatorEndpoint, logger) => {
            // Device advertises itself as Router but is an EndDevice
            device.type = 'EndDevice';
            device.save();
        },
        ota: ota.zigbeeOTA,
    },
    {
        zigbeeModel: ['lumi.ctrl_ln1.aq1', 'lumi.ctrl_ln1'],
        model: 'QBKG11LM',
        vendor: 'Xiaomi',
        description: 'Aqara single key wired wall switch',
        fromZigbee: [fz.xiaomi_on_off_action, fz.xiaomi_multistate_action, fz.xiaomi_on_off_ignore_endpoint_4_5_6,
            fz.legacy.QBKG04LM_QBKG11LM_click, fz.xiaomi_basic, fz.xiaomi_operation_mode_basic,
            fz.legacy.QBKG11LM_click, fz.ignore_multistate_report, fz.xiaomi_power],
        exposes: [
            e.switch(), e.power().withAccess(ea.STATE_GET), e.device_temperature(), e.energy(),
            e.action(['single', 'double', 'release', 'hold']),
            exposes.enum('operation_mode', ea.ALL, ['control_relay', 'decoupled'])
                .withDescription('Decoupled mode'),
        ],
        toZigbee: [tz.on_off, tz.xiaomi_switch_operation_mode_basic, tz.xiaomi_power],
        endpoint: (device) => {
            return {'system': 1};
        },
        onEvent: preventReset,
        ota: ota.zigbeeOTA,
        configure: async (device, coordinatorEndpoint, logger) => {
            device.powerSource = 'Mains (single phase)';
            device.save();
        },
    },
    {
        zigbeeModel: ['lumi.ctrl_neutral2'],
        model: 'QBKG03LM',
        vendor: 'Xiaomi',
        description: 'Aqara double key wired wall switch without neutral wire. Doesn\'t work as a router and doesn\'t support power meter',
        fromZigbee: [fz.xiaomi_on_off_action, fz.xiaomi_on_off_ignore_endpoint_4_5_6, fz.legacy.QBKG03LM_QBKG12LM_click,
            fz.legacy.QBKG03LM_buttons, fz.xiaomi_operation_mode_basic, fz.xiaomi_basic],
        exposes: [
            e.switch().withEndpoint('left'),
            e.switch().withEndpoint('right'),
            e.device_temperature(),
            e.action(['release_left', 'release_right', 'release_both', 'double_left', 'double_right',
                'single_left', 'single_right', 'hold_release_left', 'hold_release_left']),
            exposes.enum('operation_mode', ea.STATE_SET, ['control_left_relay', 'control_right_relay', 'decoupled'])
                .withDescription('Operation mode for left button')
                .withEndpoint('left'),
            exposes.enum('operation_mode', ea.STATE_SET, ['control_left_relay', 'control_right_relay', 'decoupled'])
                .withDescription('Operation mode for right button')
                .withEndpoint('right'),
        ],
        toZigbee: [tz.on_off, {...tz.xiaomi_switch_operation_mode_basic, convertGet: null}, tz.xiaomi_power],
        meta: {multiEndpoint: true},
        endpoint: (device) => {
            return {'system': 1, 'left': 2, 'right': 3};
        },
        onEvent: preventReset,
        configure: async (device, coordinatorEndpoint, logger) => {
            // Device advertises itself as Router but is an EndDevice
            device.type = 'EndDevice';
            device.save();
        },
        ota: ota.zigbeeOTA,
    },
    {
        zigbeeModel: ['lumi.ctrl_ln2.aq1', 'lumi.ctrl_ln2'],
        model: 'QBKG12LM',
        vendor: 'Xiaomi',
        description: 'Aqara double key wired wall switch',
        fromZigbee: [fz.xiaomi_on_off_action, fz.xiaomi_multistate_action, fz.xiaomi_on_off_ignore_endpoint_4_5_6,
            fz.legacy.QBKG03LM_QBKG12LM_click, fz.xiaomi_basic, fz.xiaomi_operation_mode_basic, fz.legacy.QBKG12LM_click,
            fz.xiaomi_power],
        exposes: [
            e.switch().withEndpoint('left'),
            e.switch().withEndpoint('right'),
            e.device_temperature(), e.energy(),
            e.power().withAccess(ea.STATE_GET),
            e.action(['single_left', 'single_right', 'single_both', 'double_left', 'double_right', 'double_both',
                'hold_left', 'hold_right', 'hold_both', 'release_left', 'release_right', 'release_both']),
            exposes.enum('operation_mode', ea.ALL, ['control_left_relay', 'control_right_relay', 'decoupled'])
                .withDescription('Operation mode for left button')
                .withEndpoint('left'),
            exposes.enum('operation_mode', ea.ALL, ['control_left_relay', 'control_right_relay', 'decoupled'])
                .withDescription('Operation mode for right button')
                .withEndpoint('right'),
        ],
        meta: {multiEndpoint: true},
        toZigbee: [tz.on_off, tz.xiaomi_switch_operation_mode_basic, tz.xiaomi_power],
        endpoint: (device) => {
            return {'left': 1, 'right': 2, 'system': 1};
        },
        onEvent: preventReset,
        ota: ota.zigbeeOTA,
        configure: async (device, coordinatorEndpoint, logger) => {
            device.powerSource = 'Mains (single phase)';
            device.save();
        },
    },
    {
        zigbeeModel: ['lumi.remote.b286acn02'],
        model: 'WXKG07LM',
        vendor: 'Xiaomi',
        description: 'Aqara D1 double key wireless wall switch',
        meta: {battery: {voltageToPercentage: '3V_2850_3000'}},
        fromZigbee: [fz.xiaomi_basic, fz.legacy.xiaomi_on_off_action, fz.legacy.xiaomi_multistate_action],
        toZigbee: [],
        endpoint: (device) => {
            return {left: 1, right: 2, both: 3};
        },
        exposes: [e.battery(), e.battery_voltage(), e.action([
            'single_left', 'single_right', 'single_both',
            'double_left', 'double_right', 'double_both',
            'hold_left', 'hold_right', 'hold_both'])],
        onEvent: preventReset,
    },
    {
        zigbeeModel: ['lumi.switch.b1lacn02'],
        model: 'QBKG21LM',
        vendor: 'Xiaomi',
        description: 'Aqara D1 single gang smart wall switch (no neutral wire)',
        fromZigbee: [fz.xiaomi_on_off_ignore_endpoint_4_5_6, fz.xiaomi_on_off_action, fz.legacy.QBKG04LM_QBKG11LM_click,
            fz.xiaomi_operation_mode_basic],
        exposes: [
            e.switch(), e.action(['release', 'hold', 'double', 'single', 'hold_release']),
            exposes.enum('operation_mode', ea.ALL, ['control_relay', 'decoupled'])
                .withDescription('Decoupled mode'),
        ],
        toZigbee: [tz.on_off, tz.xiaomi_switch_operation_mode_basic],
        endpoint: (device) => {
            return {'system': 1, 'default': 2};
        },
        onEvent: preventReset,
        configure: async (device, coordinatorEndpoint, logger) => {
            // Device advertises itself as Router but is an EndDevice
            device.type = 'EndDevice';
            device.save();
        },
    },
    {
        zigbeeModel: ['lumi.switch.b2lacn02'],
        model: 'QBKG22LM',
        vendor: 'Xiaomi',
        description: 'Aqara D1 2 gang smart wall switch (no neutral wire)',
        fromZigbee: [fz.xiaomi_on_off_ignore_endpoint_4_5_6, fz.xiaomi_on_off_action, fz.legacy.QBKG03LM_QBKG12LM_click,
            fz.legacy.QBKG03LM_buttons, fz.xiaomi_operation_mode_basic],
        exposes: [
            e.switch().withEndpoint('left'),
            e.switch().withEndpoint('right'),
            e.action(['release_left', 'release_right', 'release_both', 'double_left', 'double_right',
                'single_left', 'single_right', 'hold_release_left', 'hold_release_left']),
            exposes.enum('operation_mode', ea.ALL, ['control_left_relay', 'control_right_relay', 'decoupled'])
                .withDescription('Operation mode for left button')
                .withEndpoint('left'),
            exposes.enum('operation_mode', ea.ALL, ['control_left_relay', 'control_right_relay', 'decoupled'])
                .withDescription('Operation mode for right button')
                .withEndpoint('right'),
        ],
        toZigbee: [tz.on_off, tz.xiaomi_switch_operation_mode_basic],
        meta: {multiEndpoint: true},
        endpoint: (device) => {
            return {'system': 1, 'left': 2, 'right': 3};
        },
        onEvent: preventReset,
        configure: async (device, coordinatorEndpoint, logger) => {
            // Device advertises itself as Router but is an EndDevice
            device.type = 'EndDevice';
            device.save();
        },
    },
    {
        zigbeeModel: ['lumi.switch.l3acn3'],
        model: 'QBKG25LM',
        vendor: 'Xiaomi',
        description: 'Aqara D1 3 gang smart wall switch (no neutral wire)',
        fromZigbee: [fz.on_off, fz.xiaomi_multistate_action, fz.aqara_opple],
        toZigbee: [tz.on_off, tz.xiaomi_switch_operation_mode_opple, tz.xiaomi_switch_power_outage_memory, tz.xiaomi_led_disabled_night,
            tz.aqara_switch_mode_switch, tz.xiaomi_flip_indicator_light],
        meta: {multiEndpoint: true},
        endpoint: (device) => {
            return {'left': 1, 'center': 2, 'right': 3};
        },
        exposes: [
            e.switch().withEndpoint('left'), e.switch().withEndpoint('center'), e.switch().withEndpoint('right'),
            exposes.enum('operation_mode', ea.ALL, ['control_relay', 'decoupled'])
                .withDescription('Decoupled mode for left button')
                .withEndpoint('left'),
            exposes.enum('operation_mode', ea.ALL, ['control_relay', 'decoupled'])
                .withDescription('Decoupled mode for center button')
                .withEndpoint('center'),
            exposes.enum('operation_mode', ea.ALL, ['control_relay', 'decoupled'])
                .withDescription('Decoupled mode for right button')
                .withEndpoint('right'),
            exposes.enum('mode_switch', ea.ALL, ['anti_flicker_mode', 'quick_mode'])
                .withDescription('Anti flicker mode can be used to solve blinking issues of some lights.' +
                    'Quick mode makes the device respond faster.'),
            e.power_outage_memory(), e.led_disabled_night(), e.device_temperature().withAccess(ea.STATE), e.flip_indicator_light(),
            e.action([
                'left_single', 'left_double', 'center_single', 'center_double', 'right_single', 'right_double',
                'single_left_center', 'double_left_center', 'single_left_right', 'double_left_right',
                'single_center_right', 'double_center_right', 'single_all', 'double_all']),
            e.power_outage_count(),
        ],
        onEvent: preventReset,
        configure: async (device, coordinatorEndpoint, logger) => {
            await device.getEndpoint(1).write('aqaraOpple', {'mode': 1}, {manufacturerCode: 0x115f, disableResponse: true});
        },
        ota: ota.zigbeeOTA,
    },
    {
        zigbeeModel: ['lumi.switch.n3acn3'],
        model: 'QBKG26LM',
        vendor: 'Xiaomi',
        description: 'Aqara D1 3 gang smart wall switch (with neutral wire)',
        exposes: [
            e.switch().withEndpoint('left'), e.switch().withEndpoint('center'), e.switch().withEndpoint('right'),
            exposes.enum('operation_mode', ea.ALL, ['control_relay', 'decoupled'])
                .withDescription('Decoupled mode for left button')
                .withEndpoint('left'),
            exposes.enum('operation_mode', ea.ALL, ['control_relay', 'decoupled'])
                .withDescription('Decoupled mode for center button')
                .withEndpoint('center'),
            exposes.enum('operation_mode', ea.ALL, ['control_relay', 'decoupled'])
                .withDescription('Decoupled mode for right button')
                .withEndpoint('right'),
            e.power().withAccess(ea.STATE), e.power_outage_memory(), e.led_disabled_night(), e.voltage(),
            e.device_temperature().withAccess(ea.STATE), e.flip_indicator_light(),
            e.action([
                'single_left', 'double_left', 'single_center', 'double_center', 'single_right', 'double_right',
                'single_left_center', 'double_left_center', 'single_left_right', 'double_left_right',
                'single_center_right', 'double_center_right', 'single_all', 'double_all']),
        ],
        fromZigbee: [fz.on_off, fz.xiaomi_power, fz.aqara_opple, fz.xiaomi_multistate_action],
        toZigbee: [tz.on_off, tz.xiaomi_switch_operation_mode_opple, tz.xiaomi_switch_power_outage_memory,
            tz.xiaomi_led_disabled_night, tz.xiaomi_flip_indicator_light],
        meta: {multiEndpoint: true},
        endpoint: (device) => {
            return {'left': 1, 'center': 2, 'right': 3};
        },
        configure: async (device, coordinatorEndpoint, logger) => {
            await device.getEndpoint(1).write('aqaraOpple', {'mode': 1}, {manufacturerCode: 0x115f, disableResponse: true});
        },
        onEvent: preventReset,
        ota: ota.zigbeeOTA,
    },
    {
        zigbeeModel: ['lumi.switch.b1nacn02'],
        model: 'QBKG23LM',
        vendor: 'Xiaomi',
        description: 'Aqara D1 1 gang smart wall switch (with neutral wire)',
        fromZigbee: [fz.on_off, fz.xiaomi_power, fz.xiaomi_basic, fz.xiaomi_multistate_action],
        toZigbee: [tz.on_off, tz.xiaomi_power, tz.xiaomi_switch_operation_mode_basic],
        endpoint: (device) => {
            return {'system': 1};
        },
        onEvent: preventReset,
        exposes: [
            e.switch(), e.power().withAccess(ea.STATE_GET),
            e.energy(), e.device_temperature().withAccess(ea.STATE),
            e.voltage().withAccess(ea.STATE), e.action(['single', 'release']),
            exposes.enum('operation_mode', ea.ALL, ['control_relay', 'decoupled'])
                .withDescription('Decoupled mode'),
        ],
        configure: async (device, coordinatorEndpoint, logger) => {
            device.type = 'Router';
            device.powerSource = 'Mains (single phase)';
            device.save();
        },
        ota: ota.zigbeeOTA,
    },
    {
        zigbeeModel: ['lumi.switch.b2nacn02'],
        model: 'QBKG24LM',
        vendor: 'Xiaomi',
        description: 'Aqara D1 2 gang smart wall switch (with neutral wire)',
        fromZigbee: [fz.on_off, fz.xiaomi_power, fz.xiaomi_multistate_action, fz.xiaomi_operation_mode_basic],
        toZigbee: [tz.on_off, tz.xiaomi_power, tz.xiaomi_switch_operation_mode_basic],
        meta: {multiEndpoint: true},
        endpoint: (device) => {
            return {'left': 1, 'right': 2, 'system': 1};
        },
        exposes: [
            e.switch().withEndpoint('left'),
            e.switch().withEndpoint('right'),
            e.power().withAccess(ea.STATE_GET),
            e.action([
                'hold_left', 'single_left', 'double_left', 'single_right', 'double_right', 'single_both', 'double_both',
            ]),
            exposes.enum('operation_mode', ea.ALL, ['control_left_relay', 'decoupled'])
                .withDescription('Decoupled mode for left button')
                .withEndpoint('left'),
            exposes.enum('operation_mode', ea.ALL, ['control_right_relay', 'decoupled'])
                .withDescription('Decoupled mode for right button')
                .withEndpoint('right'),
        ],
        onEvent: preventReset,
        ota: ota.zigbeeOTA,
    },
    {
        zigbeeModel: ['lumi.switch.b1nacn01'],
        model: 'QBKG19LM',
        vendor: 'Xiaomi',
        description: 'Aqara smart wall switch T1 (with neutral, single rocker)',
        fromZigbee: [fz.on_off, fz.xiaomi_power, fz.xiaomi_multistate_action, fz.aqara_opple],
        toZigbee: [tz.on_off, tz.xiaomi_switch_operation_mode_opple, tz.xiaomi_switch_power_outage_memory,
            tz.xiaomi_led_disabled_night, tz.xiaomi_flip_indicator_light],
        exposes: [
            e.switch(), e.action(['single', 'double']), e.power().withAccess(ea.STATE), e.energy(),
            e.voltage().withAccess(ea.STATE), e.device_temperature().withAccess(ea.STATE),
            e.power_outage_memory(), e.led_disabled_night(), e.flip_indicator_light(),
            exposes.enum('operation_mode', ea.ALL, ['control_relay', 'decoupled'])
                .withDescription('Decoupled mode for left button'),
        ],
        onEvent: preventReset,
        ota: ota.zigbeeOTA,
    },
    {
        zigbeeModel: ['lumi.switch.b2nacn01'],
        model: 'QBKG20LM',
        vendor: 'Xiaomi',
        description: 'Aqara smart wall switch T1 (with neutral, double rocker)',
        fromZigbee: [fz.on_off, fz.xiaomi_power, fz.xiaomi_multistate_action, fz.aqara_opple],
        toZigbee: [tz.on_off, tz.xiaomi_switch_operation_mode_opple, tz.xiaomi_switch_power_outage_memory,
            tz.xiaomi_led_disabled_night, tz.xiaomi_flip_indicator_light],
        meta: {multiEndpoint: true},
        endpoint: (device) => {
            return {'left': 1, 'right': 2};
        },
        exposes: [
            e.switch().withEndpoint('left'), e.switch().withEndpoint('right'),
            e.power().withAccess(ea.STATE), e.energy(), e.voltage().withAccess(ea.STATE), e.flip_indicator_light(),
            e.power_outage_memory(), e.led_disabled_night(), e.device_temperature().withAccess(ea.STATE),
            e.action([
                'single_left', 'double_left', 'single_right', 'double_right', 'single_both', 'double_both']),
            exposes.enum('operation_mode', ea.ALL, ['control_relay', 'decoupled'])
                .withDescription('Decoupled mode for left button')
                .withEndpoint('left'),
            exposes.enum('operation_mode', ea.ALL, ['control_relay', 'decoupled'])
                .withDescription('Decoupled mode for right button')
                .withEndpoint('right'),
        ],
        onEvent: preventReset,
        ota: ota.zigbeeOTA,
    },
    {
        zigbeeModel: ['lumi.switch.b3n01'],
        model: 'QBKG34LM',
        vendor: 'Xiaomi',
        description: 'Aqara smart wall switch T1 (with neutral, three rocker)',
        fromZigbee: [fz.on_off, fz.xiaomi_power, fz.xiaomi_multistate_action, fz.aqara_opple],
        toZigbee: [tz.on_off, tz.xiaomi_switch_operation_mode_opple, tz.xiaomi_switch_power_outage_memory,
            tz.xiaomi_led_disabled_night, tz.xiaomi_flip_indicator_light],
        meta: {multiEndpoint: true},
        endpoint: (device) => {
            return {'left': 1, 'center': 2, 'right': 3};
        },
        exposes: [
            e.switch().withEndpoint('left'), e.switch().withEndpoint('center'), e.switch().withEndpoint('right'),
            e.power().withAccess(ea.STATE), e.energy(), e.voltage().withAccess(ea.STATE), e.flip_indicator_light(),
            e.power_outage_memory(), e.led_disabled_night(), e.device_temperature().withAccess(ea.STATE),
            e.action([
                'single_left', 'double_left', 'single_center', 'double_center',
                'single_right', 'double_right', 'single_left_center', 'double_left_center',
                'single_left_right', 'double_left_right', 'single_center_right', 'double_center_right',
                'single_all', 'double_all']),
            exposes.enum('operation_mode', ea.ALL, ['control_relay', 'decoupled'])
                .withDescription('Decoupled mode for left button')
                .withEndpoint('left'),
            exposes.enum('operation_mode', ea.ALL, ['control_relay', 'decoupled'])
                .withDescription('Decoupled mode for right button')
                .withEndpoint('center'),
            exposes.enum('operation_mode', ea.ALL, ['control_relay', 'decoupled'])
                .withDescription('Decoupled mode for right button')
                .withEndpoint('right'),
        ],
        onEvent: preventReset,
        ota: ota.zigbeeOTA,
    },
    {
        zigbeeModel: ['lumi.sens', 'lumi.sensor_ht'],
        model: 'WSDCGQ01LM',
        vendor: 'Xiaomi',
        whiteLabel: [{vendor: 'Xiaomi', model: 'YTC4042GL'}, {vendor: 'Xiaomi', model: 'YTC4007CN'},
            {vendor: 'Xiaomi', model: 'YTC4018CN'}],
        description: 'MiJia temperature & humidity sensor',
        meta: {battery: {voltageToPercentage: '3V_2850_3000'}},
        fromZigbee: [fz.xiaomi_basic, fz.xiaomi_temperature, fz.humidity],
        toZigbee: [],
        exposes: [e.battery(), e.temperature(), e.humidity(), e.battery_voltage()],
    },
    {
        zigbeeModel: ['lumi.weather'],
        model: 'WSDCGQ11LM',
        vendor: 'Xiaomi',
        description: 'Aqara temperature, humidity and pressure sensor',
        meta: {battery: {voltageToPercentage: '3V_2850_3000'}},
        fromZigbee: [fz.xiaomi_basic, fz.xiaomi_temperature, fz.humidity, fz.pressure],
        toZigbee: [],
        exposes: [e.battery(), e.temperature(), e.humidity(), e.pressure(), e.battery_voltage()],
        configure: async (device, coordinatorEndpoint, logger) => {
            device.powerSource = 'Battery';
            device.save();
        },
    },
    {
        zigbeeModel: ['lumi.sensor_ht.agl02'],
        model: 'WSDCGQ12LM',
        vendor: 'Xiaomi',
        description: 'Aqara T1 temperature, humidity and pressure sensor',
        fromZigbee: [fz.aqara_opple, fz.temperature, fz.humidity, fz.pressure, fz.battery],
        toZigbee: [],
        exposes: [e.temperature(), e.humidity(), e.pressure(), e.device_temperature(), e.battery(), e.battery_voltage(),
            e.power_outage_count(false)],
        meta: {battery: {voltageToPercentage: '3V_2850_3000'}},
        configure: async (device, coordinatorEndpoint, logger) => {
            const endpoint = device.getEndpoint(1);
            const binds = ['msTemperatureMeasurement', 'msRelativeHumidity', 'msPressureMeasurement'];
            await reporting.bind(endpoint, coordinatorEndpoint, binds);
            await endpoint.read('genPowerCfg', ['batteryVoltage']);
        },
        ota: ota.zigbeeOTA,
    },
    {
        zigbeeModel: ['lumi.sensor_motion'],
        model: 'RTCGQ01LM',
        vendor: 'Xiaomi',
        whiteLabel: [{vendor: 'Xiaomi', model: 'YTC4041GL'}, {vendor: 'Xiaomi', model: 'YTC4004CN'},
            {vendor: 'Xiaomi', model: 'YTC4016CN'}, {vendor: 'Xiaomi', model: 'ZHTZ02LM'}],
        description: 'MiJia human body movement sensor',
        meta: {battery: {voltageToPercentage: '3V_2850_3000'}},
        fromZigbee: [fz.xiaomi_basic, fz.occupancy_with_timeout],
        toZigbee: [],
        exposes: [e.battery(), e.occupancy(), e.battery_voltage(), e.power_outage_count(false)],
    },
    {
        zigbeeModel: ['lumi.sensor_motion.aq2'],
        model: 'RTCGQ11LM',
        vendor: 'Xiaomi',
        description: 'Aqara human body movement and illuminance sensor',
        meta: {battery: {voltageToPercentage: '3V_2850_3000'}},
        fromZigbee: [fz.xiaomi_basic, fz.occupancy_with_timeout, fz.RTCGQ11LM_illuminance],
        toZigbee: [],
        exposes: [e.battery(), e.occupancy(), e.device_temperature(), e.battery_voltage(), e.illuminance_lux().withProperty('illuminance'),
            e.illuminance().withUnit('lx').withDescription('Measured illuminance in lux'), e.power_outage_count(false)],
    },
    {
        zigbeeModel: ['lumi.motion.agl02'],
        model: 'RTCGQ12LM',
        vendor: 'Xiaomi',
        description: 'Aqara T1 human body movement and illuminance sensor',
        fromZigbee: [fz.aqara_occupancy_illuminance, fz.aqara_opple, fz.battery],
        toZigbee: [tz.aqara_detection_interval],
        exposes: [e.occupancy(), e.illuminance_lux().withProperty('illuminance'),
            e.illuminance().withUnit('lx').withDescription('Measured illuminance in lux'),
            exposes.numeric('detection_interval', ea.ALL).withValueMin(2).withValueMax(65535).withUnit('s')
                .withDescription('Time interval for detecting actions'),
            e.device_temperature(), e.battery(), e.battery_voltage(), e.power_outage_count(false)],
        meta: {battery: {voltageToPercentage: '3V_2850_3000'}},
        configure: async (device, coordinatorEndpoint, logger) => {
            const endpoint = device.getEndpoint(1);
            await endpoint.read('genPowerCfg', ['batteryVoltage']);
            await endpoint.read('aqaraOpple', [0x0102], {manufacturerCode: 0x115f});
        },
        ota: ota.zigbeeOTA,
    },
    {
        zigbeeModel: ['lumi.motion.agl04'],
        model: 'RTCGQ13LM',
        vendor: 'Xiaomi',
        description: 'Aqara high precision motion sensor',
        fromZigbee: [fz.RTCGQ13LM_occupancy, fz.aqara_opple, fz.battery],
        toZigbee: [tz.aqara_detection_interval, tz.aqara_motion_sensitivity],
        exposes: [e.occupancy(), exposes.enum('motion_sensitivity', ea.ALL, ['low', 'medium', 'high']),
            exposes.numeric('detection_interval', ea.ALL).withValueMin(2).withValueMax(65535).withUnit('s')
                .withDescription('Time interval for detecting actions'),
            e.device_temperature(), e.battery(), e.battery_voltage(), e.power_outage_count(false)],
        meta: {battery: {voltageToPercentage: '3V_2850_3000'}},
        configure: async (device, coordinatorEndpoint, logger) => {
            const endpoint = device.getEndpoint(1);
            await endpoint.read('genPowerCfg', ['batteryVoltage']);
            await endpoint.read('aqaraOpple', [0x0102], {manufacturerCode: 0x115f});
            await endpoint.read('aqaraOpple', [0x010c], {manufacturerCode: 0x115f});
        },
        ota: ota.zigbeeOTA,
    },
    {
        zigbeeModel: ['lumi.motion.ac02'],
        model: 'RTCGQ14LM',
        vendor: 'Xiaomi',
        whiteLabel: [{vendor: 'Xiaomi', model: 'MS-S02'}],
        description: 'Aqara P1 human body movement and illuminance sensor',
        fromZigbee: [fz.aqara_occupancy_illuminance, fz.aqara_opple, fz.battery],
        toZigbee: [tz.aqara_detection_interval, tz.aqara_motion_sensitivity, tz.RTCGQ14LM_trigger_indicator],
        exposes: [e.occupancy(), e.illuminance_lux().withProperty('illuminance'),
            e.illuminance().withUnit('lx').withDescription('Measured illuminance in lux'),
            exposes.enum('motion_sensitivity', ea.ALL, ['low', 'medium', 'high'])
                .withDescription('. Press pairing button right before changing this otherwise it will fail.'),
            exposes.numeric('detection_interval', ea.ALL).withValueMin(2).withValueMax(65535).withUnit('s')
                .withDescription('Time interval for detecting actions. ' +
                    'Press pairing button right before changing this otherwise it will fail.'),
            exposes.binary('trigger_indicator', ea.ALL, true, false).withDescription('When this option is enabled then ' +
                'blue LED will blink once when motion is detected. ' +
                'Press pairing button right before changing this otherwise it will fail.'),
            e.device_temperature(), e.battery(), e.battery_voltage()],
        meta: {battery: {voltageToPercentage: '3V_2850_3000'}},
        configure: async (device, coordinatorEndpoint, logger) => {
            const endpoint = device.getEndpoint(1);
            await endpoint.read('genPowerCfg', ['batteryVoltage']);
            await endpoint.read('aqaraOpple', [0x0102], {manufacturerCode: 0x115f});
            await endpoint.read('aqaraOpple', [0x010c], {manufacturerCode: 0x115f});
            await endpoint.read('aqaraOpple', [0x0152], {manufacturerCode: 0x115f});
        },
        ota: ota.zigbeeOTA,
    },
    {
        zigbeeModel: ['lumi.motion.acn001'],
        model: 'RTCGQ15LM',
        vendor: 'Xiaomi',
        description: 'Aqara E1 human body movement and illuminance sensor',
        fromZigbee: [fz.aqara_occupancy_illuminance, fz.aqara_opple, fz.battery],
        toZigbee: [tz.aqara_detection_interval],
        exposes: [e.occupancy(), e.illuminance_lux().withProperty('illuminance'),
            e.illuminance().withUnit('lx').withDescription('Measured illuminance in lux'),
            exposes.numeric('detection_interval', ea.ALL).withValueMin(2).withValueMax(65535).withUnit('s')
                .withDescription('Time interval for detecting actions'),
            e.device_temperature(), e.battery(), e.battery_voltage(), e.power_outage_count(false)],
        meta: {battery: {voltageToPercentage: '3V_2850_3000'}},
        configure: async (device, coordinatorEndpoint, logger) => {
            const endpoint = device.getEndpoint(1);
            await endpoint.read('genPowerCfg', ['batteryVoltage']);
            await endpoint.read('aqaraOpple', [0x0102], {manufacturerCode: 0x115f});
        },
        ota: ota.zigbeeOTA,
    },
    {
        zigbeeModel: ['lumi.motion.ac01'],
        model: 'RTCZCGQ11LM',
        vendor: 'Xiaomi',
        description: 'Aqara presence detector FP1',
        fromZigbee: [fz.aqara_opple, fzLocal.aqara_fp1_region_events],
        toZigbee: [
            tz.RTCZCGQ11LM_presence, tz.RTCZCGQ11LM_monitoring_mode, tz.RTCZCGQ11LM_approach_distance, tz.aqara_motion_sensitivity,
            tz.RTCZCGQ11LM_reset_nopresence_status, tzLocal.aqara_fp1_region_upsert, tzLocal.aqara_fp1_region_delete,
        ],
        exposes: [
            e.presence().withAccess(ea.STATE_GET), e.device_temperature(), e.power_outage_count(),
            exposes.enum('presence_event', ea.STATE, ['enter', 'leave', 'left_enter', 'right_leave', 'right_enter', 'left_leave',
                'approach', 'away']).withDescription('Presence events: "enter", "leave", "left_enter", "right_leave", ' +
                '"right_enter", "left_leave", "approach", "away"'),
            exposes.enum('monitoring_mode', ea.ALL, ['undirected', 'left_right']).withDescription('Monitoring mode with or ' +
                'without considering right and left sides'),
            exposes.enum('approach_distance', ea.ALL, ['far', 'medium', 'near']).withDescription('The distance at which the ' +
                'sensor detects approaching'),
            exposes.enum('motion_sensitivity', ea.ALL, ['low', 'medium', 'high']).withDescription('Different sensitivities ' +
                'means different static human body recognition rate and response speed of occupied'),
            exposes.enum('reset_nopresence_status', ea.SET, ['']).withDescription('Reset the status of no presence'),
            exposes.enum('action', ea.STATE, ['region_*_enter', 'region_*_leave', 'region_*_occupied',
                'region_*_unoccupied']).withDescription('Most recent region event. Event template is "region_<REGION_ID>_<EVENT_TYPE>", ' +
                'where <REGION_ID> is region number (1-10), <EVENT_TYPE> is one of "enter", "leave", "occupied", "unoccupied". ' +
                '"enter" / "leave" events are usually triggered first, followed by "occupied" / "unoccupied" after a couple of seconds.'),
            exposes.composite('region_upsert', 'region_upsert', ea.SET)
                .withDescription(
                    'Definition of a new region to be added (or replace existing one). ' +
                    'Creating or modifying a region requires you to define which zones of a 7x4 detection grid ' +
                    'should be active for that zone. Regions can overlap, meaning that a zone can be defined ' +
                    'in more than one region (eg. "zone x = 1 & y = 1" can be added to region 1 & 2). ' +
                    '"Zone x = 1 & y = 1" is the nearest zone on the right (from sensor\'s perspective, along the detection path).',
                )
                .withFeature(
                    exposes.numeric('region_id', ea.SET)
                        .withValueMin(fp1.constants.region_config_regionId_min)
                        .withValueMax(fp1.constants.region_config_regionId_max),
                )
                .withFeature(
                    exposes.list('zones', ea.SET,
                        exposes.composite('zone_position', ea.SET)
                            .withFeature(exposes.numeric('x', ea.SET)
                                .withValueMin(fp1.constants.region_config_zoneX_min)
                                .withValueMax(fp1.constants.region_config_zoneX_max))
                            .withFeature(exposes.numeric('y', ea.SET)
                                .withValueMin(fp1.constants.region_config_zoneY_min)
                                .withValueMax(fp1.constants.region_config_zoneY_max)),
                    ),
                ),
            exposes.composite('region_delete', 'region_delete', ea.SET)
                .withDescription('Region definition to be deleted from the device.')
                .withFeature(exposes.numeric('region_id', ea.SET)
                    .withValueMin(fp1.constants.region_config_regionId_min)
                    .withValueMax(fp1.constants.region_config_regionId_max),
                ),
        ],
        configure: async (device, coordinatorEndpoint, logger) => {
            const endpoint = device.getEndpoint(1);
            await endpoint.read('aqaraOpple', [0x010c], {manufacturerCode: 0x115f});
            await endpoint.read('aqaraOpple', [0x0142], {manufacturerCode: 0x115f});
            await endpoint.read('aqaraOpple', [0x0144], {manufacturerCode: 0x115f});
            await endpoint.read('aqaraOpple', [0x0146], {manufacturerCode: 0x115f});
        },
        ota: ota.zigbeeOTA,
    },
    {
        zigbeeModel: ['lumi.sensor_magnet'],
        model: 'MCCGQ01LM',
        vendor: 'Xiaomi',
        whiteLabel: [{vendor: 'Xiaomi', model: 'YTC4039GL'}, {vendor: 'Xiaomi', model: 'YTC4005CN'},
            {vendor: 'Xiaomi', model: 'YTC4015CN'}, {vendor: 'Xiaomi', model: 'ZHTZ02LM'}],
        description: 'MiJia door & window contact sensor',
        meta: {battery: {voltageToPercentage: '3V_2850_3000'}},
        fromZigbee: [fz.xiaomi_basic, fz.xiaomi_contact],
        toZigbee: [],
        exposes: [e.battery(), e.contact(), e.battery_voltage(), e.power_outage_count(false)],
    },
    {
        zigbeeModel: ['lumi.sensor_magnet.aq2'],
        model: 'MCCGQ11LM',
        vendor: 'Xiaomi',
        description: 'Aqara door & window contact sensor',
        meta: {battery: {voltageToPercentage: '3V_2850_3000'}},
        fromZigbee: [fz.xiaomi_basic, fz.xiaomi_contact],
        toZigbee: [],
        exposes: [e.battery(), e.contact(), e.device_temperature(), e.battery_voltage(), e.power_outage_count(false)],
        configure: async (device) => {
            device.powerSource = 'Battery';
            device.save();
        },
    },
    {
        zigbeeModel: ['lumi.sensor_wleak.aq1'],
        model: 'SJCGQ11LM',
        vendor: 'Xiaomi',
        description: 'Aqara water leak sensor',
        meta: {battery: {voltageToPercentage: '3V_2850_3000'}},
        fromZigbee: [fz.xiaomi_basic, fz.ias_water_leak_alarm_1],
        toZigbee: [],
        exposes: [e.battery(), e.water_leak(), e.battery_low(), e.battery_voltage(), e.device_temperature(), e.power_outage_count(false)],
    },
    {
        zigbeeModel: ['lumi.flood.agl02'],
        model: 'SJCGQ12LM',
        vendor: 'Xiaomi',
        description: 'Aqara T1 water leak sensor',
        meta: {battery: {voltageToPercentage: '3V_2850_3000'}},
        fromZigbee: [fz.xiaomi_basic, fz.ias_water_leak_alarm_1],
        toZigbee: [],
        exposes: [e.battery(), e.water_leak(), e.battery_low(), e.tamper(), e.battery_voltage()],
        ota: ota.zigbeeOTA,
    },
    {
        zigbeeModel: ['lumi.sensor_cube', 'lumi.sensor_cube.aqgl01'],
        model: 'MFKZQ01LM',
        vendor: 'Xiaomi',
        description: 'Mi/Aqara smart home cube',
        meta: {battery: {voltageToPercentage: '3V_2850_3000'}},
        fromZigbee: [fz.xiaomi_basic, fz.MFKZQ01LM_action_multistate, fz.MFKZQ01LM_action_analog],
        exposes: [e.battery(), e.battery_voltage(), e.angle('action_angle'), e.device_temperature(), e.power_outage_count(false),
            e.cube_side('action_from_side'), e.cube_side('action_side'), e.cube_side('action_to_side'), e.cube_side('side'),
            e.action(['shake', 'wakeup', 'fall', 'tap', 'slide', 'flip180', 'flip90', 'rotate_left', 'rotate_right'])],
        toZigbee: [],
    },
    {
        zigbeeModel: ['lumi.plug'],
        model: 'ZNCZ02LM',
        description: 'Mi power plug ZigBee',
        vendor: 'Xiaomi',
        fromZigbee: [fz.on_off, fz.xiaomi_power, fz.xiaomi_basic, fz.ignore_occupancy_report, fz.ignore_illuminance_report],
        toZigbee: [tz.on_off, tz.xiaomi_switch_power_outage_memory, tz.xiaomi_power],
        exposes: [e.switch(), e.power().withAccess(ea.STATE_GET), e.energy(), e.device_temperature(), e.power_outage_memory()],
        ota: ota.zigbeeOTA,
    },
    {
        zigbeeModel: ['lumi.plug.mitw01'],
        model: 'ZNCZ03LM',
        description: 'Mi power plug ZigBee TW',
        vendor: 'Xiaomi',
        fromZigbee: [fz.on_off, fz.xiaomi_power, fz.xiaomi_basic, fz.ignore_occupancy_report, fz.ignore_illuminance_report],
        toZigbee: [tz.on_off, tz.xiaomi_power],
        exposes: [e.switch(), e.power().withAccess(ea.STATE_GET), e.energy(), e.device_temperature().withAccess(ea.STATE),
            e.voltage().withAccess(ea.STATE)],
    },
    {
        zigbeeModel: ['lumi.plug.mmeu01'],
        model: 'ZNCZ04LM',
        description: 'Mi power plug ZigBee EU',
        vendor: 'Xiaomi',
        fromZigbee: [fz.on_off, fz.xiaomi_power, fz.aqara_opple, fz.ignore_occupancy_report, fz.ignore_illuminance_report,
            fz.ignore_time_read],
        toZigbee: [tz.on_off, tz.xiaomi_power, tz.xiaomi_switch_power_outage_memory, tz.xiaomi_auto_off, tz.xiaomi_led_disabled_night,
            tz.xiaomi_overload_protection],
        exposes: [
            e.switch(), e.power().withAccess(ea.STATE_GET), e.energy(), e.device_temperature().withAccess(ea.STATE),
            e.voltage().withAccess(ea.STATE), e.current(), e.consumer_connected(), e.led_disabled_night(),
            e.power_outage_memory(), exposes.binary('auto_off', ea.STATE_SET, true, false)
                .withDescription('Turn the device automatically off when attached device consumes less than 2W for 20 minutes'),
            exposes.numeric('overload_protection', exposes.access.ALL).withValueMin(100).withValueMax(2300).withUnit('W')
                .withDescription('Maximum allowed load, turns off if exceeded')],
        ota: ota.zigbeeOTA,
    },
    {
        zigbeeModel: ['lumi.plug.maus01'],
        model: 'ZNCZ12LM',
        description: 'Mi power plug ZigBee US',
        vendor: 'Xiaomi',
        fromZigbee: [fz.on_off, fz.xiaomi_power, fz.aqara_opple, fz.xiaomi_basic, fz.ignore_occupancy_report, fz.ignore_illuminance_report],
        toZigbee: [tz.on_off, tz.xiaomi_power, tz.xiaomi_switch_power_outage_memory, tz.xiaomi_auto_off, tz.xiaomi_led_disabled_night,
            tz.xiaomi_overload_protection],
        exposes: [
            e.switch(), e.power().withAccess(ea.STATE_GET), e.energy(), e.device_temperature().withAccess(ea.STATE),
            e.voltage().withAccess(ea.STATE), e.current(), e.consumer_connected(), e.led_disabled_night(),
            e.power_outage_memory(), exposes.binary('auto_off', ea.STATE_SET, true, false)
                .withDescription('Turn the device automatically off when attached device consumes less than 2W for 20 minutes'),
            exposes.numeric('overload_protection', exposes.access.ALL).withValueMin(100).withValueMax(2300).withUnit('W')
                .withDescription('Maximum allowed load, turns off if exceeded')],
        ota: ota.zigbeeOTA,
    },
    {
        zigbeeModel: ['lumi.plug.maeu01'],
        model: 'SP-EUC01',
        description: 'Aqara EU smart plug',
        vendor: 'Xiaomi',
        fromZigbee: [fz.on_off, fz.xiaomi_basic, fz.electrical_measurement, fz.metering,
            fz.aqara_opple, fz.xiaomi_power, fz.device_temperature],
        toZigbee: [tz.on_off, tz.xiaomi_switch_power_outage_memory],
        configure: async (device, coordinatorEndpoint, logger) => {
            const endpoint = device.getEndpoint(1);
            await reporting.bind(endpoint, coordinatorEndpoint, ['genOnOff']);
            await reporting.onOff(endpoint);

            // Not all plugs support electricity measurements:
            // - https://github.com/Koenkk/zigbee2mqtt/issues/6861
            // - https://github.com/Koenkk/zigbee-herdsman-converters/issues/1050#issuecomment-673111969
            // Voltage and current are not supported:
            // - https://github.com/Koenkk/zigbee-herdsman-converters/issues/1050
            try {
                await reporting.bind(endpoint, coordinatorEndpoint, ['haElectricalMeasurement']);
                await endpoint.read('haElectricalMeasurement', ['acPowerMultiplier', 'acPowerDivisor']);
            } catch (e) {
                logger.warn(`SP-EUC01 failed to setup electricity measurements (${e.message})`);
                logger.debug(e.stack);
            }
            try {
                await reporting.bind(endpoint, coordinatorEndpoint, ['seMetering']);
                await reporting.readMeteringMultiplierDivisor(endpoint);
                await reporting.currentSummDelivered(endpoint, {change: 0});
            } catch (e) {
                logger.warn(`SP-EUC01 failed to setup metering (${e.message})`);
                logger.debug(e.stack);
            }
        },
        onEvent: async (type, data, device) => {
            const switchEndpoint = device.getEndpoint(1);
            if (switchEndpoint == null) {
                return;
            }

            // This device doesn't support temperature reporting.
            // Therefore we read the temperature every 30 min.
            if (type === 'stop') {
                clearInterval(globalStore.getValue(device, 'interval'));
                globalStore.clearValue(device, 'interval');
            } else if (!globalStore.hasValue(device, 'interval')) {
                const interval = setInterval(async () => {
                    try {
                        await switchEndpoint.read('genDeviceTempCfg', ['currentTemperature']);
                    } catch (error) {
                        // Do nothing
                    }
                }, 1800000);
                globalStore.putValue(device, 'interval', interval);
            }
        },
        exposes: [e.switch(), e.power(), e.energy(), e.power_outage_memory(),
            e.voltage().withAccess(ea.STATE), e.current(),
            e.device_temperature().withDescription('Device temperature (polled every 30 min)')],
        ota: ota.zigbeeOTA,
    },
    {
        zigbeeModel: ['lumi.plug.aq1'],
        model: 'ZNCZ11LM',
        vendor: 'Xiaomi',
        description: 'Aqara power plug ZigBee',
        fromZigbee: [fz.on_off, fz.xiaomi_power, fz.ignore_occupancy_report, fz.xiaomi_basic],
        toZigbee: [tz.on_off, tz.xiaomi_power, tz.xiaomi_led_disabled_night,
            tz.xiaomi_switch_power_outage_memory, tz.xiaomi_auto_off],
        exposes: [e.switch(), e.power().withAccess(ea.STATE_GET), e.energy(), e.device_temperature(), e.voltage().withAccess(ea.STATE),
            e.power_outage_memory(), e.led_disabled_night(),
            exposes.binary('auto_off', ea.STATE_SET, true, false)
                .withDescription('If the power is constantly lower than 2W within half an hour, ' +
                    'the plug will be automatically turned off')],
        onEvent: async (type, data, device) => {
            device.skipTimeResponse = true;
            // According to the Zigbee the genTime.time should be the seconds since 1 January 2020 UTC
            // However the device expects this to be the seconds since 1 January in the local time zone.
            // Disable the responses of zigbee-herdsman and respond here instead.
            // https://github.com/Koenkk/zigbee-herdsman-converters/pull/2843#issuecomment-888532667
            if (type === 'message' && data.type === 'read' && data.cluster === 'genTime') {
                const oneJanuary2000 = new Date('January 01, 2000 00:00:00 UTC+00:00').getTime();
                const secondsUTC = Math.round(((new Date()).getTime() - oneJanuary2000) / 1000);
                const secondsLocal = secondsUTC - (new Date()).getTimezoneOffset() * 60;
                device.getEndpoint(1).readResponse('genTime', data.meta.zclTransactionSequenceNumber, {time: secondsLocal});
            }
        },
    },
    {
        zigbeeModel: ['lumi.ctrl_86plug', 'lumi.ctrl_86plug.aq1'],
        model: 'QBCZ11LM',
        description: 'Aqara socket Zigbee',
        vendor: 'Xiaomi',
        fromZigbee: [fz.on_off, fz.xiaomi_power, fz.xiaomi_basic],
        toZigbee: [tz.on_off, tz.xiaomi_switch_power_outage_memory, tz.xiaomi_power],
        exposes: [e.switch(), e.power().withAccess(ea.STATE_GET), e.energy(), e.device_temperature().withAccess(ea.STATE),
            e.voltage().withAccess(ea.STATE), e.power_outage_memory()],
        ota: ota.zigbeeOTA,
    },
    {
        zigbeeModel: ['lumi.sensor_smoke'],
        model: 'JTYJ-GD-01LM/BW',
        description: 'MiJia Honeywell smoke detector',
        vendor: 'Xiaomi',
        whiteLabel: [{vendor: 'Xiaomi', model: 'YTC4020RT'}],
        meta: {battery: {voltageToPercentage: '3V_2850_3000'}},
        fromZigbee: [fz.xiaomi_basic, fz.JTYJGD01LMBW_smoke],
        toZigbee: [tz.JTQJBF01LMBW_JTYJGD01LMBW_sensitivity, tz.JTQJBF01LMBW_JTYJGD01LMBW_selfest],
        exposes: [
            e.smoke(), e.battery_low(), e.tamper(), e.battery(), exposes.enum('sensitivity', ea.STATE_SET, ['low', 'medium', 'high']),
            exposes.numeric('smoke_density', ea.STATE), exposes.enum('selftest', ea.SET, ['']), e.battery_voltage(),
            exposes.binary('test', ea.STATE, true, false).withDescription('Test mode activated'), e.device_temperature(),
            e.power_outage_count(false),
        ],
    },
    {
        zigbeeModel: ['lumi.sensor_natgas'],
        model: 'JTQJ-BF-01LM/BW',
        vendor: 'Xiaomi',
        whiteLabel: [{vendor: 'Xiaomi', model: 'YTC4019RT'}],
        description: 'MiJia gas leak detector ',
        fromZigbee: [fz.ias_gas_alarm_1, fz.JTQJBF01LMBW_sensitivity, fz.JTQJBF01LMBW_gas_density],
        toZigbee: [tz.JTQJBF01LMBW_JTYJGD01LMBW_sensitivity, tz.JTQJBF01LMBW_JTYJGD01LMBW_selfest],
        exposes: [
            e.gas(), e.battery_low(), e.tamper(), exposes.enum('sensitivity', ea.STATE_SET, ['low', 'medium', 'high']),
            exposes.numeric('gas_density', ea.STATE), exposes.enum('selftest', ea.SET, ['']),
        ],
    },
    {
        zigbeeModel: ['lumi.sensor_gas.acn02'],
        model: 'JT-BZ-01AQ/A',
        vendor: 'Xiaomi',
        description: 'Aqara smart natural gas detector',
        fromZigbee: [fz.aqara_opple],
        toZigbee: [tz.aqara_alarm, tz.aqara_density, tz.JTBZ01AQA_gas_sensitivity, tz.aqara_selftest, tz.aqara_buzzer,
            tz.aqara_buzzer_manual, tz.aqara_linkage_alarm, tz.JTBZ01AQA_state, tz.aqara_power_outage_count],
        exposes: [e.gas().withAccess(ea.STATE_GET),
            exposes.numeric('gas_density', ea.STATE_GET).withUnit('%LEL').withDescription('Value of gas concentration'),
            exposes.enum('gas_sensitivity', ea.ALL, ['10%LEL', '15%LEL']).withDescription('Gas concentration value at which ' +
                'an alarm is triggered ("10%LEL" is more sensitive than "15%LEL")'),
            exposes.enum('selftest', ea.SET, ['selftest']).withDescription('Starts the self-test process (checking the indicator ' +
                'light and buzzer work properly)'),
            exposes.binary('test', ea.STATE, true, false).withDescription('Self-test in progress'),
            exposes.enum('buzzer', ea.SET, ['mute', 'alarm']).withDescription('The buzzer can be muted and alarmed manually. ' +
                'During a gas alarm, the buzzer can be manually muted for 10 minutes ("mute"), but cannot be unmuted manually ' +
                'before this timeout expires. The buzzer cannot be pre-muted, as this function only works during a gas alarm. ' +
                'During the absence of a gas alarm, the buzzer can be manually alarmed ("alarm") and disalarmed ("mute")'),
            exposes.binary('buzzer_manual_alarm', ea.STATE_GET, true, false).withDescription('Buzzer alarmed (manually)'),
            exposes.binary('buzzer_manual_mute', ea.STATE_GET, true, false).withDescription('Buzzer muted (manually)'),
            exposes.binary('linkage_alarm', ea.ALL, true, false).withDescription('When this option is enabled and a gas ' +
                'alarm has occurred, then "linkage_alarm_state"=true, and when the gas alarm has ended or the buzzer has ' +
                'been manually muted, then "linkage_alarm_state"=false'),
            exposes.binary('linkage_alarm_state', ea.STATE, true, false).withDescription('"linkage_alarm" is triggered'),
            exposes.binary('state', ea.STATE_GET, 'preparation', 'work').withDescription('"Preparation" or "work" ' +
                '(measurement of the gas concentration value and triggering of an alarm are only performed in the "work" state)'),
            e.power_outage_count().withAccess(ea.STATE_GET)],
        configure: async (device, coordinatorEndpoint, logger) => {
            const endpoint = device.getEndpoint(1);
            await endpoint.read('aqaraOpple', [0x013a], {manufacturerCode: 0x115f});
            await endpoint.read('aqaraOpple', [0x013b], {manufacturerCode: 0x115f});
            await endpoint.read('aqaraOpple', [0x013d], {manufacturerCode: 0x115f});
            await endpoint.read('aqaraOpple', [0x0126], {manufacturerCode: 0x115f});
            await endpoint.read('aqaraOpple', [0x0139], {manufacturerCode: 0x115f});
            await endpoint.read('aqaraOpple', [0x010c], {manufacturerCode: 0x115f});
            await endpoint.read('aqaraOpple', [0x014b], {manufacturerCode: 0x115f});
            await endpoint.read('aqaraOpple', [0x0002], {manufacturerCode: 0x115f});
        },
        ota: ota.zigbeeOTA,
    },
    {
        zigbeeModel: ['lumi.sensor_smoke.acn03'],
        model: 'JY-GZ-01AQ',
        vendor: 'Xiaomi',
        description: 'Aqara smart smoke detector',
        fromZigbee: [fz.aqara_opple, fz.battery],
        toZigbee: [tz.aqara_alarm, tz.aqara_density, tz.aqara_selftest, tz.aqara_buzzer, tz.aqara_buzzer_manual,
            tz.JYGZ01AQ_heartbeat_indicator, tz.aqara_linkage_alarm],
        exposes: [e.smoke().withAccess(ea.STATE_GET),
            exposes.numeric('smoke_density', ea.STATE_GET).withDescription('Value of smoke concentration'),
            exposes.numeric('smoke_density_dbm', ea.STATE_GET).withUnit('dB/m').withDescription('Value of smoke concentration in dB/m'),
            exposes.enum('selftest', ea.SET, ['selftest']).withDescription('Starts the self-test process (checking the indicator ' +
                'light and buzzer work properly)'),
            exposes.binary('test', ea.STATE, true, false).withDescription('Self-test in progress'),
            exposes.enum('buzzer', ea.SET, ['mute', 'alarm']).withDescription('The buzzer can be muted and alarmed manually. ' +
                'During a smoke alarm, the buzzer can be manually muted for 80 seconds ("mute") and unmuted ("alarm"). ' +
                'The buzzer cannot be pre-muted, as this function only works during a smoke alarm. ' +
                'During the absence of a smoke alarm, the buzzer can be manually alarmed ("alarm") and disalarmed ("mute")'),
            exposes.binary('buzzer_manual_alarm', ea.STATE_GET, true, false).withDescription('Buzzer alarmed (manually)'),
            exposes.binary('buzzer_manual_mute', ea.STATE_GET, true, false).withDescription('Buzzer muted (manually)'),
            exposes.binary('heartbeat_indicator', ea.ALL, true, false).withDescription('When this option is enabled then in ' +
                'the normal monitoring state, the green indicator light flashes every 60 seconds'),
            exposes.binary('linkage_alarm', ea.ALL, true, false).withDescription('When this option is enabled and a smoke ' +
                'alarm has occurred, then "linkage_alarm_state"=true, and when the smoke alarm has ended or the buzzer has ' +
                'been manually muted, then "linkage_alarm_state"=false'),
            exposes.binary('linkage_alarm_state', ea.STATE, true, false).withDescription('"linkage_alarm" is triggered'),
            e.battery(), e.battery_voltage(), e.power_outage_count(false)],
        meta: {battery: {voltageToPercentage: '3V_2850_3000'}},
        configure: async (device, coordinatorEndpoint, logger) => {
            const endpoint = device.getEndpoint(1);
            await endpoint.read('genPowerCfg', ['batteryVoltage']);
            await endpoint.read('aqaraOpple', [0x013a], {manufacturerCode: 0x115f});
            await endpoint.read('aqaraOpple', [0x013b], {manufacturerCode: 0x115f});
            await endpoint.read('aqaraOpple', [0x013c], {manufacturerCode: 0x115f});
            await endpoint.read('aqaraOpple', [0x013d], {manufacturerCode: 0x115f});
            await endpoint.read('aqaraOpple', [0x0126], {manufacturerCode: 0x115f});
            await endpoint.read('aqaraOpple', [0x014b], {manufacturerCode: 0x115f});
        },
        ota: ota.zigbeeOTA,
    },
    {
        zigbeeModel: ['lumi.lock.v1'],
        model: 'A6121',
        vendor: 'Xiaomi',
        description: 'Vima Smart Lock',
        fromZigbee: [fz.xiaomi_lock_report],
        exposes: [exposes.text('inserted', ea.STATE)],
        toZigbee: [],
    },
    {
        zigbeeModel: ['lumi.vibration.aq1'],
        model: 'DJT11LM',
        vendor: 'Xiaomi',
        description: 'Aqara vibration sensor',
        meta: {battery: {voltageToPercentage: '3V_2850_3000'}},
        fromZigbee: [fz.xiaomi_basic, fz.DJT11LM_vibration],
        toZigbee: [tz.DJT11LM_vibration_sensitivity],
        exposes: [
            e.battery(), e.device_temperature(), e.vibration(), e.action(['vibration', 'tilt', 'drop']),
            exposes.numeric('strength', ea.STATE), exposes.enum('sensitivity', ea.STATE_SET, ['low', 'medium', 'high']),
            e.angle_axis('angle_x'), e.angle_axis('angle_y'), e.angle_axis('angle_z'), e.battery_voltage(), e.power_outage_count(false),
        ],
    },
    {
        zigbeeModel: ['lumi.vibration.agl01'],
        model: 'DJT12LM',
        vendor: 'Xiaomi',
        description: 'Aqara T1 vibration sensor',
        fromZigbee: [fz.DJT12LM_vibration],
        exposes: [e.action(['vibration'])],
        toZigbee: [],
        ota: ota.zigbeeOTA,
    },
    {
        zigbeeModel: ['lumi.curtain'],
        model: 'ZNCLDJ11LM',
        description: 'Aqara curtain motor',
        vendor: 'Xiaomi',
        fromZigbee: [fz.xiaomi_basic, fz.xiaomi_curtain_position, fz.xiaomi_curtain_position_tilt],
        toZigbee: [tz.xiaomi_curtain_position_state, tz.xiaomi_curtain_options],
        exposes: [e.cover_position().setAccess('state', ea.ALL),
            exposes.binary('running', ea.STATE, true, false)
                .withDescription('Whether the motor is moving or not'),
            exposes.enum('motor_state', ea.STATE, ['stopped', 'opening', 'closing'])
                .withDescription('Motor state')],
        ota: ota.zigbeeOTA,
    },
    {
        zigbeeModel: ['lumi.curtain.aq2'],
        model: 'ZNGZDJ11LM',
        description: 'Aqara roller shade motor',
        vendor: 'Xiaomi',
        whiteLabel: [{vendor: 'Xiaomi', model: 'SRSC-M01'}],
        fromZigbee: [fz.xiaomi_basic, fz.xiaomi_curtain_position, fz.xiaomi_curtain_position_tilt],
        toZigbee: [tz.xiaomi_curtain_position_state, tz.xiaomi_curtain_options],
        exposes: [e.cover_position().setAccess('state', ea.ALL),
            exposes.binary('running', ea.STATE, true, false)
                .withDescription('Whether the motor is moving or not')],
        ota: ota.zigbeeOTA,
    },
    {
        zigbeeModel: ['lumi.curtain.hagl04'],
        model: 'ZNCLDJ12LM',
        vendor: 'Xiaomi',
        description: 'Aqara B1 curtain motor',
        fromZigbee: [fz.xiaomi_basic, fz.xiaomi_curtain_position, fz.xiaomi_curtain_position_tilt, fz.xiaomi_curtain_hagl04_status],
        toZigbee: [tz.xiaomi_curtain_position_state, tz.xiaomi_curtain_options],
        onEvent: async (type, data, device) => {
            // The position (genAnalogOutput.presentValue) reported via an attribute contains an invaid value
            // however when reading it will provide the correct value.
            if (data.type === 'attributeReport' && data.cluster === 'genAnalogOutput') {
                await device.endpoints[0].read('genAnalogOutput', ['presentValue']);
            }
        },
        exposes: [e.cover_position().setAccess('state', ea.ALL), e.battery(),
            exposes.binary('running', ea.STATE, true, false)
                .withDescription('Whether the motor is moving or not'),
            exposes.enum('motor_state', ea.STATE, ['closing', 'opening', 'stop'])
                .withDescription('The current state of the motor.'), e.power_outage_count()],
        ota: ota.zigbeeOTA,
    },
    {
        zigbeeModel: ['lumi.curtain.hagl07'],
        model: 'ZNCLDJ14LM',
        vendor: 'Xiaomi',
        description: 'Aqara C2 curtain motor',
        fromZigbee: [fz.xiaomi_basic, fz.xiaomi_curtain_position, fz.xiaomi_curtain_position_tilt, fz.xiaomi_curtain_hagl07_status],
        toZigbee: [tz.xiaomi_curtain_position_state, tz.xiaomi_curtain_options],
        onEvent: async (type, data, device) => {
            // The position (genAnalogOutput.presentValue) reported via an attribute contains an invaid value
            // however when reading it will provide the correct value.
            if (data.type === 'attributeReport' && data.cluster === 'genAnalogOutput') {
                await device.endpoints[0].read('genAnalogOutput', ['presentValue']);
            }
        },
        exposes: [e.cover_position().setAccess('state', ea.ALL),
            exposes.binary('running', ea.STATE, true, false)
                .withDescription('Whether the motor is moving or not'),
            exposes.enum('motor_state', ea.STATE, ['closing', 'opening', 'stop'])
                .withDescription('The current state of the motor.'), e.power_outage_count()],
        ota: ota.zigbeeOTA,
    },
    {
        zigbeeModel: ['lumi.curtain.acn002'],
        model: 'ZNJLBL01LM',
        description: 'Aqara roller shade companion E1',
        vendor: 'Xiaomi',
        whiteLabel: [{vendor: 'Xiaomi', model: 'RSD-M01'}],
        fromZigbee: [fz.xiaomi_curtain_position, fz.xiaomi_curtain_acn002_status, fz.ignore_basic_report, fz.aqara_opple],
        toZigbee: [tz.xiaomi_curtain_position_state, tz.xiaomi_curtain_acn002_battery, tz.xiaomi_curtain_acn002_charging_status],
        onEvent: async (type, data, device) => {
            if (type === 'message' && data.type === 'attributeReport' && data.cluster === 'genMultistateOutput' &&
                data.data.hasOwnProperty('presentValue') && data.data['presentValue'] > 1) {
                // Try to read the position after the motor stops, the device occasionally report wrong data right after stopping
                // Might need to add delay, seems to be working without one but needs more tests.
                await device.getEndpoint(1).read('genAnalogOutput', ['presentValue']);
            }
        },
        exposes: [e.cover_position().setAccess('state', ea.ALL), e.battery().withAccess(ea.STATE_GET), e.device_temperature(),
            exposes.binary('charging_status', ea.STATE_GET, true, false)
                .withDescription('The current charging status.'),
            exposes.enum('motor_state', ea.STATE, ['declining', 'rising', 'pause', 'blocked'])
                .withDescription('The current state of the motor.'),
            exposes.binary('running', ea.STATE, true, false)
                .withDescription('Whether the motor is moving or not')],
        configure: async (device, coordinatorEndpoint, logger) => {
            device.powerSource = 'Battery';
            device.save();
            const endpoint = device.getEndpoint(1);
            await endpoint.read('aqaraOpple', [0x040a], {manufacturerCode: 0x115f});
        },
        ota: ota.zigbeeOTA,
    },
    {
        // 'lumi.curtain.acn003' - CN version (ZNCLBL01LM), 'lumi.curtain.agl001' - global version (CM-M01)
        zigbeeModel: ['lumi.curtain.acn003', 'lumi.curtain.agl001'],
        model: 'ZNCLBL01LM',
        vendor: 'Xiaomi',
        whiteLabel: [{vendor: 'Xiaomi', model: 'CM-M01'}],
        description: 'Aqara curtain driver E1',
        fromZigbee: [
            fz.battery,
            fz.xiaomi_curtain_position_tilt,
            fz.aqara_opple,
            fz.power_source,
        ],
        toZigbee: [
            tz.xiaomi_curtain_position_state,
            tz.xiaomi_curtain_battery_voltage,
            tz.ZNCLBL01LM_hooks_lock,
            tz.ZNCLBL01LM_hooks_state,
            tz.ZNCLBL01LM_hand_open,
            tz.ZNCLBL01LM_limits_calibration,
            tz.power_source,
            tz.battery_percentage_remaining,
        ],
        exposes: [
            e.cover_position().setAccess('state', ea.ALL),
            exposes.binary('hand_open', ea.ALL, true, false).withDescription('Pulling curtains by hand starts the motor'),
            exposes.enum('limits_calibration', ea.SET, ['start', 'end', 'reset']).withDescription('Calibrate the position limits'),
            e.battery().withAccess(ea.STATE_GET),
            e.battery_voltage().withAccess(ea.STATE_GET),
            e.device_temperature(),
            e.action(['manual_open', 'manual_close']),
            exposes.enum('motor_state', ea.STATE, ['stopped', 'opening', 'closing', 'pause']).withDescription('Motor state'),
            exposes.binary('running', ea.STATE, true, false).withDescription('Whether the motor is moving or not'),
            exposes.enum('hooks_lock', ea.STATE_SET, ['LOCK', 'UNLOCK']).withDescription('Lock the curtain driver hooks'),
            exposes.enum('hooks_state', ea.STATE_GET, ['unlocked', 'locked', 'locking', 'unlocking']).withDescription('Hooks state'),
            exposes.numeric('target_position', ea.STATE).withUnit('%').withDescription('Target position'),
            exposes.enum('power_source', ea.STATE_GET, ['battery', 'dc_source']).withDescription('The current power source'),
            exposes.binary('charging', ea.STATE_GET, true, false).withDescription('The current charging state'),
        ],
        configure: async (device, coordinatorEndpoint, logger) => {
            const endpoint = device.getEndpoint(1);
            await endpoint.read('genPowerCfg', ['batteryPercentageRemaining']);
            await endpoint.read('aqaraOpple', [0x040B], {manufacturerCode: 0x115f});
            await endpoint.read('aqaraOpple', [0x0428], {manufacturerCode: 0x115f});
            await endpoint.read('genBasic', ['powerSource']);
            await endpoint.read('closuresWindowCovering', ['currentPositionLiftPercentage']);
        },
        ota: ota.zigbeeOTA,
    },
    {
        zigbeeModel: ['lumi.relay.c2acn01'],
        model: 'LLKZMK11LM',
        vendor: 'Xiaomi',
        description: 'Aqara wireless relay controller',
        fromZigbee: [fz.xiaomi_basic, fz.xiaomi_power, fz.ignore_multistate_report, fz.on_off, fz.xiaomi_basic_raw],
        meta: {multiEndpoint: true},
        toZigbee: [tz.on_off, tz.LLKZMK11LM_interlock, tz.xiaomi_power, tz.xiaomi_switch_power_outage_memory],
        endpoint: (device) => {
            return {'l1': 1, 'l2': 2};
        },
        exposes: [e.power().withAccess(ea.STATE_GET), e.energy(), e.device_temperature(), e.voltage(), e.current(),
            e.switch().withEndpoint('l1'), e.switch().withEndpoint('l2'), e.power_outage_count(false),
            e.power_outage_memory(),
            exposes.binary('interlock', ea.STATE_SET, true, false)
                .withDescription('Enabling prevents both relais being on at the same time'),
        ],
        ota: ota.zigbeeOTA,
        configure: async (device, coordinatorEndpoint, logger) => {
            device.powerSource = 'Mains (single phase)';
            device.save();
        },
    },
    {
        zigbeeModel: ['lumi.lock.acn02'],
        model: 'ZNMS12LM',
        description: 'Aqara S2 lock',
        vendor: 'Xiaomi',
        fromZigbee: [fz.xiaomi_basic, fz.ZNMS12LM_ZNMS13LM_closuresDoorLock_report, fz.ZNMS12LM_low_battery],
        toZigbee: [],
        exposes: [
            e.battery(), e.battery_voltage(), e.battery_low(), exposes.binary('state', ea.STATE, 'UNLOCK', 'LOCK'),
            exposes.binary('reverse', ea.STATE, 'UNLOCK', 'LOCK'),
            exposes.enum('action', ea.STATE, [
                'finger_not_match', 'password_not_match', 'reverse_lock', 'reverse_lock_cancel', 'locked', 'lock_opened',
                'finger_add', 'finger_delete', 'password_add', 'password_delete', 'lock_opened_inside', 'lock_opened_outside',
                'ring_bell', 'change_language_to', 'finger_open', 'password_open', 'door_closed',
            ]),
        ],
        meta: {battery: {voltageToPercentage: '4LR6AA1_5v'}},
        configure: async (device, coordinatorEndpoint, logger) => {
            // Device advertises itself as Router but is an EndDevice
            device.type = 'EndDevice';
            device.save();
        },
        ota: ota.zigbeeOTA,
    },
    {
        zigbeeModel: ['lumi.lock.acn03'],
        model: 'ZNMS13LM',
        description: 'Aqara S2 lock pro',
        vendor: 'Xiaomi',
        fromZigbee: [fz.ZNMS12LM_ZNMS13LM_closuresDoorLock_report, fz.ignore_basic_report],
        toZigbee: [],
        exposes: [
            exposes.binary('state', ea.STATE, 'UNLOCK', 'LOCK'),
            exposes.binary('reverse', ea.STATE, 'UNLOCK', 'LOCK'),
            exposes.enum('action', ea.STATE, [
                'finger_not_match', 'password_not_match', 'reverse_lock', 'reverse_lock_cancel', 'locked', 'lock_opened',
                'finger_add', 'finger_delete', 'password_add', 'password_delete', 'lock_opened_inside', 'lock_opened_outside',
                'ring_bell', 'change_language_to', 'finger_open', 'password_open', 'door_closed',
            ]),
        ],
        configure: async (device, coordinatorEndpoint, logger) => {
            // Device advertises itself as Router but is an EndDevice
            device.type = 'EndDevice';
            device.save();
        },
    },
    {
        zigbeeModel: ['lumi.lock.aq1'],
        model: 'ZNMS11LM',
        description: 'Xiaomi Aqara smart lock',
        vendor: 'Xiaomi',
        fromZigbee: [fz.ZNMS11LM_closuresDoorLock_report, fz.ignore_basic_report],
        toZigbee: [],
        exposes: [
            exposes.binary('state', ea.STATE, 'UNLOCK', 'LOCK'),
            exposes.binary('reverse', ea.STATE, 'UNLOCK', 'LOCK'),
            exposes.enum('action', ea.STATE, [
                'finger_not_match', 'password_not_match', 'reverse_lock', 'reverse_lock_cancel', 'locked', 'lock_opened',
                'finger_add', 'finger_delete', 'password_add', 'password_delete', 'lock_opened_inside', 'lock_opened_outside',
                'ring_bell', 'change_language_to', 'finger_open', 'password_open', 'door_closed',
            ]),
        ],
        ota: ota.zigbeeOTA,
    },
    {
        zigbeeModel: ['lumi.remote.b286opcn01'],
        model: 'WXCJKG11LM',
        vendor: 'Xiaomi',
        description: 'Aqara Opple switch 1 band',
        fromZigbee: [fz.aqara_opple_on, fz.aqara_opple_off, fz.battery, fz.aqara_opple_multistate, fz.aqara_opple],
        exposes: [e.battery(), e.battery_voltage(), e.action([
            'button_1_hold', 'button_1_release', 'button_1_single', 'button_1_double', 'button_1_triple',
            'button_2_hold', 'button_2_release', 'button_2_single', 'button_2_double', 'button_2_triple',
        ]), exposes.enum('operation_mode', ea.ALL, ['command', 'event'])
            .withDescription('Operation mode, select "command" to enable bindings (wake up the device before changing modes!)')],
        toZigbee: [tz.aqara_opple_operation_mode],
        meta: {battery: {voltageToPercentage: '3V_2850_3000'}},
        configure: async (device, coordinatorEndpoint, logger) => {
            const endpoint = device.getEndpoint(1);
            await endpoint.write('aqaraOpple', {'mode': 1}, {manufacturerCode: 0x115f});
            await reporting.bind(endpoint, coordinatorEndpoint, ['genOnOff', 'genPowerCfg']);
        },
    },
    {
        zigbeeModel: ['lumi.remote.b486opcn01'],
        model: 'WXCJKG12LM',
        vendor: 'Xiaomi',
        description: 'Aqara Opple switch 2 bands',
        fromZigbee: [fz.aqara_opple_on, fz.aqara_opple_off, fz.aqara_opple_step, fz.aqara_opple_step_color_temp, fz.battery,
            fz.aqara_opple_multistate, fz.aqara_opple],
        exposes: [e.battery(), e.battery_voltage(), e.action([
            'button_1_hold', 'button_1_release', 'button_1_single', 'button_1_double', 'button_1_triple',
            'button_2_hold', 'button_2_release', 'button_2_single', 'button_2_double', 'button_2_triple',
            'button_3_hold', 'button_3_release', 'button_3_single', 'button_3_double', 'button_3_triple',
            'button_4_hold', 'button_4_release', 'button_4_single', 'button_4_double', 'button_4_triple',
        ]), exposes.enum('operation_mode', ea.ALL, ['command', 'event'])
            .withDescription('Operation mode, select "command" to enable bindings (wake up the device before changing modes!)')],
        toZigbee: [tz.aqara_opple_operation_mode],
        meta: {battery: {voltageToPercentage: '3V_2850_3000'}},
        configure: async (device, coordinatorEndpoint, logger) => {
            const endpoint = device.getEndpoint(1);
            await endpoint.write('aqaraOpple', {'mode': 1}, {manufacturerCode: 0x115f});
            await reporting.bind(endpoint, coordinatorEndpoint, [
                'genOnOff', 'genLevelCtrl', 'lightingColorCtrl', 'genPowerCfg',
            ]);
        },
    },
    {
        zigbeeModel: ['lumi.remote.b686opcn01'],
        model: 'WXCJKG13LM',
        vendor: 'Xiaomi',
        description: 'Aqara Opple switch 3 bands',
        fromZigbee: [fz.aqara_opple_on, fz.aqara_opple_off, fz.aqara_opple_step, fz.aqara_opple_move, fz.aqara_opple_stop,
            fz.aqara_opple_step_color_temp, fz.aqara_opple_move_color_temp, fz.battery, fz.aqara_opple_multistate, fz.aqara_opple],
        exposes: [e.battery(), e.battery_voltage(), e.action([
            'button_1_hold', 'button_1_release', 'button_1_single', 'button_1_double', 'button_1_triple',
            'button_2_hold', 'button_2_release', 'button_2_single', 'button_2_double', 'button_2_triple',
            'button_3_hold', 'button_3_release', 'button_3_single', 'button_3_double', 'button_3_triple',
            'button_4_hold', 'button_4_release', 'button_4_single', 'button_4_double', 'button_4_triple',
            'button_5_hold', 'button_5_release', 'button_5_single', 'button_5_double', 'button_5_triple',
            'button_6_hold', 'button_6_release', 'button_6_single', 'button_6_double', 'button_6_triple',
        ]), exposes.enum('operation_mode', ea.ALL, ['command', 'event'])
            .withDescription('Operation mode, select "command" to enable bindings (wake up the device before changing modes!)'),
        e.power_outage_count(false)],
        toZigbee: [tz.aqara_opple_operation_mode],
        meta: {battery: {voltageToPercentage: '3V_2850_3000'}},
        configure: async (device, coordinatorEndpoint, logger) => {
            const endpoint = device.getEndpoint(1);
            await endpoint.write('aqaraOpple', {'mode': 1}, {manufacturerCode: 0x115f});
            await reporting.bind(endpoint, coordinatorEndpoint, [
                'genOnOff', 'genLevelCtrl', 'lightingColorCtrl', 'genPowerCfg',
            ]);
        },
    },
    {
        zigbeeModel: ['lumi.sen_ill.mgl01'],
        model: 'GZCGQ01LM',
        vendor: 'Xiaomi',
        whiteLabel: [{vendor: 'Xiaomi', model: 'YTC4043GL'}],
        description: 'MiJia light intensity sensor',
        fromZigbee: [fz.battery, fz.illuminance, fz.aqara_opple],
        toZigbee: [tz.illuminance],
        meta: {battery: {voltageToPercentage: '3V_2850_3000'}},
        configure: async (device, coordinatorEndpoint, logger) => {
            const endpoint = device.getEndpoint(1);
            await reporting.bind(endpoint, coordinatorEndpoint, ['msIlluminanceMeasurement']);
            await reporting.illuminance(endpoint, {min: 15, max: constants.repInterval.HOUR, change: 500});
            await endpoint.read('genPowerCfg', ['batteryVoltage']);
        },
        exposes: [e.battery(), e.battery_voltage(), e.illuminance().withAccess(ea.STATE_GET),
            e.illuminance_lux().withAccess(ea.STATE_GET), e.power_outage_count(false)],
    },
    {
        zigbeeModel: ['lumi.light.rgbac1'],
        model: 'ZNTGMK11LM',
        vendor: 'Xiaomi',
        description: 'Aqara smart RGBW light controller',
        extend: extend.light_onoff_brightness_colortemp_color({supportsHS: true}),
        ota: ota.zigbeeOTA,
    },
    {
        zigbeeModel: ['lumi.light.cbacn1'],
        model: 'HLQDQ01LM',
        vendor: 'Xiaomi',
        description: 'Aqara zigbee LED-controller ',
        extend: extend.light_onoff_brightness(),
        ota: ota.zigbeeOTA,
    },
    {
        zigbeeModel: ['lumi.light.acn004'],
        model: 'SSWQD02LM',
        vendor: 'Xiaomi',
        description: 'Aqara smart dimmer controller t1 pro',
        extend: extend.light_onoff_brightness_colortemp({
            disableEffect: true, disablePowerOnBehavior: true, disableColorTempStartup: true, colorTempRange: [153, 370]}),
        ota: ota.zigbeeOTA,
    },
    {
        zigbeeModel: ['lumi.light.acn026'],
        model: 'SSWQD03LM',
        vendor: 'Xiaomi',
        description: 'Aqara spotlight T2',
        extend: extend.light_onoff_brightness_colortemp({
            disableEffect: true, disablePowerOnBehavior: true, disableColorTempStartup: true, colorTempRange: [153, 370]}),
        ota: ota.zigbeeOTA,
    },
    {
        zigbeeModel: ['lumi.switch.n0agl1'],
        model: 'SSM-U01',
        vendor: 'Xiaomi',
        description: 'Aqara single switch module T1 (with neutral)',
        // Ignore energy metering reports, rely on aqara_opple: https://github.com/Koenkk/zigbee2mqtt/issues/10709
        fromZigbee: [fz.on_off, fz.device_temperature, fz.aqara_opple, fz.ignore_metering, fz.ignore_electrical_measurement,
            fz.xiaomi_power],
        exposes: [e.switch(), e.energy(), e.power(), e.device_temperature(), e.power_outage_memory(), e.power_outage_count(),
            e.switch_type(), e.voltage(), e.current(),
        ],
        toZigbee: [tz.xiaomi_switch_type, tz.on_off, tz.xiaomi_switch_power_outage_memory, tz.xiaomi_led_disabled_night],
        configure: async (device, coordinatorEndpoint, logger) => {
            const endpoint = device.getEndpoint(1);
            await reporting.bind(endpoint, coordinatorEndpoint, ['genOnOff', 'genDeviceTempCfg']);
            await reporting.onOff(endpoint);
            await reporting.deviceTemperature(endpoint);
            device.powerSource = 'Mains (single phase)';
            device.type = 'Router';
            device.save();
        },
        ota: ota.zigbeeOTA,
    },
    {
        zigbeeModel: ['lumi.switch.n0acn2'],
        model: 'DLKZMK11LM',
        vendor: 'Xiaomi',
        description: 'Aqara single switch module T1 (with neutral)',
        fromZigbee: [fz.on_off, fz.xiaomi_power, fz.aqara_opple],
        toZigbee: [tz.on_off, tz.xiaomi_power, tz.xiaomi_switch_type, tz.xiaomi_switch_power_outage_memory, tz.xiaomi_led_disabled_night],
        exposes: [e.switch(), e.power().withAccess(ea.STATE_GET), e.energy(), e.device_temperature().withAccess(ea.STATE),
            e.voltage().withAccess(ea.STATE), e.power_outage_memory(), e.led_disabled_night(), e.switch_type()],
        configure: async (device, coordinatorEndpoint, logger) => {
            await device.getEndpoint(1).write('aqaraOpple', {'mode': 1}, {manufacturerCode: 0x115f, disableResponse: true});
            device.powerSource = 'Mains (single phase)';
            device.save();
        },
        ota: ota.zigbeeOTA,
    },
    {
        zigbeeModel: ['lumi.switch.l0agl1'],
        model: 'SSM-U02',
        vendor: 'Xiaomi',
        description: 'Aqara single switch module T1 (without neutral). Doesn\'t work as a router and doesn\'t support power meter',
        fromZigbee: [fz.on_off, fz.aqara_opple],
        exposes: [e.switch(), e.power_outage_memory(), e.switch_type(), e.power_outage_count(), e.device_temperature()],
        toZigbee: [tz.xiaomi_switch_type, tz.on_off, tz.xiaomi_switch_power_outage_memory],
        configure: async (device, coordinatorEndpoint, logger) => {
            const endpoint = device.getEndpoint(1);
            await reporting.bind(endpoint, coordinatorEndpoint, ['genOnOff']);
            await reporting.onOff(endpoint);
            device.powerSource = 'Mains (single phase)';
            device.save();
        },
    },
    {
        zigbeeModel: ['lumi.switch.l0acn1'],
        model: 'DLKZMK12LM',
        vendor: 'Xiaomi',
        description: 'Aqara single switch module T1 (without neutral). Doesn\'t work as a router and doesn\'t support power meter',
        fromZigbee: [fz.on_off, fz.aqara_opple],
        exposes: [e.switch(), e.power_outage_memory(), e.switch_type()],
        toZigbee: [tz.xiaomi_switch_type, tz.on_off, tz.xiaomi_switch_power_outage_memory],
        configure: async (device, coordinatorEndpoint, logger) => {
            const endpoint = device.getEndpoint(1);
            await reporting.bind(endpoint, coordinatorEndpoint, ['genOnOff']);
            await reporting.onOff(endpoint);
            device.powerSource = 'Mains (single phase)';
            device.save();
        },
    },
    {
        zigbeeModel: ['lumi.switch.n4acn4'],
        model: 'ZNCJMB14LM',
        vendor: 'Xiaomi',
        description: 'Aqara S1 smart touch panel',
        fromZigbee: [fz.on_off, fz.ZNCJMB14LM],
        toZigbee: [tz.on_off, tz.ZNCJMB14LM],
        meta: {multiEndpoint: true},
        endpoint: (device) => {
            return {'left': 1, 'center': 2, 'right': 3};
        },
        exposes: [e.switch().withEndpoint('left'), e.switch().withEndpoint('center'),
            e.switch().withEndpoint('right'),
            exposes.binary('standby_enabled', ea.STATE_SET, true, false).withDescription('Enable standby'),
            exposes.enum('theme', ea.STATE_SET, ['classic', 'concise']).withDescription('Display theme'),
            exposes.enum('beep_volume', ea.STATE_SET, ['mute', 'low', 'medium', 'high']).withDescription('Beep volume'),
            exposes.numeric('lcd_brightness', ea.STATE_SET).withValueMin(1).withValueMax(100).withUnit('%')
                .withDescription('LCD brightness (will not persist if auto-brightness is enabled)'),
            exposes.enum('language', ea.STATE_SET, ['chinese', 'english']).withDescription('Interface language'),
            exposes.enum('screen_saver_style', ea.STATE_SET, ['classic', 'analog clock']).withDescription('Screen saver style'),
            exposes.numeric('standby_time', ea.STATE_SET).withValueMin(0).withValueMax(65534).withUnit('s')
                .withDescription('Display standby time'),
            exposes.enum('font_size', ea.STATE_SET, ['small', 'medium', 'large']).withDescription('Display font size'),
            exposes.binary('lcd_auto_brightness_enabled', ea.STATE_SET, true, false).withDescription('Enable LCD auto brightness'),
            exposes.enum('homepage', ea.STATE_SET, ['scene', 'feel', 'thermostat', 'switch']).withDescription('Default display homepage'),
            exposes.binary('screen_saver_enabled', ea.STATE_SET, true, false).withDescription('Enable screen saver'),
            exposes.numeric('standby_lcd_brightness', ea.STATE_SET).withValueMin(1).withValueMax(100).withUnit('%')
                .withDescription('Standby LCD brightness'),
            exposes.enum('available_switches', ea.STATE_SET, ['none', '1', '2', '3', '1 and 2', '1 and 3', '2 and 3', 'all'])
                .withDescription('Control which switches are available in the switches screen (none disables switches screen)'),
            exposes.composite('switch_1_text_icon', 'switch_1_text_icon', ea.STATE_SET).withDescription('Switch 1 text and icon')
                .withFeature(exposes.enum('switch_1_icon', ea.STATE_SET, ['1', '2', '3', '4', '5', '6', '7', '8', '9', '10', '11'])
                    .withDescription('Icon'))
                .withFeature(exposes.text('switch_1_text', ea.STATE_SET)
                    .withDescription('Text')),
            exposes.composite('switch_2_text_icon', 'switch_2_text_icon', ea.STATE_SET).withDescription('Switch 2 text and icon')
                .withFeature(exposes.enum('switch_2_icon', ea.STATE_SET, ['1', '2', '3', '4', '5', '6', '7', '8', '9', '10', '11'])
                    .withDescription('Icon'))
                .withFeature(exposes.text('switch_2_text', ea.STATE_SET)
                    .withDescription('Text')),
            exposes.composite('switch_3_text_icon', 'switch_3_text_icon', ea.STATE_SET).withDescription('Switch 3 text and icon')
                .withFeature(exposes.enum('switch_3_icon', ea.STATE_SET, ['1', '2', '3', '4', '5', '6', '7', '8', '9', '10', '11'])
                    .withDescription('Icon'))
                .withFeature(exposes.text('switch_3_text', ea.STATE_SET)
                    .withDescription('Text'))],
        configure: async (device, coordinatorEndpoint, logger) => {
            await reporting.bind(device.getEndpoint(1), coordinatorEndpoint, ['genOnOff']);
            await reporting.bind(device.getEndpoint(2), coordinatorEndpoint, ['genOnOff']);
            await reporting.bind(device.getEndpoint(3), coordinatorEndpoint, ['genOnOff']);
            await reporting.onOff(device.getEndpoint(1));
            // await reporting.onOff(device.getEndpoint(2)); ToDo: Currently fails
            // await reporting.onOff(device.getEndpoint(3)); ToDo: Currently fails
        },
        ota: ota.zigbeeOTA,
    },
    {
        zigbeeModel: ['lumi.remote.b28ac1'],
        model: 'WXKG15LM',
        vendor: 'Xiaomi',
        whiteLabel: [{vendor: 'Xiaomi', model: 'WRS-R02'}],
        description: 'Aqara wireless remote switch H1 (double rocker)',
        fromZigbee: [fz.battery, fz.xiaomi_multistate_action, fz.aqara_opple, fz.command_toggle],
        toZigbee: [tz.xiaomi_switch_click_mode, tz.aqara_opple_operation_mode],
        meta: {battery: {voltageToPercentage: '3V_2850_3000'}, multiEndpoint: true},
        exposes: [
            e.battery(), e.battery_voltage(), e.action([
                'single_left', 'single_right', 'single_both',
                'double_left', 'double_right', 'double_both',
                'triple_left', 'triple_right', 'triple_both',
                'hold_left', 'hold_right', 'hold_both']),
            exposes.enum('click_mode', ea.ALL, ['fast', 'multi'])
                .withDescription('Click mode, fast: only supports single click which will be send immediately after clicking.' +
                    'multi: supports more events like double and hold'),
            exposes.enum('operation_mode', ea.ALL, ['command', 'event'])
                .withDescription('Operation mode, select "command" to enable bindings (wake up the device before changing modes!)'),
        ],
        configure: async (device, coordinatorEndpoint, logger) => {
            const endpoint1 = device.getEndpoint(1);
            const endpoint2 = device.getEndpoint(3);
            // set "event" mode
            await endpoint1.write('aqaraOpple', {'mode': 1}, {manufacturerCode: 0x115f});
            // turn on the "multiple clicks" mode, otherwise the only "single click" events.
            // if value is 1 - there will be single clicks, 2 - multiple.
            await endpoint1.write('aqaraOpple', {0x0125: {value: 0x02, type: 0x20}}, {manufacturerCode: 0x115f});
            await reporting.bind(endpoint1, coordinatorEndpoint, ['genOnOff', 'genPowerCfg']);
            await reporting.bind(endpoint2, coordinatorEndpoint, ['genOnOff']);
            // TODO/BUG:
            // Did not understand how to separate the left and right keys in command mode -
            // the "toggleCommand" always arrives from the first endpoint
        },
    },
    {
        zigbeeModel: ['lumi.switch.b1lc04'],
        model: 'QBKG38LM',
        vendor: 'Xiaomi',
        description: 'Aqara E1 1 gang switch (without neutral)',
        fromZigbee: [fz.on_off, fz.xiaomi_multistate_action, fz.aqara_opple],
        toZigbee: [tz.on_off, tz.xiaomi_switch_operation_mode_opple, tz.xiaomi_switch_power_outage_memory,
            tz.aqara_switch_mode_switch, tz.xiaomi_flip_indicator_light],
        exposes: [e.switch(), e.power_outage_memory(), e.action(['single', 'double']),
            e.device_temperature(), e.flip_indicator_light(),
            exposes.enum('operation_mode', ea.ALL, ['control_relay', 'decoupled'])
                .withDescription('Decoupled mode for button'),
            exposes.enum('mode_switch', ea.ALL, ['anti_flicker_mode', 'quick_mode'])
                .withDescription('Anti flicker mode can be used to solve blinking issues of some lights.' +
                    'Quick mode makes the device respond faster.')],
        onEvent: preventReset,
        configure: async (device, coordinatorEndpoint, logger) => {
            await device.getEndpoint(1).write('aqaraOpple', {'mode': 1}, {manufacturerCode: 0x115f, disableResponse: true});
        },
        ota: ota.zigbeeOTA,
    },
    {
        zigbeeModel: ['lumi.switch.b2lc04'],
        model: 'QBKG39LM',
        vendor: 'Xiaomi',
        description: 'Aqara E1 2 gang switch (without neutral)',
        fromZigbee: [fz.on_off, fz.xiaomi_multistate_action, fz.aqara_opple],
        toZigbee: [tz.on_off, tz.xiaomi_switch_operation_mode_opple, tz.xiaomi_switch_power_outage_memory,
            tz.aqara_switch_mode_switch, tz.xiaomi_flip_indicator_light],
        meta: {multiEndpoint: true},
        endpoint: (device) => {
            return {'left': 1, 'right': 2};
        },
        exposes: [
            e.switch().withEndpoint('left'), e.switch().withEndpoint('right'), e.device_temperature(),
            exposes.enum('operation_mode', ea.ALL, ['control_relay', 'decoupled'])
                .withDescription('Decoupled mode for left button')
                .withEndpoint('left'),
            exposes.enum('operation_mode', ea.ALL, ['control_relay', 'decoupled'])
                .withDescription('Decoupled mode for right button')
                .withEndpoint('right'),
            exposes.enum('mode_switch', ea.ALL, ['anti_flicker_mode', 'quick_mode'])
                .withDescription('Anti flicker mode can be used to solve blinking issues of some lights.' +
                    'Quick mode makes the device respond faster.'),
            e.action(['single_left', 'double_left', 'single_right', 'double_right', 'single_both', 'double_both']),
            e.power_outage_memory(), e.flip_indicator_light(),
        ],
        onEvent: preventReset,
        configure: async (device, coordinatorEndpoint, logger) => {
            await device.getEndpoint(1).write('aqaraOpple', {'mode': 1}, {manufacturerCode: 0x115f, disableResponse: true});
        },
        ota: ota.zigbeeOTA,
    },
    {
        zigbeeModel: ['lumi.airmonitor.acn01'],
        model: 'VOCKQJK11LM',
        vendor: 'Xiaomi',
        whiteLabel: [{vendor: 'Xiaomi', model: 'AAQS-S01'}],
        description: 'Aqara TVOC air quality monitor',
        fromZigbee: [fz.xiaomi_tvoc, fz.battery, fz.temperature, fz.humidity, fz.aqara_opple],
        toZigbee: [tzLocal.VOCKQJK11LM_display_unit],
        meta: {battery: {voltageToPercentage: '3V_2850_3000'}},
        exposes: [e.temperature(), e.humidity(), e.voc(), e.device_temperature(), e.battery(), e.battery_voltage(),
            exposes.enum('display_unit', ea.ALL, ['mgm3_celsius', 'ppb_celsius', 'mgm3_fahrenheit', 'ppb_fahrenheit'])
                .withDescription('Units to show on the display')],
        configure: async (device, coordinatorEndpoint, logger) => {
            const endpoint = device.getEndpoint(1);
            const binds = ['msTemperatureMeasurement', 'msRelativeHumidity', 'genAnalogInput'];
            await reporting.bind(endpoint, coordinatorEndpoint, binds);
            await reporting.humidity(endpoint);
            await reporting.temperature(endpoint);
            const payload = reporting.payload('presentValue', 10, constants.repInterval.HOUR, 5);
            await endpoint.configureReporting('genAnalogInput', payload);
            await endpoint.read('genPowerCfg', ['batteryVoltage']);
        },
        ota: ota.zigbeeOTA,
    },
    {
        zigbeeModel: ['lumi.switch.b2nc01'],
        model: 'QBKG41LM',
        vendor: 'Xiaomi',
        description: 'Aqara E1 2 gang switch (with neutral)',
        fromZigbee: [fz.on_off, fz.xiaomi_multistate_action, fz.aqara_opple],
        toZigbee: [tz.on_off, tz.xiaomi_switch_operation_mode_opple, tz.xiaomi_switch_power_outage_memory,
            tz.xiaomi_flip_indicator_light],
        meta: {multiEndpoint: true},
        endpoint: (device) => {
            return {'left': 1, 'right': 2};
        },
        exposes: [
            e.switch().withEndpoint('left'), e.switch().withEndpoint('right'),
            exposes.enum('operation_mode', ea.ALL, ['control_relay', 'decoupled'])
                .withDescription('Decoupled mode for left button')
                .withEndpoint('left'),
            exposes.enum('operation_mode', ea.ALL, ['control_relay', 'decoupled'])
                .withDescription('Decoupled mode for right button')
                .withEndpoint('right'),
            e.action(['single_left', 'double_left', 'single_right', 'double_right', 'single_both', 'double_both']),
            e.power_outage_memory(), e.device_temperature(), e.flip_indicator_light(),
        ],
        onEvent: preventReset,
        configure: async (device, coordinatorEndpoint, logger) => {
            await device.getEndpoint(1).write('aqaraOpple', {'mode': 1}, {manufacturerCode: 0x115f, disableResponse: true});
        },
        ota: ota.zigbeeOTA,
    },
    {
        zigbeeModel: ['lumi.plug.macn01'],
        model: 'ZNCZ15LM',
        vendor: 'Xiaomi',
        description: 'Aqara smart plug T1 (china standard)',
        fromZigbee: [fz.on_off, fz.xiaomi_power, fz.aqara_opple],
        toZigbee: [tz.on_off, tz.xiaomi_switch_power_outage_memory, tz.xiaomi_led_disabled_night,
            tz.xiaomi_overload_protection, tz.xiaomi_socket_button_lock],
        exposes: [e.switch(), e.power().withAccess(ea.STATE), e.energy(), e.device_temperature().withAccess(ea.STATE),
            e.voltage().withAccess(ea.STATE), e.current(), e.consumer_connected().withAccess(ea.STATE),
            e.power_outage_memory(), e.led_disabled_night(), e.button_lock(),
            exposes.numeric('overload_protection', exposes.access.ALL).withValueMin(100).withValueMax(2500).withUnit('W')
                .withDescription('Maximum allowed load, turns off if exceeded')],
        ota: ota.zigbeeOTA,
    },
    {
        zigbeeModel: ['lumi.switch.b1nc01'],
        model: 'QBKG40LM',
        vendor: 'Xiaomi',
        description: 'Aqara E1 1 gang switch (with neutral)',
        fromZigbee: [fz.on_off, fz.xiaomi_multistate_action, fz.aqara_opple],
        toZigbee: [tz.on_off, tz.xiaomi_switch_operation_mode_opple, tz.xiaomi_switch_power_outage_memory,
            tz.xiaomi_flip_indicator_light],
        exposes: [e.switch(), e.action(['single', 'double']), e.power_outage_memory(), e.device_temperature(), e.flip_indicator_light(),
            exposes.enum('operation_mode', ea.ALL, ['control_relay', 'decoupled']).withDescription('Decoupled mode')],
        onEvent: preventReset,
        configure: async (device, coordinatorEndpoint, logger) => {
            await device.getEndpoint(1).write('aqaraOpple', {'mode': 1}, {manufacturerCode: 0x115f, disableResponse: true});
        },
        ota: ota.zigbeeOTA,
    },
    {
        zigbeeModel: ['lumi.remote.b1acn02'],
        model: 'WXKG13LM',
        vendor: 'Xiaomi',
        description: 'Aqara T1 wireless mini switch',
        meta: {battery: {voltageToPercentage: '3V_2850_3000'}},
        fromZigbee: [fz.battery, fz.aqara_opple_multistate, fz.aqara_opple],
        toZigbee: [],
        exposes: [e.battery(), e.battery_voltage(), e.action(['single', 'double', 'triple', 'quintuple', 'hold', 'release', 'many'])],
        configure: async (device, coordinatorEndpoint, logger) => {
            const endpoint1 = device.getEndpoint(1);
            await endpoint1.write('aqaraOpple', {'mode': 1}, {manufacturerCode: 0x115f, disableResponse: true});
        },
        ota: ota.zigbeeOTA,
    },
    {
        zigbeeModel: ['lumi.sen_ill.agl01'],
        model: 'GZCGQ11LM',
        vendor: 'Xiaomi',
        description: 'Aqara T1 light intensity sensor',
        fromZigbee: [fz.battery, fz.illuminance, fz.aqara_opple],
        toZigbee: [tz.GZCGQ11LM_detection_period],
        meta: {battery: {voltageToPercentage: '3V_2850_3000'}},
        exposes: [e.battery(), e.battery_voltage(), e.illuminance(), e.illuminance_lux(),
            exposes.numeric('detection_period', exposes.access.ALL).withValueMin(1).withValueMax(59).withUnit('s')
                .withDescription('Time interval in seconds to report after light changes')],
        configure: async (device, coordinatorEndpoint, logger) => {
            const endpoint = device.getEndpoint(1);
            await device.getEndpoint(1).write('aqaraOpple', {'mode': 1}, {manufacturerCode: 0x115f, disableResponse: true});
            await endpoint.read('aqaraOpple', [0x0000], {manufactureCode: 0x115f});
        },
    },
    {
        zigbeeModel: ['lumi.plug.sacn03'],
        model: 'QBCZ15LM',
        vendor: 'Xiaomi',
        description: 'Aqara smart wall outlet H1 (USB)',
        fromZigbee: [fz.on_off, fz.xiaomi_power, fz.aqara_opple],
        toZigbee: [tz.on_off, tz.xiaomi_switch_power_outage_memory, tz.xiaomi_led_disabled_night,
            tz.xiaomi_button_switch_mode, tz.xiaomi_overload_protection, tz.xiaomi_socket_button_lock],
        meta: {multiEndpoint: true},
        endpoint: () => {
            return {'relay': 1, 'usb': 2};
        },
        exposes: [
            e.switch().withEndpoint('relay'), e.switch().withEndpoint('usb'),
            e.power().withAccess(ea.STATE), e.energy(), e.device_temperature().withAccess(ea.STATE), e.voltage().withAccess(ea.STATE),
            e.current(), e.power_outage_memory(), e.led_disabled_night(), e.button_lock(),
            exposes.enum('button_switch_mode', exposes.access.ALL, ['relay', 'relay_and_usb'])
                .withDescription('Control both relay and usb or only the relay with the physical switch button'),
            exposes.numeric('overload_protection', exposes.access.ALL).withValueMin(100).withValueMax(2500).withUnit('W')
                .withDescription('Maximum allowed load, turns off if exceeded')],
        ota: ota.zigbeeOTA,
    },
    {
        zigbeeModel: ['lumi.magnet.agl02'],
        model: 'MCCGQ12LM',
        vendor: 'Xiaomi',
        description: 'Aqara T1 door & window contact sensor',
        fromZigbee: [fz.xiaomi_contact, fz.aqara_opple],
        toZigbee: [],
        meta: {battery: {voltageToPercentage: '3V_2850_3000'}},
        exposes: [e.contact(), e.battery(), e.battery_voltage()],
    },
    {
        zigbeeModel: ['lumi.plug.sacn02'],
        model: 'QBCZ14LM',
        vendor: 'Xiaomi',
        description: 'Aqara smart wall outlet T1',
        fromZigbee: [fz.on_off, fz.xiaomi_power, fz.aqara_opple],
        toZigbee: [tz.on_off, tz.xiaomi_switch_power_outage_memory, tz.xiaomi_led_disabled_night,
            tz.xiaomi_overload_protection, tz.xiaomi_socket_button_lock],
        exposes: [
            e.switch(), e.power().withAccess(ea.STATE), e.energy(),
            e.device_temperature().withAccess(ea.STATE), e.voltage().withAccess(ea.STATE),
            e.current(), e.power_outage_memory(), e.led_disabled_night(), e.button_lock(),
            exposes.numeric('overload_protection', exposes.access.ALL).withValueMin(100).withValueMax(2500).withUnit('W')
                .withDescription('Maximum allowed load, turns off if exceeded')],
        ota: ota.zigbeeOTA,
    },
    {
        zigbeeModel: ['lumi.remote.rkba01'],
        model: 'ZNXNKG02LM',
        vendor: 'Xiaomi',
        description: 'Aqara knob H1 (wireless)',
        meta: {battery: {voltageToPercentage: '3V_2850_3000'}},
        exposes: [e.battery(), e.battery_voltage(),
            e.action(['single', 'double', 'hold', 'release', 'start_rotating', 'rotation', 'stop_rotating']),
            exposes.enum('operation_mode', ea.ALL, ['event', 'command']).withDescription('Button mode'),
            exposes.numeric('action_rotation_angle', ea.STATE).withUnit('*').withDescription('Rotation angle'),
            exposes.numeric('action_rotation_angle_speed', ea.STATE).withUnit('*').withDescription('Rotation angle speed'),
            exposes.numeric('action_rotation_percent', ea.STATE).withUnit('%').withDescription('Rotation percent'),
            exposes.numeric('action_rotation_percent_speed', ea.STATE).withUnit('%').withDescription('Rotation percent speed'),
            exposes.numeric('action_rotation_time', ea.STATE).withUnit('ms').withDescription('Rotation time'),
        ],
        fromZigbee: [fz.xiaomi_on_off_action, fz.xiaomi_multistate_action, fz.xiaomi_basic, fz.aqara_opple, fz.aqara_knob_rotation],
        toZigbee: [tz.aqara_opple_operation_mode],
        onEvent: preventReset,
        configure: async (device, coordinatorEndpoint, logger) => {
            const endpoint1 = device.getEndpoint(1);
            await endpoint1.write('aqaraOpple', {'mode': 1}, {manufacturerCode: 0x115f, disableResponse: true});
        },
    },
    {
        zigbeeModel: ['lumi.remote.acn003'],
        model: 'WXKG16LM',
        vendor: 'Xiaomi',
        description: 'Aqara wireless remote switch E1 (single rocker)',
        meta: {battery: {voltageToPercentage: '3V_2850_3000'}},
        fromZigbee: [fz.xiaomi_multistate_action, fz.aqara_opple],
        toZigbee: [tz.xiaomi_switch_click_mode],
        exposes: [e.battery(), e.battery_voltage(), e.action(['single', 'double', 'hold']),
            exposes.enum('click_mode', ea.ALL, ['fast', 'multi'])
                .withDescription('Click mode, fast: only supports single click which will be send immediately after clicking.' +
                    'multi: supports more events like double and hold')],
        configure: async (device, coordinatorEndpoint, logger) => {
            await device.getEndpoint(1).write('aqaraOpple', {0x0125: {value: 0x02, type: 0x20}}, {manufacturerCode: 0x115f});
        },
    },
    {
        zigbeeModel: ['lumi.remote.acn004'],
        model: 'WXKG17LM',
        vendor: 'Xiaomi',
        description: 'Aqara E1 double key wireless switch',
        meta: {battery: {voltageToPercentage: '3V_2850_3000'}},
        exposes: [e.battery(), e.battery_voltage(),
            e.action(['single_left', 'single_right', 'single_both', 'double_left', 'double_right', 'hold_left', 'hold_right']),
            // eslint-disable-next-line max-len
            exposes.enum('click_mode', ea.ALL, ['fast', 'multi']).withDescription('Click mode, fast: only supports single click which will be send immediately after clicking, multi: supports more events like double and hold'),
        ],
        fromZigbee: [fz.xiaomi_multistate_action, fz.aqara_opple],
        toZigbee: [tz.xiaomi_switch_click_mode],
        onEvent: preventReset,
        configure: async (device, coordinatorEndpoint, logger) => {
            const endpoint1 = device.getEndpoint(1);
            // set multiclick mode
            await endpoint1.write('aqaraOpple', {0x0125: {value: 0x02, type: 0x20}}, {manufacturerCode: 0x115f});
        },
    },
    {
        zigbeeModel: ['lumi.remote.b18ac1'],
        model: 'WXKG14LM',
        vendor: 'Xiaomi',
        description: 'Aqara wireless remote switch H1 (single rocker)',
        fromZigbee: [fz.xiaomi_multistate_action, fz.aqara_opple, fz.command_toggle],
        toZigbee: [tz.xiaomi_switch_click_mode, tz.aqara_opple_operation_mode],
        exposes: [e.battery(), e.battery_voltage(), e.action(['single', 'double', 'triple', 'hold']),
            exposes.enum('click_mode', ea.ALL, ['fast', 'multi'])
                .withDescription('Click mode, fast: only supports single click which will be send immediately after clicking.' +
                    'multi: supports more events like double and hold'),
            exposes.enum('operation_mode', ea.ALL, ['command', 'event'])
                .withDescription('Operation mode, select "command" to enable bindings (wake up the device before changing modes!)')],
        meta: {battery: {voltageToPercentage: '3V_2850_3000'}},
        configure: async (device, coordinatorEndpoint, logger) => {
            const endpoint1 = device.getEndpoint(1);
            await endpoint1.write('aqaraOpple', {'mode': 1}, {manufacturerCode: 0x115f, disableResponse: true});
            await endpoint1.read('aqaraOpple', [0x0125], {manufacturerCode: 0x115f});
        },
    },
    {
        zigbeeModel: ['lumi.airrtc.agl001'],
        model: 'SRTS-A01',
        vendor: 'Xiaomi',
        description: 'Aqara Smart Radiator Thermostat E1',
        fromZigbee: [fzLocal.aqara_trv, fz.thermostat, fz.battery],
        toZigbee: [tzLocal.aqara_trv, tz.thermostat_occupied_heating_setpoint],
        exposes: [
            exposes.binary('setup', ea.STATE, true, false)
                .withDescription('Indicates if the device is in setup mode (E11)'),
            exposes.climate()
                .withSetpoint('occupied_heating_setpoint', 5, 30, 0.5)
                .withLocalTemperature(ea.STATE, 'Current temperature measured by the internal or external sensor')
                .withSystemMode(['off', 'heat'], ea.ALL)
                .withPreset(['manual', 'away', 'auto']).setAccess('preset', ea.ALL),
            e.temperature_sensor_select(['internal', 'external']).withAccess(ea.ALL),
            exposes.binary('calibrated', ea.STATE, true, false)
                .withDescription('Is the valve calibrated'),
            e.child_lock().setAccess('state', ea.ALL),
            e.window_detection().setAccess('state', ea.ALL),
            exposes.binary('window_open', ea.STATE, true, false),
            e.valve_detection().setAccess('state', ea.ALL)
                .withDescription('Determines if temperature control abnormalities should be detected'),
            exposes.binary('valve_alarm', ea.STATE, true, false)
                .withDescription('Notifies of a temperature control abnormality if valve detection is enabled ' +
                    '(e.g., thermostat not installed correctly, valve failure or incorrect calibration, ' +
                    'incorrect link to external temperature sensor)'),
            e.away_preset_temperature().withAccess(ea.ALL),
            e.battery_voltage(),
            e.battery(),
<<<<<<< HEAD
            exposes.switch().withState('schedule', true,
                'When being ON, the thermostat will change its state based on your settings',
                ea.ALL, 'ON', 'OFF'),
            exposes.composite('Schedule', 'schedule_settings', ea.ALL)
                .withFeature(exposes.composite('Days', 'days')
                    .withFeature(exposes.switch().withState('mon', true, undefined, ea.STATE_SET))
                    .withFeature(exposes.switch().withState('tue', true, undefined, ea.STATE_SET))
                    .withFeature(exposes.switch().withState('wed', true, undefined, ea.STATE_SET))
                    .withFeature(exposes.switch().withState('thu', true, undefined, ea.STATE_SET))
                    .withFeature(exposes.switch().withState('fri', true, undefined, ea.STATE_SET))
                    .withFeature(exposes.switch().withState('sat', true, undefined, ea.STATE_SET))
                    .withFeature(exposes.switch().withState('sun', true, undefined, ea.STATE_SET)),
                )
                .withFeature(exposes.composite('Start', 'start')
                    .withFeature(exposes.numeric('Hour', ea.STATE_SET).withProperty('hour'))
                    .withFeature(exposes.numeric('Minute', ea.STATE_SET).withProperty('minute'))
                    .withFeature(exposes.numeric('Temperature', ea.STATE_SET).withProperty('temperature')))
                .withFeature(exposes.composite('Intermediate 1', 'intermediate1')
                    .withFeature(exposes.numeric('Hour', ea.STATE_SET).withProperty('hour'))
                    .withFeature(exposes.numeric('Minute', ea.STATE_SET).withProperty('minute'))
                    .withFeature(exposes.numeric('Temperature', ea.STATE_SET).withProperty('temperature')))
                .withFeature(exposes.composite('Intermediate 2', 'intermediate2')
                    .withFeature(exposes.numeric('Hour', ea.STATE_SET).withProperty('hour'))
                    .withFeature(exposes.numeric('Minute', ea.STATE_SET).withProperty('minute'))
                    .withFeature(exposes.numeric('Temperature', ea.STATE_SET).withProperty('temperature')))
                .withFeature(exposes.composite('End', 'end')
                    .withFeature(exposes.numeric('Hour', ea.STATE_SET).withProperty('hour'))
                    .withFeature(exposes.numeric('Minute', ea.STATE_SET).withProperty('minute'))
                    .withFeature(exposes.numeric('Temperature', ea.STATE_SET).withProperty('temperature')))
                .withDescription('Smart schedule configuration'),
=======
            e.power_outage_count(),
            e.device_temperature(),
>>>>>>> a2b3136c
        ],
        configure: async (device, coordinatorEndpoint, logger) => {
            const endpoint = device.getEndpoint(1);

            // Initialize battery percentage and voltage
            await endpoint.read('aqaraOpple', [0x040a], {manufacturerCode: 0x115f});
            await endpoint.read('genPowerCfg', ['batteryVoltage']);

            // This cluster is not discovered automatically and needs to be explicitly attached to enable OTA
            utils.attachOutputCluster(device, 'genOta');
        },
        ota: ota.zigbeeOTA,
    },
    {
        zigbeeModel: ['aqara.feeder.acn001'],
        model: 'ZNCWWSQ01LM',
        vendor: 'Xiaomi',
        description: 'Aqara pet feeder C1',
        fromZigbee: [fzLocal.aqara_feeder],
        toZigbee: [tzLocal.aqara_feeder],
        exposes: [
            exposes.enum('feed', ea.STATE_SET, ['', 'START']).withDescription('Start feeding'),
            exposes.enum('feeding_source', ea.STATE, ['schedule', 'manual', 'remote']).withDescription('Feeding source'),
            exposes.numeric('feeding_size', ea.STATE).withDescription('Feeding size').withUnit('portion'),
            exposes.numeric('portions_per_day', ea.STATE).withDescription('Portions per day'),
            exposes.numeric('weight_per_day', ea.STATE).withDescription('Weight per day').withUnit('g'),
            exposes.binary('error', ea.STATE, true, false)
                .withDescription('Indicates wether there is an error with the feeder'),
            exposes.list('schedule', ea.STATE_SET, exposes.composite('dayTime', 'dayTime', exposes.access.STATE_SET)
                .withFeature(exposes.enum('days', exposes.access.STATE_SET, [
                    'everyday', 'workdays', 'weekend', 'mon', 'tue', 'wed', 'thu', 'fri', 'sat', 'sun',
                    'mon-wed-fri-sun', 'tue-thu-sat']))
                .withFeature(exposes.numeric('hour', exposes.access.STATE_SET))
                .withFeature(exposes.numeric('minute', exposes.access.STATE_SET))
                .withFeature(exposes.numeric('size', exposes.access.STATE_SET)),
            ).withDescription('Feeding schedule'),
            exposes.switch().withState('led_indicator', true, 'Led indicator', ea.STATE_SET, 'ON', 'OFF'),
            e.child_lock(),
            exposes.enum('mode', ea.STATE_SET, ['schedule', 'manual']).withDescription('Feeding mode'),
            exposes.numeric('serving_size', ea.STATE_SET).withValueMin(1).withValueMax(10).withDescription('One serving size')
                .withUnit('portion'),
            exposes.numeric('portion_weight', ea.STATE_SET).withValueMin(1).withValueMax(20).withDescription('Portion weight')
                .withUnit('g'),
        ],
        ota: ota.zigbeeOTA,
        configure: async (device, coordinatorEndpoint, logger) => {
            const endpoint = device.getEndpoint(1);
            await endpoint.read('aqaraOpple', [0xfff1], {manufacturerCode: 0x115f});
        },
    },
    {
        zigbeeModel: ['lumi.remote.acn007'],
        model: 'WXKG20LM',
        vendor: 'Xiaomi',
        description: 'Aqara E1 wireless mini switch',
        fromZigbee: [fz.battery, fz.aqara_opple_multistate, fz.aqara_opple],
        toZigbee: [],
        meta: {battery: {voltageToPercentage: '3V_2850_3000'}},
        exposes: [e.battery(), e.battery_voltage(), e.action(['single', 'double', 'hold', 'release']),
            e.device_temperature(), e.power_outage_count()],
    },
];<|MERGE_RESOLUTION|>--- conflicted
+++ resolved
@@ -10,12 +10,9 @@
 const globalStore = require('../lib/store');
 const xiaomi = require('../lib/xiaomi');
 const utils = require('../lib/utils');
-<<<<<<< HEAD
-const xiaomiTrvUtils = require('../lib/xiaomiTrvUtils');
-=======
 const {printNumberAsHex, printNumbersAsHexSequence} = utils;
 const {fp1, manufacturerCode, trv} = xiaomi;
->>>>>>> a2b3136c
+const xiaomiTrvUtils = require('../lib/xiaomiTrvUtils');
 
 const xiaomiExtend = {
     light_onoff_brightness_colortemp: (options={disableColorTempStartup: true}) => ({
@@ -120,15 +117,6 @@
                 case 0x0275:
                     result['valve_alarm'] = {1: true, 0: false}[value];
                     break;
-<<<<<<< HEAD
-                case 0x027d:
-                    result['schedule'] = {1: 'ON', 0: 'OFF'}[value];
-                    break;
-                case 0x0276: {
-                    const schedule = xiaomiTrvUtils.readSchedule(value);
-                    result['schedule_settings_json'] = schedule;
-                    result['schedule_settings'] = xiaomiTrvUtils.stringifySchedule(schedule);
-=======
                 case 247: {
                     const heartbeat = trv.decodeHeartbeat(meta, model, value);
 
@@ -145,16 +133,20 @@
                     }
 
                     Object.assign(result, heartbeat);
->>>>>>> a2b3136c
+                    break;
+                }
+                case 0x027d:
+                    result['schedule'] = {1: 'ON', 0: 'OFF'}[value];
+                    break;
+                case 0x0276: {
+                    const schedule = xiaomiTrvUtils.readSchedule(value);
+                    result['schedule_settings_json'] = schedule;
+                    result['schedule_settings'] = xiaomiTrvUtils.stringifySchedule(schedule);
                     break;
                 }
                 case 0xfff2:
                     break;
                 case 0x00ff: // 4e:27:49:bb:24:b6:30:dd:74:de:53:76:89:44:c4:81
-<<<<<<< HEAD
-=======
-                case 0x0276: // 04:3e:01:e0:00:00:09:60:04:38:00:00:06:a4:05:64:00:00:08:98:81:e0:00:00:08:98
->>>>>>> a2b3136c
                 case 0x027c: // 0x00
                 case 0x0280: // 0x00/0x01
                     meta.logger.debug(`zigbee-herdsman-converters:aqara_trv: Unhandled key ${key} = ${value}`);
@@ -2963,7 +2955,8 @@
             e.away_preset_temperature().withAccess(ea.ALL),
             e.battery_voltage(),
             e.battery(),
-<<<<<<< HEAD
+            e.power_outage_count(),
+            e.device_temperature(),
             exposes.switch().withState('schedule', true,
                 'When being ON, the thermostat will change its state based on your settings',
                 ea.ALL, 'ON', 'OFF'),
@@ -2994,10 +2987,6 @@
                     .withFeature(exposes.numeric('Minute', ea.STATE_SET).withProperty('minute'))
                     .withFeature(exposes.numeric('Temperature', ea.STATE_SET).withProperty('temperature')))
                 .withDescription('Smart schedule configuration'),
-=======
-            e.power_outage_count(),
-            e.device_temperature(),
->>>>>>> a2b3136c
         ],
         configure: async (device, coordinatorEndpoint, logger) => {
             const endpoint = device.getEndpoint(1);
