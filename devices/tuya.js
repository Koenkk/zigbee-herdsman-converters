--- conflicted
+++ resolved
@@ -43,8 +43,6 @@
             }
         },
     },
-<<<<<<< HEAD
-=======
     power_on_behavior: {
         key: ['power_on_behavior'],
         convertSet: async (entity, key, value, meta) => {
@@ -59,7 +57,6 @@
             await entity.read('manuSpecificTuya_3', ['powerOnBehavior']);
         },
     },
->>>>>>> 46c3a04e
     zb_sm_cover: {
         key: ['state', 'position', 'reverse_direction', 'top_limit', 'bottom_limit', 'favorite_position', 'goto_positon', 'report'],
         convertSet: async (entity, key, value, meta) => {
@@ -183,8 +180,6 @@
             }
         },
     },
-<<<<<<< HEAD
-=======
     power_on_behavior: {
         cluster: 'manuSpecificTuya_3',
         type: ['attributeReport', 'readResponse'],
@@ -198,7 +193,6 @@
             }
         },
     },
->>>>>>> 46c3a04e
     zb_sm_cover: {
         cluster: 'manuSpecificTuya',
         type: ['commandDataReport', 'commandDataResponse'],
@@ -253,11 +247,7 @@
                 case 116: // report confirmation
                     break;
                 case 121: // running state
-<<<<<<< HEAD
                     result.motor_state = {0: 'OPENING', 1: 'STOPPED', 2: 'CLOSING'}[value];
-=======
-                    result.running_state = {0: 'OPENING', 1: 'STOPPED', 2: 'CLOSING'}[value];
->>>>>>> 46c3a04e
                     result.running = (value !== 1) ? true : false;
                     break;
                 default: // Unknown code
@@ -2608,11 +2598,7 @@
         exposes: [
             e.cover_position().setAccess('position', ea.STATE_SET),
             exposes.enum('goto_positon', ea.SET, ['25', '50', '75', 'FAVORITE']),
-<<<<<<< HEAD
             exposes.enum('motor_state', ea.STATE, ['OPENING', 'CLOSING', 'STOPPED']),
-=======
-            exposes.enum('running_state', ea.STATE, ['OPENING', 'CLOSING', 'STOPPED']),
->>>>>>> 46c3a04e
             exposes.numeric('active_power', ea.STATE).withDescription('Active power').withUnit('mWt'),
             exposes.numeric('cycle_count', ea.STATE).withDescription('Cycle count'),
             exposes.numeric('cycle_time', ea.STATE).withDescription('Cycle time').withUnit('ms'),
