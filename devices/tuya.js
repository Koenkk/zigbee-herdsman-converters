--- conflicted
+++ resolved
@@ -1289,7 +1289,6 @@
         ],
     },
     {
-<<<<<<< HEAD
         fingerprint: [{modelID: 'TS0601', manufacturerName: '_TZE200_vrfecyku'}],
         model: 'MIR-HE200-TY',
         vendor: 'TuYa',
@@ -1305,7 +1304,8 @@
             exposes.numeric('sensivity', ea.STATE_SET).withValueMin(0).withValueMax(9).withValueStep(1),
             exposes.enum('scene', ea.STATE_SET, ['default', 'area', 'toilet', 'bedroom', 'parlour', 'office', 'hotel']),
         ],
-=======
+    },
+    {
         fingerprint: [{modelID: 'TS004F', manufacturerName: '_TZ3000_pcqjmcud'}],
         model: 'YSR-MINI-Z',
         vendor: 'TuYa',
@@ -1325,6 +1325,5 @@
             await reporting.bind(endpoint, coordinatorEndpoint, ['genPowerCfg']);
             await reporting.batteryPercentageRemaining(endpoint);
         },
->>>>>>> d1ba0290
     },
 ];