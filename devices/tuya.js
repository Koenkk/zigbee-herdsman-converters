const exposes = require('../lib/exposes');
const fz = {...require('../converters/fromZigbee'), legacy: require('../lib/legacy').fromZigbee};
const tz = require('../converters/toZigbee');
const globalStore = require('../lib/store');
const ota = require('../lib/ota');
const tuya = require('../lib/tuya');
const reporting = require('../lib/reporting');
const extend = require('../lib/extend');
const e = exposes.presets;
const ea = exposes.access;

module.exports = [
    {
        fingerprint: [{modelID: 'TS0601', manufacturerName: '_TZE200_bq5c8xfe'}],
        model: 'TS0601_temperature_humidity_sensor',
        vendor: 'Tuya',
        description: 'Temperature & humidity sensor',
        fromZigbee: [fz.tuya_temperature_humidity_sensor],
        toZigbee: [],
        exposes: [e.temperature(), e.humidity(), e.battery()],
    },
    {
        fingerprint: [{modelID: 'TS0601', manufacturerName: '_TZE200_8ygsuhe1'},
            {modelID: 'TS0601', manufacturerName: '_TZE200_yvx5lh6k'}],
        model: 'TS0601_air_quality_sensor',
        vendor: 'Tuya',
        description: 'Air quality sensor',
        fromZigbee: [fz.tuya_air_quality],
        toZigbee: [],
        exposes: [e.temperature(), e.humidity(), e.co2(), e.voc(), e.formaldehyd()],
    },
    {
        fingerprint: [{modelID: 'TS0601', manufacturerName: '_TZE200_ggev5fsl'}],
        model: 'TS0601_gas_sensor',
        vendor: 'TuYa',
        description: 'gas sensor',
        fromZigbee: [fz.tuya_gas],
        toZigbee: [],
        exposes: [e.gas()],
    },
    {
        fingerprint: [{modelID: 'TS0001', manufacturerName: '_TZ3000_hktqahrq'}, {manufacturerName: '_TZ3000_hktqahrq'}],
        model: 'WHD02',
        vendor: 'TuYa',
        description: 'Wall switch module',
        toZigbee: extend.switch().toZigbee.concat([tz.moes_power_on_behavior]),
        fromZigbee: extend.switch().fromZigbee.concat([fz.moes_power_on_behavior]),
        exposes: extend.switch().exposes.concat([exposes.enum('power_on_behavior', ea.ALL, ['off', 'previous', 'on'])
            .withDescription('Controls the behaviour when the device is powered on')]),
        configure: async (device, coordinatorEndpoint, logger) => {
            await reporting.bind(device.getEndpoint(1), coordinatorEndpoint, ['genOnOff']);
        },
    },
    {
        fingerprint: [{modelID: 'TS011F', manufacturerName: '_TZ3000_mvn6jl7x'},
            {modelID: 'TS011F', manufacturerName: '_TZ3000_raviyuvk'}, {modelID: 'TS011F', manufacturerName: '_TYZB01_hlla45kx'}],
        model: 'TS011F_2_gang_wall',
        vendor: 'TuYa',
        description: '2 gang wall outlet',
        extend: extend.switch(),
        exposes: [e.switch().withEndpoint('l1'), e.switch().withEndpoint('l2')],
        whiteLabel: [{vendor: 'ClickSmart+', model: 'CMA30036'}],
        endpoint: (device) => {
            return {'l1': 1, 'l2': 2};
        },
        meta: {multiEndpoint: true},
    },
    {
        fingerprint: [{modelID: 'TS011F', manufacturerName: '_TZ3000_rk2yzt0u'},
            {modelID: 'TS0001', manufacturerName: '_TZ3000_o4cjetlm'}, {manufacturerName: '_TZ3000_o4cjetlm'}],
        model: 'ZN231392',
        vendor: 'TuYa',
        description: 'Smart water/gas valve',
        extend: extend.switch(),
    },
    {
        fingerprint: [{modelID: 'TS011F', manufacturerName: '_TZ3000_1hwjutgo'}],
        model: 'TS011F_circuit_breaker',
        vendor: 'TuYa',
        description: 'Circuit breaker',
        extend: extend.switch(),
        whiteLabel: [{vendor: 'Mumubiz', model: 'ZJSB9-80Z'}],
    },
    {
        fingerprint: [{modelID: 'TS0505B', manufacturerName: '_TZ3000_qqjaziws'},
            {modelID: 'TS0505B', manufacturerName: '_TZ3000_jtmhndw2'},
            {modelID: 'TS0505B', manufacturerName: '_TZ3210_5snkkrxw'},
            {modelID: 'TS0505B', manufacturerName: '_TZ3000_1mtktxdk'}],
        model: 'TS0505B',
        vendor: 'TuYa',
        description: 'Zigbee RGB+CCT light',
        whiteLabel: [{vendor: 'Mercator ikuü', model: 'SMD4106W-RGB-ZB'}],
        extend: extend.light_onoff_brightness_colortemp_color(),
        meta: {applyRedFix: true, enhancedHue: false},
    },
    {
        fingerprint: [{modelID: 'TS0503B', manufacturerName: '_TZ3000_i8l0nqdu'}],
        model: 'TS0503B',
        vendor: 'TuYa',
        description: 'Zigbee RGB light',
        extend: extend.light_onoff_brightness_color(),
        // Requires red fix: https://github.com/Koenkk/zigbee2mqtt/issues/5962#issue-796462106
        meta: {applyRedFix: true, enhancedHue: false},
    },
    {
        fingerprint: [{modelID: 'TS0504B', manufacturerName: '_TZ3000_ukuvyhaa'}],
        model: 'TS0504B',
        vendor: 'TuYa',
        description: 'Zigbee RGBW light',
        extend: extend.light_onoff_brightness_color(),
        meta: {applyRedFix: true},
    },
    {
        fingerprint: [{modelID: 'TS0501B', manufacturerName: '_TZ3000_4whigl8i'}],
        model: 'TS0501B',
        description: 'Zigbee light',
        vendor: 'TuYa',
        extend: extend.light_onoff_brightness(),
    },
    {
        fingerprint: [{modelID: 'TS0202', manufacturerName: '_TYZB01_ef5xlc9q'},
            {modelID: 'TS0202', manufacturerName: '_TYZB01_vwqnz1sn'},
            {modelID: 'TS0202', manufacturerName: '_TYZB01_2b8f6cio'},
            {modelID: 'TS0202', manufacturerName: '_TYZB01_dl7cejts'},
            {modelID: 'TS0202', manufacturerName: '_TZ3000_mmtwjmaq'}],
        model: 'TS0202',
        vendor: 'TuYa',
        description: 'Motion sensor',
        fromZigbee: [fz.ias_occupancy_alarm_1, fz.battery, fz.ignore_basic_report, fz.ias_occupancy_alarm_1_report],
        toZigbee: [],
        exposes: [e.occupancy(), e.battery_low(), e.tamper(), e.battery()],
    },
    {
        fingerprint: [{modelID: 'TS0207', manufacturerName: '_TZ3000_m0vaazab'},
            {modelID: 'TS0207', manufacturerName: '_TZ3000_ufttklsz'},
            {modelID: 'TS0207', manufacturerName: '_TZ3000_5k5vh43t'}],
        model: 'TS0207_repeater',
        vendor: 'TuYa',
        description: 'Repeater',
        fromZigbee: [fz.linkquality_from_basic],
        toZigbee: [],
        exposes: [],
    },
    {
        fingerprint: [{modelID: 'TS0101', manufacturerName: '_TYZB01_ijihzffk'}],
        model: 'TS0101',
        vendor: 'TuYa',
        description: 'Zigbee Socket',
        whiteLabel: [{vendor: 'Larkkey', model: 'PS080'}],
        extend: extend.switch(),
        meta: {disableDefaultResponse: true},
    },
    {
        fingerprint: [{modelID: 'TS0108', manufacturerName: '_TYZB01_7yidyqxd'}],
        model: 'TS0108',
        vendor: 'TuYa',
        description: 'Socket with 2 USB',
        whiteLabel: [{vendor: 'Larkkey', model: 'PS580'}],
        extend: extend.switch(),
        exposes: [e.switch().withEndpoint('l1'), e.switch().withEndpoint('l2')],
        endpoint: (device) => {
            return {'l1': 1, 'l2': 7};
        },
        meta: {multiEndpoint: true, disableDefaultResponse: true},
        configure: async (device, coordinatorEndpoint) => {
            await reporting.bind(device.getEndpoint(1), coordinatorEndpoint, ['genOnOff']);
            await reporting.bind(device.getEndpoint(7), coordinatorEndpoint, ['genOnOff']);
        },
    },
    {
        fingerprint: [
            {modelID: 'TS0601', manufacturerName: '_TZE200_whpb9yts'},
            {modelID: 'TS0601', manufacturerName: '_TZE200_ebwgzdqq'},
            {modelID: 'TS0601', manufacturerName: '_TZE200_9i9dt8is'},
            {modelID: 'TS0601', manufacturerName: '_TZE200_dfxkcots'},
            {modelID: 'TS0601', manufacturerName: '_TZE200_swaamsoy'},
        ],
        model: 'TS0601_dimmer',
        vendor: 'TuYa',
        description: 'Zigbee smart dimmer',
        fromZigbee: [fz.tuya_dimmer, fz.ignore_basic_report],
        toZigbee: [tz.tuya_dimmer_state, tz.tuya_dimmer_level],
        configure: async (device, coordinatorEndpoint, logger) => {
            const endpoint = device.getEndpoint(1);
            await reporting.bind(endpoint, coordinatorEndpoint, ['genOnOff', 'genLevelCtrl']);
        },
        exposes: [e.light_brightness().setAccess('state', ea.STATE_SET).setAccess('brightness', ea.STATE_SET)],
        whiteLabel: [
            {vendor: 'Larkkey', model: 'ZSTY-SM-1DMZG-EU'},
            {vendor: 'Earda', model: 'EDM-1ZAA-EU'},
            {vendor: 'Earda', model: 'EDM-1ZAB-EU'},
            {vendor: 'Earda', model: 'EDM-1ZBA-EU'},
        ],
    },
    {
        fingerprint: [{modelID: 'TS011F', manufacturerName: '_TZ3000_oiymh3qu'}],
        model: 'TS011F_socket_module',
        vendor: 'TuYa',
        description: 'Socket module',
        extend: extend.switch(),
        whiteLabel: [{vendor: 'LoraTap', model: 'RR400ZB'}],
    },
    {
        fingerprint: [{modelID: 'TS011F', manufacturerName: '_TZ3000_wxtp7c5y'},
            {modelID: 'TS011F', manufacturerName: '_TYZB01_mtunwanm'}],
        model: 'TS011F_wall_outlet',
        vendor: 'TuYa',
        description: 'In-wall outlet',
        extend: extend.switch(),
        whiteLabel: [{vendor: 'Teekar', model: 'SWP86-01OG'}, {vendor: 'ClickSmart+', model: 'CMA30035'}],
    },
    {
        zigbeeModel: ['TS130F'],
        model: 'TS130F',
        vendor: 'TuYa',
        description: 'Curtain/blind switch',
        fromZigbee: [fz.cover_position_tilt, fz.tuya_backlight_mode, fz.tuya_cover_options],
        toZigbee: [tz.cover_state, tz.cover_position_tilt, tz.tuya_cover_calibration, tz.tuya_cover_reversal, tz.tuya_backlight_mode],
        whiteLabel: [{vendor: 'LoraTap', model: 'SC400'}],
        exposes: [e.cover_position(), exposes.enum('moving', ea.STATE, ['UP', 'STOP', 'DOWN']),
            exposes.binary('calibration', ea.ALL, 'ON', 'OFF'),
            exposes.enum('backlight_mode', ea.ALL, ['LOW', 'MEDIUM', 'HIGH']),
            exposes.binary('motor_reversal', ea.ALL, 'ON', 'OFF')],
    },
    {
        zigbeeModel: ['qnazj70', 'kjintbl'],
        fingerprint: [
            {modelID: 'TS0601', manufacturerName: '_TZE200_wunufsil'},
            {modelID: 'TS0601', manufacturerName: '_TZE200_vhy3iakz'},
            {modelID: 'TS0601', manufacturerName: '_TZE200_oisqyl4o'},
            {modelID: 'TS0601', manufacturerName: '_TZ3000_uim07oem'},
        ],
        model: 'TS0601_switch',
        vendor: 'TuYa',
        description: '1, 2, 3 or 4 gang switch',
        exposes: [e.switch().withEndpoint('l1').setAccess('state', ea.STATE_SET),
            e.switch().withEndpoint('l2').setAccess('state', ea.STATE_SET),
            e.switch().withEndpoint('l3').setAccess('state', ea.STATE_SET), e.switch().withEndpoint('l4').setAccess('state', ea.STATE_SET)],
        fromZigbee: [fz.ignore_basic_report, fz.tuya_switch],
        toZigbee: [tz.tuya_switch_state],
        meta: {multiEndpoint: true},
        whiteLabel: [
            {vendor: 'Norklmes', model: 'MKS-CM-W5'},
            {vendor: 'Somgoms', model: 'ZSQB-SMB-ZB'},
            {vendor: 'Moes', model: 'WS-EUB1-ZG'},
            {vendor: 'AVATTO', model: 'ZGB-WS-EU'},
        ],
        configure: async (device, coordinatorEndpoint, logger) => {
            await reporting.bind(device.getEndpoint(1), coordinatorEndpoint, ['genOnOff']);
            if (device.getEndpoint(2)) await reporting.bind(device.getEndpoint(2), coordinatorEndpoint, ['genOnOff']);
            if (device.getEndpoint(3)) await reporting.bind(device.getEndpoint(3), coordinatorEndpoint, ['genOnOff']);
            if (device.getEndpoint(4)) await reporting.bind(device.getEndpoint(4), coordinatorEndpoint, ['genOnOff']);
        },
        endpoint: (device) => {
            // Endpoint selection is made in tuya_switch_state
            return {'l1': 1, 'l2': 1, 'l3': 1, 'l4': 1};
        },
    },
    {
        fingerprint: [{modelID: 'TS0601', manufacturerName: '_TZE200_aqnazj70'}],
        model: 'TS0601_switch_4_gang',
        vendor: 'TuYa',
        description: '4 gang switch',
        exposes: [e.switch().withEndpoint('l1').setAccess('state', ea.STATE_SET),
            e.switch().withEndpoint('l2').setAccess('state', ea.STATE_SET),
            e.switch().withEndpoint('l3').setAccess('state', ea.STATE_SET),
            e.switch().withEndpoint('l4').setAccess('state', ea.STATE_SET)],
        fromZigbee: [fz.ignore_basic_report, fz.tuya_switch],
        toZigbee: [tz.tuya_switch_state],
        meta: {multiEndpoint: true},
        endpoint: (device) => {
            // Endpoint selection is made in tuya_switch_state
            return {'l1': 1, 'l2': 1, 'l3': 1, 'l4': 1};
        },
    },
    {
        fingerprint: [{modelID: 'TS0601', manufacturerName: '_TZE200_nkjintbl'}],
        model: 'TS0601_switch_2_gang',
        vendor: 'TuYa',
        description: '2 gang switch',
        exposes: [e.switch().withEndpoint('l1').setAccess('state', ea.STATE_SET),
            e.switch().withEndpoint('l2').setAccess('state', ea.STATE_SET)],
        fromZigbee: [fz.ignore_basic_report, fz.tuya_switch],
        toZigbee: [tz.tuya_switch_state],
        meta: {multiEndpoint: true},
        configure: async (device, coordinatorEndpoint, logger) => {
            await reporting.bind(device.getEndpoint(1), coordinatorEndpoint, ['genOnOff']);
            if (device.getEndpoint(2)) await reporting.bind(device.getEndpoint(2), coordinatorEndpoint, ['genOnOff']);
        },
        endpoint: (device) => {
            // Endpoint selection is made in tuya_switch_state
            return {'l1': 1, 'l2': 1};
        },
    },
    {
        fingerprint: [{modelID: 'TS0601', manufacturerName: '_TZE200_kyfqmmyl'}],
        model: 'TS0601_switch_3_gang',
        vendor: 'TuYa',
        description: '3 gang switch',
        exposes: [e.switch().withEndpoint('l1').setAccess('state', ea.STATE_SET),
            e.switch().withEndpoint('l2').setAccess('state', ea.STATE_SET),
            e.switch().withEndpoint('l3').setAccess('state', ea.STATE_SET)],
        fromZigbee: [fz.ignore_basic_report, fz.tuya_switch],
        toZigbee: [tz.tuya_switch_state],
        meta: {multiEndpoint: true},
        configure: async (device, coordinatorEndpoint, logger) => {
            await reporting.bind(device.getEndpoint(1), coordinatorEndpoint, ['genOnOff']);
            await reporting.bind(device.getEndpoint(2), coordinatorEndpoint, ['genOnOff']);
        },
        endpoint: (device) => {
            // Endpoint selection is made in tuya_switch_state
            return {'l1': 1, 'l2': 1, 'l3': 1};
        },
    },
    {
        fingerprint: [{modelID: 'TS0215A', manufacturerName: '_TZ3000_4fsgukof'},
            {modelID: 'TS0215A', manufacturerName: '_TZ3000_wr2ucaj9'}],
        model: 'TS0215A_sos',
        vendor: 'TuYa',
        description: 'SOS button',
        fromZigbee: [fz.command_emergency, fz.battery],
        exposes: [e.battery(), e.action(['emergency'])],
        toZigbee: [],
    },
    {
        fingerprint: [{modelID: 'TS0215A', manufacturerName: '_TZ3000_p6ju8myv'},
            {modelID: 'TS0215A', manufacturerName: '_TZ3000_fsiepnrh'}],
        model: 'TS0215A_remote',
        vendor: 'TuYa',
        description: 'Security remote control',
        fromZigbee: [fz.command_arm, fz.command_emergency, fz.battery],
        exposes: [e.battery(), e.action(['disarm', 'arm_day_zones', 'arm_night_zones', 'arm_all_zones', 'exit_delay', 'emergency'])],
        toZigbee: [],
        whiteLabel: [{vendor: 'Woox', model: 'R7054'}, {vendor: 'Nedis', model: 'ZBRC10WT'}],
        configure: async (device, coordinatorEndpoint, logger) => {
            const endpoint = device.getEndpoint(1);
            await reporting.bind(endpoint, coordinatorEndpoint, ['genPowerCfg', 'genTime', 'genBasic', 'ssIasAce', 'ssIasZone']);
        },
    },
    {
        fingerprint: [{modelID: 'TS0503A', manufacturerName: '_TZ3000_obacbukl'}],
        model: 'TS0503A',
        vendor: 'TuYa',
        description: 'Led strip controller',
        extend: extend.light_onoff_brightness_color(),
    },
    {
        zigbeeModel: ['TS0503A'],
        model: 'TYZS1L',
        vendor: 'TuYa',
        description: 'Led strip controller HSB',
        exposes: [e.light_colorhs()],
        fromZigbee: [fz.on_off, fz.tuya_led_controller],
        toZigbee: [tz.tuya_led_controller, tz.ignore_transition, tz.ignore_rate],
    },
    {
        zigbeeModel: ['TS0502A'],
        model: 'TS0502A',
        vendor: 'TuYa',
        description: 'Light controller',
        extend: extend.light_onoff_brightness_colortemp(),
    },
    {
        fingerprint: [{modelID: 'TS0502B', manufacturerName: '_TZ3210_s1x7gcq0'}],
        model: 'TS0502B',
        vendor: 'TuYa',
        description: 'Light controller',
        extend: extend.light_onoff_brightness_colortemp({colorTempRange: [153, 500]}),
    },
    {
        fingerprint: [{modelID: 'TS0504A', manufacturerName: '_TZ3000_nzbm4ad4'}],
        model: 'TS0504A',
        vendor: 'TuYa',
        description: 'RGBW LED controller',
        extend: extend.light_onoff_brightness_colortemp_color(),
    },
    {
        fingerprint: [{modelID: 'TS0505A', manufacturerName: '_TZ3000_sosdczdl'}],
        model: 'TS0505A_led',
        vendor: 'TuYa',
        description: 'RGB+CCT LED',
        toZigbee: [tz.on_off, tz.tuya_led_control],
        fromZigbee: [fz.on_off, fz.tuya_led_controller, fz.brightness, fz.ignore_basic_report],
        exposes: [e.light_brightness_colortemp_colorhs([153, 500]).removeFeature('color_temp_startup')],
    },
    {
        zigbeeModel: ['TS0505A'],
        model: 'TS0505A',
        vendor: 'TuYa',
        description: 'RGB+CCT light controller',
        extend: extend.light_onoff_brightness_colortemp_color(),
    },
    {
        fingerprint: [
            {type: 'EndDevice', manufacturerID: 4098, endpoints: [{ID: 1, inputClusters: [], outputClusters: []}]},
            {manufacturerName: '_TZ2000_a476raq2'},
        ],
        zigbeeModel: ['TS0201', 'SNTZ003'],
        model: 'TS0201',
        vendor: 'TuYa',
        description: 'Temperature & humidity sensor with display',
        fromZigbee: [fz.battery, fz.temperature, fz.humidity],
        toZigbee: [],
        exposes: [e.battery(), e.temperature(), e.humidity(), e.battery_voltage()],
    },
    {
        zigbeeModel: ['TS0041'],
        model: 'TS0041',
        vendor: 'TuYa',
        description: 'Wireless switch with 1 button',
        whiteLabel: [{vendor: 'Smart9', model: 'S9TSZGB'}, {vendor: 'Lonsonho', model: 'TS0041'}],
        exposes: [e.battery(), e.action(['single', 'double', 'hold'])],
        fromZigbee: [fz.tuya_on_off_action, fz.battery],
        toZigbee: [],
        configure: async (device, coordinatorEndpoint, logger) => {
            const endpoint = device.getEndpoint(1);
            await reporting.bind(endpoint, coordinatorEndpoint, ['genPowerCfg']);
            try {
                await reporting.batteryPercentageRemaining(endpoint);
            } catch (error) {/* Fails for some: https://github.com/Koenkk/zigbee2mqtt/issues/6313 */}
        },
    },
    {
        zigbeeModel: ['TS0042'],
        model: 'TS0042',
        vendor: 'TuYa',
        description: 'Wireless switch with 2 buttons',
        whiteLabel: [{vendor: 'Smart9', model: 'S9TSZGB'}, {vendor: 'Lonsonho', model: 'TS0042'}],
        exposes: [e.battery(), e.action(['1_single', '1_double', '1_hold', '2_single', '2_double', '2_hold'])],
        fromZigbee: [fz.tuya_on_off_action, fz.battery],
        toZigbee: [],
        configure: async (device, coordinatorEndpoint, logger) => {
            const endpoint = device.getEndpoint(1);
            await reporting.bind(endpoint, coordinatorEndpoint, ['genPowerCfg']);
            await reporting.batteryPercentageRemaining(endpoint);
        },
    },
    {
        zigbeeModel: ['TS0043'],
        model: 'TS0043',
        vendor: 'TuYa',
        description: 'Wireless switch with 3 buttons',
        whiteLabel: [{vendor: 'Smart9', model: 'S9TSZGB'}, {vendor: 'Lonsonho', model: 'TS0043'}, {vendor: 'LoraTap', model: 'SS600ZB'}],
        exposes: [e.battery(),
            e.action(['1_single', '1_double', '1_hold', '2_single', '2_double', '2_hold', '3_single', '3_double', '3_hold'])],
        fromZigbee: [fz.tuya_on_off_action, fz.battery],
        toZigbee: [],
    },
    {
        zigbeeModel: ['TS0044'],
        model: 'TS0044',
        vendor: 'TuYa',
        description: 'Wireless switch with 4 buttons',
        whiteLabel: [{vendor: 'Lonsonho', model: 'TS0044'}, {vendor: 'Haozee', model: 'ESW-OZAA-EU'}],
        fromZigbee: [fz.tuya_on_off_action, fz.battery],
        exposes: [e.battery(), e.action(['1_single', '1_double', '1_hold', '2_single', '2_double', '2_hold',
            '3_single', '3_double', '3_hold', '4_single', '4_double', '4_hold'])],
        toZigbee: [],
    },
    {
        fingerprint: [{modelID: 'TS004F', manufacturerName: '_TZ3000_xabckq1v'}],
        model: 'TS004F',
        vendor: 'TuYa',
        description: 'Wireless switch with 4 buttons',
        exposes: [e.battery(), e.action(
            ['on', 'off', 'brightness_move_up', 'brightness_step_up', 'brightness_step_down', 'brightness_move_down', 'brightness_stop'])],
        fromZigbee: [fz.battery, fz.command_on, fz.command_off, fz.command_step, fz.command_move, fz.command_stop],
        toZigbee: [],
        configure: async (device, coordinatorEndpoint, logger) => {
            const endpoint = device.getEndpoint(1);
            await reporting.bind(endpoint, coordinatorEndpoint, ['genPowerCfg']);
            try {
                await reporting.batteryPercentageRemaining(endpoint);
            } catch (error) {/* Fails for some*/}
        },
    },
    {
        zigbeeModel: ['TS0001'],
        model: 'TS0001',
        vendor: 'TuYa',
        description: '1 gang switch',
        extend: extend.switch(),
        whiteLabel: [{vendor: 'CR Smart Home', model: 'TS0001', description: 'Valve control'}, {vendor: 'Lonsonho', model: 'X701'},
            {vendor: 'Bandi', model: 'BDS03G1'}],
        configure: async (device, coordinatorEndpoint, logger) => {
            await reporting.bind(device.getEndpoint(1), coordinatorEndpoint, ['genOnOff']);
        },
    },
    {
        zigbeeModel: ['TS0002'],
        model: 'TS0002',
        vendor: 'TuYa',
        description: '2 gang switch',
        whiteLabel: [{vendor: 'Zemismart', model: 'ZM-CSW002-D_switch'}, {vendor: 'Lonsonho', model: 'X702'}],
        extend: extend.switch(),
        exposes: [e.switch().withEndpoint('l1'), e.switch().withEndpoint('l2')],
        endpoint: (device) => {
            return {'l1': 1, 'l2': 2};
        },
        meta: {multiEndpoint: true},
        configure: async (device, coordinatorEndpoint, logger) => {
            await reporting.bind(device.getEndpoint(1), coordinatorEndpoint, ['genOnOff']);
            await reporting.bind(device.getEndpoint(2), coordinatorEndpoint, ['genOnOff']);
        },
    },
    {
        zigbeeModel: [
            'owvfni3\u0000', 'owvfni3', 'u1rkty3', 'aabybja', // Curtain motors
            'mcdj3aq', 'mcdj3aq\u0000', // Tubular motors
        ],
        fingerprint: [
            // Curtain motors:
            {modelID: 'TS0601', manufacturerName: '_TZE200_5zbp6j0u'},
            {modelID: 'TS0601', manufacturerName: '_TZE200_nkoabg8w'},
            {modelID: 'TS0601', manufacturerName: '_TZE200_xuzcvlku'},
            {modelID: 'TS0601', manufacturerName: '_TZE200_4vobcgd3'},
            {modelID: 'TS0601', manufacturerName: '_TZE200_nogaemzt'},
            {modelID: 'TS0601', manufacturerName: '_TZE200_pk0sfzvr'},
            {modelID: 'TS0601', manufacturerName: '_TZE200_fdtjuw7u'},
            {modelID: 'TS0601', manufacturerName: '_TZE200_zpzndjez'},
            {modelID: 'TS0601', manufacturerName: '_TZE200_wmcdj3aq'},
            {modelID: 'TS0601', manufacturerName: '_TZE200_cowvfni3'},
            {modelID: 'TS0601', manufacturerName: '_TZE200_rddyvrci'},
            {modelID: 'TS0601', manufacturerName: '_TZE200_nueqqe6k'},
            {modelID: 'zo2pocs\u0000', manufacturerName: '_TYST11_fzo2pocs'},
            // Roller blinds:
            {modelID: 'TS0601', manufacturerName: '_TZE200_sbordckq'},
            {modelID: 'TS0601', manufacturerName: '_TZE200_fctwhugx'},
            {modelID: 'TS0601', manufacturerName: '_TZE200_zah67ekd'},
            // Window pushers:
            {modelID: 'TS0601', manufacturerName: '_TZE200_g5wdnuow'},
            // Tubular motors:
            {modelID: 'TS0601', manufacturerName: '_TZE200_fzo2pocs'},
            {modelID: 'TS0601', manufacturerName: '_TZE200_5sbebbzs'},
            {modelID: 'TS0601', manufacturerName: '_TZE200_zuz7f94z'},
        ],
        model: 'TS0601_cover',
        vendor: 'TuYa',
        description: 'Curtain motor/roller blind motor/window pusher/tubular motor',
        whiteLabel: [
            {vendor: 'Yushun', model: 'YS-MT750'},
            {vendor: 'Zemismart', model: 'ZM79E-DT'},
            {vendor: 'Binthen', model: 'BCM100D'},
            {vendor: 'Binthen', model: 'CV01A'},
            {vendor: 'Zemismart', model: 'M515EGB'},
            {vendor: 'Tuya', model: 'M515EGZT'},
            {vendor: 'TuYa', model: 'DT82LEMA-1.2N'},
            {vendor: 'Moes', model: 'AM43-0.45/40-ES-EB'},
            {vendor: 'Larkkey', model: 'ZSTY-SM-1SRZG-EU'},
            {vendor: 'Zemismart', model: 'ZM25TQ', description: 'Tubular motor'},
            {vendor: 'Zemismart', model: 'AM43', description: 'Roller blind motor'},
            {vendor: 'Zemismart', model: 'M2805EGBZTN', description: 'Tubular motor'},
            {vendor: 'A-OK', model: 'AM25', description: 'Tubular motor'},
        ],
        fromZigbee: [fz.tuya_cover, fz.ignore_basic_report],
        toZigbee: [tz.tuya_cover_control, tz.tuya_cover_options],
        exposes: [
            e.cover_position().setAccess('position', ea.STATE_SET),
            exposes.composite('options', 'options')
                .withFeature(exposes.numeric('motor_speed', ea.STATE_SET)
                    .withValueMin(0)
                    .withValueMax(255)
                    .withDescription('Motor speed'))],
    },
    {
        zigbeeModel: ['kud7u2l'],
        fingerprint: [{modelID: 'TS0601', manufacturerName: '_TZE200_ckud7u2l'}, {modelID: 'TS0601', manufacturerName: '_TZE200_ywdxldoj'},
            {modelID: 'TS0601', manufacturerName: '_TZE200_cwnjrr72'}],
        model: 'TS0601_thermostat',
        vendor: 'TuYa',
        description: 'Radiator valve with thermostat',
        whiteLabel: [{vendor: 'Moes', model: 'HY368'}, {vendor: 'Moes', model: 'HY369RT'}, {vendor: 'SHOJZJ', model: '378RT'}],
        meta: {tuyaThermostatPreset: tuya.thermostatPresets, tuyaThermostatSystemMode: tuya.thermostatSystemModes3},
        ota: ota.zigbeeOTA,
        onEvent: tuya.onEventSetLocalTime,
        fromZigbee: [fz.tuya_thermostat, fz.ignore_basic_report, fz.ignore_tuya_set_time],
        toZigbee: [tz.tuya_thermostat_child_lock, tz.tuya_thermostat_window_detection, tz.tuya_thermostat_valve_detection,
            tz.tuya_thermostat_current_heating_setpoint, tz.tuya_thermostat_auto_lock,
            tz.tuya_thermostat_calibration, tz.tuya_thermostat_min_temp, tz.tuya_thermostat_max_temp,
            tz.tuya_thermostat_boost_time, tz.tuya_thermostat_comfort_temp, tz.tuya_thermostat_eco_temp,
            tz.tuya_thermostat_force_to_mode, tz.tuya_thermostat_force, tz.tuya_thermostat_preset, tz.tuya_thermostat_away_mode,
            tz.tuya_thermostat_window_detect, tz.tuya_thermostat_schedule, tz.tuya_thermostat_week, tz.tuya_thermostat_away_preset],
        exposes: [
            e.child_lock(), e.window_detection(), e.battery_low(), e.valve_detection(), e.position(),
            exposes.climate().withSetpoint('current_heating_setpoint', 5, 35, 0.5, ea.STATE_SET)
                .withLocalTemperature(ea.STATE).withSystemMode(['heat', 'auto', 'off'], ea.STATE_SET)
                .withLocalTemperatureCalibration(ea.STATE_SET)
                .withAwayMode().withPreset(['schedule', 'manual', 'boost', 'complex', 'comfort', 'eco']),
            e.auto_lock(), e.away_mode(), e.away_preset_days(), e.boost_time(), e.comfort_temperature(), e.eco_temperature(), e.force(),
            e.max_temperature(), e.min_temperature(), e.week(), e.away_preset_temperature()],
    },
    {
        fingerprint: [{modelID: 'v90ladg\u0000', manufacturerName: '_TYST11_wv90ladg'}],
        model: 'HT-08',
        vendor: 'ETOP',
        description: 'Wall-mount thermostat',
        fromZigbee: [fz.legacy.tuya_thermostat_weekly_schedule, fz.etop_thermostat, fz.ignore_basic_report, fz.ignore_tuya_set_time],
        toZigbee: [tz.etop_thermostat_system_mode, tz.etop_thermostat_away_mode, tz.tuya_thermostat_child_lock,
            tz.tuya_thermostat_current_heating_setpoint, tz.tuya_thermostat_weekly_schedule],
        onEvent: tuya.onEventSetTime,
        meta: {
            thermostat: {
                weeklyScheduleMaxTransitions: 4,
                weeklyScheduleSupportedModes: [1], // bits: 0-heat present, 1-cool present (dec: 1-heat,2-cool,3-heat+cool)
                weeklyScheduleFirstDayDpId: tuya.dataPoints.schedule,
            },
        },
        exposes: [e.child_lock(), exposes.climate().withSetpoint('current_heating_setpoint', 5, 35, 0.5, ea.STATE_SET)
            .withLocalTemperature(ea.STATE)
            .withSystemMode(['off', 'heat', 'auto'], ea.STATE_SET).withRunningState(['idle', 'heat'], ea.STATE)
            .withAwayMode()],
    },
    {
        fingerprint: [{modelID: 'dpplnsn\u0000', manufacturerName: '_TYST11_2dpplnsn'}],
        model: 'HT-10',
        vendor: 'ETOP',
        description: 'Radiator valve',
        fromZigbee: [fz.legacy.tuya_thermostat_weekly_schedule, fz.etop_thermostat, fz.ignore_basic_report, fz.ignore_tuya_set_time],
        toZigbee: [tz.etop_thermostat_system_mode, tz.etop_thermostat_away_mode, tz.tuya_thermostat_child_lock,
            tz.tuya_thermostat_current_heating_setpoint, tz.tuya_thermostat_weekly_schedule],
        onEvent: tuya.onEventSetTime,
        meta: {
            timeout: 20000, // TRV wakes up every 10sec
            thermostat: {
                weeklyScheduleMaxTransitions: 4,
                weeklyScheduleSupportedModes: [1], // bits: 0-heat present, 1-cool present (dec: 1-heat,2-cool,3-heat+cool)
                weeklyScheduleFirstDayDpId: tuya.dataPoints.schedule,
            },
        },
        exposes: [
            e.battery_low(), e.child_lock(), exposes.climate()
                .withSetpoint('current_heating_setpoint', 5, 35, 0.5, ea.STATE_SET)
                .withLocalTemperature(ea.STATE).withAwayMode()
                .withSystemMode(['off', 'heat', 'auto'], ea.STATE_SET).withRunningState(['idle', 'heat'], ea.STATE),
        ],
    },
    {
        zigbeeModel: ['TS0121'],
        model: 'TS0121_plug',
        description: '10A UK or 16A EU smart plug',
        whiteLabel: [{vendor: 'BlitzWolf', model: 'BW-SHP13'}],
        vendor: 'TuYa',
        fromZigbee: [fz.on_off, fz.electrical_measurement, fz.metering, fz.ignore_basic_report, fz.tuya_switch_power_outage_memory],
        toZigbee: [tz.on_off, tz.tuya_switch_power_outage_memory],
        configure: async (device, coordinatorEndpoint, logger) => {
            const endpoint = device.getEndpoint(1);
            await reporting.bind(endpoint, coordinatorEndpoint, ['genOnOff', 'haElectricalMeasurement']);
            endpoint.saveClusterAttributeKeyValue('seMetering', {divisor: 100, multiplier: 1});
            endpoint.saveClusterAttributeKeyValue('haElectricalMeasurement', {
                acVoltageMultiplier: 1, acVoltageDivisor: 1, acCurrentMultiplier: 1, acCurrentDivisor: 1000, acPowerMultiplier: 1,
                acPowerDivisor: 1,
            });
        },
        // This device doesn't support reporting correctly.
        // https://github.com/Koenkk/zigbee-herdsman-converters/pull/1270
        exposes: [e.switch(), e.power(), e.current(), e.voltage().withAccess(ea.STATE),
            e.energy(), exposes.enum('power_outage_memory', ea.STATE_SET, ['on', 'off', 'restore'])
                .withDescription('Recover state after power outage')],
        onEvent: (type, data, device, options) => {
            const endpoint = device.getEndpoint(1);
            if (type === 'stop') {
                clearInterval(globalStore.getValue(device, 'interval'));
                globalStore.clearValue(device, 'interval');
            } else if (!globalStore.hasValue(device, 'interval')) {
                const seconds = options && options.measurement_poll_interval ? options.measurement_poll_interval : 60;
                const interval = setInterval(async () => {
                    try {
                        await endpoint.read('haElectricalMeasurement', ['rmsVoltage', 'rmsCurrent', 'activePower']);
                    } catch (error) {/* Do nothing*/}
                }, seconds*1000);
                globalStore.putValue(device, 'interval', interval);
            }
        },
    },
    {
        fingerprint: [{modelID: 'TS011F', manufacturerName: '_TZ3000_cphmq0q7'},
            {modelID: 'TS011F', manufacturerName: '_TZ3000_ew3ldmgx'},
<<<<<<< HEAD
            {modelID: 'TS011F', manufacturerName: '_TZ3000_ps3dmato'}],
=======
            {modelID: 'TS011F', manufacturerName: '_TZ3000_jvzvulen'}],
>>>>>>> aabc7448
        model: 'TS011F_plug',
        description: 'Smart plug (with power monitoring)',
        vendor: 'TuYa',
        whiteLabel: [{vendor: 'LELLKI', model: 'TS011F_plug'}],
        fromZigbee: [fz.on_off, fz.electrical_measurement, fz.metering, fz.ignore_basic_report, fz.tuya_switch_power_outage_memory],
        toZigbee: [tz.on_off, tz.tuya_switch_power_outage_memory],
        configure: async (device, coordinatorEndpoint, logger) => {
            const endpoint = device.getEndpoint(1);
            await reporting.bind(endpoint, coordinatorEndpoint, ['genOnOff', 'haElectricalMeasurement', 'seMetering']);
            await reporting.rmsVoltage(endpoint, {change: 5});
            await reporting.rmsCurrent(endpoint, {change: 50});
            await reporting.activePower(endpoint, {change: 10});
            await reporting.currentSummDelivered(endpoint);
            endpoint.saveClusterAttributeKeyValue('haElectricalMeasurement', {acCurrentDivisor: 1000, acCurrentMultiplier: 1});
            endpoint.saveClusterAttributeKeyValue('seMetering', {divisor: 100, multiplier: 1});
            device.save();
        },
        exposes: [e.switch(), e.power(), e.current(), e.voltage().withAccess(ea.STATE),
            e.energy(), exposes.enum('power_outage_memory', ea.STATE_SET, ['on', 'off', 'restore'])
                .withDescription('Recover state after power outage')],
    },
    {
        fingerprint: [{modelID: 'TS011F', manufacturerName: '_TZ3000_hyfvrar3'}],
        model: 'TS011F_plug_2',
        description: 'Smart plug (without power monitoring)',
        vendor: 'TuYa',
        fromZigbee: [fz.on_off, fz.tuya_switch_power_outage_memory],
        toZigbee: [tz.on_off, tz.tuya_switch_power_outage_memory],
        configure: async (device, coordinatorEndpoint, logger) => {
            const endpoint = device.getEndpoint(1);
            await reporting.bind(endpoint, coordinatorEndpoint, ['genOnOff']);
        },
        exposes: [e.switch(), exposes.enum('power_outage_memory', ea.STATE_SET, ['on', 'off', 'restore'])
            .withDescription('Recover state after power outage')],
    },
    {
        zigbeeModel: ['5p1vj8r'],
        fingerprint: [{modelID: 'TS0601', manufacturerName: '_TZE200_t5p1vj8r'}],
        model: 'TS0601_smoke',
        vendor: 'TuYa',
        description: 'Smoke sensor',
        fromZigbee: [fz.tuya_smoke],
        toZigbee: [],
        configure: async (device, coordinatorEndpoint, logger) => {
            const endpoint = device.getEndpoint(1);
            await reporting.bind(endpoint, coordinatorEndpoint, ['genBasic']);
        },
        exposes: [e.smoke(), e.battery_low()],
    },
    {
        fingerprint: [{modelID: 'TS0601', manufacturerName: '_TZE200_byzdayie'},
            {modelID: 'TS0601', manufacturerName: '_TZE200_fsb6zw01'}],
        model: 'TS0601_din',
        vendor: 'TuYa',
        description: 'Zigbee smart energy meter DDS238-2 Zigbee',
        fromZigbee: [fz.tuya_dinrail_switch],
        toZigbee: [tz.tuya_switch_state],
        configure: async (device, coordinatorEndpoint, logger) => {
            const endpoint = device.getEndpoint(1);
            await reporting.bind(endpoint, coordinatorEndpoint, ['genOnOff']);
        },
        exposes: [e.switch().setAccess('state', ea.STATE_SET), e.voltage(), e.power(), e.current(), e.energy()],
    },
    {
        zigbeeModel: ['RH3001'],
        fingerprint: [{type: 'EndDevice', manufacturerID: 4098, applicationVersion: 66, endpoints: [
            {ID: 1, profileID: 260, deviceID: 1026, inputClusters: [0, 10, 1, 1280], outputClusters: [25]},
        ]}],
        model: 'SNTZ007',
        vendor: 'TuYa',
        description: 'Rechargeable Zigbee contact sensor',
        fromZigbee: [fz.ias_contact_alarm_1, fz.battery, fz.ignore_basic_report, fz.ignore_time_read],
        toZigbee: [],
        exposes: [e.contact(), e.battery_low(), e.tamper(), e.battery()],
        whiteLabel: [{vendor: 'BlitzWolf', model: 'BW-IS2'}],
    },
    {
        zigbeeModel: ['RH3040'],
        model: 'RH3040',
        vendor: 'TuYa',
        description: 'PIR sensor',
        fromZigbee: [fz.battery, fz.ignore_basic_report, fz.ias_occupancy_alarm_1],
        toZigbee: [],
        whiteLabel: [{vendor: 'Samotech', model: 'SM301Z'}],
        exposes: [e.battery(), e.occupancy(), e.battery_low(), e.tamper()],
    },
    {
        zigbeeModel: ['TS0115'],
        model: 'TS0115',
        vendor: 'TuYa',
        description: 'Multiprise with 4 AC outlets and 2 USB super charging ports (10A or 16A)',
        extend: extend.switch(),
        exposes: [e.switch().withEndpoint('l1'), e.switch().withEndpoint('l2'), e.switch().withEndpoint('l3'),
            e.switch().withEndpoint('l4'), e.switch().withEndpoint('l5')],
        whiteLabel: [{vendor: 'UseeLink', model: 'SM-SO306E/K/M'}],
        endpoint: (device) => {
            return {l1: 1, l2: 2, l3: 3, l4: 4, l5: 7};
        },
        meta: {multiEndpoint: true},
        configure: async (device, coordinatorEndpoint, logger) => {
            await reporting.bind(device.getEndpoint(1), coordinatorEndpoint, ['genOnOff']);
            await reporting.bind(device.getEndpoint(2), coordinatorEndpoint, ['genOnOff']);
            await reporting.bind(device.getEndpoint(3), coordinatorEndpoint, ['genOnOff']);
            await reporting.bind(device.getEndpoint(4), coordinatorEndpoint, ['genOnOff']);
            await reporting.bind(device.getEndpoint(7), coordinatorEndpoint, ['genOnOff']);
        },
    },
    {
        zigbeeModel: ['RH3052'],
        model: 'TT001ZAV20',
        vendor: 'TuYa',
        description: 'Temperature & humidity sensor',
        fromZigbee: [fz.humidity, fz.temperature, fz.battery],
        toZigbee: [],
        exposes: [e.humidity(), e.temperature(), e.battery()],
    },
    {
        zigbeeModel: ['TS0011'],
        model: 'TS0011',
        vendor: 'TuYa',
        description: 'Smart light switch - 1 gang',
        extend: extend.switch(),
        whiteLabel: [{vendor: 'Vrey', model: 'VR-X712U-0013'}, {vendor: 'TUYATEC', model: 'GDKES-01TZXD'},
            {vendor: 'Lonsonho', model: 'QS-Zigbee-S05-L', description: '1 gang smart switch module without neutral wire'}],
        configure: async (device, coordinatorEndpoint, logger) => {
            // Reports itself as battery which is not correct: https://github.com/Koenkk/zigbee2mqtt/issues/6190
            device.powerSource = 'Mains (single phase)';
            device.save();
        },
    },
    {
        zigbeeModel: ['TS0012'],
        model: 'TS0012',
        vendor: 'TuYa',
        description: 'Smart light switch - 2 gang',
        whiteLabel: [{vendor: 'Vrey', model: 'VR-X712U-0013'}, {vendor: 'TUYATEC', model: 'GDKES-02TZXD'},
            {vendor: 'Earda', model: 'ESW-2ZAA-EU'}],
        extend: extend.switch(),
        exposes: [e.switch().withEndpoint('left'), e.switch().withEndpoint('right')],
        endpoint: (device) => {
            return {'left': 1, 'right': 2};
        },
        meta: {multiEndpoint: true},
        configure: async (device, coordinatorEndpoint, logger) => {
            await reporting.bind(device.getEndpoint(1), coordinatorEndpoint, ['genOnOff']);
            await reporting.bind(device.getEndpoint(2), coordinatorEndpoint, ['genOnOff']);
            device.powerSource = 'Mains (single phase)';
            device.save();
        },
    },
    {
        zigbeeModel: ['TS0013'],
        model: 'TS0013',
        vendor: 'TuYa',
        description: 'Smart light switch - 3 gang without neutral wire',
        extend: extend.switch(),
        exposes: [e.switch().withEndpoint('left'), e.switch().withEndpoint('center'), e.switch().withEndpoint('right')],
        endpoint: (device) => {
            return {'left': 1, 'center': 2, 'right': 3};
        },
        whiteLabel: [{vendor: 'TUYATEC', model: 'GDKES-03TZXD'}],
        meta: {multiEndpoint: true},
        configure: async (device, coordinatorEndpoint, logger) => {
            try {
                for (const ID of [1, 2, 3]) {
                    const endpoint = device.getEndpoint(ID);
                    await reporting.bind(endpoint, coordinatorEndpoint, ['genOnOff']);
                }
            } catch (e) {
                // Fails for some: https://github.com/Koenkk/zigbee2mqtt/issues/4872
            }
            device.powerSource = 'Mains (single phase)';
            device.save();
        },
    },
    {
        fingerprint: [{modelID: 'TS0014', manufacturerName: '_TZ3000_jr2atpww'}, {modelID: 'TS0014', manufacturerName: '_TYZB01_dvakyzhd'},
            {modelID: 'TS0014', manufacturerName: '_TZ3210_w3hl6rao'}, {modelID: 'TS0014', manufacturerName: '_TYZB01_bagt1e4o'},
            {modelID: 'TS0014', manufacturerName: '_TZ3000_r0pmi2p3'}],
        model: 'TS0014',
        vendor: 'TuYa',
        description: 'Smart light switch - 4 gang without neutral wire',
        extend: extend.switch(),
        exposes: [e.switch().withEndpoint('l1'), e.switch().withEndpoint('l2'), e.switch().withEndpoint('l3'),
            e.switch().withEndpoint('l4')],
        endpoint: (device) => {
            return {'l1': 1, 'l2': 2, 'l3': 3, 'l4': 4};
        },
        whiteLabel: [{vendor: 'TUYATEC', model: 'GDKES-04TZXD'}, {vendor: 'Vizo', model: 'VZ-222S'},
            {vendor: 'MakeGood', model: 'MG-ZG04W/B/G'}],
        meta: {multiEndpoint: true},
        configure: async (device, coordinatorEndpoint, logger) => {
            try {
                for (const ID of [1, 2, 3, 4]) {
                    const endpoint = device.getEndpoint(ID);
                    await reporting.bind(endpoint, coordinatorEndpoint, ['genOnOff']);
                }
            } catch (e) {
                // Fails for some: https://github.com/Koenkk/zigbee2mqtt/issues/4872
            }
            device.powerSource = 'Mains (single phase)';
            device.save();
        },
    },
    {
        zigbeeModel: ['gq8b1uv'],
        model: 'gq8b1uv',
        vendor: 'TuYa',
        description: 'Zigbee smart dimmer',
        fromZigbee: [fz.tuya_dimmer, fz.ignore_basic_report],
        toZigbee: [tz.tuya_dimmer_state, tz.tuya_dimmer_level],
        exposes: [e.light_brightness().setAccess('state', ea.STATE_SET).setAccess('brightness', ea.STATE_SET)],
        configure: async (device, coordinatorEndpoint, logger) => {
            const endpoint = device.getEndpoint(1);
            await reporting.bind(endpoint, coordinatorEndpoint, ['genOnOff', 'genLevelCtrl']);
        },
    },
    {
        zigbeeModel: ['HY0017'],
        model: 'U86KCJ-ZP',
        vendor: 'TuYa',
        description: 'Smart 6 key scene wall switch',
        fromZigbee: [fz.scenes_recall_scene_65029],
        exposes: [e.action(['scene_1', 'scene_2', 'scene_3', 'scene_4', 'scene_5', 'scene_6'])],
        toZigbee: [],
    },
    {
        zigbeeModel: ['q9mpfhw'],
        model: 'SNTZ009',
        vendor: 'TuYa',
        description: 'Water leak sensor',
        fromZigbee: [fz.tuya_water_leak, fz.ignore_basic_report],
        exposes: [e.water_leak()],
        toZigbee: [],
    },
    {
        zigbeeModel: ['TS0004'],
        model: 'TS0004',
        vendor: 'TuYa',
        description: 'Smart light switch - 4 gang with neutral wire',
        extend: extend.switch(),
        exposes: [e.switch().withEndpoint('l1'), e.switch().withEndpoint('l2'), e.switch().withEndpoint('l3'),
            e.switch().withEndpoint('l4')],
        endpoint: (device) => {
            return {'l1': 1, 'l2': 2, 'l3': 3, 'l4': 4};
        },
        meta: {multiEndpoint: true},
        configure: async (device, coordinatorEndpoint, logger) => {
            await reporting.bind(device.getEndpoint(1), coordinatorEndpoint, ['genOnOff']);
            await reporting.bind(device.getEndpoint(2), coordinatorEndpoint, ['genOnOff']);
            await reporting.bind(device.getEndpoint(3), coordinatorEndpoint, ['genOnOff']);
            await reporting.bind(device.getEndpoint(4), coordinatorEndpoint, ['genOnOff']);
        },
    },
    {
        fingerprint: [{modelID: 'TS0006', manufacturerName: '_TYZB01_ltundz9m'}],
        model: 'TS0006',
        vendor: 'TuYa',
        description: '6 gang switch module with neutral wire',
        extend: extend.switch(),
        exposes: [e.switch().withEndpoint('l1'), e.switch().withEndpoint('l2'), e.switch().withEndpoint('l3'),
            e.switch().withEndpoint('l4'), e.switch().withEndpoint('l5'), e.switch().withEndpoint('l6')],
        endpoint: (device) => {
            return {'l1': 1, 'l2': 2, 'l3': 3, 'l4': 4, 'l5': 5, 'l6': 6};
        },
        meta: {multiEndpoint: true},
        configure: async (device, coordinatorEndpoint, logger) => {
            await reporting.bind(device.getEndpoint(1), coordinatorEndpoint, ['genOnOff']);
            await reporting.bind(device.getEndpoint(2), coordinatorEndpoint, ['genOnOff']);
            await reporting.bind(device.getEndpoint(3), coordinatorEndpoint, ['genOnOff']);
            await reporting.bind(device.getEndpoint(4), coordinatorEndpoint, ['genOnOff']);
            await reporting.bind(device.getEndpoint(5), coordinatorEndpoint, ['genOnOff']);
            await reporting.bind(device.getEndpoint(6), coordinatorEndpoint, ['genOnOff']);
        },
    },
    {
        zigbeeModel: ['HY0080'],
        model: 'U86KWF-ZPSJ',
        vendor: 'TuYa',
        description: 'Environment controller',
        fromZigbee: [fz.legacy.thermostat_att_report, fz.fan],
        toZigbee: [tz.factory_reset, tz.thermostat_local_temperature, tz.thermostat_local_temperature_calibration,
            tz.thermostat_occupancy, tz.thermostat_occupied_heating_setpoint, tz.thermostat_unoccupied_heating_setpoint,
            tz.thermostat_occupied_cooling_setpoint, tz.thermostat_unoccupied_cooling_setpoint,
            tz.thermostat_setpoint_raise_lower, tz.thermostat_remote_sensing,
            tz.thermostat_control_sequence_of_operation, tz.thermostat_system_mode, tz.thermostat_weekly_schedule,
            tz.thermostat_clear_weekly_schedule, tz.thermostat_relay_status_log,
            tz.thermostat_temperature_setpoint_hold, tz.thermostat_temperature_setpoint_hold_duration, tz.fan_mode],
        exposes: [exposes.climate().withSetpoint('occupied_heating_setpoint', 5, 30, 0.5).withLocalTemperature()
            .withSystemMode(['off', 'auto', 'heat'], ea.ALL)
            .withRunningState(['idle', 'heat', 'cool'], ea.STATE)
            .withLocalTemperatureCalibration(ea.ALL).withPiHeatingDemand()],
        configure: async (device, coordinatorEndpoint, logger) => {
            const endpoint = device.getEndpoint(9);
            await reporting.bind(endpoint, coordinatorEndpoint, ['hvacThermostat', 'hvacFanCtrl']);
            await reporting.thermostatTemperature(endpoint);
            await reporting.thermostatSystemMode(endpoint);
            await reporting.thermostatOccupiedHeatingSetpoint(endpoint);
            await reporting.thermostatUnoccupiedHeatingSetpoint(endpoint);
            await reporting.thermostatOccupiedCoolingSetpoint(endpoint);
            await reporting.thermostatUnoccupiedCoolingSetpoint(endpoint);
            await reporting.fanMode(endpoint);
        },
    },
    {
        zigbeeModel: ['6dfgetq'],
        model: 'D3-DPWK-TY',
        vendor: 'TuYa',
        description: 'HVAC controller',
        exposes: [exposes.climate().withSetpoint('current_heating_setpoint', 5, 30, 0.5, ea.STATE_SET)
            .withLocalTemperature(ea.STATE)
            .withSystemMode(['off', 'auto', 'heat'], ea.STATE_SET)
            .withRunningState(['idle', 'heat', 'cool'], ea.STATE)],
        fromZigbee: [fz.tuya_thermostat, fz.ignore_basic_report, fz.tuya_dimmer],
        meta: {tuyaThermostatSystemMode: tuya.thermostatSystemModes2, tuyaThermostatPreset: tuya.thermostatPresets},
        toZigbee: [tz.tuya_thermostat_current_heating_setpoint, tz.tuya_thermostat_system_mode,
            tz.tuya_thermostat_fan_mode, tz.tuya_dimmer_state],
    },
    {
        zigbeeModel: ['E220-KR4N0Z0-HA', 'JZ-ZB-004'],
        model: 'E220-KR4N0Z0-HA',
        vendor: 'TuYa',
        description: 'Multiprise with 4 AC outlets and 2 USB super charging ports (16A)',
        extend: extend.switch(),
        exposes: [e.switch().withEndpoint('l1'), e.switch().withEndpoint('l2'), e.switch().withEndpoint('l3'),
            e.switch().withEndpoint('l4')],
        whiteLabel: [{vendor: 'LEELKI', model: 'WP33-EU'}],
        meta: {multiEndpoint: true},
        endpoint: (device) => {
            return {l1: 1, l2: 2, l3: 3, l4: 4};
        },
        configure: async (device, coordinatorEndpoint, logger) => {
            await reporting.bind(device.getEndpoint(1), coordinatorEndpoint, ['genOnOff']);
            await reporting.bind(device.getEndpoint(2), coordinatorEndpoint, ['genOnOff']);
            await reporting.bind(device.getEndpoint(3), coordinatorEndpoint, ['genOnOff']);
            await reporting.bind(device.getEndpoint(4), coordinatorEndpoint, ['genOnOff']);
        },
    },
    {
        zigbeeModel: ['TS0216'],
        model: 'TS0216',
        vendor: 'TuYa',
        description: 'Sound and flash siren',
        fromZigbee: [fz.ts0216_siren, fz.battery],
        exposes: [e.battery(), exposes.binary('alarm', ea.STATE_SET, true, false),
            exposes.numeric('volume', ea.ALL).withValueMin(0).withValueMax(100).withDescription('Volume of siren')],
        toZigbee: [tz.ts0216_alarm, tz.ts0216_duration, tz.ts0216_volume],
        configure: async (device, coordinatorEndpoint, logger) => {
            const endpoint = device.getEndpoint(1);
            await reporting.bind(endpoint, coordinatorEndpoint, ['genPowerCfg']);
            // Device advertises itself as Router but is an EndDevice
            device.type = 'EndDevice';
            device.save();
        },
    },
    {
        fingerprint: [{modelID: 'TS0601', manufacturerName: '_TZE200_znzs7yaw'}],
        model: 'HY08WE',
        vendor: 'TuYa',
        description: 'Wall-mount thermostat',
        fromZigbee: [fz.hy_thermostat, fz.ignore_basic_report, fz.hy_set_time_request],
        toZigbee: [tz.hy_thermostat],
        exposes: [exposes.climate().withSetpoint('current_heating_setpoint', 5, 30, 0.5, ea.STATE_SET)
            .withLocalTemperature(ea.STATE)
            .withSystemMode(['off', 'auto', 'heat'], ea.STATE_SET).withRunningState(['idle', 'heat'], ea.STATE)],
    },
    {
        fingerprint: [{modelID: 'TS0222', manufacturerName: '_TYZB01_4mdqxxnn'}],
        model: 'TS0222',
        vendor: 'TuYa',
        description: 'Light intensity sensor',
        fromZigbee: [fz.battery, fz.illuminance],
        toZigbee: [],
        exposes: [e.battery(), e.illuminance(), e.illuminance_lux()],
    },
    {
        fingerprint: [{modelID: 'TS0210', manufacturerName: '_TYZB01_3zv6oleo'}],
        model: 'TS0210',
        vendor: 'TuYa',
        description: 'Vibration sensor',
        fromZigbee: [fz.battery, fz.ias_vibration_alarm_1_with_timeout],
        toZigbee: [tz.TS0210_sensitivity],
        exposes: [e.battery(), e.vibration(), exposes.enum('sensitivity', exposes.access.STATE_SET, ['low', 'medium', 'high'])],
    },
];<|MERGE_RESOLUTION|>--- conflicted
+++ resolved
@@ -675,11 +675,8 @@
     {
         fingerprint: [{modelID: 'TS011F', manufacturerName: '_TZ3000_cphmq0q7'},
             {modelID: 'TS011F', manufacturerName: '_TZ3000_ew3ldmgx'},
-<<<<<<< HEAD
-            {modelID: 'TS011F', manufacturerName: '_TZ3000_ps3dmato'}],
-=======
+            {modelID: 'TS011F', manufacturerName: '_TZ3000_ps3dmato'},
             {modelID: 'TS011F', manufacturerName: '_TZ3000_jvzvulen'}],
->>>>>>> aabc7448
         model: 'TS011F_plug',
         description: 'Smart plug (with power monitoring)',
         vendor: 'TuYa',
