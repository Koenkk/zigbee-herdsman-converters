--- conflicted
+++ resolved
@@ -832,14 +832,11 @@
         toZigbee: [tz.tvtwo_thermostat],
         onEvent: tuya.onEventSetLocalTime,
         exposes: [
-<<<<<<< HEAD
             e.battery_low(), e.child_lock(), e.open_window(), e.open_window_temperature().withValueMin(0).withValueMax(30),
             e.holiday_temperature().withValueMin(0).withValueMax(30), e.comfort_temperature().withValueMin(0).withValueMax(30),
             e.eco_temperature().withValueMin(0).withValueMax(30),
-=======
             e.battery_low(), e.child_lock(), e.open_window(), e.open_window_temperature(), e.holiday_temperature(),
             e.comfort_temperature(), e.eco_temperature(),
->>>>>>> 61964fc6
             exposes.climate().withPreset(['auto', 'manual', 'holiday']).withLocalTemperatureCalibration(-20, 20, 1, ea.STATE_SET)
                 .withLocalTemperature(ea.STATE).withSetpoint('current_heating_setpoint', 0, 30, 0.5, ea.STATE_SET),
             exposes.numeric('boost_timeset_countdown', ea.STATE_SET).withUnit('second').withDescription('Setting '+
@@ -852,14 +849,11 @@
                     ' by switching the heating off. To achieve this, the valve is closed fully. To activate the '+
                     'heating stop, the device display "HS" ‚press the pair button to cancel.'),
             exposes.binary('online', ea.STATE_SET, 'ON', 'OFF').withDescription('Is the device online'),
-<<<<<<< HEAD
             exposes.text('holiday_mode_date', ea.STATE_SET).withDescription('The holiday mode( ⛱ ) will '+
                     'automatically start at the set time starting point and run the holiday temperature.'),
-=======
             exposes.numeric('holiday_mode_date', ea.STATE_SET).withDescription('The holiday mode( ⛱ ) will '+
                     'automatically start at the set time starting point and run the holiday temperature.')
                 .withValueMin(0).withValueMax(1000),
->>>>>>> 61964fc6
             exposes.composite('programming').withDescription('Auto Mode ⏱ - In this mode,'+
                     ' the device executes a preset week programming temperature time and temperature. ')
                 .withFeature(exposes.text('schedule_monday', ea.STATE))
