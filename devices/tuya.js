--- conflicted
+++ resolved
@@ -1712,11 +1712,7 @@
         toZigbee: [tz.tuya_radar_sensor],
         exposes: [
             e.illuminance_lux(), e.presence(),
-<<<<<<< HEAD
-            exposes.binary('motion', ea.STATE, ['true', 'false']).withDescription('moving inside the range of the sensor'),
-=======
             exposes.binary('motion', ea.STATE, [true, false]).withDescription('moving inside the range of the sensor'),
->>>>>>> f536bf58
             exposes.numeric('motion_speed', ea.STATE).withDescription('Speed of movement'),
             exposes.enum('motion_direction', ea.STATE, ['standing_still', 'moving_forward', 'moving_backward'])
                 .withDescription('direction of movement from the point of view of the radar'),
