const exposes = require('../lib/exposes');
const fz = {...require('../converters/fromZigbee'), legacy: require('../lib/legacy').fromZigbee};
const tz = require('../converters/toZigbee');
const ota = require('../lib/ota');
const tuya = require('../lib/tuya');
const reporting = require('../lib/reporting');
const extend = require('../lib/extend');
const e = exposes.presets;
const ea = exposes.access;
const libColor = require('../lib/color');
const utils = require('../lib/utils');
const zosung = require('../lib/zosung');
const fzZosung = zosung.fzZosung;
const tzZosung = zosung.tzZosung;
const ez = zosung.presetsZosung;

const TS011Fplugs = ['_TZ3000_5f43h46b', '_TZ3000_cphmq0q7', '_TZ3000_dpo1ysak', '_TZ3000_ew3ldmgx', '_TZ3000_gjnozsaz',
    '_TZ3000_jvzvulen', '_TZ3000_mraovvmm', '_TZ3000_nfnmi125', '_TZ3000_ps3dmato', '_TZ3000_w0qqde0g', '_TZ3000_u5u4cakc',
    '_TZ3000_rdtixbnu', '_TZ3000_typdpbpg', '_TZ3000_kx0pris5', '_TZ3000_amdymr7l', '_TZ3000_z1pnpsdo', '_TZ3000_ksw8qtmt',
    '_TZ3000_1h2x4akh', '_TZ3000_9vo5icau', '_TZ3000_cehuw1lw', '_TZ3000_ko6v90pg', '_TZ3000_f1bapcit', '_TZ3000_cjrngdr3',
    '_TZ3000_zloso4jk', '_TZ3000_r6buo8ba', '_TZ3000_iksasdbv', '_TZ3000_dd8wwzcy'];

const tzLocal = {
    TS0504B_color: {
        key: ['color'],
        convertSet: async (entity, key, value, meta) => {
            const color = libColor.Color.fromConverterArg(value);
            console.log(color);
            const enableWhite =
                (color.isRGB() && (color.rgb.red === 1 && color.rgb.green === 1 && color.rgb.blue === 1)) ||
                // Zigbee2MQTT frontend white value
                (color.isXY() && (color.xy.x === 0.3125 || color.xy.y === 0.32894736842105265)) ||
                // Home Assistant white color picker value
                (color.isXY() && (color.xy.x === 0.323 || color.xy.y === 0.329));

            if (enableWhite) {
                await entity.command('lightingColorCtrl', 'tuyaRgbMode', {enable: false});
                const newState = {color_mode: 'xy'};
                if (color.isXY()) {
                    newState.color = color.xy;
                } else {
                    newState.color = color.rgb.gammaCorrected().toXY().rounded(4);
                }
                return {state: libColor.syncColorState(newState, meta.state, entity, meta.options, meta.logger)};
            } else {
                return await tz.light_color.convertSet(entity, key, value, meta);
            }
        },
    },
    power_on_behavior: {
        key: ['power_on_behavior'],
        convertSet: async (entity, key, value, meta) => {
            value = value.toLowerCase();
            const lookup = {'off': 0, 'on': 1, 'previous': 2};
            utils.validateValue(value, Object.keys(lookup));
            const pState = lookup[value];
            await entity.write('manuSpecificTuya_3', {'powerOnBehavior': pState}, {disableDefaultResponse: true});
            return {state: {power_on_behavior: value}};
        },
        convertGet: async (entity, key, meta) => {
            await entity.read('manuSpecificTuya_3', ['powerOnBehavior']);
        },
    },
    zb_sm_cover: {
        key: ['state', 'position', 'reverse_direction', 'top_limit', 'bottom_limit', 'favorite_position', 'goto_positon', 'report'],
        convertSet: async (entity, key, value, meta) => {
            switch (key) {
            case 'position': {
                const invert = (meta.state) ? !meta.state.invert_cover : false;
                value = invert ? 100 - value : value;
                if (value >= 0 && value <= 100) {
                    await tuya.sendDataPointValue(entity, tuya.dataPoints.coverPosition, value);
                } else {
                    throw new Error('TuYa_cover_control: Curtain motor position is out of range');
                }
                break;
            }
            case 'state': {
                const stateEnums = tuya.getCoverStateEnums(meta.device.manufacturerName);
                meta.logger.debug(`TuYa_cover_control: Using state enums for ${meta.device.manufacturerName}:
                ${JSON.stringify(stateEnums)}`);

                value = value.toLowerCase();
                switch (value) {
                case 'close':
                    await tuya.sendDataPointEnum(entity, tuya.dataPoints.state, stateEnums.close);
                    break;
                case 'open':
                    await tuya.sendDataPointEnum(entity, tuya.dataPoints.state, stateEnums.open);
                    break;
                case 'stop':
                    await tuya.sendDataPointEnum(entity, tuya.dataPoints.state, stateEnums.stop);
                    break;
                default:
                    throw new Error('TuYa_cover_control: Invalid command received');
                }
                break;
            }
            case 'reverse_direction': {
                meta.logger.info(`Motor direction ${(value) ? 'reverse' : 'forward'}`);
                await tuya.sendDataPointEnum(entity, tuya.dataPoints.motorDirection, (value) ? 1 : 0);
                break;
            }
            case 'top_limit': {
                await tuya.sendDataPointEnum(entity, 104, {'SET': 0, 'CLEAR': 1}[value]);
                break;
            }
            case 'bottom_limit': {
                await tuya.sendDataPointEnum(entity, 103, {'SET': 0, 'CLEAR': 1}[value]);
                break;
            }
            case 'favorite_position': {
                await tuya.sendDataPointValue(entity, 115, value);
                break;
            }
            case 'goto_positon': {
                if (value == 'FAVORITE') {
                    value = (meta.state) ? meta.state.favorite_position : null;
                } else {
                    value = parseInt(value);
                }
                return tz.tuya_cover_control.convertSet(entity, 'position', value, meta);
            }
            case 'report': {
                await tuya.sendDataPointBool(entity, 116, 0);
                break;
            }
            }
        },
    },
};

const fzLocal = {
    scenes_recall_scene_65029: {
        cluster: '65029',
        type: ['raw', 'attributeReport'],
        convert: (model, msg, publish, options, meta) => {
            const id = meta.device.modelID === '005f0c3b' ? msg.data[0] : msg.data[msg.data.length - 1];
            return {action: `scene_${id}`};
        },
    },
    TS0201_battery: {
        cluster: 'genPowerCfg',
        type: ['attributeReport', 'readResponse'],
        convert: (model, msg, publish, options, meta) => {
            // https://github.com/Koenkk/zigbee2mqtt/issues/11470
            if (msg.data.batteryPercentageRemaining == 200 && msg.data.batteryVoltage < 30) return;
            return fz.battery.convert(model, msg, publish, options, meta);
        },
    },
    TS0222: {
        cluster: 'manuSpecificTuya',
        type: ['commandDataResponse', 'commandDataReport'],
        convert: (model, msg, publish, options, meta) => {
            const result = {};
            for (const dpValue of msg.data.dpValues) {
                const dp = dpValue.dp;
                const value = tuya.getDataValue(dpValue);
                switch (dp) {
                case 2:
                    result.illuminance = value;
                    result.illuminance_lux = value;
                    break;
                case 4:
                    result.battery = value;
                    break;
                default:
                    meta.logger.warn(`zigbee-herdsman-converters:TS0222 Unrecognized DP #${dp} with data ${JSON.stringify(dpValue)}`);
                }
            }
            return result;
        },
    },
    ZM35HQ_battery: {
        cluster: 'manuSpecificTuya',
        type: ['commandDataReport'],
        convert: (model, msg, publish, options, meta) => {
            const dpValue = tuya.firstDpValue(msg, meta, 'ZM35HQ');
            const dp = dpValue.dp;
            const value = tuya.getDataValue(dpValue);
            if (dp === 4) return {battery: value};
            else {
                meta.logger.warn(`zigbee-herdsman-converters:ZM35HQ: NOT RECOGNIZED DP #${dp} with data ${JSON.stringify(dpValue)}`);
            }
        },
    },
    power_on_behavior: {
        cluster: 'manuSpecificTuya_3',
        type: ['attributeReport', 'readResponse'],
        convert: (model, msg, publish, options, meta) => {
            const attribute = 'powerOnBehavior';
            const lookup = {0: 'off', 1: 'on', 2: 'previous'};

            if (msg.data.hasOwnProperty(attribute)) {
                const property = utils.postfixWithEndpointName('power_on_behavior', msg, model);
                return {[property]: lookup[msg.data[attribute]]};
            }
        },
    },
    zb_sm_cover: {
        cluster: 'manuSpecificTuya',
        type: ['commandDataReport', 'commandDataResponse'],
        convert: (model, msg, publish, options, meta) => {
            const result = {};
            for (const dpValue of msg.data.dpValues) {
                const dp = dpValue.dp;
                const value = tuya.getDataValue(dpValue);

                switch (dp) {
                case tuya.dataPoints.coverPosition: // Started moving to position (triggered from Zigbee)
                case tuya.dataPoints.coverArrived: { // Arrived at position
                    const invert = (meta.state) ? !meta.state.invert_cover : false;
                    const position = invert ? 100 - (value & 0xFF) : (value & 0xFF);
                    if (position > 0 && position <= 100) {
                        result.position = position;
                        result.state = 'OPEN';
                    } else if (position == 0) { // Report fully closed
                        result.position = position;
                        result.state = 'CLOSE';
                    }
                    break;
                }
                case 1: // report state
                    result.state = {0: 'OPEN', 1: 'STOP', 2: 'CLOSE'}[value];
                    break;
                case tuya.dataPoints.motorDirection: // reverse direction
                    result.reverse_direction = (value == 1);
                    break;
                case 10: // cycle time
                    result.cycle_time = value;
                    break;
                case 101: // model
                    result.motor_type = {0: '', 1: 'AM0/6-28R-Sm', 2: 'AM0/10-19R-Sm',
                        3: 'AM1/10-13R-Sm', 4: 'AM1/20-13R-Sm', 5: 'AM1/30-13R-Sm'}[value];
                    break;
                case 102: // cycles
                    result.cycle_count = value;
                    break;
                case 103: // set or clear bottom limit
                    result.bottom_limit = {0: 'SET', 1: 'CLEAR'}[value];
                    break;
                case 104: // set or clear top limit
                    result.top_limit = {0: 'SET', 1: 'CLEAR'}[value];
                    break;
                case 109: // active power
                    result.active_power = value;
                    break;
                case 115: // favorite_position
                    result.favorite_position = (value != 101) ? value : null;
                    break;
                case 116: // report confirmation
                    break;
                case 121: // running state
                    result.motor_state = {0: 'OPENING', 1: 'STOPPED', 2: 'CLOSING'}[value];
                    result.running = (value !== 1) ? true : false;
                    break;
                default: // Unknown code
                    meta.logger.warn(`zb_sm_tuya_cover: Unhandled DP #${dp} for ${meta.device.manufacturerName}:
                    ${JSON.stringify(dpValue)}`);
                }
            }
            return result;
        },
    },
};

module.exports = [
    {
        zigbeeModel: ['TS0204'],
        model: 'TS0204',
        vendor: 'TuYa',
        description: 'Gas sensor',
        fromZigbee: [fz.ias_gas_alarm_1, fz.ignore_basic_report],
        toZigbee: [],
        exposes: [e.gas(), e.tamper()],
    },
    {
        zigbeeModel: ['TS0205'],
        model: 'TS0205',
        vendor: 'TuYa',
        description: 'Smoke sensor',
        fromZigbee: [fz.ias_smoke_alarm_1, fz.battery, fz.ignore_basic_report],
        toZigbee: [],
        exposes: [e.smoke(), e.battery_low(), e.tamper(), e.battery()],
    },
    {
        zigbeeModel: ['TS0111'],
        model: 'TS0111',
        vendor: 'TuYa',
        description: 'Socket',
        extend: extend.switch(),
    },
    {
        zigbeeModel: ['TS0218'],
        model: 'TS0218',
        vendor: 'TuYa',
        description: 'Button',
        fromZigbee: [fz.legacy.TS0218_click, fz.battery],
        exposes: [e.battery(), e.action(['click'])],
        toZigbee: [],
    },
    {
        zigbeeModel: ['TS0203'],
        model: 'TS0203',
        vendor: 'TuYa',
        description: 'Door sensor',
        fromZigbee: [fz.ias_contact_alarm_1, fz.battery, fz.ignore_basic_report, fz.ias_contact_alarm_1_report],
        toZigbee: [],
        exposes: [e.contact(), e.battery_low(), e.tamper(), e.battery(), e.battery_voltage()],
        whiteLabel: [{vendor: 'CR Smart Home', model: 'TS0203'}],
        configure: async (device, coordinatorEndpoint, logger) => {
            try {
                const endpoint = device.getEndpoint(1);
                await reporting.bind(endpoint, coordinatorEndpoint, ['genPowerCfg']);
                await reporting.batteryPercentageRemaining(endpoint);
                await reporting.batteryVoltage(endpoint);
            } catch (error) {/* Fails for some*/}
        },
    },
    {
        fingerprint: [{modelID: 'TS0601', manufacturerName: '_TZE200_bq5c8xfe'},
            {modelID: 'TS0601', manufacturerName: '_TZE200_bjawzodf'},
            {modelID: 'TS0601', manufacturerName: '_TZE200_qyflbnbj'}],
        model: 'TS0601_temperature_humidity_sensor',
        vendor: 'TuYa',
        description: 'Temperature & humidity sensor',
        fromZigbee: [fz.tuya_temperature_humidity_sensor],
        toZigbee: [],
        exposes: (device, options) => {
            const exps = [e.temperature(), e.humidity(), e.battery()];
            if (!device || device.manufacturerName === '_TZE200_qyflbnbj') {
                exps.push(e.battery_low());
                exps.push(exposes.enum('battery_level', ea.STATE, ['low', 'middle', 'high']).withDescription('Battery level state'));
            }
            exps.push(e.linkquality());
            return exps;
        },
    },
    {
        fingerprint: [{modelID: 'TS0601', manufacturerName: '_TZE200_vzqtvljm'}],
        model: 'TS0601_illuminance_temperature_humidity_sensor',
        vendor: 'TuYa',
        description: 'Illuminance, temperature & humidity sensor',
        fromZigbee: [fz.tuya_illuminance_temperature_humidity_sensor],
        toZigbee: [],
        exposes: [e.temperature(), e.humidity(), e.illuminance_lux(), e.battery()],
    },
    {
        fingerprint: [{modelID: 'TS0601', manufacturerName: '_TZE200_8ygsuhe1'},
            {modelID: 'TS0601', manufacturerName: '_TZE200_yvx5lh6k'},
            {modelID: 'TS0601', manufacturerName: '_TZE200_ryfmq5rl'},
            {modelID: 'TS0601', manufacturerName: '_TZE200_c2fmom5z'}],
        model: 'TS0601_air_quality_sensor',
        vendor: 'TuYa',
        description: 'Air quality sensor',
        fromZigbee: [fz.tuya_air_quality],
        toZigbee: [],
        exposes: [e.temperature(), e.humidity(), e.co2(), e.voc().withUnit('ppm'), e.formaldehyd()],
    },
    {
        fingerprint: [{modelID: 'TS0601', manufacturerName: '_TZE200_dwcarsat'}],
        model: 'TS0601_smart_air_house_keeper',
        vendor: 'TuYa',
        description: 'Smart air house keeper',
        fromZigbee: [fz.tuya_air_quality],
        toZigbee: [],
        exposes: [e.temperature(), e.humidity(), e.co2(), e.voc(), e.formaldehyd().withUnit('ppm'),
            e.pm25().withValueMin(0).withValueMax(999).withValueStep(1)],
    },
    {
        fingerprint: [{modelID: 'TS0601', manufacturerName: '_TZE200_ogkdpgy2'}],
        model: 'TS0601_co2_sensor',
        vendor: 'TuYa',
        description: 'NDIR co2 sensor',
        fromZigbee: [fz.tuya_air_quality],
        toZigbee: [],
        exposes: [e.co2()],
    },
    {
        fingerprint: [{modelID: 'TS0601', manufacturerName: '_TZE200_7bztmfm1'}],
        model: 'TS0601_smart_CO_air_box',
        vendor: 'TuYa',
        description: 'Smart air box (carbon monoxide)',
        fromZigbee: [fz.tuya_CO],
        toZigbee: [],
        exposes: [e.carbon_monoxide(), e.co()],
    },
    {
        fingerprint: [{modelID: 'TS0601', manufacturerName: '_TZE200_ggev5fsl'}],
        model: 'TS0601_gas_sensor',
        vendor: 'TuYa',
        description: 'gas sensor',
        fromZigbee: [fz.tuya_gas],
        toZigbee: [],
        exposes: [e.gas()],
    },
    {
        fingerprint: [{modelID: 'TS0001', manufacturerName: '_TZ3000_hktqahrq'}, {manufacturerName: '_TZ3000_hktqahrq'},
            {manufacturerName: '_TZ3000_q6a3tepg'}, {modelID: 'TS000F', manufacturerName: '_TZ3000_m9af2l6g'},
            {modelID: 'TS000F', manufacturerName: '_TZ3000_mx3vgyea'},
            {modelID: 'TS0001', manufacturerName: '_TZ3000_npzfdcof'},
            {modelID: 'TS0001', manufacturerName: '_TZ3000_5ng23zjs'},
            {modelID: 'TS0001', manufacturerName: '_TZ3000_rmjr4ufz'},
            {modelID: 'TS0001', manufacturerName: '_TZ3000_v7gnj3ad'},
            {modelID: 'TS0001', manufacturerName: '_TZ3000_mx3vgyea'},
            {modelID: 'TS0001', manufacturerName: '_TZ3000_qsp2pwtf'}],
        model: 'WHD02',
        vendor: 'TuYa',
        description: 'Wall switch module',
        toZigbee: extend.switch().toZigbee.concat([tz.moes_power_on_behavior, tz.tuya_switch_type]),
        fromZigbee: extend.switch().fromZigbee.concat([fz.moes_power_on_behavior, fz.tuya_switch_type]),
        exposes: extend.switch().exposes.concat([e.power_on_behavior(), e.switch_type_2()]),
        configure: async (device, coordinatorEndpoint, logger) => {
            await reporting.bind(device.getEndpoint(1), coordinatorEndpoint, ['genOnOff']);
        },
    },
    {
        fingerprint: [{modelID: 'TS011F', manufacturerName: '_TZ3000_mvn6jl7x'},
            {modelID: 'TS011F', manufacturerName: '_TZ3000_raviyuvk'}, {modelID: 'TS011F', manufacturerName: '_TYZB01_hlla45kx'},
            {modelID: 'TS011F', manufacturerName: '_TZ3000_92qd4sqa'}, {modelID: 'TS011F', manufacturerName: '_TZ3000_zwaadvus'}],
        model: 'TS011F_2_gang_wall',
        vendor: 'TuYa',
        description: '2 gang wall outlet',
        toZigbee: extend.switch().toZigbee.concat([tz.moes_power_on_behavior, tz.tuya_backlight_mode]),
        fromZigbee: extend.switch().fromZigbee.concat([fz.moes_power_on_behavior, fz.tuya_backlight_mode]),
        exposes: [e.switch().withEndpoint('l1'), e.switch().withEndpoint('l2'),
            exposes.enum('power_on_behavior', ea.ALL, ['on', 'off', 'previous']),
            exposes.enum('backlight_mode', ea.ALL, ['LOW', 'MEDIUM', 'HIGH'])],
        whiteLabel: [{vendor: 'ClickSmart+', model: 'CMA30036'}],
        endpoint: (device) => {
            return {'l1': 1, 'l2': 2};
        },
        meta: {multiEndpoint: true},
    },
    {
        fingerprint: [{modelID: 'TS011F', manufacturerName: '_TZ3000_rk2yzt0u'},
            {modelID: 'TS0001', manufacturerName: '_TZ3000_o4cjetlm'}, {manufacturerName: '_TZ3000_o4cjetlm'},
            {modelID: 'TS0001', manufacturerName: '_TZ3000_iedbgyxt'}, {modelID: 'TS0001', manufacturerName: '_TZ3000_h3noz0a5'},
            {modelID: 'TS0001', manufacturerName: '_TYZB01_4tlksk8a'}, {modelID: 'TS0011', manufacturerName: '_TYZB01_rifa0wlb'}],
        model: 'ZN231392',
        vendor: 'TuYa',
        description: 'Smart water/gas valve',
        fromZigbee: extend.switch().fromZigbee.concat([fz.moes_power_on_behavior]),
        toZigbee: extend.switch().toZigbee.concat([tz.moes_power_on_behavior]),
        exposes: extend.switch().exposes.concat([e.power_on_behavior()]),
        configure: async (device, coordinatorEndpoint, logger) => {
            const endpoint = device.getEndpoint(1);
            await endpoint.read('genOnOff', ['onOff', 'moesStartUpOnOff']);
        },
    },
    {
        fingerprint: [{modelID: 'TS011F', manufacturerName: '_TZ3000_1hwjutgo'}, {modelID: 'TS011F', manufacturerName: '_TZ3000_lnggrqqi'}],
        model: 'TS011F_circuit_breaker',
        vendor: 'TuYa',
        description: 'Circuit breaker',
        extend: extend.switch(),
        whiteLabel: [{vendor: 'Mumubiz', model: 'ZJSB9-80Z'}],
    },
    {
        fingerprint: [{modelID: 'TS011F', manufacturerName: '_TZ3000_8fdayfch'}],
        model: 'TS011F_relay_switch',
        vendor: 'TuYa',
        description: 'Dry contact relay switch',
        extend: extend.switch(),
        whiteLabel: [{vendor: 'KTNNKG', model: 'ZB1248-10A'}],
    },
    {
        fingerprint: [{modelID: 'TS0505B', manufacturerName: '_TZ3000_qqjaziws'},
            {modelID: 'TS0505B', manufacturerName: '_TZ3000_jtmhndw2'},
            {modelID: 'TS0505B', manufacturerName: '_TZ3000_ezlg0pht'},
            {modelID: 'TS0505B', manufacturerName: '_TZ3210_5snkkrxw'},
            {modelID: 'TS0505B', manufacturerName: '_TZ3000_12sxjap4'},
            {modelID: 'TS0505B', manufacturerName: '_TZ3000_x2fqbdun'},
            {modelID: 'TS0505B', manufacturerName: '_TZ3000_589kq4ul'},
            {modelID: 'TS0505B', manufacturerName: '_TZ3000_1mtktxdk'},
            {modelID: 'TS0505B', manufacturerName: '_TZ3210_remypqqm'},
            {modelID: 'TS0505B', manufacturerName: '_TZ3000_kohbva1f'},
            {modelID: 'TS0505B', manufacturerName: '_TZ3210_wslkvrau'},
            {modelID: 'TS0505B', manufacturerName: '_TZ3210_0rn9qhnu'},
            {modelID: 'TS0505B', manufacturerName: '_TZ3210_ejctepku'},
            {modelID: 'TS0505B', manufacturerName: '_TZ3210_bicjqpg4'},
            {modelID: 'TS0505B', manufacturerName: '_TZ3210_jmiuubkz'},
            {modelID: 'TS0505B', manufacturerName: '_TZ3000_cmaky9gq'},
            {modelID: 'TS0505B', manufacturerName: '_TZ3000_tza2vjxx'},
            {modelID: 'TS0505B', manufacturerName: '_TZ3210_it1u8ahz'},
            {modelID: 'TS0505B', manufacturerName: '_TZ3210_k1pe6ibm'},
            {modelID: 'TS0505B', manufacturerName: '_TZB210_1ecortg6'},
            {modelID: 'TS0505B', manufacturerName: '_TZ3210_bfwvfyx1'},
            {modelID: 'TS0505B', manufacturerName: '_TZ3210_leyz4rju'},
            {modelID: 'TS0505B', manufacturerName: '_TZ3210_jd3z4yig'},
            {modelID: 'TS0505B', manufacturerName: '_TZ3210_dgdjiw1c'},
            {modelID: 'TS0505B', manufacturerName: '_TZ3210_mzdax7ha'},
            {modelID: 'TS0505B', manufacturerName: '_TZB210_tmi0rihb'},
            {modelID: 'TS0505B', manufacturerName: '_TZ3210_a4s41wm4'},
            {modelID: 'TS0505B', manufacturerName: '_TZ3210_qxenlrin'},
            {modelID: 'TS0505B', manufacturerName: '_TZ3210_iwbaamgh'},
            {modelID: 'TS0505B', manufacturerName: '_TZ3210_klv2wul0'},
            {modelID: 'TS0505B', manufacturerName: '_TZ3210_s6zec0of'},
            {modelID: 'TS0505B', manufacturerName: '_TZ3210_y5fjkn7x'},
            {modelID: 'TS0505B', manufacturerName: '_TZ3210_cuqkfz2q'},
            {modelID: 'TS0505B', manufacturerName: '_TZ3210_6amjviba'}],
        model: 'TS0505B',
        vendor: 'TuYa',
        description: 'Zigbee RGB+CCT light',
        whiteLabel: [{vendor: 'Mercator Ikuü', model: 'SMD4106W-RGB-ZB'},
            {vendor: 'TuYa', model: 'A5C-21F7-01'}, {vendor: 'Mercator Ikuü', model: 'S9E27LED9W-RGB-Z'},
            {vendor: 'Aldi', model: 'L122CB63H11A9.0W', description: 'LIGHTWAY smart home LED-lamp - bulb'},
            {vendor: 'Lidl', model: '14153706L', description: 'Livarno smart LED ceiling light'},
        ],
        extend: extend.light_onoff_brightness_colortemp_color({colorTempRange: [153, 500], disableColorTempStartup: true}),
        meta: {applyRedFix: true, enhancedHue: false},
    },
    {
        fingerprint: [{modelID: 'TS0503B', manufacturerName: '_TZ3000_i8l0nqdu'},
            {modelID: 'TS0503B', manufacturerName: '_TZ3210_a5fxguxr'},
            {modelID: 'TS0503B', manufacturerName: '_TZ3210_778drfdt'},
            {modelID: 'TS0503B', manufacturerName: '_TZ3000_g5xawfcq'},
            {modelID: 'TS0503B', manufacturerName: '_TZ3210_trm3l2aw'}],
        model: 'TS0503B',
        vendor: 'TuYa',
        description: 'Zigbee RGB light',
        extend: extend.light_onoff_brightness_color(),
        // Requires red fix: https://github.com/Koenkk/zigbee2mqtt/issues/5962#issue-796462106
        meta: {applyRedFix: true, enhancedHue: false},
    },
    {
        fingerprint: [{modelID: 'TS0504B', manufacturerName: '_TZ3000_ukuvyhaa'},
            {modelID: 'TS0504B', manufacturerName: '_TZ3210_bfvybixd'},
            {modelID: 'TS0504B', manufacturerName: '_TZ3210_i2i0bsnv'},
            {modelID: 'TS0504B', manufacturerName: '_TZ3210_elzv6aia'},
            {modelID: 'TS0504B', manufacturerName: '_TZ3210_1elppmba'}],
        model: 'TS0504B',
        vendor: 'TuYa',
        description: 'Zigbee RGBW light',
        extend: extend.light_onoff_brightness_color(),
        toZigbee: utils.replaceInArray(extend.light_onoff_brightness_color().toZigbee, [tz.light_color], [tzLocal.TS0504B_color]),
        meta: {applyRedFix: true},
    },
    {
        fingerprint: [{modelID: 'TS0501A', manufacturerName: '_TZ3000_yeg1e5eh'}],
        model: 'TS0501A',
        description: 'Zigbee light',
        vendor: 'TuYa',
        extend: extend.light_onoff_brightness(),
    },
    {
        fingerprint: [{modelID: 'TS0501B', manufacturerName: '_TZ3000_4whigl8i'},
            {modelID: 'TS0501B', manufacturerName: '_TZ3210_4whigl8i'},
            {modelID: 'TS0501B', manufacturerName: '_TZ3210_9q49basr'},
            {modelID: 'TS0501B', manufacturerName: '_TZ3210_i680rtja'},
            {modelID: 'TS0501B', manufacturerName: '_TZ3210_grnwgegn'},
            {modelID: 'TS0501B', manufacturerName: '_TZ3210_nehayyhx'},
            {modelID: 'TS0501B', manufacturerName: '_TZ3210_wuheofsg'},
            {modelID: 'TS0501B', manufacturerName: '_TZ3210_e5t9bfdv'}],
        model: 'TS0501B',
        description: 'Zigbee light',
        vendor: 'TuYa',
        extend: extend.light_onoff_brightness(),
    },
    {
        fingerprint: [{modelID: 'TS0202', manufacturerName: '_TYZB01_jytabjkb'}],
        model: 'TS0202_1',
        vendor: 'TuYa',
        description: 'Motion sensor',
        // Requires alarm_1_with_timeout https://github.com/Koenkk/zigbee2mqtt/issues/2818#issuecomment-776119586
        fromZigbee: [fz.ias_occupancy_alarm_1_with_timeout, fz.battery, fz.ignore_basic_report],
        toZigbee: [],
        exposes: [e.occupancy(), e.battery_low(), e.tamper(), e.battery()],
    },
    {
        fingerprint: [{modelID: 'TS0202', manufacturerName: '_TYZB01_dr6sduka'},
            {modelID: 'TS0202', manufacturerName: '_TYZB01_ef5xlc9q'},
            {modelID: 'TS0202', manufacturerName: '_TYZB01_vwqnz1sn'},
            {modelID: 'TS0202', manufacturerName: '_TYZB01_2b8f6cio'},
            {modelID: 'TS0202', manufacturerName: '_TZE200_bq5c8xfe'},
            {modelID: 'TS0202', manufacturerName: '_TYZB01_dl7cejts'},
            {modelID: 'TS0202', manufacturerName: '_TYZB01_qjqgmqxr'},
            {modelID: 'TS0202', manufacturerName: '_TZ3000_mmtwjmaq'},
            {modelID: 'TS0202', manufacturerName: '_TYZB01_zwvaj5wy'},
            {modelID: 'TS0202', manufacturerName: '_TZ3000_bsvqrxru'},
            {modelID: 'TS0202', manufacturerName: '_TYZB01_tv3wxhcz'},
            {modelID: 'TS0202', manufacturerName: '_TYZB01_hqbdru35'},
            {modelID: 'TS0202', manufacturerName: '_TZ3000_otvn3lne'},
            {modelID: 'TS0202', manufacturerName: '_TZ3000_tiwq83wk'},
            {modelID: 'TS0202', manufacturerName: '_TZ3000_ykwcwxmz'},
            {modelID: 'TS0202', manufacturerName: '_TZ3000_hgu1dlak'},
            {modelID: 'WHD02', manufacturerName: '_TZ3000_hktqahrq'}],
        model: 'TS0202',
        vendor: 'TuYa',
        description: 'Motion sensor',
        whiteLabel: [{vendor: 'Mercator Ikuü', model: 'SMA02P'},
            {vendor: 'TuYa', model: 'TY-ZPR06'},
            {vendor: 'Tesla Smart', model: 'TS0202'}],
        fromZigbee: [fz.ias_occupancy_alarm_1, fz.battery, fz.ignore_basic_report, fz.ias_occupancy_alarm_1_report],
        toZigbee: [],
        exposes: [e.occupancy(), e.battery_low(), e.tamper(), e.battery(), e.battery_voltage()],
        configure: async (device, coordinatorEndpoint, logger) => {
            const endpoint = device.getEndpoint(1);
            await reporting.bind(endpoint, coordinatorEndpoint, ['genPowerCfg']);
            await reporting.batteryPercentageRemaining(endpoint);
        },
    },
    {
        fingerprint: [{modelID: 'TS0202', manufacturerName: '_TZ3000_msl6wxk9'}],
        model: 'ZM-35H-Q',
        vendor: 'TuYa',
        description: 'Motion sensor',
        fromZigbee: [fz.ias_occupancy_alarm_1, fz.battery, fz.ignore_basic_report, fz.ZM35HQ_attr, fzLocal.ZM35HQ_battery],
        toZigbee: [tz.ZM35HQ_attr],
        exposes: [e.occupancy(), e.battery_low(), e.tamper(), e.battery(),
            exposes.enum('sensitivity', ea.ALL, ['low', 'medium', 'high']).withDescription('PIR sensor sensitivity'),
            exposes.enum('keep_time', ea.ALL, [30, 60, 120]).withDescription('PIR keep time in seconds'),
        ],
        configure: async (device, coordinatorEndpoint, logger) => {
            const endpoint = device.getEndpoint(1);
            await endpoint.read('genBasic', ['manufacturerName', 'zclVersion', 'appVersion', 'modelId', 'powerSource', 0xfffe]);
        },
    },
    {
        fingerprint: [{modelID: 'TS0202', manufacturerName: '_TZ3000_mcxw5ehu'}],
        model: 'IH012-RT01',
        vendor: 'TuYa',
        description: 'Motion sensor',
        fromZigbee: [fz.ias_occupancy_alarm_1, fz.ignore_basic_report, fz.ZM35HQ_attr],
        toZigbee: [tz.ZM35HQ_attr],
        exposes: [e.occupancy(), e.battery_low(), e.tamper(),
            exposes.enum('sensitivity', ea.ALL, ['low', 'medium', 'high']).withDescription('PIR sensor sensitivity'),
            exposes.enum('keep_time', ea.ALL, [30, 60, 120]).withDescription('PIR keep time in seconds'),
        ],
    },
    {
        fingerprint: [{modelID: 'TS0207', manufacturerName: '_TZ3000_m0vaazab'},
            {modelID: 'TS0207', manufacturerName: '_TZ3000_ufttklsz'},
            {modelID: 'TS0207', manufacturerName: '_TZ3000_5k5vh43t'}],
        model: 'TS0207_repeater',
        vendor: 'TuYa',
        description: 'Repeater',
        fromZigbee: [fz.linkquality_from_basic],
        toZigbee: [],
        exposes: [],
    },
    {
        zigbeeModel: ['TS0207', 'FNB54-WTS08ML1.0'],
        fingerprint: [{modelID: 'TS0207', manufacturerName: '_TZ3000_upgcbody'}],
        model: 'TS0207_water_leak_detector',
        vendor: 'TuYa',
        description: 'Water leak detector',
        fromZigbee: [fz.ias_water_leak_alarm_1, fz.battery],
        whiteLabel: [{vendor: 'CR Smart Home', model: 'TS0207'}],
        toZigbee: [],
        configure: async (device, coordinatorEndpoint, logger) => {
            const endpoint = device.getEndpoint(1);
            await reporting.bind(endpoint, coordinatorEndpoint, ['genPowerCfg']);
            await reporting.batteryPercentageRemaining(endpoint);
        },
        exposes: [e.water_leak(), e.battery_low(), e.battery()],
    },
    {
        fingerprint: [{modelID: 'TS0101', manufacturerName: '_TYZB01_ijihzffk'}],
        model: 'TS0101',
        vendor: 'TuYa',
        description: 'Zigbee Socket',
        whiteLabel: [{vendor: 'Larkkey', model: 'PS080'}],
        extend: extend.switch(),
        meta: {disableDefaultResponse: true},
    },
    {
        fingerprint: [{modelID: 'TS0108', manufacturerName: '_TYZB01_7yidyqxd'}],
        model: 'TS0108',
        vendor: 'TuYa',
        description: 'Socket with 2 USB',
        whiteLabel: [{vendor: 'Larkkey', model: 'PS580'}],
        extend: extend.switch(),
        exposes: [e.switch().withEndpoint('l1'), e.switch().withEndpoint('l2')],
        endpoint: (device) => {
            return {'l1': 1, 'l2': 7};
        },
        meta: {multiEndpoint: true, disableDefaultResponse: true},
        configure: async (device, coordinatorEndpoint) => {
            await reporting.bind(device.getEndpoint(1), coordinatorEndpoint, ['genOnOff']);
            await reporting.bind(device.getEndpoint(7), coordinatorEndpoint, ['genOnOff']);
        },
    },
    {
        fingerprint: [
            {modelID: 'TS0601', manufacturerName: '_TZE200_whpb9yts'},
            {modelID: 'TS0601', manufacturerName: '_TZE200_ebwgzdqq'},
            {modelID: 'TS0601', manufacturerName: '_TZE200_9i9dt8is'},
            {modelID: 'TS0601', manufacturerName: '_TZE200_dfxkcots'},
            {modelID: 'TS0601', manufacturerName: '_TZE200_ojzhk75b'},
            {modelID: 'TS0601', manufacturerName: '_TZE200_swaamsoy'},
            {modelID: 'TS0601', manufacturerName: '_TZE200_3p5ydos3'},
            {modelID: 'TS0601', manufacturerName: '_TZE200_1agwnems'},
            {modelID: 'TS0601', manufacturerName: '_TZE200_ip2akl4w'},
        ],
        model: 'TS0601_dimmer',
        vendor: 'TuYa',
        description: 'Zigbee smart dimmer',
        fromZigbee: [fz.tuya_dimmer, fz.ignore_basic_report],
        toZigbee: [tz.tuya_dimmer_state, tz.tuya_dimmer_level],
        configure: async (device, coordinatorEndpoint, logger) => {
            const endpoint = device.getEndpoint(1);
            await reporting.bind(endpoint, coordinatorEndpoint, ['genOnOff', 'genLevelCtrl']);
        },
        exposes: [e.light_brightness().withMinBrightness().withMaxBrightness().setAccess(
            'state', ea.STATE_SET).setAccess('brightness', ea.STATE_SET).setAccess(
            'min_brightness', ea.STATE_SET).setAccess('max_brightness', ea.STATE_SET)],
        whiteLabel: [
            {vendor: 'Larkkey', model: 'ZSTY-SM-1DMZG-EU'},
            {vendor: 'Earda', model: 'EDM-1ZAA-EU'},
            {vendor: 'Earda', model: 'EDM-1ZAB-EU'},
            {vendor: 'Earda', model: 'EDM-1ZBA-EU'},
            {vendor: 'Mercator Ikuü', model: 'SSWD01'},
            {vendor: 'Moes', model: 'ZS-USD'},
        ],
    },
    {
        fingerprint: [{modelID: 'TS011F', manufacturerName: '_TZ3000_oiymh3qu'}],
        model: 'TS011F_socket_module',
        vendor: 'TuYa',
        description: 'Socket module',
        extend: extend.switch(),
        whiteLabel: [{vendor: 'LoraTap', model: 'RR400ZB'}, {vendor: 'LoraTap', model: 'SP400ZB'}],
        configure: async (device, coordinatorEndpoint, logger) => {
            const endpoint = device.getEndpoint(1);
            await reporting.bind(endpoint, coordinatorEndpoint, ['genOnOff']);
            await reporting.onOff(endpoint);
        },
    },
    {
        fingerprint: [{modelID: 'TS011F', manufacturerName: '_TZ3000_wxtp7c5y'},
            {modelID: 'TS011F', manufacturerName: '_TYZB01_mtunwanm'},
            {modelID: 'TS011F', manufacturerName: '_TZ3000_o1jzcxou'}],
        model: 'TS011F_wall_outlet',
        vendor: 'TuYa',
        description: 'In-wall outlet',
        extend: extend.switch(),
        whiteLabel: [{vendor: 'Teekar', model: 'SWP86-01OG'},
            {vendor: 'ClickSmart+', model: 'CMA30035'},
            {vendor: 'BSEED', model: 'Zigbee Socket'}],
    },
    {
        fingerprint: [{modelID: 'isltm67\u0000', manufacturerName: '_TYST11_pisltm67'},
            {modelID: 'TS0601', manufacturerName: '_TZE200_pisltm67'}],
        model: 'S-LUX-ZB',
        vendor: 'TuYa',
        description: 'Light sensor',
        fromZigbee: [fz.SLUXZB],
        toZigbee: [],
        configure: async (device, coordinatorEndpoint, logger) => {
            const endpoint = device.getEndpoint(1);
            await reporting.bind(endpoint, coordinatorEndpoint, ['genBasic']);
        },
        exposes: [e.battery(), e.illuminance_lux(), e.battery_low(), e.linkquality()],
    },
    {
        zigbeeModel: ['TS130F'],
        model: 'TS130F',
        vendor: 'TuYa',
        description: 'Curtain/blind switch',
        fromZigbee: [fz.cover_position_tilt, fz.tuya_backlight_mode, fz.tuya_cover_options],
        toZigbee: [tz.cover_state, tz.cover_position_tilt, tz.tuya_cover_calibration, tz.tuya_cover_reversal, tz.tuya_backlight_mode],
        whiteLabel: [{vendor: 'LoraTap', model: 'SC400'}],
        exposes: [e.cover_position(), exposes.enum('moving', ea.STATE, ['UP', 'STOP', 'DOWN']),
            exposes.binary('calibration', ea.ALL, 'ON', 'OFF'), exposes.binary('motor_reversal', ea.ALL, 'ON', 'OFF'),
            exposes.enum('backlight_mode', ea.ALL, ['LOW', 'MEDIUM', 'HIGH']),
            exposes.numeric('calibration_time', ea.STATE).withUnit('S').withDescription('Calibration time')],
    },
    {
        zigbeeModel: ['qnazj70', 'kjintbl'],
        fingerprint: [
            {modelID: 'TS0601', manufacturerName: '_TZE200_wunufsil'},
            {modelID: 'TS0601', manufacturerName: '_TZE200_vhy3iakz'},
            {modelID: 'TS0601', manufacturerName: '_TZE200_oisqyl4o'},
            {modelID: 'TS0601', manufacturerName: '_TZ3000_uim07oem'},
            {modelID: 'TS0601', manufacturerName: '_TZE200_js3mgbjb'},
            {modelID: 'TS0601', manufacturerName: '_TZE200_7deq70b8'},
        ],
        model: 'TS0601_switch',
        vendor: 'TuYa',
        description: '1, 2, 3 or 4 gang switch',
        exposes: [e.switch().withEndpoint('l1').setAccess('state', ea.STATE_SET),
            e.switch().withEndpoint('l2').setAccess('state', ea.STATE_SET),
            e.switch().withEndpoint('l3').setAccess('state', ea.STATE_SET), e.switch().withEndpoint('l4').setAccess('state', ea.STATE_SET)],
        fromZigbee: [fz.ignore_basic_report, fz.tuya_switch],
        toZigbee: [tz.tuya_switch_state],
        meta: {multiEndpoint: true},
        whiteLabel: [
            {vendor: 'Norklmes', model: 'MKS-CM-W5'},
            {vendor: 'Somgoms', model: 'ZSQB-SMB-ZB'},
            {vendor: 'Moes', model: 'WS-EUB1-ZG'},
            {vendor: 'AVATTO', model: 'ZGB-WS-EU'},
        ],
        configure: async (device, coordinatorEndpoint, logger) => {
            await reporting.bind(device.getEndpoint(1), coordinatorEndpoint, ['genOnOff']);
            if (device.getEndpoint(2)) await reporting.bind(device.getEndpoint(2), coordinatorEndpoint, ['genOnOff']);
            if (device.getEndpoint(3)) await reporting.bind(device.getEndpoint(3), coordinatorEndpoint, ['genOnOff']);
            if (device.getEndpoint(4)) await reporting.bind(device.getEndpoint(4), coordinatorEndpoint, ['genOnOff']);
        },
        endpoint: (device) => {
            // Endpoint selection is made in tuya_switch_state
            return {'l1': 1, 'l2': 1, 'l3': 1, 'l4': 1};
        },
    },
    {
        fingerprint: [{modelID: 'TS0601', manufacturerName: '_TZE200_aqnazj70'}, {modelID: 'TS0601', manufacturerName: '_TZE200_k6jhsr0q'},
            {modelID: 'TS0601', manufacturerName: '_TZE200_di3tfv5b'}],
        model: 'TS0601_switch_4_gang',
        vendor: 'TuYa',
        description: '4 gang switch',
        exposes: [e.switch().withEndpoint('l1').setAccess('state', ea.STATE_SET),
            e.switch().withEndpoint('l2').setAccess('state', ea.STATE_SET),
            e.switch().withEndpoint('l3').setAccess('state', ea.STATE_SET),
            e.switch().withEndpoint('l4').setAccess('state', ea.STATE_SET)],
        fromZigbee: [fz.ignore_basic_report, fz.tuya_switch],
        toZigbee: [tz.tuya_switch_state],
        meta: {multiEndpoint: true},
        endpoint: (device) => {
            // Endpoint selection is made in tuya_switch_state
            return {'l1': 1, 'l2': 1, 'l3': 1, 'l4': 1};
        },
    },
    {
        fingerprint: [{modelID: 'TS0601', manufacturerName: '_TZE200_nkjintbl'}],
        model: 'TS0601_switch_2_gang',
        vendor: 'TuYa',
        description: '2 gang switch',
        exposes: [e.switch().withEndpoint('l1').setAccess('state', ea.STATE_SET),
            e.switch().withEndpoint('l2').setAccess('state', ea.STATE_SET)],
        fromZigbee: [fz.ignore_basic_report, fz.tuya_switch],
        toZigbee: [tz.tuya_switch_state],
        meta: {multiEndpoint: true},
        configure: async (device, coordinatorEndpoint, logger) => {
            await reporting.bind(device.getEndpoint(1), coordinatorEndpoint, ['genOnOff']);
            if (device.getEndpoint(2)) await reporting.bind(device.getEndpoint(2), coordinatorEndpoint, ['genOnOff']);
        },
        endpoint: (device) => {
            // Endpoint selection is made in tuya_switch_state
            return {'l1': 1, 'l2': 1};
        },
    },
    {
        fingerprint: [{modelID: 'TS0601', manufacturerName: '_TZE200_kyfqmmyl'},
            {modelID: 'TS0601', manufacturerName: '_TZE200_2hf7x9n3'},
            {modelID: 'TS0601', manufacturerName: '_TZE200_bynnczcb'}],
        model: 'TS0601_switch_3_gang',
        vendor: 'TuYa',
        description: '3 gang switch',
        whiteLabel: [{vendor: 'NOVADIGITAL', model: 'WS-US-ZB', description: 'Interruptor touch Zigbee 3 Teclas'}],
        exposes: [e.switch().withEndpoint('l1').setAccess('state', ea.STATE_SET),
            e.switch().withEndpoint('l2').setAccess('state', ea.STATE_SET),
            e.switch().withEndpoint('l3').setAccess('state', ea.STATE_SET)],
        fromZigbee: [fz.ignore_basic_report, fz.tuya_switch],
        toZigbee: [tz.tuya_switch_state],
        meta: {multiEndpoint: true},
        configure: async (device, coordinatorEndpoint, logger) => {
            await reporting.bind(device.getEndpoint(1), coordinatorEndpoint, ['genOnOff']);
            await reporting.bind(device.getEndpoint(2), coordinatorEndpoint, ['genOnOff']);
        },
        endpoint: (device) => {
            // Endpoint selection is made in tuya_switch_state
            return {'l1': 1, 'l2': 1, 'l3': 1};
        },
    },
    {
        fingerprint: [{modelID: 'TS0215A', manufacturerName: '_TZ3000_4fsgukof'},
            {modelID: 'TS0215A', manufacturerName: '_TZ3000_wr2ucaj9'},
            {modelID: 'TS0215A', manufacturerName: '_TZ3000_tj4pwzzm'}],
        model: 'TS0215A_sos',
        vendor: 'TuYa',
        description: 'SOS button',
        fromZigbee: [fz.command_emergency, fz.battery],
        exposes: [e.battery(), e.action(['emergency'])],
        toZigbee: [],
    },
    {
        fingerprint: [{modelID: 'TS0215A', manufacturerName: '_TZ3000_p6ju8myv'},
            {modelID: 'TS0215A', manufacturerName: '_TZ3000_fsiepnrh'}],
        model: 'TS0215A_remote',
        vendor: 'TuYa',
        description: 'Security remote control',
        fromZigbee: [fz.command_arm, fz.command_emergency, fz.battery],
        exposes: [e.battery(), e.action(['disarm', 'arm_day_zones', 'arm_night_zones', 'arm_all_zones', 'exit_delay', 'emergency'])],
        toZigbee: [],
        whiteLabel: [{vendor: 'Woox', model: 'R7054'}, {vendor: 'Nedis', model: 'ZBRC10WT'}],
        configure: async (device, coordinatorEndpoint, logger) => {
            const endpoint = device.getEndpoint(1);
            await reporting.bind(endpoint, coordinatorEndpoint, ['genPowerCfg', 'genTime', 'genBasic', 'ssIasAce', 'ssIasZone']);
        },
    },
    {
        fingerprint: [{modelID: 'TS0503A', manufacturerName: '_TZ3000_obacbukl'}],
        model: 'TS0503A',
        vendor: 'TuYa',
        description: 'Led strip controller',
        extend: extend.light_onoff_brightness_color(),
        meta: {applyRedFix: true},
    },
    {
        zigbeeModel: ['TS0503A'],
        model: 'TYZS1L',
        vendor: 'TuYa',
        description: 'Led strip controller HSB',
        exposes: [e.light_colorhs()],
        fromZigbee: [fz.on_off, fz.tuya_led_controller],
        toZigbee: [tz.tuya_led_controller, tz.ignore_transition, tz.ignore_rate],
    },
    {
        zigbeeModel: ['TS0502A'],
        model: 'TS0502A',
        vendor: 'TuYa',
        description: 'Light controller',
        extend: extend.light_onoff_brightness_colortemp(),
    },
    {
        fingerprint: [
            {modelID: 'TS0502B', manufacturerName: '_TZ3210_s1x7gcq0'},
            {modelID: 'TS0502B', manufacturerName: '_TZ3210_hi1ym4bl'},
            {modelID: 'TS0502B', manufacturerName: '_TZ3000_muqovqv0'},
            {modelID: 'TS0502B', manufacturerName: '_TZ3210_qjdimezy'},
            {modelID: 'TS0502B', manufacturerName: '_TZ3210_psgq7ysz'},
            {modelID: 'TS0502B', manufacturerName: '_TZ3000_zw7wr5uo'},
            {modelID: 'TS0502B', manufacturerName: '_TZ3210_ok08rifa'},
            {modelID: 'TS0502B', manufacturerName: '_TZ3210_pz9zmxjj'},
            {modelID: 'TS0502B', manufacturerName: '_TZ3000_fzwhym79'},
            {modelID: 'TS0502B', manufacturerName: '_TZ3000_ogceypug'},
            {modelID: 'TS0502B', manufacturerName: '_TZ3210_rm0hthdo'},
            {modelID: 'TS0502B', manufacturerName: '_TZ3210_zwqnazkb'},
            {modelID: 'TS0502B', manufacturerName: '_TZ3210_ijsj2evj'},
            {modelID: 'TS0502B', manufacturerName: '_TZ3210_pgq2qvyv'},
            {modelID: 'TS0502B', manufacturerName: '_TZ3210_nvaik6gk'},
            {modelID: 'TS0502B', manufacturerName: '_TZ3000_armwcncd'},
            {modelID: 'TS0502B', manufacturerName: '_TZ3210_2p6wbry3'},
            {modelID: 'TS0502B', manufacturerName: '_TZ3210_qamcypen'},
            {modelID: 'TS0502B', manufacturerName: '_TZ3210_zdrhqmo0'},
        ],
        model: 'TS0502B',
        vendor: 'TuYa',
        description: 'Light controller',
        whiteLabel: [{vendor: 'Mercator Ikuü', model: 'SMI7040', description: 'Ford Batten Light'}],
        extend: extend.light_onoff_brightness_colortemp({colorTempRange: [153, 500]}),
    },
    {
        fingerprint: [{modelID: 'TS0504A', manufacturerName: '_TZ3000_nzbm4ad4'}],
        model: 'TS0504A',
        vendor: 'TuYa',
        description: 'RGBW LED controller',
        extend: extend.light_onoff_brightness_colortemp_color(),
    },
    {
        fingerprint: [{modelID: 'TS0505A', manufacturerName: '_TZ3000_sosdczdl'}],
        model: 'TS0505A_led',
        vendor: 'TuYa',
        description: 'RGB+CCT LED',
        toZigbee: [tz.on_off, tz.tuya_led_control],
        fromZigbee: [fz.on_off, fz.tuya_led_controller, fz.brightness, fz.ignore_basic_report],
        exposes: [e.light_brightness_colortemp_colorhs([153, 500]).removeFeature('color_temp_startup')],
    },
    {
        zigbeeModel: ['TS0505A'],
        model: 'TS0505A',
        vendor: 'TuYa',
        description: 'RGB+CCT light controller',
        extend: extend.light_onoff_brightness_colortemp_color(),
    },
    {
        fingerprint: [{manufacturerName: '_TZ2000_a476raq2'}],
        zigbeeModel: ['TS0201', 'SNTZ003'],
        model: 'TS0201',
        vendor: 'TuYa',
        description: 'Temperature & humidity sensor with display',
        whiteLabel: [{vendor: 'BlitzWolf', model: 'BW-IS4'}],
        fromZigbee: [fzLocal.TS0201_battery, fz.temperature, fz.humidity],
        toZigbee: [],
        exposes: [e.battery(), e.temperature(), e.humidity(), e.battery_voltage()],
        configure: async (device, coordinatorEndpoint, logger) => {
            const endpoint = device.getEndpoint(1);
            await endpoint.read('genBasic', ['manufacturerName', 'zclVersion', 'appVersion', 'modelId', 'powerSource', 0xfffe]);
        },
    },
    {
        fingerprint: [
            {modelID: 'TS0201', manufacturerName: '_TZ3000_bguser20'},
            {modelID: 'TS0201', manufacturerName: '_TZ3000_fllyghyj'},
            {modelID: 'TS0201', manufacturerName: '_TZ3000_dowj6gyi'},
            {modelID: 'TS0201', manufacturerName: '_TZ3000_yd2e749y'},
        ],
        model: 'WSD500A',
        vendor: 'TuYa',
        description: 'Temperature & humidity sensor',
        fromZigbee: [fzLocal.TS0201_battery, fz.temperature, fz.humidity],
        toZigbee: [],
        exposes: [e.battery(), e.temperature(), e.humidity(), e.battery_voltage()],
        configure: async (device, coordinatorEndpoint, logger) => {
            const endpoint = device.getEndpoint(1);
            await endpoint.read('genBasic', ['manufacturerName', 'zclVersion', 'appVersion', 'modelId', 'powerSource', 0xfffe]);
        },
    },
    {
        fingerprint: [{modelID: 'SM0201', manufacturerName: '_TYZB01_cbiezpds'}],
        model: 'SM0201',
        vendor: 'TuYa',
        description: 'Temperature & humidity sensor with LED screen',
        fromZigbee: [fz.battery, fz.temperature, fz.humidity],
        toZigbee: [],
        exposes: [e.battery(), e.temperature(), e.humidity(), e.battery_voltage()],
    },
    {
        zigbeeModel: ['TS0041'],
        fingerprint: [{manufacturerName: '_TZ3000_tk3s5tyg'}],
        model: 'TS0041',
        vendor: 'TuYa',
        description: 'Wireless switch with 1 button',
        whiteLabel: [{vendor: 'Smart9', model: 'S9TSZGB'}, {vendor: 'Lonsonho', model: 'TS0041'}, {vendor: 'Benexmart', model: 'ZM-sui1'}],
        exposes: [e.battery(), e.action(['single', 'double', 'hold'])],
        fromZigbee: [fz.tuya_on_off_action, fz.battery],
        toZigbee: [],
        configure: async (device, coordinatorEndpoint, logger) => {
            const endpoint = device.getEndpoint(1);
            await reporting.bind(endpoint, coordinatorEndpoint, ['genPowerCfg']);
            try {
                await reporting.batteryPercentageRemaining(endpoint);
            } catch (error) {/* Fails for some: https://github.com/Koenkk/zigbee2mqtt/issues/6313 */}
        },
    },
    {
        fingerprint: [{modelID: 'TS011F', manufacturerName: '_TZ3000_3zofvcaa'}],
        model: 'TS011F_2_gang_2_usb_wall',
        vendor: 'TuYa',
        description: '2 gang 2 usb wall outlet',
        toZigbee: extend.switch().toZigbee.concat([tz.moes_power_on_behavior, tz.tuya_backlight_mode]),
        fromZigbee: extend.switch().fromZigbee.concat([fz.moes_power_on_behavior, fz.tuya_backlight_mode]),
        exposes: [e.switch().withEndpoint('l1'), e.switch().withEndpoint('l2'), e.switch().withEndpoint('l3'),
            e.switch().withEndpoint('l4'), exposes.enum('power_on_behavior', ea.ALL, ['on', 'off', 'previous']),
            exposes.enum('backlight_mode', ea.ALL, ['LOW', 'MEDIUM', 'HIGH']),
        ],
        endpoint: () => {
            return {'l1': 1, 'l2': 2, 'l3': 3, 'l4': 4};
        },
        meta: {multiEndpoint: true},
        configure: async (device, coordinatorEndpoint) => {
            await device.getEndpoint(1).read('genBasic',
                ['manufacturerName', 'zclVersion', 'appVersion', 'modelId', 'powerSource', 0xfffe]);
            for (const endpointID of [1, 2, 3, 4]) {
                const endpoint = device.getEndpoint(endpointID);
                await reporting.bind(endpoint, coordinatorEndpoint, ['genOnOff']);
                await reporting.onOff(endpoint);
            }
        },
    },
    {
        zigbeeModel: ['TS0042'],
        model: 'TS0042',
        vendor: 'TuYa',
        description: 'Wireless switch with 2 buttons',
        whiteLabel: [{vendor: 'Smart9', model: 'S9TSZGB'}, {vendor: 'Lonsonho', model: 'TS0042'}],
        exposes: [e.battery(), e.action(['1_single', '1_double', '1_hold', '2_single', '2_double', '2_hold'])],
        fromZigbee: [fz.tuya_on_off_action, fz.battery],
        toZigbee: [],
        configure: async (device, coordinatorEndpoint, logger) => {
            const endpoint = device.getEndpoint(1);
            await reporting.bind(endpoint, coordinatorEndpoint, ['genPowerCfg']);
            await reporting.batteryPercentageRemaining(endpoint);
        },
    },
    {
        zigbeeModel: ['TS0043'],
        model: 'TS0043',
        vendor: 'TuYa',
        description: 'Wireless switch with 3 buttons',
        whiteLabel: [{vendor: 'Smart9', model: 'S9TSZGB'}, {vendor: 'Lonsonho', model: 'TS0043'}, {vendor: 'LoraTap', model: 'SS600ZB'}],
        exposes: [e.battery(),
            e.action(['1_single', '1_double', '1_hold', '2_single', '2_double', '2_hold', '3_single', '3_double', '3_hold'])],
        fromZigbee: [fz.tuya_on_off_action, fz.battery],
        toZigbee: [],
        configure: async (device, coordinatorEndpoint, logger) => {
            const endpoint = device.getEndpoint(1);
            await reporting.bind(endpoint, coordinatorEndpoint, ['genPowerCfg']);
            try {
                await reporting.batteryPercentageRemaining(endpoint);
            } catch (error) {/* Fails for some*/}
        },
    },
    {
        zigbeeModel: ['TS0044'],
        model: 'TS0044',
        vendor: 'TuYa',
        description: 'Wireless switch with 4 buttons',
        whiteLabel: [{vendor: 'Lonsonho', model: 'TS0044'}, {vendor: 'Haozee', model: 'ESW-OZAA-EU'},
            {vendor: 'LoraTap', model: 'SS6400ZB'}],
        fromZigbee: [fz.tuya_on_off_action, fz.battery],
        exposes: [e.battery(), e.action(['1_single', '1_double', '1_hold', '2_single', '2_double', '2_hold',
            '3_single', '3_double', '3_hold', '4_single', '4_double', '4_hold'])],
        toZigbee: [],
        configure: async (device, coordinatorEndpoint, logger) => {
            const endpoint = device.getEndpoint(1);
            await reporting.bind(endpoint, coordinatorEndpoint, ['genPowerCfg']);
            try {
                await reporting.batteryPercentageRemaining(endpoint);
            } catch (error) {/* Fails for some*/}
        },
    },
    {
        fingerprint: [{modelID: 'TS004F', manufacturerName: '_TZ3000_xabckq1v'}],
        model: 'TS004F',
        vendor: 'TuYa',
        description: 'Wireless switch with 4 buttons',
        exposes: [e.battery(), e.action(['1_single', '1_double', '1_hold', '2_single', '2_double', '2_hold',
            '3_single', '3_double', '3_hold', '4_single', '4_double', '4_hold'])],
        fromZigbee: [fz.battery, fz.tuya_on_off_action],
        toZigbee: [tz.tuya_operation_mode],
        configure: async (device, coordinatorEndpoint, logger) => {
            const endpoint = device.getEndpoint(1);
            await endpoint.read('genBasic', [0x0004, 0x000, 0x0001, 0x0005, 0x0007, 0xfffe]);
            await endpoint.write('genOnOff', {'tuyaOperationMode': 1});
            await endpoint.read('genOnOff', ['tuyaOperationMode']);
            try {
                await endpoint.read(0xE001, [0xD011]);
            } catch (err) {/* do nothing */}
            await endpoint.read('genPowerCfg', ['batteryVoltage', 'batteryPercentageRemaining']);
            await reporting.bind(endpoint, coordinatorEndpoint, ['genPowerCfg']);
            await reporting.bind(device.getEndpoint(1), coordinatorEndpoint, ['genOnOff']);
            await reporting.bind(device.getEndpoint(2), coordinatorEndpoint, ['genOnOff']);
            await reporting.bind(device.getEndpoint(3), coordinatorEndpoint, ['genOnOff']);
            await reporting.bind(device.getEndpoint(4), coordinatorEndpoint, ['genOnOff']);
        },
    },
    {
        fingerprint: [{modelID: 'TS0601', manufacturerName: '_TZE200_qq9mpfhw'}],
        model: 'TS0601_water_sensor',
        vendor: 'TuYa',
        description: 'Water leak sensor',
        fromZigbee: [fz.tuya_water_leak, fz.ignore_basic_report],
        exposes: [e.water_leak()],
        toZigbee: [],
        whiteLabel: [{vendor: 'Neo', model: 'NAS-WS02B0'}],
    },
    {
        fingerprint: [{modelID: 'TS0601', manufacturerName: '_TZE200_jthf7vb6'}],
        model: 'WLS-100z',
        vendor: 'TuYa',
        description: 'Water leak sensor',
        fromZigbee: [fz.ignore_basic_report, fz.ignore_tuya_raw, fz.wls100z_water_leak],
        toZigbee: [],
        onEvent: tuya.onEventSetTime,
        configure: async (device, coordinatorEndpoint, logger) => {
            const endpoint = device.getEndpoint(1);
            await reporting.bind(endpoint, coordinatorEndpoint, ['genBasic']);
        },
        exposes: [e.battery(), e.water_leak()],
    },
    {
        zigbeeModel: ['TS0001'],
        model: 'TS0001',
        vendor: 'TuYa',
        description: '1 gang switch',
        extend: extend.switch(),
        whiteLabel: [{vendor: 'CR Smart Home', model: 'TS0001', description: 'Valve control'}, {vendor: 'Lonsonho', model: 'X701'},
            {vendor: 'Bandi', model: 'BDS03G1'}],
        configure: async (device, coordinatorEndpoint, logger) => {
            await reporting.bind(device.getEndpoint(1), coordinatorEndpoint, ['genOnOff']);
        },
    },
    {
        zigbeeModel: ['TS0002'],
        model: 'TS0002',
        vendor: 'TuYa',
        description: '2 gang switch',
        whiteLabel: [{vendor: 'Zemismart', model: 'ZM-CSW002-D_switch'}, {vendor: 'Lonsonho', model: 'X702'}],
        extend: extend.switch(),
        exposes: [e.switch().withEndpoint('l1'), e.switch().withEndpoint('l2')],
        endpoint: (device) => {
            return {'l1': 1, 'l2': 2};
        },
        meta: {multiEndpoint: true},
        configure: async (device, coordinatorEndpoint, logger) => {
            const ep1 = device.getEndpoint(1);
            await ep1.read('genBasic', ['manufacturerName', 'zclVersion', 'appVersion', 'modelId', 'powerSource', 0xfffe]);
            await reporting.bind(device.getEndpoint(1), coordinatorEndpoint, ['genOnOff']);
            await reporting.bind(device.getEndpoint(2), coordinatorEndpoint, ['genOnOff']);
        },
    },
    {
        fingerprint: [{modelID: 'TS0001', manufacturerName: '_TZ3000_tqlv4ug4'}],
        model: 'TS0001_switch_module',
        vendor: 'TuYa',
        description: '1 gang switch module',
        whiteLabel: [{vendor: 'OXT', model: 'SWTZ21'}],
        toZigbee: extend.switch().toZigbee.concat([tz.moes_power_on_behavior, tz.tuya_switch_type]),
        fromZigbee: extend.switch().fromZigbee.concat([fz.moes_power_on_behavior, fz.tuya_switch_type]),
        exposes: extend.switch().exposes.concat([
            exposes.presets.power_on_behavior(),
            exposes.presets.switch_type_2(),
        ]),
        configure: async (device, coordinatorEndpoint, logger) => {
            await reporting.bind(device.getEndpoint(1), coordinatorEndpoint, ['genOnOff']);
        },
    },
    {
        fingerprint: [{modelID: 'TS0002', manufacturerName: '_TZ3000_01gpyda5'}, {modelID: 'TS0002', manufacturerName: '_TZ3000_bvrlqyj7'}],
        model: 'TS0002_switch_module',
        vendor: 'TuYa',
        description: '2 gang switch module',
        whiteLabel: [{vendor: 'OXT', model: 'SWTZ22'}],
        toZigbee: extend.switch().toZigbee.concat([tz.moes_power_on_behavior, tz.tuya_switch_type]),
        fromZigbee: extend.switch().fromZigbee.concat([fz.moes_power_on_behavior, fz.tuya_switch_type]),
        exposes: [
            e.switch().withEndpoint('l1'),
            e.switch().withEndpoint('l2'),
            exposes.presets.power_on_behavior(),
            exposes.presets.switch_type_2(),
        ],
        endpoint: (device) => {
            return {'l1': 1, 'l2': 2};
        },
        meta: {multiEndpoint: true},
        configure: async (device, coordinatorEndpoint, logger) => {
            await reporting.bind(device.getEndpoint(1), coordinatorEndpoint, ['genOnOff']);
            await reporting.bind(device.getEndpoint(2), coordinatorEndpoint, ['genOnOff']);
        },
    },
    {
        fingerprint: [{modelID: 'TS0002', manufacturerName: '_TZ3000_fisb3ajo'}],
        model: 'TS0002_switch_module_2',
        vendor: 'TuYa',
        description: '2 gang switch module',
        toZigbee: extend.switch().toZigbee.concat([tz.moes_power_on_behavior]),
        fromZigbee: extend.switch().fromZigbee.concat([fz.moes_power_on_behavior]),
        exposes: [
            e.switch().withEndpoint('l1'),
            e.switch().withEndpoint('l2'),
            exposes.presets.power_on_behavior(),
        ],
        endpoint: (device) => {
            return {'l1': 1, 'l2': 2};
        },
        meta: {multiEndpoint: true},
        configure: async (device, coordinatorEndpoint, logger) => {
            await reporting.bind(device.getEndpoint(1), coordinatorEndpoint, ['genOnOff']);
            await reporting.bind(device.getEndpoint(2), coordinatorEndpoint, ['genOnOff']);
        },
    },
    {
        fingerprint: [{modelID: 'TS0003', manufacturerName: '_TZ3000_vsasbzkf'},
            {modelID: 'TS0003', manufacturerName: '_TZ3000_odzoiovu'}],
        model: 'TS0003_switch_module',
        vendor: 'TuYa',
        description: '3 gang switch module',
        whiteLabel: [{vendor: 'OXT', model: 'SWTZ23'}],
        toZigbee: extend.switch().toZigbee.concat([tz.moes_power_on_behavior, tz.tuya_switch_type]),
        fromZigbee: extend.switch().fromZigbee.concat([fz.moes_power_on_behavior, fz.tuya_switch_type]),
        exposes: [
            e.switch().withEndpoint('l1'),
            e.switch().withEndpoint('l2'),
            e.switch().withEndpoint('l3'),
            exposes.presets.power_on_behavior(),
            exposes.presets.switch_type_2(),
        ],
        endpoint: (device) => {
            return {'l1': 1, 'l2': 2, 'l3': 3};
        },
        meta: {multiEndpoint: true},
        configure: async (device, coordinatorEndpoint, logger) => {
            await reporting.bind(device.getEndpoint(1), coordinatorEndpoint, ['genOnOff']);
            await reporting.bind(device.getEndpoint(2), coordinatorEndpoint, ['genOnOff']);
            await reporting.bind(device.getEndpoint(3), coordinatorEndpoint, ['genOnOff']);
        },
    },
    {
        fingerprint: [{modelID: 'TS0004', manufacturerName: '_TZ3000_ltt60asa'}],
        model: 'TS0004_switch_module',
        vendor: 'TuYa',
        description: '4 gang switch module',
        whiteLabel: [{vendor: 'OXT', model: 'SWTZ27'}],
        toZigbee: extend.switch().toZigbee.concat([tz.moes_power_on_behavior, tz.tuya_switch_type]),
        fromZigbee: extend.switch().fromZigbee.concat([fz.moes_power_on_behavior, fz.tuya_switch_type]),
        exposes: [
            e.switch().withEndpoint('l1'),
            e.switch().withEndpoint('l2'),
            e.switch().withEndpoint('l3'),
            e.switch().withEndpoint('l4'),
            exposes.presets.power_on_behavior(),
            exposes.presets.switch_type_2(),
        ],
        endpoint: (device) => {
            return {'l1': 1, 'l2': 2, 'l3': 3, 'l4': 4};
        },
        meta: {multiEndpoint: true},
        configure: async (device, coordinatorEndpoint, logger) => {
            await reporting.bind(device.getEndpoint(1), coordinatorEndpoint, ['genOnOff']);
            await reporting.bind(device.getEndpoint(2), coordinatorEndpoint, ['genOnOff']);
            await reporting.bind(device.getEndpoint(3), coordinatorEndpoint, ['genOnOff']);
            await reporting.bind(device.getEndpoint(4), coordinatorEndpoint, ['genOnOff']);
        },
    },
    {
        zigbeeModel: [
            'owvfni3\u0000', 'owvfni3', 'u1rkty3', 'aabybja', // Curtain motors
            'mcdj3aq', 'mcdj3aq\u0000', // Tubular motors
        ],
        fingerprint: [
            // Curtain motors:
            {modelID: 'TS0601', manufacturerName: '_TZE200_5zbp6j0u'},
            {modelID: 'TS0601', manufacturerName: '_TZE200_nkoabg8w'},
            {modelID: 'TS0601', manufacturerName: '_TZE200_xuzcvlku'},
            {modelID: 'TS0601', manufacturerName: '_TZE200_4vobcgd3'},
            {modelID: 'TS0601', manufacturerName: '_TZE200_nogaemzt'},
            {modelID: 'TS0601', manufacturerName: '_TZE200_r0jdjrvi'},
            {modelID: 'TS0601', manufacturerName: '_TZE200_pk0sfzvr'},
            {modelID: 'TS0601', manufacturerName: '_TZE200_fdtjuw7u'},
            {modelID: 'TS0601', manufacturerName: '_TZE200_zpzndjez'},
            {modelID: 'TS0601', manufacturerName: '_TZE200_wmcdj3aq'},
            {modelID: 'TS0601', manufacturerName: '_TZE200_cowvfni3'},
            {modelID: 'TS0601', manufacturerName: '_TZE200_rddyvrci'},
            {modelID: 'TS0601', manufacturerName: '_TZE200_nueqqe6k'},
            {modelID: 'TS0601', manufacturerName: '_TZE200_xaabybja'},
            {modelID: 'TS0601', manufacturerName: '_TZE200_rmymn92d'},
            {modelID: 'TS0601', manufacturerName: '_TZE200_3i3exuay'},
            {modelID: 'TS0601', manufacturerName: '_TZE200_tvrvdj6o'},
            {modelID: 'zo2pocs\u0000', manufacturerName: '_TYST11_fzo2pocs'},
            {modelID: 'TS0601', manufacturerName: '_TZE200_cf1sl3tj'},
            // Roller blinds:
            {modelID: 'TS0601', manufacturerName: '_TZE200_fctwhugx'},
            {modelID: 'TS0601', manufacturerName: '_TZE200_zah67ekd'},
            {modelID: 'TS0601', manufacturerName: '_TZE200_hsgrhjpf'},
            // Window pushers:
            {modelID: 'TS0601', manufacturerName: '_TZE200_g5wdnuow'},
            // Tubular motors:
            {modelID: 'TS0601', manufacturerName: '_TZE200_5sbebbzs'},
            {modelID: 'TS0601', manufacturerName: '_TZE200_zuz7f94z'},
            {modelID: 'TS0601', manufacturerName: '_TZE200_68nvbio9'},
        ],
        model: 'TS0601_cover',
        vendor: 'TuYa',
        description: 'Curtain motor/roller blind motor/window pusher/tubular motor',
        whiteLabel: [
            {vendor: 'Yushun', model: 'YS-MT750'},
            {vendor: 'Zemismart', model: 'ZM79E-DT'},
            {vendor: 'Binthen', model: 'BCM100D'},
            {vendor: 'Binthen', model: 'CV01A'},
            {vendor: 'Zemismart', model: 'M515EGB'},
            {vendor: 'TuYa', model: 'M515EGZT'},
            {vendor: 'TuYa', model: 'DT82LEMA-1.2N'},
            {vendor: 'TuYa', model: 'ZD82TN', description: 'Curtain motor'},
            {vendor: 'Moes', model: 'AM43-0.45/40-ES-EB'},
            {vendor: 'Larkkey', model: 'ZSTY-SM-1SRZG-EU'},
            {vendor: 'Zemismart', model: 'ZM85EL-2Z', description: 'Roman Rod I type curtains track'},
            {vendor: 'Zemismart', model: 'AM43', description: 'Roller blind motor'},
            {vendor: 'Zemismart', model: 'M2805EGBZTN', description: 'Tubular motor'},
            {vendor: 'Zemismart', model: 'BCM500DS-TYZ', description: 'Curtain motor'},
            {vendor: 'A-OK', model: 'AM25', description: 'Tubular motor'},
            {vendor: 'Alutech', model: 'AM/R-Sm', description: 'Tubular motor'},
        ],
        fromZigbee: [fz.tuya_cover, fz.ignore_basic_report],
        toZigbee: [tz.tuya_cover_control, tz.tuya_cover_options],
        exposes: [
            e.cover_position().setAccess('position', ea.STATE_SET),
            exposes.composite('options', 'options')
                .withFeature(exposes.numeric('motor_speed', ea.STATE_SET)
                    .withValueMin(0)
                    .withValueMax(255)
                    .withDescription('Motor speed'))],
    },
    {
        zigbeeModel: ['kud7u2l'],
        fingerprint: [
            {modelID: 'TS0601', manufacturerName: '_TZE200_ckud7u2l'},
            {modelID: 'TS0601', manufacturerName: '_TZE200_ywdxldoj'},
            {modelID: 'TS0601', manufacturerName: '_TZE200_cwnjrr72'},
            {modelID: 'TS0601', manufacturerName: '_TZE200_pvvbommb'},
            {modelID: 'TS0601', manufacturerName: '_TZE200_9sfg7gm0'}, // HomeCloud
            {modelID: 'TS0601', manufacturerName: '_TZE200_2atgpdho'}, // HY367
            {modelID: 'TS0601', manufacturerName: '_TZE200_cpmgn2cf'},
            {modelID: 'TS0601', manufacturerName: '_TZE200_4eeyebrt'}, // Immax 07732B
        ],
        model: 'TS0601_thermostat',
        vendor: 'TuYa',
        description: 'Radiator valve with thermostat',
        whiteLabel: [
            {vendor: 'Moes', model: 'HY368'},
            {vendor: 'Moes', model: 'HY369RT'},
            {vendor: 'SHOJZJ', model: '378RT'},
            {vendor: 'Silvercrest', model: 'TVR01'},
            {vendor: 'Immax', model: '07732B'},
        ],
        meta: {tuyaThermostatPreset: tuya.thermostatPresets, tuyaThermostatSystemMode: tuya.thermostatSystemModes3},
        ota: ota.zigbeeOTA,
        onEvent: tuya.onEventSetLocalTime,
        fromZigbee: [fz.tuya_thermostat, fz.ignore_basic_report, fz.ignore_tuya_set_time],
        toZigbee: [tz.tuya_thermostat_child_lock, tz.tuya_thermostat_window_detection, tz.tuya_thermostat_valve_detection,
            tz.tuya_thermostat_current_heating_setpoint, tz.tuya_thermostat_auto_lock,
            tz.tuya_thermostat_calibration, tz.tuya_thermostat_min_temp, tz.tuya_thermostat_max_temp,
            tz.tuya_thermostat_boost_time, tz.tuya_thermostat_comfort_temp, tz.tuya_thermostat_eco_temp,
            tz.tuya_thermostat_force_to_mode, tz.tuya_thermostat_force, tz.tuya_thermostat_preset, tz.tuya_thermostat_away_mode,
            tz.tuya_thermostat_window_detect, tz.tuya_thermostat_schedule, tz.tuya_thermostat_week, tz.tuya_thermostat_away_preset,
            tz.tuya_thermostat_schedule_programming_mode],
        exposes: [
            e.child_lock(), e.window_detection(),
            exposes.binary('window_open', ea.STATE).withDescription('Window open?'),
            e.battery_low(), e.valve_detection(), e.position(),
            exposes.climate().withSetpoint('current_heating_setpoint', 5, 35, 0.5, ea.STATE_SET)
                .withLocalTemperature(ea.STATE).withSystemMode(['heat', 'auto', 'off'], ea.STATE_SET,
                    'Mode of this device, in the `heat` mode the TS0601 will remain continuously heating, i.e. it does not regulate ' +
                    'to the desired temperature. If you want TRV to properly regulate the temperature you need to use mode `auto` ' +
                    'instead setting the desired temperature.')
                .withLocalTemperatureCalibration(-9, 9, 1, ea.STATE_SET)
                .withPreset(['schedule', 'manual', 'boost', 'complex', 'comfort', 'eco'])
                .withRunningState(['idle', 'heat'], ea.STATE),
            e.auto_lock(), e.away_mode(), e.away_preset_days(), e.boost_time(), e.comfort_temperature(), e.eco_temperature(), e.force(),
            e.max_temperature(), e.min_temperature(), e.away_preset_temperature(),
            exposes.composite('programming_mode').withDescription('Schedule MODE ⏱ - In this mode, ' +
                    'the device executes a preset week programming temperature time and temperature.')
                .withFeature(e.week())
                .withFeature(exposes.text('workdays_schedule', ea.STATE_SET))
                .withFeature(exposes.text('holidays_schedule', ea.STATE_SET))],
    },
    {
        fingerprint: [
            {modelID: 'TS0601', manufacturerName: '_TZE200_hue3yfsn'}, /* model: 'TV02-Zigbee', vendor: 'TuYa' */
            {modelID: 'TS0601', manufacturerName: '_TZE200_e9ba97vf'}, /* model: 'TV01-ZB', vendor: 'Moes' */
            {modelID: 'TS0601', manufacturerName: '_TZE200_husqqvux'}, /* model: 'TSL-TRV-TV01ZG', vendor: 'Tesla Smart' */
            {modelID: 'TS0601', manufacturerName: '_TZE200_lllliz3p'}, /* model: 'TV02-Zigbee', vendor: 'TuYa' */
        ],
        model: 'TV02-Zigbee',
        vendor: 'TuYa',
        description: 'Thermostat radiator valve',
        whiteLabel: [
            {vendor: 'Moes', model: 'TV01-ZB'},
            {vendor: 'Tesla Smart', model: 'TSL-TRV-TV01ZG'},
            {vendor: 'Unknown/id3.pl', model: 'GTZ08'},
        ],
        ota: ota.zigbeeOTA,
        fromZigbee: [fz.ignore_basic_report, fz.ignore_tuya_set_time, fz.tvtwo_thermostat],
        toZigbee: [tz.tvtwo_thermostat],
        onEvent: tuya.onEventSetLocalTime,
        exposes: [
            e.battery_low(), e.child_lock(), e.open_window(), e.open_window_temperature().withValueMin(0).withValueMax(30),
            e.comfort_temperature().withValueMin(0).withValueMax(30), e.eco_temperature().withValueMin(0).withValueMax(30),
            exposes.climate().withPreset(['auto', 'manual', 'holiday']).withLocalTemperatureCalibration(-5, 5, 0.1, ea.STATE_SET)
                .withLocalTemperature(ea.STATE).withSetpoint('current_heating_setpoint', 0, 30, 0.5, ea.STATE_SET),
            exposes.numeric('boost_timeset_countdown', ea.STATE_SET).withUnit('second').withDescription('Setting '+
                    'minimum 0 - maximum 465 seconds boost time. The boost (♨) function is activated. The remaining '+
                    'time for the function will be counted down in seconds ( 465 to 0 ).').withValueMin(0).withValueMax(465),
            exposes.binary('frost_protection', ea.STATE_SET, 'ON', 'OFF').withDescription('When Anti-Freezing function'+
                    ' is activated, the temperature in the house is kept at 8 °C, the device display "AF".press the '+
                    'pair button to cancel.'),
            exposes.binary('heating_stop', ea.STATE_SET, 'ON', 'OFF').withDescription('Battery life can be prolonged'+
                    ' by switching the heating off. To achieve this, the valve is closed fully. To activate the '+
                    'heating stop, the device display "HS", press the pair button to cancel.'),
            e.holiday_temperature(), exposes.composite('holiday_mode_date').withDescription('The holiday mode( ⛱ ) will '+
                    'automatically start at the set time starting point and run the holiday temperature.')
                .withFeature(exposes.text('holiday_start_stop', ea.STATE_SET)),
            // exposes.enum('working_day', ea.STATE_SET, ['0', '1', '2', '3']),
            exposes.composite('schedule')/* .withFeature(exposes.text('week_schedule_programming', ea.STATE_SET)) */
                .withDescription('week_schedule').withDescription('Auto Mode ⏱ - In this mode, '+
                    'the device executes a preset week programming temperature time and temperature. '),
            exposes.text('schedule_monday', ea.STATE),
            exposes.text('schedule_tuesday', ea.STATE),
            exposes.text('schedule_wednesday', ea.STATE),
            exposes.text('schedule_thursday', ea.STATE),
            exposes.text('schedule_friday', ea.STATE),
            exposes.text('schedule_saturday', ea.STATE),
            exposes.text('schedule_sunday', ea.STATE),
            exposes.binary('online', ea.STATE_SET, 'ON', 'OFF').withDescription('Is the device online'),
            exposes.numeric('error_status', ea.STATE).withDescription('Error status'),
        ],
    },
    {
        fingerprint: [
            {modelID: 'v90ladg\u0000', manufacturerName: '_TYST11_wv90ladg'},
            {modelID: 'TS0601', manufacturerName: '_TZE200_wv90ladg'},
        ],
        model: 'HT-08',
        vendor: 'ETOP',
        description: 'Wall-mount thermostat',
        fromZigbee: [fz.legacy.tuya_thermostat_weekly_schedule, fz.etop_thermostat, fz.ignore_basic_report, fz.ignore_tuya_set_time],
        toZigbee: [tz.etop_thermostat_system_mode, tz.etop_thermostat_away_mode, tz.tuya_thermostat_child_lock,
            tz.tuya_thermostat_current_heating_setpoint, tz.tuya_thermostat_weekly_schedule],
        onEvent: tuya.onEventSetTime,
        meta: {
            thermostat: {
                weeklyScheduleMaxTransitions: 4,
                weeklyScheduleSupportedModes: [1], // bits: 0-heat present, 1-cool present (dec: 1-heat,2-cool,3-heat+cool)
                weeklyScheduleFirstDayDpId: tuya.dataPoints.schedule,
            },
        },
        exposes: [e.child_lock(), e.away_mode(), exposes.climate().withSetpoint('current_heating_setpoint', 5, 35, 0.5, ea.STATE_SET)
            .withLocalTemperature(ea.STATE)
            .withSystemMode(['off', 'heat', 'auto'], ea.STATE_SET).withRunningState(['idle', 'heat'], ea.STATE)],
    },
    {
        fingerprint: [{modelID: 'dpplnsn\u0000', manufacturerName: '_TYST11_2dpplnsn'},
            {modelID: 'TS0601', manufacturerName: '_TZE200_2dpplnsn'}],
        model: 'HT-10',
        vendor: 'ETOP',
        description: 'Radiator valve',
        fromZigbee: [fz.legacy.tuya_thermostat_weekly_schedule, fz.etop_thermostat, fz.ignore_basic_report, fz.ignore_tuya_set_time],
        toZigbee: [tz.etop_thermostat_system_mode, tz.etop_thermostat_away_mode, tz.tuya_thermostat_child_lock,
            tz.tuya_thermostat_current_heating_setpoint, tz.tuya_thermostat_weekly_schedule],
        onEvent: tuya.onEventSetTime,
        meta: {
            timeout: 20000, // TRV wakes up every 10sec
            thermostat: {
                weeklyScheduleMaxTransitions: 4,
                weeklyScheduleSupportedModes: [1], // bits: 0-heat present, 1-cool present (dec: 1-heat,2-cool,3-heat+cool)
                weeklyScheduleFirstDayDpId: tuya.dataPoints.schedule,
            },
        },
        exposes: [
            e.battery_low(), e.child_lock(), e.away_mode(), exposes.climate()
                .withSetpoint('current_heating_setpoint', 5, 35, 0.5, ea.STATE_SET)
                .withLocalTemperature(ea.STATE)
                .withSystemMode(['off', 'heat', 'auto'], ea.STATE_SET).withRunningState(['idle', 'heat'], ea.STATE),
        ],
    },
    {
        fingerprint: [{modelID: 'TS0601', manufacturerName: '_TZE200_a4bpgplm'}],
        model: 'TS0601_thermostat_1',
        vendor: 'TuYa',
        description: 'Thermostatic radiator valve',
        whiteLabel: [
            {vendor: 'Unknown/id3.pl', model: 'GTZ06'},
        ],
        onEvent: tuya.onEventSetLocalTime,
        fromZigbee: [fz.ignore_basic_report, fz.ignore_tuya_set_time, fz.haozee_thermostat],
        toZigbee: [
            tz.haozee_thermostat_system_mode, tz.haozee_thermostat_current_heating_setpoint, tz.haozee_thermostat_boost_heating,
            tz.haozee_thermostat_boost_heating_countdown, tz.haozee_thermostat_window_detection,
            tz.haozee_thermostat_child_lock, tz.haozee_thermostat_temperature_calibration, tz.haozee_thermostat_max_temperature,
            tz.haozee_thermostat_min_temperature,
        ],
        exposes: [
            e.battery(), e.child_lock(), e.max_temperature(), e.min_temperature(),
            e.position(), e.window_detection(),
            exposes.binary('window', ea.STATE, 'CLOSED', 'OPEN').withDescription('Window status closed or open '),
            exposes.binary('heating', ea.STATE, 'ON', 'OFF').withDescription('Device valve is open or closed (heating or not)'),
            exposes.climate()
                .withLocalTemperature(ea.STATE).withSetpoint('current_heating_setpoint', 5, 35, 0.5, ea.STATE_SET)
                .withLocalTemperatureCalibration(-30, 30, 0.1, ea.STATE_SET).withPreset(['auto', 'manual', 'off', 'on'],
                    'MANUAL MODE ☝ - In this mode, the device executes manual temperature setting. ' +
                    'When the set temperature is lower than the "minimum temperature", the valve is closed (forced closed). ' +
                    'AUTO MODE ⏱ - In this mode, the device executes a preset week programming temperature time and temperature. ' +
                    'ON - In this mode, the thermostat stays open ' +
                    'OFF - In this mode, the thermostat stays closed'),
            exposes.composite('programming_mode').withDescription('Auto MODE ⏱ - In this mode, ' +
                    'the device executes a preset week programming temperature time and temperature. ')
                .withFeature(exposes.text('monday_schedule', ea.STATE))
                .withFeature(exposes.text('tuesday_schedule', ea.STATE))
                .withFeature(exposes.text('wednesday_schedule', ea.STATE))
                .withFeature(exposes.text('thursday_schedule', ea.STATE))
                .withFeature(exposes.text('friday_schedule', ea.STATE))
                .withFeature(exposes.text('saturday_schedule', ea.STATE))
                .withFeature(exposes.text('sunday_schedule', ea.STATE)),
            exposes.binary('boost_heating', ea.STATE_SET, 'ON', 'OFF').withDescription('Boost Heating: press and hold "+" for 3 seconds, ' +
                'the device will enter the boost heating mode, and the ▷╵◁ will flash. The countdown will be displayed in the APP'),
            exposes.numeric('boost_heating_countdown', ea.STATE_SET).withUnit('min').withDescription('Countdown in minutes')
                .withValueMin(0).withValueMax(1000),
        ],
    },
    {
        zigbeeModel: ['TS0121'],
        model: 'TS0121_plug',
        description: '10A UK or 16A EU smart plug',
        whiteLabel: [{vendor: 'BlitzWolf', model: 'BW-SHP13'}],
        vendor: 'TuYa',
        fromZigbee: [fz.on_off, fz.electrical_measurement, fz.metering, fz.ignore_basic_report, fz.tuya_switch_power_outage_memory,
            fz.ts011f_plug_indicator_mode],
        toZigbee: [tz.on_off, tz.tuya_switch_power_outage_memory, tz.ts011f_plug_indicator_mode],
        configure: async (device, coordinatorEndpoint, logger) => {
            const endpoint = device.getEndpoint(1);
            await reporting.bind(endpoint, coordinatorEndpoint, ['genOnOff', 'haElectricalMeasurement', 'seMetering']);
            endpoint.saveClusterAttributeKeyValue('seMetering', {divisor: 100, multiplier: 1});
            endpoint.saveClusterAttributeKeyValue('haElectricalMeasurement', {
                acVoltageMultiplier: 1, acVoltageDivisor: 1, acCurrentMultiplier: 1, acCurrentDivisor: 1000, acPowerMultiplier: 1,
                acPowerDivisor: 1,
            });
            try {
                await reporting.currentSummDelivered(endpoint);
            } catch (error) {/* fails for some https://github.com/Koenkk/zigbee2mqtt/issues/11179 */}
            await endpoint.read('genOnOff', ['onOff', 'moesStartUpOnOff', 'tuyaBacklightMode']);
        },
        options: [exposes.options.measurement_poll_interval()],
        // This device doesn't support reporting correctly.
        // https://github.com/Koenkk/zigbee-herdsman-converters/pull/1270
        exposes: [e.switch(), e.power(), e.current(), e.voltage().withAccess(ea.STATE),
            e.energy(), exposes.enum('power_outage_memory', ea.ALL, ['on', 'off', 'restore'])
<<<<<<< HEAD
                .withDescription('Recover state after power outage'),
            exposes.enum('indicator_mode', ea.ALL, ['off', 'off/on', 'on/off']).withDescription('LED indicator mode')],
=======
                .withDescription('Recover state after power outage')],
>>>>>>> 260572f8
        onEvent: tuya.onEventMeasurementPoll,
    },
    {
        fingerprint: [{modelID: 'TS0111', manufacturerName: '_TYZB01_ymcdbl3u'}],
        model: 'TS0111_valve',
        vendor: 'TuYa',
        whiteLabel: [{vendor: 'TuYa', model: 'SM-AW713Z'}],
        description: 'Smart water/gas valve',
        fromZigbee: extend.switch().fromZigbee.concat([fz.moes_power_on_behavior, fz.ts011f_plug_indicator_mode]),
        toZigbee: extend.switch().toZigbee.concat([tz.moes_power_on_behavior, tz.ts011f_plug_indicator_mode]),
        exposes: extend.switch().exposes.concat([e.power_on_behavior(),
            exposes.enum('indicator_mode', ea.ALL, ['off', 'off/on', 'on/off', 'on']).withDescription('LED indicator mode')]),
        configure: async (device, coordinatorEndpoint, logger) => {
            const endpoint = device.getEndpoint(1);
            await endpoint.read('genOnOff', ['onOff', 'moesStartUpOnOff', 'tuyaBacklightMode']);
        },
    },
    {
        fingerprint: TS011Fplugs.map((manufacturerName) => {
            return {modelID: 'TS011F', manufacturerName};
        }),
        model: 'TS011F_plug_1',
        description: 'Smart plug (with power monitoring)',
        vendor: 'TuYa',
        whiteLabel: [{vendor: 'LELLKI', model: 'TS011F_plug'}, {vendor: 'NEO', model: 'NAS-WR01B'},
            {vendor: 'BlitzWolf', model: 'BW-SHP15'}, {vendor: 'Nous', model: 'A1Z'}, {vendor: 'BlitzWolf', model: 'BW-SHP13'},
            {vendor: 'MatSee Plus', model: 'PJ-ZSW01'}],
        ota: ota.zigbeeOTA,
        fromZigbee: [fz.on_off, fz.electrical_measurement, fz.metering, fz.ignore_basic_report, fz.tuya_switch_power_outage_memory,
            fz.ts011f_plug_indicator_mode, fz.ts011f_plug_child_mode],
        toZigbee: [tz.on_off, tz.tuya_switch_power_outage_memory, tz.ts011f_plug_indicator_mode, tz.ts011f_plug_child_mode],
        configure: async (device, coordinatorEndpoint, logger) => {
            const endpoint = device.getEndpoint(1);
            await endpoint.read('genBasic', ['manufacturerName', 'zclVersion', 'appVersion', 'modelId', 'powerSource', 0xfffe]);
            await reporting.bind(endpoint, coordinatorEndpoint, ['genOnOff', 'haElectricalMeasurement', 'seMetering']);
            await reporting.rmsVoltage(endpoint, {change: 5});
            await reporting.rmsCurrent(endpoint, {change: 50});
            await reporting.activePower(endpoint, {change: 10});
            await reporting.currentSummDelivered(endpoint);
            endpoint.saveClusterAttributeKeyValue('haElectricalMeasurement', {acCurrentDivisor: 1000, acCurrentMultiplier: 1});
            endpoint.saveClusterAttributeKeyValue('seMetering', {divisor: 100, multiplier: 1});
            device.save();
        },
        exposes: [e.switch(), e.power(), e.current(), e.voltage().withAccess(ea.STATE),
            e.energy(), exposes.enum('power_outage_memory', ea.ALL, ['on', 'off', 'restore'])
                .withDescription('Recover state after power outage'),
            exposes.enum('indicator_mode', ea.ALL, ['off', 'off/on', 'on/off', 'on'])
                .withDescription('Plug LED indicator mode'), e.child_lock()],
    },
    {
        fingerprint: [
            {modelID: 'TS011F', manufacturerName: '_TZ3000_hyfvrar3'},
            {modelID: 'TS011F', manufacturerName: '_TZ3000_v1pdxuqq'},
            {modelID: 'TS011F', manufacturerName: '_TZ3000_8a833yls'},
            {modelID: 'TS011F', manufacturerName: '_TZ3000_bfn1w0mm'},
            {modelID: 'TS011F', manufacturerName: '_TZ3000_nzkqcvvs'}],
        model: 'TS011F_plug_2',
        description: 'Smart plug (without power monitoring)',
        vendor: 'TuYa',
        fromZigbee: [fz.on_off, fz.tuya_switch_power_outage_memory, fz.ts011f_plug_indicator_mode, fz.ts011f_plug_child_mode],
        toZigbee: [tz.on_off, tz.tuya_switch_power_outage_memory, tz.ts011f_plug_indicator_mode, tz.ts011f_plug_child_mode],
        configure: async (device, coordinatorEndpoint, logger) => {
            const endpoint = device.getEndpoint(1);
            await reporting.bind(endpoint, coordinatorEndpoint, ['genOnOff']);
        },
        exposes: [e.switch(), exposes.enum('power_outage_memory', ea.ALL, ['on', 'off', 'restore'])
            .withDescription('Recover state after power outage'),
        exposes.enum('indicator_mode', ea.ALL, ['off', 'off/on', 'on/off', 'on'])
            .withDescription('Plug LED indicator mode'), e.child_lock()],
    },
    {
        fingerprint: [].concat(...TS011Fplugs.map((manufacturerName) => {
            return [69, 68, 65, 64].map((applicationVersion) => {
                return {modelID: 'TS011F', manufacturerName, applicationVersion};
            });
        })),
        model: 'TS011F_plug_3',
        description: 'Smart plug (with power monitoring by polling)',
        vendor: 'TuYa',
        whiteLabel: [{vendor: 'VIKEFON', model: 'TS011F'}, {vendor: 'BlitzWolf', model: 'BW-SHP15'},
            {vendor: 'Avatto', model: 'MIUCOT10Z'}, {vendor: 'Neo', model: 'NAS-WR01B'}],
        ota: ota.zigbeeOTA,
        fromZigbee: [fz.on_off, fz.electrical_measurement, fz.metering, fz.ignore_basic_report, fz.tuya_switch_power_outage_memory,
            fz.ts011f_plug_indicator_mode, fz.ts011f_plug_child_mode],
        toZigbee: [tz.on_off, tz.tuya_switch_power_outage_memory, tz.ts011f_plug_indicator_mode, tz.ts011f_plug_child_mode],
        configure: async (device, coordinatorEndpoint, logger) => {
            const endpoint = device.getEndpoint(1);
            // Enables reporting of physical state changes
            // https://github.com/Koenkk/zigbee2mqtt/issues/9057#issuecomment-1007742130
            await endpoint.read('genBasic', ['manufacturerName', 'zclVersion', 'appVersion', 'modelId', 'powerSource', 0xfffe]);
            endpoint.saveClusterAttributeKeyValue('haElectricalMeasurement', {acCurrentDivisor: 1000, acCurrentMultiplier: 1});
            endpoint.saveClusterAttributeKeyValue('seMetering', {divisor: 100, multiplier: 1});
            device.save();
        },
        options: [exposes.options.measurement_poll_interval()],
        exposes: [e.switch(), e.power(), e.current(), e.voltage().withAccess(ea.STATE),
            e.energy(), exposes.enum('power_outage_memory', ea.ALL, ['on', 'off', 'restore'])
                .withDescription('Recover state after power outage'),
            exposes.enum('indicator_mode', ea.ALL, ['off', 'off/on', 'on/off', 'on'])
                .withDescription('Plug LED indicator mode'), e.child_lock()],
        onEvent: tuya.onEventMeasurementPoll,
    },
    {
        zigbeeModel: ['5p1vj8r'],
        fingerprint: [{modelID: 'TS0601', manufacturerName: '_TZE200_t5p1vj8r'}, {modelID: 'TS0601', manufacturerName: '_TZE200_uebojraa'}],
        model: 'TS0601_smoke',
        vendor: 'TuYa',
        description: 'Smoke sensor',
        fromZigbee: [fz.tuya_smoke],
        toZigbee: [],
        exposes: [e.smoke(), e.battery()],
    },
    {
        fingerprint: [{modelID: 'TS0601', manufacturerName: '_TZE200_byzdayie'},
            {modelID: 'TS0601', manufacturerName: '_TZE200_fsb6zw01'},
            {modelID: 'TS0601', manufacturerName: '_TZE200_ewxhg6o9'}],
        model: 'TS0601_din',
        vendor: 'TuYa',
        description: 'Zigbee smart energy meter DDS238-2 Zigbee',
        fromZigbee: [fz.tuya_dinrail_switch],
        toZigbee: [tz.tuya_switch_state],
        configure: async (device, coordinatorEndpoint, logger) => {
            const endpoint = device.getEndpoint(1);
            await reporting.bind(endpoint, coordinatorEndpoint, ['genOnOff']);
        },
        exposes: [e.switch().setAccess('state', ea.STATE_SET), e.voltage(), e.power(), e.current(), e.energy()],
    },
    {
        fingerprint: [{modelID: 'TS1101', manufacturerName: '_TZ3000_xfs39dbf'}],
        model: 'TS1101_dimmer_module_1ch',
        vendor: 'TuYa',
        description: 'Zigbee dimmer module 1 channel',
        fromZigbee: extend.light_onoff_brightness().fromZigbee.concat([fz.tuya_min_brightness]),
        toZigbee: extend.light_onoff_brightness().toZigbee.concat([tz.tuya_min_brightness]),
        exposes: [e.light_brightness().withMinBrightness()],
        extend: extend.light_onoff_brightness(),
    },
    {
        fingerprint: [{modelID: 'TS1101', manufacturerName: '_TZ3000_7ysdnebc'}],
        model: 'TS1101_dimmer_module_2ch',
        vendor: 'TuYa',
        description: 'Zigbee dimmer module 2 channel',
        whiteLabel: [{vendor: 'OXT', model: 'SWTZ25'}],
        fromZigbee: extend.light_onoff_brightness().fromZigbee.concat([fz.tuya_min_brightness]),
        toZigbee: extend.light_onoff_brightness().toZigbee.concat([tz.tuya_min_brightness]),
        exposes: [e.light_brightness().withMinBrightness().withEndpoint('l1'),
            e.light_brightness().withMinBrightness().withEndpoint('l2')],
        endpoint: (device) => {
            return {'l1': 1, 'l2': 2};
        },
        meta: {multiEndpoint: true},
        configure: async (device, coordinatorEndpoint, logger) => {
            await extend.light_onoff_brightness().configure(device, coordinatorEndpoint, logger);
            await reporting.bind(device.getEndpoint(1), coordinatorEndpoint, ['genOnOff', 'genLevelCtrl']);
            await reporting.bind(device.getEndpoint(2), coordinatorEndpoint, ['genOnOff', 'genLevelCtrl']);
        },
    },
    {
        zigbeeModel: ['RH3001'],
        fingerprint: [{type: 'EndDevice', manufacturerID: 4098, applicationVersion: 66, endpoints: [
            {ID: 1, profileID: 260, deviceID: 1026, inputClusters: [0, 10, 1, 1280], outputClusters: [25]},
        ]}],
        model: 'SNTZ007',
        vendor: 'TuYa',
        description: 'Rechargeable Zigbee contact sensor',
        fromZigbee: [fz.ias_contact_alarm_1, fz.battery, fz.ignore_basic_report, fz.ignore_time_read],
        toZigbee: [],
        exposes: [e.contact(), e.battery_low(), e.tamper(), e.battery()],
        whiteLabel: [{vendor: 'BlitzWolf', model: 'BW-IS2'}],
    },
    {
        zigbeeModel: ['RH3040'],
        model: 'RH3040',
        vendor: 'TuYa',
        description: 'PIR sensor',
        fromZigbee: [fz.battery, fz.ignore_basic_report, fz.ias_occupancy_alarm_1],
        toZigbee: [],
        whiteLabel: [{vendor: 'Samotech', model: 'SM301Z'}, {vendor: 'Nedis', model: 'ZBSM10WT'}],
        exposes: [e.battery(), e.occupancy(), e.battery_low(), e.tamper()],
    },
    {
        zigbeeModel: ['TS0115'],
        model: 'TS0115',
        vendor: 'TuYa',
        description: 'Multiprise with 4 AC outlets and 2 USB super charging ports (10A or 16A)',
        toZigbee: extend.switch().toZigbee.concat([tz.moes_power_on_behavior]),
        fromZigbee: extend.switch().fromZigbee.concat([fz.moes_power_on_behavior]),
        extend: extend.switch(),
        exposes: [e.switch().withEndpoint('l1'), e.switch().withEndpoint('l2'), e.switch().withEndpoint('l3'),
            e.switch().withEndpoint('l4'), e.switch().withEndpoint('l5'), e.power_on_behavior()],
        whiteLabel: [{vendor: 'UseeLink', model: 'SM-SO306E/K/M'}],
        endpoint: (device) => {
            return {l1: 1, l2: 2, l3: 3, l4: 4, l5: 7};
        },
        meta: {multiEndpoint: true},
        configure: async (device, coordinatorEndpoint, logger) => {
            await reporting.bind(device.getEndpoint(1), coordinatorEndpoint, ['genOnOff']);
            await reporting.bind(device.getEndpoint(2), coordinatorEndpoint, ['genOnOff']);
            await reporting.bind(device.getEndpoint(3), coordinatorEndpoint, ['genOnOff']);
            await reporting.bind(device.getEndpoint(4), coordinatorEndpoint, ['genOnOff']);
            await reporting.bind(device.getEndpoint(7), coordinatorEndpoint, ['genOnOff']);
            await device.getEndpoint(1).read('genOnOff', ['onOff', 'moesStartUpOnOff']);
            await device.getEndpoint(2).read('genOnOff', ['onOff']);
            await device.getEndpoint(3).read('genOnOff', ['onOff']);
            await device.getEndpoint(4).read('genOnOff', ['onOff']);
            await device.getEndpoint(7).read('genOnOff', ['onOff']);
        },
    },
    {
        zigbeeModel: ['RH3052'],
        model: 'TT001ZAV20',
        vendor: 'TuYa',
        description: 'Temperature & humidity sensor',
        fromZigbee: [fz.humidity, fz.temperature, fz.battery],
        toZigbee: [],
        exposes: [e.humidity(), e.temperature(), e.battery()],
    },
    {
        fingerprint: [{modelID: 'TS0011', manufacturerName: '_TZ3000_l8fsgo6p'}],
        zigbeeModel: ['TS0011'],
        model: 'TS0011',
        vendor: 'TuYa',
        description: 'Smart light switch - 1 gang',
        extend: extend.switch(),
        whiteLabel: [
            {vendor: 'Vrey', model: 'VR-X712U-0013'},
            {vendor: 'TUYATEC', model: 'GDKES-01TZXD'},
            {vendor: 'Lonsonho', model: 'QS-Zigbee-S05-L', description: '1 gang smart switch module without neutral wire'},
            {vendor: 'Mercator Ikuü', model: 'SSW01'},
        ],
        configure: async (device, coordinatorEndpoint, logger) => {
            await reporting.bind(device.getEndpoint(1), coordinatorEndpoint, ['genOnOff']);
            // Reports itself as battery which is not correct: https://github.com/Koenkk/zigbee2mqtt/issues/6190
            device.powerSource = 'Mains (single phase)';
            device.save();
        },
    },
    {
        fingerprint: [{modelID: 'TS0011', manufacturerName: '_TZ3000_qmi1cfuq'},
            {modelID: 'TS0011', manufacturerName: '_TZ3000_txpirhfq'}, {modelID: 'TS0011', manufacturerName: '_TZ3000_ji4araar'}],
        model: 'TS0011_switch_module',
        vendor: 'TuYa',
        description: '1 gang switch module - (without neutral)',
        toZigbee: extend.switch().toZigbee.concat([tz.moes_power_on_behavior, tz.tuya_switch_type]),
        fromZigbee: extend.switch().fromZigbee.concat([fz.moes_power_on_behavior, fz.tuya_switch_type]),
        exposes: [
            e.switch(),
            exposes.presets.power_on_behavior(),
            exposes.presets.switch_type_2(),
        ],
        whiteLabel: [{vendor: 'AVATTO', model: '1gang N-ZLWSM01'}, {vendor: 'SMATRUL', model: 'TMZ02L-16A-W'}],
        configure: async (device, coordinatorEndpoint, logger) => {
            await reporting.bind(device.getEndpoint(1), coordinatorEndpoint, ['genOnOff']);
            device.powerSource = 'Mains (single phase)';
            device.save();
        },
    },
    {
        zigbeeModel: ['TS0012'],
        model: 'TS0012',
        vendor: 'TuYa',
        description: 'Smart light switch - 2 gang',
        whiteLabel: [{vendor: 'Vrey', model: 'VR-X712U-0013'}, {vendor: 'TUYATEC', model: 'GDKES-02TZXD'},
            {vendor: 'Earda', model: 'ESW-2ZAA-EU'}],
        extend: extend.switch(),
        exposes: [e.switch().withEndpoint('left'), e.switch().withEndpoint('right')],
        endpoint: (device) => {
            return {'left': 1, 'right': 2};
        },
        meta: {multiEndpoint: true},
        configure: async (device, coordinatorEndpoint, logger) => {
            await reporting.bind(device.getEndpoint(1), coordinatorEndpoint, ['genOnOff']);
            await reporting.bind(device.getEndpoint(2), coordinatorEndpoint, ['genOnOff']);
            device.powerSource = 'Mains (single phase)';
            device.save();
        },
    },
    {
        fingerprint: [{modelID: 'TS0012', manufacturerName: '_TZ3000_jl7qyupf'}, {modelID: 'TS0012', manufacturerName: '_TZ3000_nPGIPl5D'}],
        model: 'TS0012_switch_module',
        vendor: 'TuYa',
        description: '2 gang switch module - (without neutral)',
        whiteLabel: [{vendor: 'AVATTO', model: '2gang N-ZLWSM01'}],
        toZigbee: extend.switch().toZigbee.concat([tz.moes_power_on_behavior, tz.tuya_switch_type]),
        fromZigbee: extend.switch().fromZigbee.concat([fz.moes_power_on_behavior, fz.tuya_switch_type]),
        exposes: [
            e.switch().withEndpoint('left'),
            e.switch().withEndpoint('right'),
            exposes.presets.power_on_behavior(),
            exposes.presets.switch_type_2(),
        ],
        endpoint: (device) => {
            return {'left': 1, 'right': 2};
        },
        meta: {multiEndpoint: true},
        configure: async (device, coordinatorEndpoint, logger) => {
            await reporting.bind(device.getEndpoint(1), coordinatorEndpoint, ['genOnOff']);
            await reporting.bind(device.getEndpoint(2), coordinatorEndpoint, ['genOnOff']);
            device.powerSource = 'Mains (single phase)';
            device.save();
        },
    },
    {
        zigbeeModel: ['TS0013'],
        model: 'TS0013',
        vendor: 'TuYa',
        description: 'Smart light switch - 3 gang without neutral wire',
        extend: extend.switch(),
        exposes: [e.switch().withEndpoint('left'), e.switch().withEndpoint('center'), e.switch().withEndpoint('right')],
        endpoint: (device) => {
            return {'left': 1, 'center': 2, 'right': 3};
        },
        whiteLabel: [{vendor: 'TUYATEC', model: 'GDKES-03TZXD'}],
        meta: {multiEndpoint: true},
        configure: async (device, coordinatorEndpoint, logger) => {
            try {
                for (const ID of [1, 2, 3]) {
                    const endpoint = device.getEndpoint(ID);
                    await reporting.bind(endpoint, coordinatorEndpoint, ['genOnOff']);
                }
            } catch (e) {
                // Fails for some: https://github.com/Koenkk/zigbee2mqtt/issues/4872
            }
            device.powerSource = 'Mains (single phase)';
            device.save();
        },
    },
    {
        fingerprint: [{modelID: 'TS0013', manufacturerName: '_TZ3000_ypgri8yz'}],
        model: 'TS0013_switch_module',
        vendor: 'TuYa',
        description: '3 gang switch module - (without neutral)',
        whiteLabel: [{vendor: 'AVATTO', model: '3gang N-ZLWSM01'}],
        toZigbee: extend.switch().toZigbee.concat([tz.moes_power_on_behavior, tz.tuya_switch_type]),
        fromZigbee: extend.switch().fromZigbee.concat([fz.moes_power_on_behavior, fz.tuya_switch_type]),
        exposes: [
            e.switch().withEndpoint('left'),
            e.switch().withEndpoint('center'),
            e.switch().withEndpoint('right'),
            exposes.presets.power_on_behavior(),
            exposes.presets.switch_type_2(),
        ],
        endpoint: (device) => {
            return {'left': 1, 'center': 2, 'right': 3};
        },
        meta: {multiEndpoint: true},
        configure: async (device, coordinatorEndpoint, logger) => {
            try {
                for (const ID of [1, 2, 3]) {
                    const endpoint = device.getEndpoint(ID);
                    await reporting.bind(endpoint, coordinatorEndpoint, ['genOnOff']);
                }
            } catch (e) {
                // Fails for some: https://github.com/Koenkk/zigbee2mqtt/issues/4872
            }
            device.powerSource = 'Mains (single phase)';
            device.save();
        },
    },
    {
        fingerprint: [{modelID: 'TS0014', manufacturerName: '_TZ3000_jr2atpww'}, {modelID: 'TS0014', manufacturerName: '_TYZB01_dvakyzhd'},
            {modelID: 'TS0014', manufacturerName: '_TZ3210_w3hl6rao'}, {modelID: 'TS0014', manufacturerName: '_TYZB01_bagt1e4o'},
            {modelID: 'TS0014', manufacturerName: '_TZ3000_r0pmi2p3'}, {modelID: 'TS0014', manufacturerName: '_TZ3000_fxjdcikv'},
            {modelID: 'TS0014', manufacturerName: '_TZ3000_q6vxaod1'}],
        model: 'TS0014',
        vendor: 'TuYa',
        description: 'Smart light switch - 4 gang without neutral wire',
        extend: extend.switch(),
        exposes: [e.switch().withEndpoint('l1'), e.switch().withEndpoint('l2'), e.switch().withEndpoint('l3'),
            e.switch().withEndpoint('l4')],
        endpoint: (device) => {
            return {'l1': 1, 'l2': 2, 'l3': 3, 'l4': 4};
        },
        whiteLabel: [{vendor: 'TUYATEC', model: 'GDKES-04TZXD'}, {vendor: 'Vizo', model: 'VZ-222S'},
            {vendor: 'MakeGood', model: 'MG-ZG04W/B/G'}, {vendor: 'Mercator Ikuü', model: 'SSW04'}],
        meta: {multiEndpoint: true},
        configure: async (device, coordinatorEndpoint, logger) => {
            try {
                for (const ID of [1, 2, 3, 4]) {
                    const endpoint = device.getEndpoint(ID);
                    await reporting.bind(endpoint, coordinatorEndpoint, ['genOnOff']);
                }
            } catch (e) {
                // Fails for some: https://github.com/Koenkk/zigbee2mqtt/issues/4872
            }
            device.powerSource = 'Mains (single phase)';
            device.save();
        },
    },
    {
        zigbeeModel: ['gq8b1uv'],
        model: 'gq8b1uv',
        vendor: 'TuYa',
        description: 'Zigbee smart dimmer',
        fromZigbee: [fz.tuya_dimmer, fz.ignore_basic_report],
        toZigbee: [tz.tuya_dimmer_state, tz.tuya_dimmer_level],
        exposes: [e.light_brightness().setAccess('state', ea.STATE_SET).setAccess('brightness', ea.STATE_SET)],
        configure: async (device, coordinatorEndpoint, logger) => {
            const endpoint = device.getEndpoint(1);
            await reporting.bind(endpoint, coordinatorEndpoint, ['genOnOff', 'genLevelCtrl']);
        },
    },
    {
        zigbeeModel: ['HY0017', '005f0c3b'],
        model: 'U86KCJ-ZP',
        vendor: 'TuYa',
        description: 'Smart 6 key scene wall switch',
        fromZigbee: [fzLocal.scenes_recall_scene_65029],
        exposes: [e.action(['scene_1', 'scene_2', 'scene_3', 'scene_4', 'scene_5', 'scene_6'])],
        toZigbee: [],
    },
    {
        zigbeeModel: ['q9mpfhw'],
        model: 'SNTZ009',
        vendor: 'TuYa',
        description: 'Water leak sensor',
        fromZigbee: [fz.tuya_water_leak, fz.ignore_basic_report],
        exposes: [e.water_leak()],
        toZigbee: [],
    },
    {
        zigbeeModel: ['TS0004'],
        model: 'TS0004',
        vendor: 'TuYa',
        description: 'Smart light switch - 4 gang with neutral wire',
        fromZigbee: [fz.on_off, fzLocal.power_on_behavior, fz.ignore_basic_report],
        toZigbee: [tz.on_off, tzLocal.power_on_behavior],
        exposes: [e.switch().withEndpoint('l1'), e.power_on_behavior().withEndpoint('l1'), e.switch().withEndpoint('l2'),
            e.power_on_behavior().withEndpoint('l2'), e.switch().withEndpoint('l3'), e.power_on_behavior().withEndpoint('l3'),
            e.switch().withEndpoint('l4'), e.power_on_behavior().withEndpoint('l4')],
        endpoint: (device) => {
            return {'l1': 1, 'l2': 2, 'l3': 3, 'l4': 4};
        },
        meta: {multiEndpoint: true},
        configure: async (device, coordinatorEndpoint, logger) => {
            await reporting.bind(device.getEndpoint(1), coordinatorEndpoint, ['genOnOff']);
            await reporting.bind(device.getEndpoint(2), coordinatorEndpoint, ['genOnOff']);
            await reporting.bind(device.getEndpoint(3), coordinatorEndpoint, ['genOnOff']);
            await reporting.bind(device.getEndpoint(4), coordinatorEndpoint, ['genOnOff']);
        },
    },
    {
        fingerprint: [{modelID: 'TS0006', manufacturerName: '_TYZB01_ltundz9m'}],
        model: 'TS0006',
        vendor: 'TuYa',
        description: '6 gang switch module with neutral wire',
        extend: extend.switch(),
        exposes: [e.switch().withEndpoint('l1'), e.switch().withEndpoint('l2'), e.switch().withEndpoint('l3'),
            e.switch().withEndpoint('l4'), e.switch().withEndpoint('l5'), e.switch().withEndpoint('l6')],
        endpoint: (device) => {
            return {'l1': 1, 'l2': 2, 'l3': 3, 'l4': 4, 'l5': 5, 'l6': 6};
        },
        meta: {multiEndpoint: true},
        configure: async (device, coordinatorEndpoint, logger) => {
            await reporting.bind(device.getEndpoint(1), coordinatorEndpoint, ['genOnOff']);
            await reporting.bind(device.getEndpoint(2), coordinatorEndpoint, ['genOnOff']);
            await reporting.bind(device.getEndpoint(3), coordinatorEndpoint, ['genOnOff']);
            await reporting.bind(device.getEndpoint(4), coordinatorEndpoint, ['genOnOff']);
            await reporting.bind(device.getEndpoint(5), coordinatorEndpoint, ['genOnOff']);
            await reporting.bind(device.getEndpoint(6), coordinatorEndpoint, ['genOnOff']);
        },
    },
    {
        zigbeeModel: ['HY0080'],
        model: 'U86KWF-ZPSJ',
        vendor: 'TuYa',
        description: 'Environment controller',
        fromZigbee: [fz.legacy.thermostat_att_report, fz.fan],
        toZigbee: [tz.factory_reset, tz.thermostat_local_temperature, tz.thermostat_local_temperature_calibration,
            tz.thermostat_occupancy, tz.thermostat_occupied_heating_setpoint, tz.thermostat_unoccupied_heating_setpoint,
            tz.thermostat_occupied_cooling_setpoint, tz.thermostat_unoccupied_cooling_setpoint,
            tz.thermostat_setpoint_raise_lower, tz.thermostat_remote_sensing,
            tz.thermostat_control_sequence_of_operation, tz.thermostat_system_mode, tz.thermostat_weekly_schedule,
            tz.thermostat_clear_weekly_schedule, tz.thermostat_relay_status_log,
            tz.thermostat_temperature_setpoint_hold, tz.thermostat_temperature_setpoint_hold_duration, tz.fan_mode],
        exposes: [exposes.climate().withSetpoint('occupied_heating_setpoint', 5, 30, 0.5).withLocalTemperature()
            .withSystemMode(['off', 'auto', 'heat'], ea.ALL)
            .withRunningState(['idle', 'heat', 'cool'], ea.STATE)
            .withLocalTemperatureCalibration(-30, 30, 0.1, ea.ALL).withPiHeatingDemand()],
        configure: async (device, coordinatorEndpoint, logger) => {
            const endpoint = device.getEndpoint(9);
            await reporting.bind(endpoint, coordinatorEndpoint, ['hvacThermostat', 'hvacFanCtrl']);
            await reporting.thermostatTemperature(endpoint);
            await reporting.thermostatSystemMode(endpoint);
            await reporting.thermostatOccupiedHeatingSetpoint(endpoint);
            await reporting.thermostatUnoccupiedHeatingSetpoint(endpoint);
            await reporting.thermostatOccupiedCoolingSetpoint(endpoint);
            await reporting.thermostatUnoccupiedCoolingSetpoint(endpoint);
            await reporting.fanMode(endpoint);
        },
    },
    {
        zigbeeModel: ['6dfgetq'],
        model: 'D3-DPWK-TY',
        vendor: 'TuYa',
        description: 'HVAC controller',
        exposes: [exposes.climate().withSetpoint('current_heating_setpoint', 5, 30, 0.5, ea.STATE_SET)
            .withLocalTemperature(ea.STATE)
            .withSystemMode(['off', 'auto', 'heat'], ea.STATE_SET)
            .withRunningState(['idle', 'heat', 'cool'], ea.STATE)],
        fromZigbee: [fz.tuya_thermostat, fz.ignore_basic_report, fz.tuya_dimmer],
        meta: {tuyaThermostatSystemMode: tuya.thermostatSystemModes2, tuyaThermostatPreset: tuya.thermostatPresets},
        toZigbee: [tz.tuya_thermostat_current_heating_setpoint, tz.tuya_thermostat_system_mode,
            tz.tuya_thermostat_fan_mode, tz.tuya_dimmer_state],
    },
    {
        zigbeeModel: ['E220-KR4N0Z0-HA', 'JZ-ZB-004'],
        model: 'E220-KR4N0Z0-HA',
        vendor: 'TuYa',
        description: 'Multiprise with 4 AC outlets and 2 USB super charging ports (16A)',
        extend: extend.switch(),
        fromZigbee: [fz.on_off_skip_duplicate_transaction],
        exposes: [e.switch().withEndpoint('l1'), e.switch().withEndpoint('l2'), e.switch().withEndpoint('l3'),
            e.switch().withEndpoint('l4')],
        whiteLabel: [{vendor: 'LEELKI', model: 'WP33-EU'}],
        meta: {multiEndpoint: true},
        endpoint: (device) => {
            return {l1: 1, l2: 2, l3: 3, l4: 4};
        },
        configure: async (device, coordinatorEndpoint, logger) => {
            await reporting.bind(device.getEndpoint(1), coordinatorEndpoint, ['genOnOff']);
            await reporting.bind(device.getEndpoint(2), coordinatorEndpoint, ['genOnOff']);
            await reporting.bind(device.getEndpoint(3), coordinatorEndpoint, ['genOnOff']);
            await reporting.bind(device.getEndpoint(4), coordinatorEndpoint, ['genOnOff']);
        },
    },
    {
        zigbeeModel: ['TS0216'],
        model: 'TS0216',
        vendor: 'TuYa',
        description: 'Sound and flash siren',
        fromZigbee: [fz.ts0216_siren, fz.battery],
        exposes: [e.battery(), exposes.binary('alarm', ea.STATE_SET, true, false),
            exposes.numeric('volume', ea.ALL).withValueMin(0).withValueMax(100).withDescription('Volume of siren')],
        toZigbee: [tz.ts0216_alarm, tz.ts0216_duration, tz.ts0216_volume],
        configure: async (device, coordinatorEndpoint, logger) => {
            const endpoint = device.getEndpoint(1);
            await reporting.bind(endpoint, coordinatorEndpoint, ['genPowerCfg']);
            // Device advertises itself as Router but is an EndDevice
            device.type = 'EndDevice';
            device.save();
        },
    },
    {
        fingerprint: [{modelID: 'TS0601', manufacturerName: '_TZE200_znzs7yaw'}],
        model: 'HY08WE',
        vendor: 'TuYa',
        description: 'Wall-mount thermostat',
        fromZigbee: [fz.hy_thermostat, fz.ignore_basic_report],
        toZigbee: [tz.hy_thermostat],
        onEvent: tuya.onEventSetTime,
        exposes: [exposes.climate().withSetpoint('current_heating_setpoint', 5, 30, 0.5, ea.STATE_SET)
            .withLocalTemperature(ea.STATE)
            .withSystemMode(['off', 'auto', 'heat'], ea.STATE_SET).withRunningState(['idle', 'heat'], ea.STATE)],
    },
    {
        fingerprint: [{modelID: 'TS0222', manufacturerName: '_TYZB01_4mdqxxnn'},
            {modelID: 'TS0222', manufacturerName: '_TYZB01_m6ec2pgj'}],
        model: 'TS0222',
        vendor: 'TuYa',
        description: 'Light intensity sensor',
        fromZigbee: [fz.battery, fz.illuminance, fzLocal.TS0222],
        toZigbee: [],
        exposes: [e.battery(), e.illuminance(), e.illuminance_lux()],
        configure: async (device, coordinatorEndpoint, logger) => {
            const endpoint = device.getEndpoint(1);
            await endpoint.read('genBasic', ['manufacturerName', 'zclVersion', 'appVersion', 'modelId', 'powerSource', 0xfffe]);
        },
    },
    {
        fingerprint: [{modelID: 'TS0210', manufacturerName: '_TYZB01_3zv6oleo'},
            {modelID: 'TS0210', manufacturerName: '_TYZB01_j9xxahcl'},
            {modelID: 'TS0210', manufacturerName: '_TYZB01_kulduhbj'}],
        model: 'TS0210',
        vendor: 'TuYa',
        description: 'Vibration sensor',
        fromZigbee: [fz.battery, fz.ias_vibration_alarm_1_with_timeout],
        toZigbee: [tz.TS0210_sensitivity],
        exposes: [e.battery(), e.vibration(), exposes.enum('sensitivity', exposes.access.STATE_SET, ['low', 'medium', 'high'])],
    },
    {
        fingerprint: [{modelID: 'TS011F', manufacturerName: '_TZ3000_8bxrzyxz'}, {modelID: 'TS011F', manufacturerName: '_TZ3000_ky0fq4ho'}],
        model: 'TS011F_din_smart_relay',
        description: 'Din smart relay (with power monitoring)',
        vendor: 'TuYa',
        fromZigbee: [fz.on_off, fz.electrical_measurement, fz.metering, fz.ignore_basic_report, fz.tuya_switch_power_outage_memory,
            fz.tuya_relay_din_led_indicator],
        toZigbee: [tz.on_off, tz.tuya_switch_power_outage_memory, tz.tuya_relay_din_led_indicator],
        whiteLabel: [{vendor: 'MatSee Plus', model: 'ATMS1602Z'}],
        ota: ota.zigbeeOTA,
        configure: async (device, coordinatorEndpoint, logger) => {
            const endpoint = device.getEndpoint(1);
            await reporting.bind(endpoint, coordinatorEndpoint, ['genOnOff', 'haElectricalMeasurement', 'seMetering']);
            await reporting.rmsVoltage(endpoint, {change: 5});
            await reporting.rmsCurrent(endpoint, {change: 50});
            await reporting.activePower(endpoint, {change: 10});
            await reporting.currentSummDelivered(endpoint);
            endpoint.saveClusterAttributeKeyValue('haElectricalMeasurement', {acCurrentDivisor: 1000, acCurrentMultiplier: 1});
            endpoint.saveClusterAttributeKeyValue('seMetering', {divisor: 100, multiplier: 1});
            device.save();
        },
        exposes: [e.switch(), e.power(), e.current(), e.voltage().withAccess(ea.STATE),
            e.energy(), exposes.enum('power_outage_memory', ea.ALL, ['on', 'off', 'restore'])
                .withDescription('Recover state after power outage'),
            exposes.enum('indicator_mode', ea.STATE_SET, ['off', 'on_off', 'off_on'])
                .withDescription('Relay LED indicator mode')],
    },
    {
        fingerprint: [{modelID: 'TS011F', manufacturerName: '_TZ3000_7issjl2q'}],
        model: 'ATMS1601Z',
        description: 'Din smart relay (without power monitoring)',
        vendor: 'TuYa',
        fromZigbee: [fz.on_off, fz.ignore_basic_report, fz.tuya_switch_power_outage_memory, fz.tuya_relay_din_led_indicator],
        toZigbee: [tz.on_off, tz.tuya_switch_power_outage_memory, tz.tuya_relay_din_led_indicator],
        configure: async (device, coordinatorEndpoint, logger) => {
            const endpoint = device.getEndpoint(1);
            await reporting.bind(endpoint, coordinatorEndpoint, ['genOnOff']);
            device.save();
        },
        exposes: [e.switch(),
            exposes.enum('power_outage_memory', ea.ALL, ['on', 'off', 'restore'])
                .withDescription('Recover state after power outage'),
            exposes.enum('indicator_mode', ea.STATE_SET, ['off', 'on_off', 'off_on'])
                .withDescription('Relay LED indicator mode')],
    },
    {
        fingerprint: [{modelID: 'TS0601', manufacturerName: '_TZE200_nklqjk62'}],
        model: 'PJ-ZGD01',
        vendor: 'TuYa',
        description: 'Garage door opener',
        fromZigbee: [fz.matsee_garage_door_opener, fz.ignore_basic_report],
        toZigbee: [tz.matsee_garage_door_opener, tz.tuya_data_point_test],
        whiteLabel: [{vendor: 'MatSee Plus', model: 'PJ-ZGD01'}],
        configure: async (device, coordinatorEndpoint, logger) => {
            const endpoint = device.getEndpoint(1);
            await reporting.bind(endpoint, coordinatorEndpoint, ['genBasic']);
        },
        exposes: [exposes.binary('trigger', ea.STATE_SET, true, false).withDescription('Trigger the door movement'),
            exposes.binary('garage_door_contact', ea.STATE, true, false)],
    },
    {
        fingerprint: [{modelID: 'TS0601', manufacturerName: '_TZE200_wfxuhoea'}],
        model: 'GDC311ZBQ1',
        vendor: 'TuYa',
        description: 'LoraTap garage door opener with wireless sensor',
        fromZigbee: [fz.matsee_garage_door_opener, fz.ignore_basic_report],
        toZigbee: [tz.matsee_garage_door_opener, tz.tuya_data_point_test],
        whiteLabel: [{vendor: 'LoraTap', model: 'GDC311ZBQ1'}],
        configure: async (device, coordinatorEndpoint, logger) => {
            const endpoint = device.getEndpoint(1);
            await reporting.bind(endpoint, coordinatorEndpoint, ['genBasic']);
        },
        exposes: [exposes.binary('trigger', ea.STATE_SET, true, false).withDescription('Trigger the door movement'),
            exposes.binary('garage_door_contact', ea.STATE, false, true)
                .withDescription('Indicates if the garage door contact is closed (= true) or open (= false)')],
    },
    {
        fingerprint: [{modelID: 'TS0201', manufacturerName: '_TZ3000_qaaysllp'}],
        model: 'LCZ030',
        vendor: 'TuYa',
        description: 'Temperature & humidity & illuminance sensor with display',
        fromZigbee: [fz.battery, fz.illuminance, fz.temperature, fz.humidity, fz.ts0201_temperature_humidity_alarm],
        toZigbee: [tz.ts0201_temperature_humidity_alarm],
        configure: async (device, coordinatorEndpoint, logger) => {
            const endpoint = device.getEndpoint(1);
            // Enables reporting of measurement state changes
            await endpoint.read('genBasic', ['manufacturerName', 'zclVersion', 'appVersion', 'modelId', 'powerSource', 0xfffe]);
            await reporting.bind(endpoint, coordinatorEndpoint, ['genBasic', 'genPowerCfg',
                'msTemperatureMeasurement', 'msIlluminanceMeasurement', 'msRelativeHumidity', 'manuSpecificTuya_2']);
        },
        exposes: [e.temperature(), e.humidity(), e.battery(), e.illuminance(), e.illuminance_lux(),
            exposes.numeric('alarm_temperature_max', ea.STATE_SET).withUnit('°C').withDescription('Alarm temperature max')
                .withValueMin(-20).withValueMax(80),
            exposes.numeric('alarm_temperature_min', ea.STATE_SET).withUnit('°C').withDescription('Alarm temperature min')
                .withValueMin(-20).withValueMax(80),
            exposes.numeric('alarm_humidity_max', ea.STATE_SET).withUnit('%').withDescription('Alarm humidity max')
                .withValueMin(0).withValueMax(100),
            exposes.numeric('alarm_humidity_min', ea.STATE_SET).withUnit('%').withDescription('Alarm humidity min')
                .withValueMin(0).withValueMax(100),
            exposes.enum('alarm_humidity', ea.STATE, ['below_min_humdity', 'over_humidity', 'off'])
                .withDescription('Alarm humidity status'),
            exposes.enum('alarm_temperature', ea.STATE, ['below_min_temperature', 'over_temperature', 'off'])
                .withDescription('Alarm temperature status'),
        ],
    },
    {
        fingerprint: [{modelID: 'TS0601', manufacturerName: '_TZE200_auin8mzr'}],
        model: 'TS0601_motion_sensor',
        vendor: 'TuYa',
        description: 'Human presence sensor AIR',
        fromZigbee: [fz.tuya_motion_sensor],
        toZigbee: [tz.tuya_motion_sensor],
        exposes: [
            e.occupancy(),
            exposes.enum('o_sensitivity', ea.STATE_SET, Object.values(tuya.msLookups.OSensitivity)).withDescription('O-Sensitivity mode'),
            exposes.enum('v_sensitivity', ea.STATE_SET, Object.values(tuya.msLookups.VSensitivity)).withDescription('V-Sensitivity mode'),
            exposes.enum('led_status', ea.STATE_SET, ['ON', 'OFF']).withDescription('Led status switch'),
            exposes.numeric('vacancy_delay', ea.STATE_SET).withUnit('sec').withDescription('Vacancy delay').withValueMin(0)
                .withValueMax(1000),
            exposes.numeric('light_on_luminance_prefer', ea.STATE_SET).withDescription('Light-On luminance prefer')
                .withValueMin(0).withValueMax(10000),
            exposes.numeric('light_off_luminance_prefer', ea.STATE_SET).withDescription('Light-Off luminance prefer')
                .withValueMin(0).withValueMax(10000),
            exposes.enum('mode', ea.STATE_SET, Object.values(tuya.msLookups.Mode)).withDescription('Working mode'),
            exposes.numeric('luminance_level', ea.STATE).withDescription('Luminance level'),
            exposes.numeric('reference_luminance', ea.STATE).withDescription('Reference luminance'),
            exposes.numeric('vacant_confirm_time', ea.STATE).withDescription('Vacant confirm time'),
        ],
    },
    {
        fingerprint: [{modelID: 'TS0601', manufacturerName: '_TZE200_vrfecyku'}],
        model: 'MIR-HE200-TY',
        vendor: 'TuYa',
        description: 'Human presence sensor',
        fromZigbee: [fz.tuya_radar_sensor],
        toZigbee: [tz.tuya_radar_sensor],
        exposes: [
            e.illuminance_lux(), e.presence(), e.occupancy(),
            exposes.numeric('motion_speed', ea.STATE).withDescription('Speed of movement'),
            exposes.enum('motion_direction', ea.STATE, Object.values(tuya.tuyaRadar.motionDirection))
                .withDescription('direction of movement from the point of view of the radar'),
            exposes.numeric('radar_sensitivity', ea.STATE_SET).withValueMin(0).withValueMax(10).withValueStep(1)
                .withDescription('sensitivity of the radar'),
            exposes.enum('radar_scene', ea.STATE_SET, Object.values(tuya.tuyaRadar.radarScene))
                .withDescription('presets for sensitivity for presence and movement'),
        ],
    },
    {
        fingerprint: [{modelID: 'TS0601', manufacturerName: '_TZE200_lu01t0zl'}],
        model: 'MIR-HE200-TY_fall',
        vendor: 'TuYa',
        description: 'Human presence sensor with fall function',
        fromZigbee: [fz.tuya_radar_sensor_fall],
        toZigbee: [tz.tuya_radar_sensor_fall],
        exposes: [
            e.illuminance_lux(), e.presence(), e.occupancy(),
            exposes.numeric('motion_speed', ea.STATE).withDescription('Speed of movement'),
            exposes.enum('motion_direction', ea.STATE, Object.values(tuya.tuyaRadar.motionDirection))
                .withDescription('direction of movement from the point of view of the radar'),
            exposes.numeric('radar_sensitivity', ea.STATE_SET).withValueMin(0).withValueMax(10).withValueStep(1)
                .withDescription('sensitivity of the radar'),
            exposes.enum('radar_scene', ea.STATE_SET, Object.values(tuya.tuyaRadar.radarScene))
                .withDescription('presets for sensitivity for presence and movement'),
            exposes.enum('tumble_switch', ea.STATE_SET, ['ON', 'OFF']).withDescription('Tumble status switch'),
            exposes.numeric('fall_sensitivity', ea.STATE_SET).withValueMin(1).withValueMax(10).withValueStep(1)
                .withDescription('fall sensitivity of the radar'),
            exposes.numeric('tumble_alarm_time', ea.STATE_SET).withValueMin(1).withValueMax(5).withValueStep(1)
                .withUnit('min').withDescription('tumble alarm time'),
            exposes.enum('fall_down_status', ea.STATE, Object.values(tuya.tuyaRadar.fallDown))
                .withDescription('fall down status'),
            exposes.text('static_dwell_alarm', ea.STATE).withDescription('static dwell alarm'),
        ],
        configure: async (device, coordinatorEndpoint, logger) => {
            const endpoint = device.getEndpoint(1);
            await tuya.sendDataPointEnum(endpoint, tuya.dataPoints.trsfTumbleSwitch, false);
        },
    },
    {
        fingerprint: [{modelID: 'TS004F', manufacturerName: '_TZ3000_pcqjmcud'}],
        model: 'YSR-MINI-Z',
        vendor: 'TuYa',
        description: '2 in 1 dimming remote control and scene control',
        exposes: [
            e.battery(),
            e.action(['on', 'off',
                'brightness_move_up', 'brightness_step_up', 'brightness_step_down', 'brightness_move_down', 'brightness_stop',
                'color_temperature_step_down', 'color_temperature_step_up',
                '1_single', '1_double', '1_hold', '2_single', '2_double', '2_hold',
                '3_single', '3_double', '3_hold', '4_single', '4_double', '4_hold',
            ]),
            exposes.enum('operation_mode', ea.ALL, ['command', 'event']).withDescription(
                'Operation mode: "command" - for group control, "event" - for clicks'),
        ],
        fromZigbee: [fz.battery, fz.command_on, fz.command_off, fz.command_step, fz.command_move, fz.command_stop,
            fz.command_step_color_temperature, fz.tuya_on_off_action, fz.tuya_operation_mode],
        toZigbee: [tz.tuya_operation_mode],
        onEvent: tuya.onEventSetLocalTime,
        configure: async (device, coordinatorEndpoint, logger) => {
            const endpoint = device.getEndpoint(1);
            await endpoint.read('genBasic', [0x0004, 0x000, 0x0001, 0x0005, 0x0007, 0xfffe]);
            await endpoint.write('genOnOff', {'tuyaOperationMode': 1});
            await endpoint.read('genOnOff', ['tuyaOperationMode']);
            try {
                await endpoint.read(0xE001, [0xD011]);
            } catch (err) {/* do nothing */}
            await endpoint.read('genPowerCfg', ['batteryVoltage', 'batteryPercentageRemaining']);
            await reporting.bind(endpoint, coordinatorEndpoint, ['genPowerCfg']);
            await reporting.bind(endpoint, coordinatorEndpoint, ['genOnOff']);
            await reporting.batteryPercentageRemaining(endpoint);
        },
    },
    {
        fingerprint: [{modelID: 'TS0601', manufacturerName: '_TZE200_hkdl5fmv'}],
        model: 'TS0601_rcbo',
        vendor: 'TuYa',
        whiteLabel: [
            {vendor: 'HOCH', model: 'ZJSBL7-100Z'},
            {vendor: 'WDYK', model: 'ZJSBL7-100Z'},
        ],
        description: 'DIN mount RCBO with smart energy metering',
        fromZigbee: [fz.hoch_din],
        toZigbee: [tz.hoch_din],
        exposes: [
            exposes.text('meter_number', ea.STATE),
            exposes.binary('state', ea.STATE_SET, 'ON', 'OFF'),
            exposes.text('alarm', ea.STATE),
            exposes.binary('trip', ea.STATE_SET, 'trip', 'clear'),
            exposes.binary('child_lock', ea.STATE_SET, 'ON', 'OFF'),
            exposes.enum('power_on_behavior', ea.STATE_SET, ['off', 'on', 'previous']),
            exposes.numeric('countdown_timer', ea.STATE_SET).withValueMin(0).withValueMax(86400).withUnit('s'),
            exposes.numeric('voltage_rms', ea.STATE).withUnit('V'),
            exposes.numeric('current', ea.STATE).withUnit('A'),
            exposes.numeric('current_average', ea.STATE).withUnit('A'),
            e.power(), e.voltage(), e.energy(), e.temperature(),
            exposes.numeric('energy_consumed', ea.STATE).withUnit('kWh'),
            /* TODO: Add toZigbee converters for the below composites
            exposes.composite('voltage_setting', 'voltage_setting')
                .withFeature(exposes.numeric('under_voltage_threshold', ea.STATE_SET)
                    .withValueMin(50)
                    .withValueMax(385)
                    .withUnit('V'))
                .withFeature(exposes.binary('under_voltage_trip', ea.STATE_SET, 'ON', 'OFF'))
                .withFeature(exposes.binary('under_voltage_alarm', ea.STATE_SET, 'ON', 'OFF'))
                .withFeature(exposes.numeric('over_voltage_threshold', ea.STATE_SET)
                    .withValueMin(50)
                    .withValueMax(385)
                    .withUnit('V'))
                .withFeature(exposes.binary('over_voltage_trip', ea.STATE_SET, 'ON', 'OFF'))
                .withFeature(exposes.binary('over_voltage_alarm', ea.STATE_SET, 'ON', 'OFF')),
            exposes.composite('current_setting', 'current_setting')
                .withFeature(exposes.numeric('over_current_threshold', ea.STATE_SET)
                    .withValueMin(0)
                    .withValueMax(999)
                    .withUnit('A'))
                .withFeature(exposes.binary('over_current_trip', ea.STATE_SET, 'ON', 'OFF'))
                .withFeature(exposes.binary('over_current_alarm', ea.STATE_SET, 'ON', 'OFF')),
            exposes.composite('temperature_setting', 'temperature_setting')
                .withFeature(exposes.numeric('over_temperature_threshold', ea.STATE_SET)
                    .withValueMin(-40)
                    .withValueMax(127)
                    .withUnit('°C'))
                .withFeature(exposes.binary('over_temperature_trip', ea.STATE_SET, 'ON', 'OFF'))
                .withFeature(exposes.binary('over_temperature_alarm', ea.STATE_SET, 'ON', 'OFF')),
            exposes.composite('leakage_current_setting', 'leakage_current_setting')
                .withFeature(exposes.numeric('self_test_auto_days', ea.STATE_SET)
                    .withValueMin(1)
                    .withValueMax(28)
                    .withUnit('days'))
                .withFeature(exposes.numeric('self_test_auto_hours', ea.STATE_SET)
                    .withValueMin(0)
                    .withValueMax(23)
                    .withUnit('hours'))
                .withFeature(exposes.binary('self_test_auto', ea.STATE_SET, 'ON', 'OFF'))
                .withFeature(exposes.numeric('over_leakage_current_threshold', ea.STATE_SET)
                    .withValueMin(0)
                    .withValueMax(3000)
                    .withUnit('mA'))
                .withFeature(exposes.binary('over_leakage_current_trip', ea.STATE_SET, 'ON', 'OFF'))
                .withFeature(exposes.binary('over_leakage_current_alarm', ea.STATE_SET, 'ON', 'OFF'))
                .withFeature(exposes.binary('self_test', ea.STATE_SET, 'test', 'clear')),*/
            exposes.enum('clear_device_data', ea.SET, ['clear']),
        ],
    },
    {
        fingerprint: [{modelID: 'TS004F', manufacturerName: '_TZ3000_4fjiwweb'}, {modelID: 'TS004F', manufacturerName: '_TZ3000_uri7ongn'},
            {modelID: 'TS004F', manufacturerName: '_TZ3000_ixla93vd'}],
        model: 'ERS-10TZBVK-AA',
        vendor: 'TuYa',
        description: 'Smart knob',
        fromZigbee: [
            fz.command_step, fz.command_toggle, fz.command_move_hue, fz.command_step_color_temperature, fz.command_stop_move_raw,
            fz.tuya_multi_action, fz.tuya_operation_mode, fz.battery,
        ],
        toZigbee: [tz.tuya_operation_mode],
        exposes: [
            e.action([
                'toggle', 'brightness_step_up', 'brightness_step_down', 'color_temperature_step_up', 'color_temperature_step_down',
                'saturation_move', 'hue_move', 'hue_stop', 'single', 'double', 'hold', 'rotate_left', 'rotate_right',
            ]),
            exposes.numeric('action_step_size', ea.STATE).withValueMin(0).withValueMax(255),
            exposes.numeric('action_transition_time', ea.STATE).withUnit('s'),
            exposes.numeric('action_rate', ea.STATE).withValueMin(0).withValueMax(255),
            e.battery(),
            exposes.enum('operation_mode', ea.ALL, ['command', 'event']).withDescription(
                'Operation mode: "command" - for group control, "event" - for clicks'),
        ],
        configure: async (device, coordinatorEndpoint, logger) => {
            const endpoint = device.getEndpoint(1);
            await endpoint.read('genBasic', [0x0004, 0x000, 0x0001, 0x0005, 0x0007, 0xfffe]);
            await endpoint.write('genOnOff', {'tuyaOperationMode': 1});
            await endpoint.read('genOnOff', ['tuyaOperationMode']);
            try {
                await endpoint.read(0xE001, [0xD011]);
            } catch (err) {/* do nothing */}
            await endpoint.read('genPowerCfg', ['batteryVoltage', 'batteryPercentageRemaining']);
            await reporting.bind(endpoint, coordinatorEndpoint, ['genPowerCfg']);
            await reporting.bind(endpoint, coordinatorEndpoint, ['genOnOff']);
            await reporting.batteryPercentageRemaining(endpoint);
        },
    },
    {
        fingerprint: [{modelID: 'TS0601', manufacturerName: '_TZE200_kzm5w4iz'}],
        model: 'TS0601_vibration_sensor',
        vendor: 'TuYa',
        description: 'Smart vibration sensor',
        fromZigbee: [fz.tuya_smart_vibration_sensor],
        toZigbee: [],
        exposes: [e.contact(), e.battery(), e.vibration()],
    },
    {
        fingerprint: [{modelID: `TS0601`, manufacturerName: `_TZE200_yi4jtqq1`}],
        model: `XFY-CGQ-ZIGB`,
        vendor: `TuYa`,
        description: `Illuminance sensor`,
        fromZigbee: [fz.tuya_illuminance_sensor],
        toZigbee: [],
        exposes: [e.illuminance_lux(), e.brightness_state()],
    },
    {
        fingerprint: [{modelID: 'TS0601', manufacturerName: '_TZE200_kltffuzl'}, {modelID: 'TS0601', manufacturerName: '_TZE200_fwoorn8y'},
            {modelID: 'TS0601', manufacturerName: '_TZE200_pay2byax'}],
        model: 'TM001-ZA/TM081',
        vendor: 'TuYa',
        description: 'Door and window sensor',
        fromZigbee: [fz.tm081],
        toZigbee: [],
        exposes: [e.contact(), e.battery()],
    },
    {
        fingerprint: [{modelID: `TS0601`, manufacturerName: `_TZE200_2m38mh6k`}],
        model: 'SS9600ZB',
        vendor: 'TuYa',
        description: '6 gang remote',
        exposes: [e.battery(),
            e.action(['1_single', '1_double', '1_hold', '2_single', '2_double', '2_hold', '3_single', '3_double', '3_hold',
                '4_single', '4_double', '4_hold', '5_single', '5_double', '5_hold', '6_single', '6_double', '6_hold'])],
        fromZigbee: [fz.tuya_remote],
        toZigbee: [],
    },
    {
        fingerprint: [{modelID: 'TS0601', manufacturerName: '_TZE200_ikvncluo'},
            {modelID: 'TS0601', manufacturerName: '_TZE200_lyetpprm'},
            {modelID: 'TS0601', manufacturerName: '_TZE200_ztc6ggyl'}],
        model: 'TS0601_smart_human_presense_sensor',
        vendor: 'TuYa',
        description: 'Smart Human presence sensor',
        fromZigbee: [fz.tuya_smart_human_presense_sensor],
        toZigbee: [tz.tuya_smart_human_presense_sensor],
        exposes: [
            e.illuminance_lux(), e.presence(),
            exposes.numeric('target_distance', ea.STATE).withDescription('Distance to target').withUnit('m'),
            exposes.numeric('radar_sensitivity', ea.STATE_SET).withValueMin(0).withValueMax(9).withValueStep(1)
                .withDescription('sensitivity of the radar'),
            exposes.numeric('minimum_range', ea.STATE_SET).withValueMin(0).withValueMax(9.5).withValueStep(0.15)
                .withDescription('Minimum range').withUnit('m'),
            exposes.numeric('maximum_range', ea.STATE_SET).withValueMin(0).withValueMax(9.5).withValueStep(0.15)
                .withDescription('Maximum range').withUnit('m'),
            exposes.numeric('detection_delay', ea.STATE_SET).withValueMin(0).withValueMax(10).withValueStep(0.1)
                .withDescription('Detection delay').withUnit('s'),
            exposes.numeric('fading_time', ea.STATE_SET).withValueMin(0).withValueMax(1500).withValueStep(1)
                .withDescription('Fading time').withUnit('s'),
            // exposes.text('cli', ea.STATE).withDescription('not recognize'),
            exposes.enum('self_test', ea.STATE, Object.values(tuya.tuyaHPSCheckingResult))
                .withDescription('Self_test, possible resuts: checking, check_success, check_failure, others, comm_fault, radar_fault.'),
        ],
    },
    {
        fingerprint: [{modelID: 'TS0601', manufacturerName: '_TZE200_whkgqxse'}],
        model: 'JM-TRH-ZGB-V1',
        vendor: 'TuYa',
        description: 'Temperature & humidity sensor with clock',
        fromZigbee: [fz.nous_lcd_temperature_humidity_sensor, fz.ignore_tuya_set_time],
        toZigbee: [tz.nous_lcd_temperature_humidity_sensor],
        onEvent: tuya.onEventSetLocalTime,
        configure: async (device, coordinatorEndpoint, logger) => {
            const endpoint = device.getEndpoint(1);
            await reporting.bind(endpoint, coordinatorEndpoint, ['genBasic']);
        },
        exposes: [
            e.temperature(), e.humidity(), e.battery(),
            exposes.numeric('report_interval', ea.STATE_SET).withUnit('min').withValueMin(5).withValueMax(60).withValueStep(5)
                .withDescription('Report interval'),
            exposes.enum('temperature_unit_convert', ea.STATE_SET, ['celsius', 'fahrenheit']).withDescription('Current display unit'),
            exposes.enum('temperature_alarm', ea.STATE, ['canceled', 'lower_alarm', 'upper_alarm'])
                .withDescription('Temperature alarm status'),
            exposes.numeric('max_temperature', ea.STATE_SET).withUnit('°C').withValueMin(-20).withValueMax(60)
                .withDescription('Alarm temperature max'),
            exposes.numeric('min_temperature', ea.STATE_SET).withUnit('°C').withValueMin(-20).withValueMax(60)
                .withDescription('Alarm temperature min'),
            exposes.enum('humidity_alarm', ea.STATE, ['canceled', 'lower_alarm', 'upper_alarm'])
                .withDescription('Humidity alarm status'),
            exposes.numeric('max_humidity', ea.STATE_SET).withUnit('%').withValueMin(0).withValueMax(100)
                .withDescription('Alarm humidity max'),
            exposes.numeric('min_humidity', ea.STATE_SET).withUnit('%').withValueMin(0).withValueMax(100)
                .withDescription('Alarm humidity min'),
        ],
    },
    {
        fingerprint: [{modelID: 'TS0601', manufacturerName: '_TZE200_qoy0ekbd'}],
        model: 'CX-0726',
        vendor: 'TuYa',
        description: 'Temperature & humidity LCD sensor',
        fromZigbee: [fz.tuya_temperature_humidity_sensor, fz.ignore_tuya_set_time],
        toZigbee: [],
        onEvent: tuya.onEventSetLocalTime,
        exposes: [e.temperature(), e.humidity(), e.battery()],
    },
    {
        fingerprint: [{modelID: 'TS0601', manufacturerName: '_TZE200_3towulqd'}],
        model: 'ZG-204ZL',
        vendor: 'TuYa',
        description: 'Luminance motion sensor',
        fromZigbee: [fz.ZG204ZL_lms],
        toZigbee: [tz.ZG204ZL_lms],
        exposes: [
            e.occupancy(), e.illuminance(), e.battery(),
            exposes.enum('sensitivity', ea.ALL, ['low', 'medium', 'high'])
                .withDescription('PIR sensor sensitivity (refresh and update only while active)'),
            exposes.enum('keep_time', ea.ALL, ['10', '30', '60', '120'])
                .withDescription('PIR keep time in seconds (refresh and update only while active)'),
        ],
    },
    {
        fingerprint: [{modelID: 'TS004F', manufacturerName: '_TZ3000_kjfzuycl'}],
        model: 'ERS-10TZBVB-AA',
        vendor: 'TuYa',
        description: 'Smart button',
        fromZigbee: [
            fz.command_step, fz.command_on, fz.command_off, fz.command_move_to_color_temp, fz.command_move_to_level,
            fz.tuya_multi_action, fz.tuya_operation_mode, fz.battery,
        ],
        toZigbee: [tz.tuya_operation_mode],
        exposes: [
            e.action([
                'single', 'double', 'hold', 'brightness_move_to_level', 'color_temperature_move',
                'brightness_step_up', 'brightness_step_down', 'on', 'off',
            ]),
            e.battery(),
            exposes.enum('operation_mode', ea.ALL, ['command', 'event']).withDescription(
                'Operation mode: "command" - for group control, "event" - for clicks'),
        ],
        configure: async (device, coordinatorEndpoint, logger) => {
            const endpoint = device.getEndpoint(1);
            await endpoint.read('genBasic', [0x0004, 0x000, 0x0001, 0x0005, 0x0007, 0xfffe]);
            await endpoint.write('genOnOff', {'tuyaOperationMode': 1});
            await endpoint.read('genOnOff', ['tuyaOperationMode']);
            try {
                await endpoint.read(0xE001, [0xD011]);
            } catch (err) {/* do nothing */}
            await endpoint.read('genPowerCfg', ['batteryVoltage', 'batteryPercentageRemaining']);
            await reporting.bind(endpoint, coordinatorEndpoint, ['genPowerCfg']);
            await reporting.bind(endpoint, coordinatorEndpoint, ['genOnOff']);
            await reporting.batteryPercentageRemaining(endpoint);
        },
    },
    {
        fingerprint: [{modelID: 'TS0601', manufacturerName: '_TZE200_zyrdrmno'}],
        model: 'ZB-Sm',
        vendor: 'TuYa',
        description: 'Tubular motor',
        fromZigbee: [fzLocal.zb_sm_cover, fz.ignore_basic_report],
        toZigbee: [tzLocal.zb_sm_cover],
        onEvent: tuya.onEventSetTime,
        exposes: [
            e.cover_position().setAccess('position', ea.STATE_SET),
            exposes.enum('goto_positon', ea.SET, ['25', '50', '75', 'FAVORITE']),
            exposes.enum('motor_state', ea.STATE, ['OPENING', 'CLOSING', 'STOPPED']),
            exposes.numeric('active_power', ea.STATE).withDescription('Active power').withUnit('mWt'),
            exposes.numeric('cycle_count', ea.STATE).withDescription('Cycle count'),
            exposes.numeric('cycle_time', ea.STATE).withDescription('Cycle time').withUnit('ms'),
            exposes.enum('top_limit', ea.STATE_SET, ['SET', 'CLEAR']).withDescription('Setup or clear top limit'),
            exposes.enum('bottom_limit', ea.STATE_SET, ['SET', 'CLEAR']).withDescription('Setup or clear bottom limit'),
            exposes.numeric('favorite_position', ea.STATE_SET).withValueMin(0).withValueMax(100)
                .withDescription('Favorite position of this cover'),
            exposes.binary(`reverse_direction`, ea.STATE_SET, true, false).withDescription(`Inverts the cover direction`),
            exposes.text('motor_type', ea.STATE),
            exposes.enum('report', ea.SET, ['REPORT']),
        ],
    },
    {
        fingerprint: [{modelID: 'TS1201', manufacturerName: '_TZ3290_7v1k4vufotpowp9z'}],
        model: 'ZS06',
        vendor: 'TuYa',
        description: 'Universal smart IR remote control',
        fromZigbee: [
            fzZosung.zosung_send_ir_code_00, fzZosung.zosung_send_ir_code_01, fzZosung.zosung_send_ir_code_02,
            fzZosung.zosung_send_ir_code_03, fzZosung.zosung_send_ir_code_04, fzZosung.zosung_send_ir_code_05,
        ],
        toZigbee: [tzZosung.zosung_ir_code_to_send, tzZosung.zosung_learn_ir_code],
        exposes: [ez.learn_ir_code(), ez.learned_ir_code(), ez.ir_code_to_send()],
    },
];<|MERGE_RESOLUTION|>--- conflicted
+++ resolved
@@ -1584,12 +1584,8 @@
         // https://github.com/Koenkk/zigbee-herdsman-converters/pull/1270
         exposes: [e.switch(), e.power(), e.current(), e.voltage().withAccess(ea.STATE),
             e.energy(), exposes.enum('power_outage_memory', ea.ALL, ['on', 'off', 'restore'])
-<<<<<<< HEAD
                 .withDescription('Recover state after power outage'),
             exposes.enum('indicator_mode', ea.ALL, ['off', 'off/on', 'on/off']).withDescription('LED indicator mode')],
-=======
-                .withDescription('Recover state after power outage')],
->>>>>>> 260572f8
         onEvent: tuya.onEventMeasurementPoll,
     },
     {
