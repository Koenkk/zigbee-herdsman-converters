--- conflicted
+++ resolved
@@ -2058,28 +2058,16 @@
                 .withFeature(exposes.text('holidays_schedule', ea.STATE_SET))],
     },
     {
-<<<<<<< HEAD
         fingerprint: tuya.fingerprint('TS0601', [
             '_TZE200_hue3yfsn', /* model: 'TV02-Zigbee', vendor: 'TuYa' */
             '_TZE200_e9ba97vf', /* model: 'TV01-ZB', vendor: 'Moes' */
             '_TZE200_husqqvux', /* model: 'TSL-TRV-TV01ZG', vendor: 'Tesla Smart' */
+            '_TZE200_lnbfnyxd', /* model: 'TSL-TRV-TV01ZG', vendor: 'Tesla Smart' */
             '_TZE200_lllliz3p', /* model: 'TV02-Zigbee', vendor: 'TuYa' */
             '_TZE200_mudxchsu', /* model: 'TV05-ZG curve', vendor: 'TuYa' */
             '_TZE200_7yoranx2', /* model: 'TV01-ZB', vendor: 'Moes' */
             '_TZE200_kds0pmmv', /* model: 'TV01-ZB', vendor: 'Moes' */
         ]),
-=======
-        fingerprint: [
-            {modelID: 'TS0601', manufacturerName: '_TZE200_hue3yfsn'}, /* model: 'TV02-Zigbee', vendor: 'TuYa' */
-            {modelID: 'TS0601', manufacturerName: '_TZE200_e9ba97vf'}, /* model: 'TV01-ZB', vendor: 'Moes' */
-            {modelID: 'TS0601', manufacturerName: '_TZE200_husqqvux'}, /* model: 'TSL-TRV-TV01ZG', vendor: 'Tesla Smart' */
-            {modelID: 'TS0601', manufacturerName: '_TZE200_lnbfnyxd'}, /* model: 'TSL-TRV-TV01ZG', vendor: 'Tesla Smart' */
-            {modelID: 'TS0601', manufacturerName: '_TZE200_lllliz3p'}, /* model: 'TV02-Zigbee', vendor: 'TuYa' */
-            {modelID: 'TS0601', manufacturerName: '_TZE200_mudxchsu'}, /* model: 'TV05-ZG curve', vendor: 'TuYa' */
-            {modelID: 'TS0601', manufacturerName: '_TZE200_7yoranx2'}, /* model: 'TV01-ZB', vendor: 'Moes' */
-            {modelID: 'TS0601', manufacturerName: '_TZE200_kds0pmmv'}, /* model: 'TV01-ZB', vendor: 'Moes' */
-        ],
->>>>>>> f5cc3119
         model: 'TV02-Zigbee',
         vendor: 'TuYa',
         description: 'Thermostat radiator valve',
