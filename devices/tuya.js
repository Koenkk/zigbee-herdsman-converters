--- conflicted
+++ resolved
@@ -40,11 +40,7 @@
         fingerprint: [{modelID: 'TS0601', manufacturerName: '_TZE200_vzqtvljm'}],
         model: 'TS0601_illuminance_temperature_humidity_sensor',
         vendor: 'TuYa',
-<<<<<<< HEAD
-        description: 'Brightness, Temperature & humidity sensor',
-=======
         description: 'Illuminance, temperature & humidity sensor',
->>>>>>> af4635af
         fromZigbee: [fz.tuya_illuminance_temperature_humidity_sensor],
         toZigbee: [],
         exposes: [e.temperature(), e.humidity(), e.illuminance_lux(), e.battery()],
