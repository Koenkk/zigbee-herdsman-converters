const exposes = require('../lib/exposes');
const fz = {...require('../converters/fromZigbee'), legacy: require('../lib/legacy').fromZigbee};
const tz = require('../converters/toZigbee');
const ota = require('../lib/ota');
const tuya = require('../lib/tuya');
const reporting = require('../lib/reporting');
const extend = require('../lib/extend');
const e = exposes.presets;
const ea = exposes.access;
const libColor = require('../lib/color');
const utils = require('../lib/utils');

const TS011Fplugs = ['_TZ3000_5f43h46b', '_TZ3000_cphmq0q7', '_TZ3000_dpo1ysak', '_TZ3000_ew3ldmgx', '_TZ3000_gjnozsaz',
    '_TZ3000_jvzvulen', '_TZ3000_mraovvmm', '_TZ3000_nfnmi125', '_TZ3000_ps3dmato', '_TZ3000_w0qqde0g', '_TZ3000_u5u4cakc',
    '_TZ3000_rdtixbnu', '_TZ3000_typdpbpg', '_TZ3000_kx0pris5', '_TZ3000_amdymr7l', '_TZ3000_z1pnpsdo', '_TZ3000_ksw8qtmt',
    '_TZ3000_nzkqcvvs', '_TZ3000_1h2x4akh', '_TZ3000_9vo5icau', '_TZ3000_cehuw1lw'];

const tzLocal = {
    TS0504B_color: {
        key: ['color'],
        convertSet: async (entity, key, value, meta) => {
            const color = libColor.Color.fromConverterArg(value);
            console.log(color);
            const enableWhite =
                (color.isRGB() && (color.rgb.red === 1 && color.rgb.green === 1 && color.rgb.blue === 1)) ||
                // Zigbee2MQTT frontend white value
                (color.isXY() && (color.xy.x === 0.3125 || color.xy.y === 0.32894736842105265)) ||
                // Home Assistant white color picker value
                (color.isXY() && (color.xy.x === 0.323 || color.xy.y === 0.329));

            if (enableWhite) {
                await entity.command('lightingColorCtrl', 'tuyaRgbMode', {enable: false});
                const newState = {color_mode: 'xy'};
                if (color.isXY()) {
                    newState.color = color.xy;
                } else {
                    newState.color = color.rgb.gammaCorrected().toXY().rounded(4);
                }
                return {state: libColor.syncColorState(newState, meta.state, entity, meta.options, meta.logger)};
            } else {
                return await tz.light_color.convertSet(entity, key, value, meta);
            }
        },
    },
};

const fzLocal = {
    scenes_recall_scene_65029: {
        cluster: '65029',
        type: ['raw', 'attributeReport'],
        convert: (model, msg, publish, options, meta) => {
            const id = meta.device.modelID === '005f0c3b' ? msg.data[0] : msg.data[msg.data.length - 1];
            return {action: `scene_${id}`};
        },
    },
    TS0201_battery: {
        cluster: 'genPowerCfg',
        type: ['attributeReport', 'readResponse'],
        convert: (model, msg, publish, options, meta) => {
            // https://github.com/Koenkk/zigbee2mqtt/issues/11470
            if (msg.data.batteryPercentageRemaining == 200 && msg.data.batteryVoltage < 30) return;
            return fz.battery.convert(model, msg, publish, options, meta);
        },
    },
    TS0222: {
        cluster: 'manuSpecificTuya',
        type: ['commandDataResponse', 'commandDataReport'],
        convert: (model, msg, publish, options, meta) => {
            const result = {};
            for (const dpValue of msg.data.dpValues) {
                const dp = dpValue.dp;
                const value = tuya.getDataValue(dpValue);
                switch (dp) {
                case 2:
                    result.illuminance = value;
                    result.illuminance_lux = value;
                    break;
                case 4:
                    result.battery = value;
                    break;
                default:
                    meta.logger.warn(`zigbee-herdsman-converters:TS0222 Unrecognized DP #${dp} with data ${JSON.stringify(dpValue)}`);
                }
            }
            return result;
        },
    },
};

module.exports = [
    {
        zigbeeModel: ['TS0204'],
        model: 'TS0204',
        vendor: 'TuYa',
        description: 'Gas sensor',
        fromZigbee: [fz.ias_gas_alarm_1, fz.ignore_basic_report],
        toZigbee: [],
        exposes: [e.gas(), e.tamper()],
    },
    {
        zigbeeModel: ['TS0205'],
        model: 'TS0205',
        vendor: 'TuYa',
        description: 'Smoke sensor',
        fromZigbee: [fz.ias_smoke_alarm_1, fz.battery, fz.ignore_basic_report],
        toZigbee: [],
        exposes: [e.smoke(), e.battery_low(), e.tamper(), e.battery()],
    },
    {
        zigbeeModel: ['TS0111'],
        model: 'TS0111',
        vendor: 'TuYa',
        description: 'Socket',
        extend: extend.switch(),
    },
    {
        zigbeeModel: ['TS0218'],
        model: 'TS0218',
        vendor: 'TuYa',
        description: 'Button',
        fromZigbee: [fz.legacy.TS0218_click, fz.battery],
        exposes: [e.battery(), e.action(['click'])],
        toZigbee: [],
    },
    {
        zigbeeModel: ['TS0203'],
        model: 'TS0203',
        vendor: 'TuYa',
        description: 'Door sensor',
        fromZigbee: [fz.ias_contact_alarm_1, fz.battery, fz.ignore_basic_report, fz.ias_contact_alarm_1_report],
        toZigbee: [],
        exposes: [e.contact(), e.battery_low(), e.tamper(), e.battery(), e.battery_voltage()],
        whiteLabel: [{vendor: 'CR Smart Home', model: 'TS0203'}],
        configure: async (device, coordinatorEndpoint, logger) => {
            try {
                const endpoint = device.getEndpoint(1);
                await reporting.bind(endpoint, coordinatorEndpoint, ['genPowerCfg']);
                await reporting.batteryPercentageRemaining(endpoint);
                await reporting.batteryVoltage(endpoint);
            } catch (error) {/* Fails for some*/}
        },
    },
    {
        fingerprint: [{modelID: 'TS0601', manufacturerName: '_TZE200_bq5c8xfe'},
            {modelID: 'TS0601', manufacturerName: '_TZE200_bjawzodf'}],
        model: 'TS0601_temperature_humidity_sensor',
        vendor: 'TuYa',
        description: 'Temperature & humidity sensor',
        fromZigbee: [fz.tuya_temperature_humidity_sensor],
        toZigbee: [],
        exposes: [e.temperature(), e.humidity(), e.battery()],
    },
    {
        fingerprint: [{modelID: 'TS0601', manufacturerName: '_TZE200_vzqtvljm'}],
        model: 'TS0601_illuminance_temperature_humidity_sensor',
        vendor: 'TuYa',
        description: 'Illuminance, temperature & humidity sensor',
        fromZigbee: [fz.tuya_illuminance_temperature_humidity_sensor],
        toZigbee: [],
        exposes: [e.temperature(), e.humidity(), e.illuminance_lux(), e.battery()],
    },
    {
        fingerprint: [{modelID: 'TS0601', manufacturerName: '_TZE200_8ygsuhe1'},
            {modelID: 'TS0601', manufacturerName: '_TZE200_yvx5lh6k'}, {modelID: 'TS0601', manufacturerName: '_TZE200_ryfmq5rl'}],
        model: 'TS0601_air_quality_sensor',
        vendor: 'TuYa',
        description: 'Air quality sensor',
        fromZigbee: [fz.tuya_air_quality],
        toZigbee: [],
        exposes: [e.temperature(), e.humidity(), e.co2(), e.voc().withUnit('ppm'), e.formaldehyd()],
    },
    {
        fingerprint: [{modelID: 'TS0601', manufacturerName: '_TZE200_dwcarsat'}],
        model: 'TS0601_smart_air_house_keeper',
        vendor: 'TuYa',
        description: 'Smart air house keeper',
        fromZigbee: [fz.tuya_air_quality],
        toZigbee: [],
        exposes: [e.temperature(), e.humidity(), e.co2(), e.voc(), e.formaldehyd().withUnit('ppm'),
            e.pm25().withValueMin(0).withValueMax(999).withValueStep(1)],
    },
    {
        fingerprint: [{modelID: 'TS0601', manufacturerName: '_TZE200_ogkdpgy2'}],
        model: 'TS0601_co2_sensor',
        vendor: 'TuYa',
        description: 'NDIR co2 sensor',
        fromZigbee: [fz.tuya_air_quality],
        toZigbee: [],
        exposes: [e.co2()],
    },
    {
        fingerprint: [{modelID: 'TS0601', manufacturerName: '_TZE200_7bztmfm1'}],
        model: 'TS0601_smart_CO_air_box',
        vendor: 'TuYa',
        description: 'Smart air box (carbon monoxide)',
        fromZigbee: [fz.tuya_CO],
        toZigbee: [],
        exposes: [e.carbon_monoxide(), e.co()],
    },
    {
        fingerprint: [{modelID: 'TS0601', manufacturerName: '_TZE200_ggev5fsl'}],
        model: 'TS0601_gas_sensor',
        vendor: 'TuYa',
        description: 'gas sensor',
        fromZigbee: [fz.tuya_gas],
        toZigbee: [],
        exposes: [e.gas()],
    },
    {
        fingerprint: [{modelID: 'TS0001', manufacturerName: '_TZ3000_hktqahrq'}, {manufacturerName: '_TZ3000_hktqahrq'},
            {manufacturerName: '_TZ3000_q6a3tepg'}, {modelID: 'TS000F', manufacturerName: '_TZ3000_m9af2l6g'},
            {modelID: 'TS0001', manufacturerName: '_TZ3000_npzfdcof'},
            {modelID: 'TS0001', manufacturerName: '_TZ3000_5ng23zjs'},
            {modelID: 'TS0001', manufacturerName: '_TZ3000_rmjr4ufz'},
            {modelID: 'TS0001', manufacturerName: '_TZ3000_v7gnj3ad'},
            {modelID: 'TS0001', manufacturerName: '_TZ3000_mx3vgyea'}],
        model: 'WHD02',
        vendor: 'TuYa',
        description: 'Wall switch module',
        toZigbee: extend.switch().toZigbee.concat([tz.moes_power_on_behavior, tz.tuya_switch_type]),
        fromZigbee: extend.switch().fromZigbee.concat([fz.moes_power_on_behavior, fz.tuya_switch_type]),
        exposes: extend.switch().exposes.concat([e.power_on_behavior(), e.switch_type_2()]),
        configure: async (device, coordinatorEndpoint, logger) => {
            await reporting.bind(device.getEndpoint(1), coordinatorEndpoint, ['genOnOff']);
        },
    },
    {
        fingerprint: [{modelID: 'TS011F', manufacturerName: '_TZ3000_mvn6jl7x'},
            {modelID: 'TS011F', manufacturerName: '_TZ3000_raviyuvk'}, {modelID: 'TS011F', manufacturerName: '_TYZB01_hlla45kx'},
            {modelID: 'TS011F', manufacturerName: '_TZ3000_92qd4sqa'}, {modelID: 'TS011F', manufacturerName: '_TZ3000_zwaadvus'}],
        model: 'TS011F_2_gang_wall',
        vendor: 'TuYa',
        description: '2 gang wall outlet',
        toZigbee: extend.switch().toZigbee.concat([tz.moes_power_on_behavior, tz.tuya_backlight_mode]),
        fromZigbee: extend.switch().fromZigbee.concat([fz.moes_power_on_behavior, fz.tuya_backlight_mode]),
        exposes: [e.switch().withEndpoint('l1'), e.switch().withEndpoint('l2'),
            exposes.enum('power_on_behavior', ea.ALL, ['on', 'off', 'previous']),
            exposes.enum('backlight_mode', ea.ALL, ['LOW', 'MEDIUM', 'HIGH'])],
        whiteLabel: [{vendor: 'ClickSmart+', model: 'CMA30036'}],
        endpoint: (device) => {
            return {'l1': 1, 'l2': 2};
        },
        meta: {multiEndpoint: true},
    },
    {
        fingerprint: [{modelID: 'TS011F', manufacturerName: '_TZ3000_rk2yzt0u'},
            {modelID: 'TS0001', manufacturerName: '_TZ3000_o4cjetlm'}, {manufacturerName: '_TZ3000_o4cjetlm'},
            {modelID: 'TS0001', manufacturerName: '_TZ3000_iedbgyxt'}, {modelID: 'TS0001', manufacturerName: '_TZ3000_h3noz0a5'},
            {modelID: 'TS0001', manufacturerName: '_TYZB01_4tlksk8a'}],
        model: 'ZN231392',
        vendor: 'TuYa',
        description: 'Smart water/gas valve',
        extend: extend.switch(),
    },
    {
        fingerprint: [{modelID: 'TS011F', manufacturerName: '_TZ3000_1hwjutgo'}, {modelID: 'TS011F', manufacturerName: '_TZ3000_lnggrqqi'}],
        model: 'TS011F_circuit_breaker',
        vendor: 'TuYa',
        description: 'Circuit breaker',
        extend: extend.switch(),
        whiteLabel: [{vendor: 'Mumubiz', model: 'ZJSB9-80Z'}],
    },
    {
        fingerprint: [{modelID: 'TS0505B', manufacturerName: '_TZ3000_qqjaziws'},
            {modelID: 'TS0505B', manufacturerName: '_TZ3000_jtmhndw2'},
            {modelID: 'TS0505B', manufacturerName: '_TZ3000_ezlg0pht'},
            {modelID: 'TS0505B', manufacturerName: '_TZ3210_5snkkrxw'},
            {modelID: 'TS0505B', manufacturerName: '_TZ3000_12sxjap4'},
            {modelID: 'TS0505B', manufacturerName: '_TZ3000_x2fqbdun'},
            {modelID: 'TS0505B', manufacturerName: '_TZ3000_589kq4ul'},
            {modelID: 'TS0505B', manufacturerName: '_TZ3000_1mtktxdk'},
            {modelID: 'TS0505B', manufacturerName: '_TZ3210_remypqqm'},
            {modelID: 'TS0505B', manufacturerName: '_TZ3000_kohbva1f'},
            {modelID: 'TS0505B', manufacturerName: '_TZ3210_wslkvrau'},
            {modelID: 'TS0505B', manufacturerName: '_TZ3210_0rn9qhnu'},
            {modelID: 'TS0505B', manufacturerName: '_TZ3210_ejctepku'},
            {modelID: 'TS0505B', manufacturerName: '_TZ3210_bicjqpg4'},
            {modelID: 'TS0505B', manufacturerName: '_TZ3210_jmiuubkz'},
            {modelID: 'TS0505B', manufacturerName: '_TZ3000_cmaky9gq'},
            {modelID: 'TS0505B', manufacturerName: '_TZ3000_tza2vjxx'},
            {modelID: 'TS0505B', manufacturerName: '_TZ3210_it1u8ahz'},
            {modelID: 'TS0505B', manufacturerName: '_TZ3210_k1pe6ibm'},
            {modelID: 'TS0505B', manufacturerName: '_TZB210_1ecortg6'},
            {modelID: 'TS0505B', manufacturerName: '_TZ3210_bfwvfyx1'},
            {modelID: 'TS0505B', manufacturerName: '_TZ3210_leyz4rju'},
            {modelID: 'TS0505B', manufacturerName: '_TZ3210_jd3z4yig'},
            {modelID: 'TS0505B', manufacturerName: '_TZ3210_dgdjiw1c'},
            {modelID: 'TS0505B', manufacturerName: '_TZ3210_mzdax7ha'},
            {modelID: 'TS0505B', manufacturerName: '_TZB210_tmi0rihb'},
            {modelID: 'TS0505B', manufacturerName: '_TZ3210_a4s41wm4'},
            {modelID: 'TS0505B', manufacturerName: '_TZ3210_qxenlrin'},
            {modelID: 'TS0505B', manufacturerName: '_TZ3210_klv2wul0'}],
        model: 'TS0505B',
        vendor: 'TuYa',
        description: 'Zigbee RGB+CCT light',
        whiteLabel: [{vendor: 'Mercator Ikuü', model: 'SMD4106W-RGB-ZB'},
            {vendor: 'TuYa', model: 'A5C-21F7-01'}, {vendor: 'Mercator Ikuü', model: 'S9E27LED9W-RGB-Z'},
            {vendor: 'Aldi', model: 'L122CB63H11A9.0W', description: 'LIGHTWAY smart home LED-lamp - bulb'},
            {vendor: 'Lidl', model: '14153706L', description: 'Livarno smart LED ceiling light'},
        ],
        extend: extend.light_onoff_brightness_colortemp_color({colorTempRange: [153, 500]}),
        meta: {applyRedFix: true, enhancedHue: false},
    },
    {
        fingerprint: [{modelID: 'TS0503B', manufacturerName: '_TZ3000_i8l0nqdu'},
            {modelID: 'TS0503B', manufacturerName: '_TZ3210_a5fxguxr'},
            {modelID: 'TS0503B', manufacturerName: '_TZ3210_778drfdt'},
            {modelID: 'TS0503B', manufacturerName: '_TZ3000_g5xawfcq'},
            {modelID: 'TS0503B', manufacturerName: '_TZ3210_trm3l2aw'}],
        model: 'TS0503B',
        vendor: 'TuYa',
        description: 'Zigbee RGB light',
        extend: extend.light_onoff_brightness_color(),
        // Requires red fix: https://github.com/Koenkk/zigbee2mqtt/issues/5962#issue-796462106
        meta: {applyRedFix: true, enhancedHue: false},
    },
    {
        fingerprint: [{modelID: 'TS0504B', manufacturerName: '_TZ3000_ukuvyhaa'},
            {modelID: 'TS0504B', manufacturerName: '_TZ3210_bfvybixd'},
            {modelID: 'TS0504B', manufacturerName: '_TZ3210_i2i0bsnv'},
            {modelID: 'TS0504B', manufacturerName: '_TZ3210_1elppmba'}],
        model: 'TS0504B',
        vendor: 'TuYa',
        description: 'Zigbee RGBW light',
        extend: extend.light_onoff_brightness_color(),
        toZigbee: utils.replaceInArray(extend.light_onoff_brightness_color().toZigbee, [tz.light_color], [tzLocal.TS0504B_color]),
        meta: {applyRedFix: true},
    },
    {
        fingerprint: [{modelID: 'TS0501A', manufacturerName: '_TZ3000_yeg1e5eh'}],
        model: 'TS0501A',
        description: 'Zigbee light',
        vendor: 'TuYa',
        extend: extend.light_onoff_brightness(),
    },
    {
        fingerprint: [{modelID: 'TS0501B', manufacturerName: '_TZ3000_4whigl8i'},
            {modelID: 'TS0501B', manufacturerName: '_TZ3210_4whigl8i'},
            {modelID: 'TS0501B', manufacturerName: '_TZ3210_9q49basr'},
            {modelID: 'TS0501B', manufacturerName: '_TZ3210_i680rtja'},
            {modelID: 'TS0501B', manufacturerName: '_TZ3210_grnwgegn'},
            {modelID: 'TS0501B', manufacturerName: '_TZ3210_nehayyhx'},
            {modelID: 'TS0501B', manufacturerName: '_TZ3210_wuheofsg'},
            {modelID: 'TS0501B', manufacturerName: '_TZ3210_e5t9bfdv'}],
        model: 'TS0501B',
        description: 'Zigbee light',
        vendor: 'TuYa',
        extend: extend.light_onoff_brightness(),
    },
    {
        fingerprint: [{modelID: 'TS0202', manufacturerName: '_TYZB01_jytabjkb'}],
        model: 'TS0202_1',
        vendor: 'TuYa',
        description: 'Motion sensor',
        // Requires alarm_1_with_timeout https://github.com/Koenkk/zigbee2mqtt/issues/2818#issuecomment-776119586
        fromZigbee: [fz.ias_occupancy_alarm_1_with_timeout, fz.battery, fz.ignore_basic_report],
        toZigbee: [],
        exposes: [e.occupancy(), e.battery_low(), e.tamper(), e.battery()],
    },
    {
        fingerprint: [{modelID: 'TS0202', manufacturerName: '_TYZB01_dr6sduka'},
            {modelID: 'TS0202', manufacturerName: '_TYZB01_ef5xlc9q'},
            {modelID: 'TS0202', manufacturerName: '_TYZB01_vwqnz1sn'},
            {modelID: 'TS0202', manufacturerName: '_TYZB01_2b8f6cio'},
            {modelID: 'TS0202', manufacturerName: '_TZE200_bq5c8xfe'},
            {modelID: 'TS0202', manufacturerName: '_TYZB01_dl7cejts'},
            {modelID: 'TS0202', manufacturerName: '_TYZB01_qjqgmqxr'},
            {modelID: 'TS0202', manufacturerName: '_TZ3000_mmtwjmaq'},
            {modelID: 'TS0202', manufacturerName: '_TYZB01_zwvaj5wy'},
            {modelID: 'TS0202', manufacturerName: '_TZ3000_bsvqrxru'},
            {modelID: 'TS0202', manufacturerName: '_TYZB01_tv3wxhcz'},
            {modelID: 'TS0202', manufacturerName: '_TYZB01_hqbdru35'},
            {modelID: 'TS0202', manufacturerName: '_TZ3000_otvn3lne'},
            {modelID: 'TS0202', manufacturerName: '_TZ3000_tiwq83wk'},
            {modelID: 'TS0202', manufacturerName: '_TZ3000_ykwcwxmz'},
            {modelID: 'WHD02', manufacturerName: '_TZ3000_hktqahrq'}],
        model: 'TS0202',
        vendor: 'TuYa',
        description: 'Motion sensor',
        whiteLabel: [{vendor: 'Mercator Ikuü', model: 'SMA02P'},
            {vendor: 'TuYa', model: 'TY-ZPR06'},
            {vendor: 'Tesla Smart', model: 'TS0202'}],
        fromZigbee: [fz.ias_occupancy_alarm_1, fz.battery, fz.ignore_basic_report, fz.ias_occupancy_alarm_1_report],
        toZigbee: [],
        exposes: [e.occupancy(), e.battery_low(), e.tamper(), e.battery(), e.battery_voltage()],
        configure: async (device, coordinatorEndpoint, logger) => {
            const endpoint = device.getEndpoint(1);
            await reporting.bind(endpoint, coordinatorEndpoint, ['genPowerCfg']);
            await reporting.batteryPercentageRemaining(endpoint);
        },
    },
    {
        fingerprint: [{modelID: 'TS0202', manufacturerName: '_TZ3000_msl6wxk9'}],
        model: 'ZM-35H-Q',
        vendor: 'TuYa',
        description: 'Motion Sensor',
        fromZigbee: [fz.ias_occupancy_alarm_1, fz.battery, fz.ignore_basic_report, fz.ZM35HQ_attr],
        toZigbee: [tz.ZM35HQ_attr],
        exposes: [e.occupancy(), e.battery_low(), e.tamper(), e.battery(),
            exposes.enum('sensitivity', ea.ALL, ['low', 'medium', 'high']).withDescription('PIR sensor sensitivity'),
            exposes.enum('keep_time', ea.ALL, [30, 60, 120]).withDescription('PIR keep time in seconds'),
        ],
    },
    {
        fingerprint: [{modelID: 'TS0202', manufacturerName: '_TZ3000_mcxw5ehu'}],
        model: 'IH012-RT01',
        vendor: 'TuYa',
        description: 'Motion sensor',
        fromZigbee: [fz.ias_occupancy_alarm_1, fz.ignore_basic_report, fz.ZM35HQ_attr],
        toZigbee: [tz.ZM35HQ_attr],
        exposes: [e.occupancy(), e.battery_low(), e.tamper(),
            exposes.enum('sensitivity', ea.ALL, ['low', 'medium', 'high']).withDescription('PIR sensor sensitivity'),
            exposes.enum('keep_time', ea.ALL, [30, 60, 120]).withDescription('PIR keep time in seconds'),
        ],
    },
    {
        fingerprint: [{modelID: 'TS0207', manufacturerName: '_TZ3000_m0vaazab'},
            {modelID: 'TS0207', manufacturerName: '_TZ3000_ufttklsz'},
            {modelID: 'TS0207', manufacturerName: '_TZ3000_5k5vh43t'}],
        model: 'TS0207_repeater',
        vendor: 'TuYa',
        description: 'Repeater',
        fromZigbee: [fz.linkquality_from_basic],
        toZigbee: [],
        exposes: [],
    },
    {
        zigbeeModel: ['TS0207', 'FNB54-WTS08ML1.0'],
        fingerprint: [{modelID: 'TS0207', manufacturerName: '_TZ3000_upgcbody'}],
        model: 'TS0207_water_leak_detector',
        vendor: 'TuYa',
        description: 'Water leak detector',
        fromZigbee: [fz.ias_water_leak_alarm_1, fz.battery],
        whiteLabel: [{vendor: 'CR Smart Home', model: 'TS0207'}],
        toZigbee: [],
        configure: async (device, coordinatorEndpoint, logger) => {
            const endpoint = device.getEndpoint(1);
            await reporting.bind(endpoint, coordinatorEndpoint, ['genPowerCfg']);
            await reporting.batteryPercentageRemaining(endpoint);
        },
        exposes: [e.water_leak(), e.battery_low(), e.battery()],
    },
    {
        fingerprint: [{modelID: 'TS0101', manufacturerName: '_TYZB01_ijihzffk'}],
        model: 'TS0101',
        vendor: 'TuYa',
        description: 'Zigbee Socket',
        whiteLabel: [{vendor: 'Larkkey', model: 'PS080'}],
        extend: extend.switch(),
        meta: {disableDefaultResponse: true},
    },
    {
        fingerprint: [{modelID: 'TS0108', manufacturerName: '_TYZB01_7yidyqxd'}],
        model: 'TS0108',
        vendor: 'TuYa',
        description: 'Socket with 2 USB',
        whiteLabel: [{vendor: 'Larkkey', model: 'PS580'}],
        extend: extend.switch(),
        exposes: [e.switch().withEndpoint('l1'), e.switch().withEndpoint('l2')],
        endpoint: (device) => {
            return {'l1': 1, 'l2': 7};
        },
        meta: {multiEndpoint: true, disableDefaultResponse: true},
        configure: async (device, coordinatorEndpoint) => {
            await reporting.bind(device.getEndpoint(1), coordinatorEndpoint, ['genOnOff']);
            await reporting.bind(device.getEndpoint(7), coordinatorEndpoint, ['genOnOff']);
        },
    },
    {
        fingerprint: [
            {modelID: 'TS0601', manufacturerName: '_TZE200_whpb9yts'},
            {modelID: 'TS0601', manufacturerName: '_TZE200_ebwgzdqq'},
            {modelID: 'TS0601', manufacturerName: '_TZE200_9i9dt8is'},
            {modelID: 'TS0601', manufacturerName: '_TZE200_dfxkcots'},
            {modelID: 'TS0601', manufacturerName: '_TZE200_ojzhk75b'},
            {modelID: 'TS0601', manufacturerName: '_TZE200_swaamsoy'},
            {modelID: 'TS0601', manufacturerName: '_TZE200_3p5ydos3'},
            {modelID: 'TS0601', manufacturerName: '_TZE200_1agwnems'},
        ],
        model: 'TS0601_dimmer',
        vendor: 'TuYa',
        description: 'Zigbee smart dimmer',
        fromZigbee: [fz.tuya_dimmer, fz.ignore_basic_report],
        toZigbee: [tz.tuya_dimmer_state, tz.tuya_dimmer_level],
        configure: async (device, coordinatorEndpoint, logger) => {
            const endpoint = device.getEndpoint(1);
            await reporting.bind(endpoint, coordinatorEndpoint, ['genOnOff', 'genLevelCtrl']);
        },
        exposes: [e.light_brightness().withMinBrightness().withMaxBrightness().setAccess(
            'state', ea.STATE_SET).setAccess('brightness', ea.STATE_SET).setAccess(
            'min_brightness', ea.STATE_SET).setAccess('max_brightness', ea.STATE_SET)],
        whiteLabel: [
            {vendor: 'Larkkey', model: 'ZSTY-SM-1DMZG-EU'},
            {vendor: 'Earda', model: 'EDM-1ZAA-EU'},
            {vendor: 'Earda', model: 'EDM-1ZAB-EU'},
            {vendor: 'Earda', model: 'EDM-1ZBA-EU'},
            {vendor: 'Mercator Ikuü', model: 'SSWD01'},
        ],
    },
    {
        fingerprint: [{modelID: 'TS011F', manufacturerName: '_TZ3000_oiymh3qu'}],
        model: 'TS011F_socket_module',
        vendor: 'TuYa',
        description: 'Socket module',
        extend: extend.switch(),
        whiteLabel: [{vendor: 'LoraTap', model: 'RR400ZB'}, {vendor: 'LoraTap', model: 'SP400ZB'}],
        configure: async (device, coordinatorEndpoint, logger) => {
            const endpoint = device.getEndpoint(1);
            await reporting.bind(endpoint, coordinatorEndpoint, ['genOnOff']);
            await reporting.onOff(endpoint);
        },
    },
    {
        fingerprint: [{modelID: 'TS011F', manufacturerName: '_TZ3000_wxtp7c5y'},
            {modelID: 'TS011F', manufacturerName: '_TYZB01_mtunwanm'},
            {modelID: 'TS011F', manufacturerName: '_TZ3000_o1jzcxou'}],
        model: 'TS011F_wall_outlet',
        vendor: 'TuYa',
        description: 'In-wall outlet',
        extend: extend.switch(),
        whiteLabel: [{vendor: 'Teekar', model: 'SWP86-01OG'},
            {vendor: 'ClickSmart+', model: 'CMA30035'},
            {vendor: 'BSEED', model: 'Zigbee Socket'}],
    },
    {
        fingerprint: [{modelID: 'isltm67\u0000', manufacturerName: '_TYST11_pisltm67'},
            {modelID: 'TS0601', manufacturerName: '_TZE200_pisltm67'}],
        model: 'S-LUX-ZB',
        vendor: 'TuYa',
        description: 'Light sensor',
        fromZigbee: [fz.SLUXZB],
        toZigbee: [],
        configure: async (device, coordinatorEndpoint, logger) => {
            const endpoint = device.getEndpoint(1);
            await reporting.bind(endpoint, coordinatorEndpoint, ['genBasic']);
        },
        exposes: (device, options) => {
            if (device && device.manufacturerName === '_TZE200_pisltm67') {
                return [e.illuminance_lux(), e.linkquality()];
            } else {
                return [e.battery(), e.illuminance_lux(), e.battery_low(), e.linkquality()];
            }
        },
    },
    {
        zigbeeModel: ['TS130F'],
        model: 'TS130F',
        vendor: 'TuYa',
        description: 'Curtain/blind switch',
        fromZigbee: [fz.cover_position_tilt, fz.tuya_backlight_mode, fz.tuya_cover_options],
        toZigbee: [tz.cover_state, tz.cover_position_tilt, tz.tuya_cover_calibration, tz.tuya_cover_reversal, tz.tuya_backlight_mode],
        whiteLabel: [{vendor: 'LoraTap', model: 'SC400'}],
        exposes: [e.cover_position(), exposes.enum('moving', ea.STATE, ['UP', 'STOP', 'DOWN']),
            exposes.binary('calibration', ea.ALL, 'ON', 'OFF'), exposes.binary('motor_reversal', ea.ALL, 'ON', 'OFF'),
            exposes.enum('backlight_mode', ea.ALL, ['LOW', 'MEDIUM', 'HIGH']),
            exposes.numeric('calibration_time', ea.STATE).withUnit('S').withDescription('Calibration time')],
    },
    {
        zigbeeModel: ['qnazj70', 'kjintbl'],
        fingerprint: [
            {modelID: 'TS0601', manufacturerName: '_TZE200_wunufsil'},
            {modelID: 'TS0601', manufacturerName: '_TZE200_vhy3iakz'},
            {modelID: 'TS0601', manufacturerName: '_TZE200_oisqyl4o'},
            {modelID: 'TS0601', manufacturerName: '_TZ3000_uim07oem'},
            {modelID: 'TS0601', manufacturerName: '_TZE200_js3mgbjb'},
            {modelID: 'TS0601', manufacturerName: '_TZE200_7deq70b8'},
        ],
        model: 'TS0601_switch',
        vendor: 'TuYa',
        description: '1, 2, 3 or 4 gang switch',
        exposes: [e.switch().withEndpoint('l1').setAccess('state', ea.STATE_SET),
            e.switch().withEndpoint('l2').setAccess('state', ea.STATE_SET),
            e.switch().withEndpoint('l3').setAccess('state', ea.STATE_SET), e.switch().withEndpoint('l4').setAccess('state', ea.STATE_SET)],
        fromZigbee: [fz.ignore_basic_report, fz.tuya_switch],
        toZigbee: [tz.tuya_switch_state],
        meta: {multiEndpoint: true},
        whiteLabel: [
            {vendor: 'Norklmes', model: 'MKS-CM-W5'},
            {vendor: 'Somgoms', model: 'ZSQB-SMB-ZB'},
            {vendor: 'Moes', model: 'WS-EUB1-ZG'},
            {vendor: 'AVATTO', model: 'ZGB-WS-EU'},
        ],
        configure: async (device, coordinatorEndpoint, logger) => {
            await reporting.bind(device.getEndpoint(1), coordinatorEndpoint, ['genOnOff']);
            if (device.getEndpoint(2)) await reporting.bind(device.getEndpoint(2), coordinatorEndpoint, ['genOnOff']);
            if (device.getEndpoint(3)) await reporting.bind(device.getEndpoint(3), coordinatorEndpoint, ['genOnOff']);
            if (device.getEndpoint(4)) await reporting.bind(device.getEndpoint(4), coordinatorEndpoint, ['genOnOff']);
        },
        endpoint: (device) => {
            // Endpoint selection is made in tuya_switch_state
            return {'l1': 1, 'l2': 1, 'l3': 1, 'l4': 1};
        },
    },
    {
        fingerprint: [{modelID: 'TS0601', manufacturerName: '_TZE200_aqnazj70'}],
        model: 'TS0601_switch_4_gang',
        vendor: 'TuYa',
        description: '4 gang switch',
        exposes: [e.switch().withEndpoint('l1').setAccess('state', ea.STATE_SET),
            e.switch().withEndpoint('l2').setAccess('state', ea.STATE_SET),
            e.switch().withEndpoint('l3').setAccess('state', ea.STATE_SET),
            e.switch().withEndpoint('l4').setAccess('state', ea.STATE_SET)],
        fromZigbee: [fz.ignore_basic_report, fz.tuya_switch],
        toZigbee: [tz.tuya_switch_state],
        meta: {multiEndpoint: true},
        endpoint: (device) => {
            // Endpoint selection is made in tuya_switch_state
            return {'l1': 1, 'l2': 1, 'l3': 1, 'l4': 1};
        },
    },
    {
        fingerprint: [{modelID: 'TS0601', manufacturerName: '_TZE200_nkjintbl'}],
        model: 'TS0601_switch_2_gang',
        vendor: 'TuYa',
        description: '2 gang switch',
        exposes: [e.switch().withEndpoint('l1').setAccess('state', ea.STATE_SET),
            e.switch().withEndpoint('l2').setAccess('state', ea.STATE_SET)],
        fromZigbee: [fz.ignore_basic_report, fz.tuya_switch],
        toZigbee: [tz.tuya_switch_state],
        meta: {multiEndpoint: true},
        configure: async (device, coordinatorEndpoint, logger) => {
            await reporting.bind(device.getEndpoint(1), coordinatorEndpoint, ['genOnOff']);
            if (device.getEndpoint(2)) await reporting.bind(device.getEndpoint(2), coordinatorEndpoint, ['genOnOff']);
        },
        endpoint: (device) => {
            // Endpoint selection is made in tuya_switch_state
            return {'l1': 1, 'l2': 1};
        },
    },
    {
        fingerprint: [{modelID: 'TS0601', manufacturerName: '_TZE200_kyfqmmyl'}],
        model: 'TS0601_switch_3_gang',
        vendor: 'TuYa',
        description: '3 gang switch',
        exposes: [e.switch().withEndpoint('l1').setAccess('state', ea.STATE_SET),
            e.switch().withEndpoint('l2').setAccess('state', ea.STATE_SET),
            e.switch().withEndpoint('l3').setAccess('state', ea.STATE_SET)],
        fromZigbee: [fz.ignore_basic_report, fz.tuya_switch],
        toZigbee: [tz.tuya_switch_state],
        meta: {multiEndpoint: true},
        configure: async (device, coordinatorEndpoint, logger) => {
            await reporting.bind(device.getEndpoint(1), coordinatorEndpoint, ['genOnOff']);
            await reporting.bind(device.getEndpoint(2), coordinatorEndpoint, ['genOnOff']);
        },
        endpoint: (device) => {
            // Endpoint selection is made in tuya_switch_state
            return {'l1': 1, 'l2': 1, 'l3': 1};
        },
    },
    {
        fingerprint: [{modelID: 'TS0215A', manufacturerName: '_TZ3000_4fsgukof'},
            {modelID: 'TS0215A', manufacturerName: '_TZ3000_wr2ucaj9'}],
        model: 'TS0215A_sos',
        vendor: 'TuYa',
        description: 'SOS button',
        fromZigbee: [fz.command_emergency, fz.battery],
        exposes: [e.battery(), e.action(['emergency'])],
        toZigbee: [],
    },
    {
        fingerprint: [{modelID: 'TS0215A', manufacturerName: '_TZ3000_p6ju8myv'},
            {modelID: 'TS0215A', manufacturerName: '_TZ3000_fsiepnrh'}],
        model: 'TS0215A_remote',
        vendor: 'TuYa',
        description: 'Security remote control',
        fromZigbee: [fz.command_arm, fz.command_emergency, fz.battery],
        exposes: [e.battery(), e.action(['disarm', 'arm_day_zones', 'arm_night_zones', 'arm_all_zones', 'exit_delay', 'emergency'])],
        toZigbee: [],
        whiteLabel: [{vendor: 'Woox', model: 'R7054'}, {vendor: 'Nedis', model: 'ZBRC10WT'}],
        configure: async (device, coordinatorEndpoint, logger) => {
            const endpoint = device.getEndpoint(1);
            await reporting.bind(endpoint, coordinatorEndpoint, ['genPowerCfg', 'genTime', 'genBasic', 'ssIasAce', 'ssIasZone']);
        },
    },
    {
        fingerprint: [{modelID: 'TS0503A', manufacturerName: '_TZ3000_obacbukl'}],
        model: 'TS0503A',
        vendor: 'TuYa',
        description: 'Led strip controller',
        extend: extend.light_onoff_brightness_color(),
        meta: {applyRedFix: true},
    },
    {
        zigbeeModel: ['TS0503A'],
        model: 'TYZS1L',
        vendor: 'TuYa',
        description: 'Led strip controller HSB',
        exposes: [e.light_colorhs()],
        fromZigbee: [fz.on_off, fz.tuya_led_controller],
        toZigbee: [tz.tuya_led_controller, tz.ignore_transition, tz.ignore_rate],
    },
    {
        zigbeeModel: ['TS0502A'],
        model: 'TS0502A',
        vendor: 'TuYa',
        description: 'Light controller',
        extend: extend.light_onoff_brightness_colortemp(),
    },
    {
        fingerprint: [
            {modelID: 'TS0502B', manufacturerName: '_TZ3210_s1x7gcq0'},
            {modelID: 'TS0502B', manufacturerName: '_TZ3210_hi1ym4bl'},
            {modelID: 'TS0502B', manufacturerName: '_TZ3000_muqovqv0'},
            {modelID: 'TS0502B', manufacturerName: '_TZ3210_qjdimezy'},
            {modelID: 'TS0502B', manufacturerName: '_TZ3210_psgq7ysz'},
            {modelID: 'TS0502B', manufacturerName: '_TZ3000_zw7wr5uo'},
            {modelID: 'TS0502B', manufacturerName: '_TZ3210_pz9zmxjj'},
            {modelID: 'TS0502B', manufacturerName: '_TZ3000_fzwhym79'},
            {modelID: 'TS0502B', manufacturerName: '_TZ3000_ogceypug'},
            {modelID: 'TS0502B', manufacturerName: '_TZ3210_rm0hthdo'},
            {modelID: 'TS0502B', manufacturerName: '_TZ3210_zwqnazkb'},
            {modelID: 'TS0502B', manufacturerName: '_TZ3210_ijsj2evj'},
            {modelID: 'TS0502B', manufacturerName: '_TZ3210_pgq2qvyv'},
            {modelID: 'TS0502B', manufacturerName: '_TZ3210_nvaik6gk'},
        ],
        model: 'TS0502B',
        vendor: 'TuYa',
        description: 'Light controller',
        whiteLabel: [{vendor: 'Mercator Ikuü', model: 'SMI7040', description: 'Ford Batten Light'}],
        extend: extend.light_onoff_brightness_colortemp({colorTempRange: [153, 500]}),
    },
    {
        fingerprint: [{modelID: 'TS0504A', manufacturerName: '_TZ3000_nzbm4ad4'}],
        model: 'TS0504A',
        vendor: 'TuYa',
        description: 'RGBW LED controller',
        extend: extend.light_onoff_brightness_colortemp_color(),
    },
    {
        fingerprint: [{modelID: 'TS0505A', manufacturerName: '_TZ3000_sosdczdl'}],
        model: 'TS0505A_led',
        vendor: 'TuYa',
        description: 'RGB+CCT LED',
        toZigbee: [tz.on_off, tz.tuya_led_control],
        fromZigbee: [fz.on_off, fz.tuya_led_controller, fz.brightness, fz.ignore_basic_report],
        exposes: [e.light_brightness_colortemp_colorhs([153, 500]).removeFeature('color_temp_startup')],
    },
    {
        zigbeeModel: ['TS0505A'],
        model: 'TS0505A',
        vendor: 'TuYa',
        description: 'RGB+CCT light controller',
        extend: extend.light_onoff_brightness_colortemp_color(),
    },
    {
        fingerprint: [{manufacturerName: '_TZ2000_a476raq2'}],
        zigbeeModel: ['TS0201', 'SNTZ003'],
        model: 'TS0201',
        vendor: 'TuYa',
        description: 'Temperature & humidity sensor with display',
        whiteLabel: [{vendor: 'BlitzWolf', model: 'BW-IS4'}],
        fromZigbee: [fzLocal.TS0201_battery, fz.temperature, fz.humidity],
        toZigbee: [],
        exposes: [e.battery(), e.temperature(), e.humidity(), e.battery_voltage()],
        configure: async (device, coordinatorEndpoint, logger) => {
            const endpoint = device.getEndpoint(1);
            await endpoint.read('genBasic', ['manufacturerName', 'zclVersion', 'appVersion', 'modelId', 'powerSource', 0xfffe]);
        },
    },
    {
        fingerprint: [
            {modelID: 'TS0201', manufacturerName: '_TZ3000_bguser20'},
            {modelID: 'TS0201', manufacturerName: '_TZ3000_fllyghyj'},
        ],
        model: 'WSD500A',
        vendor: 'TuYa',
        description: 'Temperature & humidity sensor',
        fromZigbee: [fz.battery, fz.temperature, fz.humidity],
        toZigbee: [],
        exposes: [e.battery(), e.temperature(), e.humidity(), e.battery_voltage()],
    },
    {
        fingerprint: [{modelID: 'SM0201', manufacturerName: '_TYZB01_cbiezpds'}],
        model: 'SM0201',
        vendor: 'TuYa',
        description: 'Temperature & humidity sensor with LED screen',
        fromZigbee: [fz.battery, fz.temperature, fz.humidity],
        toZigbee: [],
        exposes: [e.battery(), e.temperature(), e.humidity(), e.battery_voltage()],
    },
    {
        zigbeeModel: ['TS0041'],
        fingerprint: [{manufacturerName: '_TZ3000_tk3s5tyg'}],
        model: 'TS0041',
        vendor: 'TuYa',
        description: 'Wireless switch with 1 button',
        whiteLabel: [{vendor: 'Smart9', model: 'S9TSZGB'}, {vendor: 'Lonsonho', model: 'TS0041'}, {vendor: 'Benexmart', model: 'ZM-sui1'}],
        exposes: [e.battery(), e.action(['single', 'double', 'hold'])],
        fromZigbee: [fz.tuya_on_off_action, fz.battery],
        toZigbee: [],
        configure: async (device, coordinatorEndpoint, logger) => {
            const endpoint = device.getEndpoint(1);
            await reporting.bind(endpoint, coordinatorEndpoint, ['genPowerCfg']);
            try {
                await reporting.batteryPercentageRemaining(endpoint);
            } catch (error) {/* Fails for some: https://github.com/Koenkk/zigbee2mqtt/issues/6313 */}
        },
    },
    {
        fingerprint: [{modelID: 'TS011F', manufacturerName: '_TZ3000_3zofvcaa'}],
        model: 'TS011F_2_gang_2_usb_wall',
        vendor: 'TuYa',
        description: '2 gang 2 usb wall outlet',
        toZigbee: extend.switch().toZigbee.concat([tz.moes_power_on_behavior, tz.tuya_backlight_mode]),
        fromZigbee: extend.switch().fromZigbee.concat([fz.moes_power_on_behavior, fz.tuya_backlight_mode]),
        exposes: [e.switch().withEndpoint('l1'), e.switch().withEndpoint('l2'), e.switch().withEndpoint('l3'),
            e.switch().withEndpoint('l4'), exposes.enum('power_on_behavior', ea.ALL, ['on', 'off', 'previous']),
            exposes.enum('backlight_mode', ea.ALL, ['LOW', 'MEDIUM', 'HIGH']),
        ],
        endpoint: () => {
            return {'l1': 1, 'l2': 2, 'l3': 3, 'l4': 4};
        },
        meta: {multiEndpoint: true},
        configure: async (device, coordinatorEndpoint) => {
            await device.getEndpoint(1).read('genBasic',
                ['manufacturerName', 'zclVersion', 'appVersion', 'modelId', 'powerSource', 0xfffe]);
            for (const endpointID of [1, 2, 3, 4]) {
                const endpoint = device.getEndpoint(endpointID);
                await reporting.bind(endpoint, coordinatorEndpoint, ['genOnOff']);
                await reporting.onOff(endpoint);
            }
        },
    },
    {
        zigbeeModel: ['TS0042'],
        model: 'TS0042',
        vendor: 'TuYa',
        description: 'Wireless switch with 2 buttons',
        whiteLabel: [{vendor: 'Smart9', model: 'S9TSZGB'}, {vendor: 'Lonsonho', model: 'TS0042'}],
        exposes: [e.battery(), e.action(['1_single', '1_double', '1_hold', '2_single', '2_double', '2_hold'])],
        fromZigbee: [fz.tuya_on_off_action, fz.battery],
        toZigbee: [],
        configure: async (device, coordinatorEndpoint, logger) => {
            const endpoint = device.getEndpoint(1);
            await reporting.bind(endpoint, coordinatorEndpoint, ['genPowerCfg']);
            await reporting.batteryPercentageRemaining(endpoint);
        },
    },
    {
        zigbeeModel: ['TS0043'],
        model: 'TS0043',
        vendor: 'TuYa',
        description: 'Wireless switch with 3 buttons',
        whiteLabel: [{vendor: 'Smart9', model: 'S9TSZGB'}, {vendor: 'Lonsonho', model: 'TS0043'}, {vendor: 'LoraTap', model: 'SS600ZB'}],
        exposes: [e.battery(),
            e.action(['1_single', '1_double', '1_hold', '2_single', '2_double', '2_hold', '3_single', '3_double', '3_hold'])],
        fromZigbee: [fz.tuya_on_off_action, fz.battery],
        toZigbee: [],
        configure: async (device, coordinatorEndpoint, logger) => {
            const endpoint = device.getEndpoint(1);
            await reporting.bind(endpoint, coordinatorEndpoint, ['genPowerCfg']);
            try {
                await reporting.batteryPercentageRemaining(endpoint);
            } catch (error) {/* Fails for some*/}
        },
    },
    {
        zigbeeModel: ['TS0044'],
        model: 'TS0044',
        vendor: 'TuYa',
        description: 'Wireless switch with 4 buttons',
        whiteLabel: [{vendor: 'Lonsonho', model: 'TS0044'}, {vendor: 'Haozee', model: 'ESW-OZAA-EU'},
            {vendor: 'LoraTap', model: 'SS6400ZB'}],
        fromZigbee: [fz.tuya_on_off_action, fz.battery],
        exposes: [e.battery(), e.action(['1_single', '1_double', '1_hold', '2_single', '2_double', '2_hold',
            '3_single', '3_double', '3_hold', '4_single', '4_double', '4_hold'])],
        toZigbee: [],
        configure: async (device, coordinatorEndpoint, logger) => {
            const endpoint = device.getEndpoint(1);
            await reporting.bind(endpoint, coordinatorEndpoint, ['genPowerCfg']);
            try {
                await reporting.batteryPercentageRemaining(endpoint);
            } catch (error) {/* Fails for some*/}
        },
    },
    {
        fingerprint: [{modelID: 'TS004F', manufacturerName: '_TZ3000_xabckq1v'}],
        model: 'TS004F',
        vendor: 'TuYa',
        description: 'Wireless switch with 4 buttons',
        exposes: [e.battery(), e.action(['1_single', '1_double', '1_hold', '2_single', '2_double', '2_hold',
            '3_single', '3_double', '3_hold', '4_single', '4_double', '4_hold'])],
        fromZigbee: [fz.battery, fz.tuya_on_off_action],
        toZigbee: [tz.tuya_operation_mode],
        configure: async (device, coordinatorEndpoint, logger) => {
            const endpoint = device.getEndpoint(1);
            await endpoint.read('genBasic', [0x0004, 0x000, 0x0001, 0x0005, 0x0007, 0xfffe]);
            await endpoint.write('genOnOff', {'tuyaOperationMode': 1});
            await endpoint.read('genOnOff', ['tuyaOperationMode']);
            try {
                await endpoint.read(0xE001, [0xD011]);
            } catch (err) {/* do nothing */}
            await endpoint.read('genPowerCfg', ['batteryVoltage', 'batteryPercentageRemaining']);
            await reporting.bind(endpoint, coordinatorEndpoint, ['genPowerCfg']);
            await reporting.bind(device.getEndpoint(1), coordinatorEndpoint, ['genOnOff']);
            await reporting.bind(device.getEndpoint(2), coordinatorEndpoint, ['genOnOff']);
            await reporting.bind(device.getEndpoint(3), coordinatorEndpoint, ['genOnOff']);
            await reporting.bind(device.getEndpoint(4), coordinatorEndpoint, ['genOnOff']);
        },
    },
    {
        fingerprint: [{modelID: 'TS0601', manufacturerName: '_TZE200_qq9mpfhw'}],
        model: 'TS0601_water_sensor',
        vendor: 'TuYa',
        description: 'Water leak sensor',
        fromZigbee: [fz.tuya_water_leak, fz.ignore_basic_report],
        exposes: [e.water_leak()],
        toZigbee: [],
        whiteLabel: [{vendor: 'Neo', model: 'NAS-WS02B0'}],
    },
    {
        fingerprint: [{modelID: 'TS0601', manufacturerName: '_TZE200_jthf7vb6'}],
        model: 'WLS-100z',
        vendor: 'TuYa',
        description: 'Water leak sensor',
        fromZigbee: [fz.ignore_basic_report, fz.ignore_tuya_raw, fz.wls100z_water_leak],
        toZigbee: [],
        onEvent: tuya.onEventSetTime,
        configure: async (device, coordinatorEndpoint, logger) => {
            const endpoint = device.getEndpoint(1);
            await reporting.bind(endpoint, coordinatorEndpoint, ['genBasic']);
        },
        exposes: [e.battery(), e.water_leak()],
    },
    {
        zigbeeModel: ['TS0001'],
        model: 'TS0001',
        vendor: 'TuYa',
        description: '1 gang switch',
        extend: extend.switch(),
        whiteLabel: [{vendor: 'CR Smart Home', model: 'TS0001', description: 'Valve control'}, {vendor: 'Lonsonho', model: 'X701'},
            {vendor: 'Bandi', model: 'BDS03G1'}],
        configure: async (device, coordinatorEndpoint, logger) => {
            await reporting.bind(device.getEndpoint(1), coordinatorEndpoint, ['genOnOff']);
        },
    },
    {
        zigbeeModel: ['TS0002'],
        model: 'TS0002',
        vendor: 'TuYa',
        description: '2 gang switch',
        whiteLabel: [{vendor: 'Zemismart', model: 'ZM-CSW002-D_switch'}, {vendor: 'Lonsonho', model: 'X702'}],
        extend: extend.switch(),
        exposes: [e.switch().withEndpoint('l1'), e.switch().withEndpoint('l2')],
        endpoint: (device) => {
            return {'l1': 1, 'l2': 2};
        },
        meta: {multiEndpoint: true},
        configure: async (device, coordinatorEndpoint, logger) => {
            await reporting.bind(device.getEndpoint(1), coordinatorEndpoint, ['genOnOff']);
            await reporting.bind(device.getEndpoint(2), coordinatorEndpoint, ['genOnOff']);
        },
    },
    {
        fingerprint: [{modelID: 'TS0001', manufacturerName: '_TZ3000_tqlv4ug4'}],
        model: 'TS0001_switch_module',
        vendor: 'TuYa',
        description: '1 gang switch module',
        whiteLabel: [{vendor: 'OXT', model: 'SWTZ21'}],
        toZigbee: extend.switch().toZigbee.concat([tz.moes_power_on_behavior, tz.tuya_switch_type]),
        fromZigbee: extend.switch().fromZigbee.concat([fz.moes_power_on_behavior, fz.tuya_switch_type]),
        exposes: extend.switch().exposes.concat([
            exposes.presets.power_on_behavior(),
            exposes.presets.switch_type_2(),
        ]),
        configure: async (device, coordinatorEndpoint, logger) => {
            await reporting.bind(device.getEndpoint(1), coordinatorEndpoint, ['genOnOff']);
        },
    },
    {
        fingerprint: [{modelID: 'TS0002', manufacturerName: '_TZ3000_01gpyda5'}, {modelID: 'TS0002', manufacturerName: '_TZ3000_bvrlqyj7'}],
        model: 'TS0002_switch_module',
        vendor: 'TuYa',
        description: '2 gang switch module',
        whiteLabel: [{vendor: 'OXT', model: 'SWTZ22'}],
        toZigbee: extend.switch().toZigbee.concat([tz.moes_power_on_behavior, tz.tuya_switch_type]),
        fromZigbee: extend.switch().fromZigbee.concat([fz.moes_power_on_behavior, fz.tuya_switch_type]),
        exposes: [
            e.switch().withEndpoint('l1'),
            e.switch().withEndpoint('l2'),
            exposes.presets.power_on_behavior(),
            exposes.presets.switch_type_2(),
        ],
        endpoint: (device) => {
            return {'l1': 1, 'l2': 2};
        },
        meta: {multiEndpoint: true},
        configure: async (device, coordinatorEndpoint, logger) => {
            await reporting.bind(device.getEndpoint(1), coordinatorEndpoint, ['genOnOff']);
            await reporting.bind(device.getEndpoint(2), coordinatorEndpoint, ['genOnOff']);
        },
    },
    {
        fingerprint: [{modelID: 'TS0002', manufacturerName: '_TZ3000_fisb3ajo'}],
        model: 'TS0002_switch_module_2',
        vendor: 'TuYa',
        description: '2 gang switch module',
        toZigbee: extend.switch().toZigbee.concat([tz.moes_power_on_behavior]),
        fromZigbee: extend.switch().fromZigbee.concat([fz.moes_power_on_behavior]),
        exposes: [
            e.switch().withEndpoint('l1'),
            e.switch().withEndpoint('l2'),
            exposes.presets.power_on_behavior(),
        ],
        endpoint: (device) => {
            return {'l1': 1, 'l2': 2};
        },
        meta: {multiEndpoint: true},
        configure: async (device, coordinatorEndpoint, logger) => {
            await reporting.bind(device.getEndpoint(1), coordinatorEndpoint, ['genOnOff']);
            await reporting.bind(device.getEndpoint(2), coordinatorEndpoint, ['genOnOff']);
        },
    },
    {
        fingerprint: [{modelID: 'TS0003', manufacturerName: '_TZ3000_vsasbzkf'},
            {modelID: 'TS0003', manufacturerName: '_TZ3000_odzoiovu'}],
        model: 'TS0003_switch_module',
        vendor: 'TuYa',
        description: '3 gang switch module',
        whiteLabel: [{vendor: 'OXT', model: 'SWTZ23'}],
        toZigbee: extend.switch().toZigbee.concat([tz.moes_power_on_behavior, tz.tuya_switch_type]),
        fromZigbee: extend.switch().fromZigbee.concat([fz.moes_power_on_behavior, fz.tuya_switch_type]),
        exposes: [
            e.switch().withEndpoint('l1'),
            e.switch().withEndpoint('l2'),
            e.switch().withEndpoint('l3'),
            exposes.presets.power_on_behavior(),
            exposes.presets.switch_type_2(),
        ],
        endpoint: (device) => {
            return {'l1': 1, 'l2': 2, 'l3': 3};
        },
        meta: {multiEndpoint: true},
        configure: async (device, coordinatorEndpoint, logger) => {
            await reporting.bind(device.getEndpoint(1), coordinatorEndpoint, ['genOnOff']);
            await reporting.bind(device.getEndpoint(2), coordinatorEndpoint, ['genOnOff']);
            await reporting.bind(device.getEndpoint(3), coordinatorEndpoint, ['genOnOff']);
        },
    },
    {
        fingerprint: [{modelID: 'TS0004', manufacturerName: '_TZ3000_ltt60asa'}],
        model: 'TS0004_switch_module',
        vendor: 'TuYa',
        description: '4 gang switch module',
        whiteLabel: [{vendor: 'OXT', model: 'SWTZ27'}],
        toZigbee: extend.switch().toZigbee.concat([tz.moes_power_on_behavior, tz.tuya_switch_type]),
        fromZigbee: extend.switch().fromZigbee.concat([fz.moes_power_on_behavior, fz.tuya_switch_type]),
        exposes: [
            e.switch().withEndpoint('l1'),
            e.switch().withEndpoint('l2'),
            e.switch().withEndpoint('l3'),
            e.switch().withEndpoint('l4'),
            exposes.presets.power_on_behavior(),
            exposes.presets.switch_type_2(),
        ],
        endpoint: (device) => {
            return {'l1': 1, 'l2': 2, 'l3': 3, 'l4': 4};
        },
        meta: {multiEndpoint: true},
        configure: async (device, coordinatorEndpoint, logger) => {
            await reporting.bind(device.getEndpoint(1), coordinatorEndpoint, ['genOnOff']);
            await reporting.bind(device.getEndpoint(2), coordinatorEndpoint, ['genOnOff']);
            await reporting.bind(device.getEndpoint(3), coordinatorEndpoint, ['genOnOff']);
            await reporting.bind(device.getEndpoint(4), coordinatorEndpoint, ['genOnOff']);
        },
    },
    {
        zigbeeModel: [
            'owvfni3\u0000', 'owvfni3', 'u1rkty3', 'aabybja', // Curtain motors
            'mcdj3aq', 'mcdj3aq\u0000', // Tubular motors
        ],
        fingerprint: [
            // Curtain motors:
            {modelID: 'TS0601', manufacturerName: '_TZE200_5zbp6j0u'},
            {modelID: 'TS0601', manufacturerName: '_TZE200_nkoabg8w'},
            {modelID: 'TS0601', manufacturerName: '_TZE200_xuzcvlku'},
            {modelID: 'TS0601', manufacturerName: '_TZE200_4vobcgd3'},
            {modelID: 'TS0601', manufacturerName: '_TZE200_nogaemzt'},
            {modelID: 'TS0601', manufacturerName: '_TZE200_r0jdjrvi'},
            {modelID: 'TS0601', manufacturerName: '_TZE200_pk0sfzvr'},
            {modelID: 'TS0601', manufacturerName: '_TZE200_fdtjuw7u'},
            {modelID: 'TS0601', manufacturerName: '_TZE200_zpzndjez'},
            {modelID: 'TS0601', manufacturerName: '_TZE200_wmcdj3aq'},
            {modelID: 'TS0601', manufacturerName: '_TZE200_cowvfni3'},
            {modelID: 'TS0601', manufacturerName: '_TZE200_rddyvrci'},
            {modelID: 'TS0601', manufacturerName: '_TZE200_nueqqe6k'},
            {modelID: 'TS0601', manufacturerName: '_TZE200_xaabybja'},
            {modelID: 'TS0601', manufacturerName: '_TZE200_rmymn92d'},
            {modelID: 'TS0601', manufacturerName: '_TZE200_3i3exuay'},
            {modelID: 'TS0601', manufacturerName: '_TZE200_tvrvdj6o'},
            {modelID: 'zo2pocs\u0000', manufacturerName: '_TYST11_fzo2pocs'},
            {modelID: 'TS0601', manufacturerName: '_TZE200_cf1sl3tj'},
            // Roller blinds:
            {modelID: 'TS0601', manufacturerName: '_TZE200_sbordckq'},
            {modelID: 'TS0601', manufacturerName: '_TZE200_fctwhugx'},
            {modelID: 'TS0601', manufacturerName: '_TZE200_zah67ekd'},
            {modelID: 'TS0601', manufacturerName: '_TZE200_hsgrhjpf'},
            // Window pushers:
            {modelID: 'TS0601', manufacturerName: '_TZE200_g5wdnuow'},
            // Tubular motors:
            {modelID: 'TS0601', manufacturerName: '_TZE200_5sbebbzs'},
            {modelID: 'TS0601', manufacturerName: '_TZE200_zuz7f94z'},
            {modelID: 'TS0601', manufacturerName: '_TZE200_zyrdrmno'},
            {modelID: 'TS0601', manufacturerName: '_TZE200_68nvbio9'},
        ],
        model: 'TS0601_cover',
        vendor: 'TuYa',
        description: 'Curtain motor/roller blind motor/window pusher/tubular motor',
        whiteLabel: [
            {vendor: 'Yushun', model: 'YS-MT750'},
            {vendor: 'Zemismart', model: 'ZM79E-DT'},
            {vendor: 'Binthen', model: 'BCM100D'},
            {vendor: 'Binthen', model: 'CV01A'},
            {vendor: 'Zemismart', model: 'M515EGB'},
            {vendor: 'TuYa', model: 'M515EGZT'},
            {vendor: 'TuYa', model: 'DT82LEMA-1.2N'},
            {vendor: 'TuYa', model: 'ZD82TN', description: 'Curtain motor'},
            {vendor: 'Moes', model: 'AM43-0.45/40-ES-EB'},
            {vendor: 'Larkkey', model: 'ZSTY-SM-1SRZG-EU'},
            {vendor: 'Zemismart', model: 'ZM85EL-2Z', description: 'Roman Rod I type curtains track'},
            {vendor: 'Zemismart', model: 'AM43', description: 'Roller blind motor'},
            {vendor: 'Zemismart', model: 'M2805EGBZTN', description: 'Tubular motor'},
            {vendor: 'Zemismart', model: 'BCM500DS-TYZ', description: 'Curtain motor'},
            {vendor: 'A-OK', model: 'AM25', description: 'Tubular motor'},
            {vendor: 'Alutech', model: 'AM/R-Sm', description: 'Tubular motor'},
        ],
        fromZigbee: [fz.tuya_cover, fz.ignore_basic_report],
        toZigbee: [tz.tuya_cover_control, tz.tuya_cover_options],
        exposes: [
            e.cover_position().setAccess('position', ea.STATE_SET),
            exposes.composite('options', 'options')
                .withFeature(exposes.numeric('motor_speed', ea.STATE_SET)
                    .withValueMin(0)
                    .withValueMax(255)
                    .withDescription('Motor speed'))],
    },
    {
        zigbeeModel: ['kud7u2l'],
        fingerprint: [
            {modelID: 'TS0601', manufacturerName: '_TZE200_ckud7u2l'},
            {modelID: 'TS0601', manufacturerName: '_TZE200_ywdxldoj'},
            {modelID: 'TS0601', manufacturerName: '_TZE200_cwnjrr72'},
            {modelID: 'TS0601', manufacturerName: '_TZE200_pvvbommb'},
            {modelID: 'TS0601', manufacturerName: '_TZE200_9sfg7gm0'}, // HomeCloud
            {modelID: 'TS0601', manufacturerName: '_TZE200_2atgpdho'}, // HY367
            {modelID: 'TS0601', manufacturerName: '_TZE200_cpmgn2cf'},
            {modelID: 'TS0601', manufacturerName: '_TZE200_4eeyebrt'}, // Immax 07732B
        ],
        model: 'TS0601_thermostat',
        vendor: 'TuYa',
        description: 'Radiator valve with thermostat',
        whiteLabel: [
            {vendor: 'Moes', model: 'HY368'},
            {vendor: 'Moes', model: 'HY369RT'},
            {vendor: 'SHOJZJ', model: '378RT'},
            {vendor: 'Silvercrest', model: 'TVR01'},
            {vendor: 'Immax', model: '07732B'},
        ],
        meta: {tuyaThermostatPreset: tuya.thermostatPresets, tuyaThermostatSystemMode: tuya.thermostatSystemModes3},
        ota: ota.zigbeeOTA,
        onEvent: tuya.onEventSetLocalTime,
        fromZigbee: [fz.tuya_thermostat, fz.ignore_basic_report, fz.ignore_tuya_set_time],
        toZigbee: [tz.tuya_thermostat_child_lock, tz.tuya_thermostat_window_detection, tz.tuya_thermostat_valve_detection,
            tz.tuya_thermostat_current_heating_setpoint, tz.tuya_thermostat_auto_lock,
            tz.tuya_thermostat_calibration, tz.tuya_thermostat_min_temp, tz.tuya_thermostat_max_temp,
            tz.tuya_thermostat_boost_time, tz.tuya_thermostat_comfort_temp, tz.tuya_thermostat_eco_temp,
            tz.tuya_thermostat_force_to_mode, tz.tuya_thermostat_force, tz.tuya_thermostat_preset, tz.tuya_thermostat_away_mode,
            tz.tuya_thermostat_window_detect, tz.tuya_thermostat_schedule, tz.tuya_thermostat_week, tz.tuya_thermostat_away_preset,
            tz.tuya_thermostat_schedule_programming_mode],
        exposes: [
            e.child_lock(), e.window_detection(),
            exposes.binary('window_open', ea.STATE).withDescription('Window open?'),
            e.battery_low(), e.valve_detection(), e.position(),
            exposes.climate().withSetpoint('current_heating_setpoint', 5, 35, 0.5, ea.STATE_SET)
                .withLocalTemperature(ea.STATE).withSystemMode(['heat', 'auto', 'off'], ea.STATE_SET,
                    'Mode of this device, in the `heat` mode the TS0601 will remain continuously heating, i.e. it does not regulate ' +
                    'to the desired temperature. If you want TRV to properly regulate the temperature you need to use mode `auto` ' +
                    'instead setting the desired temperature.')
                .withLocalTemperatureCalibration(-9, 9, 1, ea.STATE_SET)
                .withAwayMode().withPreset(['schedule', 'manual', 'boost', 'complex', 'comfort', 'eco'])
                .withRunningState(['idle', 'heat'], ea.STATE),
            e.auto_lock(), e.away_mode(), e.away_preset_days(), e.boost_time(), e.comfort_temperature(), e.eco_temperature(), e.force(),
            e.max_temperature(), e.min_temperature(), e.away_preset_temperature(),
            exposes.composite('programming_mode').withDescription('Schedule MODE ⏱ - In this mode, ' +
                    'the device executes a preset week programming temperature time and temperature.')
                .withFeature(e.week())
                .withFeature(exposes.text('workdays_schedule', ea.STATE_SET))
                .withFeature(exposes.text('holidays_schedule', ea.STATE_SET))],
    },
    {
        fingerprint: [
            {modelID: 'TS0601', manufacturerName: '_TZE200_hue3yfsn'}, /* model: 'TV02-Zigbee', vendor: 'TuYa' */
            {modelID: 'TS0601', manufacturerName: '_TZE200_e9ba97vf'}, /* model: 'TV01-ZB', vendor: 'Moes' */
            {modelID: 'TS0601', manufacturerName: '_TZE200_husqqvux'}, /* model: 'TSL-TRV-TV01ZG', vendor: 'Tesla Smart' */
            {modelID: 'TS0601', manufacturerName: '_TZE200_lllliz3p'}, /* model: 'TV02-Zigbee', vendor: 'TuYa' */
        ],
        model: 'TV02-Zigbee',
        vendor: 'TuYa',
        description: 'Thermostat radiator valve',
        whiteLabel: [
            {vendor: 'Moes', model: 'TV01-ZB'},
            {vendor: 'Tesla Smart', model: 'TSL-TRV-TV01ZG'},
            {vendor: 'Unknown/id3.pl', model: 'GTZ08'},
        ],
        ota: ota.zigbeeOTA,
        fromZigbee: [fz.ignore_basic_report, fz.ignore_tuya_set_time, fz.tvtwo_thermostat],
        toZigbee: [tz.tvtwo_thermostat],
        onEvent: tuya.onEventSetLocalTime,
        exposes: [
            e.battery_low(), e.child_lock(), e.open_window(), e.open_window_temperature().withValueMin(0).withValueMax(30),
            e.comfort_temperature().withValueMin(0).withValueMax(30), e.eco_temperature().withValueMin(0).withValueMax(30),
            exposes.climate().withPreset(['auto', 'manual', 'holiday']).withLocalTemperatureCalibration(-5, 5, 0.1, ea.STATE_SET)
                .withLocalTemperature(ea.STATE).withSetpoint('current_heating_setpoint', 0, 30, 0.5, ea.STATE_SET),
            exposes.numeric('boost_timeset_countdown', ea.STATE_SET).withUnit('second').withDescription('Setting '+
                    'minimum 0 - maximum 465 seconds boost time. The boost (♨) function is activated. The remaining '+
                    'time for the function will be counted down in seconds ( 465 to 0 ).').withValueMin(0).withValueMax(465),
            exposes.binary('frost_protection', ea.STATE_SET, 'ON', 'OFF').withDescription('When Anti-Freezing function'+
                    ' is activated, the temperature in the house is kept at 8 °C, the device display "AF".press the '+
                    'pair button to cancel.'),
            exposes.binary('heating_stop', ea.STATE_SET, 'ON', 'OFF').withDescription('Battery life can be prolonged'+
                    ' by switching the heating off. To achieve this, the valve is closed fully. To activate the '+
                    'heating stop, the device display "HS", press the pair button to cancel.'),
            e.holiday_temperature(), exposes.composite('holiday_mode_date').withDescription('The holiday mode( ⛱ ) will '+
                    'automatically start at the set time starting point and run the holiday temperature.')
                .withFeature(exposes.text('holiday_start_stop', ea.STATE_SET)),
            // exposes.enum('working_day', ea.STATE_SET, ['0', '1', '2', '3']),
            exposes.composite('schedule')/* .withFeature(exposes.text('week_schedule_programming', ea.STATE_SET)) */
                .withDescription('week_schedule').withDescription('Auto Mode ⏱ - In this mode, '+
                    'the device executes a preset week programming temperature time and temperature. '),
            exposes.text('schedule_monday', ea.STATE),
            exposes.text('schedule_tuesday', ea.STATE),
            exposes.text('schedule_wednesday', ea.STATE),
            exposes.text('schedule_thursday', ea.STATE),
            exposes.text('schedule_friday', ea.STATE),
            exposes.text('schedule_saturday', ea.STATE),
            exposes.text('schedule_sunday', ea.STATE),
            exposes.binary('online', ea.STATE_SET, 'ON', 'OFF').withDescription('Is the device online'),
            exposes.numeric('error_status', ea.STATE).withDescription('Error status'),
        ],
    },
    {
        fingerprint: [
            {modelID: 'v90ladg\u0000', manufacturerName: '_TYST11_wv90ladg'},
            {modelID: 'TS0601', manufacturerName: '_TZE200_wv90ladg'},
        ],
        model: 'HT-08',
        vendor: 'ETOP',
        description: 'Wall-mount thermostat',
        fromZigbee: [fz.legacy.tuya_thermostat_weekly_schedule, fz.etop_thermostat, fz.ignore_basic_report, fz.ignore_tuya_set_time],
        toZigbee: [tz.etop_thermostat_system_mode, tz.etop_thermostat_away_mode, tz.tuya_thermostat_child_lock,
            tz.tuya_thermostat_current_heating_setpoint, tz.tuya_thermostat_weekly_schedule],
        onEvent: tuya.onEventSetTime,
        meta: {
            thermostat: {
                weeklyScheduleMaxTransitions: 4,
                weeklyScheduleSupportedModes: [1], // bits: 0-heat present, 1-cool present (dec: 1-heat,2-cool,3-heat+cool)
                weeklyScheduleFirstDayDpId: tuya.dataPoints.schedule,
            },
        },
        exposes: [e.child_lock(), exposes.climate().withSetpoint('current_heating_setpoint', 5, 35, 0.5, ea.STATE_SET)
            .withLocalTemperature(ea.STATE)
            .withSystemMode(['off', 'heat', 'auto'], ea.STATE_SET).withRunningState(['idle', 'heat'], ea.STATE)
            .withAwayMode()],
    },
    {
        fingerprint: [{modelID: 'dpplnsn\u0000', manufacturerName: '_TYST11_2dpplnsn'},
            {modelID: 'TS0601', manufacturerName: '_TZE200_2dpplnsn'}],
        model: 'HT-10',
        vendor: 'ETOP',
        description: 'Radiator valve',
        fromZigbee: [fz.legacy.tuya_thermostat_weekly_schedule, fz.etop_thermostat, fz.ignore_basic_report, fz.ignore_tuya_set_time],
        toZigbee: [tz.etop_thermostat_system_mode, tz.etop_thermostat_away_mode, tz.tuya_thermostat_child_lock,
            tz.tuya_thermostat_current_heating_setpoint, tz.tuya_thermostat_weekly_schedule],
        onEvent: tuya.onEventSetTime,
        meta: {
            timeout: 20000, // TRV wakes up every 10sec
            thermostat: {
                weeklyScheduleMaxTransitions: 4,
                weeklyScheduleSupportedModes: [1], // bits: 0-heat present, 1-cool present (dec: 1-heat,2-cool,3-heat+cool)
                weeklyScheduleFirstDayDpId: tuya.dataPoints.schedule,
            },
        },
        exposes: [
            e.battery_low(), e.child_lock(), exposes.climate()
                .withSetpoint('current_heating_setpoint', 5, 35, 0.5, ea.STATE_SET)
                .withLocalTemperature(ea.STATE).withAwayMode()
                .withSystemMode(['off', 'heat', 'auto'], ea.STATE_SET).withRunningState(['idle', 'heat'], ea.STATE),
        ],
    },
    {
        fingerprint: [{modelID: 'TS0601', manufacturerName: '_TZE200_a4bpgplm'}],
        model: 'TS0601_thermostat_1',
        vendor: 'TuYa',
        description: 'Thermostatic radiator valve',
        whiteLabel: [
            {vendor: 'Unknown/id3.pl', model: 'GTZ06'},
        ],
        onEvent: tuya.onEventSetLocalTime,
        fromZigbee: [fz.ignore_basic_report, fz.ignore_tuya_set_time, fz.haozee_thermostat],
        toZigbee: [
            tz.haozee_thermostat_system_mode, tz.haozee_thermostat_current_heating_setpoint, tz.haozee_thermostat_boost_heating,
            tz.haozee_thermostat_boost_heating_countdown, tz.haozee_thermostat_window_detection,
            tz.haozee_thermostat_child_lock, tz.haozee_thermostat_temperature_calibration, tz.haozee_thermostat_max_temperature,
            tz.haozee_thermostat_min_temperature,
        ],
        exposes: [
            e.battery(), e.child_lock(), e.max_temperature(), e.min_temperature(),
            e.position(), e.window_detection(),
            exposes.binary('window', ea.STATE, 'CLOSED', 'OPEN').withDescription('Window status closed or open '),
            exposes.binary('heating', ea.STATE, 'ON', 'OFF').withDescription('Device valve is open or closed (heating or not)'),
            exposes.climate()
                .withLocalTemperature(ea.STATE).withSetpoint('current_heating_setpoint', 5, 35, 0.5, ea.STATE_SET)
                .withLocalTemperatureCalibration(-30, 30, 0.1, ea.STATE_SET).withPreset(['auto', 'manual', 'off', 'on'],
                    'MANUAL MODE ☝ - In this mode, the device executes manual temperature setting. ' +
                    'When the set temperature is lower than the "minimum temperature", the valve is closed (forced closed). ' +
                    'AUTO MODE ⏱ - In this mode, the device executes a preset week programming temperature time and temperature. ' +
                    'ON - In this mode, the thermostat stays open ' +
                    'OFF - In this mode, the thermostat stays closed'),
            exposes.composite('programming_mode').withDescription('Auto MODE ⏱ - In this mode, ' +
                    'the device executes a preset week programming temperature time and temperature. ')
                .withFeature(exposes.text('monday_schedule', ea.STATE))
                .withFeature(exposes.text('tuesday_schedule', ea.STATE))
                .withFeature(exposes.text('wednesday_schedule', ea.STATE))
                .withFeature(exposes.text('thursday_schedule', ea.STATE))
                .withFeature(exposes.text('friday_schedule', ea.STATE))
                .withFeature(exposes.text('saturday_schedule', ea.STATE))
                .withFeature(exposes.text('sunday_schedule', ea.STATE)),
            exposes.binary('boost_heating', ea.STATE_SET, 'ON', 'OFF').withDescription('Boost Heating: press and hold "+" for 3 seconds, ' +
                'the device will enter the boost heating mode, and the ▷╵◁ will flash. The countdown will be displayed in the APP'),
            exposes.numeric('boost_heating_countdown', ea.STATE_SET).withUnit('min').withDescription('Countdown in minutes')
                .withValueMin(0).withValueMax(1000),
        ],
    },
    {
        zigbeeModel: ['TS0121'],
        model: 'TS0121_plug',
        description: '10A UK or 16A EU smart plug',
        whiteLabel: [{vendor: 'BlitzWolf', model: 'BW-SHP13'}],
        vendor: 'TuYa',
        fromZigbee: [fz.on_off, fz.electrical_measurement, fz.metering, fz.ignore_basic_report, fz.tuya_switch_power_outage_memory],
        toZigbee: [tz.on_off, tz.tuya_switch_power_outage_memory],
        configure: async (device, coordinatorEndpoint, logger) => {
            const endpoint = device.getEndpoint(1);
            await reporting.bind(endpoint, coordinatorEndpoint, ['genOnOff', 'haElectricalMeasurement', 'seMetering']);
            endpoint.saveClusterAttributeKeyValue('seMetering', {divisor: 100, multiplier: 1});
            endpoint.saveClusterAttributeKeyValue('haElectricalMeasurement', {
                acVoltageMultiplier: 1, acVoltageDivisor: 1, acCurrentMultiplier: 1, acCurrentDivisor: 1000, acPowerMultiplier: 1,
                acPowerDivisor: 1,
            });
            try {
                await reporting.currentSummDelivered(endpoint);
            } catch (error) {/* fails for some https://github.com/Koenkk/zigbee2mqtt/issues/11179 */}
        },
        options: [exposes.options.measurement_poll_interval()],
        // This device doesn't support reporting correctly.
        // https://github.com/Koenkk/zigbee-herdsman-converters/pull/1270
        exposes: [e.switch(), e.power(), e.current(), e.voltage().withAccess(ea.STATE),
            e.energy(), exposes.enum('power_outage_memory', ea.STATE_SET, ['on', 'off', 'restore'])
                .withDescription('Recover state after power outage')],
        onEvent: tuya.onEventMeasurementPoll,
    },
    {
        fingerprint: [{modelID: 'TS0111', manufacturerName: '_TYZB01_ymcdbl3u'}],
        model: 'TS0111_valve',
        vendor: 'TuYa',
        description: 'Smart water/gas valve',
        extend: extend.switch(),
    },
    {
        fingerprint: TS011Fplugs.map((manufacturerName) => {
            return {modelID: 'TS011F', manufacturerName};
        }),
        model: 'TS011F_plug_1',
        description: 'Smart plug (with power monitoring)',
        vendor: 'TuYa',
        whiteLabel: [{vendor: 'LELLKI', model: 'TS011F_plug'}, {vendor: 'NEO', model: 'NAS-WR01B'},
            {vendor: 'BlitzWolf', model: 'BW-SHP15'}, {vendor: 'Nous', model: 'A1Z'}, {vendor: 'BlitzWolf', model: 'BW-SHP13'}],
        ota: ota.zigbeeOTA,
        fromZigbee: [fz.on_off, fz.electrical_measurement, fz.metering, fz.ignore_basic_report, fz.tuya_switch_power_outage_memory,
            fz.ts011f_plug_indicator_mode, fz.ts011f_plug_child_mode],
        toZigbee: [tz.on_off, tz.tuya_switch_power_outage_memory, tz.ts011f_plug_indicator_mode, tz.ts011f_plug_child_mode],
        configure: async (device, coordinatorEndpoint, logger) => {
            const endpoint = device.getEndpoint(1);
            await reporting.bind(endpoint, coordinatorEndpoint, ['genOnOff', 'haElectricalMeasurement', 'seMetering']);
            await reporting.rmsVoltage(endpoint, {change: 5});
            await reporting.rmsCurrent(endpoint, {change: 50});
            await reporting.activePower(endpoint, {change: 10});
            await reporting.currentSummDelivered(endpoint);
            endpoint.saveClusterAttributeKeyValue('haElectricalMeasurement', {acCurrentDivisor: 1000, acCurrentMultiplier: 1});
            endpoint.saveClusterAttributeKeyValue('seMetering', {divisor: 100, multiplier: 1});
            device.save();
        },
        exposes: [e.switch(), e.power(), e.current(), e.voltage().withAccess(ea.STATE),
            e.energy(), exposes.enum('power_outage_memory', ea.STATE_SET, ['on', 'off', 'restore'])
                .withDescription('Recover state after power outage'),
            exposes.enum('indicator_mode', ea.ALL, ['off', 'off/on', 'on/off', 'on'])
                .withDescription('Plug LED indicator mode'), e.child_lock()],
    },
    {
        fingerprint: [
            {modelID: 'TS011F', manufacturerName: '_TZ3000_hyfvrar3'},
            {modelID: 'TS011F', manufacturerName: '_TZ3000_v1pdxuqq'},
            {modelID: 'TS011F', manufacturerName: '_TZ3000_8a833yls'},
            {modelID: 'TS011F', manufacturerName: '_TZ3000_bfn1w0mm'}],
        model: 'TS011F_plug_2',
        description: 'Smart plug (without power monitoring)',
        vendor: 'TuYa',
        fromZigbee: [fz.on_off, fz.tuya_switch_power_outage_memory, fz.ts011f_plug_indicator_mode, fz.ts011f_plug_child_mode],
        toZigbee: [tz.on_off, tz.tuya_switch_power_outage_memory, tz.ts011f_plug_indicator_mode, tz.ts011f_plug_child_mode],
        configure: async (device, coordinatorEndpoint, logger) => {
            const endpoint = device.getEndpoint(1);
            await reporting.bind(endpoint, coordinatorEndpoint, ['genOnOff']);
        },
        exposes: [e.switch(), exposes.enum('power_outage_memory', ea.STATE_SET, ['on', 'off', 'restore'])
            .withDescription('Recover state after power outage'),
        exposes.enum('indicator_mode', ea.ALL, ['off', 'off/on', 'on/off', 'on'])
            .withDescription('Plug LED indicator mode'), e.child_lock()],
    },
    {
        fingerprint: [].concat(...TS011Fplugs.map((manufacturerName) => {
            return [69, 68, 65, 64, 74].map((applicationVersion) => {
                return {modelID: 'TS011F', manufacturerName, applicationVersion};
            });
        })),
        model: 'TS011F_plug_3',
        description: 'Smart plug (with power monitoring by polling)',
        vendor: 'TuYa',
        whiteLabel: [{vendor: 'VIKEFON', model: 'TS011F'}, {vendor: 'BlitzWolf', model: 'BW-SHP15'},
            {vendor: 'Avatto', model: 'MIUCOT10Z'}],
        ota: ota.zigbeeOTA,
        fromZigbee: [fz.on_off, fz.electrical_measurement, fz.metering, fz.ignore_basic_report, fz.tuya_switch_power_outage_memory,
            fz.ts011f_plug_indicator_mode, fz.ts011f_plug_child_mode],
        toZigbee: [tz.on_off, tz.tuya_switch_power_outage_memory, tz.ts011f_plug_indicator_mode, tz.ts011f_plug_child_mode],
        configure: async (device, coordinatorEndpoint, logger) => {
            const endpoint = device.getEndpoint(1);
            // Enables reporting of physical state changes
            // https://github.com/Koenkk/zigbee2mqtt/issues/9057#issuecomment-1007742130
            await endpoint.read('genBasic', ['manufacturerName', 'zclVersion', 'appVersion', 'modelId', 'powerSource', 0xfffe]);
            endpoint.saveClusterAttributeKeyValue('haElectricalMeasurement', {acCurrentDivisor: 1000, acCurrentMultiplier: 1});
            endpoint.saveClusterAttributeKeyValue('seMetering', {divisor: 100, multiplier: 1});
            device.save();
        },
        options: [exposes.options.measurement_poll_interval()],
        exposes: [e.switch(), e.power(), e.current(), e.voltage().withAccess(ea.STATE),
            e.energy(), exposes.enum('power_outage_memory', ea.STATE_SET, ['on', 'off', 'restore'])
                .withDescription('Recover state after power outage'),
            exposes.enum('indicator_mode', ea.ALL, ['off', 'off/on', 'on/off', 'on'])
                .withDescription('Plug LED indicator mode'), e.child_lock()],
        onEvent: tuya.onEventMeasurementPoll,
    },
    {
        zigbeeModel: ['5p1vj8r'],
        fingerprint: [{modelID: 'TS0601', manufacturerName: '_TZE200_t5p1vj8r'}, {modelID: 'TS0601', manufacturerName: '_TZE200_uebojraa'}],
        model: 'TS0601_smoke',
        vendor: 'TuYa',
        description: 'Smoke sensor',
        fromZigbee: [fz.tuya_smoke],
        toZigbee: [],
        exposes: [e.smoke(), e.battery()],
    },
    {
        fingerprint: [{modelID: 'TS0601', manufacturerName: '_TZE200_byzdayie'},
            {modelID: 'TS0601', manufacturerName: '_TZE200_fsb6zw01'},
            {modelID: 'TS0601', manufacturerName: '_TZE200_ewxhg6o9'}],
        model: 'TS0601_din',
        vendor: 'TuYa',
        description: 'Zigbee smart energy meter DDS238-2 Zigbee',
        fromZigbee: [fz.tuya_dinrail_switch],
        toZigbee: [tz.tuya_switch_state],
        configure: async (device, coordinatorEndpoint, logger) => {
            const endpoint = device.getEndpoint(1);
            await reporting.bind(endpoint, coordinatorEndpoint, ['genOnOff']);
        },
        exposes: [e.switch().setAccess('state', ea.STATE_SET), e.voltage(), e.power(), e.current(), e.energy()],
    },
    {
        fingerprint: [{modelID: 'TS1101', manufacturerName: '_TZ3000_xfs39dbf'}],
        model: 'TS1101_dimmer_module_1ch',
        vendor: 'TuYa',
        description: 'Zigbee dimmer module 1 channel',
        fromZigbee: extend.light_onoff_brightness().fromZigbee.concat([fz.tuya_min_brightness]),
        toZigbee: extend.light_onoff_brightness().toZigbee.concat([tz.tuya_min_brightness]),
        exposes: [e.light_brightness().withMinBrightness()],
        extend: extend.light_onoff_brightness(),
    },
    {
        fingerprint: [{modelID: 'TS1101', manufacturerName: '_TZ3000_7ysdnebc'}],
        model: 'TS1101_dimmer_module_2ch',
        vendor: 'TuYa',
        description: 'Zigbee dimmer module 2 channel',
        whiteLabel: [{vendor: 'OXT', model: 'SWTZ25'}],
        fromZigbee: extend.light_onoff_brightness().fromZigbee.concat([fz.tuya_min_brightness]),
        toZigbee: extend.light_onoff_brightness().toZigbee.concat([tz.tuya_min_brightness]),
        exposes: [e.light_brightness().withMinBrightness().withEndpoint('l1'),
            e.light_brightness().withMinBrightness().withEndpoint('l2')],
        endpoint: (device) => {
            return {'l1': 1, 'l2': 2};
        },
        meta: {multiEndpoint: true},
        configure: async (device, coordinatorEndpoint, logger) => {
            await extend.light_onoff_brightness().configure(device, coordinatorEndpoint, logger);
            await reporting.bind(device.getEndpoint(1), coordinatorEndpoint, ['genOnOff', 'genLevelCtrl']);
            await reporting.bind(device.getEndpoint(2), coordinatorEndpoint, ['genOnOff', 'genLevelCtrl']);
        },
    },
    {
        zigbeeModel: ['RH3001'],
        fingerprint: [{type: 'EndDevice', manufacturerID: 4098, applicationVersion: 66, endpoints: [
            {ID: 1, profileID: 260, deviceID: 1026, inputClusters: [0, 10, 1, 1280], outputClusters: [25]},
        ]}],
        model: 'SNTZ007',
        vendor: 'TuYa',
        description: 'Rechargeable Zigbee contact sensor',
        fromZigbee: [fz.ias_contact_alarm_1, fz.battery, fz.ignore_basic_report, fz.ignore_time_read],
        toZigbee: [],
        exposes: [e.contact(), e.battery_low(), e.tamper(), e.battery()],
        whiteLabel: [{vendor: 'BlitzWolf', model: 'BW-IS2'}],
    },
    {
        zigbeeModel: ['RH3040'],
        model: 'RH3040',
        vendor: 'TuYa',
        description: 'PIR sensor',
        fromZigbee: [fz.battery, fz.ignore_basic_report, fz.ias_occupancy_alarm_1],
        toZigbee: [],
        whiteLabel: [{vendor: 'Samotech', model: 'SM301Z'}, {vendor: 'Nedis', model: 'ZBSM10WT'}],
        exposes: [e.battery(), e.occupancy(), e.battery_low(), e.tamper()],
    },
    {
        zigbeeModel: ['TS0115'],
        model: 'TS0115',
        vendor: 'TuYa',
        description: 'Multiprise with 4 AC outlets and 2 USB super charging ports (10A or 16A)',
        toZigbee: extend.switch().toZigbee.concat([tz.moes_power_on_behavior]),
        fromZigbee: extend.switch().fromZigbee.concat([fz.moes_power_on_behavior]),
        extend: extend.switch(),
        exposes: [e.switch().withEndpoint('l1'), e.switch().withEndpoint('l2'), e.switch().withEndpoint('l3'),
            e.switch().withEndpoint('l4'), e.switch().withEndpoint('l5'), e.power_on_behavior()],
        whiteLabel: [{vendor: 'UseeLink', model: 'SM-SO306E/K/M'}],
        endpoint: (device) => {
            return {l1: 1, l2: 2, l3: 3, l4: 4, l5: 7};
        },
        meta: {multiEndpoint: true},
        configure: async (device, coordinatorEndpoint, logger) => {
            await reporting.bind(device.getEndpoint(1), coordinatorEndpoint, ['genOnOff']);
            await reporting.bind(device.getEndpoint(2), coordinatorEndpoint, ['genOnOff']);
            await reporting.bind(device.getEndpoint(3), coordinatorEndpoint, ['genOnOff']);
            await reporting.bind(device.getEndpoint(4), coordinatorEndpoint, ['genOnOff']);
            await reporting.bind(device.getEndpoint(7), coordinatorEndpoint, ['genOnOff']);
            await device.getEndpoint(1).read('genOnOff', ['onOff', 'moesStartUpOnOff']);
            await device.getEndpoint(2).read('genOnOff', ['onOff']);
            await device.getEndpoint(3).read('genOnOff', ['onOff']);
            await device.getEndpoint(4).read('genOnOff', ['onOff']);
            await device.getEndpoint(7).read('genOnOff', ['onOff']);
        },
    },
    {
        zigbeeModel: ['RH3052'],
        model: 'TT001ZAV20',
        vendor: 'TuYa',
        description: 'Temperature & humidity sensor',
        fromZigbee: [fz.humidity, fz.temperature, fz.battery],
        toZigbee: [],
        exposes: [e.humidity(), e.temperature(), e.battery()],
    },
    {
        fingerprint: [{modelID: 'TS0011', manufacturerName: '_TZ3000_l8fsgo6p'}],
        zigbeeModel: ['TS0011'],
        model: 'TS0011',
        vendor: 'TuYa',
        description: 'Smart light switch - 1 gang',
        extend: extend.switch(),
        whiteLabel: [
            {vendor: 'Vrey', model: 'VR-X712U-0013'},
            {vendor: 'TUYATEC', model: 'GDKES-01TZXD'},
            {vendor: 'Lonsonho', model: 'QS-Zigbee-S05-L', description: '1 gang smart switch module without neutral wire'},
            {vendor: 'Mercator Ikuü', model: 'SSW01'},
        ],
        configure: async (device, coordinatorEndpoint, logger) => {
            await reporting.bind(device.getEndpoint(1), coordinatorEndpoint, ['genOnOff']);
            // Reports itself as battery which is not correct: https://github.com/Koenkk/zigbee2mqtt/issues/6190
            device.powerSource = 'Mains (single phase)';
            device.save();
        },
    },
    {
        fingerprint: [{modelID: 'TS0011', manufacturerName: '_TZ3000_qmi1cfuq'},
            {modelID: 'TS0011', manufacturerName: '_TZ3000_txpirhfq'}, {modelID: 'TS0011', manufacturerName: '_TZ3000_ji4araar'}],
        model: 'TS0011_switch_module',
        vendor: 'TuYa',
        description: '1 gang switch module - (without neutral)',
        toZigbee: extend.switch().toZigbee.concat([tz.moes_power_on_behavior, tz.tuya_switch_type]),
        fromZigbee: extend.switch().fromZigbee.concat([fz.moes_power_on_behavior, fz.tuya_switch_type]),
        exposes: [
            e.switch(),
            exposes.presets.power_on_behavior(),
            exposes.presets.switch_type_2(),
        ],
        whiteLabel: [{vendor: 'AVATTO', model: '1gang N-ZLWSM01'}, {vendor: 'SMATRUL', model: 'TMZ02L-16A-W'}],
        configure: async (device, coordinatorEndpoint, logger) => {
            await reporting.bind(device.getEndpoint(1), coordinatorEndpoint, ['genOnOff']);
            device.powerSource = 'Mains (single phase)';
            device.save();
        },
    },
    {
        zigbeeModel: ['TS0012'],
        model: 'TS0012',
        vendor: 'TuYa',
        description: 'Smart light switch - 2 gang',
        whiteLabel: [{vendor: 'Vrey', model: 'VR-X712U-0013'}, {vendor: 'TUYATEC', model: 'GDKES-02TZXD'},
            {vendor: 'Earda', model: 'ESW-2ZAA-EU'}],
        extend: extend.switch(),
        exposes: [e.switch().withEndpoint('left'), e.switch().withEndpoint('right')],
        endpoint: (device) => {
            return {'left': 1, 'right': 2};
        },
        meta: {multiEndpoint: true},
        configure: async (device, coordinatorEndpoint, logger) => {
            await reporting.bind(device.getEndpoint(1), coordinatorEndpoint, ['genOnOff']);
            await reporting.bind(device.getEndpoint(2), coordinatorEndpoint, ['genOnOff']);
            device.powerSource = 'Mains (single phase)';
            device.save();
        },
    },
    {
        fingerprint: [{modelID: 'TS0012', manufacturerName: '_TZ3000_jl7qyupf'}, {modelID: 'TS0012', manufacturerName: '_TZ3000_nPGIPl5D'}],
        model: 'TS0012_switch_module',
        vendor: 'TuYa',
        description: '2 gang switch module - (without neutral)',
        whiteLabel: [{vendor: 'AVATTO', model: '2gang N-ZLWSM01'}],
        toZigbee: extend.switch().toZigbee.concat([tz.moes_power_on_behavior, tz.tuya_switch_type]),
        fromZigbee: extend.switch().fromZigbee.concat([fz.moes_power_on_behavior, fz.tuya_switch_type]),
        exposes: [
            e.switch().withEndpoint('left'),
            e.switch().withEndpoint('right'),
            exposes.presets.power_on_behavior(),
            exposes.presets.switch_type_2(),
        ],
        endpoint: (device) => {
            return {'left': 1, 'right': 2};
        },
        meta: {multiEndpoint: true},
        configure: async (device, coordinatorEndpoint, logger) => {
            await reporting.bind(device.getEndpoint(1), coordinatorEndpoint, ['genOnOff']);
            await reporting.bind(device.getEndpoint(2), coordinatorEndpoint, ['genOnOff']);
            device.powerSource = 'Mains (single phase)';
            device.save();
        },
    },
    {
        zigbeeModel: ['TS0013'],
        model: 'TS0013',
        vendor: 'TuYa',
        description: 'Smart light switch - 3 gang without neutral wire',
        extend: extend.switch(),
        exposes: [e.switch().withEndpoint('left'), e.switch().withEndpoint('center'), e.switch().withEndpoint('right')],
        endpoint: (device) => {
            return {'left': 1, 'center': 2, 'right': 3};
        },
        whiteLabel: [{vendor: 'TUYATEC', model: 'GDKES-03TZXD'}],
        meta: {multiEndpoint: true},
        configure: async (device, coordinatorEndpoint, logger) => {
            try {
                for (const ID of [1, 2, 3]) {
                    const endpoint = device.getEndpoint(ID);
                    await reporting.bind(endpoint, coordinatorEndpoint, ['genOnOff']);
                }
            } catch (e) {
                // Fails for some: https://github.com/Koenkk/zigbee2mqtt/issues/4872
            }
            device.powerSource = 'Mains (single phase)';
            device.save();
        },
    },
    {
        fingerprint: [{modelID: 'TS0013', manufacturerName: '_TZ3000_ypgri8yz'}],
        model: 'TS0013_switch_module',
        vendor: 'TuYa',
        description: '3 gang switch module - (without neutral)',
        whiteLabel: [{vendor: 'AVATTO', model: '3gang N-ZLWSM01'}],
        toZigbee: extend.switch().toZigbee.concat([tz.moes_power_on_behavior, tz.tuya_switch_type]),
        fromZigbee: extend.switch().fromZigbee.concat([fz.moes_power_on_behavior, fz.tuya_switch_type]),
        exposes: [
            e.switch().withEndpoint('left'),
            e.switch().withEndpoint('center'),
            e.switch().withEndpoint('right'),
            exposes.presets.power_on_behavior(),
            exposes.presets.switch_type_2(),
        ],
        endpoint: (device) => {
            return {'left': 1, 'center': 2, 'right': 3};
        },
        meta: {multiEndpoint: true},
        configure: async (device, coordinatorEndpoint, logger) => {
            try {
                for (const ID of [1, 2, 3]) {
                    const endpoint = device.getEndpoint(ID);
                    await reporting.bind(endpoint, coordinatorEndpoint, ['genOnOff']);
                }
            } catch (e) {
                // Fails for some: https://github.com/Koenkk/zigbee2mqtt/issues/4872
            }
            device.powerSource = 'Mains (single phase)';
            device.save();
        },
    },
    {
        fingerprint: [{modelID: 'TS0014', manufacturerName: '_TZ3000_jr2atpww'}, {modelID: 'TS0014', manufacturerName: '_TYZB01_dvakyzhd'},
            {modelID: 'TS0014', manufacturerName: '_TZ3210_w3hl6rao'}, {modelID: 'TS0014', manufacturerName: '_TYZB01_bagt1e4o'},
            {modelID: 'TS0014', manufacturerName: '_TZ3000_r0pmi2p3'}, {modelID: 'TS0014', manufacturerName: '_TZ3000_fxjdcikv'},
            {modelID: 'TS0014', manufacturerName: '_TZ3000_q6vxaod1'}],
        model: 'TS0014',
        vendor: 'TuYa',
        description: 'Smart light switch - 4 gang without neutral wire',
        extend: extend.switch(),
        exposes: [e.switch().withEndpoint('l1'), e.switch().withEndpoint('l2'), e.switch().withEndpoint('l3'),
            e.switch().withEndpoint('l4')],
        endpoint: (device) => {
            return {'l1': 1, 'l2': 2, 'l3': 3, 'l4': 4};
        },
        whiteLabel: [{vendor: 'TUYATEC', model: 'GDKES-04TZXD'}, {vendor: 'Vizo', model: 'VZ-222S'},
            {vendor: 'MakeGood', model: 'MG-ZG04W/B/G'}, {vendor: 'Mercator Ikuü', model: 'SSW04'}],
        meta: {multiEndpoint: true},
        configure: async (device, coordinatorEndpoint, logger) => {
            try {
                for (const ID of [1, 2, 3, 4]) {
                    const endpoint = device.getEndpoint(ID);
                    await reporting.bind(endpoint, coordinatorEndpoint, ['genOnOff']);
                }
            } catch (e) {
                // Fails for some: https://github.com/Koenkk/zigbee2mqtt/issues/4872
            }
            device.powerSource = 'Mains (single phase)';
            device.save();
        },
    },
    {
        zigbeeModel: ['gq8b1uv'],
        model: 'gq8b1uv',
        vendor: 'TuYa',
        description: 'Zigbee smart dimmer',
        fromZigbee: [fz.tuya_dimmer, fz.ignore_basic_report],
        toZigbee: [tz.tuya_dimmer_state, tz.tuya_dimmer_level],
        exposes: [e.light_brightness().setAccess('state', ea.STATE_SET).setAccess('brightness', ea.STATE_SET)],
        configure: async (device, coordinatorEndpoint, logger) => {
            const endpoint = device.getEndpoint(1);
            await reporting.bind(endpoint, coordinatorEndpoint, ['genOnOff', 'genLevelCtrl']);
        },
    },
    {
        zigbeeModel: ['HY0017', '005f0c3b'],
        model: 'U86KCJ-ZP',
        vendor: 'TuYa',
        description: 'Smart 6 key scene wall switch',
        fromZigbee: [fzLocal.scenes_recall_scene_65029],
        exposes: [e.action(['scene_1', 'scene_2', 'scene_3', 'scene_4', 'scene_5', 'scene_6'])],
        toZigbee: [],
    },
    {
        zigbeeModel: ['q9mpfhw'],
        model: 'SNTZ009',
        vendor: 'TuYa',
        description: 'Water leak sensor',
        fromZigbee: [fz.tuya_water_leak, fz.ignore_basic_report],
        exposes: [e.water_leak()],
        toZigbee: [],
    },
    {
        zigbeeModel: ['TS0004'],
        model: 'TS0004',
        vendor: 'TuYa',
        description: 'Smart light switch - 4 gang with neutral wire',
        extend: extend.switch(),
        exposes: [e.switch().withEndpoint('l1'), e.switch().withEndpoint('l2'), e.switch().withEndpoint('l3'),
            e.switch().withEndpoint('l4')],
        endpoint: (device) => {
            return {'l1': 1, 'l2': 2, 'l3': 3, 'l4': 4};
        },
        meta: {multiEndpoint: true},
        configure: async (device, coordinatorEndpoint, logger) => {
            await reporting.bind(device.getEndpoint(1), coordinatorEndpoint, ['genOnOff']);
            await reporting.bind(device.getEndpoint(2), coordinatorEndpoint, ['genOnOff']);
            await reporting.bind(device.getEndpoint(3), coordinatorEndpoint, ['genOnOff']);
            await reporting.bind(device.getEndpoint(4), coordinatorEndpoint, ['genOnOff']);
        },
    },
    {
        fingerprint: [{modelID: 'TS0006', manufacturerName: '_TYZB01_ltundz9m'}],
        model: 'TS0006',
        vendor: 'TuYa',
        description: '6 gang switch module with neutral wire',
        extend: extend.switch(),
        exposes: [e.switch().withEndpoint('l1'), e.switch().withEndpoint('l2'), e.switch().withEndpoint('l3'),
            e.switch().withEndpoint('l4'), e.switch().withEndpoint('l5'), e.switch().withEndpoint('l6')],
        endpoint: (device) => {
            return {'l1': 1, 'l2': 2, 'l3': 3, 'l4': 4, 'l5': 5, 'l6': 6};
        },
        meta: {multiEndpoint: true},
        configure: async (device, coordinatorEndpoint, logger) => {
            await reporting.bind(device.getEndpoint(1), coordinatorEndpoint, ['genOnOff']);
            await reporting.bind(device.getEndpoint(2), coordinatorEndpoint, ['genOnOff']);
            await reporting.bind(device.getEndpoint(3), coordinatorEndpoint, ['genOnOff']);
            await reporting.bind(device.getEndpoint(4), coordinatorEndpoint, ['genOnOff']);
            await reporting.bind(device.getEndpoint(5), coordinatorEndpoint, ['genOnOff']);
            await reporting.bind(device.getEndpoint(6), coordinatorEndpoint, ['genOnOff']);
        },
    },
    {
        zigbeeModel: ['HY0080'],
        model: 'U86KWF-ZPSJ',
        vendor: 'TuYa',
        description: 'Environment controller',
        fromZigbee: [fz.legacy.thermostat_att_report, fz.fan],
        toZigbee: [tz.factory_reset, tz.thermostat_local_temperature, tz.thermostat_local_temperature_calibration,
            tz.thermostat_occupancy, tz.thermostat_occupied_heating_setpoint, tz.thermostat_unoccupied_heating_setpoint,
            tz.thermostat_occupied_cooling_setpoint, tz.thermostat_unoccupied_cooling_setpoint,
            tz.thermostat_setpoint_raise_lower, tz.thermostat_remote_sensing,
            tz.thermostat_control_sequence_of_operation, tz.thermostat_system_mode, tz.thermostat_weekly_schedule,
            tz.thermostat_clear_weekly_schedule, tz.thermostat_relay_status_log,
            tz.thermostat_temperature_setpoint_hold, tz.thermostat_temperature_setpoint_hold_duration, tz.fan_mode],
        exposes: [exposes.climate().withSetpoint('occupied_heating_setpoint', 5, 30, 0.5).withLocalTemperature()
            .withSystemMode(['off', 'auto', 'heat'], ea.ALL)
            .withRunningState(['idle', 'heat', 'cool'], ea.STATE)
            .withLocalTemperatureCalibration(-30, 30, 0.1, ea.ALL).withPiHeatingDemand()],
        configure: async (device, coordinatorEndpoint, logger) => {
            const endpoint = device.getEndpoint(9);
            await reporting.bind(endpoint, coordinatorEndpoint, ['hvacThermostat', 'hvacFanCtrl']);
            await reporting.thermostatTemperature(endpoint);
            await reporting.thermostatSystemMode(endpoint);
            await reporting.thermostatOccupiedHeatingSetpoint(endpoint);
            await reporting.thermostatUnoccupiedHeatingSetpoint(endpoint);
            await reporting.thermostatOccupiedCoolingSetpoint(endpoint);
            await reporting.thermostatUnoccupiedCoolingSetpoint(endpoint);
            await reporting.fanMode(endpoint);
        },
    },
    {
        zigbeeModel: ['6dfgetq'],
        model: 'D3-DPWK-TY',
        vendor: 'TuYa',
        description: 'HVAC controller',
        exposes: [exposes.climate().withSetpoint('current_heating_setpoint', 5, 30, 0.5, ea.STATE_SET)
            .withLocalTemperature(ea.STATE)
            .withSystemMode(['off', 'auto', 'heat'], ea.STATE_SET)
            .withRunningState(['idle', 'heat', 'cool'], ea.STATE)],
        fromZigbee: [fz.tuya_thermostat, fz.ignore_basic_report, fz.tuya_dimmer],
        meta: {tuyaThermostatSystemMode: tuya.thermostatSystemModes2, tuyaThermostatPreset: tuya.thermostatPresets},
        toZigbee: [tz.tuya_thermostat_current_heating_setpoint, tz.tuya_thermostat_system_mode,
            tz.tuya_thermostat_fan_mode, tz.tuya_dimmer_state],
    },
    {
        zigbeeModel: ['E220-KR4N0Z0-HA', 'JZ-ZB-004'],
        model: 'E220-KR4N0Z0-HA',
        vendor: 'TuYa',
        description: 'Multiprise with 4 AC outlets and 2 USB super charging ports (16A)',
        extend: extend.switch(),
        fromZigbee: [fz.on_off_skip_duplicate_transaction],
        exposes: [e.switch().withEndpoint('l1'), e.switch().withEndpoint('l2'), e.switch().withEndpoint('l3'),
            e.switch().withEndpoint('l4')],
        whiteLabel: [{vendor: 'LEELKI', model: 'WP33-EU'}],
        meta: {multiEndpoint: true},
        endpoint: (device) => {
            return {l1: 1, l2: 2, l3: 3, l4: 4};
        },
        configure: async (device, coordinatorEndpoint, logger) => {
            await reporting.bind(device.getEndpoint(1), coordinatorEndpoint, ['genOnOff']);
            await reporting.bind(device.getEndpoint(2), coordinatorEndpoint, ['genOnOff']);
            await reporting.bind(device.getEndpoint(3), coordinatorEndpoint, ['genOnOff']);
            await reporting.bind(device.getEndpoint(4), coordinatorEndpoint, ['genOnOff']);
        },
    },
    {
        zigbeeModel: ['TS0216'],
        model: 'TS0216',
        vendor: 'TuYa',
        description: 'Sound and flash siren',
        fromZigbee: [fz.ts0216_siren, fz.battery],
        exposes: [e.battery(), exposes.binary('alarm', ea.STATE_SET, true, false),
            exposes.numeric('volume', ea.ALL).withValueMin(0).withValueMax(100).withDescription('Volume of siren')],
        toZigbee: [tz.ts0216_alarm, tz.ts0216_duration, tz.ts0216_volume],
        configure: async (device, coordinatorEndpoint, logger) => {
            const endpoint = device.getEndpoint(1);
            await reporting.bind(endpoint, coordinatorEndpoint, ['genPowerCfg']);
            // Device advertises itself as Router but is an EndDevice
            device.type = 'EndDevice';
            device.save();
        },
    },
    {
        fingerprint: [{modelID: 'TS0601', manufacturerName: '_TZE200_znzs7yaw'}],
        model: 'HY08WE',
        vendor: 'TuYa',
        description: 'Wall-mount thermostat',
        fromZigbee: [fz.hy_thermostat, fz.ignore_basic_report],
        toZigbee: [tz.hy_thermostat],
        onEvent: tuya.onEventSetTime,
        exposes: [exposes.climate().withSetpoint('current_heating_setpoint', 5, 30, 0.5, ea.STATE_SET)
            .withLocalTemperature(ea.STATE)
            .withSystemMode(['off', 'auto', 'heat'], ea.STATE_SET).withRunningState(['idle', 'heat'], ea.STATE)],
    },
    {
        fingerprint: [{modelID: 'TS0222', manufacturerName: '_TYZB01_4mdqxxnn'},
            {modelID: 'TS0222', manufacturerName: '_TYZB01_m6ec2pgj'}],
        model: 'TS0222',
        vendor: 'TuYa',
        description: 'Light intensity sensor',
        fromZigbee: [fz.battery, fz.illuminance, fzLocal.TS0222],
        toZigbee: [],
        exposes: [e.battery(), e.illuminance(), e.illuminance_lux()],
        configure: async (device, coordinatorEndpoint, logger) => {
            const endpoint = device.getEndpoint(1);
            await endpoint.read('genBasic', ['manufacturerName', 'zclVersion', 'appVersion', 'modelId', 'powerSource', 0xfffe]);
        },
    },
    {
        fingerprint: [{modelID: 'TS0210', manufacturerName: '_TYZB01_3zv6oleo'},
            {modelID: 'TS0210', manufacturerName: '_TYZB01_j9xxahcl'}],
        model: 'TS0210',
        vendor: 'TuYa',
        description: 'Vibration sensor',
        fromZigbee: [fz.battery, fz.ias_vibration_alarm_1_with_timeout],
        toZigbee: [tz.TS0210_sensitivity],
        exposes: [e.battery(), e.vibration(), exposes.enum('sensitivity', exposes.access.STATE_SET, ['low', 'medium', 'high'])],
    },
    {
        fingerprint: [{modelID: 'TS011F', manufacturerName: '_TZ3000_8bxrzyxz'}, {modelID: 'TS011F', manufacturerName: '_TZ3000_ky0fq4ho'}],
        model: 'TS011F_din_smart_relay',
        description: 'Din smart relay (with power monitoring)',
        vendor: 'TuYa',
        fromZigbee: [fz.on_off, fz.electrical_measurement, fz.metering, fz.ignore_basic_report, fz.tuya_switch_power_outage_memory],
        toZigbee: [tz.on_off, tz.tuya_switch_power_outage_memory],
        whiteLabel: [{vendor: 'MatSee Plus', model: 'ATMS1602Z'}],
        configure: async (device, coordinatorEndpoint, logger) => {
            const endpoint = device.getEndpoint(1);
            await reporting.bind(endpoint, coordinatorEndpoint, ['genOnOff', 'haElectricalMeasurement', 'seMetering']);
            await reporting.rmsVoltage(endpoint, {change: 5});
            await reporting.rmsCurrent(endpoint, {change: 50});
            await reporting.activePower(endpoint, {change: 10});
            await reporting.currentSummDelivered(endpoint);
            endpoint.saveClusterAttributeKeyValue('haElectricalMeasurement', {acCurrentDivisor: 1000, acCurrentMultiplier: 1});
            endpoint.saveClusterAttributeKeyValue('seMetering', {divisor: 100, multiplier: 1});
            device.save();
        },
        exposes: [e.switch(), e.power(), e.current(), e.voltage().withAccess(ea.STATE),
            e.energy(), exposes.enum('power_outage_memory', ea.STATE_SET, ['on', 'off', 'restore'])
                .withDescription('Recover state after power outage')],
    },
    {
        fingerprint: [{modelID: 'TS0601', manufacturerName: '_TZE200_nklqjk62'}],
        model: 'PJ-ZGD01',
        vendor: 'TuYa',
        description: 'Garage door opener',
        fromZigbee: [fz.matsee_garage_door_opener, fz.ignore_basic_report],
        toZigbee: [tz.matsee_garage_door_opener, tz.tuya_data_point_test],
        whiteLabel: [{vendor: 'MatSee Plus', model: 'PJ-ZGD01'}],
        configure: async (device, coordinatorEndpoint, logger) => {
            const endpoint = device.getEndpoint(1);
            await reporting.bind(endpoint, coordinatorEndpoint, ['genBasic']);
        },
        exposes: [exposes.binary('trigger', ea.STATE_SET, true, false).withDescription('Trigger the door movement'),
            exposes.binary('garage_door_contact', ea.STATE, true, false)],
    },
    {
        fingerprint: [{modelID: 'TS0601', manufacturerName: '_TZE200_wfxuhoea'}],
        model: 'GDC311ZBQ1',
        vendor: 'TuYa',
        description: 'LoraTap garage door opener with wireless sensor',
        fromZigbee: [fz.matsee_garage_door_opener, fz.ignore_basic_report],
        toZigbee: [tz.matsee_garage_door_opener, tz.tuya_data_point_test],
        whiteLabel: [{vendor: 'LoraTap', model: 'GDC311ZBQ1'}],
        configure: async (device, coordinatorEndpoint, logger) => {
            const endpoint = device.getEndpoint(1);
            await reporting.bind(endpoint, coordinatorEndpoint, ['genBasic']);
        },
        exposes: [exposes.binary('trigger', ea.STATE_SET, true, false).withDescription('Trigger the door movement'),
            exposes.binary('garage_door_contact', ea.STATE, false, true)
                .withDescription('Indicates if the garage door contact is closed (= true) or open (= false)')],
    },
    {
        fingerprint: [{modelID: 'TS0201', manufacturerName: '_TZ3000_qaaysllp'}],
        model: 'LCZ030',
        vendor: 'TuYa',
        description: 'Temperature & humidity & illuminance sensor with display',
        fromZigbee: [fz.battery, fz.illuminance, fz.temperature, fz.humidity, fz.ts0201_temperature_humidity_alarm],
        toZigbee: [tz.ts0201_temperature_humidity_alarm],
        configure: async (device, coordinatorEndpoint, logger) => {
            const endpoint = device.getEndpoint(1);
            // Enables reporting of measurement state changes
            await endpoint.read('genBasic', ['manufacturerName', 'zclVersion', 'appVersion', 'modelId', 'powerSource', 0xfffe]);
            await reporting.bind(endpoint, coordinatorEndpoint, ['genBasic', 'genPowerCfg',
                'msTemperatureMeasurement', 'msIlluminanceMeasurement', 'msRelativeHumidity', 'manuSpecificTuya_2']);
        },
        exposes: [e.temperature(), e.humidity(), e.battery(), e.illuminance(), e.illuminance_lux(),
            exposes.numeric('alarm_temperature_max', ea.STATE_SET).withUnit('°C').withDescription('Alarm temperature max')
                .withValueMin(-20).withValueMax(80),
            exposes.numeric('alarm_temperature_min', ea.STATE_SET).withUnit('°C').withDescription('Alarm temperature min')
                .withValueMin(-20).withValueMax(80),
            exposes.numeric('alarm_humidity_max', ea.STATE_SET).withUnit('%').withDescription('Alarm humidity max')
                .withValueMin(0).withValueMax(100),
            exposes.numeric('alarm_humidity_min', ea.STATE_SET).withUnit('%').withDescription('Alarm humidity min')
                .withValueMin(0).withValueMax(100),
            exposes.enum('alarm_humidity', ea.STATE, ['below_min_humdity', 'over_humidity', 'off'])
                .withDescription('Alarm humidity status'),
            exposes.enum('alarm_temperature', ea.STATE, ['below_min_temperature', 'over_temperature', 'off'])
                .withDescription('Alarm temperature status'),
        ],
    },
    {
        fingerprint: [{modelID: 'TS0601', manufacturerName: '_TZE200_auin8mzr'}],
        model: 'TS0601_motion_sensor',
        vendor: 'TuYa',
        description: 'Human presence sensor AIR',
        fromZigbee: [fz.tuya_motion_sensor],
        toZigbee: [tz.tuya_motion_sensor],
        exposes: [
            e.occupancy(),
            exposes.enum('o_sensitivity', ea.STATE_SET, Object.values(tuya.msLookups.OSensitivity)).withDescription('O-Sensitivity mode'),
            exposes.enum('v_sensitivity', ea.STATE_SET, Object.values(tuya.msLookups.VSensitivity)).withDescription('V-Sensitivity mode'),
            exposes.enum('led_status', ea.STATE_SET, ['ON', 'OFF']).withDescription('Led status switch'),
            exposes.numeric('vacancy_delay', ea.STATE_SET).withUnit('sec').withDescription('Vacancy delay').withValueMin(0)
                .withValueMax(1000),
            exposes.numeric('light_on_luminance_prefer', ea.STATE_SET).withDescription('Light-On luminance prefer')
                .withValueMin(0).withValueMax(10000),
            exposes.numeric('light_off_luminance_prefer', ea.STATE_SET).withDescription('Light-Off luminance prefer')
                .withValueMin(0).withValueMax(10000),
            exposes.enum('mode', ea.STATE_SET, Object.values(tuya.msLookups.Mode)).withDescription('Working mode'),
            exposes.numeric('luminance_level', ea.STATE).withDescription('Luminance level'),
            exposes.numeric('reference_luminance', ea.STATE).withDescription('Reference luminance'),
            exposes.numeric('vacant_confirm_time', ea.STATE).withDescription('Vacant confirm time'),
        ],
    },
    {
        fingerprint: [{modelID: 'TS0601', manufacturerName: '_TZE200_vrfecyku'}],
        model: 'MIR-HE200-TY',
        vendor: 'TuYa',
        description: 'Human presence sensor',
        fromZigbee: [fz.tuya_radar_sensor],
        toZigbee: [tz.tuya_radar_sensor],
        exposes: [
            e.illuminance_lux(), e.presence(), e.occupancy(),
            exposes.numeric('motion_speed', ea.STATE).withDescription('Speed of movement'),
            exposes.enum('motion_direction', ea.STATE, Object.values(tuya.tuyaRadar.motionDirection))
                .withDescription('direction of movement from the point of view of the radar'),
            exposes.numeric('radar_sensitivity', ea.STATE_SET).withValueMin(0).withValueMax(10).withValueStep(1)
                .withDescription('sensitivity of the radar'),
            exposes.enum('radar_scene', ea.STATE_SET, Object.values(tuya.tuyaRadar.radarScene))
                .withDescription('presets for sensitivity for presence and movement'),
        ],
    },
    {
        fingerprint: [{modelID: 'TS0601', manufacturerName: '_TZE200_lu01t0zl'}],
        model: 'MIR-HE200-TY_fall',
        vendor: 'TuYa',
        description: 'Human presence sensor with fall function',
        fromZigbee: [fz.tuya_radar_sensor_fall],
        toZigbee: [tz.tuya_radar_sensor_fall],
        exposes: [
            e.illuminance_lux(), e.presence(), e.occupancy(),
            exposes.numeric('motion_speed', ea.STATE).withDescription('Speed of movement'),
            exposes.enum('motion_direction', ea.STATE, Object.values(tuya.tuyaRadar.motionDirection))
                .withDescription('direction of movement from the point of view of the radar'),
            exposes.numeric('radar_sensitivity', ea.STATE_SET).withValueMin(0).withValueMax(10).withValueStep(1)
                .withDescription('sensitivity of the radar'),
            exposes.enum('radar_scene', ea.STATE_SET, Object.values(tuya.tuyaRadar.radarScene))
                .withDescription('presets for sensitivity for presence and movement'),
            exposes.enum('tumble_switch', ea.STATE_SET, ['ON', 'OFF']).withDescription('Tumble status switch'),
            exposes.numeric('fall_sensitivity', ea.STATE_SET).withValueMin(1).withValueMax(10).withValueStep(1)
                .withDescription('fall sensitivity of the radar'),
            exposes.numeric('tumble_alarm_time', ea.STATE_SET).withValueMin(1).withValueMax(5).withValueStep(1)
                .withUnit('min').withDescription('tumble alarm time'),
            exposes.enum('fall_down_status', ea.STATE, Object.values(tuya.tuyaRadar.fallDown))
                .withDescription('fall down status'),
            exposes.text('static_dwell_alarm', ea.STATE).withDescription('static dwell alarm'),
        ],
        configure: async (device, coordinatorEndpoint, logger) => {
            const endpoint = device.getEndpoint(1);
            await tuya.sendDataPointEnum(endpoint, tuya.dataPoints.trsfTumbleSwitch, false);
        },
    },
    {
        fingerprint: [{modelID: 'TS004F', manufacturerName: '_TZ3000_pcqjmcud'}],
        model: 'YSR-MINI-Z',
        vendor: 'TuYa',
        description: '2 in 1 dimming remote control and scene control',
        exposes: [
            e.battery(),
            e.action(['on', 'off',
                'brightness_move_up', 'brightness_step_up', 'brightness_step_down', 'brightness_move_down', 'brightness_stop',
                'color_temperature_step_down', 'color_temperature_step_up',
                '1_single', '1_double', '1_hold', '2_single', '2_double', '2_hold',
                '3_single', '3_double', '3_hold', '4_single', '4_double', '4_hold',
            ]),
            exposes.enum('operation_mode', ea.ALL, ['command', 'event']).withDescription(
                'Operation mode: "command" - for group control, "event" - for clicks'),
        ],
        fromZigbee: [fz.battery, fz.command_on, fz.command_off, fz.command_step, fz.command_move, fz.command_stop,
            fz.command_step_color_temperature, fz.tuya_on_off_action, fz.tuya_operation_mode],
        toZigbee: [tz.tuya_operation_mode],
        onEvent: tuya.onEventSetLocalTime,
        configure: async (device, coordinatorEndpoint, logger) => {
            const endpoint = device.getEndpoint(1);
            await endpoint.read('genBasic', [0x0004, 0x000, 0x0001, 0x0005, 0x0007, 0xfffe]);
            await endpoint.write('genOnOff', {'tuyaOperationMode': 1});
            await endpoint.read('genOnOff', ['tuyaOperationMode']);
            try {
                await endpoint.read(0xE001, [0xD011]);
            } catch (err) {/* do nothing */}
            await endpoint.read('genPowerCfg', ['batteryVoltage', 'batteryPercentageRemaining']);
            await reporting.bind(endpoint, coordinatorEndpoint, ['genPowerCfg']);
            await reporting.bind(endpoint, coordinatorEndpoint, ['genOnOff']);
            await reporting.batteryPercentageRemaining(endpoint);
        },
    },
    {
        fingerprint: [{modelID: 'TS0601', manufacturerName: '_TZE200_hkdl5fmv'}],
        model: 'TS0601_rcbo',
        vendor: 'TuYa',
        whiteLabel: [
            {vendor: 'HOCH', model: 'ZJSBL7-100Z'},
            {vendor: 'WDYK', model: 'ZJSBL7-100Z'},
        ],
        description: 'DIN mount RCBO with smart energy metering',
        fromZigbee: [fz.hoch_din],
        toZigbee: [tz.hoch_din],
        exposes: [
            exposes.text('meter_number', ea.STATE),
            exposes.binary('state', ea.STATE_SET, 'ON', 'OFF'),
            exposes.text('alarm', ea.STATE),
            exposes.binary('trip', ea.STATE_SET, 'trip', 'clear'),
            exposes.binary('child_lock', ea.STATE_SET, 'ON', 'OFF'),
            exposes.enum('power_on_behavior', ea.STATE_SET, ['off', 'on', 'previous']),
            exposes.numeric('countdown_timer', ea.STATE_SET).withValueMin(0).withValueMax(86400).withUnit('s'),
            exposes.numeric('voltage_rms', ea.STATE).withUnit('V'),
            exposes.numeric('current', ea.STATE).withUnit('A'),
            exposes.numeric('current_average', ea.STATE).withUnit('A'),
            e.power(), e.voltage(), e.energy(), e.temperature(),
            exposes.numeric('energy_consumed', ea.STATE).withUnit('kWh'),
            /* TODO: Add toZigbee converters for the below composites
            exposes.composite('voltage_setting', 'voltage_setting')
                .withFeature(exposes.numeric('under_voltage_threshold', ea.STATE_SET)
                    .withValueMin(50)
                    .withValueMax(385)
                    .withUnit('V'))
                .withFeature(exposes.binary('under_voltage_trip', ea.STATE_SET, 'ON', 'OFF'))
                .withFeature(exposes.binary('under_voltage_alarm', ea.STATE_SET, 'ON', 'OFF'))
                .withFeature(exposes.numeric('over_voltage_threshold', ea.STATE_SET)
                    .withValueMin(50)
                    .withValueMax(385)
                    .withUnit('V'))
                .withFeature(exposes.binary('over_voltage_trip', ea.STATE_SET, 'ON', 'OFF'))
                .withFeature(exposes.binary('over_voltage_alarm', ea.STATE_SET, 'ON', 'OFF')),
            exposes.composite('current_setting', 'current_setting')
                .withFeature(exposes.numeric('over_current_threshold', ea.STATE_SET)
                    .withValueMin(0)
                    .withValueMax(999)
                    .withUnit('A'))
                .withFeature(exposes.binary('over_current_trip', ea.STATE_SET, 'ON', 'OFF'))
                .withFeature(exposes.binary('over_current_alarm', ea.STATE_SET, 'ON', 'OFF')),
            exposes.composite('temperature_setting', 'temperature_setting')
                .withFeature(exposes.numeric('over_temperature_threshold', ea.STATE_SET)
                    .withValueMin(-40)
                    .withValueMax(127)
                    .withUnit('°C'))
                .withFeature(exposes.binary('over_temperature_trip', ea.STATE_SET, 'ON', 'OFF'))
                .withFeature(exposes.binary('over_temperature_alarm', ea.STATE_SET, 'ON', 'OFF')),
            exposes.composite('leakage_current_setting', 'leakage_current_setting')
                .withFeature(exposes.numeric('self_test_auto_days', ea.STATE_SET)
                    .withValueMin(1)
                    .withValueMax(28)
                    .withUnit('days'))
                .withFeature(exposes.numeric('self_test_auto_hours', ea.STATE_SET)
                    .withValueMin(0)
                    .withValueMax(23)
                    .withUnit('hours'))
                .withFeature(exposes.binary('self_test_auto', ea.STATE_SET, 'ON', 'OFF'))
                .withFeature(exposes.numeric('over_leakage_current_threshold', ea.STATE_SET)
                    .withValueMin(0)
                    .withValueMax(3000)
                    .withUnit('mA'))
                .withFeature(exposes.binary('over_leakage_current_trip', ea.STATE_SET, 'ON', 'OFF'))
                .withFeature(exposes.binary('over_leakage_current_alarm', ea.STATE_SET, 'ON', 'OFF'))
                .withFeature(exposes.binary('self_test', ea.STATE_SET, 'test', 'clear')),*/
            exposes.enum('clear_device_data', ea.SET, ['clear']),
        ],
    },
    {
        fingerprint: [{modelID: 'TS004F', manufacturerName: '_TZ3000_4fjiwweb'}, {modelID: 'TS004F', manufacturerName: '_TZ3000_uri7ongn'},
            {modelID: 'TS004F', manufacturerName: '_TZ3000_ixla93vd'}],
        model: 'ERS-10TZBVK-AA',
        vendor: 'TuYa',
        description: 'Smart knob',
        fromZigbee: [
            fz.command_step, fz.command_toggle, fz.command_move_hue, fz.command_step_color_temperature, fz.command_stop_move_raw,
            fz.tuya_multi_action, fz.tuya_operation_mode, fz.battery,
        ],
        toZigbee: [tz.tuya_operation_mode],
        exposes: [
            e.action([
                'toggle', 'brightness_step_up', 'brightness_step_down', 'color_temperature_step_up', 'color_temperature_step_down',
                'saturation_move', 'hue_move', 'hue_stop', 'single', 'double', 'hold', 'rotate_left', 'rotate_right',
            ]),
            exposes.numeric('action_step_size', ea.STATE).withValueMin(0).withValueMax(255),
            exposes.numeric('action_transition_time', ea.STATE).withUnit('s'),
            exposes.numeric('action_rate', ea.STATE).withValueMin(0).withValueMax(255),
            e.battery(),
            exposes.enum('operation_mode', ea.ALL, ['command', 'event']).withDescription(
                'Operation mode: "command" - for group control, "event" - for clicks'),
        ],
        configure: async (device, coordinatorEndpoint, logger) => {
            const endpoint = device.getEndpoint(1);
            await endpoint.read('genBasic', [0x0004, 0x000, 0x0001, 0x0005, 0x0007, 0xfffe]);
            await endpoint.write('genOnOff', {'tuyaOperationMode': 1});
            await endpoint.read('genOnOff', ['tuyaOperationMode']);
            try {
                await endpoint.read(0xE001, [0xD011]);
            } catch (err) {/* do nothing */}
            await endpoint.read('genPowerCfg', ['batteryVoltage', 'batteryPercentageRemaining']);
            await reporting.bind(endpoint, coordinatorEndpoint, ['genPowerCfg']);
            await reporting.bind(endpoint, coordinatorEndpoint, ['genOnOff']);
            await reporting.batteryPercentageRemaining(endpoint);
        },
    },
    {
        fingerprint: [{modelID: 'TS0601', manufacturerName: '_TZE200_kzm5w4iz'}],
        model: 'TS0601_vibration_sensor',
        vendor: 'TuYa',
        description: 'Smart vibration sensor',
        fromZigbee: [fz.tuya_smart_vibration_sensor],
        toZigbee: [],
        exposes: [e.contact(), e.battery(), e.vibration()],
    },
    {
        fingerprint: [{modelID: `TS0601`, manufacturerName: `_TZE200_yi4jtqq1`}],
        model: `XFY-CGQ-ZIGB`,
        vendor: `TuYa`,
        description: `Illuminance sensor`,
        fromZigbee: [fz.tuya_illuminance_sensor],
        toZigbee: [],
        exposes: [e.illuminance_lux(), e.brightness_state()],
    },
    {
        fingerprint: [{modelID: 'TS0601', manufacturerName: '_TZE200_kltffuzl'}, {modelID: 'TS0601', manufacturerName: '_TZE200_fwoorn8y'},
            {modelID: 'TS0601', manufacturerName: '_TZE200_pay2byax'}],
        model: 'TM001-ZA/TM081',
        vendor: 'TuYa',
        description: 'Door and window sensor',
        fromZigbee: [fz.tm081],
        toZigbee: [],
        exposes: [e.contact(), e.battery()],
    },
    {
        fingerprint: [{modelID: `TS0601`, manufacturerName: `_TZE200_2m38mh6k`}],
        model: 'SS9600ZB',
        vendor: 'TuYa',
        description: '6 gang remote',
        exposes: [e.battery(),
            e.action(['1_single', '1_double', '1_hold', '2_single', '2_double', '2_hold', '3_single', '3_double', '3_hold',
                '4_single', '4_double', '4_hold', '5_single', '5_double', '5_hold', '6_single', '6_double', '6_hold'])],
        fromZigbee: [fz.tuya_remote],
        toZigbee: [],
    },
    {
<<<<<<< HEAD
=======
        fingerprint: [{modelID: 'TS0601', manufacturerName: '_TZE200_ikvncluo'},
            {modelID: 'TS0601', manufacturerName: '_TZE200_lyetpprm'}],
        model: 'TS0601_smart_human_presense_sensor',
        vendor: 'TuYa',
        description: 'Smart Human presence sensor',
        fromZigbee: [fz.tuya_smart_human_presense_sensor],
        toZigbee: [tz.tuya_smart_human_presense_sensor],
        exposes: [
            e.illuminance_lux(), e.presence(),
            exposes.numeric('target_distance', ea.STATE).withDescription('Distance to target').withUnit('m'),
            exposes.numeric('radar_sensitivity', ea.STATE_SET).withValueMin(0).withValueMax(9).withValueStep(1)
                .withDescription('sensitivity of the radar'),
            exposes.numeric('minimum_range', ea.STATE_SET).withValueMin(0).withValueMax(9.5).withValueStep(0.15)
                .withDescription('Minimum range').withUnit('m'),
            exposes.numeric('maximum_range', ea.STATE_SET).withValueMin(0).withValueMax(9.5).withValueStep(0.15)
                .withDescription('Maximum range').withUnit('m'),
            exposes.numeric('detection_delay', ea.STATE_SET).withValueMin(0).withValueMax(10).withValueStep(0.1)
                .withDescription('Detection delay').withUnit('s'),
            exposes.numeric('fading_time', ea.STATE_SET).withValueMin(0).withValueMax(1500).withValueStep(1)
                .withDescription('Fading time').withUnit('s'),
            // exposes.text('cli', ea.STATE).withDescription('not recognize'),
            exposes.enum('self_test', ea.STATE, Object.values(tuya.tuyaHPSCheckingResult))
                .withDescription('Self_test, possible resuts: checking, check_success, check_failure, others, comm_fault, radar_fault.'),
        ],
    },
    {
>>>>>>> 1d62c442
        fingerprint: [{modelID: 'TS0601', manufacturerName: '_TZE200_whkgqxse'}],
        model: 'JM-TRH-ZGB-V1',
        vendor: 'TuYa',
        description: 'Temperature & humidity sensor with clock',
        fromZigbee: [fz.nous_lcd_temperature_humidity_sensor, fz.ignore_tuya_set_time],
        toZigbee: [tz.nous_lcd_temperature_humidity_sensor],
        onEvent: tuya.onEventSetLocalTime,
        configure: async (device, coordinatorEndpoint, logger) => {
            const endpoint = device.getEndpoint(1);
            await reporting.bind(endpoint, coordinatorEndpoint, ['genBasic']);
        },
        exposes: [
            e.temperature(), e.humidity(), e.battery(),
            exposes.numeric('report_interval', ea.STATE_SET).withUnit('min').withValueMin(5).withValueMax(60).withValueStep(5)
                .withDescription('Report interval'),
            exposes.enum('temperature_unit_convert', ea.STATE_SET, ['celsius', 'fahrenheit']).withDescription('Current display unit'),
            exposes.enum('temperature_alarm', ea.STATE, ['canceled', 'lower_alarm', 'upper_alarm'])
                .withDescription('Temperature alarm status'),
            exposes.numeric('max_temperature', ea.STATE_SET).withUnit('°C').withValueMin(-20).withValueMax(60)
                .withDescription('Alarm temperature max'),
            exposes.numeric('min_temperature', ea.STATE_SET).withUnit('°C').withValueMin(-20).withValueMax(60)
                .withDescription('Alarm temperature min'),
            exposes.enum('humidity_alarm', ea.STATE, ['canceled', 'lower_alarm', 'upper_alarm'])
                .withDescription('Humidity alarm status'),
            exposes.numeric('max_humidity', ea.STATE_SET).withUnit('%').withValueMin(0).withValueMax(100)
                .withDescription('Alarm humidity max'),
            exposes.numeric('min_humidity', ea.STATE_SET).withUnit('%').withValueMin(0).withValueMax(100)
                .withDescription('Alarm humidity min'),
        ],
    },
];<|MERGE_RESOLUTION|>--- conflicted
+++ resolved
@@ -2261,8 +2261,6 @@
         toZigbee: [],
     },
     {
-<<<<<<< HEAD
-=======
         fingerprint: [{modelID: 'TS0601', manufacturerName: '_TZE200_ikvncluo'},
             {modelID: 'TS0601', manufacturerName: '_TZE200_lyetpprm'}],
         model: 'TS0601_smart_human_presense_sensor',
@@ -2289,7 +2287,6 @@
         ],
     },
     {
->>>>>>> 1d62c442
         fingerprint: [{modelID: 'TS0601', manufacturerName: '_TZE200_whkgqxse'}],
         model: 'JM-TRH-ZGB-V1',
         vendor: 'TuYa',
