const exposes = require('../lib/exposes');
const fz = {...require('../converters/fromZigbee'), legacy: require('../lib/legacy').fromZigbee};
const tz = require('../converters/toZigbee');
const ota = require('../lib/ota');
const tuya = require('../lib/tuya');
const reporting = require('../lib/reporting');
const extend = require('../lib/extend');
const e = exposes.presets;
const ea = exposes.access;
const libColor = require('../lib/color');
const utils = require('../lib/utils');
const zosung = require('../lib/zosung');
const fzZosung = zosung.fzZosung;
const tzZosung = zosung.tzZosung;
const ez = zosung.presetsZosung;
const globalStore = require('../lib/store');
const {ColorMode, colorModeLookup} = require('../lib/constants');

const tzLocal = {
    led_control: {
        key: ['brightness', 'color', 'color_temp', 'transition'],
        options: [exposes.options.color_sync()],
        convertSet: async (entity, _key, _value, meta) => {
            const newState = {};

            // The color mode encodes whether the light is using its white LEDs or its color LEDs
            let colorMode = meta.state.color_mode ?? colorModeLookup[ColorMode.ColorTemp];

            // Color mode switching is done by setting color temperature (switch to white LEDs) or setting color (switch
            // to color LEDs)
            if ('color_temp' in meta.message) colorMode = colorModeLookup[ColorMode.ColorTemp];
            if ('color' in meta.message) colorMode = colorModeLookup[ColorMode.HS];

            if (colorMode != meta.state.color_mode) {
                newState.color_mode = colorMode;

                // To switch between white mode and color mode, we have to send a special command:
                const rgbMode = (colorMode == colorModeLookup[ColorMode.HS]);
                await entity.command('lightingColorCtrl', 'tuyaRgbMode', {enable: rgbMode}, {}, {disableDefaultResponse: true});
            }

            // A transition time of 0 would be treated as about 1 second, probably some kind of fallback/default
            // transition time, so for "no transition" we use 1 (tenth of a second).
            const transtime = 'transition' in meta.message ? meta.message.transition * 10 : 1;

            if (colorMode == colorModeLookup[ColorMode.ColorTemp]) {
                if ('brightness' in meta.message) {
                    const zclData = {level: Number(meta.message.brightness), transtime};
                    await entity.command('genLevelCtrl', 'moveToLevel', zclData, utils.getOptions(meta.mapped, entity));
                    newState.brightness = meta.message.brightness;
                }

                if ('color_temp' in meta.message) {
                    const zclData = {colortemp: meta.message.color_temp, transtime: transtime};
                    await entity.command('lightingColorCtrl', 'moveToColorTemp', zclData, utils.getOptions(meta.mapped, entity));
                    newState.color_temp = meta.message.color_temp;
                }
            } else if (colorMode == colorModeLookup[ColorMode.HS]) {
                if ('brightness' in meta.message || 'color' in meta.message) {
                    // We ignore the brightness of the color and instead use the overall brightness setting of the lamp
                    // for the brightness because I think that's the expected behavior and also because the color
                    // conversion below always returns 100 as brightness ("value") even for very dark colors, except
                    // when the color is completely black/zero.

                    // Load current state or defaults
                    const newSettings = {
                        brightness: meta.state.brightness ?? 254, //      full brightness
                        hue: (meta.state.color ?? {}).hue ?? 0, //          red
                        saturation: (meta.state.color ?? {}).saturation ?? 100, // full saturation
                    };

                    // Apply changes
                    if ('brightness' in meta.message) {
                        newSettings.brightness = meta.message.brightness;
                        newState.brightness = meta.message.brightness;
                    }
                    if ('color' in meta.message) {
                        // The Z2M UI sends `{ hex:'#xxxxxx' }`.
                        // Home Assistant sends `{ h: xxx, s: xxx }`.
                        // We convert the former into the latter.
                        const c = libColor.Color.fromConverterArg(meta.message.color);
                        if (c.isRGB()) {
                            // https://github.com/Koenkk/zigbee2mqtt/issues/13421#issuecomment-1426044963
                            c.hsv = c.rgb.gammaCorrected().toXY().toHSV();
                        }
                        const color = c.hsv;

                        newSettings.hue = color.hue;
                        newSettings.saturation = color.saturation;

                        newState.color = {
                            hue: color.hue,
                            saturation: color.saturation,
                        };
                    }

                    // Convert to device specific format and send
                    const zclData = {
                        brightness: utils.mapNumberRange(newSettings.brightness, 0, 254, 0, 1000),
                        hue: newSettings.hue,
                        saturation: utils.mapNumberRange(newSettings.saturation, 0, 100, 0, 1000),
                    };
                    // This command doesn't support a transition time
                    await entity.command('lightingColorCtrl', 'tuyaMoveToHueAndSaturationBrightness2', zclData,
                        utils.getOptions(meta.mapped, entity));
                }
            }

            // If we're in white mode, calculate a matching display color for the set color temperature. This also kind
            // of works in the other direction.
            Object.assign(newState, libColor.syncColorState(newState, meta.state, entity, meta.options, meta.logger));

            return {state: newState};
        },
        convertGet: async (entity, key, meta) => {
            await entity.read('lightingColorCtrl', ['currentHue', 'currentSaturation', 'currentLevel', 'tuyaRgbMode', 'colorTemperature']);
        },
    },
    TS110E_options: {
        key: ['min_brightness', 'max_brightness', 'light_type', 'switch_type'],
        convertSet: async (entity, key, value, meta) => {
            let payload = null;
            if (key === 'min_brightness' || key == 'max_brightness') {
                const id = key === 'min_brightness' ? 64515 : 64516;
                payload = {[id]: {value: utils.mapNumberRange(value, 1, 255, 0, 1000), type: 0x21}};
            } else if (key === 'light_type' || key === 'switch_type') {
                const lookup = key === 'light_type' ? {led: 0, incandescent: 1, halogen: 2} : {momentary: 0, toggle: 1, state: 2};
                payload = {64514: {value: lookup[value], type: 0x20}};
            }
            await entity.write('genLevelCtrl', payload, utils.getOptions(meta.mapped, entity));
            return {state: {[key]: value}};
        },
        convertGet: async (entity, key, meta) => {
            let id = null;
            if (key === 'min_brightness') id = 64515;
            if (key === 'max_brightness') id = 64516;
            if (key === 'light_type' || key === 'switch_type') id = 64514;
            await entity.read('genLevelCtrl', [id]);
        },
    },
    TS110E_onoff_brightness: {
        key: ['state', 'brightness'],
        options: [],
        convertSet: async (entity, key, value, meta) => {
            const {message, state} = meta;
            if (message.state === 'OFF' || (message.hasOwnProperty('state') && !message.hasOwnProperty('brightness'))) {
                return await tz.on_off.convertSet(entity, key, value, meta);
            } else if (message.hasOwnProperty('brightness')) {
                // set brightness
                if (state.state === 'OFF') {
                    await entity.command('genOnOff', 'on', {}, utils.getOptions(meta.mapped, entity));
                }

                const level = utils.mapNumberRange(message.brightness, 0, 254, 0, 1000);
                await entity.command('genLevelCtrl', 'moveToLevelTuya', {level, transtime: 100}, utils.getOptions(meta.mapped, entity));
                return {state: {state: 'ON', brightness: message.brightness}};
            }
        },
        convertGet: async (entity, key, meta) => {
            if (key === 'state') await tz.on_off.convertGet(entity, key, meta);
            if (key === 'brightness') await entity.read('genLevelCtrl', [61440]);
        },
    },
    TS110E_light_onoff_brightness: {
        ...tz.light_onoff_brightness,
        convertSet: async (entity, key, value, meta) => {
            const {message} = meta;
            if (message.state === 'ON' || message.brightness > 1) {
                // Does not turn off with physical press when turned on with just moveToLevelWithOnOff, required on before.
                // https://github.com/Koenkk/zigbee2mqtt/issues/15902#issuecomment-1382848150
                await entity.command('genOnOff', 'on', {}, utils.getOptions(meta.mapped, entity));
            }
            return tz.light_onoff_brightness.convertSet(entity, key, value, meta);
        },
    },
    SA12IZL_silence_siren: {
        key: ['silence_siren'],
        convertSet: async (entity, key, value, meta) => {
            await tuya.sendDataPointBool(entity, 16, value);
        },
    },
    SA12IZL_alarm: {
        key: ['alarm'],
        convertSet: async (entity, key, value, meta) => {
            await tuya.sendDataPointEnum(entity, 20, {true: 0, false: 1}[value]);
        },
    },
    hpsz: {
        key: ['led_state'],
        convertSet: async (entity, key, value, meta) => {
            await tuya.sendDataPointBool(entity, tuya.dataPoints.HPSZLEDState, value);
        },
    },
    TS0504B_color: {
        key: ['color'],
        convertSet: async (entity, key, value, meta) => {
            const color = libColor.Color.fromConverterArg(value);
            console.log(color);
            const enableWhite =
                (color.isRGB() && (color.rgb.red === 1 && color.rgb.green === 1 && color.rgb.blue === 1)) ||
                // Zigbee2MQTT frontend white value
                (color.isXY() && (color.xy.x === 0.3125 || color.xy.y === 0.32894736842105265)) ||
                // Home Assistant white color picker value
                (color.isXY() && (color.xy.x === 0.323 || color.xy.y === 0.329));

            if (enableWhite) {
                await entity.command('lightingColorCtrl', 'tuyaRgbMode', {enable: false});
                const newState = {color_mode: 'xy'};
                if (color.isXY()) {
                    newState.color = color.xy;
                } else {
                    newState.color = color.rgb.gammaCorrected().toXY().rounded(4);
                }
                return {state: libColor.syncColorState(newState, meta.state, entity, meta.options, meta.logger)};
            } else {
                return await tz.light_color.convertSet(entity, key, value, meta);
            }
        },
    },
    TS0224: {
        key: ['light', 'duration', 'volume'],
        convertSet: async (entity, key, value, meta) => {
            if (key === 'light') {
                await entity.command('genOnOff', value.toLowerCase() === 'on' ? 'on' : 'off', {}, utils.getOptions(meta.mapped, entity));
            } else if (key === 'duration') {
                await entity.write('ssIasWd', {'maxDuration': value}, utils.getOptions(meta.mapped, entity));
            } else if (key === 'volume') {
                const lookup = {'mute': 0, 'low': 10, 'medium': 30, 'high': 50};
                value = value.toLowerCase();
                utils.validateValue(value, Object.keys(lookup));
                await entity.write('ssIasWd', {0x0002: {value: lookup[value], type: 0x0a}}, utils.getOptions(meta.mapped, entity));
            }
            return {state: {[key]: value}};
        },
    },
    zb_sm_cover: {
        key: ['state', 'position', 'reverse_direction', 'top_limit', 'bottom_limit', 'favorite_position', 'goto_positon', 'report'],
        convertSet: async (entity, key, value, meta) => {
            switch (key) {
            case 'position': {
                const invert = (meta.state) ? !meta.state.invert_cover : false;
                value = invert ? 100 - value : value;
                if (value >= 0 && value <= 100) {
                    await tuya.sendDataPointValue(entity, tuya.dataPoints.coverPosition, value);
                } else {
                    throw new Error('TuYa_cover_control: Curtain motor position is out of range');
                }
                break;
            }
            case 'state': {
                const stateEnums = tuya.getCoverStateEnums(meta.device.manufacturerName);
                meta.logger.debug(`TuYa_cover_control: Using state enums for ${meta.device.manufacturerName}:
                ${JSON.stringify(stateEnums)}`);

                value = value.toLowerCase();
                switch (value) {
                case 'close':
                    await tuya.sendDataPointEnum(entity, tuya.dataPoints.state, stateEnums.close);
                    break;
                case 'open':
                    await tuya.sendDataPointEnum(entity, tuya.dataPoints.state, stateEnums.open);
                    break;
                case 'stop':
                    await tuya.sendDataPointEnum(entity, tuya.dataPoints.state, stateEnums.stop);
                    break;
                default:
                    throw new Error('TuYa_cover_control: Invalid command received');
                }
                break;
            }
            case 'reverse_direction': {
                meta.logger.info(`Motor direction ${(value) ? 'reverse' : 'forward'}`);
                await tuya.sendDataPointEnum(entity, tuya.dataPoints.motorDirection, (value) ? 1 : 0);
                break;
            }
            case 'top_limit': {
                await tuya.sendDataPointEnum(entity, 104, {'SET': 0, 'CLEAR': 1}[value]);
                break;
            }
            case 'bottom_limit': {
                await tuya.sendDataPointEnum(entity, 103, {'SET': 0, 'CLEAR': 1}[value]);
                break;
            }
            case 'favorite_position': {
                await tuya.sendDataPointValue(entity, 115, value);
                break;
            }
            case 'goto_positon': {
                if (value == 'FAVORITE') {
                    value = (meta.state) ? meta.state.favorite_position : null;
                } else {
                    value = parseInt(value);
                }
                return tz.tuya_cover_control.convertSet(entity, 'position', value, meta);
            }
            case 'report': {
                await tuya.sendDataPointBool(entity, 116, 0);
                break;
            }
            }
        },
    },
    x5h_thermostat: {
        key: ['system_mode', 'current_heating_setpoint', 'sensor', 'brightness_state', 'sound', 'frost_protection', 'week', 'factory_reset',
            'local_temperature_calibration', 'heating_temp_limit', 'deadzone_temperature', 'upper_temp', 'preset', 'child_lock',
            'schedule'],
        convertSet: async (entity, key, value, meta) => {
            switch (key) {
            case 'system_mode':
                await tuya.sendDataPointBool(entity, tuya.dataPoints.x5hState, value === 'heat');
                break;
            case 'preset': {
                value = value.toLowerCase();
                const lookup = {manual: 0, program: 1};
                utils.validateValue(value, Object.keys(lookup));
                value = lookup[value];
                await tuya.sendDataPointEnum(entity, tuya.dataPoints.x5hMode, value);
                break;
            }
            case 'upper_temp':
                if (value >= 35 && value <= 95) {
                    await tuya.sendDataPointValue(entity, tuya.dataPoints.x5hSetTempCeiling, value);
                    const setpoint = globalStore.getValue(entity, 'currentHeatingSetpoint', 20);
                    const setpointRaw = Math.round(setpoint * 10);
                    await new Promise((r) => setTimeout(r, 500));
                    await tuya.sendDataPointValue(entity, tuya.dataPoints.x5hSetTemp, setpointRaw);
                } else {
                    throw new Error('Supported values are in range [35, 95]');
                }
                break;
            case 'deadzone_temperature':
                if (value >= 0.5 && value <= 9.5) {
                    value = Math.round(value * 10);
                    await tuya.sendDataPointValue(entity, tuya.dataPoints.x5hTempDiff, value);
                } else {
                    throw new Error('Supported values are in range [0.5, 9.5]');
                }
                break;
            case 'heating_temp_limit':
                if (value >= 5 && value <= 60) {
                    await tuya.sendDataPointValue(entity, tuya.dataPoints.x5hProtectionTempLimit, value);
                } else {
                    throw new Error('Supported values are in range [5, 60]');
                }
                break;
            case 'local_temperature_calibration':
                if (value >= -9.9 && value <= 9.9) {
                    value = Math.round(value * 10);

                    if (value < 0) {
                        value = 0xFFFFFFFF + value + 1;
                    }

                    await tuya.sendDataPointValue(entity, tuya.dataPoints.x5hTempCorrection, value);
                } else {
                    throw new Error('Supported values are in range [-9.9, 9.9]');
                }
                break;
            case 'factory_reset':
                await tuya.sendDataPointBool(entity, tuya.dataPoints.x5hFactoryReset, value === 'ON');
                break;
            case 'week':
                await tuya.sendDataPointEnum(entity, tuya.dataPoints.x5hWorkingDaySetting,
                    utils.getKey(tuya.thermostatWeekFormat, value, value, Number));
                break;
            case 'frost_protection':
                await tuya.sendDataPointBool(entity, tuya.dataPoints.x5hFrostProtection, value === 'ON');
                break;
            case 'sound':
                await tuya.sendDataPointBool(entity, tuya.dataPoints.x5hSound, value === 'ON');
                break;
            case 'brightness_state': {
                value = value.toLowerCase();
                const lookup = {off: 0, low: 1, medium: 2, high: 3};
                utils.validateValue(value, Object.keys(lookup));
                value = lookup[value];
                await tuya.sendDataPointEnum(entity, tuya.dataPoints.x5hBackplaneBrightness, value);
                break;
            }
            case 'sensor': {
                value = value.toLowerCase();
                const lookup = {'internal': 0, 'external': 1, 'both': 2};
                utils.validateValue(value, Object.keys(lookup));
                value = lookup[value];
                await tuya.sendDataPointEnum(entity, tuya.dataPoints.x5hSensorSelection, value);
                break;
            }
            case 'current_heating_setpoint':
                if (value >= 5 && value <= 60) {
                    value = Math.round(value * 10);
                    await tuya.sendDataPointValue(entity, tuya.dataPoints.x5hSetTemp, value);
                } else {
                    throw new Error(`Unsupported value: ${value}`);
                }
                break;
            case 'child_lock':
                await tuya.sendDataPointBool(entity, tuya.dataPoints.x5hChildLock, value === 'LOCK');
                break;
            case 'schedule': {
                const periods = value.split(' ');
                const periodsNumber = 8;
                const payload = [];

                for (let i = 0; i < periodsNumber; i++) {
                    const timeTemp = periods[i].split('/');
                    const hm = timeTemp[0].split(':', 2);
                    const h = parseInt(hm[0]);
                    const m = parseInt(hm[1]);
                    const temp = parseFloat(timeTemp[1]);

                    if (h < 0 || h >= 24 || m < 0 || m >= 60 || temp < 5 || temp > 60) {
                        throw new Error('Invalid hour, minute or temperature of: ' + periods[i]);
                    }

                    const tempHexArray = tuya.convertDecimalValueTo2ByteHexArray(Math.round(temp * 10));
                    // 1 byte for hour, 1 byte for minutes, 2 bytes for temperature
                    payload.push(h, m, ...tempHexArray);
                }

                await tuya.sendDataPointRaw(entity, tuya.dataPoints.x5hWeeklyProcedure, payload);
                break;
            }
            default:
                break;
            }
        },
    },
    temperature_unit: {
        key: ['temperature_unit'],
        convertSet: async (entity, key, value, meta) => {
            switch (key) {
            case 'temperature_unit': {
                await entity.write('manuSpecificTuya_2', {'57355': {value: {'celsius': 0, 'fahrenheit': 1}[value], type: 48}});
                break;
            }
            default: // Unknown key
                meta.logger.warn(`Unhandled key ${key}`);
            }
        },
    },
    TS011F_threshold: {
        key: [
            'temperature_threshold', 'temperature_breaker', 'power_threshold', 'power_breaker',
            'over_current_threshold', 'over_current_breaker', 'over_voltage_threshold', 'over_voltage_breaker',
            'under_voltage_threshold', 'under_voltage_breaker',
        ],
        convertSet: async (entity, key, value, meta) => {
            switch (key) {
            case 'temperature_threshold': {
                const state = meta.state['temperature_breaker'];
                const buf = Buffer.from([5, {'ON': 1, 'OFF': 0}[state], 0, value]);
                await entity.command('manuSpecificTuya_3', 'setOptions2', {data: buf});
                break;
            }
            case 'temperature_breaker': {
                const threshold = meta.state['temperature_threshold'];
                const buf = Buffer.from([5, {'ON': 1, 'OFF': 0}[value], 0, threshold]);
                await entity.command('manuSpecificTuya_3', 'setOptions2', {data: buf});
                break;
            }
            case 'power_threshold': {
                const state = meta.state['power_breaker'];
                const buf = Buffer.from([7, {'ON': 1, 'OFF': 0}[state], 0, value]);
                await entity.command('manuSpecificTuya_3', 'setOptions2', {data: buf});
                break;
            }
            case 'power_breaker': {
                const threshold = meta.state['power_threshold'];
                const buf = Buffer.from([7, {'ON': 1, 'OFF': 0}[value], 0, threshold]);
                await entity.command('manuSpecificTuya_3', 'setOptions2', {data: buf});
                break;
            }
            case 'over_current_threshold': {
                const state = meta.state['over_current_breaker'];
                const buf = Buffer.from([1, {'ON': 1, 'OFF': 0}[state], 0, value]);
                await entity.command('manuSpecificTuya_3', 'setOptions3', {data: buf});
                break;
            }
            case 'over_current_breaker': {
                const threshold = meta.state['over_current_threshold'];
                const buf = Buffer.from([1, {'ON': 1, 'OFF': 0}[value], 0, threshold]);
                await entity.command('manuSpecificTuya_3', 'setOptions3', {data: buf});
                break;
            }
            case 'over_voltage_threshold': {
                const state = meta.state['over_voltage_breaker'];
                const buf = Buffer.from([3, {'ON': 1, 'OFF': 0}[state], 0, value]);
                await entity.command('manuSpecificTuya_3', 'setOptions3', {data: buf});
                break;
            }
            case 'over_voltage_breaker': {
                const threshold = meta.state['over_voltage_threshold'];
                const buf = Buffer.from([3, {'ON': 1, 'OFF': 0}[value], 0, threshold]);
                await entity.command('manuSpecificTuya_3', 'setOptions3', {data: buf});
                break;
            }
            case 'under_voltage_threshold': {
                const state = meta.state['under_voltage_breaker'];
                const buf = Buffer.from([4, {'ON': 1, 'OFF': 0}[state], 0, value]);
                await entity.command('manuSpecificTuya_3', 'setOptions3', {data: buf});
                break;
            }
            case 'under_voltage_breaker': {
                const threshold = meta.state['under_voltage_threshold'];
                const buf = Buffer.from([4, {'ON': 1, 'OFF': 0}[value], 0, threshold]);
                await entity.command('manuSpecificTuya_3', 'setOptions3', {data: buf});
                break;
            }
            default: // Unknown key
                meta.logger.warn(`Unhandled key ${key}`);
            }
        },
    },
};

const fzLocal = {
    TS110E: {
        cluster: 'genLevelCtrl',
        type: ['attributeReport', 'readResponse'],
        convert: (model, msg, publish, options, meta) => {
            const result = {};
            if (msg.data.hasOwnProperty('64515')) {
                result['min_brightness'] = utils.mapNumberRange(msg.data['64515'], 0, 1000, 1, 255);
            }
            if (msg.data.hasOwnProperty('64516')) {
                result['max_brightness'] = utils.mapNumberRange(msg.data['64516'], 0, 1000, 1, 255);
            }
            if (msg.data.hasOwnProperty('61440')) {
                result['brightness'] = utils.mapNumberRange(msg.data['61440'], 0, 1000, 0, 255);
            }
            return result;
        },
    },
    TS110E_light_type: {
        cluster: 'genLevelCtrl',
        type: ['attributeReport', 'readResponse'],
        convert: (model, msg, publish, options, meta) => {
            const result = {};
            if (msg.data.hasOwnProperty('64514')) {
                const lookup = {0: 'led', 1: 'incandescent', 2: 'halogen'};
                result['light_type'] = lookup[msg.data['64514']];
            }
            return result;
        },
    },
    TS110E_switch_type: {
        cluster: 'genLevelCtrl',
        type: ['attributeReport', 'readResponse'],
        convert: (model, msg, publish, options, meta) => {
            const result = {};
            if (msg.data.hasOwnProperty('64514')) {
                const lookup = {0: 'momentary', 1: 'toggle', 2: 'state'};
                const propertyName = utils.postfixWithEndpointName('switch_type', msg, model, meta);
                result[propertyName] = lookup[msg.data['64514']];
            }
            return result;
        },
    },
    SA12IZL: {
        cluster: 'manuSpecificTuya',
        type: ['commandDataResponse', 'commandDataReport'],
        convert: (model, msg, publish, options, meta) => {
            const result = {};
            for (const dpValue of msg.data.dpValues) {
                const dp = dpValue.dp;
                const value = tuya.getDataValue(dpValue);
                switch (dp) {
                case tuya.dataPoints.state:
                    result.smoke = value === 0;
                    break;
                case 15:
                    result.battery = value;
                    break;
                case 16:
                    result.silence_siren = value;
                    break;
                case 20: {
                    const alarm = {0: true, 1: false};
                    result.alarm = alarm[value];
                    break;
                }
                default:
                    meta.logger.warn(`zigbee-herdsman-converters:SA12IZL: NOT RECOGNIZED DP #${
                        dp} with data ${JSON.stringify(dpValue)}`);
                }
            }
            return result;
        },
    },
    tuya_dinrail_switch2: {
        cluster: 'manuSpecificTuya',
        type: ['commandDataReport', 'commandDataResponse', 'commandActiveStatusReport'],
        convert: (model, msg, publish, options, meta) => {
            const dpValue = tuya.firstDpValue(msg, meta, 'tuya_dinrail_switch2');
            const dp = dpValue.dp;
            const value = tuya.getDataValue(dpValue);
            const state = value ? 'ON' : 'OFF';

            switch (dp) {
            case tuya.dataPoints.state: // DPID that we added to common
                return {state: state};
            case tuya.dataPoints.dinrailPowerMeterTotalEnergy2:
                return {energy: value/100};
            case tuya.dataPoints.dinrailPowerMeterPower2:
                return {power: value};
            default:
                meta.logger.warn(`zigbee-herdsman-converters:TuyaDinRailSwitch: NOT RECOGNIZED DP ` +
                    `#${dp} with data ${JSON.stringify(dpValue)}`);
            }
        },
    },
    hpsz: {
        cluster: 'manuSpecificTuya',
        type: ['commandDataResponse', 'commandDataReport'],
        convert: (model, msg, publish, options, meta) => {
            const dpValue = tuya.firstDpValue(msg, meta, 'hpsz');
            const dp = dpValue.dp;
            const value = tuya.getDataValue(dpValue);
            let result = null;
            switch (dp) {
            case tuya.dataPoints.HPSZInductionState:
                result = {presence: value === 1};
                break;
            case tuya.dataPoints.HPSZPresenceTime:
                result = {duration_of_attendance: value};
                break;
            case tuya.dataPoints.HPSZLeavingTime:
                result = {duration_of_absence: value};
                break;
            case tuya.dataPoints.HPSZLEDState:
                result = {led_state: value};
                break;
            default:
                meta.logger.warn(`zigbee-herdsman-converters:hpsz: NOT RECOGNIZED DP #${
                    dp} with data ${JSON.stringify(dpValue)}`);
            }
            return result;
        },
    },
    scenes_recall_scene_65029: {
        cluster: '65029',
        type: ['raw', 'attributeReport'],
        convert: (model, msg, publish, options, meta) => {
            const id = meta.device.modelID === '005f0c3b' ? msg.data[0] : msg.data[msg.data.length - 1];
            return {action: `scene_${id}`};
        },
    },
    TS0201_battery: {
        cluster: 'genPowerCfg',
        type: ['attributeReport', 'readResponse'],
        convert: (model, msg, publish, options, meta) => {
            // https://github.com/Koenkk/zigbee2mqtt/issues/11470
            if (msg.data.batteryPercentageRemaining == 200 && msg.data.batteryVoltage < 30) return;
            return fz.battery.convert(model, msg, publish, options, meta);
        },
    },
    TS0201_humidity: {
        ...fz.humidity,
        convert: (model, msg, publish, options, meta) => {
            if (meta.device.manufacturerName === '_TZ3000_ywagc4rj') {
                msg.data['measuredValue'] *= 10;
            }
            return fz.humidity.convert(model, msg, publish, options, meta);
        },
    },
    TS0222: {
        cluster: 'manuSpecificTuya',
        type: ['commandDataResponse', 'commandDataReport'],
        convert: (model, msg, publish, options, meta) => {
            const result = {};
            for (const dpValue of msg.data.dpValues) {
                const dp = dpValue.dp;
                const value = tuya.getDataValue(dpValue);
                switch (dp) {
                case 2:
                    result.illuminance = value;
                    result.illuminance_lux = value;
                    break;
                case 4:
                    result.battery = value;
                    break;
                default:
                    meta.logger.warn(`zigbee-herdsman-converters:TS0222 Unrecognized DP #${dp} with data ${JSON.stringify(dpValue)}`);
                }
            }
            return result;
        },
    },
    ZM35HQ_battery: {
        cluster: 'manuSpecificTuya',
        type: ['commandDataReport'],
        convert: (model, msg, publish, options, meta) => {
            const dpValue = tuya.firstDpValue(msg, meta, 'ZM35HQ');
            const dp = dpValue.dp;
            const value = tuya.getDataValue(dpValue);
            if (dp === 4) return {battery: value};
            else {
                meta.logger.warn(`zigbee-herdsman-converters:ZM35HQ: NOT RECOGNIZED DP #${dp} with data ${JSON.stringify(dpValue)}`);
            }
        },
    },
    zb_sm_cover: {
        cluster: 'manuSpecificTuya',
        type: ['commandDataReport', 'commandDataResponse'],
        convert: (model, msg, publish, options, meta) => {
            const result = {};
            for (const dpValue of msg.data.dpValues) {
                const dp = dpValue.dp;
                const value = tuya.getDataValue(dpValue);

                switch (dp) {
                case tuya.dataPoints.coverPosition: // Started moving to position (triggered from Zigbee)
                case tuya.dataPoints.coverArrived: { // Arrived at position
                    const invert = (meta.state) ? !meta.state.invert_cover : false;
                    const position = invert ? 100 - (value & 0xFF) : (value & 0xFF);
                    if (position > 0 && position <= 100) {
                        result.position = position;
                        result.state = 'OPEN';
                    } else if (position == 0) { // Report fully closed
                        result.position = position;
                        result.state = 'CLOSE';
                    }
                    break;
                }
                case 1: // report state
                    result.state = {0: 'OPEN', 1: 'STOP', 2: 'CLOSE'}[value];
                    break;
                case tuya.dataPoints.motorDirection: // reverse direction
                    result.reverse_direction = (value == 1);
                    break;
                case 10: // cycle time
                    result.cycle_time = value;
                    break;
                case 101: // model
                    result.motor_type = {0: '', 1: 'AM0/6-28R-Sm', 2: 'AM0/10-19R-Sm',
                        3: 'AM1/10-13R-Sm', 4: 'AM1/20-13R-Sm', 5: 'AM1/30-13R-Sm'}[value];
                    break;
                case 102: // cycles
                    result.cycle_count = value;
                    break;
                case 103: // set or clear bottom limit
                    result.bottom_limit = {0: 'SET', 1: 'CLEAR'}[value];
                    break;
                case 104: // set or clear top limit
                    result.top_limit = {0: 'SET', 1: 'CLEAR'}[value];
                    break;
                case 109: // active power
                    result.active_power = value;
                    break;
                case 115: // favorite_position
                    result.favorite_position = (value != 101) ? value : null;
                    break;
                case 116: // report confirmation
                    break;
                case 121: // running state
                    result.motor_state = {0: 'OPENING', 1: 'STOPPED', 2: 'CLOSING'}[value];
                    result.running = (value !== 1) ? true : false;
                    break;
                default: // Unknown code
                    meta.logger.warn(`zb_sm_tuya_cover: Unhandled DP #${dp} for ${meta.device.manufacturerName}:
                    ${JSON.stringify(dpValue)}`);
                }
            }
            return result;
        },
    },
    x5h_thermostat: {
        cluster: 'manuSpecificTuya',
        type: ['commandDataResponse', 'commandDataReport'],
        convert: (model, msg, publish, options, meta) => {
            const dpValue = tuya.firstDpValue(msg, meta, 'x5h_thermostat');
            const dp = dpValue.dp;
            const value = tuya.getDataValue(dpValue);

            switch (dp) {
            case tuya.dataPoints.x5hState: {
                return {system_mode: value ? 'heat' : 'off'};
            }
            case tuya.dataPoints.x5hWorkingStatus: {
                return {running_state: value ? 'heat' : 'idle'};
            }
            case tuya.dataPoints.x5hSound: {
                return {sound: value ? 'ON' : 'OFF'};
            }
            case tuya.dataPoints.x5hFrostProtection: {
                return {frost_protection: value ? 'ON' : 'OFF'};
            }
            case tuya.dataPoints.x5hWorkingDaySetting: {
                return {week: tuya.thermostatWeekFormat[value]};
            }
            case tuya.dataPoints.x5hFactoryReset: {
                if (value) {
                    clearTimeout(globalStore.getValue(msg.endpoint, 'factoryResetTimer'));
                    const timer = setTimeout(() => publish({factory_reset: 'OFF'}), 60 * 1000);
                    globalStore.putValue(msg.endpoint, 'factoryResetTimer', timer);
                    meta.logger.info('The thermostat is resetting now. It will be available in 1 minute.');
                }

                return {factory_reset: value ? 'ON' : 'OFF'};
            }
            case tuya.dataPoints.x5hTempDiff: {
                return {deadzone_temperature: parseFloat((value / 10).toFixed(1))};
            }
            case tuya.dataPoints.x5hProtectionTempLimit: {
                return {heating_temp_limit: value};
            }
            case tuya.dataPoints.x5hBackplaneBrightness: {
                const lookup = {0: 'off', 1: 'low', 2: 'medium', 3: 'high'};

                if (value >= 0 && value <= 3) {
                    globalStore.putValue(msg.endpoint, 'brightnessState', value);
                    return {brightness_state: lookup[value]};
                }

                // Sometimes, for example on thermostat restart, it sends message like:
                // {"dpValues":[{"data":{"data":[90],"type":"Buffer"},"datatype":4,"dp":104}
                // It doesn't represent any brightness value and brightness remains the previous value
                const lastValue = globalStore.getValue(msg.endpoint, 'brightnessState') || 1;
                return {brightness_state: lookup[lastValue]};
            }
            case tuya.dataPoints.x5hWeeklyProcedure: {
                const periods = [];
                const periodSize = 4;
                const periodsNumber = 8;

                for (let i = 0; i < periodsNumber; i++) {
                    const hours = value[i * periodSize];
                    const minutes = value[i * periodSize + 1];
                    const tempHexArray = [value[i * periodSize + 2], value[i * periodSize + 3]];
                    const tempRaw = Buffer.from(tempHexArray).readUIntBE(0, tempHexArray.length);
                    const strHours = hours.toString().padStart(2, '0');
                    const strMinutes = minutes.toString().padStart(2, '0');
                    const temp = parseFloat((tempRaw / 10).toFixed(1));
                    periods.push(`${strHours}:${strMinutes}/${temp}`);
                }

                const schedule = periods.join(' ');
                return {schedule};
            }
            case tuya.dataPoints.x5hChildLock: {
                return {child_lock: value ? 'LOCK' : 'UNLOCK'};
            }
            case tuya.dataPoints.x5hSetTemp: {
                const setpoint = parseFloat((value / 10).toFixed(1));
                globalStore.putValue(msg.endpoint, 'currentHeatingSetpoint', setpoint);
                return {current_heating_setpoint: setpoint};
            }
            case tuya.dataPoints.x5hSetTempCeiling: {
                return {upper_temp: value};
            }
            case tuya.dataPoints.x5hCurrentTemp: {
                const temperature = value & (1 << 15) ? value - (1 << 16) + 1 : value;
                return {local_temperature: parseFloat((temperature / 10).toFixed(1))};
            }
            case tuya.dataPoints.x5hTempCorrection: {
                return {local_temperature_calibration: parseFloat((value / 10).toFixed(1))};
            }
            case tuya.dataPoints.x5hMode: {
                const lookup = {0: 'manual', 1: 'program'};
                return {preset: lookup[value]};
            }
            case tuya.dataPoints.x5hSensorSelection: {
                const lookup = {0: 'internal', 1: 'external', 2: 'both'};
                return {sensor: lookup[value]};
            }
            case tuya.dataPoints.x5hOutputReverse: {
                return {output_reverse: value};
            }
            default: {
                meta.logger.warn(`fromZigbee:x5h_thermostat: Unrecognized DP #${dp} with data ${JSON.stringify(dpValue)}`);
            }
            }
        },
    },
    humidity10: {
        cluster: 'msRelativeHumidity',
        type: ['attributeReport', 'readResponse'],
        options: [exposes.options.precision('humidity'), exposes.options.calibration('humidity')],
        convert: (model, msg, publish, options, meta) => {
            const humidity = parseFloat(msg.data['measuredValue']) / 10.0;
            if (humidity >= 0 && humidity <= 100) {
                return {humidity: utils.calibrateAndPrecisionRoundOptions(humidity, options, 'humidity')};
            }
        },
    },
    temperature_unit: {
        cluster: 'manuSpecificTuya_2',
        type: ['attributeReport', 'readResponse'],
        convert: (model, msg, publish, options, meta) => {
            const result = {};
            if (msg.data.hasOwnProperty('57355')) {
                result.temperature_unit = {'0': 'celsius', '1': 'fahrenheit'}[msg.data['57355']];
            }
            return result;
        },
    },
    TS011F_electrical_measurement: {
        ...fz.electrical_measurement,
        convert: (model, msg, publish, options, meta) => {
            const result = fz.electrical_measurement.convert(model, msg, publish, options, meta);

            // Skip the first reported 0 values as this may be a false measurement
            // https://github.com/Koenkk/zigbee2mqtt/issues/16709#issuecomment-1509599046
            if (['_TZ3000_gvn91tmx', '_TZ3000_amdymr7l'].includes(meta.device.manufacturerName)) {
                for (const key of ['power', 'current', 'voltage']) {
                    const value = result[key];
                    if (value === 0 && globalStore.getValue(msg.endpoint, key) !== 0) {
                        delete result[key];
                    }
                    globalStore.putValue(msg.endpoint, key, value);
                }
            }
            return result;
        },
    },
    TS011F_threshold: {
        cluster: 'manuSpecificTuya_3',
        type: 'raw',
        convert: (model, msg, publish, options, meta) => {
            const splitToAttributes = (value) => {
                const result = {};
                const len = value.length;
                let i = 0;
                while (i < len) {
                    const key = value.readUInt8(i);
                    result[key] = [value.readUInt8(i+1), value.readUInt16BE(i+2)];
                    i += 4;
                }
                return result;
            };
            const lookup = {0: 'OFF', 1: 'ON'};
            const command = msg.data[2];
            const data = msg.data.slice(3);
            if (command == 0xE6) {
                const value = splitToAttributes(data);
                return {
                    'temperature_threshold': value[0x05][1],
                    'temperature_breaker': lookup[value[0x05][0]],
                    'power_threshold': value[0x07][1],
                    'power_breaker': lookup[value[0x07][0]],
                };
            }
            if (command == 0xE7) {
                const value = splitToAttributes(data);
                return {
                    'over_current_threshold': value[0x01][1],
                    'over_current_breaker': lookup[value[0x01][0]],
                    'over_voltage_threshold': value[0x03][1],
                    'over_voltage_breaker': lookup[value[0x03][0]],
                    'under_voltage_threshold': value[0x04][1],
                    'under_voltage_breaker': lookup[value[0x04][0]],
                };
            }
        },
    },
};

module.exports = [
    {
        zigbeeModel: ['TS0204'],
        model: 'TS0204',
        vendor: 'TuYa',
        description: 'Gas sensor',
        whiteLabel: [{vendor: 'Tesla Smart', model: 'TSL-SEN-GAS'}],
        fromZigbee: [fz.ias_gas_alarm_1, fz.ignore_basic_report],
        toZigbee: [],
        exposes: [e.gas(), e.tamper()],
    },
    {
        zigbeeModel: ['TS0205'],
        model: 'TS0205',
        vendor: 'TuYa',
        description: 'Smoke sensor',
        whiteLabel: [{vendor: 'Tesla Smart', model: 'TSL-SEN-SMOKE'}],
        fromZigbee: [fz.ias_smoke_alarm_1, fz.battery, fz.ignore_basic_report],
        toZigbee: [],
        exposes: [e.smoke(), e.battery_low(), e.tamper(), e.battery()],
    },
    {
        zigbeeModel: ['TS0111'],
        model: 'TS0111',
        vendor: 'TuYa',
        description: 'Socket',
        extend: tuya.extend.switch(),
    },
    {
        zigbeeModel: ['TS0218'],
        model: 'TS0218',
        vendor: 'TuYa',
        description: 'Button',
        fromZigbee: [fz.legacy.TS0218_click, fz.battery],
        exposes: [e.battery(), e.action(['click'])],
        toZigbee: [],
    },
    {
        zigbeeModel: ['TS0203'],
        model: 'TS0203',
        vendor: 'TuYa',
        description: 'Door sensor',
        fromZigbee: [fz.ias_contact_alarm_1, fz.battery, fz.ignore_basic_report, fz.ias_contact_alarm_1_report],
        toZigbee: [],
        exposes: [e.contact(), e.battery_low(), e.tamper(), e.battery(), e.battery_voltage()],
        whiteLabel: [
            {vendor: 'CR Smart Home', model: 'TS0203'},
            {vendor: 'TuYa', model: 'iH-F001'},
            {vendor: 'Tesla Smart', model: 'TSL-SEN-DOOR'},
            {vendor: 'Cleverio', model: 'SS100'},
        ],
        configure: async (device, coordinatorEndpoint, logger) => {
            try {
                const endpoint = device.getEndpoint(1);
                await reporting.bind(endpoint, coordinatorEndpoint, ['genPowerCfg']);
                await reporting.batteryPercentageRemaining(endpoint);
                await reporting.batteryVoltage(endpoint);
            } catch (error) {/* Fails for some*/}
        },
    },
    {
        fingerprint: [{modelID: 'TS0601', manufacturerName: '_TZE200_bq5c8xfe'},
            {modelID: 'TS0601', manufacturerName: '_TZE200_bjawzodf'},
            {modelID: 'TS0601', manufacturerName: '_TZE200_qyflbnbj'},
            {modelID: 'TS0601', manufacturerName: '_TZE200_vs0skpuc'},
            {modelID: 'TS0601', manufacturerName: '_TZE200_9yapgbuv'},
            {modelID: 'TS0601', manufacturerName: '_TZE200_zl1kmjqx'}],
        model: 'TS0601_temperature_humidity_sensor',
        vendor: 'TuYa',
        description: 'Temperature & humidity sensor',
        fromZigbee: [fz.tuya_temperature_humidity_sensor],
        toZigbee: [],
        exposes: (device, options) => {
            const exps = [e.temperature(), e.humidity(), e.battery()];
            if (!device || device.manufacturerName === '_TZE200_qyflbnbj') {
                exps.push(e.battery_low());
                exps.push(exposes.enum('battery_level', ea.STATE, ['low', 'middle', 'high']).withDescription('Battery level state'));
            }
            exps.push(e.linkquality());
            return exps;
        },
    },
    {
        fingerprint: tuya.fingerprint('TS0601', ['_TZE200_nvups4nh']),
        model: 'TS0601_contact_temperature_humidity_sensor',
        vendor: 'TuYa',
        description: 'Contact, temperature and humidity sensor',
        fromZigbee: [tuya.fz.datapoints, tuya.fz.gateway_connection_status],
        toZigbee: [tuya.tz.datapoints],
        configure: tuya.configureMagicPacket,
        exposes: [e.contact(), e.temperature(), e.humidity(), e.battery()],
        meta: {
            tuyaDatapoints: [
                [1, 'contact', tuya.valueConverter.trueFalseInvert],
                [2, 'battery', tuya.valueConverter.raw],
                [7, 'temperature', tuya.valueConverter.divideBy10],
                [8, 'humidity', tuya.valueConverter.raw],
            ],
        },
        whiteLabel: [
            tuya.whitelabel('Aubess', '1005005194831629', 'Contact, temperature and humidity sensor', ['_TZE200_nvups4nh']),
        ],
    },
    {
        fingerprint: [{modelID: 'TS0601', manufacturerName: '_TZE200_vzqtvljm'}],
        model: 'TS0601_illuminance_temperature_humidity_sensor',
        vendor: 'TuYa',
        description: 'Illuminance, temperature & humidity sensor',
        fromZigbee: [fz.tuya_illuminance_temperature_humidity_sensor],
        toZigbee: [],
        exposes: [e.temperature(), e.humidity(), e.illuminance_lux(), e.battery()],
    },
    {
        fingerprint: [{modelID: 'TS0601', manufacturerName: '_TZE200_8ygsuhe1'},
            {modelID: 'TS0601', manufacturerName: '_TZE200_yvx5lh6k'},
            {modelID: 'TS0601', manufacturerName: '_TZE200_ryfmq5rl'},
            {modelID: 'TS0601', manufacturerName: '_TZE200_c2fmom5z'}],
        model: 'TS0601_air_quality_sensor',
        vendor: 'TuYa',
        description: 'Air quality sensor',
        fromZigbee: [fz.tuya_air_quality],
        toZigbee: [],
        exposes: [e.temperature(), e.humidity(), e.co2(), e.voc().withUnit('ppm'), e.formaldehyd()],
    },
    {
        fingerprint: [{modelID: 'TS0601', manufacturerName: '_TZE200_dwcarsat'}],
        model: 'TS0601_smart_air_house_keeper',
        vendor: 'TuYa',
        description: 'Smart air house keeper',
        fromZigbee: [fz.tuya_air_quality],
        toZigbee: [],
        exposes: [e.temperature(), e.humidity(), e.co2(), e.voc().withUnit('ppm'), e.formaldehyd().withUnit('µg/m³'),
            e.pm25().withValueMin(0).withValueMax(999).withValueStep(1)],
    },
    {
        fingerprint: tuya.fingerprint('TS0601', ['_TZE200_ogkdpgy2', '_TZE200_3ejwxpmu']),
        model: 'TS0601_co2_sensor',
        vendor: 'TuYa',
        description: 'NDIR co2 sensor',
        fromZigbee: [fz.tuya_air_quality],
        toZigbee: [],
        exposes: [e.temperature(), e.humidity(), e.co2()],
    },
    {
        fingerprint: [{modelID: 'TS0601', manufacturerName: '_TZE200_7bztmfm1'}],
        model: 'TS0601_smart_CO_air_box',
        vendor: 'TuYa',
        description: 'Smart air box (carbon monoxide)',
        fromZigbee: [fz.tuya_CO],
        toZigbee: [],
        exposes: [e.carbon_monoxide(), e.co()],
    },
    {
        fingerprint: tuya.fingerprint('TS0601', ['_TZE200_ggev5fsl', '_TZE200_u319yc66', '_TZE204_yojqa8xn']),
        model: 'TS0601_gas_sensor_1',
        vendor: 'TuYa',
        description: 'Gas sensor',
        fromZigbee: [tuya.fz.datapoints],
        toZigbee: [tuya.tz.datapoints],
        configure: tuya.configureMagicPacket,
        exposes: [e.gas(), tuya.exposes.selfTest(), tuya.exposes.selfTestResult(), tuya.exposes.faultAlarm(), tuya.exposes.silence()],
        meta: {
            tuyaDatapoints: [
                [1, 'gas', tuya.valueConverter.trueFalse0],
                [8, 'self_test', tuya.valueConverter.raw],
                [9, 'self_test_result', tuya.valueConverter.selfTestResult],
                [11, 'fault_alarm', tuya.valueConverter.trueFalse1],
                [16, 'silence', tuya.valueConverter.raw],
            ],
        },
    },
    {
        fingerprint: tuya.fingerprint('TS0601', ['_TZE200_yojqa8xn']),
        model: 'TS0601_gas_sensor_2',
        vendor: 'TuYa',
        description: 'Gas sensor',
        fromZigbee: [tuya.fz.datapoints],
        toZigbee: [tuya.tz.datapoints],
        configure: tuya.configureMagicPacket,
        exposes: [
            e.gas(), tuya.exposes.gasValue().withUnit('LEL'), tuya.exposes.selfTest(), tuya.exposes.selfTestResult(),
            tuya.exposes.silence(),
            exposes.enum('alarm_ringtone', ea.STATE_SET, ['1', '2', '3', '4', '5']).withDescription('Ringtone of the alarm'),
            exposes.numeric('alarm_time', ea.STATE_SET).withValueMin(1).withValueMax(180).withValueStep(1)
                .withUnit('s').withDescription('Alarm time'),
            exposes.binary('preheat', ea.STATE, true, false).withDescription('Indicates sensor preheat is active'),
        ],
        meta: {
            tuyaDatapoints: [
                [1, 'gas', tuya.valueConverter.trueFalseEnum0],
                [2, 'gas_value', tuya.valueConverter.divideBy10],
                [6, 'alarm_ringtone', tuya.valueConverterBasic.lookup({'1': 0, '2': 1, '3': 2, '4': 3, '5': 4})],
                [7, 'alarm_time', tuya.valueConverter.raw],
                [8, 'self_test', tuya.valueConverter.raw],
                [9, 'self_test_result', tuya.valueConverter.selfTestResult],
                [10, 'preheat', tuya.valueConverter.raw],
                [13, null, null], // alarm_switch; ignore for now since it is unclear what it does
                [16, 'silence', tuya.valueConverter.raw],
            ],
        },
    },
    {
        fingerprint: [{modelID: 'TS0001', manufacturerName: '_TZ3000_hktqahrq'}, {manufacturerName: '_TZ3000_hktqahrq'},
            {manufacturerName: '_TZ3000_q6a3tepg'}, {modelID: 'TS000F', manufacturerName: '_TZ3000_m9af2l6g'},
            {modelID: 'TS000F', manufacturerName: '_TZ3000_mx3vgyea'},
            {modelID: 'TS0001', manufacturerName: '_TZ3000_npzfdcof'},
            {modelID: 'TS0001', manufacturerName: '_TZ3000_5ng23zjs'},
            {modelID: 'TS0001', manufacturerName: '_TZ3000_rmjr4ufz'},
            {modelID: 'TS0001', manufacturerName: '_TZ3000_v7gnj3ad'},
            {modelID: 'TS0001', manufacturerName: '_TZ3000_3a9beq8a'},
            {modelID: 'TS0001', manufacturerName: '_TZ3000_ark8nv4y'},
            {modelID: 'TS0001', manufacturerName: '_TZ3000_mx3vgyea'},
            {modelID: 'TS0001', manufacturerName: '_TZ3000_qsp2pwtf'},
            {modelID: 'TS0001', manufacturerName: '_TZ3000_46t1rvdu'}],
        model: 'WHD02',
        vendor: 'TuYa',
        whiteLabel: [{vendor: 'TuYa', model: 'iHSW02'}, {vendor: 'Aubess', model: 'TMZ02'}],
        description: 'Wall switch module',
        extend: tuya.extend.switch({switchType: true}),
        configure: async (device, coordinatorEndpoint, logger) => {
            await tuya.configureMagicPacket(device, coordinatorEndpoint, logger);
            const endpoint = device.getEndpoint(1);
            await reporting.bind(endpoint, coordinatorEndpoint, ['genOnOff']);
            await reporting.onOff(endpoint);
        },
    },
    {
        fingerprint: [{modelID: 'TS011F', manufacturerName: '_TZ3000_mvn6jl7x'},
            {modelID: 'TS011F', manufacturerName: '_TZ3000_raviyuvk'}, {modelID: 'TS011F', manufacturerName: '_TYZB01_hlla45kx'},
            {modelID: 'TS011F', manufacturerName: '_TZ3000_92qd4sqa'}, {modelID: 'TS011F', manufacturerName: '_TZ3000_zwaadvus'},
            {modelID: 'TS011F', manufacturerName: '_TZ3000_k6fvknrr'}, {modelID: 'TS011F', manufacturerName: '_TZ3000_6s5dc9lx'}],
        model: 'TS011F_2_gang_wall',
        vendor: 'TuYa',
        description: '2 gang wall outlet',
        extend: tuya.extend.switch({backlightModeLowMediumHigh: true, childLock: true, endpoints: ['l1', 'l2']}),
        whiteLabel: [{vendor: 'ClickSmart+', model: 'CMA30036'}],
        endpoint: (device) => {
            return {'l1': 1, 'l2': 2};
        },
        meta: {multiEndpoint: true},
        configure: tuya.configureMagicPacket,
    },
    {
        fingerprint: [{modelID: 'TS011F', manufacturerName: '_TZ3000_rk2yzt0u'},
            {modelID: 'TS0001', manufacturerName: '_TZ3000_o4cjetlm'}, {manufacturerName: '_TZ3000_o4cjetlm'},
            {modelID: 'TS0001', manufacturerName: '_TZ3000_iedbgyxt'}, {modelID: 'TS0001', manufacturerName: '_TZ3000_h3noz0a5'},
            {modelID: 'TS0001', manufacturerName: '_TYZB01_4tlksk8a'}, {modelID: 'TS0011', manufacturerName: '_TYZB01_rifa0wlb'}],
        model: 'ZN231392',
        vendor: 'TuYa',
        description: 'Smart water/gas valve',
        extend: tuya.extend.switch({powerOnBehavior: true}),
        configure: async (device, coordinatorEndpoint, logger) => {
            await tuya.configureMagicPacket(device, coordinatorEndpoint, logger);
            const endpoint = device.getEndpoint(1);
            await endpoint.read('genOnOff', ['onOff', 'moesStartUpOnOff']);
        },
    },
    {
        fingerprint: [{modelID: 'TS011F', manufacturerName: '_TZ3000_1hwjutgo'}, {modelID: 'TS011F', manufacturerName: '_TZ3000_lnggrqqi'}],
        model: 'TS011F_circuit_breaker',
        vendor: 'TuYa',
        description: 'Circuit breaker',
        extend: tuya.extend.switch(),
        whiteLabel: [{vendor: 'Mumubiz', model: 'ZJSB9-80Z'}],
    },
    {
        fingerprint: [{modelID: 'TS011F', manufacturerName: '_TZ3000_8fdayfch'}],
        model: 'TS011F_relay_switch',
        vendor: 'TuYa',
        description: 'Dry contact relay switch',
        extend: tuya.extend.switch(),
        whiteLabel: [{vendor: 'KTNNKG', model: 'ZB1248-10A'}],
    },
    {
        zigbeeModel: ['CK-BL702-AL-01(7009_Z102LG03-1)'],
        model: 'CK-BL702-AL-01',
        vendor: 'TuYa',
        description: 'Zigbee LED bulb',
        extend: tuya.extend.light_onoff_brightness_colortemp_color({colorTempRange: [142, 500]}),
    },
    {
        zigbeeModel: ['SM0001'],
        model: 'SM0001',
        vendor: 'TuYa',
        description: 'Switch',
        extend: tuya.extend.switch(),
        configure: async (device, coordinatorEndpoint, logger) => {
            await tuya.configureMagicPacket(device, coordinatorEndpoint, logger);
            await reporting.bind(device.getEndpoint(1), coordinatorEndpoint, ['genOnOff']);
        },
        whiteLabel: [
            tuya.whitelabel('ZemiSmart', 'ZM-H7', 'Hand wave wall smart switch', ['_TZ3000_jcqs2mrv']),
        ],
    },
    {
        zigbeeModel: ['TS0505B'],
        model: 'TS0505B_1',
        vendor: 'TuYa',
        description: 'Zigbee RGB+CCT light',
        whiteLabel: [{vendor: 'Mercator Ikuü', model: 'SMD4106W-RGB-ZB'},
            {vendor: 'TuYa', model: 'A5C-21F7-01'}, {vendor: 'Mercator Ikuü', model: 'S9E27LED9W-RGB-Z'},
            {vendor: 'Aldi', model: 'L122CB63H11A9.0W', description: 'LIGHTWAY smart home LED-lamp - bulb'},
            {vendor: 'Lidl', model: '14153706L', description: 'Livarno smart LED ceiling light'},
            {vendor: 'Zemismart', model: 'LXZB-ZB-09A', description: 'Zemismart LED Surface Mounted Downlight 9W RGBW'},
            {vendor: 'Feconn', model: 'FE-GU10-5W', description: 'Zigbee GU10 5W smart bulb'},
            {vendor: 'Nedis', model: 'ZBLC1E14'},
            tuya.whitelabel('Aldi', 'L122FF63H11A5.0W', 'LIGHTWAY smart home LED-lamp - spot', ['_TZ3000_j0gtlepx']),
            tuya.whitelabel('Aldi', 'L122AA63H11A6.5W', 'LIGHTWAY smart home LED-lamp - candle', ['_TZ3000_iivsrikg']),
            tuya.whitelabel('Aldi', 'C422AC11D41H140.0W', 'MEGOS LED panel RGB+CCT 40W 3600lm 62 x 62 cm', ['_TZ3000_v1srfw9x']),
            tuya.whitelabel('Aldi', 'C422AC14D41H140.0W', 'MEGOS LED panel RGB+CCT 40W 3600lm 30 x 120 cm', ['_TZ3000_gb5gaeca']),
            tuya.whitelabel('MiBoxer', 'FUT066Z', 'RGB+CCT LED Downlight', ['_TZ3210_zrvxvydd']),
            tuya.whitelabel('Miboxer', 'FUT039Z', 'RGB+CCT LED controller', ['_TZ3210_jicmoite']),
            tuya.whitelabel('Lidl', '14156506L', 'Livarno Lux smart LED mood light', ['_TZ3210_r0xgkft5']),
            tuya.whitelabel('Lidl', 'HG08010', 'Livarno Home outdoor spotlight', ['_TZ3210_umi6vbsz']),
            tuya.whitelabel('Lidl', 'HG08008', 'Livarno Home LED ceiling light', ['_TZ3210_p9ao60da']),
            tuya.whitelabel('TuYa', 'HG08007', 'Livarno Home outdoor LED band', ['_TZ3210_zbabx9wh']),
            tuya.whitelabel('Lidl', '14158704L', 'Livarno Home LED floor lamp, RGBW', ['_TZ3210_z1vlyufu']),
            tuya.whitelabel('Lidl', '14158804L', 'Livarno Home LED desk lamp RGBW', ['_TZ3210_hxtfthp5']),
            tuya.whitelabel('Lidl', 'HG07834A', 'Livarno Lux GU10 spot RGB', ['_TZ3000_quqaeew6']),
            tuya.whitelabel('Lidl', 'HG07834B', 'Livarno Lux E14 candle RGB', ['_TZ3000_th6zqqy6', '_TZ3000_wr6g6olr']),
            tuya.whitelabel('Lidl', 'HG08131C', 'Livarno Home outdoor E27 bulb in set with flare', ['_TZ3000_q50zhdsc']),
            tuya.whitelabel('Lidl', 'HG07834C', 'Livarno Lux E27 bulb RGB', ['_TZ3000_qd7hej8u']),
            tuya.whitelabel('Lidl', 'HG08383B', 'Livarno outdoor LED light chain', ['_TZ3000_bwlvyjwk']),
            tuya.whitelabel('Lidl', 'HG08383A', 'Livarno outdoor LED light chain', ['_TZ3000_taspddvq']),
            tuya.whitelabel('Garza Smart', 'Garza-Standard-A60', 'Standard A60 bulb', ['_TZ3210_sln7ah6r']),
            tuya.whitelabel('UR Lighting', 'TH008L10RGBCCT', '10W RGB+CCT downlight', ['_TZ3210_dn5higyl']),
            tuya.whitelabel('Lidl', 'HG08010', 'Livarno Home outdoor spotlight', ['_TZ3210_umi6vbsz']),
            tuya.whitelabel('Lidl', 'HG08008', 'Livarno Home LED ceiling light', ['_TZ3210_p9ao60da']),
            tuya.whitelabel('Lidl', 'HG08007', 'Livarno Home outdoor LED band', ['_TZ3210_zbabx9wh']),
        ],
        extend: tuya.extend.light_onoff_brightness_colortemp_color({colorTempRange: [153, 500], noConfigure: true}),
        configure: async (device, coordinatorEndpoint, logger) => {
            device.getEndpoint(1).saveClusterAttributeKeyValue('lightingColorCtrl', {colorCapabilities: 29});
        },
    },
    {
        fingerprint: tuya.fingerprint('TS0505B', ['_TZ3210_c0s1xloa', '_TZ3210_iystcadi']),
        model: 'TS0505B_2',
        vendor: 'TuYa',
        description: 'Zigbee RGB+CCT light',
        whiteLabel: [
            tuya.whitelabel('Lidl', '14149505L/14149506L_2', 'Livarno Lux light bar RGB+CCT (black/white)', ['_TZ3210_iystcadi']),
            tuya.whitelabel('Lidl', '399629_2110', 'Livarno Lux Ceiling Panel RGB+CCT', ['_TZ3210_c0s1xloa']),
        ],
        toZigbee: [tz.on_off, tzLocal.led_control],
        fromZigbee: [fz.on_off, fz.tuya_led_controller, fz.brightness, fz.ignore_basic_report],
        exposes: [e.light_brightness_colortemp_colorhs([153, 500]).removeFeature('color_temp_startup')],
        configure: async (device, coordinatorEndpoint, logger) => {
            device.getEndpoint(1).saveClusterAttributeKeyValue('lightingColorCtrl', {colorCapabilities: 29});
        },
    },
    {
        zigbeeModel: ['TS0503B'],
        model: 'TS0503B',
        vendor: 'TuYa',
        description: 'Zigbee RGB light',
        whiteLabel: [{vendor: 'BTF-Lighting', model: 'C03Z'}],
        extend: tuya.extend.light_onoff_brightness_color(),
    },
    {
        zigbeeModel: ['TS0504B'],
        model: 'TS0504B',
        vendor: 'TuYa',
        description: 'Zigbee RGBW light',
        extend: tuya.extend.light_onoff_brightness_color(),
        exposes: [e.light_brightness_color({disablePowerOnBehavior: true})
            .setAccess('color_xy', ea.STATE_SET).setAccess('color_hs', ea.STATE_SET)],
        toZigbee: utils.replaceInArray(tuya.extend.light_onoff_brightness_color().toZigbee, [tz.light_color], [tzLocal.TS0504B_color]),
        meta: {applyRedFix: true},
    },
    {
        zigbeeModel: ['TS0501A'],
        model: 'TS0501A',
        description: 'Zigbee light',
        vendor: 'TuYa',
        extend: tuya.extend.light_onoff_brightness(),
        meta: {turnsOffAtBrightness1: false},
        whiteLabel: [
            tuya.whitelabel('Lidl', 'HG06463A', 'Livarno Lux E27 ST64 filament bulb', ['_TZ3000_j2w1dw29']),
            tuya.whitelabel('Lidl', 'HG06463B', 'Livarno Lux E27 G95 filament bulb', ['_TZ3000_nosnx7im']),
            tuya.whitelabel('Lidl', 'HG06462A', 'Livarno Lux E27 A60 filament bulb', ['_TZ3000_7dcddnye', '_TZ3000_nbnmw9nc']),
        ],
    },
    {
        zigbeeModel: ['TS0501B'],
        model: 'TS0501B',
        description: 'Zigbee light',
        vendor: 'TuYa',
        extend: tuya.extend.light_onoff_brightness(),
        whiteLabel: [
            tuya.whitelabel('Miboxer', 'FUT036Z', 'Single color LED controller', ['_TZ3210_dxroobu3', '_TZ3210_dbilpfqk']),
        ],
    },
    {
        fingerprint: tuya.fingerprint('TS0202', ['_TYZB01_vwqnz1sn']),
        model: 'TS0202_3',
        vendor: 'TuYa',
        description: 'Motion detector with illuminance',
        fromZigbee: [fz.ias_occupancy_alarm_1, fz.battery, fz.ignore_basic_report, fz.ias_occupancy_alarm_1_report, fz.illuminance],
        toZigbee: [],
        onEvent: tuya.onEventSetTime,
        configure: tuya.configureMagicPacket,
        exposes: [e.occupancy(), e.battery_low(), e.battery(), e.tamper(), e.illuminance_lux()],
    },
    {
        fingerprint: tuya.fingerprint('TS0202', ['_TZ3210_cwamkvua']),
        model: 'TS0202_2',
        vendor: 'TuYa',
        description: 'Motion sensor with scene switch',
        fromZigbee: [tuya.fz.datapoints, fz.ias_occupancy_alarm_1, fz.battery],
        toZigbee: [tuya.tz.datapoints],
        configure: async (device, coordinatorEndpoint, logger) => {
            const endpoint = device.getEndpoint(1);
            await tuya.configureMagicPacket(device, coordinatorEndpoint, logger);
            await reporting.batteryPercentageRemaining(endpoint);
            await reporting.batteryVoltage(endpoint);
        },
        whiteLabel: [{vendor: 'Linkoze', model: 'LKMSZ001'}],
        exposes: [e.battery(), e.battery_voltage(), e.occupancy(), e.action(['single', 'double', 'hold']),
            exposes.enum('light', ea.STATE, ['dark', 'bright'])],
        meta: {
            tuyaDatapoints: [
                [102, 'light', tuya.valueConverterBasic.lookup({'dark': false, 'bright': true})],
                [101, 'action', tuya.valueConverterBasic.lookup({'single': 0, 'double': 1, 'hold': 2})],
            ],
        },
    },
    {
        fingerprint: [{modelID: 'TS0202', manufacturerName: '_TYZB01_jytabjkb'},
            {modelID: 'TS0202', manufacturerName: '_TZ3000_lltemgsf'},
            {modelID: 'TS0202', manufacturerName: '_TYZB01_5nr7ncpl'},
            {modelID: 'TS0202', manufacturerName: '_TZ3000_mg4dy6z6'},
            {modelID: 'TS0202', manufacturerName: '_TZ3040_bb6xaihh'}],
        model: 'TS0202_1',
        vendor: 'TuYa',
        description: 'Motion sensor',
        // Requires alarm_1_with_timeout https://github.com/Koenkk/zigbee2mqtt/issues/2818#issuecomment-776119586
        fromZigbee: [fz.ias_occupancy_alarm_1_with_timeout, fz.battery, fz.ignore_basic_report],
        toZigbee: [],
        exposes: [e.occupancy(), e.battery_low(), e.linkquality(), e.battery(), e.battery_voltage()],
        configure: async (device, coordinatorEndpoint, logger) => {
            const endpoint = device.getEndpoint(1);
            await reporting.bind(endpoint, coordinatorEndpoint, ['genPowerCfg']);
            await reporting.batteryPercentageRemaining(endpoint);
        },
    },
    {
        fingerprint: [{modelID: 'TS0202', manufacturerName: '_TYZB01_dr6sduka'},
            {modelID: 'TS0202', manufacturerName: '_TYZB01_ef5xlc9q'},
            {modelID: 'TS0202', manufacturerName: '_TYZB01_2b8f6cio'},
            {modelID: 'TS0202', manufacturerName: '_TYZB01_71kfvvma'},
            {modelID: 'TS0202', manufacturerName: '_TZE200_bq5c8xfe'},
            {modelID: 'TS0202', manufacturerName: '_TYZB01_dl7cejts'},
            {modelID: 'TS0202', manufacturerName: '_TZ3000_nss8amz9'},
            {modelID: 'TS0202', manufacturerName: '_TZ3000_mmtwjmaq'},
            {modelID: 'TS0202', manufacturerName: '_TYZB01_zwvaj5wy'},
            {modelID: 'TS0202', manufacturerName: '_TZ3000_bsvqrxru'},
            {modelID: 'TS0202', manufacturerName: '_TZ3000_wrgn6xrz'},
            {modelID: 'TS0202', manufacturerName: '_TYZB01_tv3wxhcz'},
            {modelID: 'TS0202', manufacturerName: '_TYZB01_rwb0hxtf'},
            {modelID: 'TS0202', manufacturerName: '_TYZB01_hqbdru35'},
            {modelID: 'TS0202', manufacturerName: '_TZ3000_otvn3lne'},
            {modelID: 'TS0202', manufacturerName: '_TZ3000_tiwq83wk'},
            {modelID: 'TS0202', manufacturerName: '_TZ3000_ykwcwxmz'},
            // _TZ3000_kmh5qpmb = NAS-PD07 without temperature/humidity sensor
            // https://github.com/Koenkk/zigbee2mqtt/issues/15481#issuecomment-1366003011
            {modelID: 'TS0202', manufacturerName: '_TZ3000_kmh5qpmb'},
            {modelID: 'TS0202', manufacturerName: '_TZ3000_hgu1dlak'},
            {modelID: 'TS0202', manufacturerName: '_TZ3000_h4wnrtck'},
            {modelID: 'TS0202', manufacturerName: '_TZ3000_sr0vaafi'},
            {modelID: 'WHD02', manufacturerName: '_TZ3000_hktqahrq'},
            {modelID: 'TS0202', manufacturerName: '_TZ3040_wqmtjsyk'},
        ],
        model: 'TS0202',
        vendor: 'TuYa',
        description: 'Motion sensor',
        whiteLabel: [{vendor: 'Mercator Ikuü', model: 'SMA02P'},
            {vendor: 'TuYa', model: 'TY-ZPR06'},
            {vendor: 'Tesla Smart', model: 'TS0202'},
            tuya.whitelabel('MiBoxer', 'PIR1-ZB', 'PIR sensor', ['_TZ3040_wqmtjsyk']),
            tuya.whitelabel('TuYa', 'ZMS01', 'Motion sensor', ['_TZ3000_otvn3lne']),
        ],
        fromZigbee: [fz.ias_occupancy_alarm_1, fz.battery, fz.ignore_basic_report, fz.ias_occupancy_alarm_1_report],
        toZigbee: [],
        exposes: [e.occupancy(), e.battery_low(), e.tamper(), e.battery(), e.battery_voltage()],
        configure: async (device, coordinatorEndpoint, logger) => {
            const endpoint = device.getEndpoint(1);
            await reporting.bind(endpoint, coordinatorEndpoint, ['genPowerCfg']);
            try {
                await reporting.batteryPercentageRemaining(endpoint);
                await reporting.batteryVoltage(endpoint);
            } catch (error) {/* Fails for some https://github.com/Koenkk/zigbee2mqtt/issues/13708*/}
        },
    },
    {
        fingerprint: [{modelID: 'TS0202', manufacturerName: '_TZ3000_msl6wxk9'}, {modelID: 'TS0202', manufacturerName: '_TZ3040_fwxuzcf4'}],
        model: 'ZM-35H-Q',
        vendor: 'TuYa',
        description: 'Motion sensor',
        fromZigbee: [fz.ias_occupancy_alarm_1, fz.battery, fz.ignore_basic_report, fz.ZM35HQ_attr, fzLocal.ZM35HQ_battery],
        toZigbee: [tz.ZM35HQ_attr],
        exposes: [e.occupancy(), e.battery_low(), e.tamper(), e.battery(),
            exposes.enum('sensitivity', ea.ALL, ['low', 'medium', 'high']).withDescription('PIR sensor sensitivity'),
            exposes.enum('keep_time', ea.ALL, [30, 60, 120]).withDescription('PIR keep time in seconds'),
        ],
        configure: tuya.configureMagicPacket,
    },
    {
        fingerprint: [{modelID: 'TS0202', manufacturerName: '_TZ3040_msl6wxk9'}],
        model: '40ZH-O',
        vendor: 'TuYa',
        description: 'Motion sensor',
        fromZigbee: [fz.ias_occupancy_alarm_1, fz.battery, fz.ignore_basic_report, fz.ZM35HQ_attr, fzLocal.ZM35HQ_battery],
        toZigbee: [tz.ZM35HQ_attr],
        exposes: [e.occupancy(), e.battery_low(), e.tamper(), e.battery(),
            exposes.enum('sensitivity', ea.ALL, ['low', 'medium', 'high']).withDescription('PIR sensor sensitivity'),
            exposes.enum('keep_time', ea.ALL, [30, 60, 120]).withDescription('PIR keep time in seconds'),
        ],
        configure: tuya.configureMagicPacket,
    },
    {
        fingerprint: tuya.fingerprint('TS0202', ['_TZ3000_mcxw5ehu', '_TZ3000_6ygjfyll', '_TZ3040_6ygjfyll']),
        model: 'IH012-RT01',
        vendor: 'TuYa',
        description: 'Motion sensor',
        fromZigbee: [fz.ias_occupancy_alarm_1, fz.ignore_basic_report, fz.ZM35HQ_attr, fz.battery],
        toZigbee: [tz.ZM35HQ_attr],
        exposes: [e.occupancy(), e.battery_low(), e.tamper(), e.battery(), e.battery_voltage(),
            exposes.enum('sensitivity', ea.ALL, ['low', 'medium', 'high']).withDescription('PIR sensor sensitivity'),
            exposes.enum('keep_time', ea.ALL, [30, 60, 120]).withDescription('PIR keep time in seconds'),
        ],
        configure: async (device, coordinatorEndpoint, logger) => {
            const endpoint = device.getEndpoint(1);
            await reporting.bind(endpoint, coordinatorEndpoint, ['genPowerCfg']);
            await reporting.batteryPercentageRemaining(endpoint);
            await reporting.batteryVoltage(endpoint);
        },
    },
    {
        fingerprint: [{modelID: 'TS0207', manufacturerName: '_TZ3000_m0vaazab'},
            {modelID: 'TS0207', manufacturerName: '_TZ3000_ufttklsz'},
            {modelID: 'TS0207', manufacturerName: '_TZ3000_nkkl7uzv'},
            {modelID: 'TS0207', manufacturerName: '_TZ3000_misw04hq'},
            {modelID: 'TS0207', manufacturerName: '_TZ3000_gszjt2xx'},
            {modelID: 'TS0207', manufacturerName: '_TZ3000_5k5vh43t'}],
        model: 'TS0207_repeater',
        vendor: 'TuYa',
        description: 'Repeater',
        fromZigbee: [fz.linkquality_from_basic],
        toZigbee: [],
        exposes: [],
    },
    {
        zigbeeModel: ['TS0207', 'FNB54-WTS08ML1.0'],
        fingerprint: [{modelID: 'TS0207', manufacturerName: '_TZ3000_upgcbody'}],
        model: 'TS0207_water_leak_detector',
        vendor: 'TuYa',
        description: 'Water leak detector',
        fromZigbee: [fz.ias_water_leak_alarm_1, fz.battery],
        whiteLabel: [{vendor: 'CR Smart Home', model: 'TS0207'}],
        toZigbee: [],
        configure: async (device, coordinatorEndpoint, logger) => {
            const endpoint = device.getEndpoint(1);
            await reporting.bind(endpoint, coordinatorEndpoint, ['genPowerCfg']);
            await reporting.batteryPercentageRemaining(endpoint);
        },
        exposes: [e.water_leak(), e.battery_low(), e.battery()],
    },
    {
        fingerprint: tuya.fingerprint('TS0101', ['_TYZB01_ijihzffk', '_TZ3210_tfxwxklq']),
        model: 'TS0101',
        vendor: 'TuYa',
        description: 'Zigbee Socket',
        whiteLabel: [{vendor: 'Larkkey', model: 'PS080'}, {vendor: 'Mercator', model: 'SPBS01G'}],
        extend: tuya.extend.switch(),
        meta: {disableDefaultResponse: true},
    },
    {
        fingerprint: [{modelID: 'TS0108', manufacturerName: '_TYZB01_7yidyqxd'}],
        model: 'TS0108',
        vendor: 'TuYa',
        description: 'Socket with 2 USB',
        whiteLabel: [{vendor: 'Larkkey', model: 'PS580'}],
        extend: tuya.extend.switch(),
        exposes: [e.switch().withEndpoint('l1'), e.switch().withEndpoint('l2')],
        endpoint: (device) => {
            return {'l1': 1, 'l2': 7};
        },
        meta: {multiEndpoint: true, disableDefaultResponse: true},
        configure: async (device, coordinatorEndpoint, logger) => {
            await tuya.configureMagicPacket(device, coordinatorEndpoint, logger);
            await reporting.bind(device.getEndpoint(1), coordinatorEndpoint, ['genOnOff']);
            await reporting.bind(device.getEndpoint(7), coordinatorEndpoint, ['genOnOff']);
        },
    },
    {
        fingerprint: [
            {modelID: 'TS0601', manufacturerName: '_TZE200_whpb9yts'},
            {modelID: 'TS0601', manufacturerName: '_TZE200_ebwgzdqq'},
            {modelID: 'TS0601', manufacturerName: '_TZE200_ctq0k47x'},
            {modelID: 'TS0601', manufacturerName: '_TZE200_9i9dt8is'},
            {modelID: 'TS0601', manufacturerName: '_TZE200_dfxkcots'},
            {modelID: 'TS0601', manufacturerName: '_TZE200_w4cryh2i'},
            {modelID: 'TS0601', manufacturerName: '_TZE200_ojzhk75b'},
            {modelID: 'TS0601', manufacturerName: '_TZE200_swaamsoy'},
            {modelID: 'TS0601', manufacturerName: '_TZE200_3p5ydos3'},
        ],
        model: 'TS0601_dimmer',
        vendor: 'TuYa',
        description: 'Zigbee smart dimmer',
        fromZigbee: [fz.tuya_dimmer, fz.ignore_basic_report],
        toZigbee: [tz.tuya_dimmer_state, tz.tuya_dimmer_level],
        configure: async (device, coordinatorEndpoint, logger) => {
            await tuya.configureMagicPacket(device, coordinatorEndpoint, logger);
            const endpoint = device.getEndpoint(1);
            await reporting.bind(endpoint, coordinatorEndpoint, ['genOnOff', 'genLevelCtrl']);
        },
        exposes: [e.light_brightness().withMinBrightness().withMaxBrightness().setAccess(
            'state', ea.STATE_SET).setAccess('brightness', ea.STATE_SET).setAccess(
            'min_brightness', ea.STATE_SET).setAccess('max_brightness', ea.STATE_SET)],
        whiteLabel: [
            {vendor: 'Larkkey', model: 'ZSTY-SM-1DMZG-EU'},
            {vendor: 'Earda', model: 'EDM-1ZAA-EU'},
            {vendor: 'Earda', model: 'EDM-1ZAB-EU'},
            {vendor: 'Earda', model: 'EDM-1ZBA-EU'},
            {vendor: 'Mercator Ikuü', model: 'SSWD01'},
            {vendor: 'Moes', model: 'ZS-USD'},
            {vendor: 'Moes', model: 'EDM-1ZBB-EU'},
        ],
    },
    {
        fingerprint: tuya.fingerprint('TS0601', ['_TZE200_myd45weu']),
        model: 'TS0601_soil',
        vendor: 'TuYa',
        description: 'Soil sensor',
        fromZigbee: [tuya.fz.datapoints],
        toZigbee: [tuya.tz.datapoints],
        configure: tuya.configureMagicPacket,
        exposes: [e.temperature(), e.soil_moisture(), tuya.exposes.temperatureUnit(), e.battery(), tuya.exposes.batteryState()],
        meta: {
            tuyaDatapoints: [
                [3, 'soil_moisture', tuya.valueConverter.raw],
                [5, 'temperature', tuya.valueConverter.raw],
                [9, 'temperature_unit', tuya.valueConverter.temperatureUnit],
                [14, 'battery_state', tuya.valueConverter.batteryState],
                [15, 'battery', tuya.valueConverter.raw],
            ],
        },
    },
    {
        fingerprint: tuya.fingerprint('TS0601', ['_TZE200_ip2akl4w', '_TZE200_1agwnems', '_TZE200_la2c2uo9', '_TZE200_579lguh2',
            '_TZE200_vucankjx', '_TZE200_4mh6tyyo']),
        model: 'TS0601_dimmer_1',
        vendor: 'TuYa',
        description: '1 gang smart dimmer',
        fromZigbee: [tuya.fz.datapoints],
        toZigbee: [tuya.tz.datapoints],
        configure: tuya.configureMagicPacket,
        exposes: [tuya.exposes.lightBrightnessWithMinMax(), e.power_on_behavior(),
            tuya.exposes.countdown(), tuya.exposes.lightType()],
        meta: {
            tuyaDatapoints: [
                [1, 'state', tuya.valueConverter.onOff, {skip: tuya.skip.stateOnAndBrightnessPresent}],
                [2, 'brightness', tuya.valueConverter.scale0_254to0_1000],
                [3, 'min_brightness', tuya.valueConverter.scale0_254to0_1000],
                [4, 'light_type', tuya.valueConverter.lightType],
                [5, 'max_brightness', tuya.valueConverter.scale0_254to0_1000],
                [6, 'countdown', tuya.valueConverter.countdown],
                [14, 'power_on_behavior', tuya.valueConverter.powerOnBehavior],
            ],
        },
        whiteLabel: [
            {vendor: 'Moes', model: 'MS-105Z'},
            {vendor: 'Lerlink', model: 'X706U'},
            {vendor: 'Moes', model: 'ZS-EUD_1gang'},
        ],
    },
    {
        fingerprint: tuya.fingerprint('TS0601', ['_TZE200_fjjbhx9d', '_TZE200_e3oitdyu', '_TZE200_gwkapsoq']),
        model: 'TS0601_dimmer_2',
        vendor: 'TuYa',
        description: '2 gang smart dimmer',
        fromZigbee: [tuya.fz.datapoints],
        toZigbee: [tuya.tz.datapoints],
        configure: tuya.configureMagicPacket,
        exposes: [
            tuya.exposes.lightBrightnessWithMinMax().withEndpoint('l1'),
            tuya.exposes.lightBrightnessWithMinMax().withEndpoint('l2'),
            tuya.exposes.countdown().withEndpoint('l1'),
            tuya.exposes.countdown().withEndpoint('l2'),
        ],
        meta: {
            multiEndpoint: true,
            tuyaDatapoints: [
                [1, 'state_l1', tuya.valueConverter.onOff, {skip: tuya.skip.stateOnAndBrightnessPresent}],
                [2, 'brightness_l1', tuya.valueConverter.scale0_254to0_1000],
                [3, 'min_brightness_l1', tuya.valueConverter.scale0_254to0_1000],
                [5, 'max_brightness_l1', tuya.valueConverter.scale0_254to0_1000],
                [6, 'countdown_l1', tuya.valueConverter.countdown],
                [7, 'state_l2', tuya.valueConverter.onOff, {skip: tuya.skip.stateOnAndBrightnessPresent}],
                [8, 'brightness_l2', tuya.valueConverter.scale0_254to0_1000],
                [9, 'min_brightness_l2', tuya.valueConverter.scale0_254to0_1000],
                [11, 'max_brightness_l2', tuya.valueConverter.scale0_254to0_1000],
                [12, 'countdown_l2', tuya.valueConverter.countdown],
            ],
        },
        endpoint: (device) => {
            return {'l1': 1, 'l2': 1};
        },
        whiteLabel: [
            {vendor: 'Moes', model: 'ZS-EUD_2gang'},
            {vendor: 'Moes', model: 'MS-105B'}, // _TZE200_e3oitdyu
        ],
    },
    {
        fingerprint: tuya.fingerprint('TS0601', ['_TZE200_vm1gyrso']),
        model: 'TS0601_dimmer_3',
        vendor: 'TuYa',
        description: '3 gang smart dimmer',
        fromZigbee: [tuya.fz.datapoints],
        toZigbee: [tuya.tz.datapoints],
        configure: tuya.configureMagicPacket,
        exposes: [tuya.exposes.lightBrightness().withEndpoint('l1'), tuya.exposes.lightBrightness().withEndpoint('l2'),
            tuya.exposes.lightBrightness().withEndpoint('l3')],
        meta: {
            multiEndpoint: true,
            tuyaDatapoints: [
                [1, 'state_l1', tuya.valueConverter.onOff, {skip: tuya.skip.stateOnAndBrightnessPresent}],
                [2, 'brightness_l1', tuya.valueConverter.scale0_254to0_1000],
                [7, 'state_l2', tuya.valueConverter.onOff, {skip: tuya.skip.stateOnAndBrightnessPresent}],
                [8, 'brightness_l2', tuya.valueConverter.scale0_254to0_1000],
                [15, 'state_l3', tuya.valueConverter.onOff, {skip: tuya.skip.stateOnAndBrightnessPresent}],
                [16, 'brightness_l3', tuya.valueConverter.scale0_254to0_1000],
            ],
        },
        endpoint: (device) => {
            return {'l1': 1, 'l2': 1, 'l3': 1};
        },
        whiteLabel: [
            {vendor: 'Moes', model: 'ZS-EUD_3gang'},
        ],
    },
    {
        fingerprint: tuya.fingerprint('TS0601', ['_TZE200_p0gzbqct']),
        model: 'TS0601_dimmer_knob',
        vendor: 'TuYa',
        description: 'Zigbee smart knob dimmer',
        fromZigbee: [tuya.fz.datapoints],
        toZigbee: [tuya.tz.datapoints],
        configure: tuya.configureMagicPacket,
        exposes: [tuya.exposes.lightBrightness().withMinBrightness().setAccess('min_brightness', ea.STATE_SET), tuya.exposes.lightType(),
            tuya.exposes.indicatorModeNoneRelayPos()],
        meta: {
            tuyaDatapoints: [
                [1, 'state', tuya.valueConverter.onOff, {skip: tuya.skip.stateOnAndBrightnessPresent}],
                [2, 'brightness', tuya.valueConverter.scale0_254to0_1000],
                [3, 'min_brightness', tuya.valueConverter.scale0_254to0_1000],
                [4, 'light_type', tuya.valueConverter.lightType],
                [21, 'indicator_mode', tuya.valueConverterBasic.lookup({0: 'none', 1: 'relay', 2: 'pos'})],
            ],
        },
        whiteLabel: [
            {vendor: 'Moes', model: 'WS-SY-EURD'},
            {vendor: 'Moes', model: 'WS-SY-EURD-WH-MS'},
        ],
    },
    {
        fingerprint: [{modelID: 'TS011F', manufacturerName: '_TZ3000_oiymh3qu'}],
        model: 'TS011F_socket_module',
        vendor: 'TuYa',
        description: 'Socket module',
        extend: tuya.extend.switch(),
        whiteLabel: [{vendor: 'LoraTap', model: 'RR400ZB'}, {vendor: 'LoraTap', model: 'SP400ZB'}],
        configure: async (device, coordinatorEndpoint, logger) => {
            await tuya.configureMagicPacket(device, coordinatorEndpoint, logger);
            const endpoint = device.getEndpoint(1);
            await reporting.bind(endpoint, coordinatorEndpoint, ['genOnOff']);
            await reporting.onOff(endpoint);
        },
    },
    {
        fingerprint: [{modelID: 'TS011F', manufacturerName: '_TZ3000_wxtp7c5y'},
            {modelID: 'TS011F', manufacturerName: '_TYZB01_mtunwanm'},
            {modelID: 'TS011F', manufacturerName: '_TZ3000_o1jzcxou'}],
        model: 'TS011F_wall_outlet',
        vendor: 'TuYa',
        description: 'In-wall outlet',
        extend: tuya.extend.switch(),
        whiteLabel: [{vendor: 'Teekar', model: 'SWP86-01OG'},
            {vendor: 'ClickSmart+', model: 'CMA30035'},
            {vendor: 'BSEED', model: 'Zigbee Socket'}],
    },
    {
        fingerprint: [{modelID: 'isltm67\u0000', manufacturerName: '_TYST11_pisltm67'},
            {modelID: 'TS0601', manufacturerName: '_TZE200_pisltm67'}],
        model: 'S-LUX-ZB',
        vendor: 'TuYa',
        description: 'Light sensor',
        fromZigbee: [fz.SLUXZB],
        toZigbee: [],
        configure: async (device, coordinatorEndpoint, logger) => {
            const endpoint = device.getEndpoint(1);
            await reporting.bind(endpoint, coordinatorEndpoint, ['genBasic']);
        },
        exposes: [e.battery(), e.illuminance_lux(), e.linkquality(),
            exposes.enum('brightness_level', ea.STATE, ['LOW', 'MEDIUM', 'HIGH'])],
    },
    {
        zigbeeModel: ['TS130F'],
        model: 'TS130F',
        vendor: 'TuYa',
        description: 'Curtain/blind switch',
        fromZigbee: [fz.cover_position_tilt, tuya.fz.backlight_mode_low_medium_high, fz.tuya_cover_options],
        toZigbee: [tz.cover_state, tz.cover_position_tilt, tz.tuya_cover_calibration, tz.tuya_cover_reversal,
            tuya.tz.backlight_indicator_mode_1],
        meta: {coverInverted: true},
        whiteLabel: [
            {vendor: 'LoraTap', model: 'SC400'},
            tuya.whitelabel('Zemismart', 'ZN-LC1E', 'Smart curtain/shutter switch', ['_TZ3000_74hsp7qy']),
        ],
        exposes: [e.cover_position(), exposes.enum('moving', ea.STATE, ['UP', 'STOP', 'DOWN']),
            exposes.binary('calibration', ea.ALL, 'ON', 'OFF'), exposes.binary('motor_reversal', ea.ALL, 'ON', 'OFF'),
            exposes.enum('backlight_mode', ea.ALL, ['low', 'medium', 'high']),
            exposes.numeric('calibration_time', ea.STATE).withUnit('S').withDescription('Calibration time')],
    },
    {
        zigbeeModel: ['qnazj70', 'kjintbl'],
        fingerprint: [
            {modelID: 'TS0601', manufacturerName: '_TZE200_wunufsil'},
            {modelID: 'TS0601', manufacturerName: '_TZE200_vhy3iakz'},
            {modelID: 'TS0601', manufacturerName: '_TZE200_oisqyl4o'},
            {modelID: 'TS0601', manufacturerName: '_TZ3000_uim07oem'},
            {modelID: 'TS0601', manufacturerName: '_TZE200_js3mgbjb'},
            {modelID: 'TS0601', manufacturerName: '_TZE200_7deq70b8'},
        ],
        model: 'TS0601_switch',
        vendor: 'TuYa',
        description: '1, 2, 3 or 4 gang switch',
        exposes: [e.switch().withEndpoint('l1').setAccess('state', ea.STATE_SET),
            e.switch().withEndpoint('l2').setAccess('state', ea.STATE_SET),
            e.switch().withEndpoint('l3').setAccess('state', ea.STATE_SET), e.switch().withEndpoint('l4').setAccess('state', ea.STATE_SET)],
        fromZigbee: [fz.ignore_basic_report, fz.tuya_switch],
        toZigbee: [tz.tuya_switch_state],
        meta: {multiEndpoint: true},
        whiteLabel: [
            {vendor: 'Norklmes', model: 'MKS-CM-W5'},
            {vendor: 'Somgoms', model: 'ZSQB-SMB-ZB'},
            {vendor: 'Moes', model: 'WS-EUB1-ZG'},
            {vendor: 'AVATTO', model: 'ZGB-WS-EU'},
        ],
        configure: async (device, coordinatorEndpoint, logger) => {
            await tuya.configureMagicPacket(device, coordinatorEndpoint, logger);
            await reporting.bind(device.getEndpoint(1), coordinatorEndpoint, ['genOnOff']);
            if (device.getEndpoint(2)) await reporting.bind(device.getEndpoint(2), coordinatorEndpoint, ['genOnOff']);
            if (device.getEndpoint(3)) await reporting.bind(device.getEndpoint(3), coordinatorEndpoint, ['genOnOff']);
            if (device.getEndpoint(4)) await reporting.bind(device.getEndpoint(4), coordinatorEndpoint, ['genOnOff']);
        },
        endpoint: (device) => {
            // Endpoint selection is made in tuya_switch_state
            return {'l1': 1, 'l2': 1, 'l3': 1, 'l4': 1};
        },
    },
    {
        fingerprint: tuya.fingerprint('TS0601', ['_TZE200_aqnazj70', '_TZE200_k6jhsr0q', '_TZE200_di3tfv5b', '_TZE200_mexisfik']),
        model: 'TS0601_switch_4_gang',
        vendor: 'TuYa',
        description: '4 gang switch',
        exposes: [e.switch().withEndpoint('l1').setAccess('state', ea.STATE_SET),
            e.switch().withEndpoint('l2').setAccess('state', ea.STATE_SET),
            e.switch().withEndpoint('l3').setAccess('state', ea.STATE_SET),
            e.switch().withEndpoint('l4').setAccess('state', ea.STATE_SET)],
        fromZigbee: [fz.ignore_basic_report, fz.tuya_switch],
        toZigbee: [tz.tuya_switch_state],
        meta: {multiEndpoint: true},
        endpoint: (device) => {
            // Endpoint selection is made in tuya_switch_state
            return {'l1': 1, 'l2': 1, 'l3': 1, 'l4': 1};
        },
    },
    {
        fingerprint: tuya.fingerprint('TS0601', ['_TZE200_jwsjbxjs']),
        model: 'TS0601_switch_5_gang',
        vendor: 'TuYa',
        description: '5 gang switch',
        fromZigbee: [tuya.fz.datapoints],
        toZigbee: [tuya.tz.datapoints],
        configure: tuya.configureMagicPacket,
        exposes: [
            tuya.exposes.switch().withEndpoint('l1'),
            tuya.exposes.switch().withEndpoint('l2'),
            tuya.exposes.switch().withEndpoint('l3'),
            tuya.exposes.switch().withEndpoint('l4'),
            tuya.exposes.switch().withEndpoint('l5'),
        ],
        endpoint: (device) => {
            return {'l1': 1, 'l2': 1, 'l3': 1, 'l4': 1, 'l5': 1};
        },
        meta: {
            multiEndpoint: true,
            tuyaDatapoints: [
                [1, 'state_l1', tuya.valueConverter.onOff],
                [2, 'state_l2', tuya.valueConverter.onOff],
                [3, 'state_l3', tuya.valueConverter.onOff],
                [4, 'state_l4', tuya.valueConverter.onOff],
                [5, 'state_l5', tuya.valueConverter.onOff],
            ],
        },
    },
    {
        fingerprint: tuya.fingerprint('TS0601', ['_TZE200_mwvfvw8g']),
        model: 'TS0601_switch_6_gang',
        vendor: 'TuYa',
        description: '6 gang switch',
        fromZigbee: [tuya.fz.datapoints],
        toZigbee: [tuya.tz.datapoints],
        configure: tuya.configureMagicPacket,
        exposes: [
            tuya.exposes.switch().withEndpoint('l1'),
            tuya.exposes.switch().withEndpoint('l2'),
            tuya.exposes.switch().withEndpoint('l3'),
            tuya.exposes.switch().withEndpoint('l4'),
            tuya.exposes.switch().withEndpoint('l5'),
            tuya.exposes.switch().withEndpoint('l6'),
        ],
        endpoint: (device) => {
            return {'l1': 1, 'l2': 1, 'l3': 1, 'l4': 1, 'l5': 1, 'l6': 1};
        },
        meta: {
            multiEndpoint: true,
            tuyaDatapoints: [
                [1, 'state_l1', tuya.valueConverter.onOff],
                [2, 'state_l2', tuya.valueConverter.onOff],
                [3, 'state_l3', tuya.valueConverter.onOff],
                [4, 'state_l4', tuya.valueConverter.onOff],
                [5, 'state_l5', tuya.valueConverter.onOff],
                [6, 'state_l6', tuya.valueConverter.onOff],
            ],
        },
    },
    {
        fingerprint: [
            {modelID: 'TS0601', manufacturerName: '_TZE200_nkjintbl'},
            {modelID: 'TS0601', manufacturerName: '_TZE200_ji1gn7rw'},
            {modelID: 'TS0601', manufacturerName: '_TZE200_3t91nb6k'},
        ],
        model: 'TS0601_switch_2_gang',
        vendor: 'TuYa',
        description: '2 gang switch',
        exposes: [e.switch().withEndpoint('l1').setAccess('state', ea.STATE_SET),
            e.switch().withEndpoint('l2').setAccess('state', ea.STATE_SET)],
        fromZigbee: [fz.ignore_basic_report, fz.tuya_switch],
        toZigbee: [tz.tuya_switch_state],
        meta: {multiEndpoint: true},
        configure: async (device, coordinatorEndpoint, logger) => {
            await tuya.configureMagicPacket(device, coordinatorEndpoint, logger);
            await reporting.bind(device.getEndpoint(1), coordinatorEndpoint, ['genOnOff']);
            if (device.getEndpoint(2)) await reporting.bind(device.getEndpoint(2), coordinatorEndpoint, ['genOnOff']);
        },
        endpoint: (device) => {
            // Endpoint selection is made in tuya_switch_state
            return {'l1': 1, 'l2': 1};
        },
    },
    {
        fingerprint: [{modelID: 'TS0601', manufacturerName: '_TZE200_kyfqmmyl'},
            {modelID: 'TS0601', manufacturerName: '_TZE200_2hf7x9n3'},
            {modelID: 'TS0601', manufacturerName: '_TZE200_bynnczcb'},
            {modelID: 'TS0601', manufacturerName: '_TZE200_atpwqgml'}],
        model: 'TS0601_switch_3_gang',
        vendor: 'TuYa',
        description: '3 gang switch',
        whiteLabel: [{vendor: 'NOVADIGITAL', model: 'WS-US-ZB', description: 'Interruptor touch Zigbee 3 Teclas'}],
        exposes: [e.switch().withEndpoint('l1').setAccess('state', ea.STATE_SET),
            e.switch().withEndpoint('l2').setAccess('state', ea.STATE_SET),
            e.switch().withEndpoint('l3').setAccess('state', ea.STATE_SET)],
        fromZigbee: [fz.ignore_basic_report, fz.tuya_switch],
        toZigbee: [tz.tuya_switch_state],
        meta: {multiEndpoint: true},
        configure: async (device, coordinatorEndpoint, logger) => {
            await tuya.configureMagicPacket(device, coordinatorEndpoint, logger);
            await reporting.bind(device.getEndpoint(1), coordinatorEndpoint, ['genOnOff']);
            await reporting.bind(device.getEndpoint(2), coordinatorEndpoint, ['genOnOff']);
        },
        endpoint: (device) => {
            // Endpoint selection is made in tuya_switch_state
            return {'l1': 1, 'l2': 1, 'l3': 1};
        },
    },
    {
        fingerprint: tuya.fingerprint('TS0215A', ['_TZ3000_4fsgukof', '_TZ3000_wr2ucaj9', '_TZ3000_zsh6uat3', '_TZ3000_tj4pwzzm',
            '_TZ3000_2izubafb', '_TZ3000_pkfazisv']),
        model: 'TS0215A_sos',
        vendor: 'TuYa',
        description: 'SOS button',
        fromZigbee: [fz.command_emergency, fz.battery],
        exposes: [e.battery(), e.battery_voltage(), e.action(['emergency'])],
        toZigbee: [],
        configure: async (device, coordinatorEndpoint, logger) => {
            const endpoint = device.getEndpoint(1);
            await reporting.bind(endpoint, coordinatorEndpoint, ['genPowerCfg', 'genTime', 'genBasic', 'ssIasAce', 'ssIasZone']);
            await reporting.batteryPercentageRemaining(endpoint);
            await reporting.batteryVoltage(endpoint);
        },
    },
    {
        fingerprint: [{modelID: 'TS0215A', manufacturerName: '_TZ3000_p6ju8myv'},
            {modelID: 'TS0215A', manufacturerName: '_TZ3000_0zrccfgx'},
            {modelID: 'TS0215A', manufacturerName: '_TZ3000_fsiepnrh'},
            {modelID: 'TS0215A', manufacturerName: '_TZ3000_ug1vtuzn'}],
        model: 'TS0215A_remote',
        vendor: 'TuYa',
        description: 'Security remote control',
        fromZigbee: [fz.command_arm, fz.command_emergency, fz.battery],
        exposes: [e.battery(), e.action(['disarm', 'arm_day_zones', 'arm_night_zones', 'arm_all_zones', 'exit_delay', 'emergency'])],
        toZigbee: [],
        whiteLabel: [{vendor: 'Woox', model: 'R7054'}, {vendor: 'Nedis', model: 'ZBRC10WT'}],
        configure: async (device, coordinatorEndpoint, logger) => {
            const endpoint = device.getEndpoint(1);
            await reporting.bind(endpoint, coordinatorEndpoint, ['genPowerCfg', 'genTime', 'genBasic', 'ssIasAce', 'ssIasZone']);
        },
    },
    {
        fingerprint: [{modelID: 'TS0503A', manufacturerName: '_TZ3000_obacbukl'}],
        model: 'TS0503A',
        vendor: 'TuYa',
        description: 'Led strip controller',
        extend: tuya.extend.light_onoff_brightness_color(),
    },
    {
        zigbeeModel: ['TS0503A'],
        model: 'TYZS1L',
        vendor: 'TuYa',
        description: 'Led strip controller HSB',
        exposes: [e.light_colorhs()],
        fromZigbee: [fz.on_off, fz.tuya_led_controller],
        toZigbee: [tz.tuya_led_controller, tz.ignore_transition, tz.ignore_rate],
    },
    {
        zigbeeModel: ['TS0502A'],
        model: 'TS0502A',
        vendor: 'TuYa',
        description: 'Light controller',
        extend: tuya.extend.light_onoff_brightness_colortemp({colorTempRange: [153, 500], noConfigure: true}),
        whiteLabel: [
            tuya.whitelabel('Lidl', 'HG06492B', 'Livarno Lux E14 candle CCT', ['_TZ3000_oborybow']),
            tuya.whitelabel('Lidl', 'HG06492A', 'Livarno Lux GU10 spot CCT', ['_TZ3000_el5kt5im']),
            tuya.whitelabel('Lidl', 'HG06492C', 'Livarno Lux E27 bulb CCT', ['_TZ3000_49qchf10']),
            tuya.whitelabel('Lidl', '14147206L', 'Livarno Lux ceiling light', ['_TZ3000_rylaozuc', '_TZ3000_5fkufhn1']),
            tuya.whitelabel('Lidl', '14153905L', 'Livarno Home LED floor lamp', ['_TZ3000_8uaoilu9']),
        ],
        configure: async (device, coordinatorEndpoint, logger) => {
            device.getEndpoint(1).saveClusterAttributeKeyValue('lightingColorCtrl', {colorCapabilities: 16});
        },
    },
    {
        zigbeeModel: ['TS0502B'],
        model: 'TS0502B',
        vendor: 'TuYa',
        description: 'Light controller',
        whiteLabel: [
            {vendor: 'Mercator Ikuü', model: 'SMI7040', description: 'Ford Batten Light'},
            {vendor: 'Mercator Ikuü', model: 'SMD9300', description: 'Donovan Panel Light'},
            tuya.whitelabel('Aldi', 'F122SB62H22A4.5W', 'LIGHTWAY smart home LED-lamp - filament', ['_TZ3000_g1glzzfk']),
            tuya.whitelabel('Miboxer', 'FUT035Z', 'Dual white LED controller', ['_TZ3210_frm6149r', '_TZ3210_jtifm80b', '_TZ3210_xwqng7ol']),
            tuya.whitelabel('Lidl', '14156408L', 'Livarno Lux smart LED ceiling light', ['_TZ3210_c2iwpxf1']),
        ],
        extend: tuya.extend.light_onoff_brightness_colortemp({colorTempRange: [153, 500], noConfigure: true}),
        configure: async (device, coordinatorEndpoint, logger) => {
            device.getEndpoint(1).saveClusterAttributeKeyValue('lightingColorCtrl', {colorCapabilities: 16});
        },
    },
    {
        zigbeeModel: ['TS0504A'],
        model: 'TS0504A',
        vendor: 'TuYa',
        description: 'RGBW LED controller',
        extend: tuya.extend.light_onoff_brightness_colortemp_color(),
    },
    {
        fingerprint: [{modelID: 'TS0505A', manufacturerName: '_TZ3000_sosdczdl'}],
        model: 'TS0505A_led',
        vendor: 'TuYa',
        description: 'RGB+CCT LED',
        toZigbee: [tz.on_off, tz.tuya_led_control],
        fromZigbee: [fz.on_off, fz.tuya_led_controller, fz.brightness, fz.ignore_basic_report],
        exposes: [e.light_brightness_colortemp_colorhs([153, 500]).removeFeature('color_temp_startup')],
    },
    {
        zigbeeModel: ['TS0505A'],
        model: 'TS0505A',
        vendor: 'TuYa',
        description: 'RGB+CCT light controller',
        extend: tuya.extend.light_onoff_brightness_colortemp_color({noConfigure: true}),
        whiteLabel: [
            tuya.whitelabel('Lidl', 'HG06106B', 'Livarno Lux E14 candle RGB', ['_TZ3000_odygigth']),
            tuya.whitelabel('Lidl', 'HG06106A', 'Livarno Lux GU10 spot RGB', ['_TZ3000_kdpxju99']),
            tuya.whitelabel('Lidl', 'HG06106C', 'Livarno Lux E27 bulb RGB', ['_TZ3000_dbou1ap4']),
            tuya.whitelabel('Lidl', '14148906L', 'Livarno Lux mood light RGB+CCT', ['_TZ3000_9cpuaca6']),
            tuya.whitelabel('Lidl', '14149505L/14149506L_1', 'Livarno Lux light bar RGB+CCT (black/white)', ['_TZ3000_gek6snaj']),
            tuya.whitelabel('Mycket', 'MS-SP-LE27WRGB', 'E27 RGBW bulb', ['_TZ3000_evag0pvn']),
            tuya.whitelabel('Lidl', 'HG06104A', 'Livarno Lux smart LED light strip 2.5m', ['_TZ3000_riwp3k79', '_TZ3000_riwp3k79']),
        ],
        configure: async (device, coordinatorEndpoint, logger) => {
            device.getEndpoint(1).saveClusterAttributeKeyValue('lightingColorCtrl', {colorCapabilities: 29});
        },
    },
    {
        fingerprint: [{manufacturerName: '_TZ2000_a476raq2'}],
        zigbeeModel: ['TS0201', 'SNTZ003'],
        model: 'TS0201',
        vendor: 'TuYa',
        description: 'Temperature & humidity sensor with display',
        whiteLabel: [{vendor: 'BlitzWolf', model: 'BW-IS4'}],
        fromZigbee: [fzLocal.TS0201_battery, fz.temperature, fzLocal.TS0201_humidity],
        toZigbee: [],
        exposes: [e.battery(), e.temperature(), e.humidity(), e.battery_voltage()],
        configure: tuya.configureMagicPacket,
    },
    {
        fingerprint: [
            {modelID: 'TS0201', manufacturerName: '_TZ3000_bguser20'},
            {modelID: 'TS0201', manufacturerName: '_TZ3000_fllyghyj'},
            {modelID: 'TS0201', manufacturerName: '_TZ3000_yd2e749y'},
            {modelID: 'TS0201', manufacturerName: '_TZ3000_6uzkisv2'},
            {modelID: 'TS0201', manufacturerName: '_TZ3000_xr3htd96'},
        ],
        model: 'WSD500A',
        vendor: 'TuYa',
        description: 'Temperature & humidity sensor',
        fromZigbee: [fzLocal.TS0201_battery, fz.temperature, fz.humidity],
        toZigbee: [],
        exposes: [e.battery(), e.temperature(), e.humidity(), e.battery_voltage()],
        configure: tuya.configureMagicPacket,
    },
    {
        fingerprint: tuya.fingerprint('TS0201', ['_TZ3000_dowj6gyi', '_TZ3000_8ybe88nf']),
        model: 'IH-K009',
        vendor: 'TuYa',
        description: 'Temperature & humidity sensor',
        fromZigbee: [fzLocal.TS0201_battery, fz.temperature, fz.humidity],
        toZigbee: [],
        exposes: [e.battery(), e.temperature(), e.humidity(), e.battery_voltage()],
        configure: tuya.configureMagicPacket,
    },
    {
        fingerprint: tuya.fingerprint('SM0201', ['_TYZB01_cbiezpds', '_TYZB01_zqvwka4k']),
        model: 'SM0201',
        vendor: 'TuYa',
        description: 'Temperature & humidity sensor with LED screen',
        fromZigbee: [fz.battery, fz.temperature, fz.humidity],
        toZigbee: [],
        exposes: [e.battery(), e.temperature(), e.humidity(), e.battery_voltage()],
    },
    {
        fingerprint: tuya.fingerprint('TS0601', ['_TZE200_yjjdcqsq']),
        model: 'ZTH01',
        vendor: 'TuYa',
        description: 'Temperature and humidity sensor',
        fromZigbee: [tuya.fz.datapoints, tuya.fz.gateway_connection_status],
        toZigbee: [tuya.tz.datapoints],
        configure: tuya.configureMagicPacket,
        exposes: [e.temperature(), e.humidity(), tuya.exposes.batteryState(), e.battery_low()],
        meta: {
            tuyaDatapoints: [
                [1, 'temperature', tuya.valueConverter.divideBy10],
                [2, 'humidity', tuya.valueConverter.raw],
                [3, 'battery_state', tuya.valueConverter.batteryState],
                // [9, 'temperature_unit', tuya.valueConverter.raw], This DP is not properly supported by the device
            ],
        },
    },
    {
        fingerprint: [{modelID: 'TS011F', manufacturerName: '_TZ3000_3zofvcaa'}],
        model: 'TS011F_2_gang_2_usb_wall',
        vendor: 'TuYa',
        description: '2 gang 2 usb wall outlet',
        extend: tuya.extend.switch({backlightModeLowMediumHigh: true, endpoints: ['l1', 'l2', 'l3', 'l4']}),
        endpoint: () => {
            return {'l1': 1, 'l2': 2, 'l3': 3, 'l4': 4};
        },
        meta: {multiEndpoint: true},
        configure: async (device, coordinatorEndpoint, logger) => {
            await tuya.configureMagicPacket(device, coordinatorEndpoint, logger);
            for (const endpointID of [1, 2, 3, 4]) {
                const endpoint = device.getEndpoint(endpointID);
                await reporting.bind(endpoint, coordinatorEndpoint, ['genOnOff']);
                await reporting.onOff(endpoint);
            }
        },
    },
    {
        zigbeeModel: ['TS0041'],
        fingerprint: [{manufacturerName: '_TZ3000_tk3s5tyg'}],
        model: 'TS0041',
        vendor: 'TuYa',
        description: 'Wireless switch with 1 button',
        whiteLabel: [{vendor: 'Smart9', model: 'S9TSZGB'}, {vendor: 'Lonsonho', model: 'TS0041'}, {vendor: 'Benexmart', model: 'ZM-sui1'}],
        exposes: [e.battery(), e.action(['single', 'double', 'hold'])],
        fromZigbee: [fz.tuya_on_off_action, fz.battery],
        toZigbee: [],
        configure: tuya.configureMagicPacket,
        /*
         * reporting.batteryPercentageRemaining removed as it was causing devices to fall of the network
         * every 1 hour, with light flashing when it happened, extremely short battery life, 2 presses for
         * action to register: https://github.com/Koenkk/zigbee2mqtt/issues/8072
         * Initially wrapped in a try catch: https://github.com/Koenkk/zigbee2mqtt/issues/6313
         */
    },
    {
        zigbeeModel: ['TS0042'],
        model: 'TS0042',
        vendor: 'TuYa',
        description: 'Wireless switch with 2 buttons',
        whiteLabel: [{vendor: 'Smart9', model: 'S9TSZGB'}, {vendor: 'Lonsonho', model: 'TS0042'},
            {vendor: 'ClickSmart+', model: 'CSPGM2075PW'}],
        exposes: [e.battery(), e.action(['1_single', '1_double', '1_hold', '2_single', '2_double', '2_hold'])],
        fromZigbee: [fz.tuya_on_off_action, fz.battery],
        toZigbee: [],
        configure: tuya.configureMagicPacket,
        /*
         * reporting.batteryPercentageRemaining removed as it was causing devices to fall of the network
         * every 1 hour, with light flashing when it happened, extremely short battery life, 2 presses for
         * action to register: https://github.com/Koenkk/zigbee2mqtt/issues/8072
         * Initially wrapped in a try catch: https://github.com/Koenkk/zigbee2mqtt/issues/6313
         */
    },
    {
        zigbeeModel: ['TS0043'],
        model: 'TS0043',
        vendor: 'TuYa',
        description: 'Wireless switch with 3 buttons',
        whiteLabel: [{vendor: 'Smart9', model: 'S9TSZGB'}, {vendor: 'Lonsonho', model: 'TS0043'}, {vendor: 'LoraTap', model: 'SS600ZB'}],
        exposes: [e.battery(),
            e.action(['1_single', '1_double', '1_hold', '2_single', '2_double', '2_hold', '3_single', '3_double', '3_hold'])],
        fromZigbee: [fz.tuya_on_off_action, fz.battery],
        toZigbee: [],
        configure: tuya.configureMagicPacket,
        /*
         * reporting.batteryPercentageRemaining removed as it was causing devices to fall of the network
         * every 1 hour, with light flashing when it happened, extremely short battery life, 2 presses for
         * action to register: https://github.com/Koenkk/zigbee2mqtt/issues/8072
         * Initially wrapped in a try catch: https://github.com/Koenkk/zigbee2mqtt/issues/6313
         */
    },
    {
        zigbeeModel: ['TS0044'],
        model: 'TS0044',
        vendor: 'TuYa',
        description: 'Wireless switch with 4 buttons',
        whiteLabel: [{vendor: 'Lonsonho', model: 'TS0044'}, {vendor: 'Haozee', model: 'ESW-OZAA-EU'},
            {vendor: 'LoraTap', model: 'SS6400ZB'}, {vendor: 'Moes', model: 'ZT-SY-EU-G-4S-WH-MS'}],
        fromZigbee: [fz.tuya_on_off_action, fz.battery],
        exposes: [e.battery(), e.action(['1_single', '1_double', '1_hold', '2_single', '2_double', '2_hold',
            '3_single', '3_double', '3_hold', '4_single', '4_double', '4_hold'])],
        toZigbee: [],
        configure: tuya.configureMagicPacket,
        /*
         * reporting.batteryPercentageRemaining removed as it was causing devices to fall of the network
         * every 1 hour, with light flashing when it happened, extremely short battery life, 2 presses for
         * action to register: https://github.com/Koenkk/zigbee2mqtt/issues/8072
         * Initially wrapped in a try catch: https://github.com/Koenkk/zigbee2mqtt/issues/6313
         */
    },
    {
        fingerprint: tuya.fingerprint('TS004F', ['_TZ3000_xabckq1v', '_TZ3000_czuyt8lz']),
        model: 'TS004F',
        vendor: 'TuYa',
        description: 'Wireless switch with 4 buttons',
        exposes: [e.battery(), e.action(['1_single', '1_double', '1_hold', '2_single', '2_double', '2_hold',
            '3_single', '3_double', '3_hold', '4_single', '4_double', '4_hold'])],
        fromZigbee: [fz.battery, fz.tuya_on_off_action],
        toZigbee: [tz.tuya_operation_mode],
        configure: async (device, coordinatorEndpoint, logger) => {
            const endpoint = device.getEndpoint(1);
            await endpoint.read('genBasic', [0x0004, 0x000, 0x0001, 0x0005, 0x0007, 0xfffe]);
            await endpoint.write('genOnOff', {'tuyaOperationMode': 1});
            await endpoint.read('genOnOff', ['tuyaOperationMode']);
            try {
                await endpoint.read(0xE001, [0xD011]);
            } catch (err) {/* do nothing */}
            await endpoint.read('genPowerCfg', ['batteryVoltage', 'batteryPercentageRemaining']);
            await reporting.bind(endpoint, coordinatorEndpoint, ['genPowerCfg']);
            for (const ep of [1, 2, 3, 4]) {
                // Not all variants have all endpoints
                // https://github.com/Koenkk/zigbee2mqtt/issues/15730#issuecomment-1364498358
                if (device.getEndpoint(ep)) {
                    await reporting.bind(device.getEndpoint(ep), coordinatorEndpoint, ['genOnOff']);
                }
            }
        },
    },
    {
        fingerprint: [{modelID: 'TS0601', manufacturerName: '_TZE200_qq9mpfhw'}],
        model: 'TS0601_water_sensor',
        vendor: 'TuYa',
        description: 'Water leak sensor',
        fromZigbee: [fz.tuya_water_leak, fz.ignore_basic_report],
        exposes: [e.water_leak()],
        toZigbee: [],
        whiteLabel: [{vendor: 'Neo', model: 'NAS-WS02B0'}],
    },
    {
        fingerprint: [{modelID: 'TS0601', manufacturerName: '_TZE200_jthf7vb6'}],
        model: 'WLS-100z',
        vendor: 'TuYa',
        description: 'Water leak sensor',
        fromZigbee: [fz.ignore_basic_report, fz.ignore_tuya_raw, fz.wls100z_water_leak],
        toZigbee: [],
        onEvent: tuya.onEventSetTime,
        configure: async (device, coordinatorEndpoint, logger) => {
            const endpoint = device.getEndpoint(1);
            await reporting.bind(endpoint, coordinatorEndpoint, ['genBasic']);
        },
        exposes: [e.battery(), e.water_leak()],
    },
    {
        fingerprint: tuya.fingerprint('TS0001', ['_TZ3000_xkap8wtb', '_TZ3000_qnejhcsu', '_TZ3000_x3ewpzyr',
            '_TZ3000_mkhkxx1p', '_TZ3000_tgddllx4']),
        model: 'TS0001_power',
        description: 'Switch with power monitoring',
        vendor: 'TuYa',
        fromZigbee: [fz.on_off, fz.electrical_measurement, fz.metering, fz.ignore_basic_report,
            tuya.fz.power_outage_memory, tuya.fz.switch_type],
        toZigbee: [tz.on_off, tuya.tz.power_on_behavior_1, tuya.tz.switch_type],
        configure: async (device, coordinatorEndpoint, logger) => {
            await tuya.configureMagicPacket(device, coordinatorEndpoint, logger);
            const endpoint = device.getEndpoint(1);
            await reporting.bind(endpoint, coordinatorEndpoint, ['genOnOff', 'haElectricalMeasurement', 'seMetering']);
            await reporting.rmsVoltage(endpoint, {change: 5});
            await reporting.rmsCurrent(endpoint, {change: 50});
            await reporting.activePower(endpoint, {change: 10});
            await reporting.currentSummDelivered(endpoint);
            endpoint.saveClusterAttributeKeyValue('haElectricalMeasurement', {acCurrentDivisor: 1000, acCurrentMultiplier: 1});
            endpoint.saveClusterAttributeKeyValue('seMetering', {divisor: 100, multiplier: 1});
            device.save();
        },
        exposes: [e.switch(), e.power(), e.current(), e.voltage(), e.energy(), tuya.exposes.switchType(),
            exposes.enum('power_outage_memory', ea.ALL, ['on', 'off', 'restore']).withDescription('Recover state after power outage')],
    },
    {
        fingerprint: [{modelID: 'TS0002', manufacturerName: '_TZ3000_irrmjcgi'}],
        model: 'TS0002_power',
        vendor: 'TuYa',
        description: '2 gang switch with power monitoring',
        extend: tuya.extend.switch({switchType: true, endpoints: ['l1', 'l2'], electricalMeasurements: true}),
        endpoint: (device) => {
            return {'l1': 1, 'l2': 2};
        },
        meta: {multiEndpoint: true, multiEndpointSkip: ['energy', 'current', 'voltage', 'power']},
        configure: async (device, coordinatorEndpoint, logger) => {
            const endpoint = device.getEndpoint(1);
            await endpoint.read('genBasic', ['manufacturerName', 'zclVersion', 'appVersion', 'modelId', 'powerSource', 0xfffe]);
            await reporting.bind(endpoint, coordinatorEndpoint, ['genOnOff', 'haElectricalMeasurement', 'seMetering']);
            await reporting.rmsVoltage(endpoint, {change: 5});
            await reporting.rmsCurrent(endpoint, {change: 50});
            await reporting.activePower(endpoint, {change: 10});
            await reporting.currentSummDelivered(endpoint);
            endpoint.saveClusterAttributeKeyValue('haElectricalMeasurement', {acCurrentDivisor: 1000, acCurrentMultiplier: 1});
            endpoint.saveClusterAttributeKeyValue('seMetering', {divisor: 100, multiplier: 1});
            device.save();
            await reporting.bind(device.getEndpoint(2), coordinatorEndpoint, ['genOnOff']);
        },
    },
    {
        fingerprint: tuya.fingerprint('TS000F', ['_TZ3000_xkap8wtb']),
        model: 'TS000F_power',
        description: 'Switch with power monitoring',
        vendor: 'TuYa',
        fromZigbee: [fz.on_off, fz.electrical_measurement, fz.metering, fz.ignore_basic_report, tuya.fz.power_on_behavior_1,
            tuya.fz.switch_type],
        toZigbee: [tz.on_off, tuya.tz.power_on_behavior_1, tuya.tz.switch_type],
        configure: async (device, coordinatorEndpoint, logger) => {
            const endpoint = device.getEndpoint(1);
            await tuya.configureMagicPacket(device, coordinatorEndpoint, logger);
            await reporting.bind(endpoint, coordinatorEndpoint, ['genOnOff', 'haElectricalMeasurement', 'seMetering']);
            await reporting.rmsVoltage(endpoint, {change: 5});
            await reporting.rmsCurrent(endpoint, {change: 50});
            await reporting.currentSummDelivered(endpoint);
            endpoint.saveClusterAttributeKeyValue('seMetering', {divisor: 100, multiplier: 1});
            device.save();
        },
        whiteLabel: [{vendor: 'Aubess', model: 'WHD02'}],
        exposes: [e.switch(), e.power(), e.current(), e.voltage(), e.energy(), e.power_on_behavior(),
            tuya.exposes.switchType()],
    },
    {
        zigbeeModel: ['TS0001'],
        model: 'TS0001',
        vendor: 'TuYa',
        description: '1 gang switch',
        extend: tuya.extend.switch(),
        whiteLabel: [{vendor: 'CR Smart Home', model: 'TS0001', description: 'Valve control'}, {vendor: 'Lonsonho', model: 'X701'},
            {vendor: 'Bandi', model: 'BDS03G1'}],
        configure: async (device, coordinatorEndpoint, logger) => {
            await tuya.configureMagicPacket(device, coordinatorEndpoint, logger);
            await reporting.bind(device.getEndpoint(1), coordinatorEndpoint, ['genOnOff']);
        },
    },
    {
        zigbeeModel: ['TS0002'],
        model: 'TS0002',
        vendor: 'TuYa',
        description: '2 gang switch',
        whiteLabel: [{vendor: 'Zemismart', model: 'ZM-CSW002-D_switch'}, {vendor: 'Lonsonho', model: 'X702'},
            {vendor: 'Avatto', model: 'ZTS02'}],
        extend: tuya.extend.switch(),
        exposes: [e.switch().withEndpoint('l1'), e.switch().withEndpoint('l2')],
        endpoint: (device) => {
            return {'l1': 1, 'l2': 2};
        },
        meta: {multiEndpoint: true},
        configure: async (device, coordinatorEndpoint, logger) => {
            await tuya.configureMagicPacket(device, coordinatorEndpoint, logger);
            await reporting.bind(device.getEndpoint(1), coordinatorEndpoint, ['genOnOff']);
            await reporting.bind(device.getEndpoint(2), coordinatorEndpoint, ['genOnOff']);
        },
    },
    {
        fingerprint: tuya.fingerprint('TS0001', ['_TZ3000_tqlv4ug4', '_TZ3000_gjrubzje', '_TZ3000_tygpxwqa']),
        model: 'TS0001_switch_module',
        vendor: 'TuYa',
        description: '1 gang switch module',
        whiteLabel: [{vendor: 'OXT', model: 'SWTZ21'}],
        extend: tuya.extend.switch({switchType: true}),
        configure: async (device, coordinatorEndpoint, logger) => {
            await tuya.configureMagicPacket(device, coordinatorEndpoint, logger);
            await reporting.bind(device.getEndpoint(1), coordinatorEndpoint, ['genOnOff']);
        },
    },
    {
        fingerprint: tuya.fingerprint('TS0002', ['_TZ3000_01gpyda5', '_TZ3000_bvrlqyj7', '_TZ3000_7ed9cqgi',
            '_TZ3000_zmy4lslw', '_TZ3000_ruxexjfz', '_TZ3000_4xfqlgqo']),
        model: 'TS0002_switch_module',
        vendor: 'TuYa',
        description: '2 gang switch module',
        whiteLabel: [
            {vendor: 'OXT', model: 'SWTZ22'},
            tuya.whitelabel('pcblab.io', 'RR620ZB', '2 gang Zigbee switch module', ['_TZ3000_4xfqlgqo']),
            tuya.whitelabel('Nous', 'L13Z', '2 gang switch', ['_TZ3000_ruxexjfz']),
        ],
        extend: tuya.extend.switch({switchType: true, endpoints: ['l1', 'l2']}),
        endpoint: (device) => {
            return {'l1': 1, 'l2': 2};
        },
        meta: {multiEndpoint: true},
        configure: async (device, coordinatorEndpoint, logger) => {
            await tuya.configureMagicPacket(device, coordinatorEndpoint, logger);
            await reporting.bind(device.getEndpoint(1), coordinatorEndpoint, ['genOnOff']);
            await reporting.bind(device.getEndpoint(2), coordinatorEndpoint, ['genOnOff']);
        },
    },
    {
        fingerprint: tuya.fingerprint('TS0002', ['_TZ3000_fisb3ajo', '_TZ3000_5gey1ohx']),
        model: 'TS0002_switch_module_2',
        vendor: 'TuYa',
        description: '2 gang switch module',
        extend: tuya.extend.switch({endpoints: ['l1', 'l2']}),
        endpoint: (device) => {
            return {'l1': 1, 'l2': 2};
        },
        meta: {multiEndpoint: true},
        configure: async (device, coordinatorEndpoint, logger) => {
            await tuya.configureMagicPacket(device, coordinatorEndpoint, logger);
            await reporting.bind(device.getEndpoint(1), coordinatorEndpoint, ['genOnOff']);
            await reporting.bind(device.getEndpoint(2), coordinatorEndpoint, ['genOnOff']);
        },
    },
    {
        fingerprint: [{modelID: 'TS0003', manufacturerName: '_TZ3000_4o16jdca'}],
        model: 'TS0003_switch_module_2',
        vendor: 'TuYa',
        description: '3 gang switch module',
        extend: tuya.extend.switch({endpoints: ['l1', 'l2', 'l3']}),
        endpoint: (device) => {
            return {'l1': 1, 'l2': 2, 'l3': 3};
        },
        meta: {multiEndpoint: true},
        configure: async (device, coordinatorEndpoint, logger) => {
            await tuya.configureMagicPacket(device, coordinatorEndpoint, logger);
            await reporting.bind(device.getEndpoint(1), coordinatorEndpoint, ['genOnOff']);
            await reporting.bind(device.getEndpoint(2), coordinatorEndpoint, ['genOnOff']);
            await reporting.bind(device.getEndpoint(3), coordinatorEndpoint, ['genOnOff']);
        },
    },
    {
        fingerprint: tuya.fingerprint('TS0003', ['_TZ3000_vsasbzkf', '_TZ3000_odzoiovu']),
        model: 'TS0003_switch_module_1',
        vendor: 'TuYa',
        description: '3 gang switch module',
        whiteLabel: [{vendor: 'OXT', model: 'SWTZ23'}],
        extend: tuya.extend.switch({switchType: true, backlightModeOffOn: true, endpoints: ['l1', 'l2', 'l3']}),
        endpoint: (device) => {
            return {'l1': 1, 'l2': 2, 'l3': 3};
        },
        meta: {multiEndpoint: true},
        configure: async (device, coordinatorEndpoint, logger) => {
            await tuya.configureMagicPacket(device, coordinatorEndpoint, logger);
            await reporting.bind(device.getEndpoint(1), coordinatorEndpoint, ['genOnOff']);
            await reporting.bind(device.getEndpoint(2), coordinatorEndpoint, ['genOnOff']);
            await reporting.bind(device.getEndpoint(3), coordinatorEndpoint, ['genOnOff']);
        },
    },
    {
        fingerprint: tuya.fingerprint('TS0004', ['_TZ3000_ltt60asa', '_TZ3000_5ajpkyq6']),
        model: 'TS0004_switch_module',
        vendor: 'TuYa',
        description: '4 gang switch module',
        whiteLabel: [{vendor: 'OXT', model: 'SWTZ27'}],
        extend: tuya.extend.switch({switchType: true, endpoints: ['l1', 'l2', 'l3', 'l4']}),
        endpoint: (device) => {
            return {'l1': 1, 'l2': 2, 'l3': 3, 'l4': 4};
        },
        meta: {multiEndpoint: true},
        configure: async (device, coordinatorEndpoint, logger) => {
            await tuya.configureMagicPacket(device, coordinatorEndpoint, logger);
            await reporting.bind(device.getEndpoint(1), coordinatorEndpoint, ['genOnOff']);
            await reporting.bind(device.getEndpoint(2), coordinatorEndpoint, ['genOnOff']);
            await reporting.bind(device.getEndpoint(3), coordinatorEndpoint, ['genOnOff']);
            await reporting.bind(device.getEndpoint(4), coordinatorEndpoint, ['genOnOff']);
        },
    },
    {
        zigbeeModel: [
            'owvfni3\u0000', 'owvfni3', 'u1rkty3', 'aabybja', // Curtain motors
            'mcdj3aq', 'mcdj3aq\u0000', // Tubular motors
        ],
        fingerprint: [
            // Curtain motors:
            {modelID: 'TS0601', manufacturerName: '_TZE200_5zbp6j0u'},
            {modelID: 'TS0601', manufacturerName: '_TZE200_nkoabg8w'},
            {modelID: 'TS0601', manufacturerName: '_TZE200_xuzcvlku'},
            {modelID: 'TS0601', manufacturerName: '_TZE200_4vobcgd3'},
            {modelID: 'TS0601', manufacturerName: '_TZE200_nogaemzt'},
            {modelID: 'TS0601', manufacturerName: '_TZE200_r0jdjrvi'},
            {modelID: 'TS0601', manufacturerName: '_TZE200_pk0sfzvr'},
            {modelID: 'TS0601', manufacturerName: '_TZE200_fdtjuw7u'},
            {modelID: 'TS0601', manufacturerName: '_TZE200_zpzndjez'},
            {modelID: 'TS0601', manufacturerName: '_TZE200_wmcdj3aq'},
            {modelID: 'TS0601', manufacturerName: '_TZE200_cowvfni3'},
            {modelID: 'TS0601', manufacturerName: '_TZE200_rddyvrci'},
            {modelID: 'TS0601', manufacturerName: '_TZE200_nueqqe6k'},
            {modelID: 'TS0601', manufacturerName: '_TZE200_bqcqqjpb'},
            {modelID: 'TS0601', manufacturerName: '_TZE200_xaabybja'},
            {modelID: 'TS0601', manufacturerName: '_TZE200_rmymn92d'},
            {modelID: 'TS0601', manufacturerName: '_TZE200_3i3exuay'},
            {modelID: 'TS0601', manufacturerName: '_TZE200_tvrvdj6o'},
            {modelID: 'zo2pocs\u0000', manufacturerName: '_TYST11_fzo2pocs'},
            {modelID: 'TS0601', manufacturerName: '_TZE200_cf1sl3tj'},
            {modelID: 'TS0601', manufacturerName: '_TZE200_b2u1drdv'},
            {modelID: 'TS0601', manufacturerName: '_TZE200_ol5jlkkr'},
            // Roller blinds:
            {modelID: 'TS0601', manufacturerName: '_TZE200_fctwhugx'},
            {modelID: 'TS0601', manufacturerName: '_TZE200_hsgrhjpf'},
            {modelID: 'TS0601', manufacturerName: '_TZE200_pw7mji0l'},
            // Window pushers:
            {modelID: 'TS0601', manufacturerName: '_TZE200_g5wdnuow'},
            // Tubular motors:
            {modelID: 'TS0601', manufacturerName: '_TZE200_5sbebbzs'},
            {modelID: 'TS0601', manufacturerName: '_TZE200_udank5zs'},
            {modelID: 'TS0601', manufacturerName: '_TZE200_zuz7f94z'},
            {modelID: 'TS0601', manufacturerName: '_TZE200_nv6nxo0c'},
            {modelID: 'TS0601', manufacturerName: '_TZE200_3ylew7b4'},
            {modelID: 'TS0601', manufacturerName: '_TZE200_llm0epxg'},
            {modelID: 'TS0601', manufacturerName: '_TZE200_n1aauwb4'},
            {modelID: 'TS0601', manufacturerName: '_TZE204_sxm7l9xa'},
            {modelID: 'TS0601', manufacturerName: '_TZE200_xu4a5rhj'},
            {modelID: 'TS0601', manufacturerName: '_TZE204_r0jdjrvi'},
        ],
        model: 'TS0601_cover_1',
        vendor: 'TuYa',
        description: 'Curtain motor/roller blind motor/window pusher/tubular motor',
        whiteLabel: [
            {vendor: 'Yushun', model: 'YS-MT750'},
            {vendor: 'Zemismart', model: 'ZM79E-DT'},
            {vendor: 'Binthen', model: 'BCM100D'},
            {vendor: 'Binthen', model: 'CV01A'},
            {vendor: 'Zemismart', model: 'M515EGB'},
            {vendor: 'OZ Smart Things', model: 'ZM85EL-1Z'},
            {vendor: 'TuYa', model: 'M515EGZT'},
            {vendor: 'TuYa', model: 'DT82LEMA-1.2N'},
            {vendor: 'TuYa', model: 'ZD82TN', description: 'Curtain motor'},
            {vendor: 'Larkkey', model: 'ZSTY-SM-1SRZG-EU'},
            {vendor: 'Zemismart', model: 'ZM85EL-2Z', description: 'Roman Rod I type curtains track'},
            {vendor: 'Zemismart', model: 'AM43', description: 'Roller blind motor'},
            {vendor: 'Zemismart', model: 'M2805EGBZTN', description: 'Tubular motor'},
            {vendor: 'Zemismart', model: 'BCM500DS-TYZ', description: 'Curtain motor'},
            {vendor: 'A-OK', model: 'AM25', description: 'Tubular motor'},
            {vendor: 'Alutech', model: 'AM/R-Sm', description: 'Tubular motor'},
        ],
        fromZigbee: [fz.tuya_cover, fz.ignore_basic_report],
        toZigbee: [tz.tuya_cover_control, tz.tuya_cover_options],
        exposes: [
            e.cover_position().setAccess('position', ea.STATE_SET),
            exposes.composite('options', 'options', ea.STATE_SET)
                .withFeature(exposes.numeric('motor_speed', ea.STATE_SET)
                    .withValueMin(0).withValueMax(255).withDescription('Motor speed'))
                .withFeature(exposes.binary('reverse_direction', ea.STATE_SET, true, false)
                    .withDescription('Reverse the motor direction'))],
    },
    {
        fingerprint: [
            // Curtain motors:
            {modelID: 'TS0601', manufacturerName: '_TZE200_eegnwoyw'},
        ],
        model: 'TS0601_cover_2',
        vendor: 'TuYa',
        description: 'Curtain motor fixed speed',
        whiteLabel: [
            {vendor: 'Zemismart', model: 'BCM100DB'},
        ],
        fromZigbee: [fz.tuya_cover, fz.ignore_basic_report],
        toZigbee: [tz.tuya_cover_control],
        exposes: [e.cover_position().setAccess('position', ea.STATE_SET)],
    },
    {
        zigbeeModel: ['kud7u2l'],
        fingerprint: [
            {modelID: 'TS0601', manufacturerName: '_TZE200_ckud7u2l'},
            {modelID: 'TS0601', manufacturerName: '_TZE200_ywdxldoj'},
            {modelID: 'TS0601', manufacturerName: '_TZE200_do5qy8zo'},
            {modelID: 'TS0601', manufacturerName: '_TZE200_cwnjrr72'},
            {modelID: 'TS0601', manufacturerName: '_TZE200_pvvbommb'},
            {modelID: 'TS0601', manufacturerName: '_TZE200_9sfg7gm0'}, // HomeCloud
            {modelID: 'TS0601', manufacturerName: '_TZE200_2atgpdho'}, // HY367
            {modelID: 'TS0601', manufacturerName: '_TZE200_cpmgn2cf'},
            {modelID: 'TS0601', manufacturerName: '_TZE200_8thwkzxl'}, // Tervix eva2
            {modelID: 'TS0601', manufacturerName: '_TZE200_4eeyebrt'}, // Immax 07732B
            {modelID: 'TS0601', manufacturerName: '_TZE200_8whxpsiw'}, // EVOLVEO
            {modelID: 'TS0601', manufacturerName: '_TZE200_xby0s3ta'}, // Sandy Beach HY367
            {modelID: 'TS0601', manufacturerName: '_TZE200_7fqkphoq'}, // AFINTEK
        ],
        model: 'TS0601_thermostat',
        vendor: 'TuYa',
        description: 'Radiator valve with thermostat',
        whiteLabel: [
            {vendor: 'Moes', model: 'HY368'},
            {vendor: 'Moes', model: 'HY369RT'},
            {vendor: 'SHOJZJ', model: '378RT'},
            {vendor: 'Silvercrest', model: 'TVR01'},
            {vendor: 'Immax', model: '07732B'},
            {vendor: 'Evolveo', model: 'Heat M30'},
        ],
        meta: {tuyaThermostatPreset: tuya.thermostatPresets, tuyaThermostatSystemMode: tuya.thermostatSystemModes3},
        ota: ota.zigbeeOTA,
        onEvent: tuya.onEventSetLocalTime,
        fromZigbee: [fz.tuya_thermostat, fz.ignore_basic_report, fz.ignore_tuya_set_time],
        toZigbee: [tz.tuya_thermostat_child_lock, tz.tuya_thermostat_window_detection, tz.tuya_thermostat_valve_detection,
            tz.tuya_thermostat_current_heating_setpoint, tz.tuya_thermostat_auto_lock,
            tz.tuya_thermostat_calibration, tz.tuya_thermostat_min_temp, tz.tuya_thermostat_max_temp,
            tz.tuya_thermostat_boost_time, tz.tuya_thermostat_comfort_temp, tz.tuya_thermostat_eco_temp,
            tz.tuya_thermostat_force_to_mode, tz.tuya_thermostat_force, tz.tuya_thermostat_preset, tz.tuya_thermostat_away_mode,
            tz.tuya_thermostat_window_detect, tz.tuya_thermostat_schedule, tz.tuya_thermostat_week, tz.tuya_thermostat_away_preset,
            tz.tuya_thermostat_schedule_programming_mode],
        exposes: [
            e.child_lock(), e.window_detection(),
            exposes.binary('window_open', ea.STATE).withDescription('Window open?'),
            e.battery_low(), e.valve_detection(), e.position(),
            exposes.climate().withSetpoint('current_heating_setpoint', 5, 35, 0.5, ea.STATE_SET)
                .withLocalTemperature(ea.STATE).withSystemMode(['heat', 'auto', 'off'], ea.STATE_SET,
                    'Mode of this device, in the `heat` mode the TS0601 will remain continuously heating, i.e. it does not regulate ' +
                    'to the desired temperature. If you want TRV to properly regulate the temperature you need to use mode `auto` ' +
                    'instead setting the desired temperature.')
                .withLocalTemperatureCalibration(-9, 9, 0.5, ea.STATE_SET)
                .withPreset(['schedule', 'manual', 'boost', 'complex', 'comfort', 'eco', 'away'])
                .withRunningState(['idle', 'heat'], ea.STATE),
            e.auto_lock(), e.away_mode(), e.away_preset_days(), e.boost_time(), e.comfort_temperature(), e.eco_temperature(), e.force(),
            e.max_temperature().withValueMin(16).withValueMax(70), e.min_temperature(), e.away_preset_temperature(),
            exposes.composite('programming_mode', 'programming_mode', ea.STATE).withDescription('Schedule MODE ⏱ - In this mode, ' +
                    'the device executes a preset week programming temperature time and temperature.')
                .withFeature(e.week())
                .withFeature(exposes.text('workdays_schedule', ea.STATE_SET))
                .withFeature(exposes.text('holidays_schedule', ea.STATE_SET))],
    },
    {
        fingerprint: tuya.fingerprint('TS0601', ['_TZE200_68nvbio9']),
        model: 'TS0601_cover_3',
        vendor: 'TuYa',
        description: 'Cover motor',
        fromZigbee: [tuya.fz.datapoints],
        toZigbee: [tuya.tz.datapoints],
        onEvent: tuya.onEventSetTime,
        options: [exposes.options.invert_cover()],
        configure: tuya.configureMagicPacket,
        exposes: [
            e.battery(), e.cover_position(),
            exposes.enum('reverse_direction', ea.STATE_SET, ['forward', 'back']).withDescription('Reverse the motor direction'),
            exposes.enum('border', ea.STATE_SET, ['up', 'down', 'up_delete', 'down_delete', 'remove_top_bottom']),
            exposes.enum('click_control', ea.STATE_SET, ['up', 'down']).withDescription('Single motor steps'),
            exposes.binary('motor_fault', ea.STATE, true, false),
        ],
        whiteLabel: [
            {vendor: 'Zemismart', model: 'ZM16EL-03/33'}, // _TZE200_68nvbio
        ],
        meta: {
            // All datapoints go in here
            tuyaDatapoints: [
                [1, 'state', tuya.valueConverterBasic.lookup({'OPEN': tuya.enum(0), 'STOP': tuya.enum(1), 'CLOSE': tuya.enum(2)})],
                [2, 'position', tuya.valueConverter.coverPosition],
                [3, 'position', tuya.valueConverter.raw],
                [5, 'reverse_direction', tuya.valueConverterBasic.lookup({'forward': tuya.enum(0), 'back': tuya.enum(1)})],
                [12, 'motor_fault', tuya.valueConverter.trueFalse1],
                [13, 'battery', tuya.valueConverter.raw],
                [16, 'border', tuya.valueConverterBasic.lookup({
                    'up': tuya.enum(0), 'down': tuya.enum(1), 'up_delete': tuya.enum(2), 'down_delete': tuya.enum(3),
                    'remove_top_bottom': tuya.enum(4)})],
                [20, 'click_control', tuya.valueConverterBasic.lookup({'up': tuya.enum(0), 'down': tuya.enum(1)})],
            ],
        },
    },
    {
        fingerprint: tuya.fingerprint('TS0601', ['_TZE200_zah67ekd']),
        model: 'TS0601_cover_4',
        vendor: 'TuYa',
        description: 'Cover',
        fromZigbee: [tuya.fz.datapoints],
        toZigbee: [tuya.tz.datapoints],
        exposes: [
            e.cover_position().setAccess('position', ea.STATE_SET),
            exposes.enum('motor_direction', ea.STATE_SET, ['normal', 'reversed']).withDescription('Set the motor direction'),
            exposes.numeric('motor_speed', ea.STATE_SET).withValueMin(0).withValueMax(255).withDescription('Motor speed').withUnit('rpm'),
            exposes.enum('opening_mode', ea.STATE_SET, ['tilt', 'lift']).withDescription('Opening mode'),
            exposes.enum('set_upper_limit', ea.STATE_SET, ['SET']).withDescription('Set the upper limit, to reset limits use factory_reset'),
            exposes.enum('set_bottom_limit', ea.STATE_SET, ['SET']).withDescription('Set the bottom limit, to reset limits use factory_reset'),
            exposes.binary('factory_reset', ea.STATE_SET, true, false).withDescription('Factory reset the device'),
        ],
        whiteLabel: [
            tuya.whitelabel('Moes', 'AM43-0.45/40-ES-EB', 'Roller blind/shades drive motor', ['_TZE200_zah67ekd']),
        ],
        meta: {
            tuyaDatapoints: [
                [1, 'state', tuya.valueConverterBasic.lookup({'OPEN': tuya.enum(0), 'STOP': tuya.enum(1), 'CLOSE': tuya.enum(2)})],
                [2, 'position', tuya.valueConverter.coverPosition],
                [3, 'position', tuya.valueConverter.raw],
                [5, 'motor_direction', tuya.valueConverterBasic.lookup({'normal': tuya.enum(0), 'reversed': tuya.enum(1)})],
                [7, null, null], // work_state, not usefull, ignore
                [101, 'opening_mode', tuya.valueConverterBasic.lookup({'tilt': tuya.enum(0), 'lift': tuya.enum(1)})],
                [102, 'factory_reset', tuya.valueConverter.raw],
                [103, 'set_upper_limit', tuya.valueConverter.setLimit],
                [104, 'set_bottom_limit', tuya.valueConverter.setLimit],
                [105, 'motor_speed', tuya.valueConverter.raw],
            ],
        },
    },
    {
        fingerprint: tuya.fingerprint('TS0601', [
            '_TZE200_sur6q7ko', /* model: '3012732', vendor: 'LSC Smart Connect' */
            '_TZE200_hue3yfsn', /* model: 'TV02-Zigbee', vendor: 'TuYa' */
            '_TZE200_e9ba97vf', /* model: 'TV01-ZB', vendor: 'Moes' */
            '_TZE200_husqqvux', /* model: 'TSL-TRV-TV01ZG', vendor: 'Tesla Smart' */
            '_TZE200_lnbfnyxd', /* model: 'TSL-TRV-TV01ZG', vendor: 'Tesla Smart' */
            '_TZE200_lllliz3p', /* model: 'TV02-Zigbee', vendor: 'TuYa' */
            '_TZE200_mudxchsu', /* model: 'TV05-ZG curve', vendor: 'TuYa' */
            '_TZE200_7yoranx2', /* model: 'TV01-ZB', vendor: 'Moes' */
            '_TZE200_kds0pmmv', /* model: 'TV01-ZB', vendor: 'Moes' */
        ]),
        model: 'TV02-Zigbee',
        vendor: 'TuYa',
        description: 'Thermostat radiator valve',
        whiteLabel: [
            {vendor: 'Moes', model: 'TV01-ZB'},
            {vendor: 'AVATTO', model: 'TRV06'},
            {vendor: 'Tesla Smart', model: 'TSL-TRV-TV01ZG'},
            {vendor: 'Unknown/id3.pl', model: 'GTZ08'},
            tuya.whitelabel('Moes', 'ZTRV-ZX-TV01-MS', 'Thermostat radiator valve', ['_TZE200_7yoranx2']),
        ],
        ota: ota.zigbeeOTA,
        fromZigbee: [tuya.fz.datapoints],
        toZigbee: [tuya.tz.datapoints],
        onEvent: tuya.onEventSetLocalTime,
        configure: tuya.configureMagicPacket,
        exposes: [
            e.battery_low(), e.child_lock(), e.open_window(), e.open_window_temperature().withValueMin(5).withValueMax(30),
            e.comfort_temperature().withValueMin(5).withValueMax(30), e.eco_temperature().withValueMin(5).withValueMax(30),
            exposes.climate().withPreset(['auto', 'manual', 'holiday']).withLocalTemperatureCalibration(-5, 5, 0.1, ea.STATE_SET)
                .withLocalTemperature(ea.STATE).withSetpoint('current_heating_setpoint', 5, 30, 0.5, ea.STATE_SET)
                .withSystemMode(['off', 'heat'], ea.STATE_SET, 'Only for Homeassistant'),
            exposes.binary('heating_stop', ea.STATE_SET, 'ON', 'OFF').withDescription('Battery life can be prolonged'+
                    ' by switching the heating off. To achieve this, the valve is closed fully. To activate the '+
                    'heating stop, the device display "HS", press the pair button to cancel.'),
            tuya.exposes.frostProtection('When Anti-Freezing function is activated, the temperature in the house is kept '+
                    'at 8 °C, the device display "AF".press the pair button to cancel.'),
            exposes.numeric('boost_timeset_countdown', ea.STATE_SET).withUnit('second').withDescription('Setting '+
                    'minimum 0 - maximum 465 seconds boost time. The boost (♨) function is activated. The remaining '+
                    'time for the function will be counted down in seconds ( 465 to 0 ).').withValueMin(0).withValueMax(465),
            e.holiday_temperature().withValueMin(5).withValueMax(30),
            exposes.text('holiday_start_stop', ea.STATE_SET).withDescription('The holiday mode will automatically start ' +
                'at the set time starting point and run the holiday temperature. Can be defined in the following format: ' +
                '`startYear/startMonth/startDay startHours:startMinutes | endYear/endMonth/endDay endHours:endMinutes`. ' +
                'For example: `2022/10/01 16:30 | 2022/10/21 18:10`. After the end of holiday mode, it switches to "auto" ' +
                'mode and uses schedule.'),
            exposes.enum('working_day', ea.STATE_SET, ['mon_sun', 'mon_fri+sat+sun', 'separate']).withDescription('`mon_sun` ' +
                '- schedule for Monday used for each day (define it only for Monday). `mon_fri+sat+sun` - schedule for ' +
                'workdays used from Monday (define it only for Monday), Saturday and Sunday are defined separately. `separate` ' +
                '- schedule for each day is defined separately.'),
            exposes.composite('schedule', 'schedule', ea.SET).withFeature(exposes.enum('week_day', ea.SET, ['monday', 'tuesday',
                'wednesday', 'thursday', 'friday', 'saturday', 'sunday'])).withFeature(exposes.text('schedule', ea.SET))
                .withDescription('Schedule will work with "auto" preset. In this mode, the device executes ' +
                'a preset week programming temperature time and temperature. Before using these properties, check `working_day` ' +
                'property. Each day can contain up to 10 segments. At least 1 segment should be defined. Different count of segments ' +
                'can be defined for each day, e.g., 3 segments for Monday, 5 segments for Thursday, etc. It should be defined in the ' +
                'following format: `hours:minutes/temperature`. Minutes can be only tens, i.e., 00, 10, 20, 30, 40, 50. Segments should ' +
                'be divided by space symbol. Each day should end with the last segment of 24:00. Examples: `04:00/20 08:30/22 10:10/18 ' +
                '18:40/24 22:50/19.5`; `06:00/21.5 17:20/26 24:00/18`. The temperature will be set from the beginning/start of one ' +
                'period and until the next period, e.g., `04:00/20 24:00/22` means that from 00:00 to 04:00 temperature will be 20 ' +
                'degrees and from 04:00 to 00:00 temperature will be 22 degrees.'),
            ...tuya.exposes.scheduleAllDays(ea.STATE, 'HH:MM/C'),
            exposes.binary('online', ea.STATE_SET, 'ON', 'OFF').withDescription('The current data request from the device.'),
            tuya.exposes.errorStatus(),
        ],
        meta: {
            tuyaDatapoints: [
                [2, 'preset', tuya.valueConverterBasic.lookup({'auto': tuya.enum(0), 'manual': tuya.enum(1), 'holiday': tuya.enum(3)})],
                [8, 'open_window', tuya.valueConverter.onOff],
                [10, null, tuya.valueConverter.TV02FrostProtection],
                [10, 'frost_protection', tuya.valueConverter.TV02FrostProtection],
                [16, 'current_heating_setpoint', tuya.valueConverter.divideBy10],
                [24, 'local_temperature', tuya.valueConverter.divideBy10],
                [27, 'local_temperature_calibration', tuya.valueConverter.localTempCalibration1],
                [31, 'working_day', tuya.valueConverterBasic.lookup({'mon_sun': tuya.enum(0), 'mon_fri+sat+sun': tuya.enum(1),
                    'separate': tuya.enum(2)})],
                [32, 'holiday_temperature', tuya.valueConverter.divideBy10],
                [35, 'battery_low', tuya.valueConverter.trueFalse0],
                [40, 'child_lock', tuya.valueConverter.lockUnlock],
                [45, 'error_status', tuya.valueConverter.raw],
                [46, 'holiday_start_stop', tuya.valueConverter.thermostatHolidayStartStop],
                [101, 'boost_timeset_countdown', tuya.valueConverter.raw],
                [102, 'open_window_temperature', tuya.valueConverter.divideBy10],
                [104, 'comfort_temperature', tuya.valueConverter.divideBy10],
                [105, 'eco_temperature', tuya.valueConverter.divideBy10],
                [106, 'schedule', tuya.valueConverter.thermostatScheduleDaySingleDP],
                [107, null, tuya.valueConverter.TV02SystemMode],
                [107, 'system_mode', tuya.valueConverter.TV02SystemMode],
                [107, 'heating_stop', tuya.valueConverter.TV02SystemMode],
                [115, 'online', tuya.valueConverter.onOffNotStrict],
                [108, 'schedule_monday', tuya.valueConverter.thermostatScheduleDaySingleDP],
                [112, 'schedule_tuesday', tuya.valueConverter.thermostatScheduleDaySingleDP],
                [109, 'schedule_wednesday', tuya.valueConverter.thermostatScheduleDaySingleDP],
                [113, 'schedule_thursday', tuya.valueConverter.thermostatScheduleDaySingleDP],
                [110, 'schedule_friday', tuya.valueConverter.thermostatScheduleDaySingleDP],
                [114, 'schedule_saturday', tuya.valueConverter.thermostatScheduleDaySingleDP],
                [111, 'schedule_sunday', tuya.valueConverter.thermostatScheduleDaySingleDP],
            ],
        },
    },
    {
        fingerprint: tuya.fingerprint('TS0601', [
            '_TZE200_0hg58wyk', /* model: 'S366', vendor: 'Cloud Even' */
        ]),
        model: 'TS0601_thermostat_2',
        vendor: 'TuYa',
        description: 'Thermostat radiator valve',
        whiteLabel: [
            {vendor: 'S366', model: 'Cloud Even'},
        ],
        fromZigbee: [tuya.fz.datapoints],
        toZigbee: [tuya.tz.datapoints],
        onEvent: tuya.onEventSetLocalTime,
        configure: tuya.configureMagicPacket,
        meta: {
            tuyaDatapoints: [
                [1, 'system_mode', tuya.valueConverterBasic.lookup({'heat': true, 'off': false})],
                [2, 'preset', tuya.valueConverterBasic.lookup({'manual': tuya.enum(0), 'holiday': tuya.enum(1), 'program': tuya.enum(2)})],
                [3, null, null], // TODO: Unknown DP
                [8, 'open_window', tuya.valueConverter.onOff],
                [10, 'frost_protection', tuya.valueConverter.onOff],
                [16, 'current_heating_setpoint', tuya.valueConverter.divideBy10],
                [24, 'local_temperature', tuya.valueConverter.divideBy10],
                [27, 'local_temperature_calibration', tuya.valueConverter.localTempCalibration1],
                [35, 'battery_low', tuya.valueConverter.trueFalse0],
                [40, 'child_lock', tuya.valueConverter.lockUnlock],
                [45, 'error_status', tuya.valueConverter.raw],
                [101, 'schedule_monday', tuya.valueConverter.thermostatScheduleDayMultiDP],
                [102, 'schedule_tuesday', tuya.valueConverter.thermostatScheduleDayMultiDP],
                [103, 'schedule_wednesday', tuya.valueConverter.thermostatScheduleDayMultiDP],
                [104, 'schedule_thursday', tuya.valueConverter.thermostatScheduleDayMultiDP],
                [105, 'schedule_friday', tuya.valueConverter.thermostatScheduleDayMultiDP],
                [106, 'schedule_saturday', tuya.valueConverter.thermostatScheduleDayMultiDP],
                [107, 'schedule_sunday', tuya.valueConverter.thermostatScheduleDayMultiDP],
            ],
        },
        exposes: [
            e.battery_low(), e.child_lock(), e.open_window(), tuya.exposes.frostProtection(), tuya.exposes.errorStatus(),
            exposes.climate()
                .withSystemMode(['off', 'heat'], ea.STATE_SET)
                .withPreset(['manual', 'holiday', 'program'])
                .withLocalTemperatureCalibration(-5, 5, 0.1, ea.STATE_SET)
                .withLocalTemperature(ea.STATE)
                .withSetpoint('current_heating_setpoint', 5, 30, 0.5, ea.STATE_SET),
            ...tuya.exposes.scheduleAllDays(ea.STATE_SET, 'HH:MM/C HH:MM/C HH:MM/C HH:MM/C'),
        ],
    },
    {
        fingerprint: tuya.fingerprint('TS0601', [
            '_TZE200_bvu2wnxz', /* model: 'ME167', vendor: 'Avatto' */
            '_TZE200_6rdj8dzm', /* model: 'ME167', vendor: 'Avatto' */
            '_TZE200_gd4rvykv', // Sanico
        ]),
        model: 'TS0601_thermostat_3',
        vendor: 'TuYa',
        description: 'Thermostatic radiator valve',
        fromZigbee: [tuya.fzDataPoints],
        toZigbee: [tuya.tzDataPoints],
        whiteLabel: [{vendor: 'Avatto', model: 'ME167'}],
        onEvent: tuya.onEventSetTime,
        configure: tuya.configureMagicPacket,
        exposes: [
            e.child_lock(), e.battery_low(),
            exposes.climate()
                .withSetpoint('current_heating_setpoint', 5, 35, 1, ea.STATE_SET)
                .withLocalTemperature(ea.STATE)
                .withSystemMode(['auto', 'heat', 'off'], ea.STATE_SET)
                .withRunningState(['idle', 'heat'], ea.STATE)
                .withLocalTemperatureCalibration(-3, 3, 1, ea.STATE_SET),
            exposes.binary('scale_protection', ea.STATE_SET, 'ON', 'OFF').withDescription('If the heat sink is not fully opened within ' +
                'two weeks or is not used for a long time, the valve will be blocked due to silting up and the heat sink will not be ' +
                'able to be used. To ensure normal use of the heat sink, the controller will automatically open the valve fully every ' +
                'two weeks. It will run for 30 seconds per time with the screen displaying "Ad", then return to its normal working state ' +
                'again.'),
            exposes.binary('frost_protection', ea.STATE_SET, 'ON', 'OFF').withDescription('When the room temperature is lower than ' +
                '5 °C, the valve opens; when the temperature rises to 8 °C, the valve closes.'),
            exposes.numeric('error', ea.STATE).withDescription('If NTC is damaged, "Er" will be on the TRV display.'),
        ],
        meta: {
            tuyaDatapoints: [
                [2, 'system_mode', tuya.valueConverterBasic.lookup({'auto': tuya.enum(0), 'heat': tuya.enum(1), 'off': tuya.enum(2)})],
                [3, 'running_state', tuya.valueConverterBasic.lookup({'heat': tuya.enum(0), 'idle': tuya.enum(1)})],
                [4, 'current_heating_setpoint', tuya.valueConverter.divideBy10],
                [5, 'local_temperature', tuya.valueConverter.divideBy10],
                [7, 'child_lock', tuya.valueConverter.lockUnlock],
                [35, null, tuya.valueConverter.errorOrBatteryLow],
                [36, 'frost_protection', tuya.valueConverter.onOff],
                [39, 'scale_protection', tuya.valueConverter.onOff],
                [47, 'local_temperature_calibration', tuya.valueConverter.localTempCalibration2],
            ],
        },
    },
    {
        fingerprint: [
            {modelID: 'v90ladg\u0000', manufacturerName: '_TYST11_wv90ladg'},
            {modelID: 'TS0601', manufacturerName: '_TZE200_wv90ladg'},
        ],
        model: 'HT-08',
        vendor: 'ETOP',
        description: 'Wall-mount thermostat',
        fromZigbee: [fz.legacy.tuya_thermostat_weekly_schedule, fz.etop_thermostat, fz.ignore_basic_report, fz.ignore_tuya_set_time],
        toZigbee: [tz.etop_thermostat_system_mode, tz.etop_thermostat_away_mode, tz.tuya_thermostat_child_lock,
            tz.tuya_thermostat_current_heating_setpoint, tz.tuya_thermostat_weekly_schedule],
        onEvent: tuya.onEventSetTime,
        meta: {
            thermostat: {
                weeklyScheduleMaxTransitions: 4,
                weeklyScheduleSupportedModes: [1], // bits: 0-heat present, 1-cool present (dec: 1-heat,2-cool,3-heat+cool)
                weeklyScheduleFirstDayDpId: tuya.dataPoints.schedule,
            },
        },
        exposes: [e.child_lock(), e.away_mode(), exposes.climate().withSetpoint('current_heating_setpoint', 5, 35, 0.5, ea.STATE_SET)
            .withLocalTemperature(ea.STATE)
            .withSystemMode(['off', 'heat', 'auto'], ea.STATE_SET).withRunningState(['idle', 'heat'], ea.STATE)],
    },
    {
        fingerprint: [{modelID: 'dpplnsn\u0000', manufacturerName: '_TYST11_2dpplnsn'},
            {modelID: 'TS0601', manufacturerName: '_TZE200_2dpplnsn'}],
        model: 'HT-10',
        vendor: 'ETOP',
        description: 'Radiator valve',
        fromZigbee: [fz.legacy.tuya_thermostat_weekly_schedule, fz.etop_thermostat, fz.ignore_basic_report, fz.ignore_tuya_set_time],
        toZigbee: [tz.etop_thermostat_system_mode, tz.etop_thermostat_away_mode, tz.tuya_thermostat_child_lock,
            tz.tuya_thermostat_current_heating_setpoint, tz.tuya_thermostat_weekly_schedule],
        onEvent: tuya.onEventSetTime,
        meta: {
            timeout: 20000, // TRV wakes up every 10sec
            thermostat: {
                weeklyScheduleMaxTransitions: 4,
                weeklyScheduleSupportedModes: [1], // bits: 0-heat present, 1-cool present (dec: 1-heat,2-cool,3-heat+cool)
                weeklyScheduleFirstDayDpId: tuya.dataPoints.schedule,
            },
        },
        exposes: [
            e.battery_low(), e.child_lock(), e.away_mode(), exposes.climate()
                .withSetpoint('current_heating_setpoint', 5, 35, 0.5, ea.STATE_SET)
                .withLocalTemperature(ea.STATE)
                .withSystemMode(['off', 'heat', 'auto'], ea.STATE_SET).withRunningState(['idle', 'heat'], ea.STATE),
        ],
    },
    {
        fingerprint: [
            {modelID: 'TS0601', manufacturerName: '_TZE200_a4bpgplm'},
            {modelID: 'TS0601', manufacturerName: '_TZE200_dv8abrrz'},
            {modelID: 'TS0601', manufacturerName: '_TZE200_z1tyspqw'},
        ],
        model: 'TS0601_thermostat_1',
        vendor: 'TuYa',
        description: 'Thermostatic radiator valve',
        whiteLabel: [
            {vendor: 'Unknown/id3.pl', model: 'GTZ06'},
        ],
        onEvent: tuya.onEventSetLocalTime,
        fromZigbee: [tuya.fzDataPoints],
        toZigbee: [tuya.tzDataPoints],
        configure: tuya.configureMagicPacket,
        exposes: [
            e.battery(), e.child_lock(), e.max_temperature(), e.min_temperature(),
            e.position(), e.window_detection(),
            exposes.binary('window', ea.STATE, 'CLOSED', 'OPEN').withDescription('Window status closed or open '),
            exposes.binary('alarm_switch', ea.STATE, 'ON', 'OFF').withDescription('Thermostat in error state'),
            exposes.climate()
                .withLocalTemperature(ea.STATE).withSetpoint('current_heating_setpoint', 5, 35, 0.5, ea.STATE_SET)
                .withLocalTemperatureCalibration(-30, 30, 0.1, ea.STATE_SET)
                .withPreset(['auto', 'manual', 'off', 'on'],
                    'MANUAL MODE ☝ - In this mode, the device executes manual temperature setting. ' +
                'When the set temperature is lower than the "minimum temperature", the valve is closed (forced closed). ' +
                'AUTO MODE ⏱ - In this mode, the device executes a preset week programming temperature time and temperature. ' +
                'ON - In this mode, the thermostat stays open ' +
                'OFF - In this mode, the thermostat stays closed')
                .withSystemMode(['auto', 'heat', 'off'], ea.STATE)
                .withRunningState(['idle', 'heat'], ea.STATE),
            ...tuya.exposes.scheduleAllDays(ea.STATE_SET, 'HH:MM/C HH:MM/C HH:MM/C HH:MM/C'),
            exposes.binary('boost_heating', ea.STATE_SET, 'ON', 'OFF')
                .withDescription('Boost Heating: press and hold "+" for 3 seconds, ' +
                'the device will enter the boost heating mode, and the ▷╵◁ will flash. The countdown will be displayed in the APP'),
            exposes.numeric('boost_time', ea.STATE_SET).withUnit('min').withDescription('Countdown in minutes')
                .withValueMin(0).withValueMax(1000),
        ],
        meta: {
            tuyaDatapoints: [
                [1, null,
                    {
                        from: (v) => {
                            const presetLookup = {0: 'auto', 1: 'manual', 2: 'off', 3: 'on'};
                            const systemModeLookup = {0: 'auto', 1: 'auto', 2: 'off', 3: 'heat'};
                            return {preset: presetLookup[v], system_mode: systemModeLookup[v]};
                        },
                    },
                ],
                [1, 'system_mode', tuya.valueConverterBasic.lookup({'auto': tuya.enum(1), 'off': tuya.enum(2), 'heat': tuya.enum(3)})],
                [1, 'preset', tuya.valueConverterBasic.lookup(
                    {'auto': tuya.enum(0), 'manual': tuya.enum(1), 'off': tuya.enum(2), 'on': tuya.enum(3)})],
                [2, 'current_heating_setpoint', tuya.valueConverter.divideBy10],
                [3, 'local_temperature', tuya.valueConverter.divideBy10],
                [4, 'boost_heating', tuya.valueConverter.onOff],
                [5, 'boost_time', tuya.valueConverter.countdown],
                [6, 'running_state', tuya.valueConverterBasic.lookup({'heat': 1, 'idle': 0})],
                [7, 'window', tuya.valueConverterBasic.lookup({'OPEN': 1, 'CLOSE': 0})],
                [8, 'window_detection', tuya.valueConverter.onOff],
                [12, 'child_lock', tuya.valueConverter.lockUnlock],
                [13, 'battery', tuya.valueConverter.raw],
                [14, 'alarm_switch', tuya.valueConverter.onOff],
                [15, 'min_temperature', tuya.valueConverter.divideBy10],
                [16, 'max_temperature', tuya.valueConverter.divideBy10],
                [17, 'schedule_monday', tuya.valueConverter.thermostatScheduleDayMultiDPWithDayNumber(1)],
                [18, 'schedule_tuesday', tuya.valueConverter.thermostatScheduleDayMultiDPWithDayNumber(2)],
                [19, 'schedule_wednesday', tuya.valueConverter.thermostatScheduleDayMultiDPWithDayNumber(3)],
                [20, 'schedule_thursday', tuya.valueConverter.thermostatScheduleDayMultiDPWithDayNumber(4)],
                [21, 'schedule_friday', tuya.valueConverter.thermostatScheduleDayMultiDPWithDayNumber(5)],
                [22, 'schedule_saturday', tuya.valueConverter.thermostatScheduleDayMultiDPWithDayNumber(6)],
                [23, 'schedule_sunday', tuya.valueConverter.thermostatScheduleDayMultiDPWithDayNumber(7)],
                [101, 'local_temperature_calibration', tuya.valueConverter.localTempCalibration1],
                [102, 'position', tuya.valueConverter.divideBy10],
            ],
        },
    },
    {
        zigbeeModel: ['TS0121'],
        model: 'TS0121_plug',
        description: '10A UK or 16A EU smart plug',
        whiteLabel: [
            {vendor: 'BlitzWolf', model: 'BW-SHP13'},
            {vendor: 'Connecte', model: '4500990'},
            {vendor: 'Connecte', model: '4500991'},
            {vendor: 'Connecte', model: '4500992'},
            {vendor: 'Connecte', model: '4500993'},
        ],
        vendor: 'TuYa',
        fromZigbee: [fz.on_off, fz.electrical_measurement, fz.metering, fz.ignore_basic_report, tuya.fz.power_outage_memory,
            tuya.fz.indicator_mode],
        toZigbee: [tz.on_off, tuya.tz.power_on_behavior_1, tuya.tz.backlight_indicator_mode_1],
        configure: async (device, coordinatorEndpoint, logger) => {
            const endpoint = device.getEndpoint(1);
            await reporting.bind(endpoint, coordinatorEndpoint, ['genOnOff', 'haElectricalMeasurement', 'seMetering']);
            endpoint.saveClusterAttributeKeyValue('seMetering', {divisor: 100, multiplier: 1});
            endpoint.saveClusterAttributeKeyValue('haElectricalMeasurement', {
                acVoltageMultiplier: 1, acVoltageDivisor: 1, acCurrentMultiplier: 1, acCurrentDivisor: 1000, acPowerMultiplier: 1,
                acPowerDivisor: 1,
            });
            try {
                await reporting.currentSummDelivered(endpoint);
                await reporting.rmsVoltage(endpoint, {change: 5});
                await reporting.rmsCurrent(endpoint, {change: 50});
                await reporting.activePower(endpoint, {change: 10});
            } catch (error) {/* fails for some https://github.com/Koenkk/zigbee2mqtt/issues/11179
                                and https://github.com/Koenkk/zigbee2mqtt/issues/16864 */}
            await endpoint.read('genOnOff', ['onOff', 'moesStartUpOnOff', 'tuyaBacklightMode']);
        },
        options: [exposes.options.measurement_poll_interval()],
        // This device doesn't support reporting correctly.
        // https://github.com/Koenkk/zigbee-herdsman-converters/pull/1270
        exposes: [e.switch(), e.power(), e.current(), e.voltage(),
            e.energy(), exposes.enum('power_outage_memory', ea.ALL, ['on', 'off', 'restore'])
                .withDescription('Recover state after power outage'),
            exposes.enum('indicator_mode', ea.ALL, ['off', 'off/on', 'on/off']).withDescription('LED indicator mode')],
        onEvent: tuya.onEventMeasurementPoll,
    },
    {
        fingerprint: [{modelID: 'TS0111', manufacturerName: '_TYZB01_ymcdbl3u'}],
        model: 'TS0111_valve',
        vendor: 'TuYa',
        whiteLabel: [{vendor: 'TuYa', model: 'SM-AW713Z'}],
        description: 'Smart water/gas valve',
        extend: tuya.extend.switch({indicatorMode: true}),
    },
    {
        // Note: below you will find the TS011F_plug_2 and TS011F_plug_3. These are identified via a fingerprint and
        // thus preferred above the TS011F_plug_1 if the fingerprint matches
        zigbeeModel: ['TS011F'],
        model: 'TS011F_plug_1',
        description: 'Smart plug (with power monitoring)',
        vendor: 'TuYa',
        whiteLabel: [{vendor: 'LELLKI', model: 'TS011F_plug'}, {vendor: 'NEO', model: 'NAS-WR01B'},
            {vendor: 'BlitzWolf', model: 'BW-SHP15'}, {vendor: 'Nous', model: 'A1Z'}, {vendor: 'BlitzWolf', model: 'BW-SHP13'},
            {vendor: 'MatSee Plus', model: 'PJ-ZSW01'}, {vendor: 'MODEMIX', model: 'MOD037'}, {vendor: 'MODEMIX', model: 'MOD048'},
            {vendor: 'Coswall', model: 'CS-AJ-DE2U-ZG-11'}, {vendor: 'Aubess', model: 'TS011F_plug_1'}, {vendor: 'Immax', model: '07752L'},
            tuya.whitelabel('NOUS', 'A1Z', 'Smart plug (with power monitoring)', ['_TZ3000_2putqrmw']),
        ],
        ota: ota.zigbeeOTA,
        extend: tuya.extend.switch({
            electricalMeasurements: true, electricalMeasurementsFzConverter: fzLocal.TS011F_electrical_measurement,
            powerOutageMemory: true, indicatorMode: true, childLock: true}),
        configure: async (device, coordinatorEndpoint, logger) => {
            await tuya.configureMagicPacket(device, coordinatorEndpoint, logger);
            const endpoint = device.getEndpoint(1);
            await reporting.bind(endpoint, coordinatorEndpoint, ['genOnOff', 'haElectricalMeasurement', 'seMetering']);
            await reporting.rmsVoltage(endpoint, {change: 5});
            await reporting.rmsCurrent(endpoint, {change: 50});
            await reporting.activePower(endpoint, {change: 10});
            await reporting.currentSummDelivered(endpoint);
            endpoint.saveClusterAttributeKeyValue('haElectricalMeasurement', {acCurrentDivisor: 1000, acCurrentMultiplier: 1});
            endpoint.saveClusterAttributeKeyValue('seMetering', {divisor: 100, multiplier: 1});
            device.save();
        },
    },
    {
        fingerprint: tuya.fingerprint('TS011F',
            ['_TZ3000_hyfvrar3', '_TZ3000_v1pdxuqq', '_TZ3000_8a833yls', '_TZ3000_bfn1w0mm', '_TZ3000_nzkqcvvs', '_TZ3000_rtcrrvia']),
        model: 'TS011F_plug_2',
        description: 'Smart plug (without power monitoring)',
        vendor: 'TuYa',
        extend: tuya.extend.switch({powerOutageMemory: true, indicatorMode: true, childLock: true}),
        configure: async (device, coordinatorEndpoint, logger) => {
            const endpoint = device.getEndpoint(1);
            await reporting.bind(endpoint, coordinatorEndpoint, ['genOnOff']);
        },
    },
    {
        fingerprint: [160, 100, 69, 68, 65, 64, 66].map((applicationVersion) => {
            return {modelID: 'TS011F', applicationVersion, priority: -1};
        }),
        model: 'TS011F_plug_3',
        description: 'Smart plug (with power monitoring by polling)',
        vendor: 'TuYa',
        whiteLabel: [{vendor: 'VIKEFON', model: 'TS011F'}, {vendor: 'BlitzWolf', model: 'BW-SHP15'},
            {vendor: 'Avatto', model: 'MIUCOT10Z'}, {vendor: 'Neo', model: 'NAS-WR01B'}, {vendor: 'Neo', model: 'PLUG-001SPB2'},
            tuya.whitelabel('TuYa', 'BSD29', 'Smart plug (with power monitoring by polling)', ['_TZ3000_okaz9tjs']),
        ],
        ota: ota.zigbeeOTA,
        extend: tuya.extend.switch({electricalMeasurements: true, powerOutageMemory: true, indicatorMode: true, childLock: true}),
        configure: async (device, coordinatorEndpoint, logger) => {
            await tuya.configureMagicPacket(device, coordinatorEndpoint, logger);
            const endpoint = device.getEndpoint(1);
            endpoint.saveClusterAttributeKeyValue('haElectricalMeasurement', {acCurrentDivisor: 1000, acCurrentMultiplier: 1});
            endpoint.saveClusterAttributeKeyValue('seMetering', {divisor: 100, multiplier: 1});
            device.save();
        },
        options: [exposes.options.measurement_poll_interval()],
        onEvent: (type, data, device, options) =>
            tuya.onEventMeasurementPoll(type, data, device, options,
                device.applicationVersion !== 66, // polling for voltage, current and power
                [66, 100, 160].includes(device.applicationVersion), // polling for energy
            ),
    },
    {
        fingerprint: [{modelID: 'TS011F', manufacturerName: '_TZ3000_wbloefbf'}],
        model: 'TS011F_switch_5_gang',
        description: '2 gang 2 usb 1 wall ac outlet',
        whiteLabel: [{vendor: 'Milfra', model: 'M11Z'}],
        vendor: 'TuYa',
        extend: tuya.extend.switch({powerOutageMemory: true, childLock: true, endpoints: ['l1', 'l2', 'l3', 'l4', 'l5']}),
        endpoint: (device) => {
            return {l1: 1, l2: 2, l3: 3, l4: 4, l5: 5};
        },
        meta: {multiEndpoint: true},
        configure: async (device, coordinatorEndpoint, logger) => {
            await tuya.configureMagicPacket(device, coordinatorEndpoint, logger);
            await reporting.bind(device.getEndpoint(1), coordinatorEndpoint, ['genOnOff']);
            await reporting.bind(device.getEndpoint(2), coordinatorEndpoint, ['genOnOff']);
            await reporting.bind(device.getEndpoint(3), coordinatorEndpoint, ['genOnOff']);
            await reporting.bind(device.getEndpoint(4), coordinatorEndpoint, ['genOnOff']);
            await reporting.bind(device.getEndpoint(5), coordinatorEndpoint, ['genOnOff']);
        },
    },
    {
        fingerprint: tuya.fingerprint('TS011F', ['_TZ3000_dlug3kbc']),
        model: 'TS011F_3_gang',
        description: '3 gang wall ac outlet',
        vendor: 'TuYa',
        extend: tuya.extend.switch({powerOutageMemory: true, childLock: true, endpoints: ['l1', 'l2', 'l3']}),
        endpoint: (device) => {
            return {l1: 1, l2: 2, l3: 3, l4: 4, l5: 5};
        },
        meta: {multiEndpoint: true},
        configure: async (device, coordinatorEndpoint, logger) => {
            await tuya.configureMagicPacket(device, coordinatorEndpoint, logger);
            for (const ep of [1, 2, 3]) {
                await reporting.bind(device.getEndpoint(ep), coordinatorEndpoint, ['genOnOff']);
            }
        },
    },
    {
        fingerprint: tuya.fingerprint('TS0601', ['_TZE200_ntcy3xu1']),
        model: 'TS0601_smoke_1',
        vendor: 'TuYa',
        description: 'Smoke sensor',
        fromZigbee: [tuya.fz.datapoints],
        toZigbee: [tuya.tz.datapoints],
        configure: tuya.configureMagicPacket,
        exposes: [e.smoke(), e.tamper(), e.battery_low()],
        meta: {
            tuyaDatapoints: [
                [1, 'smoke', tuya.valueConverter.trueFalse0],
                [4, 'tamper', tuya.valueConverter.raw],
                [14, 'battery_low', tuya.valueConverter.trueFalse0],
            ],
        },
    },
    {
        fingerprint: tuya.fingerprint('TS0601', ['_TZE200_m9skfctm']),
        model: 'TS0601_smoke_2',
        vendor: 'TuYa',
        description: 'Photoelectric smoke detector',
        fromZigbee: [tuya.fz.datapoints],
        toZigbee: [tuya.tz.datapoints],
        onEvent: tuya.onEventSetTime,
        configure: tuya.configureMagicPacket,
        exposes: [
            e.smoke(), e.battery(), e.test(),
            exposes.numeric('smoke_concentration', ea.STATE).withUnit('ppm').withDescription('Parts per million of smoke detected'),
            exposes.binary('device_fault', ea.STATE, true, false).withDescription('Indicates a fault with the device'),
        ],
        meta: {
            tuyaDatapoints: [
                [1, 'smoke', tuya.valueConverter.trueFalse0],
                [2, 'smoke_concentration', tuya.valueConverter.divideBy10],
                [11, 'device_fault', tuya.valueConverter.raw],
                [15, 'battery', tuya.valueConverter.raw],
                [101, 'test', tuya.valueConverter.raw],
            ],
        },
        whiteLabel: [
            tuya.whitelabel('TuYa', 'PA-44Z', 'Smoke detector', ['_TZE200_m9skfctm']),
        ],
    },
    {
        fingerprint: [
            {modelID: 'TS0601', manufacturerName: '_TZE200_ux5v4dbd'}, // [KnockautX / Brelag AG, Switzerland](https://www.brelag.com)
        ],
        vendor: 'TuYa',
        model: 'TS0601_smoke_3',
        description: 'Photoelectric smoke detector',
        whiteLabel: [
            {vendor: 'KnockautX', model: 'SMOAL024'},
        ],
        configure: tuya.configureMagicPacket,
        fromZigbee: [tuya.fz.datapoints],
        toZigbee: [tuya.tz.datapoints],
        exposes: [e.smoke(), tuya.exposes.batteryState()],
        meta: {
            tuyaDatapoints: [
                /**
                 * According to the Vendor "KnockautX / Brelag AG" DP 16 "muffling"
                 * is supported as well. But it was not possible to verify this using
                 * SMOLA024 devices - therefore it is not included in the device definition.
                 *
                 * Data Transfer Type: Send and Report
                 * Data Type: Bool
                 * muffling: 16,
                 */
                [1, 'smoke', tuya.valueConverter.trueFalse0],
                [14, 'battery_state', tuya.valueConverter.batteryState],
            ],
        },
    },
    {
        zigbeeModel: ['5p1vj8r'],
        fingerprint: tuya.fingerprint('TS0601', ['_TZE200_t5p1vj8r', '_TZE200_uebojraa', '_TZE200_vzekyi4c', '_TZE200_yh7aoahi',
            '_TZE200_dnz6yvl2', '_TZE200_dq1mfjug']),
        model: 'TS0601_smoke_4',
        vendor: 'TuYa',
        description: 'Smoke sensor',
        fromZigbee: [tuya.fz.datapoints],
        toZigbee: [tuya.tz.datapoints],
        exposes: [e.smoke(), e.battery(), tuya.exposes.batteryState()],
        meta: {
            tuyaDatapoints: [
                [1, 'smoke', tuya.valueConverter.trueFalse0],
                [14, 'battery_state', tuya.valueConverter.batteryState],
                [15, 'battery', tuya.valueConverter.raw],
            ],
        },
    },
    {
        fingerprint: tuya.fingerprint('TS0601', ['_TZE200_ytibqbra']),
        model: 'TS0601_smoke_5',
        vendor: 'TuYa',
        description: 'Smoke sensor',
        fromZigbee: [tuya.fz.datapoints],
        toZigbee: [tuya.tz.datapoints],
        configure: tuya.configureMagicPacket,
        exposes: [e.smoke(), e.tamper(), e.battery(), tuya.exposes.faultAlarm(),
            tuya.exposes.silence(), exposes.binary('alarm', ea.STATE_SET, 'ON', 'OFF').withDescription('Enable the alarm')],
        meta: {
            tuyaDatapoints: [
                [1, 'smoke', tuya.valueConverter.trueFalse0],
                [4, 'tamper', tuya.valueConverter.raw],
                [11, 'fault_alarm', tuya.valueConverter.trueFalse1],
                [15, 'battery', tuya.valueConverter.raw],
                [16, 'silence', tuya.valueConverter.raw],
                [17, 'alarm', tuya.valueConverter.onOff],
            ],
        },
    },
    {
        fingerprint: [{modelID: 'TS0601', manufacturerName: '_TZE200_5d3vhjro'}],
        model: 'SA12IZL',
        vendor: 'TuYa',
        description: 'Smart smoke alarm',
        meta: {timeout: 30000, disableDefaultResponse: true},
        fromZigbee: [fzLocal.SA12IZL],
        toZigbee: [tzLocal.SA12IZL_silence_siren, tzLocal.SA12IZL_alarm],
        exposes: [e.battery(),
            exposes.binary('smoke', ea.STATE, true, false).withDescription('Smoke alarm status'),
            exposes.enum('battery_level', ea.STATE, ['low', 'middle', 'high']).withDescription('Battery level state'),
            exposes.binary('alarm', ea.STATE_SET, true, false).withDescription('Enable the alarm'),
            exposes.binary('silence_siren', ea.STATE_SET, true, false).withDescription('Silence the siren')],
        onEvent: tuya.onEventsetTime,
    },
    {
        fingerprint: tuya.fingerprint('TS0601', ['_TZE204_cjbofhxw']),
        model: 'TS0601_clamp_meter',
        vendor: 'TuYa',
        description: 'Clamp meter',
        fromZigbee: [tuya.fz.datapoints, tuya.fz.gateway_connection_status],
        toZigbee: [tuya.tz.datapoints],
        configure: tuya.configureMagicPacket,
        exposes: [e.current(), e.power(), e.voltage(), e.energy()],
        meta: {
            tuyaDatapoints: [
                [18, 'current', tuya.valueConverter.divideBy1000],
                [19, 'power', tuya.valueConverter.divideBy10],
                [20, 'voltage', tuya.valueConverter.divideBy10],
                [101, 'energy', tuya.valueConverter.divideBy1000],
            ],
        },
    },
    {
        fingerprint: tuya.fingerprint('TS0601', ['_TZE200_bkkmqmyo', '_TZE200_eaac7dkw']),
        model: 'TS0601_din_1',
        vendor: 'TuYa',
        description: 'Zigbee DIN energy meter',
        fromZigbee: [tuya.fz.datapoints],
        toZigbee: [tuya.tz.datapoints],
        configure: tuya.configureMagicPacket,
        exposes: [tuya.exposes.switch(), e.ac_frequency(), e.energy(), e.power(), e.power_factor(), e.voltage(), e.current(),
            e.produced_energy()],
        meta: {
            tuyaDatapoints: [
                [1, 'energy', tuya.valueConverter.divideBy100],
                [6, null, tuya.valueConverter.phaseVariant1], // voltage and current
                [16, 'state', tuya.valueConverter.onOff],
                [102, 'produced_energy', tuya.valueConverter.divideBy100],
                [103, 'power', tuya.valueConverter.raw],
                [105, 'ac_frequency', tuya.valueConverter.divideBy100],
                [111, 'power_factor', tuya.valueConverter.divideBy10],
                // Ignored for now; we don't know what the values mean
                [109, null, null], // reactive_power in VArh, ignored for now
                [101, null, null], // total active power (translated from chinese) - same as energy dp 1??
                [9, null, null], // Fault - we don't know the possible values here
                [110, null, null], // total reactive power (translated from chinese) - value is 0.03kvar, we already have kvarh on dp 109
                [17, null, null], // Alarm set1 - value seems garbage "AAAAAAAAAAAAAABkAAEOAACqAAAAAAAKAAAAAAAA"
                [18, null, null], // 18 - Alarm set2 - value seems garbage "AAUAZAAFAB4APAAAAAAAAAA="
            ],
        },
        whiteLabel: [{vendor: 'Hiking', model: 'DDS238-2'}, {vendor: 'TuYa', model: 'RC-MCB'}],
    },
    {
        fingerprint: tuya.fingerprint('TS0601', ['_TZE200_lsanae15', '_TZE204_lsanae15']),
        model: 'TS0601_din_2',
        vendor: 'TuYa',
        description: 'Zigbee DIN energy meter',
        fromZigbee: [tuya.fz.datapoints],
        toZigbee: [tuya.tz.datapoints],
        configure: tuya.configureMagicPacket,
        exposes: [tuya.exposes.switch(), e.energy(), e.power(), e.voltage(), e.current(),
            exposes.enum('fault', ea.STATE, ['clear', 'over_current_threshold', 'over_power_threshold',
                'over_voltage threshold', 'wrong_frequency_threshold']).withDescription('Fault status of the device (clear = nothing)'),
            exposes.enum('threshold_1', ea.STATE, ['not_set', 'over_current_threshold', 'over_voltage_threshold'])
                .withDescription('State of threshold_1'),
            exposes.binary('threshold_1_protection', ea.STATE, 'ON', 'OFF')
                .withDescription('OFF - alarm only, ON - relay will be off when threshold reached'),
            exposes.numeric('threshold_1_value', ea.STATE)
                .withDescription('Can be in Volt or Ampere depending on threshold setting. Setup the value on the device'),
            exposes.enum('threshold_2', ea.STATE, ['not_set', 'over_current_threshold', 'over_voltage_threshold'])
                .withDescription('State of threshold_2'),
            exposes.binary('threshold_2_protection', ea.STATE, 'ON', 'OFF')
                .withDescription('OFF - alarm only, ON - relay will be off when threshold reached'),
            exposes.numeric('threshold_2_value', ea.STATE)
                .withDescription('Setup value on the device'),
            exposes.binary('clear_fault', ea.STATE_SET, 'ON', 'OFF')
                .withDescription('Turn ON to clear last the fault'),
            exposes.text('meter_id', ea.STATE).withDescription('Meter ID (ID of device)'),
        ],
        meta: {
            tuyaDatapoints: [
                [1, 'energy', tuya.valueConverter.divideBy100],
                [3, null, null], // Monthly, but sends data only after request
                [4, null, null], // Dayly, but sends data only after request
                [6, null, tuya.valueConverter.phaseVariant2], // voltage and current
                [10, 'fault', tuya.valueConverterBasic.lookup({'clear': 0, 'over_current_threshold': 1,
                    'over_power_threshold': 2, 'over_voltage_threshold': 4, 'wrong_frequency_threshold': 8})],
                [11, null, null], // Frozen - strange function, in native app - nothing is clear
                [16, 'state', tuya.valueConverter.onOff],
                [17, null, tuya.valueConverter.threshold], // It's settable, but can't write converter
                [18, 'meter_id', tuya.valueConverter.raw],
                [20, 'clear_fault', tuya.valueConverter.onOff], // Clear fault
                [21, null, null], // Forward Energy T1 - don't know what this
                [22, null, null], // Forward Energy T2 - don't know what this
                [23, null, null], // Forward Energy T3 - don't know what this
                [24, null, null], // Forward Energy T4 - don't know what this
            ],
        },
        whiteLabel: [
            tuya.whitelabel('MatSee Plus', 'DAC2161C', 'Smart Zigbee energy meter 80A din rail', ['_TZE200_lsanae15', '_TZE204_lsanae15']),
        ],
    },
    {
        fingerprint: tuya.fingerprint('TS0601', ['_TZE200_rhblgy0z']),
        model: 'TS0601_din_3',
        vendor: 'TuYa',
        description: 'Zigbee DIN energy meter',
        fromZigbee: [tuya.fz.datapoints],
        toZigbee: [tuya.tz.datapoints],
        configure: tuya.configureMagicPacket,
        whiteLabel: [{vendor: 'XOCA', model: 'DAC2161C'}],
        exposes: [tuya.exposes.switch(), e.energy(), e.produced_energy(), e.power(), e.voltage(), e.current(),
            exposes.enum('fault', ea.STATE, ['clear', 'over_current_threshold', 'over_power_threshold',
                'over_voltage threshold', 'wrong_frequency_threshold']).withDescription('Fault status of the device (clear = nothing)'),
            exposes.enum('threshold_1', ea.STATE, ['not_set', 'over_current_threshold', 'over_voltage_threshold'])
                .withDescription('State of threshold_1'),
            exposes.binary('threshold_1_protection', ea.STATE, 'ON', 'OFF')
                .withDescription('OFF - alarm only, ON - relay will be off when threshold reached'),
            exposes.numeric('threshold_1_value', ea.STATE)
                .withDescription('Can be in Volt or Ampere depending on threshold setting. Setup the value on the device'),
            exposes.enum('threshold_2', ea.STATE, ['not_set', 'over_current_threshold', 'over_voltage_threshold'])
                .withDescription('State of threshold_2'),
            exposes.binary('threshold_2_protection', ea.STATE, 'ON', 'OFF')
                .withDescription('OFF - alarm only, ON - relay will be off when threshold reached'),
            exposes.numeric('threshold_2_value', ea.STATE)
                .withDescription('Setup value on the device'),
            exposes.binary('clear_fault', ea.STATE_SET, 'ON', 'OFF')
                .withDescription('Turn ON to clear last the fault'),
            exposes.text('meter_id', ea.STATE).withDescription('Meter ID (ID of device)'),
        ],
        meta: {
            tuyaDatapoints: [
                [1, 'energy', tuya.valueConverter.divideBy100],
                [2, 'produced_energy', tuya.valueConverter.divideBy100],
                [3, null, null], // Monthly, but sends data only after request
                [4, null, null], // Dayly, but sends data only after request
                [6, null, tuya.valueConverter.phaseVariant2], // voltage and current
                [10, 'fault', tuya.valueConverterBasic.lookup({'clear': 0, 'over_current_threshold': 1,
                    'over_power_threshold': 2, 'over_voltage_threshold': 4, 'wrong_frequency_threshold': 8})],
                [11, null, null], // Frozen - strange function, in native app - nothing is clear
                [16, 'state', tuya.valueConverter.onOff],
                [17, null, tuya.valueConverter.threshold], // It's settable, but can't write converter
                [18, 'meter_id', tuya.valueConverter.raw],
                [20, 'clear_fault', tuya.valueConverter.onOff], // Clear fault
                [21, null, null], // Forward Energy T1 - don't know what this
                [22, null, null], // Forward Energy T2 - don't know what this
                [23, null, null], // Forward Energy T3 - don't know what this
                [24, null, null], // Forward Energy T4 - don't know what this
            ],
        },
    },
    {
        fingerprint: [{modelID: 'TS0601', manufacturerName: '_TZE200_byzdayie'},
            {modelID: 'TS0601', manufacturerName: '_TZE200_fsb6zw01'},
            {modelID: 'TS0601', manufacturerName: '_TZE200_ewxhg6o9'}],
        model: 'TS0601_din',
        vendor: 'TuYa',
        description: 'Zigbee smart energy meter DDS238-2 Zigbee',
        fromZigbee: [fz.tuya_dinrail_switch],
        toZigbee: [tz.tuya_switch_state],
        configure: async (device, coordinatorEndpoint, logger) => {
            const endpoint = device.getEndpoint(1);
            await reporting.bind(endpoint, coordinatorEndpoint, ['genOnOff']);
        },
        exposes: [e.switch().setAccess('state', ea.STATE_SET), e.voltage(), e.power(), e.current(), e.energy()],
    },
    {
        fingerprint: [{modelID: 'TS1101', manufacturerName: '_TZ3000_xfs39dbf'}],
        model: 'TS1101_dimmer_module_1ch',
        vendor: 'TuYa',
        description: 'Zigbee dimmer module 1 channel',
        extend: tuya.extend.light_onoff_brightness({minBrightness: true}),
    },
    {
        fingerprint: [{modelID: 'TS1101', manufacturerName: '_TZ3000_7ysdnebc'}],
        model: 'TS1101_dimmer_module_2ch',
        vendor: 'TuYa',
        description: 'Zigbee dimmer module 2 channel',
        whiteLabel: [{vendor: 'OXT', model: 'SWTZ25'}],
        extend: tuya.extend.light_onoff_brightness({minBrightness: true, endpoints: ['l1', 'l2'], noConfigure: true}),
        endpoint: (device) => {
            return {'l1': 1, 'l2': 2};
        },
        meta: {multiEndpoint: true},
        configure: async (device, coordinatorEndpoint, logger) => {
            await tuya.configureMagicPacket(device, coordinatorEndpoint, logger);
            await tuya.extend.light_onoff_brightness().configure(device, coordinatorEndpoint, logger);
            await reporting.bind(device.getEndpoint(1), coordinatorEndpoint, ['genOnOff', 'genLevelCtrl']);
            await reporting.bind(device.getEndpoint(2), coordinatorEndpoint, ['genOnOff', 'genLevelCtrl']);
        },
    },
    {
        zigbeeModel: ['RH3001'],
        fingerprint: [{type: 'EndDevice', manufacturerID: 4098, applicationVersion: 66, endpoints: [
            {ID: 1, profileID: 260, deviceID: 1026, inputClusters: [0, 10, 1, 1280], outputClusters: [25]},
        ]}],
        model: 'SNTZ007',
        vendor: 'TuYa',
        description: 'Rechargeable Zigbee contact sensor',
        fromZigbee: [fz.ias_contact_alarm_1, fz.battery, fz.ignore_basic_report, fz.ignore_time_read],
        toZigbee: [],
        exposes: [e.contact(), e.battery_low(), e.tamper(), e.battery()],
        whiteLabel: [{vendor: 'BlitzWolf', model: 'BW-IS2'}],
    },
    {
        zigbeeModel: ['RH3040'],
        model: 'RH3040',
        vendor: 'TuYa',
        description: 'PIR sensor',
        fromZigbee: [fz.battery, fz.ignore_basic_report, fz.ias_occupancy_alarm_1],
        toZigbee: [],
        whiteLabel: [{vendor: 'Samotech', model: 'SM301Z'}, {vendor: 'Nedis', model: 'ZBSM10WT'}],
        exposes: [e.battery(), e.occupancy(), e.battery_low(), e.tamper()],
    },
    {
        zigbeeModel: ['TS0115'],
        model: 'TS0115',
        vendor: 'TuYa',
        description: 'Multiprise with 4 AC outlets and 2 USB super charging ports (10A or 16A)',
        extend: tuya.extend.switch({endpoints: ['l1', 'l2', 'l3', 'l4', 'l5']}),
        whiteLabel: [{vendor: 'UseeLink', model: 'SM-SO306E/K/M'}],
        endpoint: (device) => {
            return {l1: 1, l2: 2, l3: 3, l4: 4, l5: 7};
        },
        meta: {multiEndpoint: true},
        configure: async (device, coordinatorEndpoint, logger) => {
            await tuya.configureMagicPacket(device, coordinatorEndpoint, logger);
            await reporting.bind(device.getEndpoint(1), coordinatorEndpoint, ['genOnOff']);
            await reporting.bind(device.getEndpoint(2), coordinatorEndpoint, ['genOnOff']);
            await reporting.bind(device.getEndpoint(3), coordinatorEndpoint, ['genOnOff']);
            await reporting.bind(device.getEndpoint(4), coordinatorEndpoint, ['genOnOff']);
            await reporting.bind(device.getEndpoint(7), coordinatorEndpoint, ['genOnOff']);
            await device.getEndpoint(1).read('genOnOff', ['onOff', 'moesStartUpOnOff']);
            await device.getEndpoint(2).read('genOnOff', ['onOff']);
            await device.getEndpoint(3).read('genOnOff', ['onOff']);
            await device.getEndpoint(4).read('genOnOff', ['onOff']);
            await device.getEndpoint(7).read('genOnOff', ['onOff']);
        },
    },
    {
        zigbeeModel: ['RH3052'],
        model: 'TT001ZAV20',
        vendor: 'TuYa',
        description: 'Temperature & humidity sensor',
        fromZigbee: [fz.humidity, fz.temperature, fz.battery],
        toZigbee: [],
        exposes: [e.humidity(), e.temperature(), e.battery()],
    },
    {
        fingerprint: [{modelID: 'TS0011', manufacturerName: '_TZ3000_l8fsgo6p'}],
        zigbeeModel: ['TS0011'],
        model: 'TS0011',
        vendor: 'TuYa',
        description: 'Smart light switch - 1 gang',
        extend: tuya.extend.switch({backlightModeOffNormalInverted: true}),
        whiteLabel: [
            {vendor: 'Vrey', model: 'VR-X712U-0013'},
            {vendor: 'TUYATEC', model: 'GDKES-01TZXD'},
            {vendor: 'Lonsonho', model: 'QS-Zigbee-S05-L', description: '1 gang smart switch module without neutral wire'},
            {vendor: 'Mercator Ikuü', model: 'SSW01'},
        ],
        configure: async (device, coordinatorEndpoint, logger) => {
            await tuya.configureMagicPacket(device, coordinatorEndpoint, logger);
            await reporting.bind(device.getEndpoint(1), coordinatorEndpoint, ['genOnOff']);
            // Reports itself as battery which is not correct: https://github.com/Koenkk/zigbee2mqtt/issues/6190
            device.powerSource = 'Mains (single phase)';
            device.save();
        },
    },
    {
        fingerprint: [{modelID: 'TS0011', manufacturerName: '_TZ3000_qmi1cfuq'},
            {modelID: 'TS0011', manufacturerName: '_TZ3000_txpirhfq'}, {modelID: 'TS0011', manufacturerName: '_TZ3000_ji4araar'}],
        model: 'TS0011_switch_module',
        vendor: 'TuYa',
        description: '1 gang switch module - (without neutral)',
        extend: tuya.extend.switch({switchType: true}),
        whiteLabel: [{vendor: 'AVATTO', model: '1gang N-ZLWSM01'}, {vendor: 'SMATRUL', model: 'TMZ02L-16A-W'},
            {vendor: 'Aubess', model: 'TMZ02L-16A-B'}],
        configure: async (device, coordinatorEndpoint, logger) => {
            await tuya.configureMagicPacket(device, coordinatorEndpoint, logger);
            await reporting.bind(device.getEndpoint(1), coordinatorEndpoint, ['genOnOff']);
            device.powerSource = 'Mains (single phase)';
            device.save();
        },
    },
    {
        zigbeeModel: ['TS0012'],
        model: 'TS0012',
        vendor: 'TuYa',
        description: 'Smart light switch - 2 gang',
        whiteLabel: [{vendor: 'Vrey', model: 'VR-X712U-0013'}, {vendor: 'TUYATEC', model: 'GDKES-02TZXD'},
            {vendor: 'Earda', model: 'ESW-2ZAA-EU'}, {vendor: 'Moes', model: 'ZS-US2-WH-MS'}, {vendor: 'Moes', model: 'ZS-US2-BK-MS'}],
        extend: tuya.extend.switch({backlightModeOffNormalInverted: true, endpoints: ['left', 'right']}),
        endpoint: (device) => {
            return {'left': 1, 'right': 2};
        },
        meta: {multiEndpoint: true},
        configure: async (device, coordinatorEndpoint, logger) => {
            await tuya.configureMagicPacket(device, coordinatorEndpoint, logger);
            await reporting.bind(device.getEndpoint(1), coordinatorEndpoint, ['genOnOff']);
            await reporting.bind(device.getEndpoint(2), coordinatorEndpoint, ['genOnOff']);
            device.powerSource = 'Mains (single phase)';
            device.save();
        },
    },
    {
        fingerprint: [{modelID: 'TS0012', manufacturerName: '_TZ3000_jl7qyupf'},
            {modelID: 'TS0012', manufacturerName: '_TZ3000_nPGIPl5D'},
            {modelID: 'TS0012', manufacturerName: '_TZ3000_4zf0crgo'}],
        model: 'TS0012_switch_module',
        vendor: 'TuYa',
        description: '2 gang switch module - (without neutral)',
        whiteLabel: [{vendor: 'AVATTO', model: '2gang N-ZLWSM01'}],
        extend: tuya.extend.switch({switchType: true, endpoints: ['left', 'right']}),
        endpoint: (device) => {
            return {'left': 1, 'right': 2};
        },
        meta: {multiEndpoint: true},
        configure: async (device, coordinatorEndpoint, logger) => {
            await tuya.configureMagicPacket(device, coordinatorEndpoint, logger);
            await reporting.bind(device.getEndpoint(1), coordinatorEndpoint, ['genOnOff']);
            await reporting.bind(device.getEndpoint(2), coordinatorEndpoint, ['genOnOff']);
            device.powerSource = 'Mains (single phase)';
            device.save();
        },
    },
    {
        zigbeeModel: ['TS0013'],
        model: 'TS0013',
        vendor: 'TuYa',
        description: 'Smart light switch - 3 gang without neutral wire',
        extend: tuya.extend.switch({backlightModeLowMediumHigh: true, endpoints: ['left', 'center', 'right']}),
        endpoint: (device) => {
            return {'left': 1, 'center': 2, 'right': 3};
        },
        whiteLabel: [{vendor: 'TUYATEC', model: 'GDKES-03TZXD'}],
        meta: {multiEndpoint: true},
        configure: async (device, coordinatorEndpoint, logger) => {
            await tuya.configureMagicPacket(device, coordinatorEndpoint, logger);
            try {
                for (const ID of [1, 2, 3]) {
                    const endpoint = device.getEndpoint(ID);
                    await reporting.bind(endpoint, coordinatorEndpoint, ['genOnOff']);
                }
            } catch (e) {
                // Fails for some: https://github.com/Koenkk/zigbee2mqtt/issues/4872
            }
            device.powerSource = 'Mains (single phase)';
            device.save();
        },
    },
    {
        fingerprint: [{modelID: 'TS0013', manufacturerName: '_TZ3000_ypgri8yz'}],
        model: 'TS0013_switch_module',
        vendor: 'TuYa',
        description: '3 gang switch module - (without neutral)',
        whiteLabel: [{vendor: 'AVATTO', model: '3gang N-ZLWSM01'}],
        extend: tuya.extend.switch({switchType: true, endpoints: ['left', 'center', 'right']}),
        endpoint: (device) => {
            return {'left': 1, 'center': 2, 'right': 3};
        },
        meta: {multiEndpoint: true},
        configure: async (device, coordinatorEndpoint, logger) => {
            await tuya.configureMagicPacket(device, coordinatorEndpoint, logger);
            try {
                for (const ID of [1, 2, 3]) {
                    const endpoint = device.getEndpoint(ID);
                    await reporting.bind(endpoint, coordinatorEndpoint, ['genOnOff']);
                }
            } catch (e) {
                // Fails for some: https://github.com/Koenkk/zigbee2mqtt/issues/4872
            }
            device.powerSource = 'Mains (single phase)';
            device.save();
        },
    },
    {
        fingerprint: tuya.fingerprint('TS0014', ['_TZ3000_jr2atpww', '_TYZB01_dvakyzhd', '_TZ3000_mrduubod',
            '_TZ3210_w3hl6rao', '_TYZB01_bagt1e4o', '_TZ3000_r0pmi2p3', '_TZ3000_fxjdcikv', '_TZ3000_q6vxaod1']),
        model: 'TS0014',
        vendor: 'TuYa',
        description: 'Smart light switch - 4 gang without neutral wire',
        extend: tuya.extend.switch({backlightModeLowMediumHigh: true, endpoints: ['l1', 'l2', 'l3', 'l4']}),
        endpoint: (device) => {
            return {'l1': 1, 'l2': 2, 'l3': 3, 'l4': 4};
        },
        whiteLabel: [{vendor: 'TUYATEC', model: 'GDKES-04TZXD'}, {vendor: 'Vizo', model: 'VZ-222S'},
            {vendor: 'MakeGood', model: 'MG-ZG04W/B/G'}, {vendor: 'Mercator Ikuü', model: 'SSW04'}],
        meta: {multiEndpoint: true},
        configure: async (device, coordinatorEndpoint, logger) => {
            await tuya.configureMagicPacket(device, coordinatorEndpoint, logger);
            try {
                for (const ID of [1, 2, 3, 4]) {
                    const endpoint = device.getEndpoint(ID);
                    await reporting.bind(endpoint, coordinatorEndpoint, ['genOnOff']);
                }
            } catch (e) {
                // Fails for some: https://github.com/Koenkk/zigbee2mqtt/issues/4872
            }
            device.powerSource = 'Mains (single phase)';
            device.save();
        },
    },
    {
        zigbeeModel: ['gq8b1uv'],
        model: 'gq8b1uv',
        vendor: 'TuYa',
        description: 'Zigbee smart dimmer',
        fromZigbee: [fz.tuya_dimmer, fz.ignore_basic_report],
        toZigbee: [tz.tuya_dimmer_state, tz.tuya_dimmer_level],
        exposes: [e.light_brightness().setAccess('state', ea.STATE_SET).setAccess('brightness', ea.STATE_SET)],
        configure: async (device, coordinatorEndpoint, logger) => {
            await tuya.configureMagicPacket(device, coordinatorEndpoint, logger);
            const endpoint = device.getEndpoint(1);
            await reporting.bind(endpoint, coordinatorEndpoint, ['genOnOff', 'genLevelCtrl']);
        },
    },
    {
        zigbeeModel: ['HY0017', '005f0c3b'],
        model: 'U86KCJ-ZP',
        vendor: 'TuYa',
        description: 'Smart 6 key scene wall switch',
        fromZigbee: [fzLocal.scenes_recall_scene_65029],
        exposes: [e.action(['scene_1', 'scene_2', 'scene_3', 'scene_4', 'scene_5', 'scene_6'])],
        toZigbee: [],
    },
    {
        zigbeeModel: ['TS0026'],
        model: 'TS0026',
        vendor: 'TuYa',
        description: '6 button scene wall switch',
        fromZigbee: [fzLocal.scenes_recall_scene_65029],
        exposes: [e.action(['scene_1', 'scene_2', 'scene_3', 'scene_4', 'scene_5', 'scene_6'])],
        toZigbee: [],
    },
    {
        zigbeeModel: ['q9mpfhw'],
        model: 'SNTZ009',
        vendor: 'TuYa',
        description: 'Water leak sensor',
        fromZigbee: [fz.tuya_water_leak, fz.ignore_basic_report],
        exposes: [e.water_leak()],
        toZigbee: [],
    },
    {
        zigbeeModel: ['TS0004'],
        model: 'TS0004',
        vendor: 'TuYa',
        description: 'Smart light switch - 4 gang with neutral wire',
        extend: tuya.extend.switch({powerOnBehavior2: true, endpoints: ['l1', 'l2', 'l3', 'l4']}),
        endpoint: (device) => {
            return {'l1': 1, 'l2': 2, 'l3': 3, 'l4': 4};
        },
        meta: {multiEndpoint: true},
        configure: async (device, coordinatorEndpoint, logger) => {
            await tuya.configureMagicPacket(device, coordinatorEndpoint, logger);
            await reporting.bind(device.getEndpoint(1), coordinatorEndpoint, ['genOnOff']);
            await reporting.bind(device.getEndpoint(2), coordinatorEndpoint, ['genOnOff']);
            await reporting.bind(device.getEndpoint(3), coordinatorEndpoint, ['genOnOff']);
            await reporting.bind(device.getEndpoint(4), coordinatorEndpoint, ['genOnOff']);
        },
    },
    {
        zigbeeModel: ['TS0726'],
        model: 'TS0726',
        vendor: 'TuYa',
        description: '4 gang switch with neutral wire',
        extend: tuya.extend.switch({powerOnBehavior2: true, endpoints: ['l1', 'l2', 'l3', 'l4']}),
        endpoint: (device) => {
            return {'l1': 1, 'l2': 2, 'l3': 3, 'l4': 4};
        },
        meta: {multiEndpoint: true},
        configure: async (device, coordinatorEndpoint, logger) => {
            await tuya.configureMagicPacket(device, coordinatorEndpoint, logger);
            await reporting.bind(device.getEndpoint(1), coordinatorEndpoint, ['genOnOff']);
            await reporting.bind(device.getEndpoint(2), coordinatorEndpoint, ['genOnOff']);
            await reporting.bind(device.getEndpoint(3), coordinatorEndpoint, ['genOnOff']);
            await reporting.bind(device.getEndpoint(4), coordinatorEndpoint, ['genOnOff']);
        },
    },
    {
        fingerprint: [{modelID: 'TS0006', manufacturerName: '_TYZB01_ltundz9m'},
            {modelID: 'TS0006', manufacturerName: '_TZ3000_jyupj3fw'}],
        model: 'TS0006',
        vendor: 'TuYa',
        description: '6 gang switch module with neutral wire',
        extend: tuya.extend.switch(),
        exposes: [e.switch().withEndpoint('l1'), e.switch().withEndpoint('l2'), e.switch().withEndpoint('l3'),
            e.switch().withEndpoint('l4'), e.switch().withEndpoint('l5'), e.switch().withEndpoint('l6')],
        endpoint: (device) => {
            return {'l1': 1, 'l2': 2, 'l3': 3, 'l4': 4, 'l5': 5, 'l6': 6};
        },
        meta: {multiEndpoint: true},
        configure: async (device, coordinatorEndpoint, logger) => {
            await tuya.configureMagicPacket(device, coordinatorEndpoint, logger);
            await reporting.bind(device.getEndpoint(1), coordinatorEndpoint, ['genOnOff']);
            await reporting.bind(device.getEndpoint(2), coordinatorEndpoint, ['genOnOff']);
            await reporting.bind(device.getEndpoint(3), coordinatorEndpoint, ['genOnOff']);
            await reporting.bind(device.getEndpoint(4), coordinatorEndpoint, ['genOnOff']);
            await reporting.bind(device.getEndpoint(5), coordinatorEndpoint, ['genOnOff']);
            await reporting.bind(device.getEndpoint(6), coordinatorEndpoint, ['genOnOff']);
        },
    },
    {
        zigbeeModel: ['HY0080'],
        model: 'U86KWF-ZPSJ',
        vendor: 'TuYa',
        description: 'Environment controller',
        fromZigbee: [fz.legacy.thermostat_att_report, fz.fan],
        toZigbee: [tz.thermostat_local_temperature, tz.thermostat_local_temperature_calibration,
            tz.thermostat_occupancy, tz.thermostat_occupied_heating_setpoint, tz.thermostat_unoccupied_heating_setpoint,
            tz.thermostat_occupied_cooling_setpoint, tz.thermostat_unoccupied_cooling_setpoint,
            tz.thermostat_setpoint_raise_lower, tz.thermostat_remote_sensing,
            tz.thermostat_control_sequence_of_operation, tz.thermostat_system_mode, tz.thermostat_weekly_schedule,
            tz.thermostat_clear_weekly_schedule, tz.thermostat_relay_status_log,
            tz.thermostat_temperature_setpoint_hold, tz.thermostat_temperature_setpoint_hold_duration, tz.fan_mode],
        exposes: [exposes.climate().withSetpoint('occupied_heating_setpoint', 5, 30, 0.5).withLocalTemperature()
            .withSystemMode(['off', 'auto', 'heat'], ea.ALL)
            .withRunningState(['idle', 'heat', 'cool'], ea.STATE)
            .withLocalTemperatureCalibration(-30, 30, 0.1, ea.ALL).withPiHeatingDemand()],
        configure: async (device, coordinatorEndpoint, logger) => {
            const endpoint = device.getEndpoint(9);
            await reporting.bind(endpoint, coordinatorEndpoint, ['hvacThermostat', 'hvacFanCtrl']);
            await reporting.thermostatTemperature(endpoint);
            await reporting.thermostatSystemMode(endpoint);
            await reporting.thermostatOccupiedHeatingSetpoint(endpoint);
            await reporting.thermostatUnoccupiedHeatingSetpoint(endpoint);
            await reporting.thermostatOccupiedCoolingSetpoint(endpoint);
            await reporting.thermostatUnoccupiedCoolingSetpoint(endpoint);
            await reporting.fanMode(endpoint);
        },
    },
    {
        zigbeeModel: ['6dfgetq'],
        model: 'D3-DPWK-TY',
        vendor: 'TuYa',
        description: 'HVAC controller',
        exposes: [exposes.climate().withSetpoint('current_heating_setpoint', 5, 30, 0.5, ea.STATE_SET)
            .withLocalTemperature(ea.STATE)
            .withSystemMode(['off', 'auto', 'heat'], ea.STATE_SET)
            .withRunningState(['idle', 'heat', 'cool'], ea.STATE)],
        fromZigbee: [fz.tuya_thermostat, fz.ignore_basic_report, fz.tuya_dimmer],
        meta: {tuyaThermostatSystemMode: tuya.thermostatSystemModes2, tuyaThermostatPreset: tuya.thermostatPresets},
        toZigbee: [tz.tuya_thermostat_current_heating_setpoint, tz.tuya_thermostat_system_mode,
            tz.tuya_thermostat_fan_mode, tz.tuya_dimmer_state],
    },
    {
        zigbeeModel: ['E220-KR4N0Z0-HA', 'JZ-ZB-004'],
        model: 'E220-KR4N0Z0-HA',
        vendor: 'TuYa',
        description: 'Multiprise with 4 AC outlets and 2 USB super charging ports (16A)',
        extend: tuya.extend.switch(),
        fromZigbee: [fz.on_off_skip_duplicate_transaction],
        exposes: [e.switch().withEndpoint('l1'), e.switch().withEndpoint('l2'), e.switch().withEndpoint('l3'),
            e.switch().withEndpoint('l4')],
        whiteLabel: [{vendor: 'LEELKI', model: 'WP33-EU'}],
        meta: {multiEndpoint: true},
        endpoint: (device) => {
            return {l1: 1, l2: 2, l3: 3, l4: 4};
        },
        configure: async (device, coordinatorEndpoint, logger) => {
            await tuya.configureMagicPacket(device, coordinatorEndpoint, logger);
            await reporting.bind(device.getEndpoint(1), coordinatorEndpoint, ['genOnOff']);
            await reporting.bind(device.getEndpoint(2), coordinatorEndpoint, ['genOnOff']);
            await reporting.bind(device.getEndpoint(3), coordinatorEndpoint, ['genOnOff']);
            await reporting.bind(device.getEndpoint(4), coordinatorEndpoint, ['genOnOff']);
        },
    },
    {
        zigbeeModel: ['TS0216'],
        model: 'TS0216',
        vendor: 'TuYa',
        description: 'Sound and flash siren',
        fromZigbee: [fz.ts0216_siren, fz.battery],
        exposes: [e.battery(), exposes.binary('alarm', ea.STATE_SET, true, false),
            exposes.numeric('volume', ea.ALL).withValueMin(0).withValueMax(100).withDescription('Volume of siren')],
        toZigbee: [tz.ts0216_alarm, tz.ts0216_duration, tz.ts0216_volume],
        configure: async (device, coordinatorEndpoint, logger) => {
            const endpoint = device.getEndpoint(1);
            await reporting.bind(endpoint, coordinatorEndpoint, ['genPowerCfg']);
            // Device advertises itself as Router but is an EndDevice
            device.type = 'EndDevice';
            device.save();
        },
    },
    {
        fingerprint: [{modelID: 'TS0601', manufacturerName: '_TZE200_znzs7yaw'}],
        model: 'HY08WE',
        vendor: 'TuYa',
        description: 'Wall-mount thermostat',
        fromZigbee: [fz.hy_thermostat, fz.ignore_basic_report],
        toZigbee: [tz.hy_thermostat],
        onEvent: tuya.onEventSetTime,
        exposes: [exposes.climate().withSetpoint('current_heating_setpoint', 5, 30, 0.5, ea.STATE_SET)
            .withLocalTemperature(ea.STATE)
            .withSystemMode(['off', 'auto', 'heat'], ea.STATE_SET).withRunningState(['idle', 'heat'], ea.STATE)],
    },
    {
        fingerprint: [{modelID: 'TS0601', manufacturerName: '_TZE200_2ekuz3dz'}],
        model: 'X5H-GB-B',
        vendor: 'TuYa',
        description: 'Wall-mount thermostat',
        fromZigbee: [fz.ignore_basic_report, fzLocal.x5h_thermostat],
        toZigbee: [tzLocal.x5h_thermostat],
        whiteLabel: [{vendor: 'Beok', model: 'TGR85-ZB'}],
        exposes: [
            exposes.climate().withSetpoint('current_heating_setpoint', 5, 60, 0.5, ea.STATE_SET)
                .withLocalTemperature(ea.STATE).withLocalTemperatureCalibration(-9.9, 9.9, 0.1, ea.STATE_SET)
                .withSystemMode(['off', 'heat'], ea.STATE_SET).withRunningState(['idle', 'heat'], ea.STATE)
                .withPreset(['manual', 'program']),
            e.temperature_sensor_select(['internal', 'external', 'both']),
            exposes.text('schedule', ea.STATE_SET).withDescription('There are 8 periods in the schedule in total. ' +
                '6 for workdays and 2 for holidays. It should be set in the following format for each of the periods: ' +
                '`hours:minutes/temperature`. All periods should be set at once and delimited by the space symbol. ' +
                'For example: `06:00/20.5 08:00/15 11:30/15 13:30/15 17:00/22 22:00/15 06:00/20 22:00/15`. ' +
                'The thermostat doesn\'t report the schedule by itself even if you change it manually from device'),
            e.child_lock(), e.week(),
            exposes.enum('brightness_state', ea.STATE_SET, ['off', 'low', 'medium', 'high'])
                .withDescription('Screen brightness'),
            exposes.binary('sound', ea.STATE_SET, 'ON', 'OFF')
                .withDescription('Switches beep sound when interacting with thermostat'),
            exposes.binary('frost_protection', ea.STATE_SET, 'ON', 'OFF')
                .withDescription('Antifreeze function'),
            exposes.binary('factory_reset', ea.STATE_SET, 'ON', 'OFF')
                .withDescription('Resets all settings to default. Doesn\'t unpair device.'),
            exposes.numeric('heating_temp_limit', ea.STATE_SET).withUnit('°C').withValueMax(60)
                .withValueMin(5).withValueStep(1).withPreset('default', 35, 'Default value')
                .withDescription('Heating temperature limit'),
            exposes.numeric('deadzone_temperature', ea.STATE_SET).withUnit('°C').withValueMax(9.5)
                .withValueMin(0.5).withValueStep(0.5).withPreset('default', 1, 'Default value')
                .withDescription('The delta between local_temperature and current_heating_setpoint to trigger Heat'),
            exposes.numeric('upper_temp', ea.STATE_SET).withUnit('°C').withValueMax(95)
                .withValueMin(35).withValueStep(1).withPreset('default', 60, 'Default value'),
        ],
        onEvent: tuya.onEventSetTime,
    },
    {
        fingerprint: [{modelID: 'TS0222', manufacturerName: '_TYZB01_4mdqxxnn'},
            {modelID: 'TS0222', manufacturerName: '_TYZB01_m6ec2pgj'}],
        model: 'TS0222',
        vendor: 'TuYa',
        description: 'Light intensity sensor',
        fromZigbee: [fz.battery, fz.illuminance, fzLocal.TS0222],
        toZigbee: [],
        exposes: [e.battery(), e.illuminance(), e.illuminance_lux()],
        configure: tuya.configureMagicPacket,
    },
    {
        fingerprint: [{modelID: 'TS0210', manufacturerName: '_TYZB01_3zv6oleo'},
            {modelID: 'TS0210', manufacturerName: '_TYZB01_j9xxahcl'},
            {modelID: 'TS0210', manufacturerName: '_TYZB01_kulduhbj'},
            {modelID: 'TS0210', manufacturerName: '_TYZB01_cc3jzhlj'},
            {modelID: 'TS0210', manufacturerName: '_TZ3000_bmfw9ykl'},
            {modelID: 'TS0210', manufacturerName: '_TYZB01_geigpsy4'},
            {modelID: 'TS0210', manufacturerName: '_TZ3000_fkxmyics'}],
        model: 'TS0210',
        vendor: 'TuYa',
        description: 'Vibration sensor',
        fromZigbee: [fz.battery, fz.ias_vibration_alarm_1_with_timeout],
        toZigbee: [tz.TS0210_sensitivity],
        exposes: [e.battery(), e.battery_voltage(), e.vibration(), exposes.enum('sensitivity', ea.STATE_SET, ['low', 'medium', 'high'])],
    },
    {
        fingerprint: [{modelID: 'TS011F', manufacturerName: '_TZ3000_8bxrzyxz'},
            {modelID: 'TS011F', manufacturerName: '_TZ3000_ky0fq4ho'}, {modelID: 'TS011F', manufacturerName: '_TZ3000_qeuvnohg'}],
        model: 'TS011F_din_smart_relay',
        description: 'Din smart relay (with power monitoring)',
        vendor: 'TuYa',
        fromZigbee: [fz.on_off, fz.electrical_measurement, fz.metering, fz.ignore_basic_report, tuya.fz.power_outage_memory,
            fz.tuya_relay_din_led_indicator],
        toZigbee: [tz.on_off, tuya.tz.power_on_behavior_1, tz.tuya_relay_din_led_indicator],
        whiteLabel: [{vendor: 'MatSee Plus', model: 'ATMS1602Z'}, {vendor: 'Tongou', model: 'TO-Q-SY1-JZT'}],
        ota: ota.zigbeeOTA,
        configure: async (device, coordinatorEndpoint, logger) => {
            const endpoint = device.getEndpoint(1);
            await reporting.bind(endpoint, coordinatorEndpoint, ['genOnOff', 'haElectricalMeasurement', 'seMetering']);
            await reporting.rmsVoltage(endpoint, {change: 5});
            await reporting.rmsCurrent(endpoint, {change: 50});
            await reporting.activePower(endpoint, {change: 10});
            await reporting.currentSummDelivered(endpoint);
            endpoint.saveClusterAttributeKeyValue('haElectricalMeasurement', {acCurrentDivisor: 1000, acCurrentMultiplier: 1});
            endpoint.saveClusterAttributeKeyValue('seMetering', {divisor: 100, multiplier: 1});
            device.save();
        },
        exposes: [e.switch(), e.power(), e.current(), e.voltage(),
            e.energy(), exposes.enum('power_outage_memory', ea.ALL, ['on', 'off', 'restore'])
                .withDescription('Recover state after power outage'),
            exposes.enum('indicator_mode', ea.STATE_SET, ['off', 'on_off', 'off_on'])
                .withDescription('Relay LED indicator mode')],
    },
    {
        fingerprint: [{modelID: 'TS011F', manufacturerName: '_TZ3000_7issjl2q'}],
        model: 'ATMS1601Z',
        description: 'Din smart relay (without power monitoring)',
        vendor: 'TuYa',
        fromZigbee: [fz.on_off, fz.ignore_basic_report, tuya.fz.power_outage_memory, fz.tuya_relay_din_led_indicator],
        toZigbee: [tz.on_off, tuya.tz.power_on_behavior_1, tz.tuya_relay_din_led_indicator],
        configure: async (device, coordinatorEndpoint, logger) => {
            const endpoint = device.getEndpoint(1);
            await reporting.bind(endpoint, coordinatorEndpoint, ['genOnOff']);
            device.save();
        },
        exposes: [e.switch(),
            exposes.enum('power_outage_memory', ea.ALL, ['on', 'off', 'restore'])
                .withDescription('Recover state after power outage'),
            exposes.enum('indicator_mode', ea.STATE_SET, ['off', 'on_off', 'off_on'])
                .withDescription('Relay LED indicator mode')],
    },
    {
        fingerprint: [{modelID: 'TS0601', manufacturerName: '_TZE200_nklqjk62'}],
        model: 'PJ-ZGD01',
        vendor: 'TuYa',
        description: 'Garage door opener',
        fromZigbee: [fz.matsee_garage_door_opener, fz.ignore_basic_report],
        toZigbee: [tz.matsee_garage_door_opener, tz.tuya_data_point_test],
        whiteLabel: [{vendor: 'MatSee Plus', model: 'PJ-ZGD01'}],
        configure: async (device, coordinatorEndpoint, logger) => {
            await tuya.configureMagicPacket(device, coordinatorEndpoint, logger);
            const endpoint = device.getEndpoint(1);
            await reporting.bind(endpoint, coordinatorEndpoint, ['genBasic']);
        },
        exposes: [exposes.binary('trigger', ea.STATE_SET, true, false).withDescription('Trigger the door movement'),
            exposes.binary('garage_door_contact', ea.STATE, true, false)],
    },
    {
        fingerprint: [{modelID: 'TS0601', manufacturerName: '_TZE200_wfxuhoea'}],
        model: 'GDC311ZBQ1',
        vendor: 'TuYa',
        description: 'LoraTap garage door opener with wireless sensor',
        fromZigbee: [fz.matsee_garage_door_opener, fz.ignore_basic_report],
        toZigbee: [tz.matsee_garage_door_opener, tz.tuya_data_point_test],
        whiteLabel: [{vendor: 'LoraTap', model: 'GDC311ZBQ1'}],
        configure: async (device, coordinatorEndpoint, logger) => {
            await tuya.configureMagicPacket(device, coordinatorEndpoint, logger);
            const endpoint = device.getEndpoint(1);
            await reporting.bind(endpoint, coordinatorEndpoint, ['genBasic']);
        },
        exposes: [exposes.binary('trigger', ea.STATE_SET, true, false).withDescription('Trigger the door movement'),
            exposes.binary('garage_door_contact', ea.STATE, false, true)
                .withDescription('Indicates if the garage door contact is closed (= true) or open (= false)')],
    },
    {
        fingerprint: [{modelID: 'TS0201', manufacturerName: '_TZ3000_qaaysllp'}],
        model: 'LCZ030',
        vendor: 'TuYa',
        description: 'Temperature & humidity & illuminance sensor with display',
        fromZigbee: [fz.battery, fz.illuminance, fz.temperature, fz.humidity, fz.ts0201_temperature_humidity_alarm],
        toZigbee: [tz.ts0201_temperature_humidity_alarm],
        configure: async (device, coordinatorEndpoint, logger) => {
            const endpoint = device.getEndpoint(1);
            // Enables reporting of measurement state changes
            await tuya.configureMagicPacket(device, coordinatorEndpoint, logger);
            await reporting.bind(endpoint, coordinatorEndpoint, ['genBasic', 'genPowerCfg',
                'msTemperatureMeasurement', 'msIlluminanceMeasurement', 'msRelativeHumidity', 'manuSpecificTuya_2']);
        },
        exposes: [e.temperature(), e.humidity(), e.battery(), e.illuminance(), e.illuminance_lux(),
            exposes.numeric('alarm_temperature_max', ea.STATE_SET).withUnit('°C').withDescription('Alarm temperature max')
                .withValueMin(-20).withValueMax(80),
            exposes.numeric('alarm_temperature_min', ea.STATE_SET).withUnit('°C').withDescription('Alarm temperature min')
                .withValueMin(-20).withValueMax(80),
            exposes.numeric('alarm_humidity_max', ea.STATE_SET).withUnit('%').withDescription('Alarm humidity max')
                .withValueMin(0).withValueMax(100),
            exposes.numeric('alarm_humidity_min', ea.STATE_SET).withUnit('%').withDescription('Alarm humidity min')
                .withValueMin(0).withValueMax(100),
            exposes.enum('alarm_humidity', ea.STATE, ['below_min_humdity', 'over_humidity', 'off'])
                .withDescription('Alarm humidity status'),
            exposes.enum('alarm_temperature', ea.STATE, ['below_min_temperature', 'over_temperature', 'off'])
                .withDescription('Alarm temperature status'),
        ],
    },
    {
        fingerprint: [{modelID: 'TS0601', manufacturerName: '_TZE200_auin8mzr'}],
        model: 'TS0601_motion_sensor',
        vendor: 'TuYa',
        description: 'Human presence sensor AIR',
        fromZigbee: [fz.tuya_motion_sensor],
        toZigbee: [tz.tuya_motion_sensor],
        exposes: [
            e.occupancy(),
            exposes.enum('o_sensitivity', ea.STATE_SET, Object.values(tuya.msLookups.OSensitivity)).withDescription('O-Sensitivity mode'),
            exposes.enum('v_sensitivity', ea.STATE_SET, Object.values(tuya.msLookups.VSensitivity)).withDescription('V-Sensitivity mode'),
            exposes.enum('led_status', ea.STATE_SET, ['ON', 'OFF']).withDescription('Led status switch'),
            exposes.numeric('vacancy_delay', ea.STATE_SET).withUnit('sec').withDescription('Vacancy delay').withValueMin(0)
                .withValueMax(1000),
            exposes.numeric('light_on_luminance_prefer', ea.STATE_SET).withDescription('Light-On luminance prefer')
                .withValueMin(0).withValueMax(10000),
            exposes.numeric('light_off_luminance_prefer', ea.STATE_SET).withDescription('Light-Off luminance prefer')
                .withValueMin(0).withValueMax(10000),
            exposes.enum('mode', ea.STATE_SET, Object.values(tuya.msLookups.Mode)).withDescription('Working mode'),
            exposes.numeric('luminance_level', ea.STATE).withDescription('Luminance level'),
            exposes.numeric('reference_luminance', ea.STATE).withDescription('Reference luminance'),
            exposes.numeric('vacant_confirm_time', ea.STATE).withDescription('Vacant confirm time'),
        ],
    },
    {
        fingerprint: tuya.fingerprint('TS0601', ['_TZE200_lu01t0zl', '_TZE200_vrfecyku']),
        model: 'MIR-HE200-TY',
        vendor: 'TuYa',
        description: 'Human presence sensor with fall function',
        fromZigbee: [tuya.fz.datapoints],
        toZigbee: [tuya.tz.datapoints],
        configure: async (device, coordinatorEndpoint, logger) => {
            const endpoint = device.getEndpoint(1);
            await tuya.sendDataPointEnum(endpoint, tuya.dataPoints.trsfTumbleSwitch, false);
            await tuya.configureMagicPacket(device, coordinatorEndpoint, logger);
        },
        exposes: [
            e.illuminance_lux(), e.presence(), e.occupancy(),
            exposes.numeric('motion_speed', ea.STATE).withDescription('Speed of movement'),
            exposes.enum('motion_direction', ea.STATE, ['standing_still', 'moving_forward', 'moving_backward'])
                .withDescription('direction of movement from the point of view of the radar'),
            exposes.numeric('radar_sensitivity', ea.STATE_SET).withValueMin(0).withValueMax(10).withValueStep(1)
                .withDescription('Sensitivity of the radar'),
            exposes.enum('radar_scene', ea.STATE_SET, ['default', 'area', 'toilet', 'bedroom', 'parlour', 'office', 'hotel'])
                .withDescription('Presets for sensitivity for presence and movement'),
            exposes.enum('tumble_switch', ea.STATE_SET, ['ON', 'OFF']).withDescription('Tumble status switch'),
            exposes.numeric('fall_sensitivity', ea.STATE_SET).withValueMin(1).withValueMax(10).withValueStep(1)
                .withDescription('Fall sensitivity of the radar'),
            exposes.numeric('tumble_alarm_time', ea.STATE_SET).withValueMin(1).withValueMax(5).withValueStep(1)
                .withUnit('min').withDescription('Tumble alarm time'),
            exposes.enum('fall_down_status', ea.STATE, ['none', 'maybe_fall', 'fall'])
                .withDescription('Fall down status'),
            exposes.text('static_dwell_alarm', ea.STATE).withDescription('Static dwell alarm'),
        ],
        meta: {
            tuyaDatapoints: [
                [1, 'presence', tuya.valueConverter.trueFalse1],
                [2, 'radar_sensitivity', tuya.valueConverter.raw],
                [102, 'occupancy', tuya.valueConverter.trueFalse1],
                [103, 'illuminance_lux', tuya.valueConverter.raw],
                [105, 'tumble_switch', tuya.valueConverter.plus1],
                [106, 'tumble_alarm_time', tuya.valueConverter.raw],
                [112, 'radar_scene', tuya.valueConverterBasic.lookup(
                    {'default': 0, 'area': 1, 'toilet': 2, 'bedroom': 3, 'parlour': 4, 'office': 5, 'hotel': 6})],
                [114, 'motion_direction', tuya.valueConverterBasic.lookup(
                    {'standing_still': 0, 'moving_forward': 1, 'moving_backward': 2})],
                [115, 'motion_speed', tuya.valueConverter.raw],
                [116, 'fall_down_status', tuya.valueConverterBasic.lookup({'none': 0, 'maybe_fall': 1, 'fall': 2})],
                [117, 'static_dwell_alarm', tuya.valueConverter.raw],
                [118, 'fall_sensitivity', tuya.valueConverter.raw],
                // Below are ignored
                [101, null, null], // reset_flag_code
                [104, null, null], // detection_flag_code
                [107, null, null], // radar_check_end_code
                [108, null, null], // radar_check_start_code
                [109, null, null], // hw_version_code
                [110, null, null], // sw_version_code
                [111, null, null], // radar_id_code
            ],
        },
    },
    {
        zigbeeModel: ['TS0046'],
        model: 'TS0046',
        vendor: 'TuYa',
        description: 'Wireless switch with 6 buttons',
        whiteLabel: [{vendor: 'LoraTap', model: 'SS9600ZB'}],
        fromZigbee: [fz.tuya_on_off_action, fz.battery],
        exposes: [e.battery(), e.action(['1_single', '1_double', '1_hold', '2_single', '2_double', '2_hold',
            '3_single', '3_double', '3_hold', '4_single', '4_double', '4_hold',
            '5_single', '5_double', '5_hold', '6_single', '6_double', '6_hold'])],
        toZigbee: [],
        configure: tuya.configureMagicPacket,
    },
    {
        fingerprint: [{modelID: 'TS004F', manufacturerName: '_TZ3000_pcqjmcud'}],
        model: 'YSR-MINI-Z',
        vendor: 'TuYa',
        description: '2 in 1 dimming remote control and scene control',
        exposes: [
            e.battery(),
            e.action(['on', 'off',
                'brightness_move_up', 'brightness_step_up', 'brightness_step_down', 'brightness_move_down', 'brightness_stop',
                'color_temperature_step_down', 'color_temperature_step_up',
                '1_single', '1_double', '1_hold', '2_single', '2_double', '2_hold',
                '3_single', '3_double', '3_hold', '4_single', '4_double', '4_hold',
            ]),
            exposes.enum('operation_mode', ea.ALL, ['command', 'event']).withDescription(
                'Operation mode: "command" - for group control, "event" - for clicks'),
        ],
        fromZigbee: [fz.battery, fz.command_on, fz.command_off, fz.command_step, fz.command_move, fz.command_stop,
            fz.command_step_color_temperature, fz.tuya_on_off_action, fz.tuya_operation_mode],
        toZigbee: [tz.tuya_operation_mode],
        onEvent: tuya.onEventSetLocalTime,
        configure: async (device, coordinatorEndpoint, logger) => {
            const endpoint = device.getEndpoint(1);
            await endpoint.read('genBasic', [0x0004, 0x000, 0x0001, 0x0005, 0x0007, 0xfffe]);
            await endpoint.write('genOnOff', {'tuyaOperationMode': 1});
            await endpoint.read('genOnOff', ['tuyaOperationMode']);
            try {
                await endpoint.read(0xE001, [0xD011]);
            } catch (err) {/* do nothing */}
            await endpoint.read('genPowerCfg', ['batteryVoltage', 'batteryPercentageRemaining']);
            await reporting.bind(endpoint, coordinatorEndpoint, ['genPowerCfg']);
            await reporting.bind(endpoint, coordinatorEndpoint, ['genOnOff']);
            await reporting.batteryPercentageRemaining(endpoint);
        },
    },
    {
        fingerprint: [{modelID: 'TS0601', manufacturerName: '_TZE200_hkdl5fmv'}],
        model: 'TS0601_rcbo',
        vendor: 'TuYa',
        whiteLabel: [
            {vendor: 'HOCH', model: 'ZJSBL7-100Z'},
            {vendor: 'WDYK', model: 'ZJSBL7-100Z'},
        ],
        description: 'DIN mount RCBO with smart energy metering',
        fromZigbee: [fz.hoch_din],
        toZigbee: [tz.hoch_din],
        exposes: [
            exposes.text('meter_number', ea.STATE),
            exposes.binary('state', ea.STATE_SET, 'ON', 'OFF'),
            exposes.text('alarm', ea.STATE),
            exposes.binary('trip', ea.STATE_SET, 'trip', 'clear'),
            exposes.binary('child_lock', ea.STATE_SET, 'ON', 'OFF'),
            exposes.enum('power_on_behavior', ea.STATE_SET, ['off', 'on', 'previous']),
            exposes.numeric('countdown_timer', ea.STATE_SET).withValueMin(0).withValueMax(86400).withUnit('s'),
            exposes.numeric('voltage_rms', ea.STATE).withUnit('V'),
            exposes.numeric('current', ea.STATE).withUnit('A'),
            exposes.numeric('current_average', ea.STATE).withUnit('A'),
            e.power(), e.voltage(), e.energy(), e.temperature(),
            exposes.numeric('energy_consumed', ea.STATE).withUnit('kWh'),
            exposes.enum('clear_device_data', ea.SET, ['']),
        ],
    },
    {
        fingerprint: [{modelID: 'TS004F', manufacturerName: '_TZ3000_4fjiwweb'}, {modelID: 'TS004F', manufacturerName: '_TZ3000_uri7ongn'},
            {modelID: 'TS004F', manufacturerName: '_TZ3000_ixla93vd'}, {modelID: 'TS004F', manufacturerName: '_TZ3000_qja6nq5z'},
            {modelID: 'TS004F', manufacturerName: '_TZ3000_abrsvsou'}],
        model: 'ERS-10TZBVK-AA',
        vendor: 'TuYa',
        description: 'Smart knob',
        fromZigbee: [
            fz.command_step, fz.command_toggle, fz.command_move_hue, fz.command_step_color_temperature, fz.command_stop_move_raw,
            fz.tuya_multi_action, fz.tuya_operation_mode, fz.battery,
        ],
        toZigbee: [tz.tuya_operation_mode],
        exposes: [
            e.action([
                'toggle', 'brightness_step_up', 'brightness_step_down', 'color_temperature_step_up', 'color_temperature_step_down',
                'saturation_move', 'hue_move', 'hue_stop', 'single', 'double', 'hold', 'rotate_left', 'rotate_right',
            ]),
            exposes.numeric('action_step_size', ea.STATE).withValueMin(0).withValueMax(255),
            exposes.numeric('action_transition_time', ea.STATE).withUnit('s'),
            exposes.numeric('action_rate', ea.STATE).withValueMin(0).withValueMax(255),
            e.battery(),
            exposes.enum('operation_mode', ea.ALL, ['command', 'event']).withDescription(
                'Operation mode: "command" - for group control, "event" - for clicks'),
        ],
        configure: async (device, coordinatorEndpoint, logger) => {
            const endpoint = device.getEndpoint(1);
            await endpoint.read('genBasic', [0x0004, 0x000, 0x0001, 0x0005, 0x0007, 0xfffe]);
            await endpoint.write('genOnOff', {'tuyaOperationMode': 1});
            await endpoint.read('genOnOff', ['tuyaOperationMode']);
            try {
                await endpoint.read(0xE001, [0xD011]);
            } catch (err) {/* do nothing */}
            await endpoint.read('genPowerCfg', ['batteryVoltage', 'batteryPercentageRemaining']);
            await reporting.bind(endpoint, coordinatorEndpoint, ['genPowerCfg']);
            await reporting.bind(endpoint, coordinatorEndpoint, ['genOnOff']);
            await reporting.batteryPercentageRemaining(endpoint);
        },
    },
    {
        fingerprint: [{modelID: 'TS0601', manufacturerName: '_TZE200_kzm5w4iz'}],
        model: 'TS0601_vibration_sensor',
        vendor: 'TuYa',
        description: 'Smart vibration sensor',
        fromZigbee: [fz.tuya_smart_vibration_sensor],
        toZigbee: [],
        exposes: [e.contact(), e.battery(), e.vibration()],
    },
    {
        fingerprint: [{modelID: `TS0601`, manufacturerName: `_TZE200_yi4jtqq1`}, {modelID: `TS0601`, manufacturerName: `_TZE200_khx7nnka`}],
        model: `XFY-CGQ-ZIGB`,
        vendor: `TuYa`,
        description: `Illuminance sensor`,
        fromZigbee: [fz.tuya_illuminance_sensor],
        toZigbee: [],
        exposes: [e.illuminance_lux(), e.brightness_state()],
    },
    {
        fingerprint: [{modelID: 'TS0601', manufacturerName: '_TZE200_kltffuzl'}, {modelID: 'TS0601', manufacturerName: '_TZE200_fwoorn8y'}],
        model: 'TM001-ZA/TM081',
        vendor: 'TuYa',
        description: 'Door and window sensor',
        fromZigbee: [fz.tm081],
        toZigbee: [],
        exposes: [e.contact(), e.battery()],
    },
    {
        fingerprint: [{modelID: `TS0601`, manufacturerName: `_TZE200_2m38mh6k`}],
        model: 'SS9600ZB',
        vendor: 'TuYa',
        description: '6 gang remote',
        exposes: [e.battery(),
            e.action(['1_single', '1_double', '1_hold', '2_single', '2_double', '2_hold', '3_single', '3_double', '3_hold',
                '4_single', '4_double', '4_hold', '5_single', '5_double', '5_hold', '6_single', '6_double', '6_hold'])],
        fromZigbee: [fz.tuya_remote],
        toZigbee: [],
    },
    {
        zigbeeModel: ['TS0052'],
        model: 'TS0052',
        vendor: 'TuYa',
        description: 'Zigbee dimmer module 1 channel',
        extend: tuya.extend.light_onoff_brightness(),
    },
    {
        fingerprint: [{modelID: 'TS0601', manufacturerName: '_TZE200_ikvncluo'},
            {modelID: 'TS0601', manufacturerName: '_TZE200_lyetpprm'},
            {modelID: 'TS0601', manufacturerName: '_TZE200_jva8ink8'},
            {modelID: 'TS0601', manufacturerName: '_TZE200_holel4dk'},
            {modelID: 'TS0601', manufacturerName: '_TZE200_xpq2rzhq'},
            {modelID: 'TS0601', manufacturerName: '_TZE200_wukb7rhc'},
            {modelID: 'TS0601', manufacturerName: '_TZE204_ztc6ggyl'},
            {modelID: 'TS0601', manufacturerName: '_TZE200_ztc6ggyl'}],
        model: 'TS0601_smart_human_presence_sensor',
        vendor: 'TuYa',
        description: 'Smart Human presence sensor',
        fromZigbee: [fz.tuya_smart_human_presense_sensor],
        toZigbee: [tz.tuya_smart_human_presense_sensor],
        exposes: [
            e.illuminance_lux(), e.presence(),
            exposes.numeric('target_distance', ea.STATE).withDescription('Distance to target').withUnit('m'),
            exposes.numeric('radar_sensitivity', ea.STATE_SET).withValueMin(0).withValueMax(9).withValueStep(1)
                .withDescription('sensitivity of the radar'),
            exposes.numeric('minimum_range', ea.STATE_SET).withValueMin(0).withValueMax(9.5).withValueStep(0.15)
                .withDescription('Minimum range').withUnit('m'),
            exposes.numeric('maximum_range', ea.STATE_SET).withValueMin(0).withValueMax(9.5).withValueStep(0.15)
                .withDescription('Maximum range').withUnit('m'),
            exposes.numeric('detection_delay', ea.STATE_SET).withValueMin(0).withValueMax(10).withValueStep(0.1)
                .withDescription('Detection delay').withUnit('s'),
            exposes.numeric('fading_time', ea.STATE_SET).withValueMin(0).withValueMax(1500).withValueStep(1)
                .withDescription('Fading time').withUnit('s'),
            // exposes.text('cli', ea.STATE).withDescription('not recognize'),
            exposes.enum('self_test', ea.STATE, Object.values(tuya.tuyaHPSCheckingResult))
                .withDescription('Self_test, possible resuts: checking, check_success, check_failure, others, comm_fault, radar_fault.'),
        ],
        whiteLabel: [
            tuya.whitelabel('TuYa', 'ZY-M100-S', 'Human presence sensor', ['_TZE204_ztc6ggyl']),
        ],
    },
    {
        fingerprint: [{modelID: 'TS0601', manufacturerName: '_TZE200_whkgqxse'}],
        model: 'JM-TRH-ZGB-V1',
        vendor: 'TuYa',
        description: 'Temperature & humidity sensor with clock',
        fromZigbee: [fz.nous_lcd_temperature_humidity_sensor, fz.ignore_tuya_set_time],
        toZigbee: [tz.nous_lcd_temperature_humidity_sensor],
        onEvent: tuya.onEventSetLocalTime,
        configure: async (device, coordinatorEndpoint, logger) => {
            const endpoint = device.getEndpoint(1);
            await reporting.bind(endpoint, coordinatorEndpoint, ['genBasic']);
        },
        exposes: [
            e.temperature(), e.humidity(), e.battery(),
            exposes.numeric('temperature_report_interval', ea.STATE_SET).withUnit('min').withValueMin(5).withValueMax(60).withValueStep(5)
                .withDescription('Temperature Report interval'),
            exposes.enum('temperature_unit_convert', ea.STATE_SET, ['celsius', 'fahrenheit']).withDescription('Current display unit'),
            exposes.enum('temperature_alarm', ea.STATE, ['canceled', 'lower_alarm', 'upper_alarm'])
                .withDescription('Temperature alarm status'),
            exposes.numeric('max_temperature', ea.STATE_SET).withUnit('°C').withValueMin(-20).withValueMax(60)
                .withDescription('Alarm temperature max'),
            exposes.numeric('min_temperature', ea.STATE_SET).withUnit('°C').withValueMin(-20).withValueMax(60)
                .withDescription('Alarm temperature min'),
            exposes.enum('humidity_alarm', ea.STATE, ['canceled', 'lower_alarm', 'upper_alarm'])
                .withDescription('Humidity alarm status'),
            exposes.numeric('max_humidity', ea.STATE_SET).withUnit('%').withValueMin(0).withValueMax(100)
                .withDescription('Alarm humidity max'),
            exposes.numeric('min_humidity', ea.STATE_SET).withUnit('%').withValueMin(0).withValueMax(100)
                .withDescription('Alarm humidity min'),
        ],
    },
    {
        fingerprint: tuya.fingerprint('TS0601', ['_TZE200_3towulqd', '_TZE200_1ibpyhdc', '_TZE200_bh3n6gk8']),
        model: 'ZG-204ZL',
        vendor: 'TuYa',
        description: 'Luminance motion sensor',
        fromZigbee: [fz.ZG204ZL_lms],
        toZigbee: [tz.ZG204ZL_lms],
        exposes: [
            e.occupancy(), e.illuminance().withUnit('lx'), e.battery(),
            exposes.enum('sensitivity', ea.ALL, ['low', 'medium', 'high'])
                .withDescription('PIR sensor sensitivity (refresh and update only while active)'),
            exposes.enum('keep_time', ea.ALL, ['10', '30', '60', '120'])
                .withDescription('PIR keep time in seconds (refresh and update only while active)'),
        ],
    },
    {
        fingerprint: [{modelID: 'TS004F', manufacturerName: '_TZ3000_kjfzuycl'},
            {modelID: 'TS004F', manufacturerName: '_TZ3000_ja5osu5g'}],
        model: 'ERS-10TZBVB-AA',
        vendor: 'TuYa',
        description: 'Smart button',
        fromZigbee: [
            fz.command_step, fz.command_on, fz.command_off, fz.command_move_to_color_temp, fz.command_move_to_level,
            fz.tuya_multi_action, fz.tuya_operation_mode, fz.battery,
        ],
        toZigbee: [tz.tuya_operation_mode],
        exposes: [
            e.action([
                'single', 'double', 'hold', 'brightness_move_to_level', 'color_temperature_move',
                'brightness_step_up', 'brightness_step_down', 'on', 'off',
            ]),
            e.battery(),
            exposes.enum('operation_mode', ea.ALL, ['command', 'event']).withDescription(
                'Operation mode: "command" - for group control, "event" - for clicks'),
        ],
        configure: async (device, coordinatorEndpoint, logger) => {
            const endpoint = device.getEndpoint(1);
            await endpoint.read('genBasic', [0x0004, 0x000, 0x0001, 0x0005, 0x0007, 0xfffe]);
            await endpoint.write('genOnOff', {'tuyaOperationMode': 1});
            await endpoint.read('genOnOff', ['tuyaOperationMode']);
            try {
                await endpoint.read(0xE001, [0xD011]);
            } catch (err) {/* do nothing */}
            await endpoint.read('genPowerCfg', ['batteryVoltage', 'batteryPercentageRemaining']);
            await reporting.bind(endpoint, coordinatorEndpoint, ['genPowerCfg']);
            await reporting.bind(endpoint, coordinatorEndpoint, ['genOnOff']);
            await reporting.batteryPercentageRemaining(endpoint);
        },
    },
    {
        fingerprint: [{modelID: 'TS0601', manufacturerName: '_TZE200_zyrdrmno'}],
        model: 'ZB-Sm',
        vendor: 'TuYa',
        description: 'Tubular motor',
        fromZigbee: [fzLocal.zb_sm_cover, fz.ignore_basic_report],
        toZigbee: [tzLocal.zb_sm_cover],
        onEvent: tuya.onEventSetTime,
        exposes: [
            e.cover_position().setAccess('position', ea.STATE_SET),
            exposes.enum('goto_positon', ea.SET, ['25', '50', '75', 'FAVORITE']),
            exposes.enum('motor_state', ea.STATE, ['OPENING', 'CLOSING', 'STOPPED']),
            exposes.numeric('active_power', ea.STATE).withDescription('Active power').withUnit('mWt'),
            exposes.numeric('cycle_count', ea.STATE).withDescription('Cycle count'),
            exposes.numeric('cycle_time', ea.STATE).withDescription('Cycle time').withUnit('ms'),
            exposes.enum('top_limit', ea.STATE_SET, ['SET', 'CLEAR']).withDescription('Setup or clear top limit'),
            exposes.enum('bottom_limit', ea.STATE_SET, ['SET', 'CLEAR']).withDescription('Setup or clear bottom limit'),
            exposes.numeric('favorite_position', ea.STATE_SET).withValueMin(0).withValueMax(100)
                .withDescription('Favorite position of this cover'),
            exposes.binary(`reverse_direction`, ea.STATE_SET, true, false).withDescription(`Inverts the cover direction`),
            exposes.text('motor_type', ea.STATE),
            exposes.enum('report', ea.SET, ['']),
        ],
    },
    {
        fingerprint: [{modelID: 'TS1201', manufacturerName: '_TZ3290_7v1k4vufotpowp9z'}],
        model: 'ZS06',
        vendor: 'TuYa',
        description: 'Universal smart IR remote control',
        fromZigbee: [
            fzZosung.zosung_send_ir_code_00, fzZosung.zosung_send_ir_code_01, fzZosung.zosung_send_ir_code_02,
            fzZosung.zosung_send_ir_code_03, fzZosung.zosung_send_ir_code_04, fzZosung.zosung_send_ir_code_05,
        ],
        toZigbee: [tzZosung.zosung_ir_code_to_send, tzZosung.zosung_learn_ir_code],
        exposes: [ez.learn_ir_code(), ez.learned_ir_code(), ez.ir_code_to_send()],
    },
    {
        fingerprint: [{modelID: 'TS0201', manufacturerName: '_TZ3000_itnrsufe'}],
        model: 'KCTW1Z',
        vendor: 'TuYa',
        description: 'Temperature & humidity sensor with LCD',
        fromZigbee: [fz.temperature, fzLocal.humidity10, fzLocal.temperature_unit, fz.battery, fz.ignore_tuya_set_time],
        toZigbee: [tzLocal.temperature_unit],
        onEvent: tuya.onEventSetLocalTime,
        exposes: [
            e.temperature(), e.humidity(), e.battery(), e.battery_voltage(),
            exposes.enum('temperature_unit', ea.STATE_SET, ['celsius', 'fahrenheit']).withDescription('Current display unit'),
        ],
        configure: async (device, coordinatorEndpoint, logger) => {
            const endpoint = device.getEndpoint(1);
            await reporting.bind(endpoint, coordinatorEndpoint, ['genPowerCfg', 'msTemperatureMeasurement', 'msRelativeHumidity']);
            await endpoint.read('genPowerCfg', ['batteryVoltage', 'batteryPercentageRemaining']);
            await reporting.batteryPercentageRemaining(endpoint);
        },
    },
    {
        fingerprint: [{modelID: 'TS0601', manufacturerName: '_TZE200_0u3bj3rc'},
            {modelID: 'TS0601', manufacturerName: '_TZE200_v6ossqfy'},
            {modelID: 'TS0601', manufacturerName: '_TZE200_mx6u6l4y'}],
        model: 'TS0601_human_presence_sensor',
        vendor: 'TuYa',
        description: 'Human presence sensor Zigbee',
        fromZigbee: [fzLocal.hpsz],
        toZigbee: [tzLocal.hpsz],
        onEvent: tuya.onEventSetLocalTime,
        exposes: [e.presence(),
            exposes.numeric('duration_of_attendance', ea.STATE).withUnit('min')
                .withDescription('Shows the presence duration in minutes'),
            exposes.numeric('duration_of_absence', ea.STATE).withUnit('min')
                .withDescription('Shows the duration of the absence in minutes'),
            exposes.binary('led_state', ea.STATE_SET, true, false)
                .withDescription('Turns the onboard LED on or off'),
        ],
    },
    {
        fingerprint: tuya.fingerprint('TS0601', ['_TZE200_qoy0ekbd', '_TZE200_znbl8dj5', '_TZE200_a8sdabtg']),
        model: 'ZG-227ZL',
        vendor: 'TuYa',
        description: 'Temperature & humidity LCD sensor',
        fromZigbee: [tuya.fz.datapoints],
        toZigbee: [tuya.tz.datapoints],
        configure: tuya.configureMagicPacket,
        exposes: [e.temperature(), e.humidity(), tuya.exposes.temperatureUnit(), tuya.exposes.temperatureCalibration(),
            tuya.exposes.humidityCalibration(), e.battery()],
        meta: {
            tuyaDatapoints: [
                [1, 'temperature', tuya.valueConverter.divideBy10],
                [2, 'humidity', tuya.valueConverter.raw],
                [4, 'battery', tuya.valueConverter.raw],
                [9, 'temperature_unit', tuya.valueConverter.temperatureUnit],
                [23, 'temperature_calibration', tuya.valueConverter.divideBy10],
                [24, 'humidity_calibration', tuya.valueConverter.raw],
            ],
        },
    },
    {
        fingerprint: tuya.fingerprint('TS0601', ['_TZE200_n8dljorx', '_TZE200_pay2byax']),
        model: 'ZG-102ZL',
        vendor: 'TuYa',
        description: 'Luminance door sensor',
        fromZigbee: [tuya.fz.datapoints],
        toZigbee: [tuya.tz.datapoints],
        configure: tuya.configureMagicPacket,
        exposes: [e.contact(), e.illuminance().withUnit('lx'), e.battery()],
        meta: {
            tuyaDatapoints: [
                [1, 'contact', tuya.valueConverter.inverse],
                [101, 'illuminance', tuya.valueConverter.raw],
                [2, 'battery', tuya.valueConverter.raw],
            ],
        },
    },
    {
        fingerprint: tuya.fingerprint('TS0601', ['_TZE200_8isdky6j']),
        model: 'ZG-225Z',
        vendor: 'TuYa',
        description: 'Gas sensor',
        fromZigbee: [tuya.fz.datapoints],
        toZigbee: [tuya.tz.datapoints],
        configure: tuya.configureMagicPacket,
        exposes: [e.gas(), tuya.exposes.gasValue().withUnit('ppm')],
        meta: {
            tuyaDatapoints: [
                [1, 'gas', tuya.valueConverter.trueFalse0],
                [2, 'gas_value', tuya.valueConverter.raw],
            ],
        },
    },
    {
        fingerprint: tuya.fingerprint('TS110E', ['_TZ3210_zxbtub8r', '_TZ3210_k1msuvg6', '_TZ3210_weaqkhab']),
        model: 'TS110E_1gang_1',
        vendor: 'TuYa',
        description: '1 channel dimmer',
        fromZigbee: extend.light_onoff_brightness({disablePowerOnBehavior: true, disableMoveStep: true, disableTransition: true})
            .fromZigbee.concat([tuya.fz.power_on_behavior_1, fzLocal.TS110E_switch_type, fzLocal.TS110E]),
        toZigbee: utils.replaceInArray(
            extend.light_onoff_brightness({disablePowerOnBehavior: true, disableMoveStep: true, disableTransition: true})
                .toZigbee.concat([tuya.tz.power_on_behavior_1, tzLocal.TS110E_options]),
            [tz.light_onoff_brightness],
            [tzLocal.TS110E_light_onoff_brightness],
        ),
        exposes: (device, options) => {
            const exps = [e.light_brightness().withMinBrightness().withMaxBrightness(), e.linkquality()];
            if (!device || !device.manufacturerName === '_TZ3210_weaqkhab') {
                // _TZ3210_weaqkhab doesn't support power_on_behavior and switch_type
                exps.push(e.power_on_behavior(), tuya.exposes.switchType());
            }
            return exps;
        },
        configure: async (device, coordinatorEndpoint, logger) => {
            await tuya.configureMagicPacket(device, coordinatorEndpoint, logger);
            await extend.light_onoff_brightness().configure(device, coordinatorEndpoint, logger);
            await reporting.bind(device.getEndpoint(1), coordinatorEndpoint, ['genOnOff', 'genLevelCtrl']);
        },
    },
    {
        fingerprint: tuya.fingerprint('TS110E', ['_TZ3210_ngqk6jia']),
        model: 'TS110E_1gang_2',
        vendor: 'TuYa',
        description: '1 channel dimmer',
        whiteLabel: [{vendor: 'RTX', model: 'QS-Zigbee-D02-TRIAC-LN'}],
        fromZigbee: [fzLocal.TS110E, fzLocal.TS110E_light_type, tuya.fz.power_on_behavior_1, fz.on_off],
        toZigbee: [tzLocal.TS110E_onoff_brightness, tzLocal.TS110E_options, tuya.tz.power_on_behavior_1, tz.light_brightness_move],
        exposes: [
            e.light_brightness().withMinBrightness().withMaxBrightness(),
            tuya.exposes.lightType().withAccess(ea.ALL), e.power_on_behavior().withAccess(ea.ALL)],
        configure: async (device, coordinatorEndpoint, logger) => {
            await tuya.configureMagicPacket(device, coordinatorEndpoint, logger);
            const endpoint = device.getEndpoint(1);
            await reporting.bind(endpoint, coordinatorEndpoint, ['genOnOff', 'genLevelCtrl']);
            await reporting.onOff(endpoint);
        },
    },
    {
        fingerprint: [{modelID: 'TS110E', manufacturerName: '_TZ3210_wdexaypg'}, {modelID: 'TS110E', manufacturerName: '_TZ3210_3mpwqzuu'}],
        model: 'TS110E_2gang_1',
        vendor: 'TuYa',
        description: '2 channel dimmer',
        fromZigbee: extend.light_onoff_brightness({disablePowerOnBehavior: true, disableMoveStep: true, disableTransition: true})
            .fromZigbee.concat([tuya.fz.power_on_behavior_1, fzLocal.TS110E_switch_type, fzLocal.TS110E]),
        toZigbee: utils.replaceInArray(
            extend.light_onoff_brightness({disablePowerOnBehavior: true, disableMoveStep: true, disableTransition: true})
                .toZigbee.concat([tuya.tz.power_on_behavior_1, tzLocal.TS110E_options]),
            [tz.light_onoff_brightness],
            [tzLocal.TS110E_light_onoff_brightness],
        ),
        meta: {multiEndpoint: true},
        exposes: [
            e.light_brightness().withMinBrightness().withMaxBrightness().withEndpoint('l1'),
            e.light_brightness().withMinBrightness().withMaxBrightness().withEndpoint('l2'),
            e.power_on_behavior(),
            tuya.exposes.switchType().withEndpoint('l1'),
            tuya.exposes.switchType().withEndpoint('l2'),
        ],
        configure: async (device, coordinatorEndpoint, logger) => {
            await tuya.configureMagicPacket(device, coordinatorEndpoint, logger);
            await extend.light_onoff_brightness().configure(device, coordinatorEndpoint, logger);
            await reporting.bind(device.getEndpoint(1), coordinatorEndpoint, ['genOnOff', 'genLevelCtrl']);
            await reporting.bind(device.getEndpoint(2), coordinatorEndpoint, ['genOnOff', 'genLevelCtrl']);
        },
        endpoint: (device) => {
            return {l1: 1, l2: 2};
        },
    },
    {
        fingerprint: tuya.fingerprint('TS110E', ['_TZ3210_pagajpog', '_TZ3210_4ubylghk']),
        model: 'TS110E_2gang_2',
        vendor: 'TuYa',
        description: '2 channel dimmer',
        fromZigbee: [fzLocal.TS110E, fzLocal.TS110E_light_type, tuya.fz.power_on_behavior_1, fz.on_off],
        toZigbee: [tzLocal.TS110E_onoff_brightness, tzLocal.TS110E_options, tuya.tz.power_on_behavior_1, tz.light_brightness_move],
        meta: {multiEndpoint: true},
        exposes: [
            e.light_brightness().withMinBrightness().withMaxBrightness().withEndpoint('l1'),
            e.light_brightness().withMinBrightness().withMaxBrightness().withEndpoint('l2'),
            e.power_on_behavior().withAccess(ea.ALL)],
        configure: async (device, coordinatorEndpoint, logger) => {
            await tuya.configureMagicPacket(device, coordinatorEndpoint, logger);
            const endpoint = device.getEndpoint(1);
            await reporting.bind(endpoint, coordinatorEndpoint, ['genOnOff', 'genLevelCtrl']);
            await reporting.onOff(endpoint);
        },
        endpoint: (device) => {
            return {l1: 1, l2: 2};
        },
    },
    {
        fingerprint: tuya.fingerprint('TS0601', ['_TZE200_nslr42tt']),
        model: 'TS0601_3_phase_clamp_meter',
        vendor: 'TuYa',
        description: '3-phase clamp power meter',
        fromZigbee: [tuya.fz.datapoints],
        toZigbee: [tuya.tz.datapoints],
        configure: tuya.configureMagicPacket,
        whiteLabel: [{vendor: 'MatSeePlus', model: 'PC321-Z-TY'}],
        exposes: [
            e.ac_frequency(), e.temperature(), e.current(), e.power(), e.energy(),
            tuya.exposes.energyWithPhase('a'), tuya.exposes.energyWithPhase('b'), tuya.exposes.energyWithPhase('c'),
            tuya.exposes.voltageWithPhase('a'), tuya.exposes.voltageWithPhase('b'), tuya.exposes.voltageWithPhase('c'),
            tuya.exposes.powerWithPhase('a'), tuya.exposes.powerWithPhase('b'), tuya.exposes.powerWithPhase('c'),
            tuya.exposes.currentWithPhase('a'), tuya.exposes.currentWithPhase('b'), tuya.exposes.currentWithPhase('c'),
            tuya.exposes.powerFactorWithPhase('a'), tuya.exposes.powerFactorWithPhase('b'), tuya.exposes.powerFactorWithPhase('c'),
        ],
        meta: {
            tuyaDatapoints: [
                [132, 'ac_frequency', tuya.valueConverter.raw],
                [133, 'temperature', tuya.valueConverter.divideBy10],
                [1, 'energy', tuya.valueConverter.divideBy100],
                [101, 'energy_a', tuya.valueConverter.divideBy1000],
                [111, 'energy_b', tuya.valueConverter.divideBy1000],
                [121, 'energy_c', tuya.valueConverter.divideBy1000],
                [131, 'current', tuya.valueConverter.divideBy1000],
                [9, 'power', tuya.valueConverter.raw],
                [102, 'power_factor_a', tuya.valueConverter.raw],
                [112, 'power_factor_b', tuya.valueConverter.raw],
                [122, 'power_factor_c', tuya.valueConverter.raw],
                [6, null, tuya.valueConverter.phaseVariant2WithPhase('a')],
                [7, null, tuya.valueConverter.phaseVariant2WithPhase('b')],
                [8, null, tuya.valueConverter.phaseVariant2WithPhase('c')],
                [134, 'device_status', tuya.valueConverter.raw],
            ],
        },
    },
    {
        fingerprint: tuya.fingerprint('TS0601', ['_TZE200_x8fp01wi']),
        model: 'TS0601_3_phase_clamp_meter_relay',
        vendor: 'TuYa',
        description: '3-phase clamp power meter with relay',
        fromZigbee: [tuya.fz.datapoints],
        toZigbee: [tuya.tz.datapoints],
        configure: tuya.configureMagicPacket,
        whiteLabel: [{vendor: 'Wenzhou Taiye Electric', model: 'TAC7361C BI'}],
        exposes: [
            e.switch().setAccess('state', ea.STATE_SET), e.power(), e.energy(), e.produced_energy(),
            tuya.exposes.voltageWithPhase('a'), tuya.exposes.voltageWithPhase('b'), tuya.exposes.voltageWithPhase('c'),
            tuya.exposes.powerWithPhase('a'), tuya.exposes.powerWithPhase('b'), tuya.exposes.powerWithPhase('c'),
            tuya.exposes.currentWithPhase('a'), tuya.exposes.currentWithPhase('b'), tuya.exposes.currentWithPhase('c'),
        ],
        meta: {
            tuyaDatapoints: [
                [16, 'state', tuya.valueConverter.onOff],
                [1, 'energy', tuya.valueConverter.divideBy100],
                [2, 'produced_energy', tuya.valueConverter.divideBy100],
                [9, 'power', tuya.valueConverter.raw],
                [6, null, tuya.valueConverter.phaseVariant2WithPhase('a')],
                [7, null, tuya.valueConverter.phaseVariant2WithPhase('b')],
                [8, null, tuya.valueConverter.phaseVariant2WithPhase('c')],
            ],
        },
    },
    {
        zigbeeModel: ['TS0049'],
        model: 'TS0049',
        vendor: 'TuYa',
        description: 'Water valve',
        fromZigbee: [tuya.fz.datapoints],
        toZigbee: [tuya.tz.datapoints],
        onEvent: tuya.onEventSetLocalTime,
        configure: tuya.configureMagicPacket,
        exposes: [tuya.exposes.errorStatus(), tuya.exposes.switch(), tuya.exposes.batteryState(),
            tuya.exposes.countdown().withValueMin(0).withValueMax(255).withUnit('minutes')
                .withDescription('Max on time in minutes'),
        ],
        meta: {
            tuyaSendCommand: 'sendData',
            tuyaDatapoints: [
                [26, 'error_status', tuya.valueConverter.raw],
                [101, 'state', tuya.valueConverter.onOff],
                [111, 'countdown', tuya.valueConverter.raw],
                [115, 'battery_state', tuya.valueConverter.batteryState],
            ],
        },
    },
    {
        fingerprint: tuya.fingerprint('TS0601', ['_TZE200_r32ctezx']),
        model: 'TS0601_fan_switch',
        vendor: 'TuYa',
        description: 'Fan switch',
        fromZigbee: [tuya.fz.datapoints],
        toZigbee: [tuya.tz.datapoints],
        configure: tuya.configureMagicPacket,
        exposes: [
            tuya.exposes.switch(), e.power_on_behavior(['off', 'on']).withAccess(ea.STATE_SET),
            tuya.exposes.countdown().withValueMin(0).withValueMax(43200).withUnit('s').withDescription('Max ON time in seconds'),
            exposes.numeric('fan_speed', ea.STATE_SET).withValueMin(1).withValueMax(5).withValueStep(1)
                .withDescription('Speed off the fan'),
        ],
        meta: {
            tuyaDatapoints: [
                [1, 'state', tuya.valueConverter.onOff],
                [2, 'countdown', tuya.valueConverter.countdown],
                [3, 'fan_speed', tuya.valueConverterBasic
                    .lookup({'1': tuya.enum(0), '2': tuya.enum(1), '3': tuya.enum(2), '4': tuya.enum(3), '5': tuya.enum(4)})],
                [11, 'power_on_behavior', tuya.valueConverterBasic.lookup({'off': tuya.enum(0), 'on': tuya.enum(1)})],
            ],
        },
        whiteLabel: [
            {vendor: 'Lerlink', model: 'T2-Z67/T2-W67'},
        ],
    },
    {
        zigbeeModel: ['TS0224'],
        model: 'TS0224',
        vendor: 'TuYa',
        description: 'Smart light & sound siren',
        fromZigbee: [],
        toZigbee: [tz.warning, tzLocal.TS0224],
        exposes: [e.warning(),
            exposes.binary('light', ea.STATE_SET, 'ON', 'OFF').withDescription('Turn the light of the alarm ON/OFF'),
            exposes.numeric('duration', ea.STATE_SET).withValueMin(60).withValueMax(3600).withValueStep(1).withUnit('s')
                .withDescription('Duration of the alarm'),
            exposes.enum('volume', ea.STATE_SET, ['mute', 'low', 'medium', 'high'])
                .withDescription('Volume of the alarm'),
        ],
    },
    {
        fingerprint: tuya.fingerprint('TS0041', ['_TZ3000_fa9mlvja']),
        model: 'IH-K663',
        vendor: 'TuYa',
        description: 'Smart button',
        exposes: [e.battery(), e.battery_voltage(), e.action(['single', 'double'])],
        fromZigbee: [fz.tuya_on_off_action, fz.battery],
        toZigbee: [],
        configure: tuya.configureMagicPacket,
    },
    {
        fingerprint: tuya.fingerprint('TS011F', ['_TZ3000_cayepv1a']),
        model: 'TS011F_with_threshold',
        description: 'Din rail switch with power monitoring and threshold settings',
        vendor: 'TuYa',
        ota: ota.zigbeeOTA,
        extend: tuya.extend.switch({
            electricalMeasurements: true, electricalMeasurementsFzConverter: fzLocal.TS011F_electrical_measurement,
            powerOutageMemory: true, indicatorMode: true,
            fromZigbee: [fz.temperature, fzLocal.TS011F_threshold],
            toZigbee: [tzLocal.TS011F_threshold],
            exposes: [
                e.temperature(),
                exposes.numeric('temperature_threshold', ea.STATE_SET).withValueMin(40).withValueMax(100).withValueStep(1).withUnit('*C')
                    .withDescription('High temperature threshold'),
                exposes.binary('temperature_breaker', ea.STATE_SET, 'ON', 'OFF')
                    .withDescription('High temperature breaker'),
                exposes.numeric('power_threshold', ea.STATE_SET).withValueMin(1).withValueMax(26).withValueStep(1).withUnit('kW')
                    .withDescription('High power threshold'),
                exposes.binary('power_breaker', ea.STATE_SET, 'ON', 'OFF')
                    .withDescription('High power breaker'),
                exposes.numeric('over_current_threshold', ea.STATE_SET).withValueMin(1).withValueMax(64).withValueStep(1).withUnit('A')
                    .withDescription('Over-current threshold'),
                exposes.binary('over_current_breaker', ea.STATE_SET, 'ON', 'OFF')
                    .withDescription('Over-current breaker'),
                exposes.numeric('over_voltage_threshold', ea.STATE_SET).withValueMin(220).withValueMax(260).withValueStep(1).withUnit('V')
                    .withDescription('Over-voltage threshold'),
                exposes.binary('over_voltage_breaker', ea.STATE_SET, 'ON', 'OFF')
                    .withDescription('Over-voltage breaker'),
                exposes.numeric('under_voltage_threshold', ea.STATE_SET).withValueMin(76).withValueMax(240).withValueStep(1).withUnit('V')
                    .withDescription('Under-voltage threshold'),
                exposes.binary('under_voltage_breaker', ea.STATE_SET, 'ON', 'OFF')
                    .withDescription('Under-voltage breaker'),
            ],
        }),
        configure: async (device, coordinatorEndpoint, logger) => {
            await tuya.configureMagicPacket(device, coordinatorEndpoint, logger);
            const endpoint = device.getEndpoint(1);
            endpoint.command('genBasic', 'tuyaSetup', {});
            await reporting.bind(endpoint, coordinatorEndpoint, ['msTemperatureMeasurement']);
            await reporting.bind(endpoint, coordinatorEndpoint, ['genOnOff', 'haElectricalMeasurement', 'seMetering']);
            await reporting.rmsVoltage(endpoint, {change: 5});
            await reporting.rmsCurrent(endpoint, {change: 50});
            await reporting.activePower(endpoint, {change: 10});
            await reporting.currentSummDelivered(endpoint);
            endpoint.saveClusterAttributeKeyValue('haElectricalMeasurement', {acCurrentDivisor: 1000, acCurrentMultiplier: 1});
            endpoint.saveClusterAttributeKeyValue('seMetering', {divisor: 100, multiplier: 1});
            device.save();
        },
        whiteLabel: [
            tuya.whitelabel('TONGOU', 'TO-Q-SY2-163JZT', 'Smart circuit breaker', ['_TZ3000_cayepv1a']),
        ],
    },
    {
<<<<<<< HEAD
        fingerprint: [
            {modelID: 'TS0001', manufacturerName: '_TZ3000_bmqxalil'},
        ],
        model: 'TS0001_switch_1_gang',
        vendor: 'TuYa',
        description: '1-Gang switch with backlight',
        extend: tuya.extend.switch({powerOnBehavior2: true, backlightModeOffOn: true}),
        configure: async (device, coordinatorEndpoint, logger) => {
            await tuya.configureMagicPacket(device, coordinatorEndpoint, logger);
            await reporting.bind(device.getEndpoint(1), coordinatorEndpoint, ['genOnOff']);
        },
    },
    {
        fingerprint: [
            {modelID: 'TS0002', manufacturerName: '_TZ3000_in5qxhtt'},
        ],
        model: 'TS0002_switch_2_gang',
        vendor: 'TuYa',
        description: '2-Gang switch with backlight',
        extend: tuya.extend.switch({powerOnBehavior2: true, backlightModeOffOn: true, endpoints: ['l1', 'l2']}),
=======
        fingerprint: tuya.fingerprint('TS000F', ['_TZ3000_m8f3z8ju']),
        model: 'QS-Zigbee-SEC02-U',
        vendor: 'TuYa',
        description: 'Zigbee 3.0 smart light switch module 2 gang',
        toZigbee: [tz.on_off],
        extend: extend.switch(),
        exposes: [e.switch().withEndpoint('l1'), e.switch().withEndpoint('l2')],
>>>>>>> f60318b5
        endpoint: (device) => {
            return {'l1': 1, 'l2': 2};
        },
        meta: {multiEndpoint: true},
        configure: async (device, coordinatorEndpoint, logger) => {
<<<<<<< HEAD
            await tuya.configureMagicPacket(device, coordinatorEndpoint, logger);
=======
>>>>>>> f60318b5
            await reporting.bind(device.getEndpoint(1), coordinatorEndpoint, ['genOnOff']);
            await reporting.bind(device.getEndpoint(2), coordinatorEndpoint, ['genOnOff']);
        },
    },
<<<<<<< HEAD
    {
        fingerprint: [
            {modelID: 'TS0003', manufacturerName: '_TZ3000_pv4puuxi'},
        ],
        model: 'TS0003_switch_3_gang',
        vendor: 'TuYa',
        description: '3-Gang switch with backlight',
        extend: tuya.extend.switch({powerOnBehavior2: true, backlightModeOffOn: true, endpoints: ['left', 'center', 'right']}),
        endpoint: (device) => {
            return {'left': 1, 'center': 2, 'right': 3};
        },
        meta: {multiEndpoint: true},
        configure: async (device, coordinatorEndpoint, logger) => {
            await tuya.configureMagicPacket(device, coordinatorEndpoint, logger);
            await reporting.bind(device.getEndpoint(1), coordinatorEndpoint, ['genOnOff']);
            await reporting.bind(device.getEndpoint(2), coordinatorEndpoint, ['genOnOff']);
            await reporting.bind(device.getEndpoint(3), coordinatorEndpoint, ['genOnOff']);
        },
    },
    {
        fingerprint: [
            {modelID: 'TS0601', manufacturerName: '_TZE200_hewlydpz'},
        ],
        model: 'TS0601_switch_4_gang_2',
        vendor: 'TuYa',
        description: '4-Gang switch with backlight',
        fromZigbee: [tuya.fz.datapoints],
        toZigbee: [tuya.tz.datapoints],
        configure: tuya.configureMagicPacket,
        exposes: [
            tuya.exposes.switch().withEndpoint('l1'),
            tuya.exposes.switch().withEndpoint('l2'),
            tuya.exposes.switch().withEndpoint('l3'),
            tuya.exposes.switch().withEndpoint('l4'),
            tuya.exposes.backlightModeOffOn(),
        ],
        endpoint: (device) => {
            return {'l1': 1, 'l2': 1, 'l3': 1, 'l4': 1};
        },
        meta: {
            multiEndpoint: true,
            tuyaDatapoints: [
                [1, 'state_l1', tuya.valueConverter.onOff],
                [2, 'state_l2', tuya.valueConverter.onOff],
                [3, 'state_l3', tuya.valueConverter.onOff],
                [4, 'state_l4', tuya.valueConverter.onOff],
                [7, 'backlight_mode', tuya.valueConverter.onOff],
            ],
        },
    },
    {
        fingerprint: [
            {modelID: 'TS0601', manufacturerName: '_TZE200_p6vz3wzt'},
        ],
        model: 'TS0601_cover_5',
        vendor: 'TuYa',
        description: 'Curtain / Blind switch',
        options: [exposes.options.invert_cover()],
        fromZigbee: [tuya.fz.datapoints],
        toZigbee: [tuya.tz.datapoints],
        exposes: [
            e.cover_position(),
            exposes.enum('calibration', ea.STATE_SET, ['START', 'END']).withDescription('Calibration'),
            exposes.binary('backlight_mode', ea.STATE_SET, 'ON', 'OFF').withDescription('Backlight'),
            exposes.enum('motor_steering', ea.STATE_SET, ['FORWARD', 'BACKWARD']).withDescription('Motor Steering'),
            exposes.binary('child_lock', ea.STATE_SET, 'ON', 'OFF').withDescription('Child Lock'),
        ],
        meta: {
            tuyaDatapoints: [
                [1, 'state', tuya.valueConverterBasic.lookup({'OPEN': tuya.enum(0), 'STOP': tuya.enum(1), 'CLOSE': tuya.enum(2)})],
                [2, 'position', tuya.valueConverter.coverPosition],
                [3, 'calibration', tuya.valueConverterBasic.lookup({'START': tuya.enum(0), 'END': tuya.enum(1)})],
                [7, 'backlight_mode', tuya.valueConverter.onOff],
                [8, 'motor_steering', tuya.valueConverterBasic.lookup({'FORWARD': tuya.enum(0), 'BACKWARD': tuya.enum(1)})],
                [103, 'child_lock', tuya.valueConverter.onOff],
            ],
        },
    },
    {
        fingerprint: [
            {modelID: 'TS0601', manufacturerName: '_TZE200_jhkttplm'},
        ],
        model: 'TS0601_cover_with_1_switch',
        vendor: 'TuYa',
        description: 'Curtain / Blind switch with 1 Gang switch',
        options: [exposes.options.invert_cover()],
        fromZigbee: [tuya.fz.datapoints],
        toZigbee: [tuya.tz.datapoints],
        exposes: [
            e.cover_position(),
            tuya.exposes.switch().withEndpoint('l1'),
            exposes.enum('calibration', ea.STATE_SET, ['START', 'END']).withDescription('Calibration'),
            exposes.binary('backlight_mode', ea.STATE_SET, 'ON', 'OFF').withDescription('Backlight'),
            exposes.enum('motor_steering', ea.STATE_SET, ['FORWARD', 'BACKWARD']).withDescription('Motor Steering'),
            exposes.binary('child_lock', ea.STATE_SET, 'ON', 'OFF').withDescription('Child Lock'),
        ],
        endpoint: (device) => {
            return {'l1': 1};
        },
        meta: {
            multiEndpoint: true,
            tuyaDatapoints: [
                [1, 'state', tuya.valueConverterBasic.lookup({'OPEN': tuya.enum(0), 'STOP': tuya.enum(1), 'CLOSE': tuya.enum(2)})],
                [2, 'position', tuya.valueConverter.coverPosition],
                [3, 'calibration', tuya.valueConverterBasic.lookup({'START': tuya.enum(0), 'END': tuya.enum(1)})],
                [7, 'backlight_mode', tuya.valueConverter.onOff],
                [8, 'motor_steering', tuya.valueConverterBasic.lookup({'FORWARD': tuya.enum(0), 'BACKWARD': tuya.enum(1)})],
                [101, 'state_l1', tuya.valueConverter.onOff],
                [103, 'child_lock', tuya.valueConverter.onOff],
            ],
        },
    },
    {
        fingerprint: [
            {modelID: 'TS0601', manufacturerName: '_TZE200_5nldle7w'},
        ],
        model: 'TS0601_cover_with_2_switch',
        vendor: 'TuYa',
        description: 'Curtain / Blind switch with 2 Gang switch',
        options: [exposes.options.invert_cover()],
        fromZigbee: [tuya.fz.datapoints],
        toZigbee: [tuya.tz.datapoints],
        exposes: [
            e.cover_position(),
            tuya.exposes.switch().withEndpoint('l1'),
            tuya.exposes.switch().withEndpoint('l2'),
            exposes.enum('calibration', ea.STATE_SET, ['START', 'END']).withDescription('Calibration'),
            exposes.binary('backlight_mode', ea.STATE_SET, 'ON', 'OFF').withDescription('Backlight'),
            exposes.enum('motor_steering', ea.STATE_SET, ['FORWARD', 'BACKWARD']).withDescription('Motor Steering'),
            exposes.binary('child_lock', ea.STATE_SET, 'ON', 'OFF').withDescription('Child Lock'),
        ],
        endpoint: (device) => {
            return {'l1': 1, 'l2': 1};
        },
        meta: {
            multiEndpoint: true,
            tuyaDatapoints: [
                [1, 'state', tuya.valueConverterBasic.lookup({'OPEN': tuya.enum(0), 'STOP': tuya.enum(1), 'CLOSE': tuya.enum(2)})],
                [2, 'position', tuya.valueConverter.coverPosition],
                [3, 'calibration', tuya.valueConverterBasic.lookup({'START': tuya.enum(0), 'END': tuya.enum(1)})],
                [7, 'backlight_mode', tuya.valueConverter.onOff],
                [8, 'motor_steering', tuya.valueConverterBasic.lookup({'FORWARD': tuya.enum(0), 'BACKWARD': tuya.enum(1)})],
                [101, 'state_l2', tuya.valueConverter.onOff],
                [102, 'state_l1', tuya.valueConverter.onOff],
                [103, 'child_lock', tuya.valueConverter.onOff],
            ],
        },
    },
=======
>>>>>>> f60318b5
];<|MERGE_RESOLUTION|>--- conflicted
+++ resolved
@@ -4837,28 +4837,6 @@
         ],
     },
     {
-<<<<<<< HEAD
-        fingerprint: [
-            {modelID: 'TS0001', manufacturerName: '_TZ3000_bmqxalil'},
-        ],
-        model: 'TS0001_switch_1_gang',
-        vendor: 'TuYa',
-        description: '1-Gang switch with backlight',
-        extend: tuya.extend.switch({powerOnBehavior2: true, backlightModeOffOn: true}),
-        configure: async (device, coordinatorEndpoint, logger) => {
-            await tuya.configureMagicPacket(device, coordinatorEndpoint, logger);
-            await reporting.bind(device.getEndpoint(1), coordinatorEndpoint, ['genOnOff']);
-        },
-    },
-    {
-        fingerprint: [
-            {modelID: 'TS0002', manufacturerName: '_TZ3000_in5qxhtt'},
-        ],
-        model: 'TS0002_switch_2_gang',
-        vendor: 'TuYa',
-        description: '2-Gang switch with backlight',
-        extend: tuya.extend.switch({powerOnBehavior2: true, backlightModeOffOn: true, endpoints: ['l1', 'l2']}),
-=======
         fingerprint: tuya.fingerprint('TS000F', ['_TZ3000_m8f3z8ju']),
         model: 'QS-Zigbee-SEC02-U',
         vendor: 'TuYa',
@@ -4866,21 +4844,46 @@
         toZigbee: [tz.on_off],
         extend: extend.switch(),
         exposes: [e.switch().withEndpoint('l1'), e.switch().withEndpoint('l2')],
->>>>>>> f60318b5
         endpoint: (device) => {
             return {'l1': 1, 'l2': 2};
         },
         meta: {multiEndpoint: true},
         configure: async (device, coordinatorEndpoint, logger) => {
-<<<<<<< HEAD
-            await tuya.configureMagicPacket(device, coordinatorEndpoint, logger);
-=======
->>>>>>> f60318b5
             await reporting.bind(device.getEndpoint(1), coordinatorEndpoint, ['genOnOff']);
             await reporting.bind(device.getEndpoint(2), coordinatorEndpoint, ['genOnOff']);
         },
-    },
-<<<<<<< HEAD
+    },    
+    {
+        fingerprint: [
+            {modelID: 'TS0001', manufacturerName: '_TZ3000_bmqxalil'},
+        ],
+        model: 'TS0001_switch_1_gang',
+        vendor: 'TuYa',
+        description: '1-Gang switch with backlight',
+        extend: tuya.extend.switch({powerOnBehavior2: true, backlightModeOffOn: true}),
+        configure: async (device, coordinatorEndpoint, logger) => {
+            await tuya.configureMagicPacket(device, coordinatorEndpoint, logger);
+            await reporting.bind(device.getEndpoint(1), coordinatorEndpoint, ['genOnOff']);
+        },
+    },
+    {
+        fingerprint: [
+            {modelID: 'TS0002', manufacturerName: '_TZ3000_in5qxhtt'},
+        ],
+        model: 'TS0002_switch_2_gang',
+        vendor: 'TuYa',
+        description: '2-Gang switch with backlight',
+        extend: tuya.extend.switch({powerOnBehavior2: true, backlightModeOffOn: true, endpoints: ['l1', 'l2']}),
+        endpoint: (device) => {
+            return {'l1': 1, 'l2': 2};
+        },
+        meta: {multiEndpoint: true},
+        configure: async (device, coordinatorEndpoint, logger) => {
+            await tuya.configureMagicPacket(device, coordinatorEndpoint, logger);
+            await reporting.bind(device.getEndpoint(1), coordinatorEndpoint, ['genOnOff']);
+            await reporting.bind(device.getEndpoint(2), coordinatorEndpoint, ['genOnOff']);
+        },
+    },
     {
         fingerprint: [
             {modelID: 'TS0003', manufacturerName: '_TZ3000_pv4puuxi'},
@@ -5029,6 +5032,4 @@
             ],
         },
     },
-=======
->>>>>>> f60318b5
 ];