const exposes = require('../lib/exposes');
const fz = {...require('../converters/fromZigbee'), legacy: require('../lib/legacy').fromZigbee};
const tz = require('../converters/toZigbee');
const ota = require('../lib/ota');
const tuya = require('../lib/tuya');
const reporting = require('../lib/reporting');
const extend = require('../lib/extend');
const e = exposes.presets;
const ea = exposes.access;
const libColor = require('../lib/color');
const utils = require('../lib/utils');

const TS011Fplugs = ['_TZ3000_5f43h46b', '_TZ3000_cphmq0q7', '_TZ3000_dpo1ysak', '_TZ3000_ew3ldmgx', '_TZ3000_gjnozsaz',
    '_TZ3000_jvzvulen', '_TZ3000_mraovvmm', '_TZ3000_nfnmi125', '_TZ3000_ps3dmato', '_TZ3000_w0qqde0g', '_TZ3000_u5u4cakc',
    '_TZ3000_rdtixbnu', '_TZ3000_typdpbpg', '_TZ3000_kx0pris5', '_TZ3000_amdymr7l'];

const tzLocal = {
    TS0504B_color: {
        key: ['color'],
        convertSet: async (entity, key, value, meta) => {
            const color = libColor.Color.fromConverterArg(value);
            console.log(color);
            const enableWhite =
                (color.isRGB() && (color.rgb.red === 1 && color.rgb.green === 1 && color.rgb.blue === 1)) ||
                // Zigbee2MQTT frontend white value
                (color.isXY() && (color.xy.x === 0.3125 || color.xy.y === 0.32894736842105265)) ||
                // Home Assistant white color picker value
                (color.isXY() && (color.xy.x === 0.323 || color.xy.y === 0.329));

            if (enableWhite) {
                await entity.command('lightingColorCtrl', 'tuyaRgbMode', {enable: false});
                const newState = {color_mode: 'xy'};
                if (color.isXY()) {
                    newState.color = color.xy;
                } else {
                    newState.color = color.rgb.gammaCorrected().toXY().rounded(4);
                }
                return {state: libColor.syncColorState(newState, meta.state, entity, meta.options, meta.logger)};
            } else {
                return await tz.light_color.convertSet(entity, key, value, meta);
            }
        },
    },
};

const fzLocal = {
    TS0201_battery: {
        cluster: 'genPowerCfg',
        type: ['attributeReport', 'readResponse'],
        convert: (model, msg, publish, options, meta) => {
            // https://github.com/Koenkk/zigbee2mqtt/issues/11470
            if (msg.data.batteryPercentageRemaining == 200 && msg.data.batteryVoltage < 30) return;
            return fz.battery.convert(model, msg, publish, options, meta);
        },
    },
};

module.exports = [
    {
        zigbeeModel: ['TS0204'],
        model: 'TS0204',
        vendor: 'TuYa',
        description: 'Gas sensor',
        fromZigbee: [fz.ias_gas_alarm_1, fz.ignore_basic_report],
        toZigbee: [],
        exposes: [e.gas(), e.tamper()],
    },
    {
        zigbeeModel: ['TS0205'],
        model: 'TS0205',
        vendor: 'TuYa',
        description: 'Smoke sensor',
        fromZigbee: [fz.ias_smoke_alarm_1, fz.battery, fz.ignore_basic_report],
        toZigbee: [],
        exposes: [e.smoke(), e.battery_low(), e.tamper(), e.battery()],
    },
    {
        zigbeeModel: ['TS0111'],
        model: 'TS0111',
        vendor: 'TuYa',
        description: 'Socket',
        extend: extend.switch(),
    },
    {
        zigbeeModel: ['TS0218'],
        model: 'TS0218',
        vendor: 'TuYa',
        description: 'Button',
        fromZigbee: [fz.legacy.TS0218_click, fz.battery],
        exposes: [e.battery(), e.action(['click'])],
        toZigbee: [],
    },
    {
        zigbeeModel: ['TS0203'],
        model: 'TS0203',
        vendor: 'TuYa',
        description: 'Door sensor',
        fromZigbee: [fz.ias_contact_alarm_1, fz.battery, fz.ignore_basic_report, fz.ias_contact_alarm_1_report],
        toZigbee: [],
        exposes: [e.contact(), e.battery_low(), e.tamper(), e.battery()],
        whiteLabel: [{vendor: 'CR Smart Home', model: 'TS0203'}],
        configure: async (device, coordinatorEndpoint, logger) => {
            try {
                const endpoint = device.getEndpoint(1);
                await reporting.bind(endpoint, coordinatorEndpoint, ['genPowerCfg']);
                await reporting.batteryPercentageRemaining(endpoint);
            } catch (error) {/* Fails for some*/}
        },
    },
    {
        fingerprint: [{modelID: 'TS0601', manufacturerName: '_TZE200_bq5c8xfe'},
            {modelID: 'TS0601', manufacturerName: '_TZE200_bjawzodf'}],
        model: 'TS0601_temperature_humidity_sensor',
        vendor: 'TuYa',
        description: 'Temperature & humidity sensor',
        fromZigbee: [fz.tuya_temperature_humidity_sensor],
        toZigbee: [],
        exposes: [e.temperature(), e.humidity(), e.battery()],
    },
    {
        fingerprint: [{modelID: 'TS0601', manufacturerName: '_TZE200_vzqtvljm'}],
        model: 'TS0601_illuminance_temperature_humidity_sensor',
        vendor: 'TuYa',
        description: 'Illuminance, temperature & humidity sensor',
        fromZigbee: [fz.tuya_illuminance_temperature_humidity_sensor],
        toZigbee: [],
        exposes: [e.temperature(), e.humidity(), e.illuminance_lux(), e.battery()],
    },
    {
        fingerprint: [{modelID: 'TS0601', manufacturerName: '_TZE200_8ygsuhe1'},
            {modelID: 'TS0601', manufacturerName: '_TZE200_yvx5lh6k'}, {modelID: 'TS0601', manufacturerName: '_TZE200_ryfmq5rl'}],
        model: 'TS0601_air_quality_sensor',
        vendor: 'TuYa',
        description: 'Air quality sensor',
        fromZigbee: [fz.tuya_air_quality],
        toZigbee: [],
        exposes: [e.temperature(), e.humidity(), e.co2(), e.voc(), e.formaldehyd()],
    },
    {
        fingerprint: [{modelID: 'TS0601', manufacturerName: '_TZE200_dwcarsat'}],
        model: 'TS0601_smart_air_house_keeper',
        vendor: 'TuYa',
        description: 'Smart air house keeper',
        fromZigbee: [fz.tuya_air_quality],
        toZigbee: [],
        exposes: [e.temperature(), e.humidity(), e.co2(), e.voc(), e.formaldehyd().withUnit('ppm'),
            e.pm25().withValueMin(0).withValueMax(999).withValueStep(1)],
    },
    {
        fingerprint: [{modelID: 'TS0601', manufacturerName: '_TZE200_7bztmfm1'}],
        model: 'TS0601_smart_CO_air_box',
        vendor: 'TuYa',
        description: 'Smart air box (carbon monoxide)',
        fromZigbee: [fz.tuya_CO],
        toZigbee: [],
        exposes: [e.carbon_monoxide(), e.co()],
    },
    {
        fingerprint: [{modelID: 'TS0601', manufacturerName: '_TZE200_ggev5fsl'}],
        model: 'TS0601_gas_sensor',
        vendor: 'TuYa',
        description: 'gas sensor',
        fromZigbee: [fz.tuya_gas],
        toZigbee: [],
        exposes: [e.gas()],
    },
    {
        fingerprint: [{modelID: 'TS0001', manufacturerName: '_TZ3000_hktqahrq'}, {manufacturerName: '_TZ3000_hktqahrq'},
            {manufacturerName: '_TZ3000_q6a3tepg'}, {modelID: 'TS000F', manufacturerName: '_TZ3000_m9af2l6g'},
            {modelID: 'TS0001', manufacturerName: '_TZ3000_npzfdcof'},
            {modelID: 'TS0001', manufacturerName: '_TZ3000_5ng23zjs'},
            {modelID: 'TS0001', manufacturerName: '_TZ3000_v7gnj3ad'}],
        model: 'WHD02',
        vendor: 'TuYa',
        description: 'Wall switch module',
        toZigbee: extend.switch().toZigbee.concat([tz.moes_power_on_behavior, tz.tuya_switch_type]),
        fromZigbee: extend.switch().fromZigbee.concat([fz.moes_power_on_behavior, fz.tuya_switch_type]),
        exposes: extend.switch().exposes.concat([e.power_on_behavior(), e.switch_type_2()]),
        configure: async (device, coordinatorEndpoint, logger) => {
            await reporting.bind(device.getEndpoint(1), coordinatorEndpoint, ['genOnOff']);
        },
    },
    {
        fingerprint: [{modelID: 'TS011F', manufacturerName: '_TZ3000_mvn6jl7x'},
            {modelID: 'TS011F', manufacturerName: '_TZ3000_raviyuvk'}, {modelID: 'TS011F', manufacturerName: '_TYZB01_hlla45kx'},
            {modelID: 'TS011F', manufacturerName: '_TZ3000_92qd4sqa'}],
        model: 'TS011F_2_gang_wall',
        vendor: 'TuYa',
        description: '2 gang wall outlet',
        toZigbee: extend.switch().toZigbee.concat([tz.moes_power_on_behavior, tz.tuya_backlight_mode]),
        fromZigbee: extend.switch().fromZigbee.concat([fz.moes_power_on_behavior, fz.tuya_backlight_mode]),
        exposes: [e.switch().withEndpoint('l1'), e.switch().withEndpoint('l2'),
            exposes.enum('power_on_behavior', ea.ALL, ['on', 'off', 'previous']),
            exposes.enum('backlight_mode', ea.ALL, ['LOW', 'MEDIUM', 'HIGH'])],
        whiteLabel: [{vendor: 'ClickSmart+', model: 'CMA30036'}],
        endpoint: (device) => {
            return {'l1': 1, 'l2': 2};
        },
        meta: {multiEndpoint: true},
    },
    {
        fingerprint: [{modelID: 'TS011F', manufacturerName: '_TZ3000_rk2yzt0u'},
            {modelID: 'TS0001', manufacturerName: '_TZ3000_o4cjetlm'}, {manufacturerName: '_TZ3000_o4cjetlm'},
            {modelID: 'TS0001', manufacturerName: '_TZ3000_iedbgyxt'}, {modelID: 'TS0001', manufacturerName: '_TZ3000_h3noz0a5'},
            {modelID: 'TS0001', manufacturerName: '_TYZB01_4tlksk8a'}],
        model: 'ZN231392',
        vendor: 'TuYa',
        description: 'Smart water/gas valve',
        extend: extend.switch(),
    },
    {
        fingerprint: [{modelID: 'TS011F', manufacturerName: '_TZ3000_1hwjutgo'}, {modelID: 'TS011F', manufacturerName: '_TZ3000_lnggrqqi'}],
        model: 'TS011F_circuit_breaker',
        vendor: 'TuYa',
        description: 'Circuit breaker',
        extend: extend.switch(),
        whiteLabel: [{vendor: 'Mumubiz', model: 'ZJSB9-80Z'}],
    },
    {
        fingerprint: [{modelID: 'TS0505B', manufacturerName: '_TZ3000_qqjaziws'},
            {modelID: 'TS0505B', manufacturerName: '_TZ3000_jtmhndw2'},
            {modelID: 'TS0505B', manufacturerName: '_TZ3000_ezlg0pht'},
            {modelID: 'TS0505B', manufacturerName: '_TZ3210_5snkkrxw'},
            {modelID: 'TS0505B', manufacturerName: '_TZ3000_12sxjap4'},
            {modelID: 'TS0505B', manufacturerName: '_TZ3000_x2fqbdun'},
            {modelID: 'TS0505B', manufacturerName: '_TZ3000_589kq4ul'},
            {modelID: 'TS0505B', manufacturerName: '_TZ3000_1mtktxdk'},
            {modelID: 'TS0505B', manufacturerName: '_TZ3210_remypqqm'},
            {modelID: 'TS0505B', manufacturerName: '_TZ3000_kohbva1f'},
            {modelID: 'TS0505B', manufacturerName: '_TZ3210_wslkvrau'},
            {modelID: 'TS0505B', manufacturerName: '_TZ3210_0rn9qhnu'},
            {modelID: 'TS0505B', manufacturerName: '_TZ3210_bicjqpg4'},
            {modelID: 'TS0505B', manufacturerName: '_TZ3210_jmiuubkz'},
            {modelID: 'TS0505B', manufacturerName: '_TZ3000_cmaky9gq'},
            {modelID: 'TS0505B', manufacturerName: '_TZ3000_tza2vjxx'},
            {modelID: 'TS0505B', manufacturerName: '_TZ3210_k1pe6ibm'},
            {modelID: 'TS0505B', manufacturerName: '_TZ3210_bfwvfyx1'},
            {modelID: 'TS0505B', manufacturerName: '_TZ3210_leyz4rju'},
            {modelID: 'TS0505B', manufacturerName: '_TZ3210_jd3z4yig'},
            {modelID: 'TS0505B', manufacturerName: '_TZ3210_dgdjiw1c'}],
        model: 'TS0505B',
        vendor: 'TuYa',
        description: 'Zigbee RGB+CCT light',
        whiteLabel: [{vendor: 'Mercator Ikuü', model: 'SMD4106W-RGB-ZB'},
            {vendor: 'TuYa', model: 'A5C-21F7-01'}, {vendor: 'Mercator Ikuü', model: 'S9E27LED9W-RGB-Z'},
            {vendor: 'Aldi', model: 'L122CB63H11A9.0W', description: 'LIGHTWAY smart home LED-lamp - bulb'},
            {vendor: 'Lidl', model: '14153706L', description: 'Livarno smart LED ceiling light'},
        ],
        extend: extend.light_onoff_brightness_colortemp_color({colorTempRange: [153, 500]}),
        meta: {applyRedFix: true, enhancedHue: false},
    },
    {
        fingerprint: [{modelID: 'TS0503B', manufacturerName: '_TZ3000_i8l0nqdu'},
            {modelID: 'TS0503B', manufacturerName: '_TZ3210_a5fxguxr'},
            {modelID: 'TS0503B', manufacturerName: '_TZ3210_778drfdt'},
            {modelID: 'TS0503B', manufacturerName: '_TZ3000_g5xawfcq'},
            {modelID: 'TS0503B', manufacturerName: '_TZ3210_trm3l2aw'}],
        model: 'TS0503B',
        vendor: 'TuYa',
        description: 'Zigbee RGB light',
        extend: extend.light_onoff_brightness_color(),
        // Requires red fix: https://github.com/Koenkk/zigbee2mqtt/issues/5962#issue-796462106
        meta: {applyRedFix: true, enhancedHue: false},
    },
    {
        fingerprint: [{modelID: 'TS0504B', manufacturerName: '_TZ3000_ukuvyhaa'},
            {modelID: 'TS0504B', manufacturerName: '_TZ3210_bfvybixd'},
            {modelID: 'TS0504B', manufacturerName: '_TZ3210_sroezl0s'},
            {modelID: 'TS0504B', manufacturerName: '_TZ3210_i2i0bsnv'},
            {modelID: 'TS0504B', manufacturerName: '_TZ3210_1elppmba'}],
        model: 'TS0504B',
        vendor: 'TuYa',
        description: 'Zigbee RGBW light',
        extend: extend.light_onoff_brightness_color(),
        toZigbee: utils.replaceInArray(extend.light_onoff_brightness_color().toZigbee, [tz.light_color], [tzLocal.TS0504B_color]),
        meta: {applyRedFix: true},
    },
    {
        fingerprint: [{modelID: 'TS0501A', manufacturerName: '_TZ3000_yeg1e5eh'}],
        model: 'TS0501A',
        description: 'Zigbee light',
        vendor: 'TuYa',
        extend: extend.light_onoff_brightness(),
    },
    {
        fingerprint: [{modelID: 'TS0501B', manufacturerName: '_TZ3000_4whigl8i'},
            {modelID: 'TS0501B', manufacturerName: '_TZ3210_4whigl8i'},
            {modelID: 'TS0501B', manufacturerName: '_TZ3210_9q49basr'},
            {modelID: 'TS0501B', manufacturerName: '_TZ3210_i680rtja'},
            {modelID: 'TS0501B', manufacturerName: '_TZ3210_grnwgegn'},
            {modelID: 'TS0501B', manufacturerName: '_TZ3210_wuheofsg'},
            {modelID: 'TS0501B', manufacturerName: '_TZ3210_e5t9bfdv'}],
        model: 'TS0501B',
        description: 'Zigbee light',
        vendor: 'TuYa',
        extend: extend.light_onoff_brightness(),
    },
    {
        fingerprint: [{modelID: 'TS0202', manufacturerName: '_TYZB01_jytabjkb'}],
        model: 'TS0202_1',
        vendor: 'TuYa',
        description: 'Motion sensor',
        // Requires alarm_1_with_timeout https://github.com/Koenkk/zigbee2mqtt/issues/2818#issuecomment-776119586
        fromZigbee: [fz.ias_occupancy_alarm_1_with_timeout, fz.battery, fz.ignore_basic_report],
        toZigbee: [],
        exposes: [e.occupancy(), e.battery_low(), e.tamper(), e.battery()],
    },
    {
        fingerprint: [{modelID: 'TS0202', manufacturerName: '_TYZB01_ef5xlc9q'},
            {modelID: 'TS0202', manufacturerName: '_TYZB01_vwqnz1sn'},
            {modelID: 'TS0202', manufacturerName: '_TYZB01_2b8f6cio'},
            {modelID: 'TS0202', manufacturerName: '_TZE200_bq5c8xfe'},
            {modelID: 'TS0202', manufacturerName: '_TYZB01_dl7cejts'},
            {modelID: 'TS0202', manufacturerName: '_TYZB01_qjqgmqxr'},
            {modelID: 'TS0202', manufacturerName: '_TZ3000_mmtwjmaq'},
            {modelID: 'TS0202', manufacturerName: '_TZ3000_kmh5qpmb'},
            {modelID: 'TS0202', manufacturerName: '_TYZB01_zwvaj5wy'},
            {modelID: 'TS0202', manufacturerName: '_TZ3000_bsvqrxru'},
            {modelID: 'TS0202', manufacturerName: '_TYZB01_tv3wxhcz'},
            {modelID: 'TS0202', manufacturerName: '_TYZB01_hqbdru35'},
            {modelID: 'TS0202', manufacturerName: '_TZ3000_otvn3lne'},
            {modelID: 'TS0202', manufacturerName: '_TZ3000_tiwq83wk'},
            {modelID: 'TS0202', manufacturerName: '_TZ3000_ykwcwxmz'},
            {modelID: 'WHD02', manufacturerName: '_TZ3000_hktqahrq'}],
        model: 'TS0202',
        vendor: 'TuYa',
        description: 'Motion sensor',
        whiteLabel: [{vendor: 'Mercator Ikuü', model: 'SMA02P'}, {vendor: 'TuYa', model: 'TY-ZPR06'}],
        fromZigbee: [fz.ias_occupancy_alarm_1, fz.battery, fz.ignore_basic_report, fz.ias_occupancy_alarm_1_report],
        toZigbee: [],
        exposes: [e.occupancy(), e.battery_low(), e.tamper(), e.battery(), e.battery_voltage()],
    },
    {
        fingerprint: [{modelID: 'TS0202', manufacturerName: '_TZ3000_mcxw5ehu'},
            {modelID: 'TS0202', manufacturerName: '_TZ3000_msl6wxk9'}],
        model: 'ZM-35H-Q',
        vendor: 'TuYa',
        description: 'Motion Sensor',
        fromZigbee: [fz.ias_occupancy_alarm_1, fz.battery, fz.ignore_basic_report, fz.ZM35HQ_attr],
        toZigbee: [tz.ZM35HQ_attr],
        exposes: [e.occupancy(), e.battery_low(), e.tamper(), e.battery(),
            exposes.enum('sensitivity', ea.ALL, ['low', 'medium', 'high']).withDescription('PIR sensor sensitivity'),
            exposes.enum('keep_time', ea.ALL, ['30', '60', '120']).withDescription('PIR keep time in seconds'),
        ],
    },
    {
        fingerprint: [{modelID: 'TS0207', manufacturerName: '_TZ3000_m0vaazab'},
            {modelID: 'TS0207', manufacturerName: '_TZ3000_ufttklsz'},
            {modelID: 'TS0207', manufacturerName: '_TZ3000_5k5vh43t'}],
        model: 'TS0207_repeater',
        vendor: 'TuYa',
        description: 'Repeater',
        fromZigbee: [fz.linkquality_from_basic],
        toZigbee: [],
        exposes: [],
    },
    {
        zigbeeModel: ['TS0207', 'FNB54-WTS08ML1.0'],
        fingerprint: [{modelID: 'TS0207', manufacturerName: '_TZ3000_upgcbody'}],
        model: 'TS0207_water_leak_detector',
        vendor: 'TuYa',
        description: 'Water leak detector',
        fromZigbee: [fz.ias_water_leak_alarm_1, fz.battery],
        whiteLabel: [{vendor: 'CR Smart Home', model: 'TS0207'}],
        toZigbee: [],
        configure: async (device, coordinatorEndpoint, logger) => {
            const endpoint = device.getEndpoint(1);
            await reporting.bind(endpoint, coordinatorEndpoint, ['genPowerCfg']);
            await reporting.batteryPercentageRemaining(endpoint);
        },
        exposes: [e.water_leak(), e.battery_low(), e.battery()],
    },
    {
        fingerprint: [{modelID: 'TS0101', manufacturerName: '_TYZB01_ijihzffk'}],
        model: 'TS0101',
        vendor: 'TuYa',
        description: 'Zigbee Socket',
        whiteLabel: [{vendor: 'Larkkey', model: 'PS080'}],
        extend: extend.switch(),
        meta: {disableDefaultResponse: true},
    },
    {
        fingerprint: [{modelID: 'TS0108', manufacturerName: '_TYZB01_7yidyqxd'}],
        model: 'TS0108',
        vendor: 'TuYa',
        description: 'Socket with 2 USB',
        whiteLabel: [{vendor: 'Larkkey', model: 'PS580'}],
        extend: extend.switch(),
        exposes: [e.switch().withEndpoint('l1'), e.switch().withEndpoint('l2')],
        endpoint: (device) => {
            return {'l1': 1, 'l2': 7};
        },
        meta: {multiEndpoint: true, disableDefaultResponse: true},
        configure: async (device, coordinatorEndpoint) => {
            await reporting.bind(device.getEndpoint(1), coordinatorEndpoint, ['genOnOff']);
            await reporting.bind(device.getEndpoint(7), coordinatorEndpoint, ['genOnOff']);
        },
    },
    {
        fingerprint: [
            {modelID: 'TS0601', manufacturerName: '_TZE200_whpb9yts'},
            {modelID: 'TS0601', manufacturerName: '_TZE200_ebwgzdqq'},
            {modelID: 'TS0601', manufacturerName: '_TZE200_9i9dt8is'},
            {modelID: 'TS0601', manufacturerName: '_TZE200_dfxkcots'},
            {modelID: 'TS0601', manufacturerName: '_TZE200_ojzhk75b'},
            {modelID: 'TS0601', manufacturerName: '_TZE200_swaamsoy'},
            {modelID: 'TS0601', manufacturerName: '_TZE200_3p5ydos3'},
            {modelID: 'TS0601', manufacturerName: '_TZE200_1agwnems'},
        ],
        model: 'TS0601_dimmer',
        vendor: 'TuYa',
        description: 'Zigbee smart dimmer',
        fromZigbee: [fz.tuya_dimmer, fz.ignore_basic_report],
        toZigbee: [tz.tuya_dimmer_state, tz.tuya_dimmer_level],
        configure: async (device, coordinatorEndpoint, logger) => {
            const endpoint = device.getEndpoint(1);
            await reporting.bind(endpoint, coordinatorEndpoint, ['genOnOff', 'genLevelCtrl']);
        },
        exposes: [e.light_brightness().setAccess('state', ea.STATE_SET).setAccess('brightness', ea.STATE_SET)],
        whiteLabel: [
            {vendor: 'Larkkey', model: 'ZSTY-SM-1DMZG-EU'},
            {vendor: 'Earda', model: 'EDM-1ZAA-EU'},
            {vendor: 'Earda', model: 'EDM-1ZAB-EU'},
            {vendor: 'Earda', model: 'EDM-1ZBA-EU'},
            {vendor: 'Mercator Ikuü', model: 'SSWD01'},
        ],
    },
    {
        fingerprint: [{modelID: 'TS011F', manufacturerName: '_TZ3000_oiymh3qu'}],
        model: 'TS011F_socket_module',
        vendor: 'TuYa',
        description: 'Socket module',
        extend: extend.switch(),
        whiteLabel: [{vendor: 'LoraTap', model: 'RR400ZB'}, {vendor: 'LoraTap', model: 'SP400ZB'}],
        configure: async (device, coordinatorEndpoint, logger) => {
            const endpoint = device.getEndpoint(1);
            await reporting.bind(endpoint, coordinatorEndpoint, ['genOnOff']);
            await reporting.onOff(endpoint);
        },
    },
    {
        fingerprint: [{modelID: 'TS011F', manufacturerName: '_TZ3000_wxtp7c5y'},
            {modelID: 'TS011F', manufacturerName: '_TYZB01_mtunwanm'},
            {modelID: 'TS011F', manufacturerName: '_TZ3000_o1jzcxou'}],
        model: 'TS011F_wall_outlet',
        vendor: 'TuYa',
        description: 'In-wall outlet',
        extend: extend.switch(),
        whiteLabel: [{vendor: 'Teekar', model: 'SWP86-01OG'},
            {vendor: 'ClickSmart+', model: 'CMA30035'},
            {vendor: 'BSEED', model: 'Zigbee Socket'}],
    },
    {
        fingerprint: [{modelID: 'isltm67\u0000', manufacturerName: '_TYST11_pisltm67'},
            {modelID: 'TS0601', manufacturerName: '_TZE200_pisltm67'}],
        model: 'S-LUX-ZB',
        vendor: 'TuYa',
        description: 'Light sensor',
        fromZigbee: [fz.SLUXZB],
        toZigbee: [],
        configure: async (device, coordinatorEndpoint, logger) => {
            const endpoint = device.getEndpoint(1);
            await reporting.bind(endpoint, coordinatorEndpoint, ['genBasic']);
        },
        exposes: (device, options) => {
            if (device && device.manufacturerName === '_TZE200_pisltm67') {
                return [e.illuminance_lux(), e.linkquality()];
            } else {
                return [e.battery(), e.illuminance_lux(), e.battery_low(), e.linkquality()];
            }
        },
    },
    {
        zigbeeModel: ['TS130F'],
        model: 'TS130F',
        vendor: 'TuYa',
        description: 'Curtain/blind switch',
        fromZigbee: [fz.cover_position_tilt, fz.tuya_backlight_mode, fz.tuya_cover_options],
        toZigbee: [tz.cover_state, tz.cover_position_tilt, tz.tuya_cover_calibration, tz.tuya_cover_reversal, tz.tuya_backlight_mode],
        whiteLabel: [{vendor: 'LoraTap', model: 'SC400'}],
        exposes: [e.cover_position(), exposes.enum('moving', ea.STATE, ['UP', 'STOP', 'DOWN']),
            exposes.binary('calibration', ea.ALL, 'ON', 'OFF'), exposes.binary('motor_reversal', ea.ALL, 'ON', 'OFF'),
            exposes.enum('backlight_mode', ea.ALL, ['LOW', 'MEDIUM', 'HIGH']),
            exposes.numeric('calibration_time', ea.STATE).withUnit('S').withDescription('Calibration time')],
    },
    {
        zigbeeModel: ['qnazj70', 'kjintbl'],
        fingerprint: [
            {modelID: 'TS0601', manufacturerName: '_TZE200_wunufsil'},
            {modelID: 'TS0601', manufacturerName: '_TZE200_vhy3iakz'},
            {modelID: 'TS0601', manufacturerName: '_TZE200_oisqyl4o'},
            {modelID: 'TS0601', manufacturerName: '_TZ3000_uim07oem'},
            {modelID: 'TS0601', manufacturerName: '_TZE200_js3mgbjb'},
            {modelID: 'TS0601', manufacturerName: '_TZE200_7deq70b8'},
        ],
        model: 'TS0601_switch',
        vendor: 'TuYa',
        description: '1, 2, 3 or 4 gang switch',
        exposes: [e.switch().withEndpoint('l1').setAccess('state', ea.STATE_SET),
            e.switch().withEndpoint('l2').setAccess('state', ea.STATE_SET),
            e.switch().withEndpoint('l3').setAccess('state', ea.STATE_SET), e.switch().withEndpoint('l4').setAccess('state', ea.STATE_SET)],
        fromZigbee: [fz.ignore_basic_report, fz.tuya_switch],
        toZigbee: [tz.tuya_switch_state],
        meta: {multiEndpoint: true},
        whiteLabel: [
            {vendor: 'Norklmes', model: 'MKS-CM-W5'},
            {vendor: 'Somgoms', model: 'ZSQB-SMB-ZB'},
            {vendor: 'Moes', model: 'WS-EUB1-ZG'},
            {vendor: 'AVATTO', model: 'ZGB-WS-EU'},
        ],
        configure: async (device, coordinatorEndpoint, logger) => {
            await reporting.bind(device.getEndpoint(1), coordinatorEndpoint, ['genOnOff']);
            if (device.getEndpoint(2)) await reporting.bind(device.getEndpoint(2), coordinatorEndpoint, ['genOnOff']);
            if (device.getEndpoint(3)) await reporting.bind(device.getEndpoint(3), coordinatorEndpoint, ['genOnOff']);
            if (device.getEndpoint(4)) await reporting.bind(device.getEndpoint(4), coordinatorEndpoint, ['genOnOff']);
        },
        endpoint: (device) => {
            // Endpoint selection is made in tuya_switch_state
            return {'l1': 1, 'l2': 1, 'l3': 1, 'l4': 1};
        },
    },
    {
        fingerprint: [{modelID: 'TS0601', manufacturerName: '_TZE200_aqnazj70'}],
        model: 'TS0601_switch_4_gang',
        vendor: 'TuYa',
        description: '4 gang switch',
        exposes: [e.switch().withEndpoint('l1').setAccess('state', ea.STATE_SET),
            e.switch().withEndpoint('l2').setAccess('state', ea.STATE_SET),
            e.switch().withEndpoint('l3').setAccess('state', ea.STATE_SET),
            e.switch().withEndpoint('l4').setAccess('state', ea.STATE_SET)],
        fromZigbee: [fz.ignore_basic_report, fz.tuya_switch],
        toZigbee: [tz.tuya_switch_state],
        meta: {multiEndpoint: true},
        endpoint: (device) => {
            // Endpoint selection is made in tuya_switch_state
            return {'l1': 1, 'l2': 1, 'l3': 1, 'l4': 1};
        },
    },
    {
        fingerprint: [{modelID: 'TS0601', manufacturerName: '_TZE200_nkjintbl'}],
        model: 'TS0601_switch_2_gang',
        vendor: 'TuYa',
        description: '2 gang switch',
        exposes: [e.switch().withEndpoint('l1').setAccess('state', ea.STATE_SET),
            e.switch().withEndpoint('l2').setAccess('state', ea.STATE_SET)],
        fromZigbee: [fz.ignore_basic_report, fz.tuya_switch],
        toZigbee: [tz.tuya_switch_state],
        meta: {multiEndpoint: true},
        configure: async (device, coordinatorEndpoint, logger) => {
            await reporting.bind(device.getEndpoint(1), coordinatorEndpoint, ['genOnOff']);
            if (device.getEndpoint(2)) await reporting.bind(device.getEndpoint(2), coordinatorEndpoint, ['genOnOff']);
        },
        endpoint: (device) => {
            // Endpoint selection is made in tuya_switch_state
            return {'l1': 1, 'l2': 1};
        },
    },
    {
        fingerprint: [{modelID: 'TS0601', manufacturerName: '_TZE200_kyfqmmyl'}],
        model: 'TS0601_switch_3_gang',
        vendor: 'TuYa',
        description: '3 gang switch',
        exposes: [e.switch().withEndpoint('l1').setAccess('state', ea.STATE_SET),
            e.switch().withEndpoint('l2').setAccess('state', ea.STATE_SET),
            e.switch().withEndpoint('l3').setAccess('state', ea.STATE_SET)],
        fromZigbee: [fz.ignore_basic_report, fz.tuya_switch],
        toZigbee: [tz.tuya_switch_state],
        meta: {multiEndpoint: true},
        configure: async (device, coordinatorEndpoint, logger) => {
            await reporting.bind(device.getEndpoint(1), coordinatorEndpoint, ['genOnOff']);
            await reporting.bind(device.getEndpoint(2), coordinatorEndpoint, ['genOnOff']);
        },
        endpoint: (device) => {
            // Endpoint selection is made in tuya_switch_state
            return {'l1': 1, 'l2': 1, 'l3': 1};
        },
    },
    {
        fingerprint: [{modelID: 'TS0215A', manufacturerName: '_TZ3000_4fsgukof'},
            {modelID: 'TS0215A', manufacturerName: '_TZ3000_wr2ucaj9'}],
        model: 'TS0215A_sos',
        vendor: 'TuYa',
        description: 'SOS button',
        fromZigbee: [fz.command_emergency, fz.battery],
        exposes: [e.battery(), e.action(['emergency'])],
        toZigbee: [],
    },
    {
        fingerprint: [{modelID: 'TS0215A', manufacturerName: '_TZ3000_p6ju8myv'},
            {modelID: 'TS0215A', manufacturerName: '_TZ3000_fsiepnrh'}],
        model: 'TS0215A_remote',
        vendor: 'TuYa',
        description: 'Security remote control',
        fromZigbee: [fz.command_arm, fz.command_emergency, fz.battery],
        exposes: [e.battery(), e.action(['disarm', 'arm_day_zones', 'arm_night_zones', 'arm_all_zones', 'exit_delay', 'emergency'])],
        toZigbee: [],
        whiteLabel: [{vendor: 'Woox', model: 'R7054'}, {vendor: 'Nedis', model: 'ZBRC10WT'}],
        configure: async (device, coordinatorEndpoint, logger) => {
            const endpoint = device.getEndpoint(1);
            await reporting.bind(endpoint, coordinatorEndpoint, ['genPowerCfg', 'genTime', 'genBasic', 'ssIasAce', 'ssIasZone']);
        },
    },
    {
        fingerprint: [{modelID: 'TS0503A', manufacturerName: '_TZ3000_obacbukl'}],
        model: 'TS0503A',
        vendor: 'TuYa',
        description: 'Led strip controller',
        extend: extend.light_onoff_brightness_color(),
        meta: {applyRedFix: true},
    },
    {
        zigbeeModel: ['TS0503A'],
        model: 'TYZS1L',
        vendor: 'TuYa',
        description: 'Led strip controller HSB',
        exposes: [e.light_colorhs()],
        fromZigbee: [fz.on_off, fz.tuya_led_controller],
        toZigbee: [tz.tuya_led_controller, tz.ignore_transition, tz.ignore_rate],
    },
    {
        zigbeeModel: ['TS0502A'],
        model: 'TS0502A',
        vendor: 'TuYa',
        description: 'Light controller',
        extend: extend.light_onoff_brightness_colortemp(),
    },
    {
        fingerprint: [
            {modelID: 'TS0502B', manufacturerName: '_TZ3210_s1x7gcq0'},
<<<<<<< HEAD
            {modelID: 'TS0502B', manufacturerName: '_TZ3210_hi1ym4bl'},
=======
            {modelID: 'TS0502B', manufacturerName: '_TZ3000_muqovqv0'},
            {modelID: 'TS0502B', manufacturerName: '_TZ3210_hi1ym4bl'},
            {modelID: 'TS0502B', manufacturerName: '_TZ3210_psgq7ysz'},
            {modelID: 'TS0502B', manufacturerName: '_TZ3000_zw7wr5uo'},
            {modelID: 'TS0502B', manufacturerName: '_TZ3210_pz9zmxjj'},
            {modelID: 'TS0502B', manufacturerName: '_TZ3000_fzwhym79'},
            {modelID: 'TS0502B', manufacturerName: '_TZ3210_rm0hthdo'},
            {modelID: 'TS0502B', manufacturerName: '_TZ3210_zwqnazkb'},
>>>>>>> 4bed9034
        ],
        model: 'TS0502B',
        vendor: 'TuYa',
        description: 'Light controller',
        whiteLabel: [{vendor: 'Mercator Ikuü', model: 'SMI7040', description: 'Ford Batten Light'}],
        extend: extend.light_onoff_brightness_colortemp({colorTempRange: [153, 500]}),
    },
    {
        fingerprint: [{modelID: 'TS0504A', manufacturerName: '_TZ3000_nzbm4ad4'}],
        model: 'TS0504A',
        vendor: 'TuYa',
        description: 'RGBW LED controller',
        extend: extend.light_onoff_brightness_colortemp_color(),
    },
    {
        fingerprint: [{modelID: 'TS0505A', manufacturerName: '_TZ3000_sosdczdl'}],
        model: 'TS0505A_led',
        vendor: 'TuYa',
        description: 'RGB+CCT LED',
        toZigbee: [tz.on_off, tz.tuya_led_control],
        fromZigbee: [fz.on_off, fz.tuya_led_controller, fz.brightness, fz.ignore_basic_report],
        exposes: [e.light_brightness_colortemp_colorhs([153, 500]).removeFeature('color_temp_startup')],
    },
    {
        zigbeeModel: ['TS0505A'],
        model: 'TS0505A',
        vendor: 'TuYa',
        description: 'RGB+CCT light controller',
        extend: extend.light_onoff_brightness_colortemp_color(),
    },
    {
        fingerprint: [
            {type: 'EndDevice', manufacturerID: 4098, endpoints: [{ID: 1, inputClusters: [], outputClusters: []}]},
            {manufacturerName: '_TZ2000_a476raq2'},
        ],
        zigbeeModel: ['TS0201', 'SNTZ003'],
        model: 'TS0201',
        vendor: 'TuYa',
        description: 'Temperature & humidity sensor with display',
        whiteLabel: [{vendor: 'BlitzWolf', model: 'BW-IS4'}],
        fromZigbee: [fzLocal.TS0201_battery, fz.temperature, fz.humidity],
        toZigbee: [],
        exposes: [e.battery(), e.temperature(), e.humidity(), e.battery_voltage()],
    },
    {
        fingerprint: [{modelID: 'TS0201', manufacturerName: '_TZ3000_bguser20'}],
        model: 'WSD500A',
        vendor: 'TuYa',
        description: 'Temperature & humidity sensor',
        fromZigbee: [fz.battery, fz.temperature, fz.humidity],
        toZigbee: [],
        exposes: [e.battery(), e.temperature(), e.humidity(), e.battery_voltage()],
    },
    {
        fingerprint: [{modelID: 'SM0201', manufacturerName: '_TYZB01_cbiezpds'}],
        model: 'SM0201',
        vendor: 'TuYa',
        description: 'Temperature & humidity sensor with LED screen',
        fromZigbee: [fz.battery, fz.temperature, fz.humidity],
        toZigbee: [],
        exposes: [e.battery(), e.temperature(), e.humidity(), e.battery_voltage()],
    },
    {
        zigbeeModel: ['TS0041'],
        fingerprint: [{manufacturerName: '_TZ3000_tk3s5tyg'}],
        model: 'TS0041',
        vendor: 'TuYa',
        description: 'Wireless switch with 1 button',
        whiteLabel: [{vendor: 'Smart9', model: 'S9TSZGB'}, {vendor: 'Lonsonho', model: 'TS0041'}, {vendor: 'Benexmart', model: 'ZM-sui1'}],
        exposes: [e.battery(), e.action(['single', 'double', 'hold'])],
        fromZigbee: [fz.tuya_on_off_action, fz.battery],
        toZigbee: [],
        configure: async (device, coordinatorEndpoint, logger) => {
            const endpoint = device.getEndpoint(1);
            await reporting.bind(endpoint, coordinatorEndpoint, ['genPowerCfg']);
            try {
                await reporting.batteryPercentageRemaining(endpoint);
            } catch (error) {/* Fails for some: https://github.com/Koenkk/zigbee2mqtt/issues/6313 */}
        },
    },
    {
        zigbeeModel: ['TS0042'],
        model: 'TS0042',
        vendor: 'TuYa',
        description: 'Wireless switch with 2 buttons',
        whiteLabel: [{vendor: 'Smart9', model: 'S9TSZGB'}, {vendor: 'Lonsonho', model: 'TS0042'}],
        exposes: [e.battery(), e.action(['1_single', '1_double', '1_hold', '2_single', '2_double', '2_hold'])],
        fromZigbee: [fz.tuya_on_off_action, fz.battery],
        toZigbee: [],
        configure: async (device, coordinatorEndpoint, logger) => {
            const endpoint = device.getEndpoint(1);
            await reporting.bind(endpoint, coordinatorEndpoint, ['genPowerCfg']);
            await reporting.batteryPercentageRemaining(endpoint);
        },
    },
    {
        zigbeeModel: ['TS0043'],
        model: 'TS0043',
        vendor: 'TuYa',
        description: 'Wireless switch with 3 buttons',
        whiteLabel: [{vendor: 'Smart9', model: 'S9TSZGB'}, {vendor: 'Lonsonho', model: 'TS0043'}, {vendor: 'LoraTap', model: 'SS600ZB'}],
        exposes: [e.battery(),
            e.action(['1_single', '1_double', '1_hold', '2_single', '2_double', '2_hold', '3_single', '3_double', '3_hold'])],
        fromZigbee: [fz.tuya_on_off_action, fz.battery],
        toZigbee: [],
        configure: async (device, coordinatorEndpoint, logger) => {
            const endpoint = device.getEndpoint(1);
            await reporting.bind(endpoint, coordinatorEndpoint, ['genPowerCfg']);
            try {
                await reporting.batteryPercentageRemaining(endpoint);
            } catch (error) {/* Fails for some*/}
        },
    },
    {
        zigbeeModel: ['TS0044'],
        model: 'TS0044',
        vendor: 'TuYa',
        description: 'Wireless switch with 4 buttons',
        whiteLabel: [{vendor: 'Lonsonho', model: 'TS0044'}, {vendor: 'Haozee', model: 'ESW-OZAA-EU'},
            {vendor: 'LoraTap', model: 'SS6400ZB'}],
        fromZigbee: [fz.tuya_on_off_action, fz.battery],
        exposes: [e.battery(), e.action(['1_single', '1_double', '1_hold', '2_single', '2_double', '2_hold',
            '3_single', '3_double', '3_hold', '4_single', '4_double', '4_hold'])],
        toZigbee: [],
        configure: async (device, coordinatorEndpoint, logger) => {
            const endpoint = device.getEndpoint(1);
            await reporting.bind(endpoint, coordinatorEndpoint, ['genPowerCfg']);
            try {
                await reporting.batteryPercentageRemaining(endpoint);
            } catch (error) {/* Fails for some*/}
        },
    },
    {
        fingerprint: [{modelID: 'TS004F', manufacturerName: '_TZ3000_xabckq1v'}],
        model: 'TS004F',
        vendor: 'TuYa',
        description: 'Wireless switch with 4 buttons',
        exposes: [e.battery(), e.action(['1_single', '1_double', '1_hold', '2_single', '2_double', '2_hold',
            '3_single', '3_double', '3_hold', '4_single', '4_double', '4_hold'])],
        fromZigbee: [fz.battery, fz.tuya_on_off_action],
        toZigbee: [tz.tuya_operation_mode],
        configure: async (device, coordinatorEndpoint, logger) => {
            const endpoint = device.getEndpoint(1);
            await endpoint.read('genBasic', [0x0004, 0x000, 0x0001, 0x0005, 0x0007, 0xfffe]);
            await endpoint.write('genOnOff', {'tuyaOperationMode': 1});
            await endpoint.read('genOnOff', ['tuyaOperationMode']);
            try {
                await endpoint.read(0xE001, [0xD011]);
            } catch (err) {/* do nothing */}
            await endpoint.read('genPowerCfg', ['batteryVoltage', 'batteryPercentageRemaining']);
            await reporting.bind(endpoint, coordinatorEndpoint, ['genPowerCfg']);
            await reporting.bind(device.getEndpoint(1), coordinatorEndpoint, ['genOnOff']);
            await reporting.bind(device.getEndpoint(2), coordinatorEndpoint, ['genOnOff']);
            await reporting.bind(device.getEndpoint(3), coordinatorEndpoint, ['genOnOff']);
            await reporting.bind(device.getEndpoint(4), coordinatorEndpoint, ['genOnOff']);
        },
    },
    {
        fingerprint: [{modelID: 'TS0601', manufacturerName: '_TZE200_qq9mpfhw'}],
        model: 'TS0601_water_sensor',
        vendor: 'TuYa',
        description: 'Water leak sensor',
        fromZigbee: [fz.tuya_water_leak, fz.ignore_basic_report],
        exposes: [e.water_leak()],
        toZigbee: [],
        whiteLabel: [{vendor: 'Neo', model: 'NAS-WS02B0'}],
    },
    {
        fingerprint: [{modelID: 'TS0601', manufacturerName: '_TZE200_jthf7vb6'}],
        model: 'WLS-100z',
        vendor: 'TuYa',
        description: 'Water leak sensor',
        fromZigbee: [fz.ignore_basic_report, fz.ignore_tuya_raw, fz.wls100z_water_leak],
        toZigbee: [],
        onEvent: tuya.onEventSetTime,
        configure: async (device, coordinatorEndpoint, logger) => {
            const endpoint = device.getEndpoint(1);
            await reporting.bind(endpoint, coordinatorEndpoint, ['genBasic']);
        },
        exposes: [e.battery(), e.water_leak()],
    },
    {
        zigbeeModel: ['TS0001'],
        model: 'TS0001',
        vendor: 'TuYa',
        description: '1 gang switch',
        extend: extend.switch(),
        whiteLabel: [{vendor: 'CR Smart Home', model: 'TS0001', description: 'Valve control'}, {vendor: 'Lonsonho', model: 'X701'},
            {vendor: 'Bandi', model: 'BDS03G1'}],
        configure: async (device, coordinatorEndpoint, logger) => {
            await reporting.bind(device.getEndpoint(1), coordinatorEndpoint, ['genOnOff']);
        },
    },
    {
        zigbeeModel: ['TS0002'],
        model: 'TS0002',
        vendor: 'TuYa',
        description: '2 gang switch',
        whiteLabel: [{vendor: 'Zemismart', model: 'ZM-CSW002-D_switch'}, {vendor: 'Lonsonho', model: 'X702'}],
        extend: extend.switch(),
        exposes: [e.switch().withEndpoint('l1'), e.switch().withEndpoint('l2')],
        endpoint: (device) => {
            return {'l1': 1, 'l2': 2};
        },
        meta: {multiEndpoint: true},
        configure: async (device, coordinatorEndpoint, logger) => {
            await reporting.bind(device.getEndpoint(1), coordinatorEndpoint, ['genOnOff']);
            await reporting.bind(device.getEndpoint(2), coordinatorEndpoint, ['genOnOff']);
        },
    },
    {
        fingerprint: [{modelID: 'TS0001', manufacturerName: '_TZ3000_tqlv4ug4'}],
        model: 'TS0001_switch_module',
        vendor: 'TuYa',
        description: '1 gang switch module',
        whiteLabel: [{vendor: 'OXT', model: 'SWTZ21'}],
        toZigbee: extend.switch().toZigbee.concat([tz.moes_power_on_behavior, tz.tuya_switch_type]),
        fromZigbee: extend.switch().fromZigbee.concat([fz.moes_power_on_behavior, fz.tuya_switch_type]),
        exposes: extend.switch().exposes.concat([
            exposes.presets.power_on_behavior(),
            exposes.presets.switch_type_2(),
        ]),
        configure: async (device, coordinatorEndpoint, logger) => {
            await reporting.bind(device.getEndpoint(1), coordinatorEndpoint, ['genOnOff']);
        },
    },
    {
        fingerprint: [{modelID: 'TS0002', manufacturerName: '_TZ3000_01gpyda5'}, {modelID: 'TS0002', manufacturerName: '_TZ3000_bvrlqyj7'}],
        model: 'TS0002_switch_module',
        vendor: 'TuYa',
        description: '2 gang switch module',
        whiteLabel: [{vendor: 'OXT', model: 'SWTZ22'}],
        toZigbee: extend.switch().toZigbee.concat([tz.moes_power_on_behavior, tz.tuya_switch_type]),
        fromZigbee: extend.switch().fromZigbee.concat([fz.moes_power_on_behavior, fz.tuya_switch_type]),
        exposes: [
            e.switch().withEndpoint('l1'),
            e.switch().withEndpoint('l2'),
            exposes.presets.power_on_behavior(),
            exposes.presets.switch_type_2(),
        ],
        endpoint: (device) => {
            return {'l1': 1, 'l2': 2};
        },
        meta: {multiEndpoint: true},
        configure: async (device, coordinatorEndpoint, logger) => {
            await reporting.bind(device.getEndpoint(1), coordinatorEndpoint, ['genOnOff']);
            await reporting.bind(device.getEndpoint(2), coordinatorEndpoint, ['genOnOff']);
        },
    },
    {
        fingerprint: [{modelID: 'TS0003', manufacturerName: '_TZ3000_vsasbzkf'},
            {modelID: 'TS0003', manufacturerName: '_TZ3000_odzoiovu'}],
        model: 'TS0003_switch_module',
        vendor: 'TuYa',
        description: '3 gang switch module',
        whiteLabel: [{vendor: 'OXT', model: 'SWTZ23'}],
        toZigbee: extend.switch().toZigbee.concat([tz.moes_power_on_behavior, tz.tuya_switch_type]),
        fromZigbee: extend.switch().fromZigbee.concat([fz.moes_power_on_behavior, fz.tuya_switch_type]),
        exposes: [
            e.switch().withEndpoint('l1'),
            e.switch().withEndpoint('l2'),
            e.switch().withEndpoint('l3'),
            exposes.presets.power_on_behavior(),
            exposes.presets.switch_type_2(),
        ],
        endpoint: (device) => {
            return {'l1': 1, 'l2': 2, 'l3': 3};
        },
        meta: {multiEndpoint: true},
        configure: async (device, coordinatorEndpoint, logger) => {
            await reporting.bind(device.getEndpoint(1), coordinatorEndpoint, ['genOnOff']);
            await reporting.bind(device.getEndpoint(2), coordinatorEndpoint, ['genOnOff']);
            await reporting.bind(device.getEndpoint(3), coordinatorEndpoint, ['genOnOff']);
        },
    },
    {
        fingerprint: [{modelID: 'TS0004', manufacturerName: '_TZ3000_ltt60asa'}],
        model: 'TS0004_switch_module',
        vendor: 'TuYa',
        description: '4 gang switch module',
        whiteLabel: [{vendor: 'OXT', model: 'SWTZ27'}],
        toZigbee: extend.switch().toZigbee.concat([tz.moes_power_on_behavior, tz.tuya_switch_type]),
        fromZigbee: extend.switch().fromZigbee.concat([fz.moes_power_on_behavior, fz.tuya_switch_type]),
        exposes: [
            e.switch().withEndpoint('l1'),
            e.switch().withEndpoint('l2'),
            e.switch().withEndpoint('l3'),
            e.switch().withEndpoint('l4'),
            exposes.presets.power_on_behavior(),
            exposes.presets.switch_type_2(),
        ],
        endpoint: (device) => {
            return {'l1': 1, 'l2': 2, 'l3': 3, 'l4': 4};
        },
        meta: {multiEndpoint: true},
        configure: async (device, coordinatorEndpoint, logger) => {
            await reporting.bind(device.getEndpoint(1), coordinatorEndpoint, ['genOnOff']);
            await reporting.bind(device.getEndpoint(2), coordinatorEndpoint, ['genOnOff']);
            await reporting.bind(device.getEndpoint(3), coordinatorEndpoint, ['genOnOff']);
            await reporting.bind(device.getEndpoint(4), coordinatorEndpoint, ['genOnOff']);
        },
    },
    {
        zigbeeModel: [
            'owvfni3\u0000', 'owvfni3', 'u1rkty3', 'aabybja', // Curtain motors
            'mcdj3aq', 'mcdj3aq\u0000', // Tubular motors
        ],
        fingerprint: [
            // Curtain motors:
            {modelID: 'TS0601', manufacturerName: '_TZE200_5zbp6j0u'},
            {modelID: 'TS0601', manufacturerName: '_TZE200_nkoabg8w'},
            {modelID: 'TS0601', manufacturerName: '_TZE200_xuzcvlku'},
            {modelID: 'TS0601', manufacturerName: '_TZE200_4vobcgd3'},
            {modelID: 'TS0601', manufacturerName: '_TZE200_nogaemzt'},
            {modelID: 'TS0601', manufacturerName: '_TZE200_r0jdjrvi'},
            {modelID: 'TS0601', manufacturerName: '_TZE200_pk0sfzvr'},
            {modelID: 'TS0601', manufacturerName: '_TZE200_fdtjuw7u'},
            {modelID: 'TS0601', manufacturerName: '_TZE200_zpzndjez'},
            {modelID: 'TS0601', manufacturerName: '_TZE200_wmcdj3aq'},
            {modelID: 'TS0601', manufacturerName: '_TZE200_cowvfni3'},
            {modelID: 'TS0601', manufacturerName: '_TZE200_rddyvrci'},
            {modelID: 'TS0601', manufacturerName: '_TZE200_nueqqe6k'},
            {modelID: 'TS0601', manufacturerName: '_TZE200_xaabybja'},
            {modelID: 'TS0601', manufacturerName: '_TZE200_rmymn92d'},
            {modelID: 'TS0601', manufacturerName: '_TZE200_3i3exuay'},
            {modelID: 'TS0601', manufacturerName: '_TZE200_tvrvdj6o'},
            {modelID: 'zo2pocs\u0000', manufacturerName: '_TYST11_fzo2pocs'},
            // Roller blinds:
            {modelID: 'TS0601', manufacturerName: '_TZE200_sbordckq'},
            {modelID: 'TS0601', manufacturerName: '_TZE200_fctwhugx'},
            {modelID: 'TS0601', manufacturerName: '_TZE200_zah67ekd'},
            {modelID: 'TS0601', manufacturerName: '_TZE200_hsgrhjpf'},
            // Window pushers:
            {modelID: 'TS0601', manufacturerName: '_TZE200_g5wdnuow'},
            // Tubular motors:
            {modelID: 'TS0601', manufacturerName: '_TZE200_fzo2pocs'},
            {modelID: 'TS0601', manufacturerName: '_TZE200_5sbebbzs'},
            {modelID: 'TS0601', manufacturerName: '_TZE200_zuz7f94z'},
            {modelID: 'TS0601', manufacturerName: '_TZE200_zyrdrmno'},
            {modelID: 'TS0601', manufacturerName: '_TZE200_68nvbio9'},
        ],
        model: 'TS0601_cover',
        vendor: 'TuYa',
        description: 'Curtain motor/roller blind motor/window pusher/tubular motor',
        whiteLabel: [
            {vendor: 'Yushun', model: 'YS-MT750'},
            {vendor: 'Zemismart', model: 'ZM79E-DT'},
            {vendor: 'Binthen', model: 'BCM100D'},
            {vendor: 'Binthen', model: 'CV01A'},
            {vendor: 'Zemismart', model: 'M515EGB'},
            {vendor: 'TuYa', model: 'M515EGZT'},
            {vendor: 'TuYa', model: 'DT82LEMA-1.2N'},
            {vendor: 'TuYa', model: 'ZD82TN', description: 'Curtain motor'},
            {vendor: 'Moes', model: 'AM43-0.45/40-ES-EB'},
            {vendor: 'Larkkey', model: 'ZSTY-SM-1SRZG-EU'},
            {vendor: 'Zemismart', model: 'ZM25TQ', description: 'Tubular motor'},
            {vendor: 'Zemismart', model: 'AM43', description: 'Roller blind motor'},
            {vendor: 'Zemismart', model: 'M2805EGBZTN', description: 'Tubular motor'},
            {vendor: 'Zemismart', model: 'BCM500DS-TYZ', description: 'Curtain motor'},
            {vendor: 'A-OK', model: 'AM25', description: 'Tubular motor'},
            {vendor: 'Alutech', model: 'AM/R-Sm', description: 'Tubular motor'},
        ],
        fromZigbee: [fz.tuya_cover, fz.ignore_basic_report],
        toZigbee: [tz.tuya_cover_control, tz.tuya_cover_options],
        exposes: [
            e.cover_position().setAccess('position', ea.STATE_SET),
            exposes.binary('running', ea.STATE, true, false)
                .withDescription('Whether the motor is moving or not'),
            exposes.composite('options', 'options')
                .withFeature(exposes.numeric('motor_speed', ea.STATE_SET)
                    .withValueMin(0)
                    .withValueMax(255)
                    .withDescription('Motor speed'))],
    },
    {
        zigbeeModel: ['kud7u2l'],
        fingerprint: [
            {modelID: 'TS0601', manufacturerName: '_TZE200_ckud7u2l'},
            {modelID: 'TS0601', manufacturerName: '_TZE200_ywdxldoj'},
            {modelID: 'TS0601', manufacturerName: '_TZE200_cwnjrr72'},
            {modelID: 'TS0601', manufacturerName: '_TZE200_pvvbommb'},
            {modelID: 'TS0601', manufacturerName: '_TZE200_2atgpdho'}, // HY367
            {modelID: 'TS0601', manufacturerName: '_TZE200_cpmgn2cf'},
        ],
        model: 'TS0601_thermostat',
        vendor: 'TuYa',
        description: 'Radiator valve with thermostat',
        whiteLabel: [
            {vendor: 'Moes', model: 'HY368'},
            {vendor: 'Moes', model: 'HY369RT'},
            {vendor: 'SHOJZJ', model: '378RT'},
            {vendor: 'Silvercrest', model: 'TVR01'},
        ],
        meta: {tuyaThermostatPreset: tuya.thermostatPresets, tuyaThermostatSystemMode: tuya.thermostatSystemModes3},
        ota: ota.zigbeeOTA,
        onEvent: tuya.onEventSetLocalTime,
        fromZigbee: [fz.tuya_thermostat, fz.ignore_basic_report, fz.ignore_tuya_set_time],
        toZigbee: [tz.tuya_thermostat_child_lock, tz.tuya_thermostat_window_detection, tz.tuya_thermostat_valve_detection,
            tz.tuya_thermostat_current_heating_setpoint, tz.tuya_thermostat_auto_lock,
            tz.tuya_thermostat_calibration, tz.tuya_thermostat_min_temp, tz.tuya_thermostat_max_temp,
            tz.tuya_thermostat_boost_time, tz.tuya_thermostat_comfort_temp, tz.tuya_thermostat_eco_temp,
            tz.tuya_thermostat_force_to_mode, tz.tuya_thermostat_force, tz.tuya_thermostat_preset, tz.tuya_thermostat_away_mode,
            tz.tuya_thermostat_window_detect, tz.tuya_thermostat_schedule, tz.tuya_thermostat_week, tz.tuya_thermostat_away_preset,
            tz.tuya_thermostat_schedule_programming_mode],
        exposes: [
            e.child_lock(), e.window_detection(),
            exposes.binary('window_open', ea.STATE).withDescription('Window open?'),
            e.battery_low(), e.valve_detection(), e.position(),
            exposes.climate().withSetpoint('current_heating_setpoint', 5, 35, 0.5, ea.STATE_SET)
                .withLocalTemperature(ea.STATE).withSystemMode(['heat', 'auto', 'off'], ea.STATE_SET,
                    'Mode of this device, in the `heat` mode the TS0601 will remain continuously heating, i.e. it does not regulate ' +
                    'to the desired temperature. If you want TRV to properly regulate the temperature you need to use mode `auto` ' +
                    'instead setting the desired temperature.')
                .withLocalTemperatureCalibration(-9, 9, 1, ea.STATE_SET)
                .withAwayMode().withPreset(['schedule', 'manual', 'boost', 'complex', 'comfort', 'eco'])
                .withRunningState(['idle', 'heat'], ea.STATE),
            e.auto_lock(), e.away_mode(), e.away_preset_days(), e.boost_time(), e.comfort_temperature(), e.eco_temperature(), e.force(),
            e.max_temperature(), e.min_temperature(), e.away_preset_temperature(),
            exposes.composite('programming_mode').withDescription('Schedule MODE ⏱ - In this mode, ' +
                    'the device executes a preset week programming temperature time and temperature.')
                .withFeature(e.week())
                .withFeature(exposes.text('workdays_schedule', ea.STATE_SET))
                .withFeature(exposes.text('holidays_schedule', ea.STATE_SET))],
    },
    {
        fingerprint: [
            {modelID: 'TS0601', manufacturerName: '_TZE200_hue3yfsn'}, /* model: 'TV02-Zigbee', vendor: 'TuYa' */
            {modelID: 'TS0601', manufacturerName: '_TZE200_e9ba97vf'}, /* model: 'TV01-ZB', vendor: 'Moes' */
            {modelID: 'TS0601', manufacturerName: '_TZE200_husqqvux'}, /* model: 'TSL-TRV-TV01ZG', vendor: 'Tesla Smart' */
            {modelID: 'TS0601', manufacturerName: '_TZE200_lllliz3p'}, /* model: 'TV02-Zigbee', vendor: 'TuYa' */
        ],
        model: 'TV02-Zigbee',
        vendor: 'TuYa',
        description: 'Thermostat radiator valve',
        whiteLabel: [
            {vendor: 'Moes', model: 'TV01-ZB'},
            {vendor: 'Tesla Smart', model: 'TSL-TRV-TV01ZG'},
            {vendor: 'Unknown/id3.pl', model: 'GTZ08'},
        ],
        ota: ota.zigbeeOTA,
        fromZigbee: [fz.ignore_basic_report, fz.ignore_tuya_set_time, fz.tvtwo_thermostat],
        toZigbee: [tz.tvtwo_thermostat],
        onEvent: tuya.onEventSetLocalTime,
        exposes: [
            e.battery_low(), e.child_lock(), e.open_window(), e.open_window_temperature().withValueMin(0).withValueMax(30),
            e.comfort_temperature().withValueMin(0).withValueMax(30), e.eco_temperature().withValueMin(0).withValueMax(30),
            exposes.climate().withPreset(['auto', 'manual', 'holiday']).withLocalTemperatureCalibration(-5, 5, 0.1, ea.STATE_SET)
                .withLocalTemperature(ea.STATE).withSetpoint('current_heating_setpoint', 0, 30, 0.5, ea.STATE_SET),
            exposes.numeric('boost_timeset_countdown', ea.STATE_SET).withUnit('second').withDescription('Setting '+
                    'minimum 0 - maximum 465 seconds boost time. The boost (♨) function is activated. The remaining '+
                    'time for the function will be counted down in seconds ( 465 to 0 ).').withValueMin(0).withValueMax(465),
            exposes.binary('frost_protection', ea.STATE_SET, 'ON', 'OFF').withDescription('When Anti-Freezing function'+
                    ' is activated, the temperature in the house is kept at 8 °C, the device display "AF".press the '+
                    'pair button to cancel.'),
            exposes.binary('heating_stop', ea.STATE_SET, 'ON', 'OFF').withDescription('Battery life can be prolonged'+
                    ' by switching the heating off. To achieve this, the valve is closed fully. To activate the '+
                    'heating stop, the device display "HS", press the pair button to cancel.'),
            e.holiday_temperature(), exposes.composite('holiday_mode_date').withDescription('The holiday mode( ⛱ ) will '+
                    'automatically start at the set time starting point and run the holiday temperature.')
                .withFeature(exposes.text('holiday_start_stop', ea.STATE_SET)),
            // exposes.enum('working_day', ea.STATE_SET, ['0', '1', '2', '3']),
            exposes.composite('schedule')/* .withFeature(exposes.text('week_schedule_programming', ea.STATE_SET)) */
                .withDescription('week_schedule').withDescription('Auto Mode ⏱ - In this mode, '+
                    'the device executes a preset week programming temperature time and temperature. '),
            exposes.text('schedule_monday', ea.STATE),
            exposes.text('schedule_tuesday', ea.STATE),
            exposes.text('schedule_wednesday', ea.STATE),
            exposes.text('schedule_thursday', ea.STATE),
            exposes.text('schedule_friday', ea.STATE),
            exposes.text('schedule_saturday', ea.STATE),
            exposes.text('schedule_sunday', ea.STATE),
            exposes.binary('online', ea.STATE_SET, 'ON', 'OFF').withDescription('Is the device online'),
            exposes.numeric('error_status', ea.STATE).withDescription('Error status'),
        ],
    },
    {
        fingerprint: [
            {modelID: 'v90ladg\u0000', manufacturerName: '_TYST11_wv90ladg'},
            {modelID: 'TS0601', manufacturerName: '_TZE200_wv90ladg'},
        ],
        model: 'HT-08',
        vendor: 'ETOP',
        description: 'Wall-mount thermostat',
        fromZigbee: [fz.legacy.tuya_thermostat_weekly_schedule, fz.etop_thermostat, fz.ignore_basic_report, fz.ignore_tuya_set_time],
        toZigbee: [tz.etop_thermostat_system_mode, tz.etop_thermostat_away_mode, tz.tuya_thermostat_child_lock,
            tz.tuya_thermostat_current_heating_setpoint, tz.tuya_thermostat_weekly_schedule],
        onEvent: tuya.onEventSetTime,
        meta: {
            thermostat: {
                weeklyScheduleMaxTransitions: 4,
                weeklyScheduleSupportedModes: [1], // bits: 0-heat present, 1-cool present (dec: 1-heat,2-cool,3-heat+cool)
                weeklyScheduleFirstDayDpId: tuya.dataPoints.schedule,
            },
        },
        exposes: [e.child_lock(), exposes.climate().withSetpoint('current_heating_setpoint', 5, 35, 0.5, ea.STATE_SET)
            .withLocalTemperature(ea.STATE)
            .withSystemMode(['off', 'heat', 'auto'], ea.STATE_SET).withRunningState(['idle', 'heat'], ea.STATE)
            .withAwayMode()],
    },
    {
        fingerprint: [{modelID: 'dpplnsn\u0000', manufacturerName: '_TYST11_2dpplnsn'},
            {modelID: 'TS0601', manufacturerName: '_TZE200_2dpplnsn'}],
        model: 'HT-10',
        vendor: 'ETOP',
        description: 'Radiator valve',
        fromZigbee: [fz.legacy.tuya_thermostat_weekly_schedule, fz.etop_thermostat, fz.ignore_basic_report, fz.ignore_tuya_set_time],
        toZigbee: [tz.etop_thermostat_system_mode, tz.etop_thermostat_away_mode, tz.tuya_thermostat_child_lock,
            tz.tuya_thermostat_current_heating_setpoint, tz.tuya_thermostat_weekly_schedule],
        onEvent: tuya.onEventSetTime,
        meta: {
            timeout: 20000, // TRV wakes up every 10sec
            thermostat: {
                weeklyScheduleMaxTransitions: 4,
                weeklyScheduleSupportedModes: [1], // bits: 0-heat present, 1-cool present (dec: 1-heat,2-cool,3-heat+cool)
                weeklyScheduleFirstDayDpId: tuya.dataPoints.schedule,
            },
        },
        exposes: [
            e.battery_low(), e.child_lock(), exposes.climate()
                .withSetpoint('current_heating_setpoint', 5, 35, 0.5, ea.STATE_SET)
                .withLocalTemperature(ea.STATE).withAwayMode()
                .withSystemMode(['off', 'heat', 'auto'], ea.STATE_SET).withRunningState(['idle', 'heat'], ea.STATE),
        ],
    },
    {
        fingerprint: [{modelID: 'TS0601', manufacturerName: '_TZE200_a4bpgplm'}],
        model: 'TS0601_thermostat_1',
        vendor: 'TuYa',
        description: 'Thermostatic radiator valve',
        whiteLabel: [
            {vendor: 'Unknown/id3.pl', model: 'GTZ06'},
        ],
        onEvent: tuya.onEventSetLocalTime,
        fromZigbee: [fz.ignore_basic_report, fz.ignore_tuya_set_time, fz.haozee_thermostat],
        toZigbee: [
            tz.haozee_thermostat_system_mode, tz.haozee_thermostat_current_heating_setpoint, tz.haozee_thermostat_boost_heating,
            tz.haozee_thermostat_boost_heating_countdown, tz.haozee_thermostat_window_detection,
            tz.haozee_thermostat_child_lock, tz.haozee_thermostat_temperature_calibration, tz.haozee_thermostat_max_temperature,
            tz.haozee_thermostat_min_temperature,
        ],
        exposes: [
            e.battery(), e.child_lock(), e.max_temperature(), e.min_temperature(),
            e.position(), e.window_detection(),
            exposes.binary('window', ea.STATE, 'CLOSED', 'OPEN').withDescription('Window status closed or open '),
            exposes.binary('heating', ea.STATE, 'ON', 'OFF').withDescription('Device valve is open or closed (heating or not)'),
            exposes.climate()
                .withLocalTemperature(ea.STATE).withSetpoint('current_heating_setpoint', 5, 35, 0.5, ea.STATE_SET)
                .withLocalTemperatureCalibration(-30, 30, 0.1, ea.STATE_SET).withPreset(['auto', 'manual', 'off', 'on'],
                    'MANUAL MODE ☝ - In this mode, the device executes manual temperature setting. ' +
                    'When the set temperature is lower than the "minimum temperature", the valve is closed (forced closed). ' +
                    'AUTO MODE ⏱ - In this mode, the device executes a preset week programming temperature time and temperature. ' +
                    'ON - In this mode, the thermostat stays open ' +
                    'OFF - In this mode, the thermostat stays closed'),
            exposes.composite('programming_mode').withDescription('Auto MODE ⏱ - In this mode, ' +
                    'the device executes a preset week programming temperature time and temperature. ')
                .withFeature(exposes.text('monday_schedule', ea.STATE))
                .withFeature(exposes.text('tuesday_schedule', ea.STATE))
                .withFeature(exposes.text('wednesday_schedule', ea.STATE))
                .withFeature(exposes.text('thursday_schedule', ea.STATE))
                .withFeature(exposes.text('friday_schedule', ea.STATE))
                .withFeature(exposes.text('saturday_schedule', ea.STATE))
                .withFeature(exposes.text('sunday_schedule', ea.STATE)),
            exposes.binary('boost_heating', ea.STATE_SET, 'ON', 'OFF').withDescription('Boost Heating: press and hold "+" for 3 seconds, ' +
                'the device will enter the boost heating mode, and the ▷╵◁ will flash. The countdown will be displayed in the APP'),
            exposes.numeric('boost_heating_countdown', ea.STATE_SET).withUnit('min').withDescription('Countdown in minutes')
                .withValueMin(0).withValueMax(1000),
        ],
    },
    {
        zigbeeModel: ['TS0121'],
        model: 'TS0121_plug',
        description: '10A UK or 16A EU smart plug',
        whiteLabel: [{vendor: 'BlitzWolf', model: 'BW-SHP13'}],
        vendor: 'TuYa',
        fromZigbee: [fz.on_off, fz.electrical_measurement, fz.metering, fz.ignore_basic_report, fz.tuya_switch_power_outage_memory],
        toZigbee: [tz.on_off, tz.tuya_switch_power_outage_memory],
        configure: async (device, coordinatorEndpoint, logger) => {
            const endpoint = device.getEndpoint(1);
            await reporting.bind(endpoint, coordinatorEndpoint, ['genOnOff', 'haElectricalMeasurement', 'seMetering']);
            endpoint.saveClusterAttributeKeyValue('seMetering', {divisor: 100, multiplier: 1});
            endpoint.saveClusterAttributeKeyValue('haElectricalMeasurement', {
                acVoltageMultiplier: 1, acVoltageDivisor: 1, acCurrentMultiplier: 1, acCurrentDivisor: 1000, acPowerMultiplier: 1,
                acPowerDivisor: 1,
            });
            try {
                await reporting.currentSummDelivered(endpoint);
            } catch (error) {/* fails for some https://github.com/Koenkk/zigbee2mqtt/issues/11179 */}
        },
        options: [exposes.options.measurement_poll_interval()],
        // This device doesn't support reporting correctly.
        // https://github.com/Koenkk/zigbee-herdsman-converters/pull/1270
        exposes: [e.switch(), e.power(), e.current(), e.voltage().withAccess(ea.STATE),
            e.energy(), exposes.enum('power_outage_memory', ea.STATE_SET, ['on', 'off', 'restore'])
                .withDescription('Recover state after power outage')],
        onEvent: tuya.onEventMeasurementPoll,
    },
    {
        fingerprint: [{modelID: 'TS0111', manufacturerName: '_TYZB01_ymcdbl3u'}],
        model: 'TS0111_valve',
        vendor: 'TuYa',
        description: 'Smart water/gas valve',
        extend: extend.switch(),
    },
    {
        fingerprint: TS011Fplugs.map((manufacturerName) => {
            return {modelID: 'TS011F', manufacturerName};
        }),
        model: 'TS011F_plug_1',
        description: 'Smart plug (with power monitoring)',
        vendor: 'TuYa',
        whiteLabel: [{vendor: 'LELLKI', model: 'TS011F_plug'}, {vendor: 'NEO', model: 'NAS-WR01B'},
            {vendor: 'BlitzWolf', model: 'BW-SHP15'}],
        ota: ota.zigbeeOTA,
        fromZigbee: [fz.on_off, fz.electrical_measurement, fz.metering, fz.ignore_basic_report, fz.tuya_switch_power_outage_memory,
            fz.ts011f_plug_indicator_mode, fz.ts011f_plug_child_mode],
        toZigbee: [tz.on_off, tz.tuya_switch_power_outage_memory, tz.ts011f_plug_indicator_mode, tz.ts011f_plug_child_mode],
        configure: async (device, coordinatorEndpoint, logger) => {
            const endpoint = device.getEndpoint(1);
            await reporting.bind(endpoint, coordinatorEndpoint, ['genOnOff', 'haElectricalMeasurement', 'seMetering']);
            await reporting.rmsVoltage(endpoint, {change: 5});
            await reporting.rmsCurrent(endpoint, {change: 50});
            await reporting.activePower(endpoint, {change: 10});
            await reporting.currentSummDelivered(endpoint);
            endpoint.saveClusterAttributeKeyValue('haElectricalMeasurement', {acCurrentDivisor: 1000, acCurrentMultiplier: 1});
            endpoint.saveClusterAttributeKeyValue('seMetering', {divisor: 100, multiplier: 1});
            device.save();
        },
        exposes: [e.switch(), e.power(), e.current(), e.voltage().withAccess(ea.STATE),
            e.energy(), exposes.enum('power_outage_memory', ea.STATE_SET, ['on', 'off', 'restore'])
                .withDescription('Recover state after power outage'),
            exposes.enum('indicator_mode', ea.ALL, ['off', 'off/on', 'on/off', 'on'])
                .withDescription('Plug LED indicator mode'), e.child_lock()],
    },
    {
        fingerprint: [
            {modelID: 'TS011F', manufacturerName: '_TZ3000_hyfvrar3'},
            {modelID: 'TS011F', manufacturerName: '_TZ3000_v1pdxuqq'},
            {modelID: 'TS011F', manufacturerName: '_TZ3000_8a833yls'},
            {modelID: 'TS011F', manufacturerName: '_TZ3000_bfn1w0mm'}],
        model: 'TS011F_plug_2',
        description: 'Smart plug (without power monitoring)',
        vendor: 'TuYa',
        fromZigbee: [fz.on_off, fz.tuya_switch_power_outage_memory, fz.ts011f_plug_indicator_mode, fz.ts011f_plug_child_mode],
        toZigbee: [tz.on_off, tz.tuya_switch_power_outage_memory, tz.ts011f_plug_indicator_mode, tz.ts011f_plug_child_mode],
        configure: async (device, coordinatorEndpoint, logger) => {
            const endpoint = device.getEndpoint(1);
            await reporting.bind(endpoint, coordinatorEndpoint, ['genOnOff']);
        },
        exposes: [e.switch(), exposes.enum('power_outage_memory', ea.STATE_SET, ['on', 'off', 'restore'])
            .withDescription('Recover state after power outage'),
        exposes.enum('indicator_mode', ea.ALL, ['off', 'off/on', 'on/off', 'on'])
            .withDescription('Plug LED indicator mode'), e.child_lock()],
    },
    {
        fingerprint: [].concat(...TS011Fplugs.map((manufacturerName) => {
            return [69, 68, 65, 64].map((applicationVersion) => {
                return {modelID: 'TS011F', manufacturerName, applicationVersion};
            });
        })),
        model: 'TS011F_plug_3',
        description: 'Smart plug (with power monitoring by polling)',
        vendor: 'TuYa',
        whiteLabel: [{vendor: 'VIKEFON', model: 'TS011F'}, {vendor: 'BlitzWolf', model: 'BW-SHP15'}],
        ota: ota.zigbeeOTA,
        fromZigbee: [fz.on_off, fz.electrical_measurement, fz.metering, fz.ignore_basic_report, fz.tuya_switch_power_outage_memory,
            fz.ts011f_plug_indicator_mode, fz.ts011f_plug_child_mode],
        toZigbee: [tz.on_off, tz.tuya_switch_power_outage_memory, tz.ts011f_plug_indicator_mode, tz.ts011f_plug_child_mode],
        configure: async (device, coordinatorEndpoint, logger) => {
            const endpoint = device.getEndpoint(1);
            // Enables reporting of physical state changes
            // https://github.com/Koenkk/zigbee2mqtt/issues/9057#issuecomment-1007742130
            await endpoint.read('genBasic', ['manufacturerName', 'zclVersion', 'appVersion', 'modelId', 'powerSource', 0xfffe]);
            endpoint.saveClusterAttributeKeyValue('haElectricalMeasurement', {acCurrentDivisor: 1000, acCurrentMultiplier: 1});
            endpoint.saveClusterAttributeKeyValue('seMetering', {divisor: 100, multiplier: 1});
            device.save();
        },
        options: [exposes.options.measurement_poll_interval()],
        exposes: [e.switch(), e.power(), e.current(), e.voltage().withAccess(ea.STATE),
            e.energy(), exposes.enum('power_outage_memory', ea.STATE_SET, ['on', 'off', 'restore'])
                .withDescription('Recover state after power outage'),
            exposes.enum('indicator_mode', ea.ALL, ['off', 'off/on', 'on/off', 'on'])
                .withDescription('Plug LED indicator mode'), e.child_lock()],
        onEvent: tuya.onEventMeasurementPoll,
    },
    {
        zigbeeModel: ['5p1vj8r'],
        fingerprint: [{modelID: 'TS0601', manufacturerName: '_TZE200_t5p1vj8r'}, {modelID: 'TS0601', manufacturerName: '_TZE200_uebojraa'}],
        model: 'TS0601_smoke',
        vendor: 'TuYa',
        description: 'Smoke sensor',
        fromZigbee: [fz.tuya_smoke],
        toZigbee: [],
        configure: async (device, coordinatorEndpoint, logger) => {
            const endpoint = device.getEndpoint(1);
            await reporting.bind(endpoint, coordinatorEndpoint, ['genBasic']);
        },
        exposes: [e.smoke(), e.battery_low()],
    },
    {
        fingerprint: [{modelID: 'TS0601', manufacturerName: '_TZE200_byzdayie'},
            {modelID: 'TS0601', manufacturerName: '_TZE200_fsb6zw01'},
            {modelID: 'TS0601', manufacturerName: '_TZE200_ewxhg6o9'}],
        model: 'TS0601_din',
        vendor: 'TuYa',
        description: 'Zigbee smart energy meter DDS238-2 Zigbee',
        fromZigbee: [fz.tuya_dinrail_switch],
        toZigbee: [tz.tuya_switch_state],
        configure: async (device, coordinatorEndpoint, logger) => {
            const endpoint = device.getEndpoint(1);
            await reporting.bind(endpoint, coordinatorEndpoint, ['genOnOff']);
        },
        exposes: [e.switch().setAccess('state', ea.STATE_SET), e.voltage(), e.power(), e.current(), e.energy()],
    },
    {
        fingerprint: [{modelID: 'TS1101', manufacturerName: '_TZ3000_xfs39dbf'}],
        model: 'TS1101_dimmer_module_1ch',
        vendor: 'TuYa',
        description: 'Zigbee dimmer module 1 channel',
        fromZigbee: extend.light_onoff_brightness().fromZigbee.concat([fz.tuya_min_brightness]),
        toZigbee: extend.light_onoff_brightness().toZigbee.concat([tz.tuya_min_brightness]),
        exposes: [e.light_brightness().withMinBrightness()],
        extend: extend.light_onoff_brightness(),
    },
    {
        fingerprint: [{modelID: 'TS1101', manufacturerName: '_TZ3000_7ysdnebc'}],
        model: 'TS1101_dimmer_module_2ch',
        vendor: 'TuYa',
        description: 'Zigbee dimmer module 2 channel',
        whiteLabel: [{vendor: 'OXT', model: 'SWTZ25'}],
        fromZigbee: extend.light_onoff_brightness().fromZigbee.concat([fz.tuya_min_brightness]),
        toZigbee: extend.light_onoff_brightness().toZigbee.concat([tz.tuya_min_brightness]),
        exposes: [e.light_brightness().withMinBrightness().withEndpoint('l1'),
            e.light_brightness().withMinBrightness().withEndpoint('l2')],
        endpoint: (device) => {
            return {'l1': 1, 'l2': 2};
        },
        meta: {multiEndpoint: true},
        configure: async (device, coordinatorEndpoint, logger) => {
            await extend.light_onoff_brightness().configure(device, coordinatorEndpoint, logger);
            await reporting.bind(device.getEndpoint(1), coordinatorEndpoint, ['genOnOff', 'genLevelCtrl']);
            await reporting.bind(device.getEndpoint(2), coordinatorEndpoint, ['genOnOff', 'genLevelCtrl']);
        },
    },
    {
        zigbeeModel: ['RH3001'],
        fingerprint: [{type: 'EndDevice', manufacturerID: 4098, applicationVersion: 66, endpoints: [
            {ID: 1, profileID: 260, deviceID: 1026, inputClusters: [0, 10, 1, 1280], outputClusters: [25]},
        ]}],
        model: 'SNTZ007',
        vendor: 'TuYa',
        description: 'Rechargeable Zigbee contact sensor',
        fromZigbee: [fz.ias_contact_alarm_1, fz.battery, fz.ignore_basic_report, fz.ignore_time_read],
        toZigbee: [],
        exposes: [e.contact(), e.battery_low(), e.tamper(), e.battery()],
        whiteLabel: [{vendor: 'BlitzWolf', model: 'BW-IS2'}],
    },
    {
        zigbeeModel: ['RH3040'],
        model: 'RH3040',
        vendor: 'TuYa',
        description: 'PIR sensor',
        fromZigbee: [fz.battery, fz.ignore_basic_report, fz.ias_occupancy_alarm_1],
        toZigbee: [],
        whiteLabel: [{vendor: 'Samotech', model: 'SM301Z'}, {vendor: 'Nedis', model: 'ZBSM10WT'}],
        exposes: [e.battery(), e.occupancy(), e.battery_low(), e.tamper()],
    },
    {
        zigbeeModel: ['TS0115'],
        model: 'TS0115',
        vendor: 'TuYa',
        description: 'Multiprise with 4 AC outlets and 2 USB super charging ports (10A or 16A)',
        toZigbee: extend.switch().toZigbee.concat([tz.moes_power_on_behavior]),
        fromZigbee: extend.switch().fromZigbee.concat([fz.moes_power_on_behavior]),
        extend: extend.switch(),
        exposes: [e.switch().withEndpoint('l1'), e.switch().withEndpoint('l2'), e.switch().withEndpoint('l3'),
            e.switch().withEndpoint('l4'), e.switch().withEndpoint('l5'), e.power_on_behavior()],
        whiteLabel: [{vendor: 'UseeLink', model: 'SM-SO306E/K/M'}],
        endpoint: (device) => {
            return {l1: 1, l2: 2, l3: 3, l4: 4, l5: 7};
        },
        meta: {multiEndpoint: true},
        configure: async (device, coordinatorEndpoint, logger) => {
            await reporting.bind(device.getEndpoint(1), coordinatorEndpoint, ['genOnOff']);
            await reporting.bind(device.getEndpoint(2), coordinatorEndpoint, ['genOnOff']);
            await reporting.bind(device.getEndpoint(3), coordinatorEndpoint, ['genOnOff']);
            await reporting.bind(device.getEndpoint(4), coordinatorEndpoint, ['genOnOff']);
            await reporting.bind(device.getEndpoint(7), coordinatorEndpoint, ['genOnOff']);
            await device.getEndpoint(1).read('genOnOff', ['onOff', 'moesStartUpOnOff']);
            await device.getEndpoint(2).read('genOnOff', ['onOff']);
            await device.getEndpoint(3).read('genOnOff', ['onOff']);
            await device.getEndpoint(4).read('genOnOff', ['onOff']);
            await device.getEndpoint(7).read('genOnOff', ['onOff']);
        },
    },
    {
        zigbeeModel: ['RH3052'],
        model: 'TT001ZAV20',
        vendor: 'TuYa',
        description: 'Temperature & humidity sensor',
        fromZigbee: [fz.humidity, fz.temperature, fz.battery],
        toZigbee: [],
        exposes: [e.humidity(), e.temperature(), e.battery()],
    },
    {
        fingerprint: [{modelID: 'TS0011', manufacturerName: '_TZ3000_l8fsgo6p'}],
        zigbeeModel: ['TS0011'],
        model: 'TS0011',
        vendor: 'TuYa',
        description: 'Smart light switch - 1 gang',
        extend: extend.switch(),
        whiteLabel: [
            {vendor: 'Vrey', model: 'VR-X712U-0013'},
            {vendor: 'TUYATEC', model: 'GDKES-01TZXD'},
            {vendor: 'Lonsonho', model: 'QS-Zigbee-S05-L', description: '1 gang smart switch module without neutral wire'},
            {vendor: 'Mercator Ikuü', model: 'SSW01'},
        ],
        configure: async (device, coordinatorEndpoint, logger) => {
            await reporting.bind(device.getEndpoint(1), coordinatorEndpoint, ['genOnOff']);
            // Reports itself as battery which is not correct: https://github.com/Koenkk/zigbee2mqtt/issues/6190
            device.powerSource = 'Mains (single phase)';
            device.save();
        },
    },
    {
        fingerprint: [{modelID: 'TS0011', manufacturerName: '_TZ3000_qmi1cfuq'},
            {modelID: 'TS0011', manufacturerName: '_TZ3000_txpirhfq'}, {modelID: 'TS0011', manufacturerName: '_TZ3000_ji4araar'}],
        model: 'TS0011_switch_module',
        vendor: 'TuYa',
        description: '1 gang switch module - (without neutral)',
        toZigbee: extend.switch().toZigbee.concat([tz.moes_power_on_behavior, tz.tuya_switch_type]),
        fromZigbee: extend.switch().fromZigbee.concat([fz.moes_power_on_behavior, fz.tuya_switch_type]),
        exposes: [
            e.switch(),
            exposes.presets.power_on_behavior(),
            exposes.presets.switch_type_2(),
        ],
        whiteLabel: [{vendor: 'AVATTO', model: '1gang N-ZLWSM01'}, {vendor: 'SMATRUL', model: 'TMZ02L-16A-W'}],
        configure: async (device, coordinatorEndpoint, logger) => {
            await reporting.bind(device.getEndpoint(1), coordinatorEndpoint, ['genOnOff']);
            device.powerSource = 'Mains (single phase)';
            device.save();
        },
    },
    {
        zigbeeModel: ['TS0012'],
        model: 'TS0012',
        vendor: 'TuYa',
        description: 'Smart light switch - 2 gang',
        whiteLabel: [{vendor: 'Vrey', model: 'VR-X712U-0013'}, {vendor: 'TUYATEC', model: 'GDKES-02TZXD'},
            {vendor: 'Earda', model: 'ESW-2ZAA-EU'}],
        extend: extend.switch(),
        exposes: [e.switch().withEndpoint('left'), e.switch().withEndpoint('right')],
        endpoint: (device) => {
            return {'left': 1, 'right': 2};
        },
        meta: {multiEndpoint: true},
        configure: async (device, coordinatorEndpoint, logger) => {
            await reporting.bind(device.getEndpoint(1), coordinatorEndpoint, ['genOnOff']);
            await reporting.bind(device.getEndpoint(2), coordinatorEndpoint, ['genOnOff']);
            device.powerSource = 'Mains (single phase)';
            device.save();
        },
    },
    {
        fingerprint: [{modelID: 'TS0012', manufacturerName: '_TZ3000_jl7qyupf'}, {modelID: 'TS0012', manufacturerName: '_TZ3000_nPGIPl5D'}],
        model: 'TS0012_switch_module',
        vendor: 'TuYa',
        description: '2 gang switch module - (without neutral)',
        whiteLabel: [{vendor: 'AVATTO', model: '2gang N-ZLWSM01'}],
        toZigbee: extend.switch().toZigbee.concat([tz.moes_power_on_behavior, tz.tuya_switch_type]),
        fromZigbee: extend.switch().fromZigbee.concat([fz.moes_power_on_behavior, fz.tuya_switch_type]),
        exposes: [
            e.switch().withEndpoint('left'),
            e.switch().withEndpoint('right'),
            exposes.presets.power_on_behavior(),
            exposes.presets.switch_type_2(),
        ],
        endpoint: (device) => {
            return {'left': 1, 'right': 2};
        },
        meta: {multiEndpoint: true},
        configure: async (device, coordinatorEndpoint, logger) => {
            await reporting.bind(device.getEndpoint(1), coordinatorEndpoint, ['genOnOff']);
            await reporting.bind(device.getEndpoint(2), coordinatorEndpoint, ['genOnOff']);
            device.powerSource = 'Mains (single phase)';
            device.save();
        },
    },
    {
        zigbeeModel: ['TS0013'],
        model: 'TS0013',
        vendor: 'TuYa',
        description: 'Smart light switch - 3 gang without neutral wire',
        extend: extend.switch(),
        exposes: [e.switch().withEndpoint('left'), e.switch().withEndpoint('center'), e.switch().withEndpoint('right')],
        endpoint: (device) => {
            return {'left': 1, 'center': 2, 'right': 3};
        },
        whiteLabel: [{vendor: 'TUYATEC', model: 'GDKES-03TZXD'}],
        meta: {multiEndpoint: true},
        configure: async (device, coordinatorEndpoint, logger) => {
            try {
                for (const ID of [1, 2, 3]) {
                    const endpoint = device.getEndpoint(ID);
                    await reporting.bind(endpoint, coordinatorEndpoint, ['genOnOff']);
                }
            } catch (e) {
                // Fails for some: https://github.com/Koenkk/zigbee2mqtt/issues/4872
            }
            device.powerSource = 'Mains (single phase)';
            device.save();
        },
    },
    {
        fingerprint: [{modelID: 'TS0013', manufacturerName: '_TZ3000_ypgri8yz'}],
        model: 'TS0013_switch_module',
        vendor: 'TuYa',
        description: '3 gang switch module - (without neutral)',
        whiteLabel: [{vendor: 'AVATTO', model: '3gang N-ZLWSM01'}],
        toZigbee: extend.switch().toZigbee.concat([tz.moes_power_on_behavior, tz.tuya_switch_type]),
        fromZigbee: extend.switch().fromZigbee.concat([fz.moes_power_on_behavior, fz.tuya_switch_type]),
        exposes: [
            e.switch().withEndpoint('left'),
            e.switch().withEndpoint('center'),
            e.switch().withEndpoint('right'),
            exposes.presets.power_on_behavior(),
            exposes.presets.switch_type_2(),
        ],
        endpoint: (device) => {
            return {'left': 1, 'center': 2, 'right': 3};
        },
        meta: {multiEndpoint: true},
        configure: async (device, coordinatorEndpoint, logger) => {
            try {
                for (const ID of [1, 2, 3]) {
                    const endpoint = device.getEndpoint(ID);
                    await reporting.bind(endpoint, coordinatorEndpoint, ['genOnOff']);
                }
            } catch (e) {
                // Fails for some: https://github.com/Koenkk/zigbee2mqtt/issues/4872
            }
            device.powerSource = 'Mains (single phase)';
            device.save();
        },
    },
    {
        fingerprint: [{modelID: 'TS0014', manufacturerName: '_TZ3000_jr2atpww'}, {modelID: 'TS0014', manufacturerName: '_TYZB01_dvakyzhd'},
            {modelID: 'TS0014', manufacturerName: '_TZ3210_w3hl6rao'}, {modelID: 'TS0014', manufacturerName: '_TYZB01_bagt1e4o'},
            {modelID: 'TS0014', manufacturerName: '_TZ3000_r0pmi2p3'}, {modelID: 'TS0014', manufacturerName: '_TZ3000_fxjdcikv'},
            {modelID: 'TS0014', manufacturerName: '_TZ3000_q6vxaod1'}],
        model: 'TS0014',
        vendor: 'TuYa',
        description: 'Smart light switch - 4 gang without neutral wire',
        extend: extend.switch(),
        exposes: [e.switch().withEndpoint('l1'), e.switch().withEndpoint('l2'), e.switch().withEndpoint('l3'),
            e.switch().withEndpoint('l4')],
        endpoint: (device) => {
            return {'l1': 1, 'l2': 2, 'l3': 3, 'l4': 4};
        },
        whiteLabel: [{vendor: 'TUYATEC', model: 'GDKES-04TZXD'}, {vendor: 'Vizo', model: 'VZ-222S'},
            {vendor: 'MakeGood', model: 'MG-ZG04W/B/G'}, {vendor: 'Mercator Ikuü', model: 'SSW04'}],
        meta: {multiEndpoint: true},
        configure: async (device, coordinatorEndpoint, logger) => {
            try {
                for (const ID of [1, 2, 3, 4]) {
                    const endpoint = device.getEndpoint(ID);
                    await reporting.bind(endpoint, coordinatorEndpoint, ['genOnOff']);
                }
            } catch (e) {
                // Fails for some: https://github.com/Koenkk/zigbee2mqtt/issues/4872
            }
            device.powerSource = 'Mains (single phase)';
            device.save();
        },
    },
    {
        zigbeeModel: ['gq8b1uv'],
        model: 'gq8b1uv',
        vendor: 'TuYa',
        description: 'Zigbee smart dimmer',
        fromZigbee: [fz.tuya_dimmer, fz.ignore_basic_report],
        toZigbee: [tz.tuya_dimmer_state, tz.tuya_dimmer_level],
        exposes: [e.light_brightness().setAccess('state', ea.STATE_SET).setAccess('brightness', ea.STATE_SET)],
        configure: async (device, coordinatorEndpoint, logger) => {
            const endpoint = device.getEndpoint(1);
            await reporting.bind(endpoint, coordinatorEndpoint, ['genOnOff', 'genLevelCtrl']);
        },
    },
    {
        zigbeeModel: ['HY0017'],
        model: 'U86KCJ-ZP',
        vendor: 'TuYa',
        description: 'Smart 6 key scene wall switch',
        fromZigbee: [fz.scenes_recall_scene_65029],
        exposes: [e.action(['scene_1', 'scene_2', 'scene_3', 'scene_4', 'scene_5', 'scene_6'])],
        toZigbee: [],
    },
    {
        zigbeeModel: ['q9mpfhw'],
        model: 'SNTZ009',
        vendor: 'TuYa',
        description: 'Water leak sensor',
        fromZigbee: [fz.tuya_water_leak, fz.ignore_basic_report],
        exposes: [e.water_leak()],
        toZigbee: [],
    },
    {
        zigbeeModel: ['TS0004'],
        model: 'TS0004',
        vendor: 'TuYa',
        description: 'Smart light switch - 4 gang with neutral wire',
        extend: extend.switch(),
        exposes: [e.switch().withEndpoint('l1'), e.switch().withEndpoint('l2'), e.switch().withEndpoint('l3'),
            e.switch().withEndpoint('l4')],
        endpoint: (device) => {
            return {'l1': 1, 'l2': 2, 'l3': 3, 'l4': 4};
        },
        meta: {multiEndpoint: true},
        configure: async (device, coordinatorEndpoint, logger) => {
            await reporting.bind(device.getEndpoint(1), coordinatorEndpoint, ['genOnOff']);
            await reporting.bind(device.getEndpoint(2), coordinatorEndpoint, ['genOnOff']);
            await reporting.bind(device.getEndpoint(3), coordinatorEndpoint, ['genOnOff']);
            await reporting.bind(device.getEndpoint(4), coordinatorEndpoint, ['genOnOff']);
        },
    },
    {
        fingerprint: [{modelID: 'TS0006', manufacturerName: '_TYZB01_ltundz9m'}],
        model: 'TS0006',
        vendor: 'TuYa',
        description: '6 gang switch module with neutral wire',
        extend: extend.switch(),
        exposes: [e.switch().withEndpoint('l1'), e.switch().withEndpoint('l2'), e.switch().withEndpoint('l3'),
            e.switch().withEndpoint('l4'), e.switch().withEndpoint('l5'), e.switch().withEndpoint('l6')],
        endpoint: (device) => {
            return {'l1': 1, 'l2': 2, 'l3': 3, 'l4': 4, 'l5': 5, 'l6': 6};
        },
        meta: {multiEndpoint: true},
        configure: async (device, coordinatorEndpoint, logger) => {
            await reporting.bind(device.getEndpoint(1), coordinatorEndpoint, ['genOnOff']);
            await reporting.bind(device.getEndpoint(2), coordinatorEndpoint, ['genOnOff']);
            await reporting.bind(device.getEndpoint(3), coordinatorEndpoint, ['genOnOff']);
            await reporting.bind(device.getEndpoint(4), coordinatorEndpoint, ['genOnOff']);
            await reporting.bind(device.getEndpoint(5), coordinatorEndpoint, ['genOnOff']);
            await reporting.bind(device.getEndpoint(6), coordinatorEndpoint, ['genOnOff']);
        },
    },
    {
        zigbeeModel: ['HY0080'],
        model: 'U86KWF-ZPSJ',
        vendor: 'TuYa',
        description: 'Environment controller',
        fromZigbee: [fz.legacy.thermostat_att_report, fz.fan],
        toZigbee: [tz.factory_reset, tz.thermostat_local_temperature, tz.thermostat_local_temperature_calibration,
            tz.thermostat_occupancy, tz.thermostat_occupied_heating_setpoint, tz.thermostat_unoccupied_heating_setpoint,
            tz.thermostat_occupied_cooling_setpoint, tz.thermostat_unoccupied_cooling_setpoint,
            tz.thermostat_setpoint_raise_lower, tz.thermostat_remote_sensing,
            tz.thermostat_control_sequence_of_operation, tz.thermostat_system_mode, tz.thermostat_weekly_schedule,
            tz.thermostat_clear_weekly_schedule, tz.thermostat_relay_status_log,
            tz.thermostat_temperature_setpoint_hold, tz.thermostat_temperature_setpoint_hold_duration, tz.fan_mode],
        exposes: [exposes.climate().withSetpoint('occupied_heating_setpoint', 5, 30, 0.5).withLocalTemperature()
            .withSystemMode(['off', 'auto', 'heat'], ea.ALL)
            .withRunningState(['idle', 'heat', 'cool'], ea.STATE)
            .withLocalTemperatureCalibration(-30, 30, 0.1, ea.ALL).withPiHeatingDemand()],
        configure: async (device, coordinatorEndpoint, logger) => {
            const endpoint = device.getEndpoint(9);
            await reporting.bind(endpoint, coordinatorEndpoint, ['hvacThermostat', 'hvacFanCtrl']);
            await reporting.thermostatTemperature(endpoint);
            await reporting.thermostatSystemMode(endpoint);
            await reporting.thermostatOccupiedHeatingSetpoint(endpoint);
            await reporting.thermostatUnoccupiedHeatingSetpoint(endpoint);
            await reporting.thermostatOccupiedCoolingSetpoint(endpoint);
            await reporting.thermostatUnoccupiedCoolingSetpoint(endpoint);
            await reporting.fanMode(endpoint);
        },
    },
    {
        zigbeeModel: ['6dfgetq'],
        model: 'D3-DPWK-TY',
        vendor: 'TuYa',
        description: 'HVAC controller',
        exposes: [exposes.climate().withSetpoint('current_heating_setpoint', 5, 30, 0.5, ea.STATE_SET)
            .withLocalTemperature(ea.STATE)
            .withSystemMode(['off', 'auto', 'heat'], ea.STATE_SET)
            .withRunningState(['idle', 'heat', 'cool'], ea.STATE)],
        fromZigbee: [fz.tuya_thermostat, fz.ignore_basic_report, fz.tuya_dimmer],
        meta: {tuyaThermostatSystemMode: tuya.thermostatSystemModes2, tuyaThermostatPreset: tuya.thermostatPresets},
        toZigbee: [tz.tuya_thermostat_current_heating_setpoint, tz.tuya_thermostat_system_mode,
            tz.tuya_thermostat_fan_mode, tz.tuya_dimmer_state],
    },
    {
        zigbeeModel: ['E220-KR4N0Z0-HA', 'JZ-ZB-004'],
        model: 'E220-KR4N0Z0-HA',
        vendor: 'TuYa',
        description: 'Multiprise with 4 AC outlets and 2 USB super charging ports (16A)',
        extend: extend.switch(),
        fromZigbee: [fz.on_off_skip_duplicate_transaction],
        exposes: [e.switch().withEndpoint('l1'), e.switch().withEndpoint('l2'), e.switch().withEndpoint('l3'),
            e.switch().withEndpoint('l4')],
        whiteLabel: [{vendor: 'LEELKI', model: 'WP33-EU'}],
        meta: {multiEndpoint: true},
        endpoint: (device) => {
            return {l1: 1, l2: 2, l3: 3, l4: 4};
        },
        configure: async (device, coordinatorEndpoint, logger) => {
            await reporting.bind(device.getEndpoint(1), coordinatorEndpoint, ['genOnOff']);
            await reporting.bind(device.getEndpoint(2), coordinatorEndpoint, ['genOnOff']);
            await reporting.bind(device.getEndpoint(3), coordinatorEndpoint, ['genOnOff']);
            await reporting.bind(device.getEndpoint(4), coordinatorEndpoint, ['genOnOff']);
        },
    },
    {
        zigbeeModel: ['TS0216'],
        model: 'TS0216',
        vendor: 'TuYa',
        description: 'Sound and flash siren',
        fromZigbee: [fz.ts0216_siren, fz.battery],
        exposes: [e.battery(), exposes.binary('alarm', ea.STATE_SET, true, false),
            exposes.numeric('volume', ea.ALL).withValueMin(0).withValueMax(100).withDescription('Volume of siren')],
        toZigbee: [tz.ts0216_alarm, tz.ts0216_duration, tz.ts0216_volume],
        configure: async (device, coordinatorEndpoint, logger) => {
            const endpoint = device.getEndpoint(1);
            await reporting.bind(endpoint, coordinatorEndpoint, ['genPowerCfg']);
            // Device advertises itself as Router but is an EndDevice
            device.type = 'EndDevice';
            device.save();
        },
    },
    {
        fingerprint: [{modelID: 'TS0601', manufacturerName: '_TZE200_znzs7yaw'}],
        model: 'HY08WE',
        vendor: 'TuYa',
        description: 'Wall-mount thermostat',
        fromZigbee: [fz.hy_thermostat, fz.ignore_basic_report],
        toZigbee: [tz.hy_thermostat],
        onEvent: tuya.onEventSetTime,
        exposes: [exposes.climate().withSetpoint('current_heating_setpoint', 5, 30, 0.5, ea.STATE_SET)
            .withLocalTemperature(ea.STATE)
            .withSystemMode(['off', 'auto', 'heat'], ea.STATE_SET).withRunningState(['idle', 'heat'], ea.STATE)],
    },
    {
        fingerprint: [{modelID: 'TS0222', manufacturerName: '_TYZB01_4mdqxxnn'},
            {modelID: 'TS0222', manufacturerName: '_TYZB01_m6ec2pgj'}],
        model: 'TS0222',
        vendor: 'TuYa',
        description: 'Light intensity sensor',
        fromZigbee: [fz.battery, fz.illuminance],
        toZigbee: [],
        exposes: [e.battery(), e.illuminance(), e.illuminance_lux()],
    },
    {
        fingerprint: [{modelID: 'TS0210', manufacturerName: '_TYZB01_3zv6oleo'},
            {modelID: 'TS0210', manufacturerName: '_TYZB01_j9xxahcl'}],
        model: 'TS0210',
        vendor: 'TuYa',
        description: 'Vibration sensor',
        fromZigbee: [fz.battery, fz.ias_vibration_alarm_1_with_timeout],
        toZigbee: [tz.TS0210_sensitivity],
        exposes: [e.battery(), e.vibration(), exposes.enum('sensitivity', exposes.access.STATE_SET, ['low', 'medium', 'high'])],
    },
    {
        fingerprint: [{modelID: 'TS011F', manufacturerName: '_TZ3000_8bxrzyxz'}],
        model: 'TS011F_din_smart_relay',
        description: 'Din smart relay (with power monitoring)',
        vendor: 'TuYa',
        fromZigbee: [fz.on_off, fz.electrical_measurement, fz.metering, fz.ignore_basic_report, fz.tuya_switch_power_outage_memory],
        toZigbee: [tz.on_off, tz.tuya_switch_power_outage_memory],
        whiteLabel: [{vendor: 'MatSee Plus', model: 'ATMS1602Z'}],
        configure: async (device, coordinatorEndpoint, logger) => {
            const endpoint = device.getEndpoint(1);
            await reporting.bind(endpoint, coordinatorEndpoint, ['genOnOff', 'haElectricalMeasurement', 'seMetering']);
            await reporting.rmsVoltage(endpoint, {change: 5});
            await reporting.rmsCurrent(endpoint, {change: 50});
            await reporting.activePower(endpoint, {change: 10});
            await reporting.currentSummDelivered(endpoint);
            endpoint.saveClusterAttributeKeyValue('haElectricalMeasurement', {acCurrentDivisor: 1000, acCurrentMultiplier: 1});
            endpoint.saveClusterAttributeKeyValue('seMetering', {divisor: 100, multiplier: 1});
            device.save();
        },
        exposes: [e.switch(), e.power(), e.current(), e.voltage().withAccess(ea.STATE),
            e.energy(), exposes.enum('power_outage_memory', ea.STATE_SET, ['on', 'off', 'restore'])
                .withDescription('Recover state after power outage')],
    },
    {
        fingerprint: [{modelID: 'TS0601', manufacturerName: '_TZE200_nklqjk62'}],
        model: 'PJ-ZGD01',
        vendor: 'TuYa',
        description: 'Garage door opener',
        fromZigbee: [fz.matsee_garage_door_opener, fz.ignore_basic_report],
        toZigbee: [tz.matsee_garage_door_opener, tz.tuya_data_point_test],
        whiteLabel: [{vendor: 'MatSee Plus', model: 'PJ-ZGD01'}],
        configure: async (device, coordinatorEndpoint, logger) => {
            const endpoint = device.getEndpoint(1);
            await reporting.bind(endpoint, coordinatorEndpoint, ['genBasic']);
        },
        exposes: [exposes.binary('trigger', ea.STATE_SET, true, false).withDescription('Trigger the door movement'),
            exposes.binary('garage_door_contact', ea.STATE, true, false)],
    },
    {
        fingerprint: [{modelID: 'TS0201', manufacturerName: '_TZ3000_qaaysllp'}],
        model: 'LCZ030',
        vendor: 'TuYa',
        description: 'Temperature & humidity & illuminance sensor with display',
        fromZigbee: [fz.battery, fz.illuminance, fz.temperature, fz.humidity, fz.ts0201_temperature_humidity_alarm],
        toZigbee: [tz.ts0201_temperature_humidity_alarm],
        configure: async (device, coordinatorEndpoint, logger) => {
            const endpoint = device.getEndpoint(1);
            // Enables reporting of measurement state changes
            await endpoint.read('genBasic', ['manufacturerName', 'zclVersion', 'appVersion', 'modelId', 'powerSource', 0xfffe]);
            await reporting.bind(endpoint, coordinatorEndpoint, ['genBasic', 'genPowerCfg',
                'msTemperatureMeasurement', 'msIlluminanceMeasurement', 'msRelativeHumidity', 'manuSpecificTuya_2']);
        },
        exposes: [e.temperature(), e.humidity(), e.battery(), e.illuminance(), e.illuminance_lux(),
            exposes.numeric('alarm_temperature_max', ea.STATE_SET).withUnit('°C').withDescription('Alarm temperature max')
                .withValueMin(-20).withValueMax(80),
            exposes.numeric('alarm_temperature_min', ea.STATE_SET).withUnit('°C').withDescription('Alarm temperature min')
                .withValueMin(-20).withValueMax(80),
            exposes.numeric('alarm_humidity_max', ea.STATE_SET).withUnit('%').withDescription('Alarm humidity max')
                .withValueMin(0).withValueMax(100),
            exposes.numeric('alarm_humidity_min', ea.STATE_SET).withUnit('%').withDescription('Alarm humidity min')
                .withValueMin(0).withValueMax(100),
            exposes.enum('alarm_humidity', ea.STATE, ['below_min_humdity', 'over_humidity', 'off'])
                .withDescription('Alarm humidity status'),
            exposes.enum('alarm_temperature', ea.STATE, ['below_min_temperature', 'over_temperature', 'off'])
                .withDescription('Alarm temperature status'),
        ],
    },
    {
        fingerprint: [{modelID: 'TS0601', manufacturerName: '_TZE200_auin8mzr'}],
        model: 'TS0601_motion_sensor',
        vendor: 'TuYa',
        description: 'Human presence sensor AIR',
        fromZigbee: [fz.tuya_motion_sensor],
        toZigbee: [tz.tuya_motion_sensor],
        exposes: [
            e.occupancy(),
            exposes.enum('o_sensitivity', ea.STATE_SET, Object.values(tuya.msLookups.OSensitivity)).withDescription('O-Sensitivity mode'),
            exposes.enum('v_sensitivity', ea.STATE_SET, Object.values(tuya.msLookups.VSensitivity)).withDescription('V-Sensitivity mode'),
            exposes.enum('led_status', ea.STATE_SET, ['ON', 'OFF']).withDescription('Led status switch'),
            exposes.numeric('vacancy_delay', ea.STATE_SET).withUnit('sec').withDescription('Vacancy delay').withValueMin(0)
                .withValueMax(1000),
            exposes.numeric('light_on_luminance_prefer', ea.STATE_SET).withDescription('Light-On luminance prefer')
                .withValueMin(0).withValueMax(10000),
            exposes.numeric('light_off_luminance_prefer', ea.STATE_SET).withDescription('Light-Off luminance prefer')
                .withValueMin(0).withValueMax(10000),
            exposes.enum('mode', ea.STATE_SET, Object.values(tuya.msLookups.Mode)).withDescription('Working mode'),
            exposes.numeric('luminance_level', ea.STATE).withDescription('Luminance level'),
            exposes.numeric('reference_luminance', ea.STATE).withDescription('Reference luminance'),
            exposes.numeric('vacant_confirm_time', ea.STATE).withDescription('Vacant confirm time'),
        ],
    },
    {
        fingerprint: [{modelID: 'TS0601', manufacturerName: '_TZE200_vrfecyku'}],
        model: 'MIR-HE200-TY',
        vendor: 'TuYa',
        description: 'Human presence sensor',
        fromZigbee: [fz.tuya_radar_sensor],
        toZigbee: [tz.tuya_radar_sensor],
        exposes: [
            e.illuminance_lux(), e.presence(), e.occupancy(),
            exposes.numeric('motion_speed', ea.STATE).withDescription('Speed of movement'),
            exposes.enum('motion_direction', ea.STATE, Object.values(tuya.tuyaRadar.motionDirection))
                .withDescription('direction of movement from the point of view of the radar'),
            exposes.numeric('radar_sensitivity', ea.STATE_SET).withValueMin(0).withValueMax(10).withValueStep(1)
                .withDescription('sensitivity of the radar'),
            exposes.enum('radar_scene', ea.STATE_SET, Object.values(tuya.tuyaRadar.radarScene))
                .withDescription('presets for sensitivity for presence and movement'),
        ],
    },
    {
        fingerprint: [{modelID: 'TS0601', manufacturerName: '_TZE200_lu01t0zl'}],
        model: 'MIR-HE200-TY_fall',
        vendor: 'TuYa',
        description: 'Human presence sensor with fall function',
        fromZigbee: [fz.tuya_radar_sensor_fall],
        toZigbee: [tz.tuya_radar_sensor_fall],
        exposes: [
            e.illuminance_lux(), e.presence(), e.occupancy(),
            exposes.numeric('motion_speed', ea.STATE).withDescription('Speed of movement'),
            exposes.enum('motion_direction', ea.STATE, Object.values(tuya.tuyaRadar.motionDirection))
                .withDescription('direction of movement from the point of view of the radar'),
            exposes.numeric('radar_sensitivity', ea.STATE_SET).withValueMin(0).withValueMax(10).withValueStep(1)
                .withDescription('sensitivity of the radar'),
            exposes.enum('radar_scene', ea.STATE_SET, Object.values(tuya.tuyaRadar.radarScene))
                .withDescription('presets for sensitivity for presence and movement'),
            exposes.enum('tumble_switch', ea.STATE_SET, ['ON', 'OFF']).withDescription('Tumble status switch'),
            exposes.numeric('fall_sensitivity', ea.STATE_SET).withValueMin(1).withValueMax(10).withValueStep(1)
                .withDescription('fall sensitivity of the radar'),
            exposes.numeric('tumble_alarm_time', ea.STATE_SET).withValueMin(1).withValueMax(5).withValueStep(1)
                .withUnit('min').withDescription('tumble alarm time'),
            exposes.enum('fall_down_status', ea.STATE, Object.values(tuya.tuyaRadar.fallDown))
                .withDescription('fall down status'),
            exposes.text('static_dwell_alarm', ea.STATE).withDescription('static dwell alarm'),
        ],
        configure: async (device, coordinatorEndpoint, logger) => {
            const endpoint = device.getEndpoint(1);
            await tuya.sendDataPointEnum(endpoint, tuya.dataPoints.trsfTumbleSwitch, false);
        },
    },
    {
        fingerprint: [{modelID: 'TS004F', manufacturerName: '_TZ3000_pcqjmcud'}],
        model: 'YSR-MINI-Z',
        vendor: 'TuYa',
        description: '2 in 1 dimming remote control and scene control',
        exposes: [
            e.battery(),
            e.action(['on', 'off',
                'brightness_move_up', 'brightness_step_up', 'brightness_step_down', 'brightness_move_down', 'brightness_stop',
                'color_temperature_step_down', 'color_temperature_step_up',
                '1_single', '1_double', '1_hold', '2_single', '2_double', '2_hold',
                '3_single', '3_double', '3_hold', '4_single', '4_double', '4_hold',
            ]),
            exposes.enum('operation_mode', ea.ALL, ['command', 'event']).withDescription(
                'Operation mode: "command" - for group control, "event" - for clicks'),
        ],
        fromZigbee: [fz.battery, fz.command_on, fz.command_off, fz.command_step, fz.command_move, fz.command_stop,
            fz.command_step_color_temperature, fz.tuya_on_off_action, fz.tuya_operation_mode],
        toZigbee: [tz.tuya_operation_mode],
        onEvent: tuya.onEventSetLocalTime,
        configure: async (device, coordinatorEndpoint, logger) => {
            const endpoint = device.getEndpoint(1);
            await endpoint.read('genBasic', [0x0004, 0x000, 0x0001, 0x0005, 0x0007, 0xfffe]);
            await endpoint.write('genOnOff', {'tuyaOperationMode': 1});
            await endpoint.read('genOnOff', ['tuyaOperationMode']);
            try {
                await endpoint.read(0xE001, [0xD011]);
            } catch (err) {/* do nothing */}
            await endpoint.read('genPowerCfg', ['batteryVoltage', 'batteryPercentageRemaining']);
            await reporting.bind(endpoint, coordinatorEndpoint, ['genPowerCfg']);
            await reporting.bind(endpoint, coordinatorEndpoint, ['genOnOff']);
            await reporting.batteryPercentageRemaining(endpoint);
        },
    },
    {
        fingerprint: [{modelID: 'TS0601', manufacturerName: '_TZE200_hkdl5fmv'}],
        model: 'TS0601_rcbo',
        vendor: 'TuYa',
        whiteLabel: [
            {vendor: 'HOCH', model: 'ZJSBL7-100Z'},
            {vendor: 'WDYK', model: 'ZJSBL7-100Z'},
        ],
        description: 'DIN mount RCBO with smart energy metering',
        fromZigbee: [fz.hoch_din],
        toZigbee: [tz.hoch_din],
        exposes: [
            exposes.text('meter_number', ea.STATE),
            exposes.binary('state', ea.STATE_SET, 'ON', 'OFF'),
            exposes.text('alarm', ea.STATE),
            exposes.binary('trip', ea.STATE_SET, 'trip', 'clear'),
            exposes.binary('child_lock', ea.STATE_SET, 'ON', 'OFF'),
            exposes.enum('power_on_behavior', ea.STATE_SET, ['off', 'on', 'previous']),
            exposes.numeric('countdown_timer', ea.STATE_SET).withValueMin(0).withValueMax(86400).withUnit('s'),
            exposes.numeric('voltage_rms', ea.STATE).withUnit('V'),
            exposes.numeric('current', ea.STATE).withUnit('A'),
            exposes.numeric('current_average', ea.STATE).withUnit('A'),
            e.power(), e.voltage(), e.energy(), e.temperature(),
            exposes.numeric('energy_consumed', ea.STATE).withUnit('kWh'),
            /* TODO: Add toZigbee converters for the below composites
            exposes.composite('voltage_setting', 'voltage_setting')
                .withFeature(exposes.numeric('under_voltage_threshold', ea.STATE_SET)
                    .withValueMin(50)
                    .withValueMax(385)
                    .withUnit('V'))
                .withFeature(exposes.binary('under_voltage_trip', ea.STATE_SET, 'ON', 'OFF'))
                .withFeature(exposes.binary('under_voltage_alarm', ea.STATE_SET, 'ON', 'OFF'))
                .withFeature(exposes.numeric('over_voltage_threshold', ea.STATE_SET)
                    .withValueMin(50)
                    .withValueMax(385)
                    .withUnit('V'))
                .withFeature(exposes.binary('over_voltage_trip', ea.STATE_SET, 'ON', 'OFF'))
                .withFeature(exposes.binary('over_voltage_alarm', ea.STATE_SET, 'ON', 'OFF')),
            exposes.composite('current_setting', 'current_setting')
                .withFeature(exposes.numeric('over_current_threshold', ea.STATE_SET)
                    .withValueMin(0)
                    .withValueMax(999)
                    .withUnit('A'))
                .withFeature(exposes.binary('over_current_trip', ea.STATE_SET, 'ON', 'OFF'))
                .withFeature(exposes.binary('over_current_alarm', ea.STATE_SET, 'ON', 'OFF')),
            exposes.composite('temperature_setting', 'temperature_setting')
                .withFeature(exposes.numeric('over_temperature_threshold', ea.STATE_SET)
                    .withValueMin(-40)
                    .withValueMax(127)
                    .withUnit('°C'))
                .withFeature(exposes.binary('over_temperature_trip', ea.STATE_SET, 'ON', 'OFF'))
                .withFeature(exposes.binary('over_temperature_alarm', ea.STATE_SET, 'ON', 'OFF')),
            exposes.composite('leakage_current_setting', 'leakage_current_setting')
                .withFeature(exposes.numeric('self_test_auto_days', ea.STATE_SET)
                    .withValueMin(1)
                    .withValueMax(28)
                    .withUnit('days'))
                .withFeature(exposes.numeric('self_test_auto_hours', ea.STATE_SET)
                    .withValueMin(0)
                    .withValueMax(23)
                    .withUnit('hours'))
                .withFeature(exposes.binary('self_test_auto', ea.STATE_SET, 'ON', 'OFF'))
                .withFeature(exposes.numeric('over_leakage_current_threshold', ea.STATE_SET)
                    .withValueMin(0)
                    .withValueMax(3000)
                    .withUnit('mA'))
                .withFeature(exposes.binary('over_leakage_current_trip', ea.STATE_SET, 'ON', 'OFF'))
                .withFeature(exposes.binary('over_leakage_current_alarm', ea.STATE_SET, 'ON', 'OFF'))
                .withFeature(exposes.binary('self_test', ea.STATE_SET, 'test', 'clear')),*/
            exposes.enum('clear_device_data', ea.SET, ['clear']),
        ],
    },
    {
        fingerprint: [{modelID: 'TS004F', manufacturerName: '_TZ3000_4fjiwweb'}, {modelID: 'TS004F', manufacturerName: '_TZ3000_uri7ongn'}],
        model: 'ERS-10TZBVK-AA',
        vendor: 'TuYa',
        description: 'Smart knob',
        fromZigbee: [
            fz.command_step, fz.command_toggle, fz.command_move_hue, fz.command_step_color_temperature, fz.command_stop_move_raw,
            fz.tuya_multi_action, fz.tuya_operation_mode, fz.battery,
        ],
        toZigbee: [tz.tuya_operation_mode],
        exposes: [
            e.action([
                'toggle', 'brightness_step_up', 'brightness_step_down', 'color_temperature_step_up', 'color_temperature_step_down',
                'saturation_move', 'hue_move', 'hue_stop', 'single', 'double', 'hold', 'rotate_left', 'rotate_right',
            ]),
            exposes.numeric('action_step_size', ea.STATE).withValueMin(0).withValueMax(255),
            exposes.numeric('action_transition_time', ea.STATE).withUnit('s'),
            exposes.numeric('action_rate', ea.STATE).withValueMin(0).withValueMax(255),
            e.battery(),
            exposes.enum('operation_mode', ea.ALL, ['command', 'event']).withDescription(
                'Operation mode: "command" - for group control, "event" - for clicks'),
        ],
        configure: async (device, coordinatorEndpoint, logger) => {
            const endpoint = device.getEndpoint(1);
            await endpoint.read('genBasic', [0x0004, 0x000, 0x0001, 0x0005, 0x0007, 0xfffe]);
            await endpoint.write('genOnOff', {'tuyaOperationMode': 1});
            await endpoint.read('genOnOff', ['tuyaOperationMode']);
            try {
                await endpoint.read(0xE001, [0xD011]);
            } catch (err) {/* do nothing */}
            await endpoint.read('genPowerCfg', ['batteryVoltage', 'batteryPercentageRemaining']);
            await reporting.bind(endpoint, coordinatorEndpoint, ['genPowerCfg']);
            await reporting.bind(endpoint, coordinatorEndpoint, ['genOnOff']);
            await reporting.batteryPercentageRemaining(endpoint);
        },
    },
    {
        fingerprint: [{modelID: 'TS0601', manufacturerName: '_TZE200_kzm5w4iz'}],
        model: 'TS0601_vibration_sensor',
        vendor: 'TuYa',
        description: 'Smart vibration sensor',
        fromZigbee: [fz.tuya_smart_vibration_sensor],
        toZigbee: [],
        exposes: [e.contact(), e.battery(), e.vibration()],
    },
    {
        fingerprint: [{modelID: `TS0601`, manufacturerName: `_TZE200_yi4jtqq1`}],
        model: `XFY-CGQ-ZIGB`,
        vendor: `TuYa`,
        description: `Illuminance sensor`,
        fromZigbee: [fz.tuya_illuminance_sensor],
        toZigbee: [],
        exposes: [e.illuminance_lux(), e.brightness_state()],
    },
    {
        fingerprint: [{modelID: 'TS0601', manufacturerName: '_TZE200_kltffuzl'}, {modelID: 'TS0601', manufacturerName: '_TZE200_fwoorn8y'}],
        model: 'TM001-ZA/TM081',
        vendor: 'TuYa',
        description: 'Door and window sensor',
        fromZigbee: [fz.tm081],
        toZigbee: [],
        exposes: [e.contact(), e.battery()],
    },
    {
        fingerprint: [{modelID: `TS0601`, manufacturerName: `_TZE200_2m38mh6k`}],
        model: 'SS9600ZB',
        vendor: 'TuYa',
        description: '6 gang remote',
        exposes: [e.battery(),
            e.action(['1_single', '1_double', '1_hold', '2_single', '2_double', '2_hold', '3_single', '3_double', '3_hold',
                '4_single', '4_double', '4_hold', '5_single', '5_double', '5_hold', '6_single', '6_double', '6_hold'])],
        fromZigbee: [fz.tuya_remote],
        toZigbee: [],
    },
];<|MERGE_RESOLUTION|>--- conflicted
+++ resolved
@@ -627,9 +627,7 @@
     {
         fingerprint: [
             {modelID: 'TS0502B', manufacturerName: '_TZ3210_s1x7gcq0'},
-<<<<<<< HEAD
             {modelID: 'TS0502B', manufacturerName: '_TZ3210_hi1ym4bl'},
-=======
             {modelID: 'TS0502B', manufacturerName: '_TZ3000_muqovqv0'},
             {modelID: 'TS0502B', manufacturerName: '_TZ3210_hi1ym4bl'},
             {modelID: 'TS0502B', manufacturerName: '_TZ3210_psgq7ysz'},
@@ -638,7 +636,6 @@
             {modelID: 'TS0502B', manufacturerName: '_TZ3000_fzwhym79'},
             {modelID: 'TS0502B', manufacturerName: '_TZ3210_rm0hthdo'},
             {modelID: 'TS0502B', manufacturerName: '_TZ3210_zwqnazkb'},
->>>>>>> 4bed9034
         ],
         model: 'TS0502B',
         vendor: 'TuYa',
