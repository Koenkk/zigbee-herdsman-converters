const exposes = require('../lib/exposes');
const fz = {...require('../converters/fromZigbee'), legacy: require('../lib/legacy').fromZigbee};
const tz = require('../converters/toZigbee');
const ota = require('../lib/ota');
const tuya = require('../lib/tuya');
const reporting = require('../lib/reporting');
const extend = require('../lib/extend');
const e = exposes.presets;
const ea = exposes.access;
const libColor = require('../lib/color');
const utils = require('../lib/utils');
const zosung = require('../lib/zosung');
const fzZosung = zosung.fzZosung;
const tzZosung = zosung.tzZosung;
const ez = zosung.presetsZosung;
const globalStore = require('../lib/store');
const {ColorMode, colorModeLookup} = require('../lib/constants');

const tzLocal = {
    led_control: {
        key: ['brightness', 'color', 'color_temp', 'transition'],
        options: [exposes.options.color_sync()],
        convertSet: async (entity, _key, _value, meta) => {
            const newState = {};

            // The color mode encodes whether the light is using its white LEDs or its color LEDs
            let colorMode = meta.state.color_mode ?? colorModeLookup[ColorMode.ColorTemp];

            // Color mode switching is done by setting color temperature (switch to white LEDs) or setting color (switch
            // to color LEDs)
            if ('color_temp' in meta.message) colorMode = colorModeLookup[ColorMode.ColorTemp];
            if ('color' in meta.message) colorMode = colorModeLookup[ColorMode.HS];

            if (colorMode != meta.state.color_mode) {
                newState.color_mode = colorMode;

                // To switch between white mode and color mode, we have to send a special command:
                const rgbMode = (colorMode == colorModeLookup[ColorMode.HS]);
                await entity.command('lightingColorCtrl', 'tuyaRgbMode', {enable: rgbMode}, {}, {disableDefaultResponse: true});
            }

            // A transition time of 0 would be treated as about 1 second, probably some kind of fallback/default
            // transition time, so for "no transition" we use 1 (tenth of a second).
            const transtime = 'transition' in meta.message ? meta.message.transition * 10 : 1;

            if (colorMode == colorModeLookup[ColorMode.ColorTemp]) {
                if ('brightness' in meta.message) {
                    const zclData = {level: Number(meta.message.brightness), transtime};
                    await entity.command('genLevelCtrl', 'moveToLevel', zclData, utils.getOptions(meta.mapped, entity));
                    newState.brightness = meta.message.brightness;
                }

                if ('color_temp' in meta.message) {
                    const zclData = {colortemp: meta.message.color_temp, transtime: transtime};
                    await entity.command('lightingColorCtrl', 'moveToColorTemp', zclData, utils.getOptions(meta.mapped, entity));
                    newState.color_temp = meta.message.color_temp;
                }
            } else if (colorMode == colorModeLookup[ColorMode.HS]) {
                if ('brightness' in meta.message || 'color' in meta.message) {
                    // We ignore the brightness of the color and instead use the overall brightness setting of the lamp
                    // for the brightness because I think that's the expected behavior and also because the color
                    // conversion below always returns 100 as brightness ("value") even for very dark colors, except
                    // when the color is completely black/zero.

                    // Load current state or defaults
                    const newSettings = {
                        brightness: meta.state.brightness ?? 254, //      full brightness
                        hue: (meta.state.color ?? {}).hue ?? 0, //          red
                        saturation: (meta.state.color ?? {}).saturation ?? 100, // full saturation
                    };

                    // Apply changes
                    if ('brightness' in meta.message) {
                        newSettings.brightness = meta.message.brightness;
                        newState.brightness = meta.message.brightness;
                    }
                    if ('color' in meta.message) {
                        // The Z2M UI sends `{ hex:'#xxxxxx' }`.
                        // Home Assistant sends `{ h: xxx, s: xxx }`.
                        // We convert the former into the latter.
                        const c = libColor.Color.fromConverterArg(meta.message.color);
                        if (c.isRGB()) {
                            // https://github.com/Koenkk/zigbee2mqtt/issues/13421#issuecomment-1426044963
                            c.hsv = c.rgb.gammaCorrected().toXY().toHSV();
                        }
                        const color = c.hsv;

                        newSettings.hue = color.hue;
                        newSettings.saturation = color.saturation;

                        newState.color = {
                            hue: color.hue,
                            saturation: color.saturation,
                        };
                    }

                    // Convert to device specific format and send
                    const zclData = {
                        brightness: utils.mapNumberRange(newSettings.brightness, 0, 254, 0, 1000),
                        hue: newSettings.hue,
                        saturation: utils.mapNumberRange(newSettings.saturation, 0, 100, 0, 1000),
                    };
                    // This command doesn't support a transition time
                    await entity.command('lightingColorCtrl', 'tuyaMoveToHueAndSaturationBrightness2', zclData,
                        utils.getOptions(meta.mapped, entity));
                }
            }

            // If we're in white mode, calculate a matching display color for the set color temperature. This also kind
            // of works in the other direction.
            Object.assign(newState, libColor.syncColorState(newState, meta.state, entity, meta.options, meta.logger));

            return {state: newState};
        },
        convertGet: async (entity, key, meta) => {
            await entity.read('lightingColorCtrl', ['currentHue', 'currentSaturation', 'currentLevel', 'tuyaRgbMode', 'colorTemperature']);
        },
    },
    TS110E_options: {
        key: ['min_brightness', 'max_brightness', 'light_type', 'switch_type'],
        convertSet: async (entity, key, value, meta) => {
            let payload = null;
            if (key === 'min_brightness' || key == 'max_brightness') {
                const id = key === 'min_brightness' ? 64515 : 64516;
                payload = {[id]: {value: utils.mapNumberRange(value, 1, 255, 0, 1000), type: 0x21}};
            } else if (key === 'light_type' || key === 'switch_type') {
                const lookup = key === 'light_type' ? {led: 0, incandescent: 1, halogen: 2} : {momentary: 0, toggle: 1, state: 2};
                payload = {64514: {value: lookup[value], type: 0x20}};
            }
            await entity.write('genLevelCtrl', payload, utils.getOptions(meta.mapped, entity));
            return {state: {[key]: value}};
        },
        convertGet: async (entity, key, meta) => {
            let id = null;
            if (key === 'min_brightness') id = 64515;
            if (key === 'max_brightness') id = 64516;
            if (key === 'light_type' || key === 'switch_type') id = 64514;
            await entity.read('genLevelCtrl', [id]);
        },
    },
    TS110E_onoff_brightness: {
        key: ['state', 'brightness'],
        options: [],
        convertSet: async (entity, key, value, meta) => {
            const {message, state} = meta;
            if (message.state === 'OFF' || (message.hasOwnProperty('state') && !message.hasOwnProperty('brightness'))) {
                return await tz.on_off.convertSet(entity, key, value, meta);
            } else if (message.hasOwnProperty('brightness')) {
                // set brightness
                if (state.state === 'OFF') {
                    await entity.command('genOnOff', 'on', {}, utils.getOptions(meta.mapped, entity));
                }

                const level = utils.mapNumberRange(message.brightness, 0, 254, 0, 1000);
                await entity.command('genLevelCtrl', 'moveToLevelTuya', {level, transtime: 100}, utils.getOptions(meta.mapped, entity));
                return {state: {state: 'ON', brightness: message.brightness}};
            }
        },
        convertGet: async (entity, key, meta) => {
            if (key === 'state') await tz.on_off.convertGet(entity, key, meta);
            if (key === 'brightness') await entity.read('genLevelCtrl', [61440]);
        },
    },
    TS110E_light_onoff_brightness: {
        ...tz.light_onoff_brightness,
        convertSet: async (entity, key, value, meta) => {
            const {message} = meta;
            if (message.state === 'ON' || message.brightness > 1) {
                // Does not turn off with physical press when turned on with just moveToLevelWithOnOff, required on before.
                // https://github.com/Koenkk/zigbee2mqtt/issues/15902#issuecomment-1382848150
                await entity.command('genOnOff', 'on', {}, utils.getOptions(meta.mapped, entity));
            }
            return tz.light_onoff_brightness.convertSet(entity, key, value, meta);
        },
    },
    SA12IZL_silence_siren: {
        key: ['silence_siren'],
        convertSet: async (entity, key, value, meta) => {
            await tuya.sendDataPointBool(entity, 16, value);
        },
    },
    SA12IZL_alarm: {
        key: ['alarm'],
        convertSet: async (entity, key, value, meta) => {
            await tuya.sendDataPointEnum(entity, 20, {true: 0, false: 1}[value]);
        },
    },
    hpsz: {
        key: ['led_state'],
        convertSet: async (entity, key, value, meta) => {
            await tuya.sendDataPointBool(entity, tuya.dataPoints.HPSZLEDState, value);
        },
    },
    TS0504B_color: {
        key: ['color'],
        convertSet: async (entity, key, value, meta) => {
            const color = libColor.Color.fromConverterArg(value);
            console.log(color);
            const enableWhite =
                (color.isRGB() && (color.rgb.red === 1 && color.rgb.green === 1 && color.rgb.blue === 1)) ||
                // Zigbee2MQTT frontend white value
                (color.isXY() && (color.xy.x === 0.3125 || color.xy.y === 0.32894736842105265)) ||
                // Home Assistant white color picker value
                (color.isXY() && (color.xy.x === 0.323 || color.xy.y === 0.329));

            if (enableWhite) {
                await entity.command('lightingColorCtrl', 'tuyaRgbMode', {enable: false});
                const newState = {color_mode: 'xy'};
                if (color.isXY()) {
                    newState.color = color.xy;
                } else {
                    newState.color = color.rgb.gammaCorrected().toXY().rounded(4);
                }
                return {state: libColor.syncColorState(newState, meta.state, entity, meta.options, meta.logger)};
            } else {
                return await tz.light_color.convertSet(entity, key, value, meta);
            }
        },
    },
    TS0224: {
        key: ['light', 'duration', 'volume'],
        convertSet: async (entity, key, value, meta) => {
            if (key === 'light') {
                await entity.command('genOnOff', value.toLowerCase() === 'on' ? 'on' : 'off', {}, utils.getOptions(meta.mapped, entity));
            } else if (key === 'duration') {
                await entity.write('ssIasWd', {'maxDuration': value}, utils.getOptions(meta.mapped, entity));
            } else if (key === 'volume') {
                const lookup = {'mute': 0, 'low': 10, 'medium': 30, 'high': 50};
                value = value.toLowerCase();
                utils.validateValue(value, Object.keys(lookup));
                await entity.write('ssIasWd', {0x0002: {value: lookup[value], type: 0x0a}}, utils.getOptions(meta.mapped, entity));
            }
            return {state: {[key]: value}};
        },
    },
    zb_sm_cover: {
        key: ['state', 'position', 'reverse_direction', 'top_limit', 'bottom_limit', 'favorite_position', 'goto_positon', 'report'],
        convertSet: async (entity, key, value, meta) => {
            switch (key) {
            case 'position': {
                const invert = (meta.state) ? !meta.state.invert_cover : false;
                value = invert ? 100 - value : value;
                if (value >= 0 && value <= 100) {
                    await tuya.sendDataPointValue(entity, tuya.dataPoints.coverPosition, value);
                } else {
                    throw new Error('TuYa_cover_control: Curtain motor position is out of range');
                }
                break;
            }
            case 'state': {
                const stateEnums = tuya.getCoverStateEnums(meta.device.manufacturerName);
                meta.logger.debug(`TuYa_cover_control: Using state enums for ${meta.device.manufacturerName}:
                ${JSON.stringify(stateEnums)}`);

                value = value.toLowerCase();
                switch (value) {
                case 'close':
                    await tuya.sendDataPointEnum(entity, tuya.dataPoints.state, stateEnums.close);
                    break;
                case 'open':
                    await tuya.sendDataPointEnum(entity, tuya.dataPoints.state, stateEnums.open);
                    break;
                case 'stop':
                    await tuya.sendDataPointEnum(entity, tuya.dataPoints.state, stateEnums.stop);
                    break;
                default:
                    throw new Error('TuYa_cover_control: Invalid command received');
                }
                break;
            }
            case 'reverse_direction': {
                meta.logger.info(`Motor direction ${(value) ? 'reverse' : 'forward'}`);
                await tuya.sendDataPointEnum(entity, tuya.dataPoints.motorDirection, (value) ? 1 : 0);
                break;
            }
            case 'top_limit': {
                await tuya.sendDataPointEnum(entity, 104, {'SET': 0, 'CLEAR': 1}[value]);
                break;
            }
            case 'bottom_limit': {
                await tuya.sendDataPointEnum(entity, 103, {'SET': 0, 'CLEAR': 1}[value]);
                break;
            }
            case 'favorite_position': {
                await tuya.sendDataPointValue(entity, 115, value);
                break;
            }
            case 'goto_positon': {
                if (value == 'FAVORITE') {
                    value = (meta.state) ? meta.state.favorite_position : null;
                } else {
                    value = parseInt(value);
                }
                return tz.tuya_cover_control.convertSet(entity, 'position', value, meta);
            }
            case 'report': {
                await tuya.sendDataPointBool(entity, 116, 0);
                break;
            }
            }
        },
    },
    x5h_thermostat: {
        key: ['system_mode', 'current_heating_setpoint', 'sensor', 'brightness_state', 'sound', 'frost_protection', 'week', 'factory_reset',
            'local_temperature_calibration', 'heating_temp_limit', 'deadzone_temperature', 'upper_temp', 'preset', 'child_lock',
            'schedule'],
        convertSet: async (entity, key, value, meta) => {
            switch (key) {
            case 'system_mode':
                await tuya.sendDataPointBool(entity, tuya.dataPoints.x5hState, value === 'heat');
                break;
            case 'preset': {
                value = value.toLowerCase();
                const lookup = {manual: 0, program: 1};
                utils.validateValue(value, Object.keys(lookup));
                value = lookup[value];
                await tuya.sendDataPointEnum(entity, tuya.dataPoints.x5hMode, value);
                break;
            }
            case 'upper_temp':
                if (value >= 35 && value <= 95) {
                    await tuya.sendDataPointValue(entity, tuya.dataPoints.x5hSetTempCeiling, value);
                    const setpoint = globalStore.getValue(entity, 'currentHeatingSetpoint', 20);
                    const setpointRaw = Math.round(setpoint * 10);
                    await new Promise((r) => setTimeout(r, 500));
                    await tuya.sendDataPointValue(entity, tuya.dataPoints.x5hSetTemp, setpointRaw);
                } else {
                    throw new Error('Supported values are in range [35, 95]');
                }
                break;
            case 'deadzone_temperature':
                if (value >= 0.5 && value <= 9.5) {
                    value = Math.round(value * 10);
                    await tuya.sendDataPointValue(entity, tuya.dataPoints.x5hTempDiff, value);
                } else {
                    throw new Error('Supported values are in range [0.5, 9.5]');
                }
                break;
            case 'heating_temp_limit':
                if (value >= 5 && value <= 60) {
                    await tuya.sendDataPointValue(entity, tuya.dataPoints.x5hProtectionTempLimit, value);
                } else {
                    throw new Error('Supported values are in range [5, 60]');
                }
                break;
            case 'local_temperature_calibration':
                if (value >= -9.9 && value <= 9.9) {
                    value = Math.round(value * 10);

                    if (value < 0) {
                        value = 0xFFFFFFFF + value + 1;
                    }

                    await tuya.sendDataPointValue(entity, tuya.dataPoints.x5hTempCorrection, value);
                } else {
                    throw new Error('Supported values are in range [-9.9, 9.9]');
                }
                break;
            case 'factory_reset':
                await tuya.sendDataPointBool(entity, tuya.dataPoints.x5hFactoryReset, value === 'ON');
                break;
            case 'week':
                await tuya.sendDataPointEnum(entity, tuya.dataPoints.x5hWorkingDaySetting,
                    utils.getKey(tuya.thermostatWeekFormat, value, value, Number));
                break;
            case 'frost_protection':
                await tuya.sendDataPointBool(entity, tuya.dataPoints.x5hFrostProtection, value === 'ON');
                break;
            case 'sound':
                await tuya.sendDataPointBool(entity, tuya.dataPoints.x5hSound, value === 'ON');
                break;
            case 'brightness_state': {
                value = value.toLowerCase();
                const lookup = {off: 0, low: 1, medium: 2, high: 3};
                utils.validateValue(value, Object.keys(lookup));
                value = lookup[value];
                await tuya.sendDataPointEnum(entity, tuya.dataPoints.x5hBackplaneBrightness, value);
                break;
            }
            case 'sensor': {
                value = value.toLowerCase();
                const lookup = {'internal': 0, 'external': 1, 'both': 2};
                utils.validateValue(value, Object.keys(lookup));
                value = lookup[value];
                await tuya.sendDataPointEnum(entity, tuya.dataPoints.x5hSensorSelection, value);
                break;
            }
            case 'current_heating_setpoint':
                if (value >= 5 && value <= 60) {
                    value = Math.round(value * 10);
                    await tuya.sendDataPointValue(entity, tuya.dataPoints.x5hSetTemp, value);
                } else {
                    throw new Error(`Unsupported value: ${value}`);
                }
                break;
            case 'child_lock':
                await tuya.sendDataPointBool(entity, tuya.dataPoints.x5hChildLock, value === 'LOCK');
                break;
            case 'schedule': {
                const periods = value.split(' ');
                const periodsNumber = 8;
                const payload = [];

                for (let i = 0; i < periodsNumber; i++) {
                    const timeTemp = periods[i].split('/');
                    const hm = timeTemp[0].split(':', 2);
                    const h = parseInt(hm[0]);
                    const m = parseInt(hm[1]);
                    const temp = parseFloat(timeTemp[1]);

                    if (h < 0 || h >= 24 || m < 0 || m >= 60 || temp < 5 || temp > 60) {
                        throw new Error('Invalid hour, minute or temperature of: ' + periods[i]);
                    }

                    const tempHexArray = tuya.convertDecimalValueTo2ByteHexArray(Math.round(temp * 10));
                    // 1 byte for hour, 1 byte for minutes, 2 bytes for temperature
                    payload.push(h, m, ...tempHexArray);
                }

                await tuya.sendDataPointRaw(entity, tuya.dataPoints.x5hWeeklyProcedure, payload);
                break;
            }
            default:
                break;
            }
        },
    },
    temperature_unit: {
        key: ['temperature_unit'],
        convertSet: async (entity, key, value, meta) => {
            switch (key) {
            case 'temperature_unit': {
                await entity.write('manuSpecificTuya_2', {'57355': {value: {'celsius': 0, 'fahrenheit': 1}[value], type: 48}});
                break;
            }
            default: // Unknown key
                meta.logger.warn(`Unhandled key ${key}`);
            }
        },
    },
    TS011F_threshold: {
        key: [
            'temperature_threshold', 'temperature_breaker', 'power_threshold', 'power_breaker',
            'over_current_threshold', 'over_current_breaker', 'over_voltage_threshold', 'over_voltage_breaker',
            'under_voltage_threshold', 'under_voltage_breaker',
        ],
        convertSet: async (entity, key, value, meta) => {
            switch (key) {
            case 'temperature_threshold': {
                const state = meta.state['temperature_breaker'];
                const buf = Buffer.from([5, {'ON': 1, 'OFF': 0}[state], 0, value]);
                await entity.command('manuSpecificTuya_3', 'setOptions2', {data: buf});
                break;
            }
            case 'temperature_breaker': {
                const threshold = meta.state['temperature_threshold'];
                const buf = Buffer.from([5, {'ON': 1, 'OFF': 0}[value], 0, threshold]);
                await entity.command('manuSpecificTuya_3', 'setOptions2', {data: buf});
                break;
            }
            case 'power_threshold': {
                const state = meta.state['power_breaker'];
                const buf = Buffer.from([7, {'ON': 1, 'OFF': 0}[state], 0, value]);
                await entity.command('manuSpecificTuya_3', 'setOptions2', {data: buf});
                break;
            }
            case 'power_breaker': {
                const threshold = meta.state['power_threshold'];
                const buf = Buffer.from([7, {'ON': 1, 'OFF': 0}[value], 0, threshold]);
                await entity.command('manuSpecificTuya_3', 'setOptions2', {data: buf});
                break;
            }
            case 'over_current_threshold': {
                const state = meta.state['over_current_breaker'];
                const buf = Buffer.from([1, {'ON': 1, 'OFF': 0}[state], 0, value]);
                await entity.command('manuSpecificTuya_3', 'setOptions3', {data: buf});
                break;
            }
            case 'over_current_breaker': {
                const threshold = meta.state['over_current_threshold'];
                const buf = Buffer.from([1, {'ON': 1, 'OFF': 0}[value], 0, threshold]);
                await entity.command('manuSpecificTuya_3', 'setOptions3', {data: buf});
                break;
            }
            case 'over_voltage_threshold': {
                const state = meta.state['over_voltage_breaker'];
                const buf = Buffer.from([3, {'ON': 1, 'OFF': 0}[state], 0, value]);
                await entity.command('manuSpecificTuya_3', 'setOptions3', {data: buf});
                break;
            }
            case 'over_voltage_breaker': {
                const threshold = meta.state['over_voltage_threshold'];
                const buf = Buffer.from([3, {'ON': 1, 'OFF': 0}[value], 0, threshold]);
                await entity.command('manuSpecificTuya_3', 'setOptions3', {data: buf});
                break;
            }
            case 'under_voltage_threshold': {
                const state = meta.state['under_voltage_breaker'];
                const buf = Buffer.from([4, {'ON': 1, 'OFF': 0}[state], 0, value]);
                await entity.command('manuSpecificTuya_3', 'setOptions3', {data: buf});
                break;
            }
            case 'under_voltage_breaker': {
                const threshold = meta.state['under_voltage_threshold'];
                const buf = Buffer.from([4, {'ON': 1, 'OFF': 0}[value], 0, threshold]);
                await entity.command('manuSpecificTuya_3', 'setOptions3', {data: buf});
                break;
            }
            default: // Unknown key
                meta.logger.warn(`Unhandled key ${key}`);
            }
        },
    },
};

const fzLocal = {
    TS110E: {
        cluster: 'genLevelCtrl',
        type: ['attributeReport', 'readResponse'],
        convert: (model, msg, publish, options, meta) => {
            const result = {};
            if (msg.data.hasOwnProperty('64515')) {
                result['min_brightness'] = utils.mapNumberRange(msg.data['64515'], 0, 1000, 1, 255);
            }
            if (msg.data.hasOwnProperty('64516')) {
                result['max_brightness'] = utils.mapNumberRange(msg.data['64516'], 0, 1000, 1, 255);
            }
            if (msg.data.hasOwnProperty('61440')) {
                result['brightness'] = utils.mapNumberRange(msg.data['61440'], 0, 1000, 0, 255);
            }
            return result;
        },
    },
    TS110E_light_type: {
        cluster: 'genLevelCtrl',
        type: ['attributeReport', 'readResponse'],
        convert: (model, msg, publish, options, meta) => {
            const result = {};
            if (msg.data.hasOwnProperty('64514')) {
                const lookup = {0: 'led', 1: 'incandescent', 2: 'halogen'};
                result['light_type'] = lookup[msg.data['64514']];
            }
            return result;
        },
    },
    TS110E_switch_type: {
        cluster: 'genLevelCtrl',
        type: ['attributeReport', 'readResponse'],
        convert: (model, msg, publish, options, meta) => {
            const result = {};
            if (msg.data.hasOwnProperty('64514')) {
                const lookup = {0: 'momentary', 1: 'toggle', 2: 'state'};
                const propertyName = utils.postfixWithEndpointName('switch_type', msg, model, meta);
                result[propertyName] = lookup[msg.data['64514']];
            }
            return result;
        },
    },
    SA12IZL: {
        cluster: 'manuSpecificTuya',
        type: ['commandDataResponse', 'commandDataReport'],
        convert: (model, msg, publish, options, meta) => {
            const result = {};
            for (const dpValue of msg.data.dpValues) {
                const dp = dpValue.dp;
                const value = tuya.getDataValue(dpValue);
                switch (dp) {
                case tuya.dataPoints.state:
                    result.smoke = value === 0;
                    break;
                case 15:
                    result.battery = value;
                    break;
                case 16:
                    result.silence_siren = value;
                    break;
                case 20: {
                    const alarm = {0: true, 1: false};
                    result.alarm = alarm[value];
                    break;
                }
                default:
                    meta.logger.warn(`zigbee-herdsman-converters:SA12IZL: NOT RECOGNIZED DP #${
                        dp} with data ${JSON.stringify(dpValue)}`);
                }
            }
            return result;
        },
    },
    tuya_dinrail_switch2: {
        cluster: 'manuSpecificTuya',
        type: ['commandDataReport', 'commandDataResponse', 'commandActiveStatusReport'],
        convert: (model, msg, publish, options, meta) => {
            const dpValue = tuya.firstDpValue(msg, meta, 'tuya_dinrail_switch2');
            const dp = dpValue.dp;
            const value = tuya.getDataValue(dpValue);
            const state = value ? 'ON' : 'OFF';

            switch (dp) {
            case tuya.dataPoints.state: // DPID that we added to common
                return {state: state};
            case tuya.dataPoints.dinrailPowerMeterTotalEnergy2:
                return {energy: value/100};
            case tuya.dataPoints.dinrailPowerMeterPower2:
                return {power: value};
            default:
                meta.logger.warn(`zigbee-herdsman-converters:TuyaDinRailSwitch: NOT RECOGNIZED DP ` +
                    `#${dp} with data ${JSON.stringify(dpValue)}`);
            }
        },
    },
    hpsz: {
        cluster: 'manuSpecificTuya',
        type: ['commandDataResponse', 'commandDataReport'],
        convert: (model, msg, publish, options, meta) => {
            const dpValue = tuya.firstDpValue(msg, meta, 'hpsz');
            const dp = dpValue.dp;
            const value = tuya.getDataValue(dpValue);
            let result = null;
            switch (dp) {
            case tuya.dataPoints.HPSZInductionState:
                result = {presence: value === 1};
                break;
            case tuya.dataPoints.HPSZPresenceTime:
                result = {duration_of_attendance: value};
                break;
            case tuya.dataPoints.HPSZLeavingTime:
                result = {duration_of_absence: value};
                break;
            case tuya.dataPoints.HPSZLEDState:
                result = {led_state: value};
                break;
            default:
                meta.logger.warn(`zigbee-herdsman-converters:hpsz: NOT RECOGNIZED DP #${
                    dp} with data ${JSON.stringify(dpValue)}`);
            }
            return result;
        },
    },
    scenes_recall_scene_65029: {
        cluster: '65029',
        type: ['raw', 'attributeReport'],
        convert: (model, msg, publish, options, meta) => {
            const id = meta.device.modelID === '005f0c3b' ? msg.data[0] : msg.data[msg.data.length - 1];
            return {action: `scene_${id}`};
        },
    },
    TS0201_battery: {
        cluster: 'genPowerCfg',
        type: ['attributeReport', 'readResponse'],
        convert: (model, msg, publish, options, meta) => {
            // https://github.com/Koenkk/zigbee2mqtt/issues/11470
            if (msg.data.batteryPercentageRemaining == 200 && msg.data.batteryVoltage < 30) return;
            return fz.battery.convert(model, msg, publish, options, meta);
        },
    },
    TS0201_humidity: {
        ...fz.humidity,
        convert: (model, msg, publish, options, meta) => {
            if (meta.device.manufacturerName === '_TZ3000_ywagc4rj') {
                msg.data['measuredValue'] *= 10;
            }
            return fz.humidity.convert(model, msg, publish, options, meta);
        },
    },
    TS0222: {
        cluster: 'manuSpecificTuya',
        type: ['commandDataResponse', 'commandDataReport'],
        convert: (model, msg, publish, options, meta) => {
            const result = {};
            for (const dpValue of msg.data.dpValues) {
                const dp = dpValue.dp;
                const value = tuya.getDataValue(dpValue);
                switch (dp) {
                case 2:
                    result.illuminance = value;
                    result.illuminance_lux = value;
                    break;
                case 4:
                    result.battery = value;
                    break;
                default:
                    meta.logger.warn(`zigbee-herdsman-converters:TS0222 Unrecognized DP #${dp} with data ${JSON.stringify(dpValue)}`);
                }
            }
            return result;
        },
    },
    ZM35HQ_battery: {
        cluster: 'manuSpecificTuya',
        type: ['commandDataReport'],
        convert: (model, msg, publish, options, meta) => {
            const dpValue = tuya.firstDpValue(msg, meta, 'ZM35HQ');
            const dp = dpValue.dp;
            const value = tuya.getDataValue(dpValue);
            if (dp === 4) return {battery: value};
            else {
                meta.logger.warn(`zigbee-herdsman-converters:ZM35HQ: NOT RECOGNIZED DP #${dp} with data ${JSON.stringify(dpValue)}`);
            }
        },
    },
    zb_sm_cover: {
        cluster: 'manuSpecificTuya',
        type: ['commandDataReport', 'commandDataResponse'],
        convert: (model, msg, publish, options, meta) => {
            const result = {};
            for (const dpValue of msg.data.dpValues) {
                const dp = dpValue.dp;
                const value = tuya.getDataValue(dpValue);

                switch (dp) {
                case tuya.dataPoints.coverPosition: // Started moving to position (triggered from Zigbee)
                case tuya.dataPoints.coverArrived: { // Arrived at position
                    const invert = (meta.state) ? !meta.state.invert_cover : false;
                    const position = invert ? 100 - (value & 0xFF) : (value & 0xFF);
                    if (position > 0 && position <= 100) {
                        result.position = position;
                        result.state = 'OPEN';
                    } else if (position == 0) { // Report fully closed
                        result.position = position;
                        result.state = 'CLOSE';
                    }
                    break;
                }
                case 1: // report state
                    result.state = {0: 'OPEN', 1: 'STOP', 2: 'CLOSE'}[value];
                    break;
                case tuya.dataPoints.motorDirection: // reverse direction
                    result.reverse_direction = (value == 1);
                    break;
                case 10: // cycle time
                    result.cycle_time = value;
                    break;
                case 101: // model
                    result.motor_type = {0: '', 1: 'AM0/6-28R-Sm', 2: 'AM0/10-19R-Sm',
                        3: 'AM1/10-13R-Sm', 4: 'AM1/20-13R-Sm', 5: 'AM1/30-13R-Sm'}[value];
                    break;
                case 102: // cycles
                    result.cycle_count = value;
                    break;
                case 103: // set or clear bottom limit
                    result.bottom_limit = {0: 'SET', 1: 'CLEAR'}[value];
                    break;
                case 104: // set or clear top limit
                    result.top_limit = {0: 'SET', 1: 'CLEAR'}[value];
                    break;
                case 109: // active power
                    result.active_power = value;
                    break;
                case 115: // favorite_position
                    result.favorite_position = (value != 101) ? value : null;
                    break;
                case 116: // report confirmation
                    break;
                case 121: // running state
                    result.motor_state = {0: 'OPENING', 1: 'STOPPED', 2: 'CLOSING'}[value];
                    result.running = (value !== 1) ? true : false;
                    break;
                default: // Unknown code
                    meta.logger.warn(`zb_sm_tuya_cover: Unhandled DP #${dp} for ${meta.device.manufacturerName}:
                    ${JSON.stringify(dpValue)}`);
                }
            }
            return result;
        },
    },
    x5h_thermostat: {
        cluster: 'manuSpecificTuya',
        type: ['commandDataResponse', 'commandDataReport'],
        convert: (model, msg, publish, options, meta) => {
            const dpValue = tuya.firstDpValue(msg, meta, 'x5h_thermostat');
            const dp = dpValue.dp;
            const value = tuya.getDataValue(dpValue);

            switch (dp) {
            case tuya.dataPoints.x5hState: {
                return {system_mode: value ? 'heat' : 'off'};
            }
            case tuya.dataPoints.x5hWorkingStatus: {
                return {running_state: value ? 'heat' : 'idle'};
            }
            case tuya.dataPoints.x5hSound: {
                return {sound: value ? 'ON' : 'OFF'};
            }
            case tuya.dataPoints.x5hFrostProtection: {
                return {frost_protection: value ? 'ON' : 'OFF'};
            }
            case tuya.dataPoints.x5hWorkingDaySetting: {
                return {week: tuya.thermostatWeekFormat[value]};
            }
            case tuya.dataPoints.x5hFactoryReset: {
                if (value) {
                    clearTimeout(globalStore.getValue(msg.endpoint, 'factoryResetTimer'));
                    const timer = setTimeout(() => publish({factory_reset: 'OFF'}), 60 * 1000);
                    globalStore.putValue(msg.endpoint, 'factoryResetTimer', timer);
                    meta.logger.info('The thermostat is resetting now. It will be available in 1 minute.');
                }

                return {factory_reset: value ? 'ON' : 'OFF'};
            }
            case tuya.dataPoints.x5hTempDiff: {
                return {deadzone_temperature: parseFloat((value / 10).toFixed(1))};
            }
            case tuya.dataPoints.x5hProtectionTempLimit: {
                return {heating_temp_limit: value};
            }
            case tuya.dataPoints.x5hBackplaneBrightness: {
                const lookup = {0: 'off', 1: 'low', 2: 'medium', 3: 'high'};

                if (value >= 0 && value <= 3) {
                    globalStore.putValue(msg.endpoint, 'brightnessState', value);
                    return {brightness_state: lookup[value]};
                }

                // Sometimes, for example on thermostat restart, it sends message like:
                // {"dpValues":[{"data":{"data":[90],"type":"Buffer"},"datatype":4,"dp":104}
                // It doesn't represent any brightness value and brightness remains the previous value
                const lastValue = globalStore.getValue(msg.endpoint, 'brightnessState') || 1;
                return {brightness_state: lookup[lastValue]};
            }
            case tuya.dataPoints.x5hWeeklyProcedure: {
                const periods = [];
                const periodSize = 4;
                const periodsNumber = 8;

                for (let i = 0; i < periodsNumber; i++) {
                    const hours = value[i * periodSize];
                    const minutes = value[i * periodSize + 1];
                    const tempHexArray = [value[i * periodSize + 2], value[i * periodSize + 3]];
                    const tempRaw = Buffer.from(tempHexArray).readUIntBE(0, tempHexArray.length);
                    const strHours = hours.toString().padStart(2, '0');
                    const strMinutes = minutes.toString().padStart(2, '0');
                    const temp = parseFloat((tempRaw / 10).toFixed(1));
                    periods.push(`${strHours}:${strMinutes}/${temp}`);
                }

                const schedule = periods.join(' ');
                return {schedule};
            }
            case tuya.dataPoints.x5hChildLock: {
                return {child_lock: value ? 'LOCK' : 'UNLOCK'};
            }
            case tuya.dataPoints.x5hSetTemp: {
                const setpoint = parseFloat((value / 10).toFixed(1));
                globalStore.putValue(msg.endpoint, 'currentHeatingSetpoint', setpoint);
                return {current_heating_setpoint: setpoint};
            }
            case tuya.dataPoints.x5hSetTempCeiling: {
                return {upper_temp: value};
            }
            case tuya.dataPoints.x5hCurrentTemp: {
                const temperature = value & (1 << 15) ? value - (1 << 16) + 1 : value;
                return {local_temperature: parseFloat((temperature / 10).toFixed(1))};
            }
            case tuya.dataPoints.x5hTempCorrection: {
                return {local_temperature_calibration: parseFloat((value / 10).toFixed(1))};
            }
            case tuya.dataPoints.x5hMode: {
                const lookup = {0: 'manual', 1: 'program'};
                return {preset: lookup[value]};
            }
            case tuya.dataPoints.x5hSensorSelection: {
                const lookup = {0: 'internal', 1: 'external', 2: 'both'};
                return {sensor: lookup[value]};
            }
            case tuya.dataPoints.x5hOutputReverse: {
                return {output_reverse: value};
            }
            default: {
                meta.logger.warn(`fromZigbee:x5h_thermostat: Unrecognized DP #${dp} with data ${JSON.stringify(dpValue)}`);
            }
            }
        },
    },
    humidity10: {
        cluster: 'msRelativeHumidity',
        type: ['attributeReport', 'readResponse'],
        options: [exposes.options.precision('humidity'), exposes.options.calibration('humidity')],
        convert: (model, msg, publish, options, meta) => {
            const humidity = parseFloat(msg.data['measuredValue']) / 10.0;
            if (humidity >= 0 && humidity <= 100) {
                return {humidity: utils.calibrateAndPrecisionRoundOptions(humidity, options, 'humidity')};
            }
        },
    },
    temperature_unit: {
        cluster: 'manuSpecificTuya_2',
        type: ['attributeReport', 'readResponse'],
        convert: (model, msg, publish, options, meta) => {
            const result = {};
            if (msg.data.hasOwnProperty('57355')) {
                result.temperature_unit = {'0': 'celsius', '1': 'fahrenheit'}[msg.data['57355']];
            }
            return result;
        },
    },
    TS011F_electrical_measurement: {
        ...fz.electrical_measurement,
        convert: (model, msg, publish, options, meta) => {
            const result = fz.electrical_measurement.convert(model, msg, publish, options, meta);

            // Wait 5 seconds before reporting a 0 value as this could be an invalid measurement.
            // https://github.com/Koenkk/zigbee2mqtt/issues/16709#issuecomment-1509599046
            if (['_TZ3000_gvn91tmx', '_TZ3000_amdymr7l', '_TZ3000_typdpbpg', '_TZ3000_hdopuwv6'].includes(meta.device.manufacturerName)) {
                for (const key of ['power', 'current', 'voltage']) {
                    if (key in result) {
                        const value = result[key];
                        clearTimeout(globalStore.getValue(msg.endpoint, key));
                        if (value === 0) {
                            globalStore.putValue(msg.endpoint, key, setTimeout(() => publish({[key]: value}), 5 * 1000));
                            delete result[key];
                        }
                    }
                }
            }
            return result;
        },
    },
    TS011F_threshold: {
        cluster: 'manuSpecificTuya_3',
        type: 'raw',
        convert: (model, msg, publish, options, meta) => {
            const splitToAttributes = (value) => {
                const result = {};
                const len = value.length;
                let i = 0;
                while (i < len) {
                    const key = value.readUInt8(i);
                    result[key] = [value.readUInt8(i+1), value.readUInt16BE(i+2)];
                    i += 4;
                }
                return result;
            };
            const lookup = {0: 'OFF', 1: 'ON'};
            const command = msg.data[2];
            const data = msg.data.slice(3);
            if (command == 0xE6) {
                const value = splitToAttributes(data);
                return {
                    'temperature_threshold': value[0x05][1],
                    'temperature_breaker': lookup[value[0x05][0]],
                    'power_threshold': value[0x07][1],
                    'power_breaker': lookup[value[0x07][0]],
                };
            }
            if (command == 0xE7) {
                const value = splitToAttributes(data);
                return {
                    'over_current_threshold': value[0x01][1],
                    'over_current_breaker': lookup[value[0x01][0]],
                    'over_voltage_threshold': value[0x03][1],
                    'over_voltage_breaker': lookup[value[0x03][0]],
                    'under_voltage_threshold': value[0x04][1],
                    'under_voltage_breaker': lookup[value[0x04][0]],
                };
            }
        },
    },
};

module.exports = [
    {
        zigbeeModel: ['TS0204'],
        model: 'TS0204',
        vendor: 'TuYa',
        description: 'Gas sensor',
        whiteLabel: [{vendor: 'Tesla Smart', model: 'TSL-SEN-GAS'}],
        fromZigbee: [fz.ias_gas_alarm_1, fz.ignore_basic_report],
        toZigbee: [],
        exposes: [e.gas(), e.tamper()],
    },
    {
        zigbeeModel: ['TS0205'],
        model: 'TS0205',
        vendor: 'TuYa',
        description: 'Smoke sensor',
        whiteLabel: [{vendor: 'Tesla Smart', model: 'TSL-SEN-SMOKE'}],
        fromZigbee: [fz.ias_smoke_alarm_1, fz.battery, fz.ignore_basic_report],
        toZigbee: [],
        exposes: [e.smoke(), e.battery_low(), e.tamper(), e.battery()],
    },
    {
        zigbeeModel: ['TS0111'],
        model: 'TS0111',
        vendor: 'TuYa',
        description: 'Socket',
        extend: tuya.extend.switch(),
    },
    {
        zigbeeModel: ['TS0218'],
        model: 'TS0218',
        vendor: 'TuYa',
        description: 'Button',
        fromZigbee: [fz.legacy.TS0218_click, fz.battery],
        exposes: [e.battery(), e.action(['click'])],
        toZigbee: [],
    },
    {
        zigbeeModel: ['TS0203'],
        model: 'TS0203',
        vendor: 'TuYa',
        description: 'Door sensor',
        fromZigbee: [fz.ias_contact_alarm_1, fz.battery, fz.ignore_basic_report, fz.ias_contact_alarm_1_report],
        toZigbee: [],
        exposes: [e.contact(), e.battery_low(), e.tamper(), e.battery(), e.battery_voltage()],
        whiteLabel: [
            {vendor: 'CR Smart Home', model: 'TS0203'},
            {vendor: 'TuYa', model: 'iH-F001'},
            {vendor: 'Tesla Smart', model: 'TSL-SEN-DOOR'},
            {vendor: 'Cleverio', model: 'SS100'},
        ],
        configure: async (device, coordinatorEndpoint, logger) => {
            try {
                const endpoint = device.getEndpoint(1);
                await reporting.bind(endpoint, coordinatorEndpoint, ['genPowerCfg']);
                await reporting.batteryPercentageRemaining(endpoint);
                await reporting.batteryVoltage(endpoint);
            } catch (error) {/* Fails for some*/}
        },
    },
    {
        fingerprint: [{modelID: 'TS0601', manufacturerName: '_TZE200_bq5c8xfe'},
            {modelID: 'TS0601', manufacturerName: '_TZE200_bjawzodf'},
            {modelID: 'TS0601', manufacturerName: '_TZE200_qyflbnbj'},
            {modelID: 'TS0601', manufacturerName: '_TZE200_vs0skpuc'},
            {modelID: 'TS0601', manufacturerName: '_TZE200_9yapgbuv'},
            {modelID: 'TS0601', manufacturerName: '_TZE200_zl1kmjqx'}],
        model: 'TS0601_temperature_humidity_sensor',
        vendor: 'TuYa',
        description: 'Temperature & humidity sensor',
        fromZigbee: [fz.tuya_temperature_humidity_sensor],
        toZigbee: [],
        exposes: (device, options) => {
            const exps = [e.temperature(), e.humidity(), e.battery()];
            if (!device || device.manufacturerName === '_TZE200_qyflbnbj') {
                exps.push(e.battery_low());
                exps.push(exposes.enum('battery_level', ea.STATE, ['low', 'middle', 'high']).withDescription('Battery level state'));
            }
            exps.push(e.linkquality());
            return exps;
        },
    },
    {
        fingerprint: tuya.fingerprint('TS0601', ['_TZE200_nvups4nh']),
        model: 'TS0601_contact_temperature_humidity_sensor',
        vendor: 'TuYa',
        description: 'Contact, temperature and humidity sensor',
        fromZigbee: [tuya.fz.datapoints, tuya.fz.gateway_connection_status],
        toZigbee: [tuya.tz.datapoints],
        configure: tuya.configureMagicPacket,
        exposes: [e.contact(), e.temperature(), e.humidity(), e.battery()],
        meta: {
            tuyaDatapoints: [
                [1, 'contact', tuya.valueConverter.trueFalseInvert],
                [2, 'battery', tuya.valueConverter.raw],
                [7, 'temperature', tuya.valueConverter.divideBy10],
                [8, 'humidity', tuya.valueConverter.raw],
            ],
        },
        whiteLabel: [
            tuya.whitelabel('Aubess', '1005005194831629', 'Contact, temperature and humidity sensor', ['_TZE200_nvups4nh']),
        ],
    },
    {
        fingerprint: [{modelID: 'TS0601', manufacturerName: '_TZE200_vzqtvljm'}],
        model: 'TS0601_illuminance_temperature_humidity_sensor',
        vendor: 'TuYa',
        description: 'Illuminance, temperature & humidity sensor',
        fromZigbee: [fz.tuya_illuminance_temperature_humidity_sensor],
        toZigbee: [],
        exposes: [e.temperature(), e.humidity(), e.illuminance_lux(), e.battery()],
    },
    {
        fingerprint: [{modelID: 'TS0601', manufacturerName: '_TZE200_8ygsuhe1'},
            {modelID: 'TS0601', manufacturerName: '_TZE200_yvx5lh6k'},
            {modelID: 'TS0601', manufacturerName: '_TZE200_ryfmq5rl'},
            {modelID: 'TS0601', manufacturerName: '_TZE200_c2fmom5z'}],
        model: 'TS0601_air_quality_sensor',
        vendor: 'TuYa',
        description: 'Air quality sensor',
        fromZigbee: [fz.tuya_air_quality],
        toZigbee: [],
        exposes: [e.temperature(), e.humidity(), e.co2(), e.voc().withUnit('ppm'), e.formaldehyd()],
    },
    {
        fingerprint: [{modelID: 'TS0601', manufacturerName: '_TZE200_dwcarsat'}],
        model: 'TS0601_smart_air_house_keeper',
        vendor: 'TuYa',
        description: 'Smart air house keeper',
        fromZigbee: [fz.tuya_air_quality],
        toZigbee: [],
        exposes: [e.temperature(), e.humidity(), e.co2(), e.voc().withUnit('ppm'), e.formaldehyd().withUnit('µg/m³'),
            e.pm25().withValueMin(0).withValueMax(999).withValueStep(1)],
    },
    {
        fingerprint: tuya.fingerprint('TS0601', ['_TZE200_ogkdpgy2', '_TZE200_3ejwxpmu']),
        model: 'TS0601_co2_sensor',
        vendor: 'TuYa',
        description: 'NDIR co2 sensor',
        fromZigbee: [fz.tuya_air_quality],
        toZigbee: [],
        exposes: [e.temperature(), e.humidity(), e.co2()],
    },
    {
        fingerprint: [{modelID: 'TS0601', manufacturerName: '_TZE200_7bztmfm1'}],
        model: 'TS0601_smart_CO_air_box',
        vendor: 'TuYa',
        description: 'Smart air box (carbon monoxide)',
        fromZigbee: [fz.tuya_CO],
        toZigbee: [],
        exposes: [e.carbon_monoxide(), e.co()],
    },
    {
        fingerprint: tuya.fingerprint('TS0601', ['_TZE200_ggev5fsl', '_TZE200_u319yc66', '_TZE204_yojqa8xn']),
        model: 'TS0601_gas_sensor_1',
        vendor: 'TuYa',
        description: 'Gas sensor',
        fromZigbee: [tuya.fz.datapoints],
        toZigbee: [tuya.tz.datapoints],
        configure: tuya.configureMagicPacket,
        exposes: [e.gas(), tuya.exposes.selfTest(), tuya.exposes.selfTestResult(), tuya.exposes.faultAlarm(), tuya.exposes.silence()],
        meta: {
            tuyaDatapoints: [
                [1, 'gas', tuya.valueConverter.trueFalse0],
                [8, 'self_test', tuya.valueConverter.raw],
                [9, 'self_test_result', tuya.valueConverter.selfTestResult],
                [11, 'fault_alarm', tuya.valueConverter.trueFalse1],
                [16, 'silence', tuya.valueConverter.raw],
            ],
        },
    },
    {
        fingerprint: tuya.fingerprint('TS0601', ['_TZE200_yojqa8xn']),
        model: 'TS0601_gas_sensor_2',
        vendor: 'TuYa',
        description: 'Gas sensor',
        fromZigbee: [tuya.fz.datapoints],
        toZigbee: [tuya.tz.datapoints],
        configure: tuya.configureMagicPacket,
        exposes: [
            e.gas(), tuya.exposes.gasValue().withUnit('LEL'), tuya.exposes.selfTest(), tuya.exposes.selfTestResult(),
            tuya.exposes.silence(),
            exposes.enum('alarm_ringtone', ea.STATE_SET, ['1', '2', '3', '4', '5']).withDescription('Ringtone of the alarm'),
            exposes.numeric('alarm_time', ea.STATE_SET).withValueMin(1).withValueMax(180).withValueStep(1)
                .withUnit('s').withDescription('Alarm time'),
            exposes.binary('preheat', ea.STATE, true, false).withDescription('Indicates sensor preheat is active'),
        ],
        meta: {
            tuyaDatapoints: [
                [1, 'gas', tuya.valueConverter.trueFalseEnum0],
                [2, 'gas_value', tuya.valueConverter.divideBy10],
                [6, 'alarm_ringtone', tuya.valueConverterBasic.lookup({'1': 0, '2': 1, '3': 2, '4': 3, '5': 4})],
                [7, 'alarm_time', tuya.valueConverter.raw],
                [8, 'self_test', tuya.valueConverter.raw],
                [9, 'self_test_result', tuya.valueConverter.selfTestResult],
                [10, 'preheat', tuya.valueConverter.raw],
                [13, null, null], // alarm_switch; ignore for now since it is unclear what it does
                [16, 'silence', tuya.valueConverter.raw],
            ],
        },
    },
    {
        fingerprint: [{modelID: 'TS0001', manufacturerName: '_TZ3000_hktqahrq'}, {manufacturerName: '_TZ3000_hktqahrq'},
            {manufacturerName: '_TZ3000_q6a3tepg'}, {modelID: 'TS000F', manufacturerName: '_TZ3000_m9af2l6g'},
            {modelID: 'TS000F', manufacturerName: '_TZ3000_mx3vgyea'},
            {modelID: 'TS0001', manufacturerName: '_TZ3000_npzfdcof'},
            {modelID: 'TS0001', manufacturerName: '_TZ3000_5ng23zjs'},
            {modelID: 'TS0001', manufacturerName: '_TZ3000_rmjr4ufz'},
            {modelID: 'TS0001', manufacturerName: '_TZ3000_v7gnj3ad'},
            {modelID: 'TS0001', manufacturerName: '_TZ3000_3a9beq8a'},
            {modelID: 'TS0001', manufacturerName: '_TZ3000_ark8nv4y'},
            {modelID: 'TS0001', manufacturerName: '_TZ3000_mx3vgyea'},
            {modelID: 'TS0001', manufacturerName: '_TZ3000_qsp2pwtf'},
            {modelID: 'TS0001', manufacturerName: '_TZ3000_46t1rvdu'}],
        model: 'WHD02',
        vendor: 'TuYa',
        whiteLabel: [{vendor: 'TuYa', model: 'iHSW02'}, {vendor: 'Aubess', model: 'TMZ02'}],
        description: 'Wall switch module',
        extend: tuya.extend.switch({switchType: true}),
        configure: async (device, coordinatorEndpoint, logger) => {
            await tuya.configureMagicPacket(device, coordinatorEndpoint, logger);
            const endpoint = device.getEndpoint(1);
            await reporting.bind(endpoint, coordinatorEndpoint, ['genOnOff']);
            await reporting.onOff(endpoint);
        },
    },
    {
        fingerprint: [{modelID: 'TS011F', manufacturerName: '_TZ3000_mvn6jl7x'},
            {modelID: 'TS011F', manufacturerName: '_TZ3000_raviyuvk'}, {modelID: 'TS011F', manufacturerName: '_TYZB01_hlla45kx'},
            {modelID: 'TS011F', manufacturerName: '_TZ3000_92qd4sqa'}, {modelID: 'TS011F', manufacturerName: '_TZ3000_zwaadvus'},
            {modelID: 'TS011F', manufacturerName: '_TZ3000_k6fvknrr'}, {modelID: 'TS011F', manufacturerName: '_TZ3000_6s5dc9lx'}],
        model: 'TS011F_2_gang_wall',
        vendor: 'TuYa',
        description: '2 gang wall outlet',
        extend: tuya.extend.switch({backlightModeLowMediumHigh: true, childLock: true, endpoints: ['l1', 'l2']}),
        whiteLabel: [{vendor: 'ClickSmart+', model: 'CMA30036'}],
        endpoint: (device) => {
            return {'l1': 1, 'l2': 2};
        },
        meta: {multiEndpoint: true},
        configure: tuya.configureMagicPacket,
    },
    {
        fingerprint: [{modelID: 'TS011F', manufacturerName: '_TZ3000_rk2yzt0u'},
            {modelID: 'TS0001', manufacturerName: '_TZ3000_o4cjetlm'}, {manufacturerName: '_TZ3000_o4cjetlm'},
            {modelID: 'TS0001', manufacturerName: '_TZ3000_iedbgyxt'}, {modelID: 'TS0001', manufacturerName: '_TZ3000_h3noz0a5'},
            {modelID: 'TS0001', manufacturerName: '_TYZB01_4tlksk8a'}, {modelID: 'TS0011', manufacturerName: '_TYZB01_rifa0wlb'},
            {modelID: 'TS0001', manufacturerName: '_TZ3000_5ucujjts'},
        ],
        model: 'ZN231392',
        vendor: 'TuYa',
        description: 'Smart water/gas valve',
        extend: tuya.extend.switch({powerOnBehavior: true}),
        configure: async (device, coordinatorEndpoint, logger) => {
            await tuya.configureMagicPacket(device, coordinatorEndpoint, logger);
            const endpoint = device.getEndpoint(1);
            await endpoint.read('genOnOff', ['onOff', 'moesStartUpOnOff']);
        },
    },
    {
        fingerprint: [{modelID: 'TS011F', manufacturerName: '_TZ3000_1hwjutgo'}, {modelID: 'TS011F', manufacturerName: '_TZ3000_lnggrqqi'}],
        model: 'TS011F_circuit_breaker',
        vendor: 'TuYa',
        description: 'Circuit breaker',
        extend: tuya.extend.switch(),
        whiteLabel: [{vendor: 'Mumubiz', model: 'ZJSB9-80Z'}],
    },
    {
        fingerprint: [{modelID: 'TS011F', manufacturerName: '_TZ3000_8fdayfch'}],
        model: 'TS011F_relay_switch',
        vendor: 'TuYa',
        description: 'Dry contact relay switch',
        extend: tuya.extend.switch(),
        whiteLabel: [{vendor: 'KTNNKG', model: 'ZB1248-10A'}],
    },
    {
        zigbeeModel: ['CK-BL702-AL-01(7009_Z102LG03-1)'],
        model: 'CK-BL702-AL-01',
        vendor: 'TuYa',
        description: 'Zigbee LED bulb',
        extend: tuya.extend.light_onoff_brightness_colortemp_color({colorTempRange: [142, 500]}),
    },
    {
        zigbeeModel: ['SM0001'],
        model: 'SM0001',
        vendor: 'TuYa',
        description: 'Switch',
        extend: tuya.extend.switch(),
        configure: async (device, coordinatorEndpoint, logger) => {
            await tuya.configureMagicPacket(device, coordinatorEndpoint, logger);
            await reporting.bind(device.getEndpoint(1), coordinatorEndpoint, ['genOnOff']);
        },
        whiteLabel: [
            tuya.whitelabel('ZemiSmart', 'ZM-H7', 'Hand wave wall smart switch', ['_TZ3000_jcqs2mrv']),
        ],
    },
    {
        zigbeeModel: ['TS0505B'],
        model: 'TS0505B_1',
        vendor: 'TuYa',
        description: 'Zigbee RGB+CCT light',
        whiteLabel: [{vendor: 'Mercator Ikuü', model: 'SMD4106W-RGB-ZB'},
            {vendor: 'TuYa', model: 'A5C-21F7-01'}, {vendor: 'Mercator Ikuü', model: 'S9E27LED9W-RGB-Z'},
            {vendor: 'Aldi', model: 'L122CB63H11A9.0W', description: 'LIGHTWAY smart home LED-lamp - bulb'},
            {vendor: 'Lidl', model: '14153706L', description: 'Livarno smart LED ceiling light'},
            {vendor: 'Zemismart', model: 'LXZB-ZB-09A', description: 'Zemismart LED Surface Mounted Downlight 9W RGBW'},
            {vendor: 'Feconn', model: 'FE-GU10-5W', description: 'Zigbee GU10 5W smart bulb'},
            {vendor: 'Nedis', model: 'ZBLC1E14'},
            tuya.whitelabel('Aldi', 'L122FF63H11A5.0W', 'LIGHTWAY smart home LED-lamp - spot', ['_TZ3000_j0gtlepx']),
            tuya.whitelabel('Aldi', 'L122AA63H11A6.5W', 'LIGHTWAY smart home LED-lamp - candle', ['_TZ3000_iivsrikg']),
            tuya.whitelabel('Aldi', 'C422AC11D41H140.0W', 'MEGOS LED panel RGB+CCT 40W 3600lm 62 x 62 cm', ['_TZ3000_v1srfw9x']),
            tuya.whitelabel('Aldi', 'C422AC14D41H140.0W', 'MEGOS LED panel RGB+CCT 40W 3600lm 30 x 120 cm', ['_TZ3000_gb5gaeca']),
            tuya.whitelabel('MiBoxer', 'FUT066Z', 'RGB+CCT LED Downlight', ['_TZ3210_zrvxvydd']),
            tuya.whitelabel('Miboxer', 'FUT039Z', 'RGB+CCT LED controller', ['_TZ3210_jicmoite']),
            tuya.whitelabel('Lidl', '14156506L', 'Livarno Lux smart LED mood light', ['_TZ3210_r0xgkft5']),
            tuya.whitelabel('Lidl', 'HG08010', 'Livarno Home outdoor spotlight', ['_TZ3210_umi6vbsz']),
            tuya.whitelabel('Lidl', 'HG08008', 'Livarno Home LED ceiling light', ['_TZ3210_p9ao60da']),
            tuya.whitelabel('TuYa', 'HG08007', 'Livarno Home outdoor LED band', ['_TZ3210_zbabx9wh']),
            tuya.whitelabel('Lidl', '14158704L', 'Livarno Home LED floor lamp, RGBW', ['_TZ3210_z1vlyufu']),
            tuya.whitelabel('Lidl', '14158804L', 'Livarno Home LED desk lamp RGBW', ['_TZ3210_hxtfthp5']),
            tuya.whitelabel('Lidl', 'HG07834A', 'Livarno Lux GU10 spot RGB', ['_TZ3000_quqaeew6']),
            tuya.whitelabel('Lidl', 'HG07834B', 'Livarno Lux E14 candle RGB', ['_TZ3000_th6zqqy6', '_TZ3000_wr6g6olr']),
            tuya.whitelabel('Lidl', 'HG08131C', 'Livarno Home outdoor E27 bulb in set with flare', ['_TZ3000_q50zhdsc']),
            tuya.whitelabel('Lidl', 'HG07834C', 'Livarno Lux E27 bulb RGB', ['_TZ3000_qd7hej8u']),
            tuya.whitelabel('Lidl', 'HG08383B', 'Livarno outdoor LED light chain', ['_TZ3000_bwlvyjwk']),
            tuya.whitelabel('Lidl', 'HG08383A', 'Livarno outdoor LED light chain', ['_TZ3000_taspddvq']),
            tuya.whitelabel('Garza Smart', 'Garza-Standard-A60', 'Standard A60 bulb', ['_TZ3210_sln7ah6r']),
            tuya.whitelabel('UR Lighting', 'TH008L10RGBCCT', '10W RGB+CCT downlight', ['_TZ3210_dn5higyl']),
            tuya.whitelabel('Lidl', 'HG08010', 'Livarno Home outdoor spotlight', ['_TZ3210_umi6vbsz']),
            tuya.whitelabel('Lidl', 'HG08008', 'Livarno Home LED ceiling light', ['_TZ3210_p9ao60da']),
            tuya.whitelabel('Lidl', 'HG08007', 'Livarno Home outdoor LED band', ['_TZ3210_zbabx9wh']),
            tuya.whitelabel('Lidl', '399629_2110', 'Livarno Lux Ceiling Panel RGB+CCT', ['_TZ3210_c0s1xloa']),
            tuya.whitelabel('Skydance', 'WZ5_dim_2', 'Zigbee & RF 5 in 1 LED controller (DIM mode)', ['_TZB210_3zfp8mki']),
            tuya.whitelabel('TuYa', 'TS0505B_1_1', 'Zigbee 3.0 18W led light bulb E27 RGBCW', ['_TZ3210_jd3z4yig']),
        ],
        extend: tuya.extend.light_onoff_brightness_colortemp_color({colorTempRange: [153, 500], noConfigure: true}),
        configure: async (device, coordinatorEndpoint, logger) => {
            device.getEndpoint(1).saveClusterAttributeKeyValue('lightingColorCtrl', {colorCapabilities: 29});
        },
    },
    {
        fingerprint: tuya.fingerprint('TS0505B', ['_TZ3210_iystcadi']),
        model: 'TS0505B_2',
        vendor: 'TuYa',
        description: 'Zigbee RGB+CCT light',
        whiteLabel: [
            tuya.whitelabel('Lidl', '14149505L/14149506L_2', 'Livarno Lux light bar RGB+CCT (black/white)', ['_TZ3210_iystcadi']),
        ],
        toZigbee: [tz.on_off, tzLocal.led_control],
        fromZigbee: [fz.on_off, fz.tuya_led_controller, fz.brightness, fz.ignore_basic_report],
        exposes: [e.light_brightness_colortemp_colorhs([153, 500]).removeFeature('color_temp_startup')],
        configure: async (device, coordinatorEndpoint, logger) => {
            device.getEndpoint(1).saveClusterAttributeKeyValue('lightingColorCtrl', {colorCapabilities: 29});
        },
    },
    {
        zigbeeModel: ['TS0503B'],
        model: 'TS0503B',
        vendor: 'TuYa',
        description: 'Zigbee RGB light',
        whiteLabel: [{vendor: 'BTF-Lighting', model: 'C03Z'}],
        extend: tuya.extend.light_onoff_brightness_color(),
    },
    {
        zigbeeModel: ['TS0504B'],
        model: 'TS0504B',
        vendor: 'TuYa',
        description: 'Zigbee RGBW light',
        extend: tuya.extend.light_onoff_brightness_color(),
        exposes: [e.light_brightness_color({disablePowerOnBehavior: true})
            .setAccess('color_xy', ea.STATE_SET).setAccess('color_hs', ea.STATE_SET)],
        toZigbee: utils.replaceInArray(tuya.extend.light_onoff_brightness_color().toZigbee, [tz.light_color], [tzLocal.TS0504B_color]),
        meta: {applyRedFix: true},
    },
    {
        zigbeeModel: ['TS0501A'],
        model: 'TS0501A',
        description: 'Zigbee light',
        vendor: 'TuYa',
        extend: tuya.extend.light_onoff_brightness(),
        meta: {turnsOffAtBrightness1: false},
        whiteLabel: [
            tuya.whitelabel('Lidl', 'HG06463A', 'Livarno Lux E27 ST64 filament bulb', ['_TZ3000_j2w1dw29']),
            tuya.whitelabel('Lidl', 'HG06463B', 'Livarno Lux E27 G95 filament bulb', ['_TZ3000_nosnx7im']),
            tuya.whitelabel('Lidl', 'HG06462A', 'Livarno Lux E27 A60 filament bulb', ['_TZ3000_7dcddnye', '_TZ3000_nbnmw9nc']),
        ],
    },
    {
        zigbeeModel: ['TS0501B'],
        model: 'TS0501B',
        description: 'Zigbee light',
        vendor: 'TuYa',
        extend: tuya.extend.light_onoff_brightness(),
        whiteLabel: [
            tuya.whitelabel('Miboxer', 'FUT036Z', 'Single color LED controller', ['_TZ3210_dxroobu3', '_TZ3210_dbilpfqk']),
        ],
    },
    {
        fingerprint: tuya.fingerprint('TS0202', ['_TYZB01_vwqnz1sn']),
        model: 'TS0202_3',
        vendor: 'TuYa',
        description: 'Motion detector with illuminance',
        fromZigbee: [fz.ias_occupancy_alarm_1, fz.battery, fz.ignore_basic_report, fz.ias_occupancy_alarm_1_report, fz.illuminance],
        toZigbee: [],
        onEvent: tuya.onEventSetTime,
        configure: tuya.configureMagicPacket,
        exposes: [e.occupancy(), e.battery_low(), e.battery(), e.tamper(), e.illuminance_lux()],
    },
    {
        fingerprint: tuya.fingerprint('TS0202', ['_TZ3210_cwamkvua']),
        model: 'TS0202_2',
        vendor: 'TuYa',
        description: 'Motion sensor with scene switch',
        fromZigbee: [tuya.fz.datapoints, fz.ias_occupancy_alarm_1, fz.battery],
        toZigbee: [tuya.tz.datapoints],
        configure: async (device, coordinatorEndpoint, logger) => {
            const endpoint = device.getEndpoint(1);
            await tuya.configureMagicPacket(device, coordinatorEndpoint, logger);
            await reporting.batteryPercentageRemaining(endpoint);
            await reporting.batteryVoltage(endpoint);
        },
        exposes: [e.battery(), e.battery_voltage(), e.occupancy(), e.action(['single', 'double', 'hold']),
            exposes.enum('light', ea.STATE, ['dark', 'bright'])],
        meta: {
            tuyaDatapoints: [
                [102, 'light', tuya.valueConverterBasic.lookup({'dark': false, 'bright': true})],
                [101, 'action', tuya.valueConverterBasic.lookup({'single': 0, 'double': 1, 'hold': 2})],
            ],
        },
        whiteLabel: [
            {vendor: 'Linkoze', model: 'LKMSZ001'},
            tuya.whitelabel('TuYa', '809WZT', 'Motion sensor', ['_TZ3040_bb6xaihh']),
        ],
    },
    {
        fingerprint: [{modelID: 'TS0202', manufacturerName: '_TYZB01_jytabjkb'},
            {modelID: 'TS0202', manufacturerName: '_TZ3000_lltemgsf'},
            {modelID: 'TS0202', manufacturerName: '_TYZB01_5nr7ncpl'},
            {modelID: 'TS0202', manufacturerName: '_TZ3000_mg4dy6z6'},
            {modelID: 'TS0202', manufacturerName: '_TZ3040_bb6xaihh'}],
        model: 'TS0202_1',
        vendor: 'TuYa',
        description: 'Motion sensor',
        // Requires alarm_1_with_timeout https://github.com/Koenkk/zigbee2mqtt/issues/2818#issuecomment-776119586
        fromZigbee: [fz.ias_occupancy_alarm_1_with_timeout, fz.battery, fz.ignore_basic_report],
        toZigbee: [],
        exposes: [e.occupancy(), e.battery_low(), e.linkquality(), e.battery(), e.battery_voltage()],
        configure: async (device, coordinatorEndpoint, logger) => {
            const endpoint = device.getEndpoint(1);
            await reporting.bind(endpoint, coordinatorEndpoint, ['genPowerCfg']);
            await reporting.batteryPercentageRemaining(endpoint);
        },
    },
    {
        fingerprint: [{modelID: 'TS0202', manufacturerName: '_TYZB01_dr6sduka'},
            {modelID: 'TS0202', manufacturerName: '_TYZB01_ef5xlc9q'},
            {modelID: 'TS0202', manufacturerName: '_TYZB01_2b8f6cio'},
            {modelID: 'TS0202', manufacturerName: '_TYZB01_71kfvvma'},
            {modelID: 'TS0202', manufacturerName: '_TZE200_bq5c8xfe'},
            {modelID: 'TS0202', manufacturerName: '_TYZB01_dl7cejts'},
            {modelID: 'TS0202', manufacturerName: '_TZ3000_nss8amz9'},
            {modelID: 'TS0202', manufacturerName: '_TZ3000_mmtwjmaq'},
            {modelID: 'TS0202', manufacturerName: '_TYZB01_zwvaj5wy'},
            {modelID: 'TS0202', manufacturerName: '_TZ3000_bsvqrxru'},
            {modelID: 'TS0202', manufacturerName: '_TZ3000_wrgn6xrz'},
            {modelID: 'TS0202', manufacturerName: '_TYZB01_tv3wxhcz'},
            {modelID: 'TS0202', manufacturerName: '_TYZB01_rwb0hxtf'},
            {modelID: 'TS0202', manufacturerName: '_TYZB01_hqbdru35'},
            {modelID: 'TS0202', manufacturerName: '_TZ3000_otvn3lne'},
            {modelID: 'TS0202', manufacturerName: '_TZ3000_tiwq83wk'},
            {modelID: 'TS0202', manufacturerName: '_TZ3000_ykwcwxmz'},
            // _TZ3000_kmh5qpmb = NAS-PD07 without temperature/humidity sensor
            // https://github.com/Koenkk/zigbee2mqtt/issues/15481#issuecomment-1366003011
            {modelID: 'TS0202', manufacturerName: '_TZ3000_kmh5qpmb'},
            {modelID: 'TS0202', manufacturerName: '_TZ3000_hgu1dlak'},
            {modelID: 'TS0202', manufacturerName: '_TZ3000_h4wnrtck'},
            {modelID: 'TS0202', manufacturerName: '_TZ3000_sr0vaafi'},
            {modelID: 'WHD02', manufacturerName: '_TZ3000_hktqahrq'},
            {modelID: 'TS0202', manufacturerName: '_TZ3040_wqmtjsyk'},
        ],
        model: 'TS0202',
        vendor: 'TuYa',
        description: 'Motion sensor',
        whiteLabel: [{vendor: 'Mercator Ikuü', model: 'SMA02P'},
            {vendor: 'TuYa', model: 'TY-ZPR06'},
            {vendor: 'Tesla Smart', model: 'TS0202'},
            tuya.whitelabel('MiBoxer', 'PIR1-ZB', 'PIR sensor', ['_TZ3040_wqmtjsyk']),
            tuya.whitelabel('TuYa', 'ZMS01', 'Motion sensor', ['_TZ3000_otvn3lne']),
            tuya.whitelabel('Nous', 'E2', 'Motion sensor', ['_TZ3000_h4wnrtck']),
        ],
        fromZigbee: [fz.ias_occupancy_alarm_1, fz.battery, fz.ignore_basic_report, fz.ias_occupancy_alarm_1_report],
        toZigbee: [],
        exposes: [e.occupancy(), e.battery_low(), e.tamper(), e.battery(), e.battery_voltage()],
        configure: async (device, coordinatorEndpoint, logger) => {
            const endpoint = device.getEndpoint(1);
            await reporting.bind(endpoint, coordinatorEndpoint, ['genPowerCfg']);
            try {
                await reporting.batteryPercentageRemaining(endpoint);
                await reporting.batteryVoltage(endpoint);
            } catch (error) {/* Fails for some https://github.com/Koenkk/zigbee2mqtt/issues/13708*/}
        },
    },
    {
        fingerprint: tuya.fingerprint('TS0202', ['_TZ3000_msl6wxk9', '_TZ3040_fwxuzcf4', '_TZ3040_msl6wxk9']),
        model: 'ZM-35H-Q',
        vendor: 'TuYa',
        description: 'Motion sensor',
        fromZigbee: [fz.ias_occupancy_alarm_1, fz.battery, fz.ignore_basic_report, fz.ZM35HQ_attr, fzLocal.ZM35HQ_battery],
        toZigbee: [tz.ZM35HQ_attr],
        exposes: [e.occupancy(), e.battery_low(), e.tamper(), e.battery(),
            exposes.enum('sensitivity', ea.ALL, ['low', 'medium', 'high']).withDescription('PIR sensor sensitivity'),
            exposes.enum('keep_time', ea.ALL, [30, 60, 120]).withDescription('PIR keep time in seconds'),
        ],
        configure: tuya.configureMagicPacket,
        whiteLabel: [
            tuya.whitelabel('Aubess', '40ZH-O', 'Motion sensor', ['_TZ3000_msl6wxk9', '_TZ3040_msl6wxk9']),
        ],
    },
    {
        fingerprint: tuya.fingerprint('TS0202', ['_TZ3000_mcxw5ehu', '_TZ3000_6ygjfyll', '_TZ3040_6ygjfyll']),
        model: 'IH012-RT01',
        vendor: 'TuYa',
        description: 'Motion sensor',
        fromZigbee: [fz.ias_occupancy_alarm_1, fz.ignore_basic_report, fz.ZM35HQ_attr, fz.battery],
        toZigbee: [tz.ZM35HQ_attr],
        exposes: [e.occupancy(), e.battery_low(), e.tamper(), e.battery(), e.battery_voltage(),
            exposes.enum('sensitivity', ea.ALL, ['low', 'medium', 'high']).withDescription('PIR sensor sensitivity'),
            exposes.enum('keep_time', ea.ALL, [30, 60, 120]).withDescription('PIR keep time in seconds'),
        ],
        configure: async (device, coordinatorEndpoint, logger) => {
            const endpoint = device.getEndpoint(1);
            await reporting.bind(endpoint, coordinatorEndpoint, ['genPowerCfg']);
            await reporting.batteryPercentageRemaining(endpoint);
            await reporting.batteryVoltage(endpoint);
        },
    },
    {
        fingerprint: [{modelID: 'TS0207', manufacturerName: '_TZ3000_m0vaazab'},
            {modelID: 'TS0207', manufacturerName: '_TZ3000_ufttklsz'},
            {modelID: 'TS0207', manufacturerName: '_TZ3000_nkkl7uzv'},
            {modelID: 'TS0207', manufacturerName: '_TZ3000_misw04hq'},
            {modelID: 'TS0207', manufacturerName: '_TZ3000_gszjt2xx'},
            {modelID: 'TS0207', manufacturerName: '_TZ3000_5k5vh43t'}],
        model: 'TS0207_repeater',
        vendor: 'TuYa',
        description: 'Repeater',
        fromZigbee: [fz.linkquality_from_basic],
        toZigbee: [],
        exposes: [],
    },
    {
        zigbeeModel: ['TS0207', 'FNB54-WTS08ML1.0'],
        fingerprint: [{modelID: 'TS0207', manufacturerName: '_TZ3000_upgcbody'}],
        model: 'TS0207_water_leak_detector',
        vendor: 'TuYa',
        description: 'Water leak detector',
        fromZigbee: [fz.ias_water_leak_alarm_1, fz.battery],
        whiteLabel: [{vendor: 'CR Smart Home', model: 'TS0207'}],
        toZigbee: [],
        configure: async (device, coordinatorEndpoint, logger) => {
            const endpoint = device.getEndpoint(1);
            await reporting.bind(endpoint, coordinatorEndpoint, ['genPowerCfg']);
            await reporting.batteryPercentageRemaining(endpoint);
        },
        exposes: [e.water_leak(), e.battery_low(), e.battery()],
    },
    {
        fingerprint: tuya.fingerprint('TS0101', ['_TYZB01_ijihzffk', '_TZ3210_tfxwxklq']),
        model: 'TS0101',
        vendor: 'TuYa',
        description: 'Zigbee Socket',
        whiteLabel: [{vendor: 'Larkkey', model: 'PS080'}, {vendor: 'Mercator', model: 'SPBS01G'}],
        extend: tuya.extend.switch(),
        meta: {disableDefaultResponse: true},
    },
    {
        fingerprint: [{modelID: 'TS0108', manufacturerName: '_TYZB01_7yidyqxd'}],
        model: 'TS0108',
        vendor: 'TuYa',
        description: 'Socket with 2 USB',
        whiteLabel: [{vendor: 'Larkkey', model: 'PS580'}],
        extend: tuya.extend.switch(),
        exposes: [e.switch().withEndpoint('l1'), e.switch().withEndpoint('l2')],
        endpoint: (device) => {
            return {'l1': 1, 'l2': 7};
        },
        meta: {multiEndpoint: true, disableDefaultResponse: true},
        configure: async (device, coordinatorEndpoint, logger) => {
            await tuya.configureMagicPacket(device, coordinatorEndpoint, logger);
            await reporting.bind(device.getEndpoint(1), coordinatorEndpoint, ['genOnOff']);
            await reporting.bind(device.getEndpoint(7), coordinatorEndpoint, ['genOnOff']);
        },
    },
    {
        fingerprint: [
            {modelID: 'TS0601', manufacturerName: '_TZE200_whpb9yts'},
            {modelID: 'TS0601', manufacturerName: '_TZE200_ebwgzdqq'},
            {modelID: 'TS0601', manufacturerName: '_TZE200_ctq0k47x'},
            {modelID: 'TS0601', manufacturerName: '_TZE200_9i9dt8is'},
            {modelID: 'TS0601', manufacturerName: '_TZE200_dfxkcots'},
            {modelID: 'TS0601', manufacturerName: '_TZE200_w4cryh2i'},
            {modelID: 'TS0601', manufacturerName: '_TZE200_ojzhk75b'},
            {modelID: 'TS0601', manufacturerName: '_TZE200_swaamsoy'},
            {modelID: 'TS0601', manufacturerName: '_TZE200_3p5ydos3'},
        ],
        model: 'TS0601_dimmer',
        vendor: 'TuYa',
        description: 'Zigbee smart dimmer',
        fromZigbee: [fz.tuya_dimmer, fz.ignore_basic_report],
        toZigbee: [tz.tuya_dimmer_state, tz.tuya_dimmer_level],
        configure: async (device, coordinatorEndpoint, logger) => {
            await tuya.configureMagicPacket(device, coordinatorEndpoint, logger);
            const endpoint = device.getEndpoint(1);
            await reporting.bind(endpoint, coordinatorEndpoint, ['genOnOff', 'genLevelCtrl']);
        },
        exposes: [e.light_brightness().withMinBrightness().withMaxBrightness().setAccess(
            'state', ea.STATE_SET).setAccess('brightness', ea.STATE_SET).setAccess(
            'min_brightness', ea.STATE_SET).setAccess('max_brightness', ea.STATE_SET)],
        whiteLabel: [
            {vendor: 'Larkkey', model: 'ZSTY-SM-1DMZG-EU'},
            {vendor: 'Earda', model: 'EDM-1ZAA-EU'},
            {vendor: 'Earda', model: 'EDM-1ZAB-EU'},
            {vendor: 'Earda', model: 'EDM-1ZBA-EU'},
            {vendor: 'Mercator Ikuü', model: 'SSWD01'},
            {vendor: 'Moes', model: 'ZS-USD'},
            {vendor: 'Moes', model: 'EDM-1ZBB-EU'},
        ],
    },
    {
        fingerprint: tuya.fingerprint('TS0601', ['_TZE200_myd45weu']),
        model: 'TS0601_soil',
        vendor: 'TuYa',
        description: 'Soil sensor',
        fromZigbee: [tuya.fz.datapoints],
        toZigbee: [tuya.tz.datapoints],
        configure: tuya.configureMagicPacket,
        exposes: [e.temperature(), e.soil_moisture(), tuya.exposes.temperatureUnit(), e.battery(), tuya.exposes.batteryState()],
        meta: {
            tuyaDatapoints: [
                [3, 'soil_moisture', tuya.valueConverter.raw],
                [5, 'temperature', tuya.valueConverter.raw],
                [9, 'temperature_unit', tuya.valueConverter.temperatureUnit],
                [14, 'battery_state', tuya.valueConverter.batteryState],
                [15, 'battery', tuya.valueConverter.raw],
            ],
        },
    },
    {
        fingerprint: tuya.fingerprint('TS0601', ['_TZE200_ip2akl4w', '_TZE200_1agwnems', '_TZE200_la2c2uo9', '_TZE200_579lguh2',
            '_TZE200_vucankjx', '_TZE200_4mh6tyyo']),
        model: 'TS0601_dimmer_1',
        vendor: 'TuYa',
        description: '1 gang smart dimmer',
        fromZigbee: [tuya.fz.datapoints],
        toZigbee: [tuya.tz.datapoints],
        configure: tuya.configureMagicPacket,
        exposes: [tuya.exposes.lightBrightnessWithMinMax(), e.power_on_behavior(),
            tuya.exposes.countdown(), tuya.exposes.lightType()],
        meta: {
            tuyaDatapoints: [
                [1, 'state', tuya.valueConverter.onOff, {skip: tuya.skip.stateOnAndBrightnessPresent}],
                [2, 'brightness', tuya.valueConverter.scale0_254to0_1000],
                [3, 'min_brightness', tuya.valueConverter.scale0_254to0_1000],
                [4, 'light_type', tuya.valueConverter.lightType],
                [5, 'max_brightness', tuya.valueConverter.scale0_254to0_1000],
                [6, 'countdown', tuya.valueConverter.countdown],
                [14, 'power_on_behavior', tuya.valueConverter.powerOnBehavior],
            ],
        },
        whiteLabel: [
            {vendor: 'Moes', model: 'MS-105Z'},
            {vendor: 'Lerlink', model: 'X706U'},
            {vendor: 'Moes', model: 'ZS-EUD_1gang'},
        ],
    },
    {
        fingerprint: tuya.fingerprint('TS0601', ['_TZE200_fjjbhx9d', '_TZE200_e3oitdyu', '_TZE200_gwkapsoq']),
        model: 'TS0601_dimmer_2',
        vendor: 'TuYa',
        description: '2 gang smart dimmer',
        fromZigbee: [tuya.fz.datapoints],
        toZigbee: [tuya.tz.datapoints],
        configure: tuya.configureMagicPacket,
        exposes: [
            tuya.exposes.lightBrightnessWithMinMax().withEndpoint('l1'),
            tuya.exposes.lightBrightnessWithMinMax().withEndpoint('l2'),
            tuya.exposes.countdown().withEndpoint('l1'),
            tuya.exposes.countdown().withEndpoint('l2'),
        ],
        meta: {
            multiEndpoint: true,
            tuyaDatapoints: [
                [1, 'state_l1', tuya.valueConverter.onOff, {skip: tuya.skip.stateOnAndBrightnessPresent}],
                [2, 'brightness_l1', tuya.valueConverter.scale0_254to0_1000],
                [3, 'min_brightness_l1', tuya.valueConverter.scale0_254to0_1000],
                [5, 'max_brightness_l1', tuya.valueConverter.scale0_254to0_1000],
                [6, 'countdown_l1', tuya.valueConverter.countdown],
                [7, 'state_l2', tuya.valueConverter.onOff, {skip: tuya.skip.stateOnAndBrightnessPresent}],
                [8, 'brightness_l2', tuya.valueConverter.scale0_254to0_1000],
                [9, 'min_brightness_l2', tuya.valueConverter.scale0_254to0_1000],
                [11, 'max_brightness_l2', tuya.valueConverter.scale0_254to0_1000],
                [12, 'countdown_l2', tuya.valueConverter.countdown],
            ],
        },
        endpoint: (device) => {
            return {'l1': 1, 'l2': 1};
        },
        whiteLabel: [
            {vendor: 'Moes', model: 'ZS-EUD_2gang'},
            {vendor: 'Moes', model: 'MS-105B'}, // _TZE200_e3oitdyu
        ],
    },
    {
        fingerprint: tuya.fingerprint('TS0601', ['_TZE200_vm1gyrso']),
        model: 'TS0601_dimmer_3',
        vendor: 'TuYa',
        description: '3 gang smart dimmer',
        fromZigbee: [tuya.fz.datapoints],
        toZigbee: [tuya.tz.datapoints],
        configure: tuya.configureMagicPacket,
        exposes: [tuya.exposes.lightBrightness().withEndpoint('l1'), tuya.exposes.lightBrightness().withEndpoint('l2'),
            tuya.exposes.lightBrightness().withEndpoint('l3')],
        meta: {
            multiEndpoint: true,
            tuyaDatapoints: [
                [1, 'state_l1', tuya.valueConverter.onOff, {skip: tuya.skip.stateOnAndBrightnessPresent}],
                [2, 'brightness_l1', tuya.valueConverter.scale0_254to0_1000],
                [7, 'state_l2', tuya.valueConverter.onOff, {skip: tuya.skip.stateOnAndBrightnessPresent}],
                [8, 'brightness_l2', tuya.valueConverter.scale0_254to0_1000],
                [15, 'state_l3', tuya.valueConverter.onOff, {skip: tuya.skip.stateOnAndBrightnessPresent}],
                [16, 'brightness_l3', tuya.valueConverter.scale0_254to0_1000],
            ],
        },
        endpoint: (device) => {
            return {'l1': 1, 'l2': 1, 'l3': 1};
        },
        whiteLabel: [
            {vendor: 'Moes', model: 'ZS-EUD_3gang'},
        ],
    },
    {
        fingerprint: tuya.fingerprint('TS0601', ['_TZE200_p0gzbqct']),
        model: 'TS0601_dimmer_knob',
        vendor: 'TuYa',
        description: 'Zigbee smart knob dimmer',
        fromZigbee: [tuya.fz.datapoints],
        toZigbee: [tuya.tz.datapoints],
        configure: tuya.configureMagicPacket,
        exposes: [tuya.exposes.lightBrightness().withMinBrightness().setAccess('min_brightness', ea.STATE_SET), tuya.exposes.lightType(),
            tuya.exposes.indicatorModeNoneRelayPos()],
        meta: {
            tuyaDatapoints: [
                [1, 'state', tuya.valueConverter.onOff, {skip: tuya.skip.stateOnAndBrightnessPresent}],
                [2, 'brightness', tuya.valueConverter.scale0_254to0_1000],
                [3, 'min_brightness', tuya.valueConverter.scale0_254to0_1000],
                [4, 'light_type', tuya.valueConverter.lightType],
                [21, 'indicator_mode', tuya.valueConverterBasic.lookup({0: 'none', 1: 'relay', 2: 'pos'})],
            ],
        },
        whiteLabel: [
            {vendor: 'Moes', model: 'WS-SY-EURD'},
            {vendor: 'Moes', model: 'WS-SY-EURD-WH-MS'},
        ],
    },
    {
        fingerprint: [{modelID: 'TS011F', manufacturerName: '_TZ3000_oiymh3qu'}],
        model: 'TS011F_socket_module',
        vendor: 'TuYa',
        description: 'Socket module',
        extend: tuya.extend.switch(),
        whiteLabel: [{vendor: 'LoraTap', model: 'RR400ZB'}, {vendor: 'LoraTap', model: 'SP400ZB'}],
        configure: async (device, coordinatorEndpoint, logger) => {
            await tuya.configureMagicPacket(device, coordinatorEndpoint, logger);
            const endpoint = device.getEndpoint(1);
            await reporting.bind(endpoint, coordinatorEndpoint, ['genOnOff']);
            await reporting.onOff(endpoint);
        },
    },
    {
        fingerprint: [{modelID: 'TS011F', manufacturerName: '_TZ3000_wxtp7c5y'},
            {modelID: 'TS011F', manufacturerName: '_TYZB01_mtunwanm'},
            {modelID: 'TS011F', manufacturerName: '_TZ3000_o1jzcxou'}],
        model: 'TS011F_wall_outlet',
        vendor: 'TuYa',
        description: 'In-wall outlet',
        extend: tuya.extend.switch(),
        whiteLabel: [{vendor: 'Teekar', model: 'SWP86-01OG'},
            {vendor: 'ClickSmart+', model: 'CMA30035'},
            {vendor: 'BSEED', model: 'Zigbee Socket'}],
    },
    {
        fingerprint: [{modelID: 'isltm67\u0000', manufacturerName: '_TYST11_pisltm67'},
            {modelID: 'TS0601', manufacturerName: '_TZE200_pisltm67'}],
        model: 'S-LUX-ZB',
        vendor: 'TuYa',
        description: 'Light sensor',
        fromZigbee: [fz.SLUXZB],
        toZigbee: [],
        configure: async (device, coordinatorEndpoint, logger) => {
            const endpoint = device.getEndpoint(1);
            await reporting.bind(endpoint, coordinatorEndpoint, ['genBasic']);
        },
        exposes: [e.battery(), e.illuminance_lux(), e.linkquality(),
            exposes.enum('brightness_level', ea.STATE, ['LOW', 'MEDIUM', 'HIGH'])],
    },
    {
        zigbeeModel: ['TS130F'],
        model: 'TS130F',
        vendor: 'TuYa',
        description: 'Curtain/blind switch',
        fromZigbee: [fz.cover_position_tilt, tuya.fz.backlight_mode_low_medium_high, fz.tuya_cover_options],
        toZigbee: [tz.cover_state, tz.cover_position_tilt, tz.tuya_cover_calibration, tz.tuya_cover_reversal,
            tuya.tz.backlight_indicator_mode_1],
        meta: {coverInverted: true},
        whiteLabel: [
            {vendor: 'LoraTap', model: 'SC400'},
            tuya.whitelabel('Zemismart', 'ZN-LC1E', 'Smart curtain/shutter switch', ['_TZ3000_74hsp7qy']),
            tuya.whitelabel('Nous', 'L12Z', 'Smart ZigBee Curtain Module L12Z', ['_TZ3000_jwv3cwak']),
        ],
        exposes: [e.cover_position(), exposes.enum('moving', ea.STATE, ['UP', 'STOP', 'DOWN']),
            exposes.binary('calibration', ea.ALL, 'ON', 'OFF'), exposes.binary('motor_reversal', ea.ALL, 'ON', 'OFF'),
            exposes.enum('backlight_mode', ea.ALL, ['low', 'medium', 'high']),
            exposes.numeric('calibration_time', ea.STATE).withUnit('S').withDescription('Calibration time')],
    },
    {
        zigbeeModel: ['qnazj70', 'kjintbl'],
        fingerprint: [
            {modelID: 'TS0601', manufacturerName: '_TZE200_wunufsil'},
            {modelID: 'TS0601', manufacturerName: '_TZE200_vhy3iakz'},
            {modelID: 'TS0601', manufacturerName: '_TZE200_oisqyl4o'},
            {modelID: 'TS0601', manufacturerName: '_TZ3000_uim07oem'},
            {modelID: 'TS0601', manufacturerName: '_TZE200_js3mgbjb'},
            {modelID: 'TS0601', manufacturerName: '_TZE200_7deq70b8'},
        ],
        model: 'TS0601_switch',
        vendor: 'TuYa',
        description: '1, 2, 3 or 4 gang switch',
        exposes: [e.switch().withEndpoint('l1').setAccess('state', ea.STATE_SET),
            e.switch().withEndpoint('l2').setAccess('state', ea.STATE_SET),
            e.switch().withEndpoint('l3').setAccess('state', ea.STATE_SET), e.switch().withEndpoint('l4').setAccess('state', ea.STATE_SET)],
        fromZigbee: [fz.ignore_basic_report, fz.tuya_switch],
        toZigbee: [tz.tuya_switch_state],
        meta: {multiEndpoint: true},
        whiteLabel: [
            {vendor: 'Norklmes', model: 'MKS-CM-W5'},
            {vendor: 'Somgoms', model: 'ZSQB-SMB-ZB'},
            {vendor: 'Moes', model: 'WS-EUB1-ZG'},
            {vendor: 'AVATTO', model: 'ZGB-WS-EU'},
        ],
        configure: async (device, coordinatorEndpoint, logger) => {
            await tuya.configureMagicPacket(device, coordinatorEndpoint, logger);
            await reporting.bind(device.getEndpoint(1), coordinatorEndpoint, ['genOnOff']);
            if (device.getEndpoint(2)) await reporting.bind(device.getEndpoint(2), coordinatorEndpoint, ['genOnOff']);
            if (device.getEndpoint(3)) await reporting.bind(device.getEndpoint(3), coordinatorEndpoint, ['genOnOff']);
            if (device.getEndpoint(4)) await reporting.bind(device.getEndpoint(4), coordinatorEndpoint, ['genOnOff']);
        },
        endpoint: (device) => {
            // Endpoint selection is made in tuya_switch_state
            return {'l1': 1, 'l2': 1, 'l3': 1, 'l4': 1};
        },
    },
    {
        fingerprint: tuya.fingerprint('TS0601', ['_TZE200_aqnazj70', '_TZE200_k6jhsr0q', '_TZE200_di3tfv5b', '_TZE200_mexisfik', '_TZE204_6wi2mope']),
        model: 'TS0601_switch_4_gang',
        vendor: 'TuYa',
        description: '4 gang switch',
        exposes: [e.switch().withEndpoint('l1').setAccess('state', ea.STATE_SET),
            e.switch().withEndpoint('l2').setAccess('state', ea.STATE_SET),
            e.switch().withEndpoint('l3').setAccess('state', ea.STATE_SET),
            e.switch().withEndpoint('l4').setAccess('state', ea.STATE_SET)],
        fromZigbee: [fz.ignore_basic_report, fz.tuya_switch],
        toZigbee: [tz.tuya_switch_state],
        meta: {multiEndpoint: true},
        endpoint: (device) => {
            // Endpoint selection is made in tuya_switch_state
            return {'l1': 1, 'l2': 1, 'l3': 1, 'l4': 1};
        },
    },
    {
        fingerprint: tuya.fingerprint('TS0601', ['_TZE200_jwsjbxjs']),
        model: 'TS0601_switch_5_gang',
        vendor: 'TuYa',
        description: '5 gang switch',
        fromZigbee: [tuya.fz.datapoints],
        toZigbee: [tuya.tz.datapoints],
        configure: tuya.configureMagicPacket,
        exposes: [
            tuya.exposes.switch().withEndpoint('l1'),
            tuya.exposes.switch().withEndpoint('l2'),
            tuya.exposes.switch().withEndpoint('l3'),
            tuya.exposes.switch().withEndpoint('l4'),
            tuya.exposes.switch().withEndpoint('l5'),
        ],
        endpoint: (device) => {
            return {'l1': 1, 'l2': 1, 'l3': 1, 'l4': 1, 'l5': 1};
        },
        meta: {
            multiEndpoint: true,
            tuyaDatapoints: [
                [1, 'state_l1', tuya.valueConverter.onOff],
                [2, 'state_l2', tuya.valueConverter.onOff],
                [3, 'state_l3', tuya.valueConverter.onOff],
                [4, 'state_l4', tuya.valueConverter.onOff],
                [5, 'state_l5', tuya.valueConverter.onOff],
            ],
        },
    },
    {
        fingerprint: tuya.fingerprint('TS0601', ['_TZE200_mwvfvw8g']),
        model: 'TS0601_switch_6_gang',
        vendor: 'TuYa',
        description: '6 gang switch',
        fromZigbee: [tuya.fz.datapoints],
        toZigbee: [tuya.tz.datapoints],
        configure: tuya.configureMagicPacket,
        exposes: [
            tuya.exposes.switch().withEndpoint('l1'),
            tuya.exposes.switch().withEndpoint('l2'),
            tuya.exposes.switch().withEndpoint('l3'),
            tuya.exposes.switch().withEndpoint('l4'),
            tuya.exposes.switch().withEndpoint('l5'),
            tuya.exposes.switch().withEndpoint('l6'),
        ],
        endpoint: (device) => {
            return {'l1': 1, 'l2': 1, 'l3': 1, 'l4': 1, 'l5': 1, 'l6': 1};
        },
        meta: {
            multiEndpoint: true,
            tuyaDatapoints: [
                [1, 'state_l1', tuya.valueConverter.onOff],
                [2, 'state_l2', tuya.valueConverter.onOff],
                [3, 'state_l3', tuya.valueConverter.onOff],
                [4, 'state_l4', tuya.valueConverter.onOff],
                [5, 'state_l5', tuya.valueConverter.onOff],
                [6, 'state_l6', tuya.valueConverter.onOff],
            ],
        },
    },
    {
        fingerprint: [
            {modelID: 'TS0601', manufacturerName: '_TZE200_nkjintbl'},
            {modelID: 'TS0601', manufacturerName: '_TZE200_ji1gn7rw'},
            {modelID: 'TS0601', manufacturerName: '_TZE200_3t91nb6k'},
        ],
        model: 'TS0601_switch_2_gang',
        vendor: 'TuYa',
        description: '2 gang switch',
        exposes: [e.switch().withEndpoint('l1').setAccess('state', ea.STATE_SET),
            e.switch().withEndpoint('l2').setAccess('state', ea.STATE_SET)],
        fromZigbee: [fz.ignore_basic_report, fz.tuya_switch],
        toZigbee: [tz.tuya_switch_state],
        meta: {multiEndpoint: true},
        configure: async (device, coordinatorEndpoint, logger) => {
            await tuya.configureMagicPacket(device, coordinatorEndpoint, logger);
            await reporting.bind(device.getEndpoint(1), coordinatorEndpoint, ['genOnOff']);
            if (device.getEndpoint(2)) await reporting.bind(device.getEndpoint(2), coordinatorEndpoint, ['genOnOff']);
        },
        endpoint: (device) => {
            // Endpoint selection is made in tuya_switch_state
            return {'l1': 1, 'l2': 1};
        },
    },
    {
        fingerprint: [{modelID: 'TS0601', manufacturerName: '_TZE200_kyfqmmyl'},
            {modelID: 'TS0601', manufacturerName: '_TZE200_2hf7x9n3'},
            {modelID: 'TS0601', manufacturerName: '_TZE204_atpwqgml'},
            {modelID: 'TS0601', manufacturerName: '_TZE200_bynnczcb'},
            {modelID: 'TS0601', manufacturerName: '_TZE200_atpwqgml'}],
        model: 'TS0601_switch_3_gang',
        vendor: 'TuYa',
        description: '3 gang switch',
        whiteLabel: [{vendor: 'NOVADIGITAL', model: 'WS-US-ZB', description: 'Interruptor touch Zigbee 3 Teclas'}],
        exposes: [e.switch().withEndpoint('l1').setAccess('state', ea.STATE_SET),
            e.switch().withEndpoint('l2').setAccess('state', ea.STATE_SET),
            e.switch().withEndpoint('l3').setAccess('state', ea.STATE_SET)],
        fromZigbee: [fz.ignore_basic_report, fz.tuya_switch],
        toZigbee: [tz.tuya_switch_state],
        meta: {multiEndpoint: true},
        configure: async (device, coordinatorEndpoint, logger) => {
            await tuya.configureMagicPacket(device, coordinatorEndpoint, logger);
            await reporting.bind(device.getEndpoint(1), coordinatorEndpoint, ['genOnOff']);
            await reporting.bind(device.getEndpoint(2), coordinatorEndpoint, ['genOnOff']);
        },
        endpoint: (device) => {
            // Endpoint selection is made in tuya_switch_state
            return {'l1': 1, 'l2': 1, 'l3': 1};
        },
    },
    {
        fingerprint: tuya.fingerprint('TS0215A', ['_TZ3000_4fsgukof', '_TZ3000_wr2ucaj9', '_TZ3000_zsh6uat3', '_TZ3000_tj4pwzzm',
            '_TZ3000_2izubafb', '_TZ3000_pkfazisv']),
        model: 'TS0215A_sos',
        vendor: 'TuYa',
        description: 'SOS button',
        fromZigbee: [fz.command_emergency, fz.battery],
        exposes: [e.battery(), e.battery_voltage(), e.action(['emergency'])],
        toZigbee: [],
        configure: async (device, coordinatorEndpoint, logger) => {
            const endpoint = device.getEndpoint(1);
            await reporting.bind(endpoint, coordinatorEndpoint, ['genPowerCfg', 'genTime', 'genBasic', 'ssIasAce', 'ssIasZone']);
            await reporting.batteryPercentageRemaining(endpoint);
            await reporting.batteryVoltage(endpoint);
        },
    },
    {
        fingerprint: [{modelID: 'TS0215A', manufacturerName: '_TZ3000_p6ju8myv'},
            {modelID: 'TS0215A', manufacturerName: '_TZ3000_0zrccfgx'},
            {modelID: 'TS0215A', manufacturerName: '_TZ3000_fsiepnrh'},
            {modelID: 'TS0215A', manufacturerName: '_TZ3000_ug1vtuzn'}],
        model: 'TS0215A_remote',
        vendor: 'TuYa',
        description: 'Security remote control',
        fromZigbee: [fz.command_arm, fz.command_emergency, fz.battery],
        exposes: [e.battery(), e.action(['disarm', 'arm_day_zones', 'arm_night_zones', 'arm_all_zones', 'exit_delay', 'emergency'])],
        toZigbee: [],
        whiteLabel: [{vendor: 'Woox', model: 'R7054'}, {vendor: 'Nedis', model: 'ZBRC10WT'}],
        configure: async (device, coordinatorEndpoint, logger) => {
            const endpoint = device.getEndpoint(1);
            await reporting.bind(endpoint, coordinatorEndpoint, ['genPowerCfg', 'genTime', 'genBasic', 'ssIasAce', 'ssIasZone']);
        },
    },
    {
        fingerprint: [{modelID: 'TS0503A', manufacturerName: '_TZ3000_obacbukl'}],
        model: 'TS0503A',
        vendor: 'TuYa',
        description: 'Led strip controller',
        extend: tuya.extend.light_onoff_brightness_color(),
    },
    {
        zigbeeModel: ['TS0503A'],
        model: 'TYZS1L',
        vendor: 'TuYa',
        description: 'Led strip controller HSB',
        exposes: [e.light_colorhs()],
        fromZigbee: [fz.on_off, fz.tuya_led_controller],
        toZigbee: [tz.tuya_led_controller, tz.ignore_transition, tz.ignore_rate],
    },
    {
        zigbeeModel: ['TS0502A'],
        model: 'TS0502A',
        vendor: 'TuYa',
        description: 'Light controller',
        extend: tuya.extend.light_onoff_brightness_colortemp({colorTempRange: [153, 500], noConfigure: true}),
        whiteLabel: [
            tuya.whitelabel('Lidl', 'HG06492B', 'Livarno Lux E14 candle CCT', ['_TZ3000_oborybow']),
            tuya.whitelabel('Lidl', 'HG06492A', 'Livarno Lux GU10 spot CCT', ['_TZ3000_el5kt5im']),
            tuya.whitelabel('Lidl', 'HG06492C', 'Livarno Lux E27 bulb CCT', ['_TZ3000_49qchf10']),
            tuya.whitelabel('Lidl', '14147206L', 'Livarno Lux ceiling light', ['_TZ3000_rylaozuc', '_TZ3000_5fkufhn1']),
            tuya.whitelabel('Lidl', '14153905L', 'Livarno Home LED floor lamp', ['_TZ3000_8uaoilu9']),
        ],
        configure: async (device, coordinatorEndpoint, logger) => {
            device.getEndpoint(1).saveClusterAttributeKeyValue('lightingColorCtrl', {colorCapabilities: 16});
        },
    },
    {
        zigbeeModel: ['TS0502B'],
        model: 'TS0502B',
        vendor: 'TuYa',
        description: 'Light controller',
        whiteLabel: [
            {vendor: 'Mercator Ikuü', model: 'SMI7040', description: 'Ford Batten Light'},
            {vendor: 'Mercator Ikuü', model: 'SMD9300', description: 'Donovan Panel Light'},
            tuya.whitelabel('Aldi', 'F122SB62H22A4.5W', 'LIGHTWAY smart home LED-lamp - filament', ['_TZ3000_g1glzzfk']),
            tuya.whitelabel('Miboxer', 'FUT035Z', 'Dual white LED controller', ['_TZ3210_frm6149r', '_TZ3210_jtifm80b', '_TZ3210_xwqng7ol']),
            tuya.whitelabel('Lidl', '14156408L', 'Livarno Lux smart LED ceiling light', ['_TZ3210_c2iwpxf1']),
        ],
        extend: tuya.extend.light_onoff_brightness_colortemp({colorTempRange: [153, 500], noConfigure: true}),
        configure: async (device, coordinatorEndpoint, logger) => {
            device.getEndpoint(1).saveClusterAttributeKeyValue('lightingColorCtrl', {colorCapabilities: 16});
        },
    },
    {
        zigbeeModel: ['TS0504A'],
        model: 'TS0504A',
        vendor: 'TuYa',
        description: 'RGBW LED controller',
        extend: tuya.extend.light_onoff_brightness_colortemp_color(),
    },
    {
        fingerprint: [{modelID: 'TS0505A', manufacturerName: '_TZ3000_sosdczdl'}],
        model: 'TS0505A_led',
        vendor: 'TuYa',
        description: 'RGB+CCT LED',
        toZigbee: [tz.on_off, tz.tuya_led_control],
        fromZigbee: [fz.on_off, fz.tuya_led_controller, fz.brightness, fz.ignore_basic_report],
        exposes: [e.light_brightness_colortemp_colorhs([153, 500]).removeFeature('color_temp_startup')],
    },
    {
        zigbeeModel: ['TS0505A'],
        model: 'TS0505A',
        vendor: 'TuYa',
        description: 'RGB+CCT light controller',
        extend: tuya.extend.light_onoff_brightness_colortemp_color({noConfigure: true}),
        whiteLabel: [
            tuya.whitelabel('Lidl', 'HG06106B', 'Livarno Lux E14 candle RGB', ['_TZ3000_odygigth']),
            tuya.whitelabel('Lidl', 'HG06106A', 'Livarno Lux GU10 spot RGB', ['_TZ3000_kdpxju99']),
            tuya.whitelabel('Lidl', 'HG06106C', 'Livarno Lux E27 bulb RGB', ['_TZ3000_dbou1ap4']),
            tuya.whitelabel('Lidl', '14148906L', 'Livarno Lux mood light RGB+CCT', ['_TZ3000_9cpuaca6']),
            tuya.whitelabel('Lidl', '14149505L/14149506L_1', 'Livarno Lux light bar RGB+CCT (black/white)', ['_TZ3000_gek6snaj']),
            tuya.whitelabel('Mycket', 'MS-SP-LE27WRGB', 'E27 RGBW bulb', ['_TZ3000_evag0pvn']),
            tuya.whitelabel('Lidl', 'HG06104A', 'Livarno Lux smart LED light strip 2.5m', ['_TZ3000_riwp3k79', '_TZ3000_riwp3k79']),
        ],
        configure: async (device, coordinatorEndpoint, logger) => {
            device.getEndpoint(1).saveClusterAttributeKeyValue('lightingColorCtrl', {colorCapabilities: 29});
        },
    },
    {
        fingerprint: [{manufacturerName: '_TZ2000_a476raq2'}],
        zigbeeModel: ['TS0201', 'SNTZ003'],
        model: 'TS0201',
        vendor: 'TuYa',
        description: 'Temperature & humidity sensor with display',
        fromZigbee: [fzLocal.TS0201_battery, fz.temperature, fzLocal.TS0201_humidity],
        toZigbee: [],
        exposes: [e.battery(), e.temperature(), e.humidity(), e.battery_voltage()],
        configure: tuya.configureMagicPacket,
        whiteLabel: [
            {vendor: 'BlitzWolf', model: 'BW-IS4'},
            tuya.whitelabel('TuYa', 'TS0201_1', 'Zigbee 3.0 temperature humidity sensor with display', ['_TZ3210_alxkwn0h']),
        ],
    },
    {
        fingerprint: [
            {modelID: 'TS0201', manufacturerName: '_TZ3000_bguser20'},
            {modelID: 'TS0201', manufacturerName: '_TZ3000_fllyghyj'},
            {modelID: 'TS0201', manufacturerName: '_TZ3000_yd2e749y'},
            {modelID: 'TS0201', manufacturerName: '_TZ3000_6uzkisv2'},
            {modelID: 'TS0201', manufacturerName: '_TZ3000_xr3htd96'},
        ],
        model: 'WSD500A',
        vendor: 'TuYa',
        description: 'Temperature & humidity sensor',
        fromZigbee: [fzLocal.TS0201_battery, fz.temperature, fz.humidity],
        toZigbee: [],
        exposes: [e.battery(), e.temperature(), e.humidity(), e.battery_voltage()],
        configure: tuya.configureMagicPacket,
    },
    {
        fingerprint: tuya.fingerprint('TS0201', ['_TZ3000_dowj6gyi', '_TZ3000_8ybe88nf']),
        model: 'IH-K009',
        vendor: 'TuYa',
        description: 'Temperature & humidity sensor',
        fromZigbee: [fzLocal.TS0201_battery, fz.temperature, fz.humidity],
        toZigbee: [],
        exposes: [e.battery(), e.temperature(), e.humidity(), e.battery_voltage()],
        configure: tuya.configureMagicPacket,
    },
    {
        fingerprint: tuya.fingerprint('SM0201', ['_TYZB01_cbiezpds', '_TYZB01_zqvwka4k']),
        model: 'SM0201',
        vendor: 'TuYa',
        description: 'Temperature & humidity sensor with LED screen',
        fromZigbee: [fz.battery, fz.temperature, fz.humidity],
        toZigbee: [],
        exposes: [e.battery(), e.temperature(), e.humidity(), e.battery_voltage()],
    },
    {
        fingerprint: tuya.fingerprint('TS0601', ['_TZE200_yjjdcqsq']),
        model: 'ZTH01',
        vendor: 'TuYa',
        description: 'Temperature and humidity sensor',
        fromZigbee: [tuya.fz.datapoints, tuya.fz.gateway_connection_status],
        toZigbee: [tuya.tz.datapoints],
        configure: tuya.configureMagicPacket,
        exposes: [e.temperature(), e.humidity(), tuya.exposes.batteryState(), e.battery_low()],
        meta: {
            tuyaDatapoints: [
                [1, 'temperature', tuya.valueConverter.divideBy10],
                [2, 'humidity', tuya.valueConverter.raw],
                [3, 'battery_state', tuya.valueConverter.batteryState],
                // [9, 'temperature_unit', tuya.valueConverter.raw], This DP is not properly supported by the device
            ],
        },
    },
    {
        fingerprint: [{modelID: 'TS011F', manufacturerName: '_TZ3000_3zofvcaa'}],
        model: 'TS011F_2_gang_2_usb_wall',
        vendor: 'TuYa',
        description: '2 gang 2 usb wall outlet',
        extend: tuya.extend.switch({backlightModeLowMediumHigh: true, endpoints: ['l1', 'l2', 'l3', 'l4']}),
        endpoint: () => {
            return {'l1': 1, 'l2': 2, 'l3': 3, 'l4': 4};
        },
        meta: {multiEndpoint: true},
        configure: async (device, coordinatorEndpoint, logger) => {
            await tuya.configureMagicPacket(device, coordinatorEndpoint, logger);
            for (const endpointID of [1, 2, 3, 4]) {
                const endpoint = device.getEndpoint(endpointID);
                await reporting.bind(endpoint, coordinatorEndpoint, ['genOnOff']);
                await reporting.onOff(endpoint);
            }
        },
    },
    {
        zigbeeModel: ['TS0041'],
        fingerprint: [{manufacturerName: '_TZ3000_tk3s5tyg'}],
        model: 'TS0041',
        vendor: 'TuYa',
        description: 'Wireless switch with 1 button',
        whiteLabel: [{vendor: 'Smart9', model: 'S9TSZGB'}, {vendor: 'Lonsonho', model: 'TS0041'}, {vendor: 'Benexmart', model: 'ZM-sui1'}],
        exposes: [e.battery(), e.action(['single', 'double', 'hold'])],
        fromZigbee: [fz.tuya_on_off_action, fz.battery],
        toZigbee: [],
        configure: tuya.configureMagicPacket,
        /*
         * reporting.batteryPercentageRemaining removed as it was causing devices to fall of the network
         * every 1 hour, with light flashing when it happened, extremely short battery life, 2 presses for
         * action to register: https://github.com/Koenkk/zigbee2mqtt/issues/8072
         * Initially wrapped in a try catch: https://github.com/Koenkk/zigbee2mqtt/issues/6313
         */
    },
    {
        zigbeeModel: ['TS0042'],
        model: 'TS0042',
        vendor: 'TuYa',
        description: 'Wireless switch with 2 buttons',
        whiteLabel: [{vendor: 'Smart9', model: 'S9TSZGB'}, {vendor: 'Lonsonho', model: 'TS0042'},
            {vendor: 'ClickSmart+', model: 'CSPGM2075PW'}],
        exposes: [e.battery(), e.action(['1_single', '1_double', '1_hold', '2_single', '2_double', '2_hold'])],
        fromZigbee: [fz.tuya_on_off_action, fz.battery],
        toZigbee: [],
        configure: tuya.configureMagicPacket,
        /*
         * reporting.batteryPercentageRemaining removed as it was causing devices to fall of the network
         * every 1 hour, with light flashing when it happened, extremely short battery life, 2 presses for
         * action to register: https://github.com/Koenkk/zigbee2mqtt/issues/8072
         * Initially wrapped in a try catch: https://github.com/Koenkk/zigbee2mqtt/issues/6313
         */
    },
    {
        zigbeeModel: ['TS0043'],
        model: 'TS0043',
        vendor: 'TuYa',
        description: 'Wireless switch with 3 buttons',
        whiteLabel: [{vendor: 'Smart9', model: 'S9TSZGB'}, {vendor: 'Lonsonho', model: 'TS0043'}, {vendor: 'LoraTap', model: 'SS600ZB'}],
        exposes: [e.battery(),
            e.action(['1_single', '1_double', '1_hold', '2_single', '2_double', '2_hold', '3_single', '3_double', '3_hold'])],
        fromZigbee: [fz.tuya_on_off_action, fz.battery],
        toZigbee: [],
        configure: tuya.configureMagicPacket,
        /*
         * reporting.batteryPercentageRemaining removed as it was causing devices to fall of the network
         * every 1 hour, with light flashing when it happened, extremely short battery life, 2 presses for
         * action to register: https://github.com/Koenkk/zigbee2mqtt/issues/8072
         * Initially wrapped in a try catch: https://github.com/Koenkk/zigbee2mqtt/issues/6313
         */
    },
    {
        zigbeeModel: ['TS0044'],
        model: 'TS0044',
        vendor: 'TuYa',
        description: 'Wireless switch with 4 buttons',
        whiteLabel: [{vendor: 'Lonsonho', model: 'TS0044'}, {vendor: 'Haozee', model: 'ESW-OZAA-EU'},
            {vendor: 'LoraTap', model: 'SS6400ZB'}, {vendor: 'Moes', model: 'ZT-SY-EU-G-4S-WH-MS'},
            tuya.whitelabel('Moes', 'ZT-SR-EU4', 'Star Ring 4 Gang Scene Switch', ['_TZ3000_a4xycprs'])],
        fromZigbee: [fz.tuya_on_off_action, fz.battery],
        exposes: [e.battery(), e.action(['1_single', '1_double', '1_hold', '2_single', '2_double', '2_hold',
            '3_single', '3_double', '3_hold', '4_single', '4_double', '4_hold'])],
        toZigbee: [],
        configure: tuya.configureMagicPacket,
        /*
         * reporting.batteryPercentageRemaining removed as it was causing devices to fall of the network
         * every 1 hour, with light flashing when it happened, extremely short battery life, 2 presses for
         * action to register: https://github.com/Koenkk/zigbee2mqtt/issues/8072
         * Initially wrapped in a try catch: https://github.com/Koenkk/zigbee2mqtt/issues/6313
         */
    },
    {
        fingerprint: tuya.fingerprint('TS004F', ['_TZ3000_xabckq1v', '_TZ3000_czuyt8lz']),
        model: 'TS004F',
        vendor: 'TuYa',
        description: 'Wireless switch with 4 buttons',
        exposes: [e.battery(), e.action(['1_single', '1_double', '1_hold', '2_single', '2_double', '2_hold',
            '3_single', '3_double', '3_hold', '4_single', '4_double', '4_hold'])],
        fromZigbee: [fz.battery, fz.tuya_on_off_action],
        toZigbee: [tz.tuya_operation_mode],
        configure: async (device, coordinatorEndpoint, logger) => {
            const endpoint = device.getEndpoint(1);
            await endpoint.read('genBasic', [0x0004, 0x000, 0x0001, 0x0005, 0x0007, 0xfffe]);
            await endpoint.write('genOnOff', {'tuyaOperationMode': 1});
            await endpoint.read('genOnOff', ['tuyaOperationMode']);
            try {
                await endpoint.read(0xE001, [0xD011]);
            } catch (err) {/* do nothing */}
            await endpoint.read('genPowerCfg', ['batteryVoltage', 'batteryPercentageRemaining']);
            await reporting.bind(endpoint, coordinatorEndpoint, ['genPowerCfg']);
            for (const ep of [1, 2, 3, 4]) {
                // Not all variants have all endpoints
                // https://github.com/Koenkk/zigbee2mqtt/issues/15730#issuecomment-1364498358
                if (device.getEndpoint(ep)) {
                    await reporting.bind(device.getEndpoint(ep), coordinatorEndpoint, ['genOnOff']);
                }
            }
        },
    },
    {
        fingerprint: [{modelID: 'TS0601', manufacturerName: '_TZE200_qq9mpfhw'}],
        model: 'TS0601_water_sensor',
        vendor: 'TuYa',
        description: 'Water leak sensor',
        fromZigbee: [fz.tuya_water_leak, fz.ignore_basic_report],
        exposes: [e.water_leak()],
        toZigbee: [],
        whiteLabel: [{vendor: 'Neo', model: 'NAS-WS02B0'}],
    },
    {
        fingerprint: [{modelID: 'TS0601', manufacturerName: '_TZE200_jthf7vb6'}],
        model: 'WLS-100z',
        vendor: 'TuYa',
        description: 'Water leak sensor',
        fromZigbee: [fz.ignore_basic_report, fz.ignore_tuya_raw, fz.wls100z_water_leak],
        toZigbee: [],
        onEvent: tuya.onEventSetTime,
        configure: async (device, coordinatorEndpoint, logger) => {
            const endpoint = device.getEndpoint(1);
            await reporting.bind(endpoint, coordinatorEndpoint, ['genBasic']);
        },
        exposes: [e.battery(), e.water_leak()],
    },
    {
        fingerprint: tuya.fingerprint('TS0001', ['_TZ3000_xkap8wtb', '_TZ3000_qnejhcsu', '_TZ3000_x3ewpzyr',
            '_TZ3000_mkhkxx1p', '_TZ3000_tgddllx4']),
        model: 'TS0001_power',
        description: 'Switch with power monitoring',
        vendor: 'TuYa',
        fromZigbee: [fz.on_off, fz.electrical_measurement, fz.metering, fz.ignore_basic_report,
            tuya.fz.power_outage_memory, tuya.fz.switch_type],
        toZigbee: [tz.on_off, tuya.tz.power_on_behavior_1, tuya.tz.switch_type],
        configure: async (device, coordinatorEndpoint, logger) => {
            await tuya.configureMagicPacket(device, coordinatorEndpoint, logger);
            const endpoint = device.getEndpoint(1);
            await reporting.bind(endpoint, coordinatorEndpoint, ['genOnOff', 'haElectricalMeasurement', 'seMetering']);
            await reporting.rmsVoltage(endpoint, {change: 5});
            await reporting.rmsCurrent(endpoint, {change: 50});
            await reporting.activePower(endpoint, {change: 10});
            await reporting.currentSummDelivered(endpoint);
            endpoint.saveClusterAttributeKeyValue('haElectricalMeasurement', {acCurrentDivisor: 1000, acCurrentMultiplier: 1});
            endpoint.saveClusterAttributeKeyValue('seMetering', {divisor: 100, multiplier: 1});
            device.save();
        },
        exposes: [e.switch(), e.power(), e.current(), e.voltage(), e.energy(), tuya.exposes.switchType(),
            exposes.enum('power_outage_memory', ea.ALL, ['on', 'off', 'restore']).withDescription('Recover state after power outage')],
    },
    {
        fingerprint: [{modelID: 'TS0002', manufacturerName: '_TZ3000_irrmjcgi'}],
        model: 'TS0002_power',
        vendor: 'TuYa',
        description: '2 gang switch with power monitoring',
        extend: tuya.extend.switch({switchType: true, endpoints: ['l1', 'l2'], electricalMeasurements: true}),
        endpoint: (device) => {
            return {'l1': 1, 'l2': 2};
        },
        meta: {multiEndpoint: true, multiEndpointSkip: ['energy', 'current', 'voltage', 'power']},
        configure: async (device, coordinatorEndpoint, logger) => {
            const endpoint = device.getEndpoint(1);
            await endpoint.read('genBasic', ['manufacturerName', 'zclVersion', 'appVersion', 'modelId', 'powerSource', 0xfffe]);
            await reporting.bind(endpoint, coordinatorEndpoint, ['genOnOff', 'haElectricalMeasurement', 'seMetering']);
            await reporting.rmsVoltage(endpoint, {change: 5});
            await reporting.rmsCurrent(endpoint, {change: 50});
            await reporting.activePower(endpoint, {change: 10});
            await reporting.currentSummDelivered(endpoint);
            endpoint.saveClusterAttributeKeyValue('haElectricalMeasurement', {acCurrentDivisor: 1000, acCurrentMultiplier: 1});
            endpoint.saveClusterAttributeKeyValue('seMetering', {divisor: 100, multiplier: 1});
            device.save();
            await reporting.bind(device.getEndpoint(2), coordinatorEndpoint, ['genOnOff']);
        },
        whiteLabel: [
            tuya.whitelabel('TuYa', 'XSH01B', '2 gang switch module with power monitoring', ['_TZ3000_irrmjcgi']),
        ],
    },
    {
        fingerprint: tuya.fingerprint('TS000F', ['_TZ3000_xkap8wtb']),
        model: 'TS000F_power',
        description: 'Switch with power monitoring',
        vendor: 'TuYa',
        fromZigbee: [fz.on_off, fz.electrical_measurement, fz.metering, fz.ignore_basic_report, tuya.fz.power_on_behavior_1,
            tuya.fz.switch_type],
        toZigbee: [tz.on_off, tuya.tz.power_on_behavior_1, tuya.tz.switch_type],
        configure: async (device, coordinatorEndpoint, logger) => {
            const endpoint = device.getEndpoint(1);
            await tuya.configureMagicPacket(device, coordinatorEndpoint, logger);
            await reporting.bind(endpoint, coordinatorEndpoint, ['genOnOff', 'haElectricalMeasurement', 'seMetering']);
            await reporting.rmsVoltage(endpoint, {change: 5});
            await reporting.rmsCurrent(endpoint, {change: 50});
            await reporting.currentSummDelivered(endpoint);
            endpoint.saveClusterAttributeKeyValue('seMetering', {divisor: 100, multiplier: 1});
            device.save();
        },
        whiteLabel: [{vendor: 'Aubess', model: 'WHD02'}],
        exposes: [e.switch(), e.power(), e.current(), e.voltage(), e.energy(), e.power_on_behavior(),
            tuya.exposes.switchType()],
    },
    {
        zigbeeModel: ['TS0001'],
        model: 'TS0001',
        vendor: 'TuYa',
        description: '1 gang switch',
        extend: tuya.extend.switch(),
        whiteLabel: [{vendor: 'CR Smart Home', model: 'TS0001', description: 'Valve control'}, {vendor: 'Lonsonho', model: 'X701'},
            {vendor: 'Bandi', model: 'BDS03G1'},
        ],
        configure: async (device, coordinatorEndpoint, logger) => {
            await tuya.configureMagicPacket(device, coordinatorEndpoint, logger);
            await reporting.bind(device.getEndpoint(1), coordinatorEndpoint, ['genOnOff']);
        },
    },
    {
        zigbeeModel: ['TS0002'],
        model: 'TS0002',
        vendor: 'TuYa',
        description: '2 gang switch',
        whiteLabel: [{vendor: 'Zemismart', model: 'ZM-CSW002-D_switch'}, {vendor: 'Lonsonho', model: 'X702'},
            {vendor: 'Avatto', model: 'ZTS02'}],
        extend: tuya.extend.switch(),
        exposes: [e.switch().withEndpoint('l1'), e.switch().withEndpoint('l2')],
        endpoint: (device) => {
            return {'l1': 1, 'l2': 2};
        },
        meta: {multiEndpoint: true},
        configure: async (device, coordinatorEndpoint, logger) => {
            await tuya.configureMagicPacket(device, coordinatorEndpoint, logger);
            await reporting.bind(device.getEndpoint(1), coordinatorEndpoint, ['genOnOff']);
            await reporting.bind(device.getEndpoint(2), coordinatorEndpoint, ['genOnOff']);
        },
    },
    {
        fingerprint: tuya.fingerprint('TS0001', ['_TZ3000_tqlv4ug4', '_TZ3000_gjrubzje', '_TZ3000_tygpxwqa']),
        model: 'TS0001_switch_module',
        vendor: 'TuYa',
        description: '1 gang switch module',
        whiteLabel: [{vendor: 'OXT', model: 'SWTZ21'}],
        extend: tuya.extend.switch({switchType: true}),
        configure: async (device, coordinatorEndpoint, logger) => {
            await tuya.configureMagicPacket(device, coordinatorEndpoint, logger);
            await reporting.bind(device.getEndpoint(1), coordinatorEndpoint, ['genOnOff']);
        },
    },
    {
        fingerprint: tuya.fingerprint('TS0002', ['_TZ3000_01gpyda5', '_TZ3000_bvrlqyj7', '_TZ3000_7ed9cqgi',
            '_TZ3000_zmy4lslw', '_TZ3000_ruxexjfz', '_TZ3000_4xfqlgqo']),
        model: 'TS0002_switch_module',
        vendor: 'TuYa',
        description: '2 gang switch module',
        whiteLabel: [
            {vendor: 'OXT', model: 'SWTZ22'},
            tuya.whitelabel('pcblab.io', 'RR620ZB', '2 gang Zigbee switch module', ['_TZ3000_4xfqlgqo']),
            tuya.whitelabel('Nous', 'L13Z', '2 gang switch', ['_TZ3000_ruxexjfz']),
        ],
        extend: tuya.extend.switch({switchType: true, endpoints: ['l1', 'l2']}),
        endpoint: (device) => {
            return {'l1': 1, 'l2': 2};
        },
        meta: {multiEndpoint: true},
        configure: async (device, coordinatorEndpoint, logger) => {
            await tuya.configureMagicPacket(device, coordinatorEndpoint, logger);
            await reporting.bind(device.getEndpoint(1), coordinatorEndpoint, ['genOnOff']);
            await reporting.bind(device.getEndpoint(2), coordinatorEndpoint, ['genOnOff']);
        },
    },
    {
        fingerprint: tuya.fingerprint('TS0002', ['_TZ3000_fisb3ajo', '_TZ3000_5gey1ohx']),
        model: 'TS0002_switch_module_2',
        vendor: 'TuYa',
        description: '2 gang switch module',
        extend: tuya.extend.switch({endpoints: ['l1', 'l2']}),
        endpoint: (device) => {
            return {'l1': 1, 'l2': 2};
        },
        meta: {multiEndpoint: true},
        configure: async (device, coordinatorEndpoint, logger) => {
            await tuya.configureMagicPacket(device, coordinatorEndpoint, logger);
            await reporting.bind(device.getEndpoint(1), coordinatorEndpoint, ['genOnOff']);
            await reporting.bind(device.getEndpoint(2), coordinatorEndpoint, ['genOnOff']);
        },
    },
    {
        fingerprint: [{modelID: 'TS0003', manufacturerName: '_TZ3000_4o16jdca'}],
        model: 'TS0003_switch_module_2',
        vendor: 'TuYa',
        description: '3 gang switch module',
        extend: tuya.extend.switch({endpoints: ['l1', 'l2', 'l3']}),
        endpoint: (device) => {
            return {'l1': 1, 'l2': 2, 'l3': 3};
        },
        meta: {multiEndpoint: true},
        configure: async (device, coordinatorEndpoint, logger) => {
            await tuya.configureMagicPacket(device, coordinatorEndpoint, logger);
            await reporting.bind(device.getEndpoint(1), coordinatorEndpoint, ['genOnOff']);
            await reporting.bind(device.getEndpoint(2), coordinatorEndpoint, ['genOnOff']);
            await reporting.bind(device.getEndpoint(3), coordinatorEndpoint, ['genOnOff']);
        },
    },
    {
        fingerprint: tuya.fingerprint('TS0003', ['_TZ3000_vsasbzkf', '_TZ3000_odzoiovu']),
        model: 'TS0003_switch_module_1',
        vendor: 'TuYa',
        description: '3 gang switch module',
        whiteLabel: [{vendor: 'OXT', model: 'SWTZ23'}],
        extend: tuya.extend.switch({switchType: true, backlightModeOffOn: true, endpoints: ['l1', 'l2', 'l3']}),
        endpoint: (device) => {
            return {'l1': 1, 'l2': 2, 'l3': 3};
        },
        meta: {multiEndpoint: true},
        configure: async (device, coordinatorEndpoint, logger) => {
            await tuya.configureMagicPacket(device, coordinatorEndpoint, logger);
            await reporting.bind(device.getEndpoint(1), coordinatorEndpoint, ['genOnOff']);
            await reporting.bind(device.getEndpoint(2), coordinatorEndpoint, ['genOnOff']);
            await reporting.bind(device.getEndpoint(3), coordinatorEndpoint, ['genOnOff']);
        },
    },
    {
        fingerprint: tuya.fingerprint('TS0004', ['_TZ3000_ltt60asa', '_TZ3000_5ajpkyq6']),
        model: 'TS0004_switch_module',
        vendor: 'TuYa',
        description: '4 gang switch module',
        whiteLabel: [{vendor: 'OXT', model: 'SWTZ27'}],
        extend: tuya.extend.switch({switchType: true, endpoints: ['l1', 'l2', 'l3', 'l4']}),
        endpoint: (device) => {
            return {'l1': 1, 'l2': 2, 'l3': 3, 'l4': 4};
        },
        meta: {multiEndpoint: true},
        configure: async (device, coordinatorEndpoint, logger) => {
            await tuya.configureMagicPacket(device, coordinatorEndpoint, logger);
            await reporting.bind(device.getEndpoint(1), coordinatorEndpoint, ['genOnOff']);
            await reporting.bind(device.getEndpoint(2), coordinatorEndpoint, ['genOnOff']);
            await reporting.bind(device.getEndpoint(3), coordinatorEndpoint, ['genOnOff']);
            await reporting.bind(device.getEndpoint(4), coordinatorEndpoint, ['genOnOff']);
        },
    },
    {
        zigbeeModel: [
            'owvfni3\u0000', 'owvfni3', 'u1rkty3', 'aabybja', // Curtain motors
            'mcdj3aq', 'mcdj3aq\u0000', // Tubular motors
        ],
        fingerprint: [
            // Curtain motors:
            {modelID: 'TS0601', manufacturerName: '_TZE200_5zbp6j0u'},
            {modelID: 'TS0601', manufacturerName: '_TZE200_nkoabg8w'},
            {modelID: 'TS0601', manufacturerName: '_TZE200_xuzcvlku'},
            {modelID: 'TS0601', manufacturerName: '_TZE200_4vobcgd3'},
            {modelID: 'TS0601', manufacturerName: '_TZE200_nogaemzt'},
            {modelID: 'TS0601', manufacturerName: '_TZE200_r0jdjrvi'},
            {modelID: 'TS0601', manufacturerName: '_TZE200_pk0sfzvr'},
            {modelID: 'TS0601', manufacturerName: '_TZE200_fdtjuw7u'},
            {modelID: 'TS0601', manufacturerName: '_TZE200_zpzndjez'},
            {modelID: 'TS0601', manufacturerName: '_TZE200_wmcdj3aq'},
            {modelID: 'TS0601', manufacturerName: '_TZE200_cowvfni3'},
            {modelID: 'TS0601', manufacturerName: '_TZE200_rddyvrci'},
            {modelID: 'TS0601', manufacturerName: '_TZE200_nueqqe6k'},
            {modelID: 'TS0601', manufacturerName: '_TZE200_bqcqqjpb'},
            {modelID: 'TS0601', manufacturerName: '_TZE200_xaabybja'},
            {modelID: 'TS0601', manufacturerName: '_TZE200_rmymn92d'},
            {modelID: 'TS0601', manufacturerName: '_TZE200_3i3exuay'},
            {modelID: 'TS0601', manufacturerName: '_TZE200_tvrvdj6o'},
            {modelID: 'zo2pocs\u0000', manufacturerName: '_TYST11_fzo2pocs'},
            {modelID: 'TS0601', manufacturerName: '_TZE200_cf1sl3tj'},
            {modelID: 'TS0601', manufacturerName: '_TZE200_b2u1drdv'},
            {modelID: 'TS0601', manufacturerName: '_TZE200_ol5jlkkr'},
            {modelID: 'TS0601', manufacturerName: '_TZE204_guvc7pdy'},
            // Roller blinds:
            {modelID: 'TS0601', manufacturerName: '_TZE200_fctwhugx'},
            {modelID: 'TS0601', manufacturerName: '_TZE200_hsgrhjpf'},
            {modelID: 'TS0601', manufacturerName: '_TZE200_pw7mji0l'},
            // Window pushers:
            {modelID: 'TS0601', manufacturerName: '_TZE200_g5wdnuow'},
            // Tubular motors:
            {modelID: 'TS0601', manufacturerName: '_TZE200_5sbebbzs'},
            {modelID: 'TS0601', manufacturerName: '_TZE200_udank5zs'},
            {modelID: 'TS0601', manufacturerName: '_TZE200_zuz7f94z'},
            {modelID: 'TS0601', manufacturerName: '_TZE200_nv6nxo0c'},
            {modelID: 'TS0601', manufacturerName: '_TZE200_3ylew7b4'},
            {modelID: 'TS0601', manufacturerName: '_TZE200_llm0epxg'},
            {modelID: 'TS0601', manufacturerName: '_TZE200_n1aauwb4'},
            {modelID: 'TS0601', manufacturerName: '_TZE200_xu4a5rhj'},
            {modelID: 'TS0601', manufacturerName: '_TZE204_r0jdjrvi'},
        ],
        model: 'TS0601_cover_1',
        vendor: 'TuYa',
        description: 'Curtain motor/roller blind motor/window pusher/tubular motor',
        whiteLabel: [
            {vendor: 'Yushun', model: 'YS-MT750'},
            {vendor: 'Zemismart', model: 'ZM79E-DT'},
            {vendor: 'Binthen', model: 'BCM100D'},
            {vendor: 'Binthen', model: 'CV01A'},
            {vendor: 'Zemismart', model: 'M515EGB'},
            {vendor: 'OZ Smart Things', model: 'ZM85EL-1Z'},
            {vendor: 'TuYa', model: 'M515EGZT'},
            {vendor: 'TuYa', model: 'DT82LEMA-1.2N'},
            {vendor: 'TuYa', model: 'ZD82TN', description: 'Curtain motor'},
            {vendor: 'Larkkey', model: 'ZSTY-SM-1SRZG-EU'},
            {vendor: 'Zemismart', model: 'AM43', description: 'Roller blind motor'},
            {vendor: 'Zemismart', model: 'M2805EGBZTN', description: 'Tubular motor'},
            {vendor: 'Zemismart', model: 'BCM500DS-TYZ', description: 'Curtain motor'},
            {vendor: 'A-OK', model: 'AM25', description: 'Tubular motor'},
            {vendor: 'Alutech', model: 'AM/R-Sm', description: 'Tubular motor'},
<<<<<<< HEAD
            tuya.whitelabel('Shenzhen Golden Security Technology', 'GM46', 'Curtain motor', ['_TZE204_guvc7pdy']),
=======
            tuya.whitelabel('Zemismart', 'ZM85EL-2Z', 'Roman Rod I type U curtains track', ['_TZE200_cf1sl3tj']),
>>>>>>> df48f06b
        ],
        fromZigbee: [fz.tuya_cover, fz.ignore_basic_report],
        toZigbee: [tz.tuya_cover_control, tz.tuya_cover_options],
        exposes: [
            e.cover_position().setAccess('position', ea.STATE_SET),
            exposes.composite('options', 'options', ea.STATE_SET)
                .withFeature(exposes.numeric('motor_speed', ea.STATE_SET)
                    .withValueMin(0).withValueMax(255).withDescription('Motor speed'))
                .withFeature(exposes.binary('reverse_direction', ea.STATE_SET, true, false)
                    .withDescription('Reverse the motor direction'))],
    },
    {
        fingerprint: [
            // Curtain motors:
            {modelID: 'TS0601', manufacturerName: '_TZE200_eegnwoyw'},
        ],
        model: 'TS0601_cover_2',
        vendor: 'TuYa',
        description: 'Curtain motor fixed speed',
        whiteLabel: [
            {vendor: 'Zemismart', model: 'BCM100DB'},
        ],
        fromZigbee: [fz.tuya_cover, fz.ignore_basic_report],
        toZigbee: [tz.tuya_cover_control],
        exposes: [e.cover_position().setAccess('position', ea.STATE_SET)],
    },
    {
        fingerprint: [
            {modelID: 'TS0601', manufacturerName: '_TZE200_cpbo62rn'},
        ],
        model: 'TS0601_cover_6',
        vendor: 'TuYa',
        description: 'Cover motor',
        fromZigbee: [tuya.fz.datapoints],
        toZigbee: [tuya.tz.datapoints],
        exposes: [
            exposes.text('work_state', ea.STATE),
            e.cover_position().setAccess('position', ea.STATE_SET),
            e.battery(),
            exposes.enum('opening_mode', ea.STATE_SET, ['tilt', 'lift']).withDescription('Opening mode'),
            exposes.enum('motor_direction', ea.STATE_SET, ['left', 'right']).withDescription('Motor side'),
            exposes.enum('set_upper_limit', ea.STATE_SET, ['start', 'stop']).withDescription('Learning'),
            exposes.enum('factory_reset', ea.STATE_SET, ['SET']).withDescription('Remove limits'),
        ],
        whiteLabel: [
            tuya.whitelabel('TuYa', 'LY-108', 'Cover', ['_TZE200_cpbo62rn']),
        ],
        meta: {
            tuyaDatapoints: [
                [1, 'state', tuya.valueConverterBasic.lookup({'OPEN': tuya.enum(0), 'STOP': tuya.enum(1), 'CLOSE': tuya.enum(2)})],
                [2, 'position', tuya.valueConverter.coverPosition],
                [3, 'position', tuya.valueConverter.raw],
                [4, 'opening_mode', tuya.valueConverterBasic.lookup({'tilt': tuya.enum(0), 'lift': tuya.enum(1)})],
                [7, 'work_state', tuya.valueConverterBasic.lookup({'standby': tuya.enum(0), 'success': tuya.enum(1), 'learning': tuya.enum(2)})],
                [13, 'battery', tuya.valueConverter.raw],
                [101, 'motor_direction', tuya.valueConverterBasic.lookup({'left': tuya.enum(0), 'right': tuya.enum(1)})],
                [102, 'set_upper_limit', tuya.valueConverterBasic.lookup({'start': tuya.enum(1), 'stop': tuya.enum(0)})],
                [107, 'factory_reset', tuya.valueConverter.setLimit],
            ],
        },
    },
    {
        zigbeeModel: ['kud7u2l'],
        fingerprint: [
            {modelID: 'TS0601', manufacturerName: '_TZE200_ckud7u2l'},
            {modelID: 'TS0601', manufacturerName: '_TZE200_ywdxldoj'},
            {modelID: 'TS0601', manufacturerName: '_TZE200_do5qy8zo'},
            {modelID: 'TS0601', manufacturerName: '_TZE200_cwnjrr72'},
            {modelID: 'TS0601', manufacturerName: '_TZE200_pvvbommb'},
            {modelID: 'TS0601', manufacturerName: '_TZE200_9sfg7gm0'}, // HomeCloud
            {modelID: 'TS0601', manufacturerName: '_TZE200_2atgpdho'}, // HY367
            {modelID: 'TS0601', manufacturerName: '_TZE200_cpmgn2cf'},
            {modelID: 'TS0601', manufacturerName: '_TZE200_8thwkzxl'}, // Tervix eva2
            {modelID: 'TS0601', manufacturerName: '_TZE200_4eeyebrt'}, // Immax 07732B
            {modelID: 'TS0601', manufacturerName: '_TZE200_8whxpsiw'}, // EVOLVEO
            {modelID: 'TS0601', manufacturerName: '_TZE200_xby0s3ta'}, // Sandy Beach HY367
            {modelID: 'TS0601', manufacturerName: '_TZE200_7fqkphoq'}, // AFINTEK
        ],
        model: 'TS0601_thermostat',
        vendor: 'TuYa',
        description: 'Radiator valve with thermostat',
        whiteLabel: [
            {vendor: 'Moes', model: 'HY368'},
            {vendor: 'Moes', model: 'HY369RT'},
            {vendor: 'SHOJZJ', model: '378RT'},
            {vendor: 'Silvercrest', model: 'TVR01'},
            {vendor: 'Immax', model: '07732B'},
            {vendor: 'Evolveo', model: 'Heat M30'},
        ],
        meta: {tuyaThermostatPreset: tuya.thermostatPresets, tuyaThermostatSystemMode: tuya.thermostatSystemModes3},
        ota: ota.zigbeeOTA,
        onEvent: tuya.onEventSetLocalTime,
        fromZigbee: [fz.tuya_thermostat, fz.ignore_basic_report, fz.ignore_tuya_set_time],
        toZigbee: [tz.tuya_thermostat_child_lock, tz.tuya_thermostat_window_detection, tz.tuya_thermostat_valve_detection,
            tz.tuya_thermostat_current_heating_setpoint, tz.tuya_thermostat_auto_lock,
            tz.tuya_thermostat_calibration, tz.tuya_thermostat_min_temp, tz.tuya_thermostat_max_temp,
            tz.tuya_thermostat_boost_time, tz.tuya_thermostat_comfort_temp, tz.tuya_thermostat_eco_temp,
            tz.tuya_thermostat_force_to_mode, tz.tuya_thermostat_force, tz.tuya_thermostat_preset, tz.tuya_thermostat_away_mode,
            tz.tuya_thermostat_window_detect, tz.tuya_thermostat_schedule, tz.tuya_thermostat_week, tz.tuya_thermostat_away_preset,
            tz.tuya_thermostat_schedule_programming_mode],
        exposes: [
            e.child_lock(), e.window_detection(),
            exposes.binary('window_open', ea.STATE).withDescription('Window open?'),
            e.battery_low(), e.valve_detection(), e.position(),
            exposes.climate().withSetpoint('current_heating_setpoint', 5, 35, 0.5, ea.STATE_SET)
                .withLocalTemperature(ea.STATE).withSystemMode(['heat', 'auto', 'off'], ea.STATE_SET,
                    'Mode of this device, in the `heat` mode the TS0601 will remain continuously heating, i.e. it does not regulate ' +
                    'to the desired temperature. If you want TRV to properly regulate the temperature you need to use mode `auto` ' +
                    'instead setting the desired temperature.')
                .withLocalTemperatureCalibration(-9, 9, 0.5, ea.STATE_SET)
                .withPreset(['schedule', 'manual', 'boost', 'complex', 'comfort', 'eco', 'away'])
                .withRunningState(['idle', 'heat'], ea.STATE),
            e.auto_lock(), e.away_mode(), e.away_preset_days(), e.boost_time(), e.comfort_temperature(), e.eco_temperature(), e.force(),
            e.max_temperature().withValueMin(16).withValueMax(70), e.min_temperature(), e.away_preset_temperature(),
            exposes.composite('programming_mode', 'programming_mode', ea.STATE).withDescription('Schedule MODE ⏱ - In this mode, ' +
                    'the device executes a preset week programming temperature time and temperature.')
                .withFeature(e.week())
                .withFeature(exposes.text('workdays_schedule', ea.STATE_SET))
                .withFeature(exposes.text('holidays_schedule', ea.STATE_SET))],
    },
    {
        fingerprint: tuya.fingerprint('TS0601', ['_TZE200_68nvbio9']),
        model: 'TS0601_cover_3',
        vendor: 'TuYa',
        description: 'Cover motor',
        fromZigbee: [tuya.fz.datapoints],
        toZigbee: [tuya.tz.datapoints],
        onEvent: tuya.onEventSetTime,
        options: [exposes.options.invert_cover()],
        configure: tuya.configureMagicPacket,
        exposes: [
            e.battery(), e.cover_position(),
            exposes.enum('reverse_direction', ea.STATE_SET, ['forward', 'back']).withDescription('Reverse the motor direction'),
            exposes.enum('border', ea.STATE_SET, ['up', 'down', 'up_delete', 'down_delete', 'remove_top_bottom']),
            exposes.enum('click_control', ea.STATE_SET, ['up', 'down']).withDescription('Single motor steps'),
            exposes.binary('motor_fault', ea.STATE, true, false),
        ],
        whiteLabel: [
            {vendor: 'Zemismart', model: 'ZM16EL-03/33'}, // _TZE200_68nvbio
        ],
        meta: {
            // All datapoints go in here
            tuyaDatapoints: [
                [1, 'state', tuya.valueConverterBasic.lookup({'OPEN': tuya.enum(0), 'STOP': tuya.enum(1), 'CLOSE': tuya.enum(2)})],
                [2, 'position', tuya.valueConverter.coverPosition],
                [3, 'position', tuya.valueConverter.raw],
                [5, 'reverse_direction', tuya.valueConverterBasic.lookup({'forward': tuya.enum(0), 'back': tuya.enum(1)})],
                [12, 'motor_fault', tuya.valueConverter.trueFalse1],
                [13, 'battery', tuya.valueConverter.raw],
                [16, 'border', tuya.valueConverterBasic.lookup({
                    'up': tuya.enum(0), 'down': tuya.enum(1), 'up_delete': tuya.enum(2), 'down_delete': tuya.enum(3),
                    'remove_top_bottom': tuya.enum(4)})],
                [20, 'click_control', tuya.valueConverterBasic.lookup({'up': tuya.enum(0), 'down': tuya.enum(1)})],
            ],
        },
    },
    {
        fingerprint: tuya.fingerprint('TS0601', ['_TZE200_zah67ekd']),
        model: 'TS0601_cover_4',
        vendor: 'TuYa',
        description: 'Cover',
        fromZigbee: [tuya.fz.datapoints],
        toZigbee: [tuya.tz.datapoints],
        exposes: [
            e.cover_position().setAccess('position', ea.STATE_SET),
            exposes.enum('motor_direction', ea.STATE_SET, ['normal', 'reversed']).withDescription('Set the motor direction'),
            exposes.numeric('motor_speed', ea.STATE_SET).withValueMin(0).withValueMax(255).withDescription('Motor speed').withUnit('rpm'),
            exposes.enum('opening_mode', ea.STATE_SET, ['tilt', 'lift']).withDescription('Opening mode'),
            exposes.enum('set_upper_limit', ea.STATE_SET, ['SET']).withDescription('Set the upper limit, to reset limits use factory_reset'),
            exposes.enum('set_bottom_limit', ea.STATE_SET, ['SET']).withDescription('Set the bottom limit, to reset limits use factory_reset'),
            exposes.binary('factory_reset', ea.STATE_SET, true, false).withDescription('Factory reset the device'),
        ],
        whiteLabel: [
            tuya.whitelabel('Moes', 'AM43-0.45/40-ES-EB', 'Roller blind/shades drive motor', ['_TZE200_zah67ekd']),
        ],
        meta: {
            tuyaDatapoints: [
                [1, 'state', tuya.valueConverterBasic.lookup({'OPEN': tuya.enum(0), 'STOP': tuya.enum(1), 'CLOSE': tuya.enum(2)})],
                [2, 'position', tuya.valueConverter.coverPosition],
                [3, 'position', tuya.valueConverter.raw],
                [5, 'motor_direction', tuya.valueConverterBasic.lookup({'normal': tuya.enum(0), 'reversed': tuya.enum(1)})],
                [7, null, null], // work_state, not usefull, ignore
                [101, 'opening_mode', tuya.valueConverterBasic.lookup({'tilt': tuya.enum(0), 'lift': tuya.enum(1)})],
                [102, 'factory_reset', tuya.valueConverter.raw],
                [103, 'set_upper_limit', tuya.valueConverter.setLimit],
                [104, 'set_bottom_limit', tuya.valueConverter.setLimit],
                [105, 'motor_speed', tuya.valueConverter.raw],
            ],
        },
    },
    {
        fingerprint: tuya.fingerprint('TS0601', [
            '_TZE200_sur6q7ko', /* model: '3012732', vendor: 'LSC Smart Connect' */
            '_TZE200_hue3yfsn', /* model: 'TV02-Zigbee', vendor: 'TuYa' */
            '_TZE200_e9ba97vf', /* model: 'TV01-ZB', vendor: 'Moes' */
            '_TZE200_husqqvux', /* model: 'TSL-TRV-TV01ZG', vendor: 'Tesla Smart' */
            '_TZE200_lnbfnyxd', /* model: 'TSL-TRV-TV01ZG', vendor: 'Tesla Smart' */
            '_TZE200_lllliz3p', /* model: 'TV02-Zigbee', vendor: 'TuYa' */
            '_TZE200_mudxchsu', /* model: 'TV05-ZG curve', vendor: 'TuYa' */
            '_TZE200_7yoranx2', /* model: 'TV01-ZB', vendor: 'Moes' */
            '_TZE200_kds0pmmv', /* model: 'TV01-ZB', vendor: 'Moes' */
        ]),
        model: 'TV02-Zigbee',
        vendor: 'TuYa',
        description: 'Thermostat radiator valve',
        whiteLabel: [
            {vendor: 'Moes', model: 'TV01-ZB'},
            {vendor: 'AVATTO', model: 'TRV06'},
            {vendor: 'Tesla Smart', model: 'TSL-TRV-TV01ZG'},
            {vendor: 'Unknown/id3.pl', model: 'GTZ08'},
            tuya.whitelabel('Moes', 'ZTRV-ZX-TV01-MS', 'Thermostat radiator valve', ['_TZE200_7yoranx2']),
        ],
        ota: ota.zigbeeOTA,
        fromZigbee: [tuya.fz.datapoints],
        toZigbee: [tuya.tz.datapoints],
        onEvent: tuya.onEventSetLocalTime,
        configure: tuya.configureMagicPacket,
        exposes: [
            e.battery_low(), e.child_lock(), e.open_window(), e.open_window_temperature().withValueMin(5).withValueMax(30),
            e.comfort_temperature().withValueMin(5).withValueMax(30), e.eco_temperature().withValueMin(5).withValueMax(30),
            exposes.climate().withPreset(['auto', 'manual', 'holiday']).withLocalTemperatureCalibration(-5, 5, 0.1, ea.STATE_SET)
                .withLocalTemperature(ea.STATE).withSetpoint('current_heating_setpoint', 5, 30, 0.5, ea.STATE_SET)
                .withSystemMode(['off', 'heat'], ea.STATE_SET, 'Only for Homeassistant'),
            exposes.binary('heating_stop', ea.STATE_SET, 'ON', 'OFF').withDescription('Battery life can be prolonged'+
                    ' by switching the heating off. To achieve this, the valve is closed fully. To activate the '+
                    'heating stop, the device display "HS", press the pair button to cancel.'),
            tuya.exposes.frostProtection('When Anti-Freezing function is activated, the temperature in the house is kept '+
                    'at 8 °C, the device display "AF".press the pair button to cancel.'),
            exposes.numeric('boost_timeset_countdown', ea.STATE_SET).withUnit('second').withDescription('Setting '+
                    'minimum 0 - maximum 465 seconds boost time. The boost (♨) function is activated. The remaining '+
                    'time for the function will be counted down in seconds ( 465 to 0 ).').withValueMin(0).withValueMax(465),
            e.holiday_temperature().withValueMin(5).withValueMax(30),
            exposes.text('holiday_start_stop', ea.STATE_SET).withDescription('The holiday mode will automatically start ' +
                'at the set time starting point and run the holiday temperature. Can be defined in the following format: ' +
                '`startYear/startMonth/startDay startHours:startMinutes | endYear/endMonth/endDay endHours:endMinutes`. ' +
                'For example: `2022/10/01 16:30 | 2022/10/21 18:10`. After the end of holiday mode, it switches to "auto" ' +
                'mode and uses schedule.'),
            exposes.enum('working_day', ea.STATE_SET, ['mon_sun', 'mon_fri+sat+sun', 'separate']).withDescription('`mon_sun` ' +
                '- schedule for Monday used for each day (define it only for Monday). `mon_fri+sat+sun` - schedule for ' +
                'workdays used from Monday (define it only for Monday), Saturday and Sunday are defined separately. `separate` ' +
                '- schedule for each day is defined separately.'),
            exposes.composite('schedule', 'schedule', ea.SET).withFeature(exposes.enum('week_day', ea.SET, ['monday', 'tuesday',
                'wednesday', 'thursday', 'friday', 'saturday', 'sunday'])).withFeature(exposes.text('schedule', ea.SET))
                .withDescription('Schedule will work with "auto" preset. In this mode, the device executes ' +
                'a preset week programming temperature time and temperature. Before using these properties, check `working_day` ' +
                'property. Each day can contain up to 10 segments. At least 1 segment should be defined. Different count of segments ' +
                'can be defined for each day, e.g., 3 segments for Monday, 5 segments for Thursday, etc. It should be defined in the ' +
                'following format: `hours:minutes/temperature`. Minutes can be only tens, i.e., 00, 10, 20, 30, 40, 50. Segments should ' +
                'be divided by space symbol. Each day should end with the last segment of 24:00. Examples: `04:00/20 08:30/22 10:10/18 ' +
                '18:40/24 22:50/19.5`; `06:00/21.5 17:20/26 24:00/18`. The temperature will be set from the beginning/start of one ' +
                'period and until the next period, e.g., `04:00/20 24:00/22` means that from 00:00 to 04:00 temperature will be 20 ' +
                'degrees and from 04:00 to 00:00 temperature will be 22 degrees.'),
            ...tuya.exposes.scheduleAllDays(ea.STATE, 'HH:MM/C'),
            exposes.binary('online', ea.STATE_SET, 'ON', 'OFF').withDescription('The current data request from the device.'),
            tuya.exposes.errorStatus(),
        ],
        meta: {
            tuyaDatapoints: [
                [2, 'preset', tuya.valueConverterBasic.lookup({'auto': tuya.enum(0), 'manual': tuya.enum(1), 'holiday': tuya.enum(3)})],
                [8, 'open_window', tuya.valueConverter.onOff],
                [10, null, tuya.valueConverter.TV02FrostProtection],
                [10, 'frost_protection', tuya.valueConverter.TV02FrostProtection],
                [16, 'current_heating_setpoint', tuya.valueConverter.divideBy10],
                [24, 'local_temperature', tuya.valueConverter.divideBy10],
                [27, 'local_temperature_calibration', tuya.valueConverter.localTempCalibration1],
                [31, 'working_day', tuya.valueConverterBasic.lookup({'mon_sun': tuya.enum(0), 'mon_fri+sat+sun': tuya.enum(1),
                    'separate': tuya.enum(2)})],
                [32, 'holiday_temperature', tuya.valueConverter.divideBy10],
                [35, 'battery_low', tuya.valueConverter.trueFalse0],
                [40, 'child_lock', tuya.valueConverter.lockUnlock],
                [45, 'error_status', tuya.valueConverter.raw],
                [46, 'holiday_start_stop', tuya.valueConverter.thermostatHolidayStartStop],
                [101, 'boost_timeset_countdown', tuya.valueConverter.raw],
                [102, 'open_window_temperature', tuya.valueConverter.divideBy10],
                [104, 'comfort_temperature', tuya.valueConverter.divideBy10],
                [105, 'eco_temperature', tuya.valueConverter.divideBy10],
                [106, 'schedule', tuya.valueConverter.thermostatScheduleDaySingleDP],
                [107, null, tuya.valueConverter.TV02SystemMode],
                [107, 'system_mode', tuya.valueConverter.TV02SystemMode],
                [107, 'heating_stop', tuya.valueConverter.TV02SystemMode],
                [115, 'online', tuya.valueConverter.onOffNotStrict],
                [108, 'schedule_monday', tuya.valueConverter.thermostatScheduleDaySingleDP],
                [112, 'schedule_tuesday', tuya.valueConverter.thermostatScheduleDaySingleDP],
                [109, 'schedule_wednesday', tuya.valueConverter.thermostatScheduleDaySingleDP],
                [113, 'schedule_thursday', tuya.valueConverter.thermostatScheduleDaySingleDP],
                [110, 'schedule_friday', tuya.valueConverter.thermostatScheduleDaySingleDP],
                [114, 'schedule_saturday', tuya.valueConverter.thermostatScheduleDaySingleDP],
                [111, 'schedule_sunday', tuya.valueConverter.thermostatScheduleDaySingleDP],
            ],
        },
    },
    {
        fingerprint: tuya.fingerprint('TS0601', [
            '_TZE200_0hg58wyk', /* model: 'S366', vendor: 'Cloud Even' */
        ]),
        model: 'TS0601_thermostat_2',
        vendor: 'TuYa',
        description: 'Thermostat radiator valve',
        whiteLabel: [
            {vendor: 'S366', model: 'Cloud Even'},
        ],
        fromZigbee: [tuya.fz.datapoints],
        toZigbee: [tuya.tz.datapoints],
        onEvent: tuya.onEventSetLocalTime,
        configure: tuya.configureMagicPacket,
        meta: {
            tuyaDatapoints: [
                [1, 'system_mode', tuya.valueConverterBasic.lookup({'heat': true, 'off': false})],
                [2, 'preset', tuya.valueConverterBasic.lookup({'manual': tuya.enum(0), 'holiday': tuya.enum(1), 'program': tuya.enum(2)})],
                [3, null, null], // TODO: Unknown DP
                [8, 'open_window', tuya.valueConverter.onOff],
                [10, 'frost_protection', tuya.valueConverter.onOff],
                [16, 'current_heating_setpoint', tuya.valueConverter.divideBy10],
                [24, 'local_temperature', tuya.valueConverter.divideBy10],
                [27, 'local_temperature_calibration', tuya.valueConverter.localTempCalibration1],
                [35, 'battery_low', tuya.valueConverter.trueFalse0],
                [40, 'child_lock', tuya.valueConverter.lockUnlock],
                [45, 'error_status', tuya.valueConverter.raw],
                [101, 'schedule_monday', tuya.valueConverter.thermostatScheduleDayMultiDP],
                [102, 'schedule_tuesday', tuya.valueConverter.thermostatScheduleDayMultiDP],
                [103, 'schedule_wednesday', tuya.valueConverter.thermostatScheduleDayMultiDP],
                [104, 'schedule_thursday', tuya.valueConverter.thermostatScheduleDayMultiDP],
                [105, 'schedule_friday', tuya.valueConverter.thermostatScheduleDayMultiDP],
                [106, 'schedule_saturday', tuya.valueConverter.thermostatScheduleDayMultiDP],
                [107, 'schedule_sunday', tuya.valueConverter.thermostatScheduleDayMultiDP],
            ],
        },
        exposes: [
            e.battery_low(), e.child_lock(), e.open_window(), tuya.exposes.frostProtection(), tuya.exposes.errorStatus(),
            exposes.climate()
                .withSystemMode(['off', 'heat'], ea.STATE_SET)
                .withPreset(['manual', 'holiday', 'program'])
                .withLocalTemperatureCalibration(-5, 5, 0.1, ea.STATE_SET)
                .withLocalTemperature(ea.STATE)
                .withSetpoint('current_heating_setpoint', 5, 30, 0.5, ea.STATE_SET),
            ...tuya.exposes.scheduleAllDays(ea.STATE_SET, 'HH:MM/C HH:MM/C HH:MM/C HH:MM/C'),
        ],
    },
    {
        fingerprint: tuya.fingerprint('TS0601', [
            '_TZE200_bvu2wnxz', /* model: 'ME167', vendor: 'Avatto' */
            '_TZE200_6rdj8dzm', /* model: 'ME167', vendor: 'Avatto' */
            '_TZE200_gd4rvykv', // Sanico
        ]),
        model: 'TS0601_thermostat_3',
        vendor: 'TuYa',
        description: 'Thermostatic radiator valve',
        fromZigbee: [tuya.fzDataPoints],
        toZigbee: [tuya.tzDataPoints],
        whiteLabel: [{vendor: 'Avatto', model: 'ME167'}],
        onEvent: tuya.onEventSetTime,
        configure: tuya.configureMagicPacket,
        exposes: [
            e.child_lock(), e.battery_low(),
            exposes.climate()
                .withSetpoint('current_heating_setpoint', 5, 35, 1, ea.STATE_SET)
                .withLocalTemperature(ea.STATE)
                .withSystemMode(['auto', 'heat', 'off'], ea.STATE_SET)
                .withRunningState(['idle', 'heat'], ea.STATE)
                .withLocalTemperatureCalibration(-3, 3, 1, ea.STATE_SET),
            exposes.binary('scale_protection', ea.STATE_SET, 'ON', 'OFF').withDescription('If the heat sink is not fully opened within ' +
                'two weeks or is not used for a long time, the valve will be blocked due to silting up and the heat sink will not be ' +
                'able to be used. To ensure normal use of the heat sink, the controller will automatically open the valve fully every ' +
                'two weeks. It will run for 30 seconds per time with the screen displaying "Ad", then return to its normal working state ' +
                'again.'),
            exposes.binary('frost_protection', ea.STATE_SET, 'ON', 'OFF').withDescription('When the room temperature is lower than ' +
                '5 °C, the valve opens; when the temperature rises to 8 °C, the valve closes.'),
            exposes.numeric('error', ea.STATE).withDescription('If NTC is damaged, "Er" will be on the TRV display.'),
        ],
        meta: {
            tuyaDatapoints: [
                [2, 'system_mode', tuya.valueConverterBasic.lookup({'auto': tuya.enum(0), 'heat': tuya.enum(1), 'off': tuya.enum(2)})],
                [3, 'running_state', tuya.valueConverterBasic.lookup({'heat': tuya.enum(0), 'idle': tuya.enum(1)})],
                [4, 'current_heating_setpoint', tuya.valueConverter.divideBy10],
                [5, 'local_temperature', tuya.valueConverter.divideBy10],
                [7, 'child_lock', tuya.valueConverter.lockUnlock],
                [35, null, tuya.valueConverter.errorOrBatteryLow],
                [36, 'frost_protection', tuya.valueConverter.onOff],
                [39, 'scale_protection', tuya.valueConverter.onOff],
                [47, 'local_temperature_calibration', tuya.valueConverter.localTempCalibration2],
            ],
        },
    },
    {
        fingerprint: [
            {modelID: 'v90ladg\u0000', manufacturerName: '_TYST11_wv90ladg'},
            {modelID: 'TS0601', manufacturerName: '_TZE200_wv90ladg'},
        ],
        model: 'HT-08',
        vendor: 'ETOP',
        description: 'Wall-mount thermostat',
        fromZigbee: [fz.legacy.tuya_thermostat_weekly_schedule, fz.etop_thermostat, fz.ignore_basic_report, fz.ignore_tuya_set_time],
        toZigbee: [tz.etop_thermostat_system_mode, tz.etop_thermostat_away_mode, tz.tuya_thermostat_child_lock,
            tz.tuya_thermostat_current_heating_setpoint, tz.tuya_thermostat_weekly_schedule],
        onEvent: tuya.onEventSetTime,
        meta: {
            thermostat: {
                weeklyScheduleMaxTransitions: 4,
                weeklyScheduleSupportedModes: [1], // bits: 0-heat present, 1-cool present (dec: 1-heat,2-cool,3-heat+cool)
                weeklyScheduleFirstDayDpId: tuya.dataPoints.schedule,
            },
        },
        exposes: [e.child_lock(), e.away_mode(), exposes.climate().withSetpoint('current_heating_setpoint', 5, 35, 0.5, ea.STATE_SET)
            .withLocalTemperature(ea.STATE)
            .withSystemMode(['off', 'heat', 'auto'], ea.STATE_SET).withRunningState(['idle', 'heat'], ea.STATE)],
    },
    {
        fingerprint: [{modelID: 'dpplnsn\u0000', manufacturerName: '_TYST11_2dpplnsn'},
            {modelID: 'TS0601', manufacturerName: '_TZE200_2dpplnsn'}],
        model: 'HT-10',
        vendor: 'ETOP',
        description: 'Radiator valve',
        fromZigbee: [fz.legacy.tuya_thermostat_weekly_schedule, fz.etop_thermostat, fz.ignore_basic_report, fz.ignore_tuya_set_time],
        toZigbee: [tz.etop_thermostat_system_mode, tz.etop_thermostat_away_mode, tz.tuya_thermostat_child_lock,
            tz.tuya_thermostat_current_heating_setpoint, tz.tuya_thermostat_weekly_schedule],
        onEvent: tuya.onEventSetTime,
        meta: {
            timeout: 20000, // TRV wakes up every 10sec
            thermostat: {
                weeklyScheduleMaxTransitions: 4,
                weeklyScheduleSupportedModes: [1], // bits: 0-heat present, 1-cool present (dec: 1-heat,2-cool,3-heat+cool)
                weeklyScheduleFirstDayDpId: tuya.dataPoints.schedule,
            },
        },
        exposes: [
            e.battery_low(), e.child_lock(), e.away_mode(), exposes.climate()
                .withSetpoint('current_heating_setpoint', 5, 35, 0.5, ea.STATE_SET)
                .withLocalTemperature(ea.STATE)
                .withSystemMode(['off', 'heat', 'auto'], ea.STATE_SET).withRunningState(['idle', 'heat'], ea.STATE),
        ],
    },
    {
        fingerprint: [
            {modelID: 'TS0601', manufacturerName: '_TZE200_a4bpgplm'},
            {modelID: 'TS0601', manufacturerName: '_TZE200_dv8abrrz'},
            {modelID: 'TS0601', manufacturerName: '_TZE200_z1tyspqw'},
        ],
        model: 'TS0601_thermostat_1',
        vendor: 'TuYa',
        description: 'Thermostatic radiator valve',
        whiteLabel: [
            {vendor: 'Unknown/id3.pl', model: 'GTZ06'},
        ],
        onEvent: tuya.onEventSetLocalTime,
        fromZigbee: [tuya.fzDataPoints],
        toZigbee: [tuya.tzDataPoints],
        configure: tuya.configureMagicPacket,
        exposes: [
            e.battery(), e.child_lock(), e.max_temperature(), e.min_temperature(),
            e.position(), e.window_detection(),
            exposes.binary('window', ea.STATE, 'CLOSED', 'OPEN').withDescription('Window status closed or open '),
            exposes.binary('alarm_switch', ea.STATE, 'ON', 'OFF').withDescription('Thermostat in error state'),
            exposes.climate()
                .withLocalTemperature(ea.STATE).withSetpoint('current_heating_setpoint', 5, 35, 0.5, ea.STATE_SET)
                .withLocalTemperatureCalibration(-30, 30, 0.1, ea.STATE_SET)
                .withPreset(['auto', 'manual', 'off', 'on'],
                    'MANUAL MODE ☝ - In this mode, the device executes manual temperature setting. ' +
                'When the set temperature is lower than the "minimum temperature", the valve is closed (forced closed). ' +
                'AUTO MODE ⏱ - In this mode, the device executes a preset week programming temperature time and temperature. ' +
                'ON - In this mode, the thermostat stays open ' +
                'OFF - In this mode, the thermostat stays closed')
                .withSystemMode(['auto', 'heat', 'off'], ea.STATE)
                .withRunningState(['idle', 'heat'], ea.STATE),
            ...tuya.exposes.scheduleAllDays(ea.STATE_SET, 'HH:MM/C HH:MM/C HH:MM/C HH:MM/C'),
            exposes.binary('boost_heating', ea.STATE_SET, 'ON', 'OFF')
                .withDescription('Boost Heating: press and hold "+" for 3 seconds, ' +
                'the device will enter the boost heating mode, and the ▷╵◁ will flash. The countdown will be displayed in the APP'),
            exposes.numeric('boost_time', ea.STATE_SET).withUnit('min').withDescription('Countdown in minutes')
                .withValueMin(0).withValueMax(1000),
        ],
        meta: {
            tuyaDatapoints: [
                [1, null,
                    {
                        from: (v) => {
                            const presetLookup = {0: 'auto', 1: 'manual', 2: 'off', 3: 'on'};
                            const systemModeLookup = {0: 'auto', 1: 'auto', 2: 'off', 3: 'heat'};
                            return {preset: presetLookup[v], system_mode: systemModeLookup[v]};
                        },
                    },
                ],
                [1, 'system_mode', tuya.valueConverterBasic.lookup({'auto': tuya.enum(1), 'off': tuya.enum(2), 'heat': tuya.enum(3)})],
                [1, 'preset', tuya.valueConverterBasic.lookup(
                    {'auto': tuya.enum(0), 'manual': tuya.enum(1), 'off': tuya.enum(2), 'on': tuya.enum(3)})],
                [2, 'current_heating_setpoint', tuya.valueConverter.divideBy10],
                [3, 'local_temperature', tuya.valueConverter.divideBy10],
                [4, 'boost_heating', tuya.valueConverter.onOff],
                [5, 'boost_time', tuya.valueConverter.countdown],
                [6, 'running_state', tuya.valueConverterBasic.lookup({'heat': 1, 'idle': 0})],
                [7, 'window', tuya.valueConverterBasic.lookup({'OPEN': 1, 'CLOSE': 0})],
                [8, 'window_detection', tuya.valueConverter.onOff],
                [12, 'child_lock', tuya.valueConverter.lockUnlock],
                [13, 'battery', tuya.valueConverter.raw],
                [14, 'alarm_switch', tuya.valueConverter.onOff],
                [15, 'min_temperature', tuya.valueConverter.divideBy10],
                [16, 'max_temperature', tuya.valueConverter.divideBy10],
                [17, 'schedule_monday', tuya.valueConverter.thermostatScheduleDayMultiDPWithDayNumber(1)],
                [18, 'schedule_tuesday', tuya.valueConverter.thermostatScheduleDayMultiDPWithDayNumber(2)],
                [19, 'schedule_wednesday', tuya.valueConverter.thermostatScheduleDayMultiDPWithDayNumber(3)],
                [20, 'schedule_thursday', tuya.valueConverter.thermostatScheduleDayMultiDPWithDayNumber(4)],
                [21, 'schedule_friday', tuya.valueConverter.thermostatScheduleDayMultiDPWithDayNumber(5)],
                [22, 'schedule_saturday', tuya.valueConverter.thermostatScheduleDayMultiDPWithDayNumber(6)],
                [23, 'schedule_sunday', tuya.valueConverter.thermostatScheduleDayMultiDPWithDayNumber(7)],
                [101, 'local_temperature_calibration', tuya.valueConverter.localTempCalibration1],
                [102, 'position', tuya.valueConverter.divideBy10],
            ],
        },
    },
    {
        zigbeeModel: ['TS0121'],
        model: 'TS0121_plug',
        description: '10A UK or 16A EU smart plug',
        whiteLabel: [
            {vendor: 'BlitzWolf', model: 'BW-SHP13'},
            {vendor: 'Connecte', model: '4500990'},
            {vendor: 'Connecte', model: '4500991'},
            {vendor: 'Connecte', model: '4500992'},
            {vendor: 'Connecte', model: '4500993'},
        ],
        vendor: 'TuYa',
        fromZigbee: [fz.on_off, fz.electrical_measurement, fz.metering, fz.ignore_basic_report, tuya.fz.power_outage_memory,
            tuya.fz.indicator_mode],
        toZigbee: [tz.on_off, tuya.tz.power_on_behavior_1, tuya.tz.backlight_indicator_mode_1],
        configure: async (device, coordinatorEndpoint, logger) => {
            const endpoint = device.getEndpoint(1);
            await reporting.bind(endpoint, coordinatorEndpoint, ['genOnOff', 'haElectricalMeasurement', 'seMetering']);
            endpoint.saveClusterAttributeKeyValue('seMetering', {divisor: 100, multiplier: 1});
            endpoint.saveClusterAttributeKeyValue('haElectricalMeasurement', {
                acVoltageMultiplier: 1, acVoltageDivisor: 1, acCurrentMultiplier: 1, acCurrentDivisor: 1000, acPowerMultiplier: 1,
                acPowerDivisor: 1,
            });
            try {
                await reporting.currentSummDelivered(endpoint);
                await reporting.rmsVoltage(endpoint, {change: 5});
                await reporting.rmsCurrent(endpoint, {change: 50});
                await reporting.activePower(endpoint, {change: 10});
            } catch (error) {/* fails for some https://github.com/Koenkk/zigbee2mqtt/issues/11179
                                and https://github.com/Koenkk/zigbee2mqtt/issues/16864 */}
            await endpoint.read('genOnOff', ['onOff', 'moesStartUpOnOff', 'tuyaBacklightMode']);
        },
        options: [exposes.options.measurement_poll_interval()],
        // This device doesn't support reporting correctly.
        // https://github.com/Koenkk/zigbee-herdsman-converters/pull/1270
        exposes: [e.switch(), e.power(), e.current(), e.voltage(),
            e.energy(), exposes.enum('power_outage_memory', ea.ALL, ['on', 'off', 'restore'])
                .withDescription('Recover state after power outage'),
            exposes.enum('indicator_mode', ea.ALL, ['off', 'off/on', 'on/off']).withDescription('LED indicator mode')],
        onEvent: tuya.onEventMeasurementPoll,
    },
    {
        fingerprint: [{modelID: 'TS0111', manufacturerName: '_TYZB01_ymcdbl3u'}],
        model: 'TS0111_valve',
        vendor: 'TuYa',
        whiteLabel: [{vendor: 'TuYa', model: 'SM-AW713Z'}],
        description: 'Smart water/gas valve',
        extend: tuya.extend.switch({indicatorMode: true}),
    },
    {
        // Note: below you will find the TS011F_plug_2 and TS011F_plug_3. These are identified via a fingerprint and
        // thus preferred above the TS011F_plug_1 if the fingerprint matches
        zigbeeModel: ['TS011F'],
        model: 'TS011F_plug_1',
        description: 'Smart plug (with power monitoring)',
        vendor: 'TuYa',
        whiteLabel: [{vendor: 'LELLKI', model: 'TS011F_plug'}, {vendor: 'NEO', model: 'NAS-WR01B'},
            {vendor: 'BlitzWolf', model: 'BW-SHP15'}, {vendor: 'Nous', model: 'A1Z'}, {vendor: 'BlitzWolf', model: 'BW-SHP13'},
            {vendor: 'MatSee Plus', model: 'PJ-ZSW01'}, {vendor: 'MODEMIX', model: 'MOD037'}, {vendor: 'MODEMIX', model: 'MOD048'},
            {vendor: 'Coswall', model: 'CS-AJ-DE2U-ZG-11'}, {vendor: 'Aubess', model: 'TS011F_plug_1'}, {vendor: 'Immax', model: '07752L'},
            tuya.whitelabel('NOUS', 'A1Z', 'Smart plug (with power monitoring)', ['_TZ3000_2putqrmw']),
            tuya.whitelabel('Moes', 'MOES_plug', 'Smart plug (with power monitoring)', ['_TZ3000_yujkchbz']),
        ],
        ota: ota.zigbeeOTA,
        extend: tuya.extend.switch({
            electricalMeasurements: true, electricalMeasurementsFzConverter: fzLocal.TS011F_electrical_measurement,
            powerOutageMemory: true, indicatorMode: true, childLock: true}),
        configure: async (device, coordinatorEndpoint, logger) => {
            await tuya.configureMagicPacket(device, coordinatorEndpoint, logger);
            const endpoint = device.getEndpoint(1);
            await reporting.bind(endpoint, coordinatorEndpoint, ['genOnOff', 'haElectricalMeasurement', 'seMetering']);
            await reporting.rmsVoltage(endpoint, {change: 5});
            await reporting.rmsCurrent(endpoint, {change: 50});
            await reporting.activePower(endpoint, {change: 10});
            await reporting.currentSummDelivered(endpoint);
            const acCurrentDivisor = device.manufacturerName === '_TZ3000_typdpbpg' ? 2000 : 1000;
            endpoint.saveClusterAttributeKeyValue('haElectricalMeasurement', {acCurrentDivisor, acCurrentMultiplier: 1});
            endpoint.saveClusterAttributeKeyValue('seMetering', {divisor: 100, multiplier: 1});
            device.save();
        },
    },
    {
        fingerprint: tuya.fingerprint('TS011F',
            ['_TZ3000_hyfvrar3', '_TZ3000_v1pdxuqq', '_TZ3000_8a833yls', '_TZ3000_bfn1w0mm', '_TZ3000_nzkqcvvs', '_TZ3000_rtcrrvia']),
        model: 'TS011F_plug_2',
        description: 'Smart plug (without power monitoring)',
        vendor: 'TuYa',
        extend: tuya.extend.switch({powerOutageMemory: true, indicatorMode: true, childLock: true}),
        configure: async (device, coordinatorEndpoint, logger) => {
            const endpoint = device.getEndpoint(1);
            await reporting.bind(endpoint, coordinatorEndpoint, ['genOnOff']);
        },
    },
    {
        fingerprint: [160, 100, 69, 68, 65, 64, 66].map((applicationVersion) => {
            return {modelID: 'TS011F', applicationVersion, priority: -1};
        }),
        model: 'TS011F_plug_3',
        description: 'Smart plug (with power monitoring by polling)',
        vendor: 'TuYa',
        whiteLabel: [{vendor: 'VIKEFON', model: 'TS011F'}, {vendor: 'BlitzWolf', model: 'BW-SHP15'},
            {vendor: 'Avatto', model: 'MIUCOT10Z'}, {vendor: 'Neo', model: 'NAS-WR01B'}, {vendor: 'Neo', model: 'PLUG-001SPB2'},
            tuya.whitelabel('TuYa', 'BSD29', 'Smart plug (with power monitoring by polling)', ['_TZ3000_okaz9tjs']),
        ],
        ota: ota.zigbeeOTA,
        extend: tuya.extend.switch({electricalMeasurements: true, powerOutageMemory: true, indicatorMode: true, childLock: true}),
        configure: async (device, coordinatorEndpoint, logger) => {
            await tuya.configureMagicPacket(device, coordinatorEndpoint, logger);
            const endpoint = device.getEndpoint(1);
            endpoint.saveClusterAttributeKeyValue('haElectricalMeasurement', {acCurrentDivisor: 1000, acCurrentMultiplier: 1});
            endpoint.saveClusterAttributeKeyValue('seMetering', {divisor: 100, multiplier: 1});
            device.save();
        },
        options: [exposes.options.measurement_poll_interval()],
        onEvent: (type, data, device, options) =>
            tuya.onEventMeasurementPoll(type, data, device, options,
                device.applicationVersion !== 66, // polling for voltage, current and power
                [66, 100, 160].includes(device.applicationVersion), // polling for energy
            ),
    },
    {
        fingerprint: [{modelID: 'TS011F', manufacturerName: '_TZ3000_wbloefbf'}],
        model: 'TS011F_switch_5_gang',
        description: '2 gang 2 usb 1 wall ac outlet',
        whiteLabel: [{vendor: 'Milfra', model: 'M11Z'}],
        vendor: 'TuYa',
        extend: tuya.extend.switch({powerOutageMemory: true, childLock: true, endpoints: ['l1', 'l2', 'l3', 'l4', 'l5']}),
        endpoint: (device) => {
            return {l1: 1, l2: 2, l3: 3, l4: 4, l5: 5};
        },
        meta: {multiEndpoint: true},
        configure: async (device, coordinatorEndpoint, logger) => {
            await tuya.configureMagicPacket(device, coordinatorEndpoint, logger);
            await reporting.bind(device.getEndpoint(1), coordinatorEndpoint, ['genOnOff']);
            await reporting.bind(device.getEndpoint(2), coordinatorEndpoint, ['genOnOff']);
            await reporting.bind(device.getEndpoint(3), coordinatorEndpoint, ['genOnOff']);
            await reporting.bind(device.getEndpoint(4), coordinatorEndpoint, ['genOnOff']);
            await reporting.bind(device.getEndpoint(5), coordinatorEndpoint, ['genOnOff']);
        },
    },
    {
        fingerprint: tuya.fingerprint('TS011F', ['_TZ3000_dlug3kbc']),
        model: 'TS011F_3_gang',
        description: '3 gang wall ac outlet',
        vendor: 'TuYa',
        extend: tuya.extend.switch({powerOutageMemory: true, childLock: true, endpoints: ['l1', 'l2', 'l3']}),
        endpoint: (device) => {
            return {l1: 1, l2: 2, l3: 3, l4: 4, l5: 5};
        },
        meta: {multiEndpoint: true},
        configure: async (device, coordinatorEndpoint, logger) => {
            await tuya.configureMagicPacket(device, coordinatorEndpoint, logger);
            for (const ep of [1, 2, 3]) {
                await reporting.bind(device.getEndpoint(ep), coordinatorEndpoint, ['genOnOff']);
            }
        },
    },
    {
        fingerprint: tuya.fingerprint('TS0601', ['_TZE200_ntcy3xu1']),
        model: 'TS0601_smoke_1',
        vendor: 'TuYa',
        description: 'Smoke sensor',
        fromZigbee: [tuya.fz.datapoints],
        toZigbee: [tuya.tz.datapoints],
        configure: tuya.configureMagicPacket,
        exposes: [e.smoke(), e.tamper(), e.battery_low()],
        meta: {
            tuyaDatapoints: [
                [1, 'smoke', tuya.valueConverter.trueFalse0],
                [4, 'tamper', tuya.valueConverter.raw],
                [14, 'battery_low', tuya.valueConverter.trueFalse0],
            ],
        },
    },
    {
        fingerprint: tuya.fingerprint('TS0601', ['_TZE200_m9skfctm']),
        model: 'TS0601_smoke_2',
        vendor: 'TuYa',
        description: 'Photoelectric smoke detector',
        fromZigbee: [tuya.fz.datapoints],
        toZigbee: [tuya.tz.datapoints],
        onEvent: tuya.onEventSetTime,
        configure: tuya.configureMagicPacket,
        exposes: [
            e.smoke(), e.battery(), e.test(),
            exposes.numeric('smoke_concentration', ea.STATE).withUnit('ppm').withDescription('Parts per million of smoke detected'),
            exposes.binary('device_fault', ea.STATE, true, false).withDescription('Indicates a fault with the device'),
        ],
        meta: {
            tuyaDatapoints: [
                [1, 'smoke', tuya.valueConverter.trueFalse0],
                [2, 'smoke_concentration', tuya.valueConverter.divideBy10],
                [11, 'device_fault', tuya.valueConverter.raw],
                [15, 'battery', tuya.valueConverter.raw],
                [101, 'test', tuya.valueConverter.raw],
            ],
        },
        whiteLabel: [
            tuya.whitelabel('TuYa', 'PA-44Z', 'Smoke detector', ['_TZE200_m9skfctm']),
        ],
    },
    {
        fingerprint: [
            {modelID: 'TS0601', manufacturerName: '_TZE200_ux5v4dbd'}, // [KnockautX / Brelag AG, Switzerland](https://www.brelag.com)
        ],
        vendor: 'TuYa',
        model: 'TS0601_smoke_3',
        description: 'Photoelectric smoke detector',
        whiteLabel: [
            {vendor: 'KnockautX', model: 'SMOAL024'},
        ],
        configure: tuya.configureMagicPacket,
        fromZigbee: [tuya.fz.datapoints],
        toZigbee: [tuya.tz.datapoints],
        exposes: [e.smoke(), tuya.exposes.batteryState()],
        meta: {
            tuyaDatapoints: [
                /**
                 * According to the Vendor "KnockautX / Brelag AG" DP 16 "muffling"
                 * is supported as well. But it was not possible to verify this using
                 * SMOLA024 devices - therefore it is not included in the device definition.
                 *
                 * Data Transfer Type: Send and Report
                 * Data Type: Bool
                 * muffling: 16,
                 */
                [1, 'smoke', tuya.valueConverter.trueFalse0],
                [14, 'battery_state', tuya.valueConverter.batteryState],
            ],
        },
    },
    {
        zigbeeModel: ['5p1vj8r'],
        fingerprint: tuya.fingerprint('TS0601', ['_TZE200_t5p1vj8r', '_TZE200_uebojraa', '_TZE200_vzekyi4c', '_TZE200_yh7aoahi',
            '_TZE200_dnz6yvl2', '_TZE200_dq1mfjug']),
        model: 'TS0601_smoke_4',
        vendor: 'TuYa',
        description: 'Smoke sensor',
        fromZigbee: [tuya.fz.datapoints],
        toZigbee: [tuya.tz.datapoints],
        exposes: [e.smoke(), e.battery(), tuya.exposes.batteryState()],
        meta: {
            tuyaDatapoints: [
                [1, 'smoke', tuya.valueConverter.trueFalse0],
                [14, 'battery_state', tuya.valueConverter.batteryState],
                [15, 'battery', tuya.valueConverter.raw],
            ],
        },
    },
    {
        fingerprint: tuya.fingerprint('TS0601', ['_TZE200_ytibqbra']),
        model: 'TS0601_smoke_5',
        vendor: 'TuYa',
        description: 'Smoke sensor',
        fromZigbee: [tuya.fz.datapoints],
        toZigbee: [tuya.tz.datapoints],
        configure: tuya.configureMagicPacket,
        exposes: [e.smoke(), e.tamper(), e.battery(), tuya.exposes.faultAlarm(),
            tuya.exposes.silence(), exposes.binary('alarm', ea.STATE_SET, 'ON', 'OFF').withDescription('Enable the alarm')],
        meta: {
            tuyaDatapoints: [
                [1, 'smoke', tuya.valueConverter.trueFalse0],
                [4, 'tamper', tuya.valueConverter.raw],
                [11, 'fault_alarm', tuya.valueConverter.trueFalse1],
                [15, 'battery', tuya.valueConverter.raw],
                [16, 'silence', tuya.valueConverter.raw],
                [17, 'alarm', tuya.valueConverter.onOff],
            ],
        },
    },
    {
        fingerprint: [{modelID: 'TS0601', manufacturerName: '_TZE200_5d3vhjro'}],
        model: 'SA12IZL',
        vendor: 'TuYa',
        description: 'Smart smoke alarm',
        meta: {timeout: 30000, disableDefaultResponse: true},
        fromZigbee: [fzLocal.SA12IZL],
        toZigbee: [tzLocal.SA12IZL_silence_siren, tzLocal.SA12IZL_alarm],
        exposes: [e.battery(),
            exposes.binary('smoke', ea.STATE, true, false).withDescription('Smoke alarm status'),
            exposes.enum('battery_level', ea.STATE, ['low', 'middle', 'high']).withDescription('Battery level state'),
            exposes.binary('alarm', ea.STATE_SET, true, false).withDescription('Enable the alarm'),
            exposes.binary('silence_siren', ea.STATE_SET, true, false).withDescription('Silence the siren')],
        onEvent: tuya.onEventsetTime,
    },
    {
        fingerprint: tuya.fingerprint('TS0601', ['_TZE204_cjbofhxw']),
        model: 'TS0601_clamp_meter',
        vendor: 'TuYa',
        description: 'Clamp meter',
        fromZigbee: [tuya.fz.datapoints, tuya.fz.gateway_connection_status],
        toZigbee: [tuya.tz.datapoints],
        configure: tuya.configureMagicPacket,
        exposes: [e.current(), e.power(), e.voltage(), e.energy()],
        meta: {
            tuyaDatapoints: [
                [18, 'current', tuya.valueConverter.divideBy1000],
                [19, 'power', tuya.valueConverter.divideBy10],
                [20, 'voltage', tuya.valueConverter.divideBy10],
                [101, 'energy', tuya.valueConverter.divideBy1000],
            ],
        },
    },
    {
        fingerprint: tuya.fingerprint('TS0601', ['_TZE200_bkkmqmyo', '_TZE200_eaac7dkw']),
        model: 'TS0601_din_1',
        vendor: 'TuYa',
        description: 'Zigbee DIN energy meter',
        fromZigbee: [tuya.fz.datapoints],
        toZigbee: [tuya.tz.datapoints],
        configure: tuya.configureMagicPacket,
        exposes: [tuya.exposes.switch(), e.ac_frequency(), e.energy(), e.power(), e.power_factor(), e.voltage(), e.current(),
            e.produced_energy()],
        meta: {
            tuyaDatapoints: [
                [1, 'energy', tuya.valueConverter.divideBy100],
                [6, null, tuya.valueConverter.phaseVariant1], // voltage and current
                [16, 'state', tuya.valueConverter.onOff],
                [102, 'produced_energy', tuya.valueConverter.divideBy100],
                [103, 'power', tuya.valueConverter.raw],
                [105, 'ac_frequency', tuya.valueConverter.divideBy100],
                [111, 'power_factor', tuya.valueConverter.divideBy10],
                // Ignored for now; we don't know what the values mean
                [109, null, null], // reactive_power in VArh, ignored for now
                [101, null, null], // total active power (translated from chinese) - same as energy dp 1??
                [9, null, null], // Fault - we don't know the possible values here
                [110, null, null], // total reactive power (translated from chinese) - value is 0.03kvar, we already have kvarh on dp 109
                [17, null, null], // Alarm set1 - value seems garbage "AAAAAAAAAAAAAABkAAEOAACqAAAAAAAKAAAAAAAA"
                [18, null, null], // 18 - Alarm set2 - value seems garbage "AAUAZAAFAB4APAAAAAAAAAA="
            ],
        },
        whiteLabel: [{vendor: 'Hiking', model: 'DDS238-2'}, {vendor: 'TuYa', model: 'RC-MCB'}],
    },
    {
        fingerprint: tuya.fingerprint('TS0601', ['_TZE200_lsanae15', '_TZE204_lsanae15']),
        model: 'TS0601_din_2',
        vendor: 'TuYa',
        description: 'Zigbee DIN energy meter',
        fromZigbee: [tuya.fz.datapoints],
        toZigbee: [tuya.tz.datapoints],
        configure: tuya.configureMagicPacket,
        exposes: [tuya.exposes.switch(), e.energy(), e.power(), e.voltage(), e.current(),
            exposes.enum('fault', ea.STATE, ['clear', 'over_current_threshold', 'over_power_threshold',
                'over_voltage threshold', 'wrong_frequency_threshold']).withDescription('Fault status of the device (clear = nothing)'),
            exposes.enum('threshold_1', ea.STATE, ['not_set', 'over_current_threshold', 'over_voltage_threshold'])
                .withDescription('State of threshold_1'),
            exposes.binary('threshold_1_protection', ea.STATE, 'ON', 'OFF')
                .withDescription('OFF - alarm only, ON - relay will be off when threshold reached'),
            exposes.numeric('threshold_1_value', ea.STATE)
                .withDescription('Can be in Volt or Ampere depending on threshold setting. Setup the value on the device'),
            exposes.enum('threshold_2', ea.STATE, ['not_set', 'over_current_threshold', 'over_voltage_threshold'])
                .withDescription('State of threshold_2'),
            exposes.binary('threshold_2_protection', ea.STATE, 'ON', 'OFF')
                .withDescription('OFF - alarm only, ON - relay will be off when threshold reached'),
            exposes.numeric('threshold_2_value', ea.STATE)
                .withDescription('Setup value on the device'),
            exposes.binary('clear_fault', ea.STATE_SET, 'ON', 'OFF')
                .withDescription('Turn ON to clear last the fault'),
            exposes.text('meter_id', ea.STATE).withDescription('Meter ID (ID of device)'),
        ],
        meta: {
            tuyaDatapoints: [
                [1, 'energy', tuya.valueConverter.divideBy100],
                [3, null, null], // Monthly, but sends data only after request
                [4, null, null], // Dayly, but sends data only after request
                [6, null, tuya.valueConverter.phaseVariant2], // voltage and current
                [10, 'fault', tuya.valueConverterBasic.lookup({'clear': 0, 'over_current_threshold': 1,
                    'over_power_threshold': 2, 'over_voltage_threshold': 4, 'wrong_frequency_threshold': 8})],
                [11, null, null], // Frozen - strange function, in native app - nothing is clear
                [16, 'state', tuya.valueConverter.onOff],
                [17, null, tuya.valueConverter.threshold], // It's settable, but can't write converter
                [18, 'meter_id', tuya.valueConverter.raw],
                [20, 'clear_fault', tuya.valueConverter.onOff], // Clear fault
                [21, null, null], // Forward Energy T1 - don't know what this
                [22, null, null], // Forward Energy T2 - don't know what this
                [23, null, null], // Forward Energy T3 - don't know what this
                [24, null, null], // Forward Energy T4 - don't know what this
            ],
        },
        whiteLabel: [
            tuya.whitelabel('MatSee Plus', 'DAC2161C', 'Smart Zigbee energy meter 80A din rail', ['_TZE200_lsanae15', '_TZE204_lsanae15']),
        ],
    },
    {
        fingerprint: tuya.fingerprint('TS0601', ['_TZE200_rhblgy0z']),
        model: 'TS0601_din_3',
        vendor: 'TuYa',
        description: 'Zigbee DIN energy meter',
        fromZigbee: [tuya.fz.datapoints],
        toZigbee: [tuya.tz.datapoints],
        configure: tuya.configureMagicPacket,
        whiteLabel: [{vendor: 'XOCA', model: 'DAC2161C'}],
        exposes: [tuya.exposes.switch(), e.energy(), e.produced_energy(), e.power(), e.voltage(), e.current(),
            exposes.enum('fault', ea.STATE, ['clear', 'over_current_threshold', 'over_power_threshold',
                'over_voltage threshold', 'wrong_frequency_threshold']).withDescription('Fault status of the device (clear = nothing)'),
            exposes.enum('threshold_1', ea.STATE, ['not_set', 'over_current_threshold', 'over_voltage_threshold'])
                .withDescription('State of threshold_1'),
            exposes.binary('threshold_1_protection', ea.STATE, 'ON', 'OFF')
                .withDescription('OFF - alarm only, ON - relay will be off when threshold reached'),
            exposes.numeric('threshold_1_value', ea.STATE)
                .withDescription('Can be in Volt or Ampere depending on threshold setting. Setup the value on the device'),
            exposes.enum('threshold_2', ea.STATE, ['not_set', 'over_current_threshold', 'over_voltage_threshold'])
                .withDescription('State of threshold_2'),
            exposes.binary('threshold_2_protection', ea.STATE, 'ON', 'OFF')
                .withDescription('OFF - alarm only, ON - relay will be off when threshold reached'),
            exposes.numeric('threshold_2_value', ea.STATE)
                .withDescription('Setup value on the device'),
            exposes.binary('clear_fault', ea.STATE_SET, 'ON', 'OFF')
                .withDescription('Turn ON to clear last the fault'),
            exposes.text('meter_id', ea.STATE).withDescription('Meter ID (ID of device)'),
        ],
        meta: {
            tuyaDatapoints: [
                [1, 'energy', tuya.valueConverter.divideBy100],
                [2, 'produced_energy', tuya.valueConverter.divideBy100],
                [3, null, null], // Monthly, but sends data only after request
                [4, null, null], // Dayly, but sends data only after request
                [6, null, tuya.valueConverter.phaseVariant2], // voltage and current
                [10, 'fault', tuya.valueConverterBasic.lookup({'clear': 0, 'over_current_threshold': 1,
                    'over_power_threshold': 2, 'over_voltage_threshold': 4, 'wrong_frequency_threshold': 8})],
                [11, null, null], // Frozen - strange function, in native app - nothing is clear
                [16, 'state', tuya.valueConverter.onOff],
                [17, null, tuya.valueConverter.threshold], // It's settable, but can't write converter
                [18, 'meter_id', tuya.valueConverter.raw],
                [20, 'clear_fault', tuya.valueConverter.onOff], // Clear fault
                [21, null, null], // Forward Energy T1 - don't know what this
                [22, null, null], // Forward Energy T2 - don't know what this
                [23, null, null], // Forward Energy T3 - don't know what this
                [24, null, null], // Forward Energy T4 - don't know what this
            ],
        },
    },
    {
        fingerprint: [{modelID: 'TS0601', manufacturerName: '_TZE200_byzdayie'},
            {modelID: 'TS0601', manufacturerName: '_TZE200_fsb6zw01'},
            {modelID: 'TS0601', manufacturerName: '_TZE200_ewxhg6o9'}],
        model: 'TS0601_din',
        vendor: 'TuYa',
        description: 'Zigbee smart energy meter DDS238-2 Zigbee',
        fromZigbee: [fz.tuya_dinrail_switch],
        toZigbee: [tz.tuya_switch_state],
        configure: async (device, coordinatorEndpoint, logger) => {
            const endpoint = device.getEndpoint(1);
            await reporting.bind(endpoint, coordinatorEndpoint, ['genOnOff']);
        },
        exposes: [e.switch().setAccess('state', ea.STATE_SET), e.voltage(), e.power(), e.current(), e.energy()],
    },
    {
        fingerprint: [{modelID: 'TS1101', manufacturerName: '_TZ3000_xfs39dbf'}],
        model: 'TS1101_dimmer_module_1ch',
        vendor: 'TuYa',
        description: 'Zigbee dimmer module 1 channel',
        extend: tuya.extend.light_onoff_brightness({minBrightness: true}),
    },
    {
        fingerprint: [{modelID: 'TS1101', manufacturerName: '_TZ3000_7ysdnebc'}],
        model: 'TS1101_dimmer_module_2ch',
        vendor: 'TuYa',
        description: 'Zigbee dimmer module 2 channel',
        whiteLabel: [{vendor: 'OXT', model: 'SWTZ25'}],
        extend: tuya.extend.light_onoff_brightness({minBrightness: true, endpoints: ['l1', 'l2'], noConfigure: true}),
        endpoint: (device) => {
            return {'l1': 1, 'l2': 2};
        },
        meta: {multiEndpoint: true},
        configure: async (device, coordinatorEndpoint, logger) => {
            await tuya.configureMagicPacket(device, coordinatorEndpoint, logger);
            await tuya.extend.light_onoff_brightness().configure(device, coordinatorEndpoint, logger);
            await reporting.bind(device.getEndpoint(1), coordinatorEndpoint, ['genOnOff', 'genLevelCtrl']);
            await reporting.bind(device.getEndpoint(2), coordinatorEndpoint, ['genOnOff', 'genLevelCtrl']);
        },
    },
    {
        zigbeeModel: ['RH3001'],
        fingerprint: [{type: 'EndDevice', manufacturerID: 4098, applicationVersion: 66, endpoints: [
            {ID: 1, profileID: 260, deviceID: 1026, inputClusters: [0, 10, 1, 1280], outputClusters: [25]},
        ]}],
        model: 'SNTZ007',
        vendor: 'TuYa',
        description: 'Rechargeable Zigbee contact sensor',
        fromZigbee: [fz.ias_contact_alarm_1, fz.battery, fz.ignore_basic_report, fz.ignore_time_read],
        toZigbee: [],
        exposes: [e.contact(), e.battery_low(), e.tamper(), e.battery()],
        whiteLabel: [{vendor: 'BlitzWolf', model: 'BW-IS2'}],
    },
    {
        zigbeeModel: ['RH3040'],
        model: 'RH3040',
        vendor: 'TuYa',
        description: 'PIR sensor',
        fromZigbee: [fz.battery, fz.ignore_basic_report, fz.ias_occupancy_alarm_1],
        toZigbee: [],
        whiteLabel: [{vendor: 'Samotech', model: 'SM301Z'}, {vendor: 'Nedis', model: 'ZBSM10WT'}],
        exposes: [e.battery(), e.occupancy(), e.battery_low(), e.tamper()],
    },
    {
        zigbeeModel: ['TS0115'],
        model: 'TS0115',
        vendor: 'TuYa',
        description: 'Multiprise with 4 AC outlets and 2 USB super charging ports (10A or 16A)',
        extend: tuya.extend.switch({endpoints: ['l1', 'l2', 'l3', 'l4', 'l5']}),
        whiteLabel: [{vendor: 'UseeLink', model: 'SM-SO306E/K/M'}],
        endpoint: (device) => {
            return {l1: 1, l2: 2, l3: 3, l4: 4, l5: 7};
        },
        meta: {multiEndpoint: true},
        configure: async (device, coordinatorEndpoint, logger) => {
            await tuya.configureMagicPacket(device, coordinatorEndpoint, logger);
            await reporting.bind(device.getEndpoint(1), coordinatorEndpoint, ['genOnOff']);
            await reporting.bind(device.getEndpoint(2), coordinatorEndpoint, ['genOnOff']);
            await reporting.bind(device.getEndpoint(3), coordinatorEndpoint, ['genOnOff']);
            await reporting.bind(device.getEndpoint(4), coordinatorEndpoint, ['genOnOff']);
            await reporting.bind(device.getEndpoint(7), coordinatorEndpoint, ['genOnOff']);
            await device.getEndpoint(1).read('genOnOff', ['onOff', 'moesStartUpOnOff']);
            await device.getEndpoint(2).read('genOnOff', ['onOff']);
            await device.getEndpoint(3).read('genOnOff', ['onOff']);
            await device.getEndpoint(4).read('genOnOff', ['onOff']);
            await device.getEndpoint(7).read('genOnOff', ['onOff']);
        },
    },
    {
        zigbeeModel: ['RH3052'],
        model: 'TT001ZAV20',
        vendor: 'TuYa',
        description: 'Temperature & humidity sensor',
        fromZigbee: [fz.humidity, fz.temperature, fz.battery],
        toZigbee: [],
        exposes: [e.humidity(), e.temperature(), e.battery()],
    },
    {
        fingerprint: [{modelID: 'TS0011', manufacturerName: '_TZ3000_l8fsgo6p'}],
        zigbeeModel: ['TS0011'],
        model: 'TS0011',
        vendor: 'TuYa',
        description: 'Smart light switch - 1 gang',
        extend: tuya.extend.switch({backlightModeOffNormalInverted: true}),
        whiteLabel: [
            {vendor: 'Vrey', model: 'VR-X712U-0013'},
            {vendor: 'TUYATEC', model: 'GDKES-01TZXD'},
            {vendor: 'Lonsonho', model: 'QS-Zigbee-S05-L', description: '1 gang smart switch module without neutral wire'},
            {vendor: 'Mercator Ikuü', model: 'SSW01'},
        ],
        configure: async (device, coordinatorEndpoint, logger) => {
            await tuya.configureMagicPacket(device, coordinatorEndpoint, logger);
            await reporting.bind(device.getEndpoint(1), coordinatorEndpoint, ['genOnOff']);
            // Reports itself as battery which is not correct: https://github.com/Koenkk/zigbee2mqtt/issues/6190
            device.powerSource = 'Mains (single phase)';
            device.save();
        },
    },
    {
        fingerprint: [{modelID: 'TS0011', manufacturerName: '_TZ3000_qmi1cfuq'},
            {modelID: 'TS0011', manufacturerName: '_TZ3000_txpirhfq'}, {modelID: 'TS0011', manufacturerName: '_TZ3000_ji4araar'}],
        model: 'TS0011_switch_module',
        vendor: 'TuYa',
        description: '1 gang switch module - (without neutral)',
        extend: tuya.extend.switch({switchType: true}),
        whiteLabel: [{vendor: 'AVATTO', model: '1gang N-ZLWSM01'}, {vendor: 'SMATRUL', model: 'TMZ02L-16A-W'},
            {vendor: 'Aubess', model: 'TMZ02L-16A-B'}],
        configure: async (device, coordinatorEndpoint, logger) => {
            await tuya.configureMagicPacket(device, coordinatorEndpoint, logger);
            await reporting.bind(device.getEndpoint(1), coordinatorEndpoint, ['genOnOff']);
            device.powerSource = 'Mains (single phase)';
            device.save();
        },
    },
    {
        zigbeeModel: ['TS0012'],
        model: 'TS0012',
        vendor: 'TuYa',
        description: 'Smart light switch - 2 gang',
        whiteLabel: [{vendor: 'Vrey', model: 'VR-X712U-0013'}, {vendor: 'TUYATEC', model: 'GDKES-02TZXD'},
            {vendor: 'Earda', model: 'ESW-2ZAA-EU'}, {vendor: 'Moes', model: 'ZS-US2-WH-MS'}, {vendor: 'Moes', model: 'ZS-US2-BK-MS'}],
        extend: tuya.extend.switch({backlightModeOffNormalInverted: true, endpoints: ['left', 'right']}),
        endpoint: (device) => {
            return {'left': 1, 'right': 2};
        },
        meta: {multiEndpoint: true},
        configure: async (device, coordinatorEndpoint, logger) => {
            await tuya.configureMagicPacket(device, coordinatorEndpoint, logger);
            await reporting.bind(device.getEndpoint(1), coordinatorEndpoint, ['genOnOff']);
            await reporting.bind(device.getEndpoint(2), coordinatorEndpoint, ['genOnOff']);
            device.powerSource = 'Mains (single phase)';
            device.save();
        },
    },
    {
        fingerprint: [{modelID: 'TS0012', manufacturerName: '_TZ3000_jl7qyupf'},
            {modelID: 'TS0012', manufacturerName: '_TZ3000_nPGIPl5D'},
            {modelID: 'TS0012', manufacturerName: '_TZ3000_4zf0crgo'}],
        model: 'TS0012_switch_module',
        vendor: 'TuYa',
        description: '2 gang switch module - (without neutral)',
        whiteLabel: [{vendor: 'AVATTO', model: '2gang N-ZLWSM01'}],
        extend: tuya.extend.switch({switchType: true, endpoints: ['left', 'right']}),
        endpoint: (device) => {
            return {'left': 1, 'right': 2};
        },
        meta: {multiEndpoint: true},
        configure: async (device, coordinatorEndpoint, logger) => {
            await tuya.configureMagicPacket(device, coordinatorEndpoint, logger);
            await reporting.bind(device.getEndpoint(1), coordinatorEndpoint, ['genOnOff']);
            await reporting.bind(device.getEndpoint(2), coordinatorEndpoint, ['genOnOff']);
            device.powerSource = 'Mains (single phase)';
            device.save();
        },
    },
    {
        zigbeeModel: ['TS0013'],
        model: 'TS0013',
        vendor: 'TuYa',
        description: 'Smart light switch - 3 gang without neutral wire',
        extend: tuya.extend.switch({backlightModeLowMediumHigh: true, endpoints: ['left', 'center', 'right']}),
        endpoint: (device) => {
            return {'left': 1, 'center': 2, 'right': 3};
        },
        whiteLabel: [{vendor: 'TUYATEC', model: 'GDKES-03TZXD'}],
        meta: {multiEndpoint: true},
        configure: async (device, coordinatorEndpoint, logger) => {
            await tuya.configureMagicPacket(device, coordinatorEndpoint, logger);
            try {
                for (const ID of [1, 2, 3]) {
                    const endpoint = device.getEndpoint(ID);
                    await reporting.bind(endpoint, coordinatorEndpoint, ['genOnOff']);
                }
            } catch (e) {
                // Fails for some: https://github.com/Koenkk/zigbee2mqtt/issues/4872
            }
            device.powerSource = 'Mains (single phase)';
            device.save();
        },
    },
    {
        fingerprint: [{modelID: 'TS0013', manufacturerName: '_TZ3000_ypgri8yz'}],
        model: 'TS0013_switch_module',
        vendor: 'TuYa',
        description: '3 gang switch module - (without neutral)',
        whiteLabel: [{vendor: 'AVATTO', model: '3gang N-ZLWSM01'}],
        extend: tuya.extend.switch({switchType: true, endpoints: ['left', 'center', 'right']}),
        endpoint: (device) => {
            return {'left': 1, 'center': 2, 'right': 3};
        },
        meta: {multiEndpoint: true},
        configure: async (device, coordinatorEndpoint, logger) => {
            await tuya.configureMagicPacket(device, coordinatorEndpoint, logger);
            try {
                for (const ID of [1, 2, 3]) {
                    const endpoint = device.getEndpoint(ID);
                    await reporting.bind(endpoint, coordinatorEndpoint, ['genOnOff']);
                }
            } catch (e) {
                // Fails for some: https://github.com/Koenkk/zigbee2mqtt/issues/4872
            }
            device.powerSource = 'Mains (single phase)';
            device.save();
        },
    },
    {
        fingerprint: tuya.fingerprint('TS0014', ['_TZ3000_jr2atpww', '_TYZB01_dvakyzhd', '_TZ3000_mrduubod',
            '_TZ3210_w3hl6rao', '_TYZB01_bagt1e4o', '_TZ3000_r0pmi2p3', '_TZ3000_fxjdcikv', '_TZ3000_q6vxaod1']),
        model: 'TS0014',
        vendor: 'TuYa',
        description: 'Smart light switch - 4 gang without neutral wire',
        extend: tuya.extend.switch({backlightModeLowMediumHigh: true, endpoints: ['l1', 'l2', 'l3', 'l4']}),
        endpoint: (device) => {
            return {'l1': 1, 'l2': 2, 'l3': 3, 'l4': 4};
        },
        whiteLabel: [{vendor: 'TUYATEC', model: 'GDKES-04TZXD'}, {vendor: 'Vizo', model: 'VZ-222S'},
            {vendor: 'MakeGood', model: 'MG-ZG04W/B/G'}, {vendor: 'Mercator Ikuü', model: 'SSW04'}],
        meta: {multiEndpoint: true},
        configure: async (device, coordinatorEndpoint, logger) => {
            await tuya.configureMagicPacket(device, coordinatorEndpoint, logger);
            try {
                for (const ID of [1, 2, 3, 4]) {
                    const endpoint = device.getEndpoint(ID);
                    await reporting.bind(endpoint, coordinatorEndpoint, ['genOnOff']);
                }
            } catch (e) {
                // Fails for some: https://github.com/Koenkk/zigbee2mqtt/issues/4872
            }
            device.powerSource = 'Mains (single phase)';
            device.save();
        },
    },
    {
        zigbeeModel: ['gq8b1uv'],
        model: 'gq8b1uv',
        vendor: 'TuYa',
        description: 'Zigbee smart dimmer',
        fromZigbee: [fz.tuya_dimmer, fz.ignore_basic_report],
        toZigbee: [tz.tuya_dimmer_state, tz.tuya_dimmer_level],
        exposes: [e.light_brightness().setAccess('state', ea.STATE_SET).setAccess('brightness', ea.STATE_SET)],
        configure: async (device, coordinatorEndpoint, logger) => {
            await tuya.configureMagicPacket(device, coordinatorEndpoint, logger);
            const endpoint = device.getEndpoint(1);
            await reporting.bind(endpoint, coordinatorEndpoint, ['genOnOff', 'genLevelCtrl']);
        },
    },
    {
        zigbeeModel: ['HY0017', '005f0c3b'],
        model: 'U86KCJ-ZP',
        vendor: 'TuYa',
        description: 'Smart 6 key scene wall switch',
        fromZigbee: [fzLocal.scenes_recall_scene_65029],
        exposes: [e.action(['scene_1', 'scene_2', 'scene_3', 'scene_4', 'scene_5', 'scene_6'])],
        toZigbee: [],
    },
    {
        zigbeeModel: ['TS0026'],
        model: 'TS0026',
        vendor: 'TuYa',
        description: '6 button scene wall switch',
        fromZigbee: [fzLocal.scenes_recall_scene_65029],
        exposes: [e.action(['scene_1', 'scene_2', 'scene_3', 'scene_4', 'scene_5', 'scene_6'])],
        toZigbee: [],
    },
    {
        zigbeeModel: ['q9mpfhw'],
        model: 'SNTZ009',
        vendor: 'TuYa',
        description: 'Water leak sensor',
        fromZigbee: [fz.tuya_water_leak, fz.ignore_basic_report],
        exposes: [e.water_leak()],
        toZigbee: [],
    },
    {
        zigbeeModel: ['TS0004'],
        model: 'TS0004',
        vendor: 'TuYa',
        description: 'Smart light switch - 4 gang with neutral wire',
        extend: tuya.extend.switch({powerOnBehavior2: true, endpoints: ['l1', 'l2', 'l3', 'l4']}),
        endpoint: (device) => {
            return {'l1': 1, 'l2': 2, 'l3': 3, 'l4': 4};
        },
        whiteLabel: [
            tuya.whitelabel('TuYa', 'ZY-M100-S', 'Human presence sensor', ['_TZE204_ztc6ggyl']),
            tuya.whitelabel('TuYa', 'DS-111', 'Smart light switch - 4 gang with neutral wire', ['_TZ3000_mdj7kra9']),
        ],
        meta: {multiEndpoint: true},
        configure: async (device, coordinatorEndpoint, logger) => {
            await tuya.configureMagicPacket(device, coordinatorEndpoint, logger);
            await reporting.bind(device.getEndpoint(1), coordinatorEndpoint, ['genOnOff']);
            await reporting.bind(device.getEndpoint(2), coordinatorEndpoint, ['genOnOff']);
            await reporting.bind(device.getEndpoint(3), coordinatorEndpoint, ['genOnOff']);
            await reporting.bind(device.getEndpoint(4), coordinatorEndpoint, ['genOnOff']);
        },
    },
    {
        zigbeeModel: ['TS0726'],
        model: 'TS0726',
        vendor: 'TuYa',
        description: '4 gang switch with neutral wire',
        extend: tuya.extend.switch({powerOnBehavior2: true, endpoints: ['l1', 'l2', 'l3', 'l4']}),
        endpoint: (device) => {
            return {'l1': 1, 'l2': 2, 'l3': 3, 'l4': 4};
        },
        meta: {multiEndpoint: true},
        configure: async (device, coordinatorEndpoint, logger) => {
            await tuya.configureMagicPacket(device, coordinatorEndpoint, logger);
            await reporting.bind(device.getEndpoint(1), coordinatorEndpoint, ['genOnOff']);
            await reporting.bind(device.getEndpoint(2), coordinatorEndpoint, ['genOnOff']);
            await reporting.bind(device.getEndpoint(3), coordinatorEndpoint, ['genOnOff']);
            await reporting.bind(device.getEndpoint(4), coordinatorEndpoint, ['genOnOff']);
        },
    },
    {
        fingerprint: [{modelID: 'TS0006', manufacturerName: '_TYZB01_ltundz9m'},
            {modelID: 'TS0006', manufacturerName: '_TZ3000_jyupj3fw'}],
        model: 'TS0006',
        vendor: 'TuYa',
        description: '6 gang switch module with neutral wire',
        extend: tuya.extend.switch(),
        exposes: [e.switch().withEndpoint('l1'), e.switch().withEndpoint('l2'), e.switch().withEndpoint('l3'),
            e.switch().withEndpoint('l4'), e.switch().withEndpoint('l5'), e.switch().withEndpoint('l6')],
        endpoint: (device) => {
            return {'l1': 1, 'l2': 2, 'l3': 3, 'l4': 4, 'l5': 5, 'l6': 6};
        },
        meta: {multiEndpoint: true},
        configure: async (device, coordinatorEndpoint, logger) => {
            await tuya.configureMagicPacket(device, coordinatorEndpoint, logger);
            await reporting.bind(device.getEndpoint(1), coordinatorEndpoint, ['genOnOff']);
            await reporting.bind(device.getEndpoint(2), coordinatorEndpoint, ['genOnOff']);
            await reporting.bind(device.getEndpoint(3), coordinatorEndpoint, ['genOnOff']);
            await reporting.bind(device.getEndpoint(4), coordinatorEndpoint, ['genOnOff']);
            await reporting.bind(device.getEndpoint(5), coordinatorEndpoint, ['genOnOff']);
            await reporting.bind(device.getEndpoint(6), coordinatorEndpoint, ['genOnOff']);
        },
    },
    {
        zigbeeModel: ['HY0080'],
        model: 'U86KWF-ZPSJ',
        vendor: 'TuYa',
        description: 'Environment controller',
        fromZigbee: [fz.legacy.thermostat_att_report, fz.fan],
        toZigbee: [tz.thermostat_local_temperature, tz.thermostat_local_temperature_calibration,
            tz.thermostat_occupancy, tz.thermostat_occupied_heating_setpoint, tz.thermostat_unoccupied_heating_setpoint,
            tz.thermostat_occupied_cooling_setpoint, tz.thermostat_unoccupied_cooling_setpoint,
            tz.thermostat_setpoint_raise_lower, tz.thermostat_remote_sensing,
            tz.thermostat_control_sequence_of_operation, tz.thermostat_system_mode, tz.thermostat_weekly_schedule,
            tz.thermostat_clear_weekly_schedule, tz.thermostat_relay_status_log,
            tz.thermostat_temperature_setpoint_hold, tz.thermostat_temperature_setpoint_hold_duration, tz.fan_mode],
        exposes: [exposes.climate().withSetpoint('occupied_heating_setpoint', 5, 30, 0.5).withLocalTemperature()
            .withSystemMode(['off', 'auto', 'heat'], ea.ALL)
            .withRunningState(['idle', 'heat', 'cool'], ea.STATE)
            .withLocalTemperatureCalibration(-30, 30, 0.1, ea.ALL).withPiHeatingDemand()],
        configure: async (device, coordinatorEndpoint, logger) => {
            const endpoint = device.getEndpoint(9);
            await reporting.bind(endpoint, coordinatorEndpoint, ['hvacThermostat', 'hvacFanCtrl']);
            await reporting.thermostatTemperature(endpoint);
            await reporting.thermostatSystemMode(endpoint);
            await reporting.thermostatOccupiedHeatingSetpoint(endpoint);
            await reporting.thermostatUnoccupiedHeatingSetpoint(endpoint);
            await reporting.thermostatOccupiedCoolingSetpoint(endpoint);
            await reporting.thermostatUnoccupiedCoolingSetpoint(endpoint);
            await reporting.fanMode(endpoint);
        },
    },
    {
        zigbeeModel: ['6dfgetq'],
        model: 'D3-DPWK-TY',
        vendor: 'TuYa',
        description: 'HVAC controller',
        exposes: [exposes.climate().withSetpoint('current_heating_setpoint', 5, 30, 0.5, ea.STATE_SET)
            .withLocalTemperature(ea.STATE)
            .withSystemMode(['off', 'auto', 'heat'], ea.STATE_SET)
            .withRunningState(['idle', 'heat', 'cool'], ea.STATE)],
        fromZigbee: [fz.tuya_thermostat, fz.ignore_basic_report, fz.tuya_dimmer],
        meta: {tuyaThermostatSystemMode: tuya.thermostatSystemModes2, tuyaThermostatPreset: tuya.thermostatPresets},
        toZigbee: [tz.tuya_thermostat_current_heating_setpoint, tz.tuya_thermostat_system_mode,
            tz.tuya_thermostat_fan_mode, tz.tuya_dimmer_state],
    },
    {
        zigbeeModel: ['E220-KR4N0Z0-HA', 'JZ-ZB-004'],
        model: 'E220-KR4N0Z0-HA',
        vendor: 'TuYa',
        description: 'Multiprise with 4 AC outlets and 2 USB super charging ports (16A)',
        extend: tuya.extend.switch(),
        fromZigbee: [fz.on_off_skip_duplicate_transaction],
        exposes: [e.switch().withEndpoint('l1'), e.switch().withEndpoint('l2'), e.switch().withEndpoint('l3'),
            e.switch().withEndpoint('l4')],
        whiteLabel: [{vendor: 'LEELKI', model: 'WP33-EU'}],
        meta: {multiEndpoint: true},
        endpoint: (device) => {
            return {l1: 1, l2: 2, l3: 3, l4: 4};
        },
        configure: async (device, coordinatorEndpoint, logger) => {
            await tuya.configureMagicPacket(device, coordinatorEndpoint, logger);
            await reporting.bind(device.getEndpoint(1), coordinatorEndpoint, ['genOnOff']);
            await reporting.bind(device.getEndpoint(2), coordinatorEndpoint, ['genOnOff']);
            await reporting.bind(device.getEndpoint(3), coordinatorEndpoint, ['genOnOff']);
            await reporting.bind(device.getEndpoint(4), coordinatorEndpoint, ['genOnOff']);
        },
    },
    {
        zigbeeModel: ['TS0216'],
        model: 'TS0216',
        vendor: 'TuYa',
        description: 'Sound and flash siren',
        fromZigbee: [fz.ts0216_siren, fz.battery],
        exposes: [e.battery(), exposes.binary('alarm', ea.STATE_SET, true, false),
            exposes.numeric('volume', ea.ALL).withValueMin(0).withValueMax(100).withDescription('Volume of siren')],
        toZigbee: [tz.ts0216_alarm, tz.ts0216_duration, tz.ts0216_volume],
        configure: async (device, coordinatorEndpoint, logger) => {
            const endpoint = device.getEndpoint(1);
            await reporting.bind(endpoint, coordinatorEndpoint, ['genPowerCfg']);
            // Device advertises itself as Router but is an EndDevice
            device.type = 'EndDevice';
            device.save();
        },
    },
    {
        fingerprint: [{modelID: 'TS0601', manufacturerName: '_TZE200_znzs7yaw'}],
        model: 'HY08WE',
        vendor: 'TuYa',
        description: 'Wall-mount thermostat',
        fromZigbee: [fz.hy_thermostat, fz.ignore_basic_report],
        toZigbee: [tz.hy_thermostat],
        onEvent: tuya.onEventSetTime,
        exposes: [exposes.climate().withSetpoint('current_heating_setpoint', 5, 30, 0.5, ea.STATE_SET)
            .withLocalTemperature(ea.STATE)
            .withSystemMode(['off', 'auto', 'heat'], ea.STATE_SET).withRunningState(['idle', 'heat'], ea.STATE)],
    },
    {
        fingerprint: [{modelID: 'TS0601', manufacturerName: '_TZE200_2ekuz3dz'}],
        model: 'X5H-GB-B',
        vendor: 'TuYa',
        description: 'Wall-mount thermostat',
        fromZigbee: [fz.ignore_basic_report, fzLocal.x5h_thermostat],
        toZigbee: [tzLocal.x5h_thermostat],
        whiteLabel: [{vendor: 'Beok', model: 'TGR85-ZB'}],
        exposes: [
            exposes.climate().withSetpoint('current_heating_setpoint', 5, 60, 0.5, ea.STATE_SET)
                .withLocalTemperature(ea.STATE).withLocalTemperatureCalibration(-9.9, 9.9, 0.1, ea.STATE_SET)
                .withSystemMode(['off', 'heat'], ea.STATE_SET).withRunningState(['idle', 'heat'], ea.STATE)
                .withPreset(['manual', 'program']),
            e.temperature_sensor_select(['internal', 'external', 'both']),
            exposes.text('schedule', ea.STATE_SET).withDescription('There are 8 periods in the schedule in total. ' +
                '6 for workdays and 2 for holidays. It should be set in the following format for each of the periods: ' +
                '`hours:minutes/temperature`. All periods should be set at once and delimited by the space symbol. ' +
                'For example: `06:00/20.5 08:00/15 11:30/15 13:30/15 17:00/22 22:00/15 06:00/20 22:00/15`. ' +
                'The thermostat doesn\'t report the schedule by itself even if you change it manually from device'),
            e.child_lock(), e.week(),
            exposes.enum('brightness_state', ea.STATE_SET, ['off', 'low', 'medium', 'high'])
                .withDescription('Screen brightness'),
            exposes.binary('sound', ea.STATE_SET, 'ON', 'OFF')
                .withDescription('Switches beep sound when interacting with thermostat'),
            exposes.binary('frost_protection', ea.STATE_SET, 'ON', 'OFF')
                .withDescription('Antifreeze function'),
            exposes.binary('factory_reset', ea.STATE_SET, 'ON', 'OFF')
                .withDescription('Resets all settings to default. Doesn\'t unpair device.'),
            exposes.numeric('heating_temp_limit', ea.STATE_SET).withUnit('°C').withValueMax(60)
                .withValueMin(5).withValueStep(1).withPreset('default', 35, 'Default value')
                .withDescription('Heating temperature limit'),
            exposes.numeric('deadzone_temperature', ea.STATE_SET).withUnit('°C').withValueMax(9.5)
                .withValueMin(0.5).withValueStep(0.5).withPreset('default', 1, 'Default value')
                .withDescription('The delta between local_temperature and current_heating_setpoint to trigger Heat'),
            exposes.numeric('upper_temp', ea.STATE_SET).withUnit('°C').withValueMax(95)
                .withValueMin(35).withValueStep(1).withPreset('default', 60, 'Default value'),
        ],
        onEvent: tuya.onEventSetTime,
    },
    {
        fingerprint: [{modelID: 'TS0222', manufacturerName: '_TYZB01_4mdqxxnn'},
            {modelID: 'TS0222', manufacturerName: '_TYZB01_m6ec2pgj'}],
        model: 'TS0222',
        vendor: 'TuYa',
        description: 'Light intensity sensor',
        fromZigbee: [fz.battery, fz.illuminance, fzLocal.TS0222],
        toZigbee: [],
        exposes: [e.battery(), e.illuminance(), e.illuminance_lux()],
        configure: tuya.configureMagicPacket,
    },
    {
        fingerprint: [{modelID: 'TS0210', manufacturerName: '_TYZB01_3zv6oleo'},
            {modelID: 'TS0210', manufacturerName: '_TYZB01_j9xxahcl'},
            {modelID: 'TS0210', manufacturerName: '_TYZB01_kulduhbj'},
            {modelID: 'TS0210', manufacturerName: '_TYZB01_cc3jzhlj'},
            {modelID: 'TS0210', manufacturerName: '_TZ3000_bmfw9ykl'},
            {modelID: 'TS0210', manufacturerName: '_TYZB01_geigpsy4'},
            {modelID: 'TS0210', manufacturerName: '_TZ3000_fkxmyics'}],
        model: 'TS0210',
        vendor: 'TuYa',
        description: 'Vibration sensor',
        fromZigbee: [fz.battery, fz.ias_vibration_alarm_1_with_timeout],
        toZigbee: [tz.TS0210_sensitivity],
        exposes: [e.battery(), e.battery_voltage(), e.vibration(), exposes.enum('sensitivity', ea.STATE_SET, ['low', 'medium', 'high'])],
    },
    {
        fingerprint: [{modelID: 'TS011F', manufacturerName: '_TZ3000_8bxrzyxz'},
            {modelID: 'TS011F', manufacturerName: '_TZ3000_ky0fq4ho'}, {modelID: 'TS011F', manufacturerName: '_TZ3000_qeuvnohg'}],
        model: 'TS011F_din_smart_relay',
        description: 'Din smart relay (with power monitoring)',
        vendor: 'TuYa',
        fromZigbee: [fz.on_off, fz.electrical_measurement, fz.metering, fz.ignore_basic_report, tuya.fz.power_outage_memory,
            fz.tuya_relay_din_led_indicator],
        toZigbee: [tz.on_off, tuya.tz.power_on_behavior_1, tz.tuya_relay_din_led_indicator],
        whiteLabel: [{vendor: 'MatSee Plus', model: 'ATMS1602Z'}, {vendor: 'Tongou', model: 'TO-Q-SY1-JZT'}],
        ota: ota.zigbeeOTA,
        configure: async (device, coordinatorEndpoint, logger) => {
            const endpoint = device.getEndpoint(1);
            await reporting.bind(endpoint, coordinatorEndpoint, ['genOnOff', 'haElectricalMeasurement', 'seMetering']);
            await reporting.rmsVoltage(endpoint, {change: 5});
            await reporting.rmsCurrent(endpoint, {change: 50});
            await reporting.activePower(endpoint, {change: 10});
            await reporting.currentSummDelivered(endpoint);
            endpoint.saveClusterAttributeKeyValue('haElectricalMeasurement', {acCurrentDivisor: 1000, acCurrentMultiplier: 1});
            endpoint.saveClusterAttributeKeyValue('seMetering', {divisor: 100, multiplier: 1});
            device.save();
        },
        exposes: [e.switch(), e.power(), e.current(), e.voltage(),
            e.energy(), exposes.enum('power_outage_memory', ea.ALL, ['on', 'off', 'restore'])
                .withDescription('Recover state after power outage'),
            exposes.enum('indicator_mode', ea.STATE_SET, ['off', 'on_off', 'off_on'])
                .withDescription('Relay LED indicator mode')],
    },
    {
        fingerprint: [{modelID: 'TS011F', manufacturerName: '_TZ3000_7issjl2q'}],
        model: 'ATMS1601Z',
        description: 'Din smart relay (without power monitoring)',
        vendor: 'TuYa',
        fromZigbee: [fz.on_off, fz.ignore_basic_report, tuya.fz.power_outage_memory, fz.tuya_relay_din_led_indicator],
        toZigbee: [tz.on_off, tuya.tz.power_on_behavior_1, tz.tuya_relay_din_led_indicator],
        configure: async (device, coordinatorEndpoint, logger) => {
            const endpoint = device.getEndpoint(1);
            await reporting.bind(endpoint, coordinatorEndpoint, ['genOnOff']);
            device.save();
        },
        exposes: [e.switch(),
            exposes.enum('power_outage_memory', ea.ALL, ['on', 'off', 'restore'])
                .withDescription('Recover state after power outage'),
            exposes.enum('indicator_mode', ea.STATE_SET, ['off', 'on_off', 'off_on'])
                .withDescription('Relay LED indicator mode')],
    },
    {
        fingerprint: [{modelID: 'TS0601', manufacturerName: '_TZE200_nklqjk62'}],
        model: 'PJ-ZGD01',
        vendor: 'TuYa',
        description: 'Garage door opener',
        fromZigbee: [fz.matsee_garage_door_opener, fz.ignore_basic_report],
        toZigbee: [tz.matsee_garage_door_opener, tz.tuya_data_point_test],
        whiteLabel: [{vendor: 'MatSee Plus', model: 'PJ-ZGD01'}],
        configure: async (device, coordinatorEndpoint, logger) => {
            await tuya.configureMagicPacket(device, coordinatorEndpoint, logger);
            const endpoint = device.getEndpoint(1);
            await reporting.bind(endpoint, coordinatorEndpoint, ['genBasic']);
        },
        exposes: [exposes.binary('trigger', ea.STATE_SET, true, false).withDescription('Trigger the door movement'),
            exposes.binary('garage_door_contact', ea.STATE, true, false)],
    },
    {
        fingerprint: [{modelID: 'TS0601', manufacturerName: '_TZE200_wfxuhoea'}],
        model: 'GDC311ZBQ1',
        vendor: 'TuYa',
        description: 'LoraTap garage door opener with wireless sensor',
        fromZigbee: [fz.matsee_garage_door_opener, fz.ignore_basic_report],
        toZigbee: [tz.matsee_garage_door_opener, tz.tuya_data_point_test],
        whiteLabel: [{vendor: 'LoraTap', model: 'GDC311ZBQ1'}],
        configure: async (device, coordinatorEndpoint, logger) => {
            await tuya.configureMagicPacket(device, coordinatorEndpoint, logger);
            const endpoint = device.getEndpoint(1);
            await reporting.bind(endpoint, coordinatorEndpoint, ['genBasic']);
        },
        exposes: [exposes.binary('trigger', ea.STATE_SET, true, false).withDescription('Trigger the door movement'),
            exposes.binary('garage_door_contact', ea.STATE, false, true)
                .withDescription('Indicates if the garage door contact is closed (= true) or open (= false)')],
    },
    {
        fingerprint: [{modelID: 'TS0201', manufacturerName: '_TZ3000_qaaysllp'}],
        model: 'LCZ030',
        vendor: 'TuYa',
        description: 'Temperature & humidity & illuminance sensor with display',
        fromZigbee: [fz.battery, fz.illuminance, fz.temperature, fz.humidity, fz.ts0201_temperature_humidity_alarm],
        toZigbee: [tz.ts0201_temperature_humidity_alarm],
        configure: async (device, coordinatorEndpoint, logger) => {
            const endpoint = device.getEndpoint(1);
            // Enables reporting of measurement state changes
            await tuya.configureMagicPacket(device, coordinatorEndpoint, logger);
            await reporting.bind(endpoint, coordinatorEndpoint, ['genBasic', 'genPowerCfg',
                'msTemperatureMeasurement', 'msIlluminanceMeasurement', 'msRelativeHumidity', 'manuSpecificTuya_2']);
        },
        exposes: [e.temperature(), e.humidity(), e.battery(), e.illuminance(), e.illuminance_lux(),
            exposes.numeric('alarm_temperature_max', ea.STATE_SET).withUnit('°C').withDescription('Alarm temperature max')
                .withValueMin(-20).withValueMax(80),
            exposes.numeric('alarm_temperature_min', ea.STATE_SET).withUnit('°C').withDescription('Alarm temperature min')
                .withValueMin(-20).withValueMax(80),
            exposes.numeric('alarm_humidity_max', ea.STATE_SET).withUnit('%').withDescription('Alarm humidity max')
                .withValueMin(0).withValueMax(100),
            exposes.numeric('alarm_humidity_min', ea.STATE_SET).withUnit('%').withDescription('Alarm humidity min')
                .withValueMin(0).withValueMax(100),
            exposes.enum('alarm_humidity', ea.STATE, ['below_min_humdity', 'over_humidity', 'off'])
                .withDescription('Alarm humidity status'),
            exposes.enum('alarm_temperature', ea.STATE, ['below_min_temperature', 'over_temperature', 'off'])
                .withDescription('Alarm temperature status'),
        ],
    },
    {
        fingerprint: [{modelID: 'TS0601', manufacturerName: '_TZE200_auin8mzr'}],
        model: 'TS0601_motion_sensor',
        vendor: 'TuYa',
        description: 'Human presence sensor AIR',
        fromZigbee: [fz.tuya_motion_sensor],
        toZigbee: [tz.tuya_motion_sensor],
        exposes: [
            e.occupancy(),
            exposes.enum('o_sensitivity', ea.STATE_SET, Object.values(tuya.msLookups.OSensitivity)).withDescription('O-Sensitivity mode'),
            exposes.enum('v_sensitivity', ea.STATE_SET, Object.values(tuya.msLookups.VSensitivity)).withDescription('V-Sensitivity mode'),
            exposes.enum('led_status', ea.STATE_SET, ['ON', 'OFF']).withDescription('Led status switch'),
            exposes.numeric('vacancy_delay', ea.STATE_SET).withUnit('sec').withDescription('Vacancy delay').withValueMin(0)
                .withValueMax(1000),
            exposes.numeric('light_on_luminance_prefer', ea.STATE_SET).withDescription('Light-On luminance prefer')
                .withValueMin(0).withValueMax(10000),
            exposes.numeric('light_off_luminance_prefer', ea.STATE_SET).withDescription('Light-Off luminance prefer')
                .withValueMin(0).withValueMax(10000),
            exposes.enum('mode', ea.STATE_SET, Object.values(tuya.msLookups.Mode)).withDescription('Working mode'),
            exposes.numeric('luminance_level', ea.STATE).withDescription('Luminance level'),
            exposes.numeric('reference_luminance', ea.STATE).withDescription('Reference luminance'),
            exposes.numeric('vacant_confirm_time', ea.STATE).withDescription('Vacant confirm time'),
        ],
    },
    {
        fingerprint: tuya.fingerprint('TS0601', ['_TZE200_lu01t0zl', '_TZE200_vrfecyku']),
        model: 'MIR-HE200-TY',
        vendor: 'TuYa',
        description: 'Human presence sensor with fall function',
        fromZigbee: [tuya.fz.datapoints],
        toZigbee: [tuya.tz.datapoints],
        configure: async (device, coordinatorEndpoint, logger) => {
            const endpoint = device.getEndpoint(1);
            await tuya.sendDataPointEnum(endpoint, tuya.dataPoints.trsfTumbleSwitch, false);
            await tuya.configureMagicPacket(device, coordinatorEndpoint, logger);
        },
        exposes: [
            e.illuminance_lux(), e.presence(), e.occupancy(),
            exposes.numeric('motion_speed', ea.STATE).withDescription('Speed of movement'),
            exposes.enum('motion_direction', ea.STATE, ['standing_still', 'moving_forward', 'moving_backward'])
                .withDescription('direction of movement from the point of view of the radar'),
            exposes.numeric('radar_sensitivity', ea.STATE_SET).withValueMin(0).withValueMax(10).withValueStep(1)
                .withDescription('Sensitivity of the radar'),
            exposes.enum('radar_scene', ea.STATE_SET, ['default', 'area', 'toilet', 'bedroom', 'parlour', 'office', 'hotel'])
                .withDescription('Presets for sensitivity for presence and movement'),
            exposes.enum('tumble_switch', ea.STATE_SET, ['ON', 'OFF']).withDescription('Tumble status switch'),
            exposes.numeric('fall_sensitivity', ea.STATE_SET).withValueMin(1).withValueMax(10).withValueStep(1)
                .withDescription('Fall sensitivity of the radar'),
            exposes.numeric('tumble_alarm_time', ea.STATE_SET).withValueMin(1).withValueMax(5).withValueStep(1)
                .withUnit('min').withDescription('Tumble alarm time'),
            exposes.enum('fall_down_status', ea.STATE, ['none', 'maybe_fall', 'fall'])
                .withDescription('Fall down status'),
            exposes.text('static_dwell_alarm', ea.STATE).withDescription('Static dwell alarm'),
        ],
        meta: {
            tuyaDatapoints: [
                [1, 'presence', tuya.valueConverter.trueFalse1],
                [2, 'radar_sensitivity', tuya.valueConverter.raw],
                [102, 'occupancy', tuya.valueConverter.trueFalse1],
                [103, 'illuminance_lux', tuya.valueConverter.raw],
                [105, 'tumble_switch', tuya.valueConverter.plus1],
                [106, 'tumble_alarm_time', tuya.valueConverter.raw],
                [112, 'radar_scene', tuya.valueConverterBasic.lookup(
                    {'default': 0, 'area': 1, 'toilet': 2, 'bedroom': 3, 'parlour': 4, 'office': 5, 'hotel': 6})],
                [114, 'motion_direction', tuya.valueConverterBasic.lookup(
                    {'standing_still': 0, 'moving_forward': 1, 'moving_backward': 2})],
                [115, 'motion_speed', tuya.valueConverter.raw],
                [116, 'fall_down_status', tuya.valueConverterBasic.lookup({'none': 0, 'maybe_fall': 1, 'fall': 2})],
                [117, 'static_dwell_alarm', tuya.valueConverter.raw],
                [118, 'fall_sensitivity', tuya.valueConverter.raw],
                // Below are ignored
                [101, null, null], // reset_flag_code
                [104, null, null], // detection_flag_code
                [107, null, null], // radar_check_end_code
                [108, null, null], // radar_check_start_code
                [109, null, null], // hw_version_code
                [110, null, null], // sw_version_code
                [111, null, null], // radar_id_code
            ],
        },
    },
    {
        zigbeeModel: ['TS0046'],
        model: 'TS0046',
        vendor: 'TuYa',
        description: 'Wireless switch with 6 buttons',
        whiteLabel: [{vendor: 'LoraTap', model: 'SS9600ZB'}],
        fromZigbee: [fz.tuya_on_off_action, fz.battery],
        exposes: [e.battery(), e.action(['1_single', '1_double', '1_hold', '2_single', '2_double', '2_hold',
            '3_single', '3_double', '3_hold', '4_single', '4_double', '4_hold',
            '5_single', '5_double', '5_hold', '6_single', '6_double', '6_hold'])],
        toZigbee: [],
        configure: tuya.configureMagicPacket,
    },
    {
        fingerprint: [{modelID: 'TS004F', manufacturerName: '_TZ3000_pcqjmcud'}],
        model: 'YSR-MINI-Z',
        vendor: 'TuYa',
        description: '2 in 1 dimming remote control and scene control',
        exposes: [
            e.battery(),
            e.action(['on', 'off',
                'brightness_move_up', 'brightness_step_up', 'brightness_step_down', 'brightness_move_down', 'brightness_stop',
                'color_temperature_step_down', 'color_temperature_step_up',
                '1_single', '1_double', '1_hold', '2_single', '2_double', '2_hold',
                '3_single', '3_double', '3_hold', '4_single', '4_double', '4_hold',
            ]),
            exposes.enum('operation_mode', ea.ALL, ['command', 'event']).withDescription(
                'Operation mode: "command" - for group control, "event" - for clicks'),
        ],
        fromZigbee: [fz.battery, fz.command_on, fz.command_off, fz.command_step, fz.command_move, fz.command_stop,
            fz.command_step_color_temperature, fz.tuya_on_off_action, fz.tuya_operation_mode],
        toZigbee: [tz.tuya_operation_mode],
        onEvent: tuya.onEventSetLocalTime,
        configure: async (device, coordinatorEndpoint, logger) => {
            const endpoint = device.getEndpoint(1);
            await endpoint.read('genBasic', [0x0004, 0x000, 0x0001, 0x0005, 0x0007, 0xfffe]);
            await endpoint.write('genOnOff', {'tuyaOperationMode': 1});
            await endpoint.read('genOnOff', ['tuyaOperationMode']);
            try {
                await endpoint.read(0xE001, [0xD011]);
            } catch (err) {/* do nothing */}
            await endpoint.read('genPowerCfg', ['batteryVoltage', 'batteryPercentageRemaining']);
            await reporting.bind(endpoint, coordinatorEndpoint, ['genPowerCfg']);
            await reporting.bind(endpoint, coordinatorEndpoint, ['genOnOff']);
            await reporting.batteryPercentageRemaining(endpoint);
        },
    },
    {
        fingerprint: [{modelID: 'TS0601', manufacturerName: '_TZE200_hkdl5fmv'}],
        model: 'TS0601_rcbo',
        vendor: 'TuYa',
        whiteLabel: [
            {vendor: 'HOCH', model: 'ZJSBL7-100Z'},
            {vendor: 'WDYK', model: 'ZJSBL7-100Z'},
        ],
        description: 'DIN mount RCBO with smart energy metering',
        fromZigbee: [fz.hoch_din],
        toZigbee: [tz.hoch_din],
        exposes: [
            exposes.text('meter_number', ea.STATE),
            exposes.binary('state', ea.STATE_SET, 'ON', 'OFF'),
            exposes.text('alarm', ea.STATE),
            exposes.binary('trip', ea.STATE_SET, 'trip', 'clear'),
            exposes.binary('child_lock', ea.STATE_SET, 'ON', 'OFF'),
            exposes.enum('power_on_behavior', ea.STATE_SET, ['off', 'on', 'previous']),
            exposes.numeric('countdown_timer', ea.STATE_SET).withValueMin(0).withValueMax(86400).withUnit('s'),
            exposes.numeric('voltage_rms', ea.STATE).withUnit('V'),
            exposes.numeric('current', ea.STATE).withUnit('A'),
            exposes.numeric('current_average', ea.STATE).withUnit('A'),
            e.power(), e.voltage(), e.energy(), e.temperature(),
            exposes.numeric('energy_consumed', ea.STATE).withUnit('kWh'),
            exposes.enum('clear_device_data', ea.SET, ['']),
        ],
    },
    {
        fingerprint: [{modelID: 'TS004F', manufacturerName: '_TZ3000_4fjiwweb'}, {modelID: 'TS004F', manufacturerName: '_TZ3000_uri7ongn'},
            {modelID: 'TS004F', manufacturerName: '_TZ3000_ixla93vd'}, {modelID: 'TS004F', manufacturerName: '_TZ3000_qja6nq5z'},
            {modelID: 'TS004F', manufacturerName: '_TZ3000_abrsvsou'}],
        model: 'ERS-10TZBVK-AA',
        vendor: 'TuYa',
        description: 'Smart knob',
        fromZigbee: [
            fz.command_step, fz.command_toggle, fz.command_move_hue, fz.command_step_color_temperature, fz.command_stop_move_raw,
            fz.tuya_multi_action, fz.tuya_operation_mode, fz.battery,
        ],
        toZigbee: [tz.tuya_operation_mode],
        exposes: [
            e.action([
                'toggle', 'brightness_step_up', 'brightness_step_down', 'color_temperature_step_up', 'color_temperature_step_down',
                'saturation_move', 'hue_move', 'hue_stop', 'single', 'double', 'hold', 'rotate_left', 'rotate_right',
            ]),
            exposes.numeric('action_step_size', ea.STATE).withValueMin(0).withValueMax(255),
            exposes.numeric('action_transition_time', ea.STATE).withUnit('s'),
            exposes.numeric('action_rate', ea.STATE).withValueMin(0).withValueMax(255),
            e.battery(),
            exposes.enum('operation_mode', ea.ALL, ['command', 'event']).withDescription(
                'Operation mode: "command" - for group control, "event" - for clicks'),
        ],
        configure: async (device, coordinatorEndpoint, logger) => {
            const endpoint = device.getEndpoint(1);
            await endpoint.read('genBasic', [0x0004, 0x000, 0x0001, 0x0005, 0x0007, 0xfffe]);
            await endpoint.write('genOnOff', {'tuyaOperationMode': 1});
            await endpoint.read('genOnOff', ['tuyaOperationMode']);
            try {
                await endpoint.read(0xE001, [0xD011]);
            } catch (err) {/* do nothing */}
            await endpoint.read('genPowerCfg', ['batteryVoltage', 'batteryPercentageRemaining']);
            await reporting.bind(endpoint, coordinatorEndpoint, ['genPowerCfg']);
            await reporting.bind(endpoint, coordinatorEndpoint, ['genOnOff']);
            await reporting.batteryPercentageRemaining(endpoint);
        },
    },
    {
        fingerprint: [{modelID: 'TS0601', manufacturerName: '_TZE200_kzm5w4iz'}],
        model: 'TS0601_vibration_sensor',
        vendor: 'TuYa',
        description: 'Smart vibration sensor',
        fromZigbee: [fz.tuya_smart_vibration_sensor],
        toZigbee: [],
        exposes: [e.contact(), e.battery(), e.vibration()],
    },
    {
        fingerprint: [{modelID: `TS0601`, manufacturerName: `_TZE200_yi4jtqq1`}, {modelID: `TS0601`, manufacturerName: `_TZE200_khx7nnka`}],
        model: `XFY-CGQ-ZIGB`,
        vendor: `TuYa`,
        description: `Illuminance sensor`,
        fromZigbee: [fz.tuya_illuminance_sensor],
        toZigbee: [],
        exposes: [e.illuminance_lux(), e.brightness_state()],
    },
    {
        fingerprint: [{modelID: 'TS0601', manufacturerName: '_TZE200_kltffuzl'}, {modelID: 'TS0601', manufacturerName: '_TZE200_fwoorn8y'}],
        model: 'TM001-ZA/TM081',
        vendor: 'TuYa',
        description: 'Door and window sensor',
        fromZigbee: [fz.tm081],
        toZigbee: [],
        exposes: [e.contact(), e.battery()],
    },
    {
        fingerprint: [{modelID: `TS0601`, manufacturerName: `_TZE200_2m38mh6k`}],
        model: 'SS9600ZB',
        vendor: 'TuYa',
        description: '6 gang remote',
        exposes: [e.battery(),
            e.action(['1_single', '1_double', '1_hold', '2_single', '2_double', '2_hold', '3_single', '3_double', '3_hold',
                '4_single', '4_double', '4_hold', '5_single', '5_double', '5_hold', '6_single', '6_double', '6_hold'])],
        fromZigbee: [fz.tuya_remote],
        toZigbee: [],
    },
    {
        zigbeeModel: ['TS0052'],
        model: 'TS0052',
        vendor: 'TuYa',
        description: 'Zigbee dimmer module 1 channel',
        extend: tuya.extend.light_onoff_brightness(),
    },
    {
        fingerprint: [{modelID: 'TS0601', manufacturerName: '_TZE200_ikvncluo'},
            {modelID: 'TS0601', manufacturerName: '_TZE200_lyetpprm'},
            {modelID: 'TS0601', manufacturerName: '_TZE200_jva8ink8'},
            {modelID: 'TS0601', manufacturerName: '_TZE200_holel4dk'},
            {modelID: 'TS0601', manufacturerName: '_TZE200_xpq2rzhq'},
            {modelID: 'TS0601', manufacturerName: '_TZE200_wukb7rhc'},
            {modelID: 'TS0601', manufacturerName: '_TZE204_xsm7l9xa'},
            {modelID: 'TS0601', manufacturerName: '_TZE204_ztc6ggyl'},
            {modelID: 'TS0601', manufacturerName: '_TZE200_ztc6ggyl'}],
        model: 'TS0601_smart_human_presence_sensor_1',
        vendor: 'TuYa',
        description: 'Smart Human presence sensor',
        fromZigbee: [fz.tuya_smart_human_presense_sensor],
        toZigbee: [tz.tuya_smart_human_presense_sensor],
        exposes: [
            e.illuminance_lux(), e.presence(),
            exposes.numeric('target_distance', ea.STATE).withDescription('Distance to target').withUnit('m'),
            exposes.numeric('radar_sensitivity', ea.STATE_SET).withValueMin(0).withValueMax(9).withValueStep(1)
                .withDescription('sensitivity of the radar'),
            exposes.numeric('minimum_range', ea.STATE_SET).withValueMin(0).withValueMax(9.5).withValueStep(0.15)
                .withDescription('Minimum range').withUnit('m'),
            exposes.numeric('maximum_range', ea.STATE_SET).withValueMin(0).withValueMax(9.5).withValueStep(0.15)
                .withDescription('Maximum range').withUnit('m'),
            exposes.numeric('detection_delay', ea.STATE_SET).withValueMin(0).withValueMax(10).withValueStep(0.1)
                .withDescription('Detection delay').withUnit('s'),
            exposes.numeric('fading_time', ea.STATE_SET).withValueMin(0).withValueMax(1500).withValueStep(1)
                .withDescription('Fading time').withUnit('s'),
            // exposes.text('cli', ea.STATE).withDescription('not recognize'),
            exposes.enum('self_test', ea.STATE, Object.values(tuya.tuyaHPSCheckingResult))
                .withDescription('Self_test, possible resuts: checking, check_success, check_failure, others, comm_fault, radar_fault.'),
        ],
    },
    {
        fingerprint: tuya.fingerprint('TS0601', ['_TZE204_sxm7l9xa']),
        model: 'TS0601_smart_human_presence_sensor_2',
        vendor: 'TuYa',
        description: 'Smart Human presence sensor',
        fromZigbee: [tuya.fz.datapoints],
        toZigbee: [tuya.tz.datapoints],
        exposes: [
            e.illuminance_lux(), e.presence(),
            exposes.numeric('target_distance', ea.STATE).withDescription('Distance to target').withUnit('m'),
            exposes.numeric('radar_sensitivity', ea.STATE_SET).withValueMin(0).withValueMax(9).withValueStep(1)
                .withDescription('sensitivity of the radar'),
            exposes.numeric('minimum_range', ea.STATE_SET).withValueMin(0).withValueMax(9.5).withValueStep(0.15)
                .withDescription('Minimum range').withUnit('m'),
            exposes.numeric('maximum_range', ea.STATE_SET).withValueMin(0).withValueMax(9.5).withValueStep(0.15)
                .withDescription('Maximum range').withUnit('m'),
            exposes.numeric('detection_delay', ea.STATE_SET).withValueMin(0).withValueMax(10).withValueStep(0.1)
                .withDescription('Detection delay').withUnit('s'),
            exposes.numeric('fading_time', ea.STATE_SET).withValueMin(0.5).withValueMax(1500).withValueStep(1)
                .withDescription('Fading time').withUnit('s'),
        ],
        meta: {
            tuyaDatapoints: [
                [104, 'illuminance_lux', tuya.valueConverter.raw],
                [105, 'presence', tuya.valueConverter.trueFalse1],
                [106, 'radar_sensitivity', tuya.valueConverter.raw],
                [107, 'maximum_range', tuya.valueConverter.divideBy100],
                [108, 'minimum_range', tuya.valueConverter.divideBy100],
                [109, 'target_distance', tuya.valueConverter.divideBy100],
                [110, 'fading_time', tuya.valueConverter.divideBy10],
                [111, 'detection_delay', tuya.valueConverter.divideBy10],
            ],
        },
    },
    {
        fingerprint: [{modelID: 'TS0601', manufacturerName: '_TZE200_whkgqxse'}],
        model: 'JM-TRH-ZGB-V1',
        vendor: 'TuYa',
        description: 'Temperature & humidity sensor with clock',
        fromZigbee: [fz.nous_lcd_temperature_humidity_sensor, fz.ignore_tuya_set_time],
        toZigbee: [tz.nous_lcd_temperature_humidity_sensor],
        onEvent: tuya.onEventSetLocalTime,
        configure: async (device, coordinatorEndpoint, logger) => {
            const endpoint = device.getEndpoint(1);
            await reporting.bind(endpoint, coordinatorEndpoint, ['genBasic']);
        },
        exposes: [
            e.temperature(), e.humidity(), e.battery(),
            exposes.numeric('temperature_report_interval', ea.STATE_SET).withUnit('min').withValueMin(5).withValueMax(60).withValueStep(5)
                .withDescription('Temperature Report interval'),
            exposes.enum('temperature_unit_convert', ea.STATE_SET, ['celsius', 'fahrenheit']).withDescription('Current display unit'),
            exposes.enum('temperature_alarm', ea.STATE, ['canceled', 'lower_alarm', 'upper_alarm'])
                .withDescription('Temperature alarm status'),
            exposes.numeric('max_temperature', ea.STATE_SET).withUnit('°C').withValueMin(-20).withValueMax(60)
                .withDescription('Alarm temperature max'),
            exposes.numeric('min_temperature', ea.STATE_SET).withUnit('°C').withValueMin(-20).withValueMax(60)
                .withDescription('Alarm temperature min'),
            exposes.enum('humidity_alarm', ea.STATE, ['canceled', 'lower_alarm', 'upper_alarm'])
                .withDescription('Humidity alarm status'),
            exposes.numeric('max_humidity', ea.STATE_SET).withUnit('%').withValueMin(0).withValueMax(100)
                .withDescription('Alarm humidity max'),
            exposes.numeric('min_humidity', ea.STATE_SET).withUnit('%').withValueMin(0).withValueMax(100)
                .withDescription('Alarm humidity min'),
        ],
    },
    {
        fingerprint: tuya.fingerprint('TS0601', ['_TZE200_3towulqd', '_TZE200_1ibpyhdc', '_TZE200_bh3n6gk8']),
        model: 'ZG-204ZL',
        vendor: 'TuYa',
        description: 'Luminance motion sensor',
        fromZigbee: [fz.ZG204ZL_lms],
        toZigbee: [tz.ZG204ZL_lms],
        exposes: [
            e.occupancy(), e.illuminance().withUnit('lx'), e.battery(),
            exposes.enum('sensitivity', ea.ALL, ['low', 'medium', 'high'])
                .withDescription('PIR sensor sensitivity (refresh and update only while active)'),
            exposes.enum('keep_time', ea.ALL, ['10', '30', '60', '120'])
                .withDescription('PIR keep time in seconds (refresh and update only while active)'),
        ],
    },
    {
        fingerprint: [{modelID: 'TS004F', manufacturerName: '_TZ3000_kjfzuycl'},
            {modelID: 'TS004F', manufacturerName: '_TZ3000_ja5osu5g'}],
        model: 'ERS-10TZBVB-AA',
        vendor: 'TuYa',
        description: 'Smart button',
        fromZigbee: [
            fz.command_step, fz.command_on, fz.command_off, fz.command_move_to_color_temp, fz.command_move_to_level,
            fz.tuya_multi_action, fz.tuya_operation_mode, fz.battery,
        ],
        toZigbee: [tz.tuya_operation_mode],
        exposes: [
            e.action([
                'single', 'double', 'hold', 'brightness_move_to_level', 'color_temperature_move',
                'brightness_step_up', 'brightness_step_down', 'on', 'off',
            ]),
            e.battery(),
            exposes.enum('operation_mode', ea.ALL, ['command', 'event']).withDescription(
                'Operation mode: "command" - for group control, "event" - for clicks'),
        ],
        configure: async (device, coordinatorEndpoint, logger) => {
            const endpoint = device.getEndpoint(1);
            await endpoint.read('genBasic', [0x0004, 0x000, 0x0001, 0x0005, 0x0007, 0xfffe]);
            await endpoint.write('genOnOff', {'tuyaOperationMode': 1});
            await endpoint.read('genOnOff', ['tuyaOperationMode']);
            try {
                await endpoint.read(0xE001, [0xD011]);
            } catch (err) {/* do nothing */}
            await endpoint.read('genPowerCfg', ['batteryVoltage', 'batteryPercentageRemaining']);
            await reporting.bind(endpoint, coordinatorEndpoint, ['genPowerCfg']);
            await reporting.bind(endpoint, coordinatorEndpoint, ['genOnOff']);
            await reporting.batteryPercentageRemaining(endpoint);
        },
    },
    {
        fingerprint: [{modelID: 'TS0601', manufacturerName: '_TZE200_zyrdrmno'}],
        model: 'ZB-Sm',
        vendor: 'TuYa',
        description: 'Tubular motor',
        fromZigbee: [fzLocal.zb_sm_cover, fz.ignore_basic_report],
        toZigbee: [tzLocal.zb_sm_cover],
        onEvent: tuya.onEventSetTime,
        exposes: [
            e.cover_position().setAccess('position', ea.STATE_SET),
            exposes.enum('goto_positon', ea.SET, ['25', '50', '75', 'FAVORITE']),
            exposes.enum('motor_state', ea.STATE, ['OPENING', 'CLOSING', 'STOPPED']),
            exposes.numeric('active_power', ea.STATE).withDescription('Active power').withUnit('mWt'),
            exposes.numeric('cycle_count', ea.STATE).withDescription('Cycle count'),
            exposes.numeric('cycle_time', ea.STATE).withDescription('Cycle time').withUnit('ms'),
            exposes.enum('top_limit', ea.STATE_SET, ['SET', 'CLEAR']).withDescription('Setup or clear top limit'),
            exposes.enum('bottom_limit', ea.STATE_SET, ['SET', 'CLEAR']).withDescription('Setup or clear bottom limit'),
            exposes.numeric('favorite_position', ea.STATE_SET).withValueMin(0).withValueMax(100)
                .withDescription('Favorite position of this cover'),
            exposes.binary(`reverse_direction`, ea.STATE_SET, true, false).withDescription(`Inverts the cover direction`),
            exposes.text('motor_type', ea.STATE),
            exposes.enum('report', ea.SET, ['']),
        ],
    },
    {
        fingerprint: [{modelID: 'TS1201', manufacturerName: '_TZ3290_7v1k4vufotpowp9z'}],
        model: 'ZS06',
        vendor: 'TuYa',
        description: 'Universal smart IR remote control',
        fromZigbee: [
            fzZosung.zosung_send_ir_code_00, fzZosung.zosung_send_ir_code_01, fzZosung.zosung_send_ir_code_02,
            fzZosung.zosung_send_ir_code_03, fzZosung.zosung_send_ir_code_04, fzZosung.zosung_send_ir_code_05,
        ],
        toZigbee: [tzZosung.zosung_ir_code_to_send, tzZosung.zosung_learn_ir_code],
        exposes: [ez.learn_ir_code(), ez.learned_ir_code(), ez.ir_code_to_send()],
    },
    {
        fingerprint: [{modelID: 'TS0201', manufacturerName: '_TZ3000_itnrsufe'}],
        model: 'KCTW1Z',
        vendor: 'TuYa',
        description: 'Temperature & humidity sensor with LCD',
        fromZigbee: [fz.temperature, fzLocal.humidity10, fzLocal.temperature_unit, fz.battery, fz.ignore_tuya_set_time],
        toZigbee: [tzLocal.temperature_unit],
        onEvent: tuya.onEventSetLocalTime,
        exposes: [
            e.temperature(), e.humidity(), e.battery(), e.battery_voltage(),
            exposes.enum('temperature_unit', ea.STATE_SET, ['celsius', 'fahrenheit']).withDescription('Current display unit'),
        ],
        configure: async (device, coordinatorEndpoint, logger) => {
            const endpoint = device.getEndpoint(1);
            await reporting.bind(endpoint, coordinatorEndpoint, ['genPowerCfg', 'msTemperatureMeasurement', 'msRelativeHumidity']);
            await endpoint.read('genPowerCfg', ['batteryVoltage', 'batteryPercentageRemaining']);
            await reporting.batteryPercentageRemaining(endpoint);
        },
    },
    {
        fingerprint: [{modelID: 'TS0601', manufacturerName: '_TZE200_0u3bj3rc'},
            {modelID: 'TS0601', manufacturerName: '_TZE200_v6ossqfy'},
            {modelID: 'TS0601', manufacturerName: '_TZE200_mx6u6l4y'}],
        model: 'TS0601_human_presence_sensor',
        vendor: 'TuYa',
        description: 'Human presence sensor Zigbee',
        fromZigbee: [fzLocal.hpsz],
        toZigbee: [tzLocal.hpsz],
        onEvent: tuya.onEventSetLocalTime,
        exposes: [e.presence(),
            exposes.numeric('duration_of_attendance', ea.STATE).withUnit('min')
                .withDescription('Shows the presence duration in minutes'),
            exposes.numeric('duration_of_absence', ea.STATE).withUnit('min')
                .withDescription('Shows the duration of the absence in minutes'),
            exposes.binary('led_state', ea.STATE_SET, true, false)
                .withDescription('Turns the onboard LED on or off'),
        ],
    },
    {
        fingerprint: tuya.fingerprint('TS0601', ['_TZE200_qoy0ekbd', '_TZE200_znbl8dj5', '_TZE200_a8sdabtg']),
        model: 'ZG-227ZL',
        vendor: 'TuYa',
        description: 'Temperature & humidity LCD sensor',
        fromZigbee: [tuya.fz.datapoints],
        toZigbee: [tuya.tz.datapoints],
        configure: tuya.configureMagicPacket,
        exposes: [e.temperature(), e.humidity(), tuya.exposes.temperatureUnit(), tuya.exposes.temperatureCalibration(),
            tuya.exposes.humidityCalibration(), e.battery()],
        meta: {
            tuyaDatapoints: [
                [1, 'temperature', tuya.valueConverter.divideBy10],
                [2, 'humidity', tuya.valueConverter.raw],
                [4, 'battery', tuya.valueConverter.raw],
                [9, 'temperature_unit', tuya.valueConverter.temperatureUnit],
                [23, 'temperature_calibration', tuya.valueConverter.divideBy10],
                [24, 'humidity_calibration', tuya.valueConverter.raw],
            ],
        },
    },
    {
        fingerprint: tuya.fingerprint('TS0601', ['_TZE200_n8dljorx', '_TZE200_pay2byax']),
        model: 'ZG-102ZL',
        vendor: 'TuYa',
        description: 'Luminance door sensor',
        fromZigbee: [tuya.fz.datapoints],
        toZigbee: [tuya.tz.datapoints],
        configure: tuya.configureMagicPacket,
        exposes: [e.contact(), e.illuminance().withUnit('lx'), e.battery()],
        meta: {
            tuyaDatapoints: [
                [1, 'contact', tuya.valueConverter.inverse],
                [101, 'illuminance', tuya.valueConverter.raw],
                [2, 'battery', tuya.valueConverter.raw],
            ],
        },
    },
    {
        fingerprint: tuya.fingerprint('TS0601', ['_TZE200_8isdky6j']),
        model: 'ZG-225Z',
        vendor: 'TuYa',
        description: 'Gas sensor',
        fromZigbee: [tuya.fz.datapoints],
        toZigbee: [tuya.tz.datapoints],
        configure: tuya.configureMagicPacket,
        exposes: [e.gas(), tuya.exposes.gasValue().withUnit('ppm')],
        meta: {
            tuyaDatapoints: [
                [1, 'gas', tuya.valueConverter.trueFalse0],
                [2, 'gas_value', tuya.valueConverter.raw],
            ],
        },
    },
    {
        fingerprint: tuya.fingerprint('TS110E', ['_TZ3210_zxbtub8r', '_TZ3210_k1msuvg6']),
        model: 'TS110E_1gang_1',
        vendor: 'TuYa',
        description: '1 channel dimmer',
        fromZigbee: extend.light_onoff_brightness({disablePowerOnBehavior: true, disableMoveStep: true, disableTransition: true})
            .fromZigbee.concat([tuya.fz.power_on_behavior_1, fzLocal.TS110E_switch_type, fzLocal.TS110E]),
        toZigbee: utils.replaceInArray(
            extend.light_onoff_brightness({disablePowerOnBehavior: true, disableMoveStep: true, disableTransition: true})
                .toZigbee.concat([tuya.tz.power_on_behavior_1, tzLocal.TS110E_options]),
            [tz.light_onoff_brightness],
            [tzLocal.TS110E_light_onoff_brightness],
        ),
        exposes: [e.light_brightness().withMinBrightness().withMaxBrightness()],
        configure: async (device, coordinatorEndpoint, logger) => {
            await tuya.configureMagicPacket(device, coordinatorEndpoint, logger);
            await extend.light_onoff_brightness().configure(device, coordinatorEndpoint, logger);
            await reporting.bind(device.getEndpoint(1), coordinatorEndpoint, ['genOnOff', 'genLevelCtrl']);
        },
    },
    {
        fingerprint: tuya.fingerprint('TS110E', ['_TZ3210_ngqk6jia', '_TZ3210_weaqkhab']),
        model: 'TS110E_1gang_2',
        vendor: 'TuYa',
        description: '1 channel dimmer',
        whiteLabel: [{vendor: 'RTX', model: 'QS-Zigbee-D02-TRIAC-LN'}],
        fromZigbee: [fzLocal.TS110E, fzLocal.TS110E_light_type, tuya.fz.power_on_behavior_1, fz.on_off],
        toZigbee: [tzLocal.TS110E_onoff_brightness, tzLocal.TS110E_options, tuya.tz.power_on_behavior_1, tz.light_brightness_move],
        exposes: [
            e.light_brightness().withMinBrightness().withMaxBrightness(),
            tuya.exposes.lightType().withAccess(ea.ALL), e.power_on_behavior().withAccess(ea.ALL)],
        configure: async (device, coordinatorEndpoint, logger) => {
            await tuya.configureMagicPacket(device, coordinatorEndpoint, logger);
            const endpoint = device.getEndpoint(1);
            await reporting.bind(endpoint, coordinatorEndpoint, ['genOnOff', 'genLevelCtrl']);
            await reporting.onOff(endpoint);
        },
    },
    {
        fingerprint: [{modelID: 'TS110E', manufacturerName: '_TZ3210_wdexaypg'}, {modelID: 'TS110E', manufacturerName: '_TZ3210_3mpwqzuu'}],
        model: 'TS110E_2gang_1',
        vendor: 'TuYa',
        description: '2 channel dimmer',
        fromZigbee: extend.light_onoff_brightness({disablePowerOnBehavior: true, disableMoveStep: true, disableTransition: true})
            .fromZigbee.concat([tuya.fz.power_on_behavior_1, fzLocal.TS110E_switch_type, fzLocal.TS110E]),
        toZigbee: utils.replaceInArray(
            extend.light_onoff_brightness({disablePowerOnBehavior: true, disableMoveStep: true, disableTransition: true})
                .toZigbee.concat([tuya.tz.power_on_behavior_1, tzLocal.TS110E_options]),
            [tz.light_onoff_brightness],
            [tzLocal.TS110E_light_onoff_brightness],
        ),
        meta: {multiEndpoint: true},
        exposes: [
            e.light_brightness().withMinBrightness().withMaxBrightness().withEndpoint('l1'),
            e.light_brightness().withMinBrightness().withMaxBrightness().withEndpoint('l2'),
            e.power_on_behavior(),
            tuya.exposes.switchType().withEndpoint('l1'),
            tuya.exposes.switchType().withEndpoint('l2'),
        ],
        configure: async (device, coordinatorEndpoint, logger) => {
            await tuya.configureMagicPacket(device, coordinatorEndpoint, logger);
            await extend.light_onoff_brightness().configure(device, coordinatorEndpoint, logger);
            await reporting.bind(device.getEndpoint(1), coordinatorEndpoint, ['genOnOff', 'genLevelCtrl']);
            await reporting.bind(device.getEndpoint(2), coordinatorEndpoint, ['genOnOff', 'genLevelCtrl']);
        },
        endpoint: (device) => {
            return {l1: 1, l2: 2};
        },
    },
    {
        fingerprint: tuya.fingerprint('TS110E', ['_TZ3210_pagajpog', '_TZ3210_4ubylghk']),
        model: 'TS110E_2gang_2',
        vendor: 'TuYa',
        description: '2 channel dimmer',
        fromZigbee: [fzLocal.TS110E, fzLocal.TS110E_light_type, tuya.fz.power_on_behavior_1, fz.on_off],
        toZigbee: [tzLocal.TS110E_onoff_brightness, tzLocal.TS110E_options, tuya.tz.power_on_behavior_1, tz.light_brightness_move],
        meta: {multiEndpoint: true},
        exposes: [
            e.light_brightness().withMinBrightness().withMaxBrightness().withEndpoint('l1'),
            e.light_brightness().withMinBrightness().withMaxBrightness().withEndpoint('l2'),
            e.power_on_behavior().withAccess(ea.ALL)],
        configure: async (device, coordinatorEndpoint, logger) => {
            await tuya.configureMagicPacket(device, coordinatorEndpoint, logger);
            const endpoint = device.getEndpoint(1);
            await reporting.bind(endpoint, coordinatorEndpoint, ['genOnOff', 'genLevelCtrl']);
            await reporting.onOff(endpoint);
        },
        endpoint: (device) => {
            return {l1: 1, l2: 2};
        },
    },
    {
        fingerprint: tuya.fingerprint('TS0601', ['_TZE200_nslr42tt']),
        model: 'TS0601_3_phase_clamp_meter',
        vendor: 'TuYa',
        description: '3-phase clamp power meter',
        fromZigbee: [tuya.fz.datapoints],
        toZigbee: [tuya.tz.datapoints],
        configure: tuya.configureMagicPacket,
        whiteLabel: [{vendor: 'MatSeePlus', model: 'PC321-Z-TY'}],
        exposes: [
            e.ac_frequency(), e.temperature(), e.current(), e.power(), e.energy(),
            tuya.exposes.energyWithPhase('a'), tuya.exposes.energyWithPhase('b'), tuya.exposes.energyWithPhase('c'),
            tuya.exposes.voltageWithPhase('a'), tuya.exposes.voltageWithPhase('b'), tuya.exposes.voltageWithPhase('c'),
            tuya.exposes.powerWithPhase('a'), tuya.exposes.powerWithPhase('b'), tuya.exposes.powerWithPhase('c'),
            tuya.exposes.currentWithPhase('a'), tuya.exposes.currentWithPhase('b'), tuya.exposes.currentWithPhase('c'),
            tuya.exposes.powerFactorWithPhase('a'), tuya.exposes.powerFactorWithPhase('b'), tuya.exposes.powerFactorWithPhase('c'),
        ],
        meta: {
            tuyaDatapoints: [
                [132, 'ac_frequency', tuya.valueConverter.raw],
                [133, 'temperature', tuya.valueConverter.divideBy10],
                [1, 'energy', tuya.valueConverter.divideBy100],
                [101, 'energy_a', tuya.valueConverter.divideBy1000],
                [111, 'energy_b', tuya.valueConverter.divideBy1000],
                [121, 'energy_c', tuya.valueConverter.divideBy1000],
                [131, 'current', tuya.valueConverter.divideBy1000],
                [9, 'power', tuya.valueConverter.raw],
                [102, 'power_factor_a', tuya.valueConverter.raw],
                [112, 'power_factor_b', tuya.valueConverter.raw],
                [122, 'power_factor_c', tuya.valueConverter.raw],
                [6, null, tuya.valueConverter.phaseVariant2WithPhase('a')],
                [7, null, tuya.valueConverter.phaseVariant2WithPhase('b')],
                [8, null, tuya.valueConverter.phaseVariant2WithPhase('c')],
                [134, 'device_status', tuya.valueConverter.raw],
            ],
        },
    },
    {
        fingerprint: tuya.fingerprint('TS0601', ['_TZE200_x8fp01wi']),
        model: 'TS0601_3_phase_clamp_meter_relay',
        vendor: 'TuYa',
        description: '3-phase clamp power meter with relay',
        fromZigbee: [tuya.fz.datapoints],
        toZigbee: [tuya.tz.datapoints],
        configure: tuya.configureMagicPacket,
        whiteLabel: [{vendor: 'Wenzhou Taiye Electric', model: 'TAC7361C BI'}],
        exposes: [
            e.switch().setAccess('state', ea.STATE_SET), e.power(), e.energy(), e.produced_energy(),
            tuya.exposes.voltageWithPhase('a'), tuya.exposes.voltageWithPhase('b'), tuya.exposes.voltageWithPhase('c'),
            tuya.exposes.powerWithPhase('a'), tuya.exposes.powerWithPhase('b'), tuya.exposes.powerWithPhase('c'),
            tuya.exposes.currentWithPhase('a'), tuya.exposes.currentWithPhase('b'), tuya.exposes.currentWithPhase('c'),
        ],
        meta: {
            tuyaDatapoints: [
                [16, 'state', tuya.valueConverter.onOff],
                [1, 'energy', tuya.valueConverter.divideBy100],
                [2, 'produced_energy', tuya.valueConverter.divideBy100],
                [9, 'power', tuya.valueConverter.raw],
                [6, null, tuya.valueConverter.phaseVariant2WithPhase('a')],
                [7, null, tuya.valueConverter.phaseVariant2WithPhase('b')],
                [8, null, tuya.valueConverter.phaseVariant2WithPhase('c')],
            ],
        },
    },
    {
        zigbeeModel: ['TS0049'],
        model: 'TS0049',
        vendor: 'TuYa',
        description: 'Water valve',
        fromZigbee: [tuya.fz.datapoints],
        toZigbee: [tuya.tz.datapoints],
        onEvent: tuya.onEventSetLocalTime,
        configure: tuya.configureMagicPacket,
        exposes: [tuya.exposes.errorStatus(), tuya.exposes.switch(), tuya.exposes.batteryState(),
            tuya.exposes.countdown().withValueMin(0).withValueMax(255).withUnit('minutes')
                .withDescription('Max on time in minutes'),
        ],
        meta: {
            tuyaSendCommand: 'sendData',
            tuyaDatapoints: [
                [26, 'error_status', tuya.valueConverter.raw],
                [101, 'state', tuya.valueConverter.onOff],
                [111, 'countdown', tuya.valueConverter.raw],
                [115, 'battery_state', tuya.valueConverter.batteryState],
            ],
        },
    },
    {
        fingerprint: tuya.fingerprint('TS0601', ['_TZE200_r32ctezx']),
        model: 'TS0601_fan_switch',
        vendor: 'TuYa',
        description: 'Fan switch',
        fromZigbee: [tuya.fz.datapoints],
        toZigbee: [tuya.tz.datapoints],
        configure: tuya.configureMagicPacket,
        exposes: [
            tuya.exposes.switch(), e.power_on_behavior(['off', 'on']).withAccess(ea.STATE_SET),
            tuya.exposes.countdown().withValueMin(0).withValueMax(43200).withUnit('s').withDescription('Max ON time in seconds'),
            exposes.numeric('fan_speed', ea.STATE_SET).withValueMin(1).withValueMax(5).withValueStep(1)
                .withDescription('Speed off the fan'),
        ],
        meta: {
            tuyaDatapoints: [
                [1, 'state', tuya.valueConverter.onOff],
                [2, 'countdown', tuya.valueConverter.countdown],
                [3, 'fan_speed', tuya.valueConverterBasic
                    .lookup({'1': tuya.enum(0), '2': tuya.enum(1), '3': tuya.enum(2), '4': tuya.enum(3), '5': tuya.enum(4)})],
                [11, 'power_on_behavior', tuya.valueConverterBasic.lookup({'off': tuya.enum(0), 'on': tuya.enum(1)})],
            ],
        },
        whiteLabel: [
            {vendor: 'Lerlink', model: 'T2-Z67/T2-W67'},
        ],
    },
    {
        zigbeeModel: ['TS0224'],
        model: 'TS0224',
        vendor: 'TuYa',
        description: 'Smart light & sound siren',
        fromZigbee: [],
        toZigbee: [tz.warning, tzLocal.TS0224],
        exposes: [e.warning(),
            exposes.binary('light', ea.STATE_SET, 'ON', 'OFF').withDescription('Turn the light of the alarm ON/OFF'),
            exposes.numeric('duration', ea.STATE_SET).withValueMin(60).withValueMax(3600).withValueStep(1).withUnit('s')
                .withDescription('Duration of the alarm'),
            exposes.enum('volume', ea.STATE_SET, ['mute', 'low', 'medium', 'high'])
                .withDescription('Volume of the alarm'),
        ],
    },
    {
        fingerprint: tuya.fingerprint('TS0041', ['_TZ3000_fa9mlvja']),
        model: 'IH-K663',
        vendor: 'TuYa',
        description: 'Smart button',
        exposes: [e.battery(), e.battery_voltage(), e.action(['single', 'double'])],
        fromZigbee: [fz.tuya_on_off_action, fz.battery],
        toZigbee: [],
        configure: tuya.configureMagicPacket,
    },
    {
        fingerprint: tuya.fingerprint('TS011F', ['_TZ3000_cayepv1a']),
        model: 'TS011F_with_threshold',
        description: 'Din rail switch with power monitoring and threshold settings',
        vendor: 'TuYa',
        ota: ota.zigbeeOTA,
        extend: tuya.extend.switch({
            electricalMeasurements: true, electricalMeasurementsFzConverter: fzLocal.TS011F_electrical_measurement,
            powerOutageMemory: true, indicatorMode: true,
            fromZigbee: [fz.temperature, fzLocal.TS011F_threshold],
            toZigbee: [tzLocal.TS011F_threshold],
            exposes: [
                e.temperature(),
                exposes.numeric('temperature_threshold', ea.STATE_SET).withValueMin(40).withValueMax(100).withValueStep(1).withUnit('*C')
                    .withDescription('High temperature threshold'),
                exposes.binary('temperature_breaker', ea.STATE_SET, 'ON', 'OFF')
                    .withDescription('High temperature breaker'),
                exposes.numeric('power_threshold', ea.STATE_SET).withValueMin(1).withValueMax(26).withValueStep(1).withUnit('kW')
                    .withDescription('High power threshold'),
                exposes.binary('power_breaker', ea.STATE_SET, 'ON', 'OFF')
                    .withDescription('High power breaker'),
                exposes.numeric('over_current_threshold', ea.STATE_SET).withValueMin(1).withValueMax(64).withValueStep(1).withUnit('A')
                    .withDescription('Over-current threshold'),
                exposes.binary('over_current_breaker', ea.STATE_SET, 'ON', 'OFF')
                    .withDescription('Over-current breaker'),
                exposes.numeric('over_voltage_threshold', ea.STATE_SET).withValueMin(220).withValueMax(260).withValueStep(1).withUnit('V')
                    .withDescription('Over-voltage threshold'),
                exposes.binary('over_voltage_breaker', ea.STATE_SET, 'ON', 'OFF')
                    .withDescription('Over-voltage breaker'),
                exposes.numeric('under_voltage_threshold', ea.STATE_SET).withValueMin(76).withValueMax(240).withValueStep(1).withUnit('V')
                    .withDescription('Under-voltage threshold'),
                exposes.binary('under_voltage_breaker', ea.STATE_SET, 'ON', 'OFF')
                    .withDescription('Under-voltage breaker'),
            ],
        }),
        configure: async (device, coordinatorEndpoint, logger) => {
            await tuya.configureMagicPacket(device, coordinatorEndpoint, logger);
            const endpoint = device.getEndpoint(1);
            endpoint.command('genBasic', 'tuyaSetup', {});
            await reporting.bind(endpoint, coordinatorEndpoint, ['msTemperatureMeasurement']);
            await reporting.bind(endpoint, coordinatorEndpoint, ['genOnOff', 'haElectricalMeasurement', 'seMetering']);
            await reporting.rmsVoltage(endpoint, {change: 5});
            await reporting.rmsCurrent(endpoint, {change: 50});
            await reporting.activePower(endpoint, {change: 10});
            await reporting.currentSummDelivered(endpoint);
            endpoint.saveClusterAttributeKeyValue('haElectricalMeasurement', {acCurrentDivisor: 1000, acCurrentMultiplier: 1});
            endpoint.saveClusterAttributeKeyValue('seMetering', {divisor: 100, multiplier: 1});
            device.save();
        },
        whiteLabel: [
            tuya.whitelabel('TONGOU', 'TO-Q-SY2-163JZT', 'Smart circuit breaker', ['_TZ3000_cayepv1a']),
        ],
    },
    {
        fingerprint: tuya.fingerprint('TS000F', ['_TZ3000_m8f3z8ju']),
        model: 'QS-Zigbee-SEC02-U',
        vendor: 'TuYa',
        description: 'Zigbee 3.0 smart light switch module 2 gang',
        toZigbee: [tz.on_off],
        extend: extend.switch(),
        exposes: [e.switch().withEndpoint('l1'), e.switch().withEndpoint('l2')],
        endpoint: (device) => {
            return {'l1': 1, 'l2': 2};
        },
        meta: {multiEndpoint: true},
        configure: async (device, coordinatorEndpoint, logger) => {
            await reporting.bind(device.getEndpoint(1), coordinatorEndpoint, ['genOnOff']);
            await reporting.bind(device.getEndpoint(2), coordinatorEndpoint, ['genOnOff']);
        },
    },
    {
        fingerprint: [
            {modelID: 'TS0001', manufacturerName: '_TZ3000_bmqxalil'},
        ],
        model: 'TS0001_switch_1_gang',
        vendor: 'TuYa',
        description: '1-Gang switch with backlight',
        extend: tuya.extend.switch({powerOnBehavior2: true, backlightModeOffOn: true}),
        configure: async (device, coordinatorEndpoint, logger) => {
            await tuya.configureMagicPacket(device, coordinatorEndpoint, logger);
            await reporting.bind(device.getEndpoint(1), coordinatorEndpoint, ['genOnOff']);
        },
        whiteLabel: [
            tuya.whitelabel('Homeetec', '37022454', '1 Gang switch with backlight', ['_TZ3000_bmqxalil']),
        ],
    },
    {
        fingerprint: [
            {modelID: 'TS0002', manufacturerName: '_TZ3000_in5qxhtt'},
        ],
        model: 'TS0002_switch_2_gang',
        vendor: 'TuYa',
        description: '2-Gang switch with backlight',
        extend: tuya.extend.switch({powerOnBehavior2: true, backlightModeOffOn: true, endpoints: ['l1', 'l2']}),
        endpoint: (device) => {
            return {'l1': 1, 'l2': 2};
        },
        meta: {multiEndpoint: true},
        configure: async (device, coordinatorEndpoint, logger) => {
            await tuya.configureMagicPacket(device, coordinatorEndpoint, logger);
            await reporting.bind(device.getEndpoint(1), coordinatorEndpoint, ['genOnOff']);
            await reporting.bind(device.getEndpoint(2), coordinatorEndpoint, ['genOnOff']);
        },
        whiteLabel: [
            tuya.whitelabel('Homeetec', '37022463', '2 Gang switch with backlight', ['_TZ3000_in5qxhtt']),
        ],
    },
    {
        fingerprint: [
            {modelID: 'TS0003', manufacturerName: '_TZ3000_pv4puuxi'},
        ],
        model: 'TS0003_switch_3_gang',
        vendor: 'TuYa',
        description: '3-Gang switch with backlight',
        extend: tuya.extend.switch({powerOnBehavior2: true, backlightModeOffOn: true, endpoints: ['left', 'center', 'right']}),
        endpoint: (device) => {
            return {'left': 1, 'center': 2, 'right': 3};
        },
        meta: {multiEndpoint: true},
        configure: async (device, coordinatorEndpoint, logger) => {
            await tuya.configureMagicPacket(device, coordinatorEndpoint, logger);
            await reporting.bind(device.getEndpoint(1), coordinatorEndpoint, ['genOnOff']);
            await reporting.bind(device.getEndpoint(2), coordinatorEndpoint, ['genOnOff']);
            await reporting.bind(device.getEndpoint(3), coordinatorEndpoint, ['genOnOff']);
        },
        whiteLabel: [
            tuya.whitelabel('Homeetec', '37022474', '3 Gang switch with backlight', ['_TZ3000_pv4puuxi']),
        ],
    },
    {
        fingerprint: [
            {modelID: 'TS0601', manufacturerName: '_TZE200_hewlydpz'},
        ],
        model: 'TS0601_switch_4_gang_2',
        vendor: 'TuYa',
        description: '4-Gang switch with backlight',
        fromZigbee: [tuya.fz.datapoints],
        toZigbee: [tuya.tz.datapoints],
        configure: tuya.configureMagicPacket,
        exposes: [
            tuya.exposes.switch().withEndpoint('l1'),
            tuya.exposes.switch().withEndpoint('l2'),
            tuya.exposes.switch().withEndpoint('l3'),
            tuya.exposes.switch().withEndpoint('l4'),
            tuya.exposes.backlightModeOffOn(),
        ],
        endpoint: (device) => {
            return {'l1': 1, 'l2': 1, 'l3': 1, 'l4': 1};
        },
        meta: {
            multiEndpoint: true,
            tuyaDatapoints: [
                [1, 'state_l1', tuya.valueConverter.onOff],
                [2, 'state_l2', tuya.valueConverter.onOff],
                [3, 'state_l3', tuya.valueConverter.onOff],
                [4, 'state_l4', tuya.valueConverter.onOff],
                [7, 'backlight_mode', tuya.valueConverter.onOff],
            ],
        },
        whiteLabel: [
            tuya.whitelabel('Homeetec', '37022714', '4 Gang switch with backlight', ['_TZE200_hewlydpz']),
        ],
    },
    {
        fingerprint: [
            {modelID: 'TS0601', manufacturerName: '_TZE200_p6vz3wzt'},
        ],
        model: 'TS0601_cover_5',
        vendor: 'TuYa',
        description: 'Curtain/blind switch',
        options: [exposes.options.invert_cover()],
        fromZigbee: [tuya.fz.datapoints],
        toZigbee: [tuya.tz.datapoints],
        exposes: [
            e.cover_position(),
            exposes.enum('calibration', ea.STATE_SET, ['START', 'END']).withDescription('Calibration'),
            exposes.binary('backlight_mode', ea.STATE_SET, 'ON', 'OFF').withDescription('Backlight'),
            exposes.enum('motor_steering', ea.STATE_SET, ['FORWARD', 'BACKWARD']).withDescription('Motor Steering'),
            exposes.binary('child_lock', ea.STATE_SET, 'ON', 'OFF').withDescription('Child Lock'),
        ],
        meta: {
            tuyaDatapoints: [
                [1, 'state', tuya.valueConverterBasic.lookup({'OPEN': tuya.enum(0), 'STOP': tuya.enum(1), 'CLOSE': tuya.enum(2)})],
                [2, 'position', tuya.valueConverter.coverPosition],
                [3, 'calibration', tuya.valueConverterBasic.lookup({'START': tuya.enum(0), 'END': tuya.enum(1)})],
                [7, 'backlight_mode', tuya.valueConverter.onOff],
                [8, 'motor_steering', tuya.valueConverterBasic.lookup({'FORWARD': tuya.enum(0), 'BACKWARD': tuya.enum(1)})],
                [103, 'child_lock', tuya.valueConverter.onOff],
            ],
        },
        whiteLabel: [
            tuya.whitelabel('Homeetec', '37022483', 'Curtain/blind switch', ['_TZE200_p6vz3wzt']),
        ],
    },
    {
        fingerprint: [
            {modelID: 'TS0601', manufacturerName: '_TZE200_jhkttplm'},
        ],
        model: 'TS0601_cover_with_1_switch',
        vendor: 'TuYa',
        description: 'Curtain/blind switch with 1 Gang switch',
        options: [exposes.options.invert_cover()],
        fromZigbee: [tuya.fz.datapoints],
        toZigbee: [tuya.tz.datapoints],
        exposes: [
            e.cover_position(),
            tuya.exposes.switch().withEndpoint('l1'),
            exposes.enum('calibration', ea.STATE_SET, ['START', 'END']).withDescription('Calibration'),
            exposes.binary('backlight_mode', ea.STATE_SET, 'ON', 'OFF').withDescription('Backlight'),
            exposes.enum('motor_steering', ea.STATE_SET, ['FORWARD', 'BACKWARD']).withDescription('Motor Steering'),
            exposes.binary('child_lock', ea.STATE_SET, 'ON', 'OFF').withDescription('Child Lock'),
        ],
        endpoint: (device) => {
            return {'l1': 1};
        },
        meta: {
            multiEndpoint: true,
            tuyaDatapoints: [
                [1, 'state', tuya.valueConverterBasic.lookup({'OPEN': tuya.enum(0), 'STOP': tuya.enum(1), 'CLOSE': tuya.enum(2)})],
                [2, 'position', tuya.valueConverter.coverPosition],
                [3, 'calibration', tuya.valueConverterBasic.lookup({'START': tuya.enum(0), 'END': tuya.enum(1)})],
                [7, 'backlight_mode', tuya.valueConverter.onOff],
                [8, 'motor_steering', tuya.valueConverterBasic.lookup({'FORWARD': tuya.enum(0), 'BACKWARD': tuya.enum(1)})],
                [101, 'state_l1', tuya.valueConverter.onOff],
                [103, 'child_lock', tuya.valueConverter.onOff],
            ],
        },
        whiteLabel: [
            tuya.whitelabel('Homeetec', '37022493', 'Curtain/blind switch with 1 Gang switch', ['_TZE200_jhkttplm']),
        ],
    },
    {
        fingerprint: [
            {modelID: 'TS0601', manufacturerName: '_TZE200_5nldle7w'},
        ],
        model: 'TS0601_cover_with_2_switch',
        vendor: 'TuYa',
        description: 'Curtain/blind switch with 2 Gang switch',
        options: [exposes.options.invert_cover()],
        fromZigbee: [tuya.fz.datapoints],
        toZigbee: [tuya.tz.datapoints],
        exposes: [
            e.cover_position(),
            tuya.exposes.switch().withEndpoint('l1'),
            tuya.exposes.switch().withEndpoint('l2'),
            exposes.enum('calibration', ea.STATE_SET, ['START', 'END']).withDescription('Calibration'),
            exposes.binary('backlight_mode', ea.STATE_SET, 'ON', 'OFF').withDescription('Backlight'),
            exposes.enum('motor_steering', ea.STATE_SET, ['FORWARD', 'BACKWARD']).withDescription('Motor Steering'),
            exposes.binary('child_lock', ea.STATE_SET, 'ON', 'OFF').withDescription('Child Lock'),
        ],
        endpoint: (device) => {
            return {'l1': 1, 'l2': 1};
        },
        meta: {
            multiEndpoint: true,
            tuyaDatapoints: [
                [1, 'state', tuya.valueConverterBasic.lookup({'OPEN': tuya.enum(0), 'STOP': tuya.enum(1), 'CLOSE': tuya.enum(2)})],
                [2, 'position', tuya.valueConverter.coverPosition],
                [3, 'calibration', tuya.valueConverterBasic.lookup({'START': tuya.enum(0), 'END': tuya.enum(1)})],
                [7, 'backlight_mode', tuya.valueConverter.onOff],
                [8, 'motor_steering', tuya.valueConverterBasic.lookup({'FORWARD': tuya.enum(0), 'BACKWARD': tuya.enum(1)})],
                [101, 'state_l2', tuya.valueConverter.onOff],
                [102, 'state_l1', tuya.valueConverter.onOff],
                [103, 'child_lock', tuya.valueConverter.onOff],
            ],
        },
        whiteLabel: [
            tuya.whitelabel('Homeetec', '37022173', 'Curtain/blind switch with 2 Gang switch', ['_TZE200_5nldle7w']),
        ],
    },
];<|MERGE_RESOLUTION|>--- conflicted
+++ resolved
@@ -2553,11 +2553,8 @@
             {vendor: 'Zemismart', model: 'BCM500DS-TYZ', description: 'Curtain motor'},
             {vendor: 'A-OK', model: 'AM25', description: 'Tubular motor'},
             {vendor: 'Alutech', model: 'AM/R-Sm', description: 'Tubular motor'},
-<<<<<<< HEAD
             tuya.whitelabel('Shenzhen Golden Security Technology', 'GM46', 'Curtain motor', ['_TZE204_guvc7pdy']),
-=======
             tuya.whitelabel('Zemismart', 'ZM85EL-2Z', 'Roman Rod I type U curtains track', ['_TZE200_cf1sl3tj']),
->>>>>>> df48f06b
         ],
         fromZigbee: [fz.tuya_cover, fz.ignore_basic_report],
         toZigbee: [tz.tuya_cover_control, tz.tuya_cover_options],
