--- conflicted
+++ resolved
@@ -47,8 +47,7 @@
         zigbeeModel: ['zigfred uno'],
         model: 'ZFU-1D-CH',
         vendor: 'Siglis',
-<<<<<<< HEAD
-        description: 'smart in-Wall switch',
+        description: 'zigfred uno smart in-wall switch',
         exposes: [e.light_brightness_colorxy().withEndpoint('l1'), e.switch().withEndpoint('l2'), e.light_brightness().withEndpoint('l3'),
             e.action([
                 'button_1_click', 'button_1_hold', 'button_1_release', 'button_2_click', 'button_2_hold', 'button_2_release',
@@ -76,14 +75,6 @@
             tz.light_color_options,
             tz.light_color_mode,
         ],
-=======
-        description: 'zigfred uno smart in-wall switch',
-        exposes: [e.light_brightness_colorxy().withEndpoint('l1'), e.switch().withEndpoint('l2'), e.light_brightness().withEndpoint('l3')],
-        fromZigbee: [fz.color_colortemp, fz.on_off, fz.brightness, fz.level_config, fz.power_on_behavior, fz.ignore_basic_report],
-        toZigbee: [tz.light_onoff_brightness, tz.light_color, tz.ignore_transition, tz.ignore_rate, tz.light_brightness_move,
-            tz.light_brightness_step, tz.level_config, tz.power_on_behavior, tz.light_hue_saturation_move,
-            tz.light_hue_saturation_step, tz.light_color_options, tz.light_color_mode],
->>>>>>> 769aff6d
         meta: {multiEndpoint: true},
         endpoint: (device) => {
             return {
