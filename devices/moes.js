const exposes = require('../lib/exposes');
const fz = {...require('../converters/fromZigbee'), legacy: require('../lib/legacy').fromZigbee};
const tz = require('../converters/toZigbee');
const ota = require('../lib/ota');
const tuya = require('../lib/tuya');
const reporting = require('../lib/reporting');
const extend = require('../lib/extend');
const e = exposes.presets;
const ea = exposes.access;

module.exports = [
    {
        fingerprint: [{modelID: 'TS0121', manufacturerName: '_TYZB01_iuepbmpv'}, {modelID: 'TS011F', manufacturerName: '_TZ3000_zmy1waw6'},
            {modelID: 'TS011F', manufacturerName: '_TZ3000_bkfe0bab'}],
        model: 'MS-104Z',
        description: 'Smart light switch module (1 gang)',
        vendor: 'Moes',
        toZigbee: extend.switch().toZigbee.concat([tz.moes_power_on_behavior]),
        fromZigbee: extend.switch().fromZigbee.concat([fz.moes_power_on_behavior]),
        extend: extend.switch(),
        exposes: [e.switch(),
            exposes.enum('power_on_behavior', ea.ALL, ['on', 'off', 'previous'])
                .withDescription('Controls the behaviour when the device is powered on')],
        configure: async (device, coordinatorEndpoint, logger) => {
            const endpoint = device.getEndpoint(1);
            await reporting.bind(endpoint, coordinatorEndpoint, ['genOnOff']);
            try {
                // Fails for some devices.
                // https://github.com/Koenkk/zigbee2mqtt/issues/4598
                await reporting.onOff(endpoint);
            } catch (e) {
                e;
            }
        },
    },
    {
        fingerprint: [{modelID: 'TS011F', manufacturerName: '_TZ3000_pmz6mjyu'}],
        model: 'MS-104BZ',
        description: 'Smart light switch module (2 gang)',
        vendor: 'Moes',
        toZigbee: extend.switch().toZigbee.concat([tz.moes_power_on_behavior]),
        fromZigbee: extend.switch().fromZigbee.concat([fz.moes_power_on_behavior]),
        extend: extend.switch(),
        meta: {multiEndpoint: true},
        exposes: [e.switch().withEndpoint('l1'), e.switch().withEndpoint('l2'),
            exposes.enum('power_on_behavior', ea.ALL, ['on', 'off', 'previous'])
                .withDescription('Controls the behaviour when the device is powered on')],
        endpoint: (device) => {
            return {l1: 1, l2: 2};
        },
        configure: async (device, coordinatorEndpoint, logger) => {
            const endpoint1 = device.getEndpoint(1);
            await reporting.bind(endpoint1, coordinatorEndpoint, ['genOnOff']);
            await reporting.onOff(endpoint1);
            const endpoint2 = device.getEndpoint(2);
            await reporting.bind(endpoint2, coordinatorEndpoint, ['genOnOff']);
            await reporting.onOff(endpoint2);
        },
    },
    {
        zigbeeModel: ['TS0112'],
        model: 'ZK-EU-2U',
        vendor: 'Moes',
        description: 'Zigbee 3.0 dual USB wireless socket plug',
        extend: extend.switch(),
        exposes: [e.switch().withEndpoint('l1'), e.switch().withEndpoint('l2')],
        meta: {multiEndpoint: true},
        endpoint: (device) => {
            const hasEndpoint2 = !!device.getEndpoint(2);
            return {l1: 1, l2: hasEndpoint2 ? 2 : 7};
        },
        configure: async (device, coordinatorEndpoint, logger) => {
            await reporting.bind(device.getEndpoint(1), coordinatorEndpoint, ['genOnOff']);
            await reporting.bind(device.getEndpoint(2), coordinatorEndpoint, ['genOnOff']);
        },
    },
    {
        fingerprint: [{modelID: 'TS0601', manufacturerName: '_TZE200_aoclfnxz'},
            {modelID: 'TS0601', manufacturerName: '_TZE200_ztvwu4nk'}],
        model: 'BHT-002-GCLZB',
        vendor: 'Moes',
        description: 'Moes BHT series Thermostat',
        fromZigbee: [fz.moes_thermostat],
        toZigbee: [tz.moes_thermostat_child_lock, tz.moes_thermostat_current_heating_setpoint, tz.moes_thermostat_mode,
            tz.moes_thermostat_standby, tz.moes_thermostat_sensor, tz.moes_thermostat_calibration,
            tz.moes_thermostat_deadzone_temperature, tz.moes_thermostat_max_temperature_limit],
        exposes: [e.child_lock(), e.deadzone_temperature(), e.max_temperature_limit(),
            exposes.climate().withSetpoint('current_heating_setpoint', 5, 30, 1, ea.STATE_SET)
                .withLocalTemperature(ea.STATE).withLocalTemperatureCalibration(ea.STATE_SET)
                .withSystemMode(['off', 'heat'], ea.STATE_SET).withRunningState(['idle', 'heat', 'cool'], ea.STATE)
                .withPreset(['hold', 'program']).withSensor(['IN', 'AL', 'OU'], ea.STATE_SET)],
        onEvent: tuya.onEventSetLocalTime,
    },
    {
        fingerprint: [{modelID: 'TS0601', manufacturerName: '_TZE200_amp6tsvy'}],
        model: 'ZTS-EU_1gang',
        vendor: 'Moes',
        description: 'Wall touch light switch (1 gang)',
        exposes: [e.switch().setAccess('state', ea.STATE_SET)],
        fromZigbee: [fz.tuya_switch],
        toZigbee: [tz.tuya_switch_state],
        onEvent: tuya.onEventSetLocalTime,
        configure: async (device, coordinatorEndpoint, logger) => {
            await reporting.bind(device.getEndpoint(1), coordinatorEndpoint, ['genOnOff']);
            // Reports itself as battery which is not correct: https://github.com/Koenkk/zigbee2mqtt/issues/6190
            device.powerSource = 'Mains (single phase)';
            device.save();
        },
    },
    {
        fingerprint: [{modelID: 'TS0601', manufacturerName: '_TZE200_g1ib5ldv'}],
        model: 'ZTS-EU_2gang',
        vendor: 'Moes',
        description: 'Wall touch light switch (2 gang)',
        exposes: [e.switch().withEndpoint('l1').setAccess('state', ea.STATE_SET),
            e.switch().withEndpoint('l2').setAccess('state', ea.STATE_SET)],
        fromZigbee: [fz.ignore_basic_report, fz.tuya_switch],
        toZigbee: [tz.tuya_switch_state],
        onEvent: tuya.onEventSetLocalTime,
        meta: {multiEndpoint: true},
        endpoint: (device) => {
            // Endpoint selection is made in tuya_switch_state
            return {'l1': 1, 'l2': 1};
        },
        configure: async (device, coordinatorEndpoint, logger) => {
            await reporting.bind(device.getEndpoint(1), coordinatorEndpoint, ['genOnOff']);
            if (device.getEndpoint(2)) await reporting.bind(device.getEndpoint(2), coordinatorEndpoint, ['genOnOff']);
            // Reports itself as battery which is not correct: https://github.com/Koenkk/zigbee2mqtt/issues/6190
            device.powerSource = 'Mains (single phase)';
            device.save();
        },
    },
    {
        fingerprint: [{modelID: 'TS0601', manufacturerName: '_TZE200_tz32mtza'}],
        model: 'ZTS-EU_3gang',
        vendor: 'Moes',
        description: 'Wall touch light switch (3 gang)',
        exposes: [e.switch().withEndpoint('l1').setAccess('state', ea.STATE_SET),
            e.switch().withEndpoint('l2').setAccess('state', ea.STATE_SET), e.switch().withEndpoint('l3').setAccess('state', ea.STATE_SET)],
        fromZigbee: [fz.ignore_basic_report, fz.tuya_switch],
        toZigbee: [tz.tuya_switch_state],
        onEvent: tuya.onEventSetLocalTime,
        meta: {multiEndpoint: true},
        endpoint: (device) => {
            // Endpoint selection is made in tuya_switch_state
            return {'l1': 1, 'l2': 1, 'l3': 1};
        },
        configure: async (device, coordinatorEndpoint, logger) => {
            await reporting.bind(device.getEndpoint(1), coordinatorEndpoint, ['genOnOff']);
            if (device.getEndpoint(2)) await reporting.bind(device.getEndpoint(2), coordinatorEndpoint, ['genOnOff']);
            if (device.getEndpoint(3)) await reporting.bind(device.getEndpoint(3), coordinatorEndpoint, ['genOnOff']);
            // Reports itself as battery which is not correct: https://github.com/Koenkk/zigbee2mqtt/issues/6190
            device.powerSource = 'Mains (single phase)';
            device.save();
        },
    },
    {
        fingerprint: [{modelID: 'TS0601', manufacturerName: '_TZE200_1ozguk6x'}],
        model: 'ZTS-EU_4gang',
        vendor: 'Moes',
        description: 'Wall touch light switch (4 gang)',
        exposes: [e.switch().withEndpoint('l1').setAccess('state', ea.STATE_SET),
            e.switch().withEndpoint('l2').setAccess('state', ea.STATE_SET),
            e.switch().withEndpoint('l3').setAccess('state', ea.STATE_SET),
            e.switch().withEndpoint('l4').setAccess('state', ea.STATE_SET)],
        fromZigbee: [fz.ignore_basic_report, fz.tuya_switch],
        toZigbee: [tz.tuya_switch_state],
        meta: {multiEndpoint: true},
        endpoint: (device) => {
            // Endpoint selection is made in tuya_switch_state
            return {'l1': 1, 'l2': 1, 'l3': 1, 'l4': 1};
        },
        configure: async (device, coordinatorEndpoint, logger) => {
            await reporting.bind(device.getEndpoint(1), coordinatorEndpoint, ['genOnOff']);
            if (device.getEndpoint(2)) await reporting.bind(device.getEndpoint(2), coordinatorEndpoint, ['genOnOff']);
            if (device.getEndpoint(3)) await reporting.bind(device.getEndpoint(3), coordinatorEndpoint, ['genOnOff']);
            if (device.getEndpoint(4)) await reporting.bind(device.getEndpoint(4), coordinatorEndpoint, ['genOnOff']);
            // Reports itself as battery which is not correct: https://github.com/Koenkk/zigbee2mqtt/issues/6190
            device.powerSource = 'Mains (single phase)';
            device.save();
        },
    },
    {
        fingerprint: [{modelID: 'TS0222', manufacturerName: '_TYZB01_kvwjujy9'}],
        model: 'ZSS-ZK-THL',
        vendor: 'Moes',
        description: 'Smart temperature and humidity meter with display',
        fromZigbee: [fz.battery, fz.illuminance, fz.humidity, fz.temperature],
        toZigbee: [],
        exposes: [e.battery(), e.illuminance(), e.illuminance_lux().withUnit('lx'), e.humidity(), e.temperature()],
    },
    {
        fingerprint: [{modelID: 'TS0601', manufacturerName: '_TZE200_b6wax7g0'}],
        model: 'BRT-100-TRV',
        vendor: 'Moes',
        description: 'Thermostatic radiator valve',
        ota: ota.zigbeeOTA,
        onEvent: tuya.onEventSetLocalTime,
        fromZigbee: [fz.ignore_basic_report, fz.ignore_tuya_set_time, fz.moesS_thermostat],
        toZigbee: [tz.moesS_thermostat_current_heating_setpoint, tz.moesS_thermostat_child_lock,
            tz.moesS_thermostat_window_detection, tz.moesS_thermostat_temperature_calibration,
            tz.moesS_thermostat_boost_heating_countdown, tz.moesS_thermostat_system_mode,
            tz.moesS_thermostat_boost_heating, tz.moesS_thermostat_boostHeatingCountdownTimeSet,
            tz.moesS_thermostat_eco_temperature, tz.moesS_thermostat_max_temperature,
            tz.moesS_thermostat_min_temperature, tz.moesS_thermostat_moesSecoMode],
        exposes: [
            e.battery(), e.child_lock(), e.eco_mode(), e.eco_temperature(), e.max_temperature(), e.min_temperature(),
            e.position(), e.window_detection(),
            exposes.binary('window', ea.STATE, 'CLOSED', 'OPEN').withDescription('Window status closed or open '),
            exposes.climate()
                .withLocalTemperature(ea.STATE).withSetpoint('current_heating_setpoint', 5, 35, 0.5, ea.STATE_SET)
                .withLocalTemperatureCalibration(ea.STATE_SET).withPreset(['programming', 'manual', 'temporary_manual', 'holiday'],
                    'MANUAL MODE ☝ - In this mode, the device executes manual temperature setting. '+
                'When the set temperature is lower than the "minimum temperature", the valve is closed (forced closed). ' +
                'PROGRAMMING MODE ⏱ - In this mode, the device executes a preset week programming temperature time and temperature. ' +
                'HOLIDAY MODE ⛱ - In this mode, for example, the vacation mode is set for 10 days and the temperature is set' +
                'to 15 degrees Celsius. After 10 days, the device will automatically switch to programming mode. ' +
                'TEMPORARY MANUAL MODE - In this mode, ☝ icon will flash. At this time, the device executes the manually set ' +
                'temperature and returns to the weekly programming mode in the next time period. '),
            exposes.composite('programming_mode').withDescription('PROGRAMMING MODE ⏱ - In this mode, ' +
                'the device executes a preset week programming temperature time and temperature. ')
                .withFeature(exposes.text('program_weekday', ea.STATE))
                .withFeature(exposes.text('program_saturday', ea.STATE))
                .withFeature(exposes.text('program_sunday', ea.STATE)),
            exposes.binary('boost_heating', ea.STATE_SET, 'ON', 'OFF').withDescription('Boost Heating: press and hold "+" for 3 seconds, ' +
                'the device will enter the boost heating mode, and the ▷╵◁ will flash. The countdown will be displayed in the APP'),
            exposes.numeric('boost_heating_countdown', ea.STATE_SET).withUnit('min').withDescription('Countdown in minutes'),
            exposes.numeric('boost_heating_countdown_time_set', ea.STATE_SET).withUnit('second')
                .withDescription('Boost Time Setting 100 sec - 900 sec, (default = 300 sec)')],
    },
    {
        fingerprint: [{modelID: 'TS0601', manufacturerName: '_TZE200_la2c2uo9'}],
        model: 'MS-105Z',
        vendor: 'Moes',
        description: '1 gang 2 way Zigbee dimmer switch',
        fromZigbee: [fz.moes_105_dimmer, fz.ignore_basic_report],
        toZigbee: [tz.moes_105_dimmer],
        meta: {turnsOffAtBrightness1: true},
        configure: async (device, coordinatorEndpoint, logger) => {
            await reporting.bind(device.getEndpoint(1), coordinatorEndpoint, ['genOnOff', 'genLevelCtrl']);
        },
        exposes: [e.light_brightness().setAccess('state', ea.STATE_SET).setAccess('brightness', ea.STATE_SET)],
    },
    {
        fingerprint: [{modelID: 'TS0601', manufacturerName: '_TZE200_e3oitdyu'}],
        model: 'MS-105B',
        vendor: 'Moes',
        description: 'Smart dimmer module (2 gang)',
        fromZigbee: [fz.moes_105_dimmer, fz.ignore_basic_report],
        toZigbee: [tz.moes_105_dimmer],
        meta: {turnsOffAtBrightness1: true, multiEndpoint: true},
        configure: async (device, coordinatorEndpoint, logger) => {
            await reporting.bind(device.getEndpoint(1), coordinatorEndpoint, ['genOnOff', 'genLevelCtrl']);
            if (device.getEndpoint(2)) await reporting.bind(device.getEndpoint(2), coordinatorEndpoint, ['genOnOff']);
        },
        exposes: [e.light_brightness().withEndpoint('l1').setAccess('state', ea.STATE_SET).setAccess('brightness', ea.STATE_SET),
            e.light_brightness().withEndpoint('l2').setAccess('state', ea.STATE_SET).setAccess('brightness', ea.STATE_SET)],
        endpoint: (device) => {
            return {'l1': 1, 'l2': 1};
        },
    },
    {
        fingerprint: [{modelID: 'TS0505B', manufacturerName: '_TZ3000_7hcgjxpc'}],
        model: 'ZLD-RCW',
        vendor: 'Moes',
        description: 'RGB+CCT Zigbee LED Controller',
        toZigbee: extend.light_onoff_brightness_colortemp_color().toZigbee.concat([
            tz.tuya_do_not_disturb, tz.tuya_color_power_on_behavior,
        ]),
        meta: {applyRedFix: true, enhancedHue: false},
        fromZigbee: extend.light_onoff_brightness_colortemp_color().fromZigbee,
        exposes: extend.light_onoff_brightness_colortemp_color({colorTempRange: [153, 500]}).exposes.concat([
            exposes.binary('do_not_disturb', ea.STATE_SET, true, false)
                .withDescription('Do not disturb mode'),
            exposes.enum('color_power_on_behavior', ea.STATE_SET, ['initial', 'previous', 'cutomized'])
                .withDescription('Power on behavior state'),
        ]),
    },
    {
        fingerprint: [{modelID: 'TS130F', manufacturerName: '_TZ3000_1dd0d5yi'}],
        model: 'MS-108ZR',
        vendor: 'Moes',
        description: 'Zigbee + RF curtain switch module',
        supports: 'open, close, stop, position',
        fromZigbee: [fz.tuya_cover_options, fz.cover_position_tilt],
        toZigbee: [tz.cover_state, tz.moes_cover_calibration, tz.cover_position_tilt, tz.tuya_cover_reversal],
        exposes: [e.cover_position(), exposes.numeric('calibration_time', ea.ALL), exposes.enum('moving', ea.STATE, ['UP', 'STOP', 'DOWN']),
            exposes.binary('motor_reversal', ea.ALL, 'ON', 'OFF')],
    },
    {
        fingerprint: [{modelID: 'TS0601', manufacturerName: '_TZE200_e9ba97vf'}],
        model: 'TV01-ZB',
        vendor: 'Moes',
        description: 'Thermostat radiator valve',
        fromZigbee: [fz.moes_thermostat_tv, fz.ignore_tuya_set_time],
        toZigbee: [tz.moes_thermostat_tv],
        exposes: [
            e.battery(), e.child_lock(), e.window_detection(),
<<<<<<< HEAD
            exposes.binary('frost_detection', ea.STATE_SET).withDescription('Enables/disables frost detection on the device'),
=======
            exposes.binary('frost_detection', ea.STATE_SET, true, false).withDescription('Enables/disables frost detection on the device'),
            exposes.binary('heating_stop', ea.STATE_SET, true, false).withDescription('Stop heating'),
>>>>>>> 8343a235
            exposes.numeric('holiday_temperature', ea.STATE_SET).withDescription('Holiday mode temperature'),
            exposes.numeric('comfort_temperature', ea.STATE_SET).withDescription('Comfort mode temperature'),
            exposes.numeric('eco_temperature', ea.STATE_SET).withDescription('Eco mode temperature'),
            exposes.numeric('open_window_temperature', ea.STATE_SET).withDescription('Open window mode temperature'),
            exposes.numeric('boost_heating_countdown', ea.STATE).withDescription('Boost heating countdown'),
            exposes.numeric('error_status', ea.STATE).withDescription('Error status'),
            // exposes.binary('boost_mode', ea.STATE_SET).withDescription('Enables/disables boost mode'),
<<<<<<< HEAD
            exposes.climate().withSetpoint('current_heating_setpoint', 5, 30, 1, ea.STATE_SET)
                .withLocalTemperature(ea.STATE).withLocalTemperatureCalibration(ea.STATE_SET),
            exposes.enum('system_mode', ea.STATE_SET, Object.values(tuya.tvThermostatMode)).withDescription('Mode of this device'),
=======
            exposes.climate().withSetpoint('current_heating_setpoint', 5, 29.5, 1, ea.STATE_SET)
                .withLocalTemperature(ea.STATE).withLocalTemperatureCalibration(ea.STATE_SET)
                .withSystemMode(Object.values(tuya.tvThermostatMode), ea.STATE_SET)
                .withPreset(Object.values(tuya.tvThermostatPreset)),
>>>>>>> 8343a235
        ],
        onEvent: tuya.onEventSetLocalTime,
    },
];<|MERGE_RESOLUTION|>--- conflicted
+++ resolved
@@ -296,12 +296,8 @@
         toZigbee: [tz.moes_thermostat_tv],
         exposes: [
             e.battery(), e.child_lock(), e.window_detection(),
-<<<<<<< HEAD
-            exposes.binary('frost_detection', ea.STATE_SET).withDescription('Enables/disables frost detection on the device'),
-=======
             exposes.binary('frost_detection', ea.STATE_SET, true, false).withDescription('Enables/disables frost detection on the device'),
             exposes.binary('heating_stop', ea.STATE_SET, true, false).withDescription('Stop heating'),
->>>>>>> 8343a235
             exposes.numeric('holiday_temperature', ea.STATE_SET).withDescription('Holiday mode temperature'),
             exposes.numeric('comfort_temperature', ea.STATE_SET).withDescription('Comfort mode temperature'),
             exposes.numeric('eco_temperature', ea.STATE_SET).withDescription('Eco mode temperature'),
@@ -309,16 +305,10 @@
             exposes.numeric('boost_heating_countdown', ea.STATE).withDescription('Boost heating countdown'),
             exposes.numeric('error_status', ea.STATE).withDescription('Error status'),
             // exposes.binary('boost_mode', ea.STATE_SET).withDescription('Enables/disables boost mode'),
-<<<<<<< HEAD
-            exposes.climate().withSetpoint('current_heating_setpoint', 5, 30, 1, ea.STATE_SET)
-                .withLocalTemperature(ea.STATE).withLocalTemperatureCalibration(ea.STATE_SET),
-            exposes.enum('system_mode', ea.STATE_SET, Object.values(tuya.tvThermostatMode)).withDescription('Mode of this device'),
-=======
             exposes.climate().withSetpoint('current_heating_setpoint', 5, 29.5, 1, ea.STATE_SET)
                 .withLocalTemperature(ea.STATE).withLocalTemperatureCalibration(ea.STATE_SET)
                 .withSystemMode(Object.values(tuya.tvThermostatMode), ea.STATE_SET)
                 .withPreset(Object.values(tuya.tvThermostatPreset)),
->>>>>>> 8343a235
         ],
         onEvent: tuya.onEventSetLocalTime,
     },
