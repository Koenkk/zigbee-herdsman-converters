--- conflicted
+++ resolved
@@ -225,12 +225,9 @@
                 'You can set up to 4 stages of temperature every for WEEKDAY ➀➁➂➃➄,  SATURDAY ➅ and SUNDAY ➆.'),
             exposes.binary('boost_heating', ea.STATE_SET, 'ON', 'OFF').withDescription('Boost Heating: press and hold "+" for 3 seconds, ' +
                 'the device will enter the boost heating mode, and the ▷╵◁ will flash. The countdown will be displayed in the APP'),
-<<<<<<< HEAD
             exposes.numeric('boost_heating_countdown', ea.STATE).withUnit('min').withDescription('Countdown in minutes'),
-=======
             exposes.numeric('boost_heating_countdown', ea.STATE_SET).withUnit('min').withDescription('Countdown in minutes')
                 .withValueMin(0).withValueMax(1000),
->>>>>>> 61964fc6
             exposes.numeric('boost_heating_countdown_time_set', ea.STATE_SET).withUnit('second')
                 .withDescription('Boost Time Setting 100 sec - 900 sec, (default = 300 sec)').withValueMin(100).withValueMax(900)],
     },
@@ -293,31 +290,4 @@
         exposes: [e.cover_position(), exposes.numeric('calibration_time', ea.ALL).withValueMin(0).withValueMax(100),
             exposes.enum('moving', ea.STATE, ['UP', 'STOP', 'DOWN']), exposes.binary('motor_reversal', ea.ALL, 'ON', 'OFF')],
     },
-<<<<<<< HEAD
-=======
-    {
-        fingerprint: [{modelID: 'TS0601', manufacturerName: '_TZE200_e9ba97vf'},
-            {modelID: 'TS0601', manufacturerName: '_TZE200_husqqvux'}],
-        model: 'TV01-ZB',
-        vendor: 'Moes',
-        description: 'Thermostat radiator valve',
-        fromZigbee: [fz.moes_thermostat_tv, fz.ignore_tuya_set_time],
-        whiteLabel: [{vendor: 'Tesla Smart', model: 'TSL-TRV-TV01ZG'}],
-        toZigbee: [tz.moes_thermostat_tv],
-        exposes: [
-            e.battery(), e.child_lock(), e.window_detection(),
-            exposes.binary('frost_detection', ea.STATE_SET, true, false).withDescription('Enables/disables frost detection on the device'),
-            exposes.binary('heating_stop', ea.STATE_SET, true, false).withDescription('Stop heating'),
-            e.holiday_temperature(), e.comfort_temperature(), e.eco_temperature(), e.open_window_temperature(),
-            exposes.numeric('boost_heating_countdown', ea.STATE).withDescription('Boost heating countdown'),
-            exposes.numeric('error_status', ea.STATE).withDescription('Error status'),
-            // exposes.binary('boost_mode', ea.STATE_SET).withDescription('Enables/disables boost mode'),
-            exposes.climate().withSetpoint('current_heating_setpoint', 5, 29.5, 1, ea.STATE_SET)
-                .withLocalTemperature(ea.STATE).withLocalTemperatureCalibration(-20, 20, 1, ea.STATE_SET)
-                .withSystemMode(Object.values(tuya.tvThermostatMode), ea.STATE_SET)
-                .withPreset(Object.values(tuya.tvThermostatPreset)),
-        ],
-        onEvent: tuya.onEventSetLocalTime,
-    },
->>>>>>> 61964fc6
 ];