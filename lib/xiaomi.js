--- conflicted
+++ resolved
@@ -168,13 +168,8 @@
             payload.mode_switch = {4: 'anti_flicker_mode', 1: 'quick_mode'}[value];
             break;
         case '5':
-<<<<<<< HEAD
-            if (['Mains (single phase)', 'DC Source'].includes(meta.device.powerSource)) {
+            if (['Mains (single phase)', 'DC Source'].includes(meta.device.powerSource) || ['ZNCLDJ12LM'].includes(model.model)) {
                 payload.power_outage_count = value - 1;
-=======
-            if (['Mains (single phase)', 'DC Source'].includes(meta.device.powerSource) || ['ZNCLDJ12LM'].includes(model.model)) {
-                payload.power_outage_count = value;
->>>>>>> 53b8c634
             }
             break;
         case '10':
