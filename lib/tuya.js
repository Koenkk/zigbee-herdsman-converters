'use strict';

const constants = require('./constants');
const globalStore = require('./store');
const exposes = require('./exposes');
const utils = require('./utils');
const e = exposes.presets;
const ea = exposes.access;

const dataTypes = {
    raw: 0, // [ bytes ]
    bool: 1, // [0/1]
    value: 2, // [ 4 byte value ]
    string: 3, // [ N byte string ]
    enum: 4, // [ 0-255 ]
    bitmap: 5, // [ 1,2,4 bytes ] as bits
};

const convertMultiByteNumberPayloadToSingleDecimalNumber = (chunks) => {
    // Destructuring "chunks" is needed because it's a Buffer
    // and we need a simple array.
    let value = 0;
    for (let i = 0; i < chunks.length; i++) {
        value = value << 8;
        value += chunks[i];
    }
    return value;
};

function firstDpValue(msg, meta, converterName) {
    const dpValues = msg.data.dpValues;
    for (let index = 1; index < dpValues.length; index++) {
        meta.logger.warn(`zigbee-herdsman-converters:${converterName}: Additional DP #${
            dpValues[index].dp} with data ${JSON.stringify(dpValues[index])} will be ignored! ` +
            'Use a for loop in the fromZigbee converter (see ' +
            'https://www.zigbee2mqtt.io/advanced/support-new-devices/02_support_new_tuya_devices.html)');
    }
    return dpValues[0];
}


function getDataValue(dpValue) {
    switch (dpValue.datatype) {
    case dataTypes.raw:
        return dpValue.data;
    case dataTypes.bool:
        return dpValue.data[0] === 1;
    case dataTypes.value:
        return convertMultiByteNumberPayloadToSingleDecimalNumber(dpValue.data);
    case dataTypes.string:
        // eslint-disable-next-line
        let dataString = '';
        // Don't use .map here, doesn't work: https://github.com/Koenkk/zigbee-herdsman-converters/pull/1799/files#r530377091
        for (let i = 0; i < dpValue.data.length; ++i) {
            dataString += String.fromCharCode(dpValue.data[i]);
        }
        return dataString;
    case dataTypes.enum:
        return dpValue.data[0];
    case dataTypes.bitmap:
        return convertMultiByteNumberPayloadToSingleDecimalNumber(dpValue.data);
    }
}

function getTypeName(dpValue) {
    const entry = Object.entries(dataTypes).find(([typeName, typeId]) => typeId === dpValue.datatype);
    return (entry ? entry[0] : 'unknown');
}

function getDataPointNames(dpValue) {
    const entries = Object.entries(dataPoints).filter(([dpName, dpId]) => dpId === dpValue.dp);
    return entries.map(([dpName, dpId]) => dpName);
}

function logDataPoint(where, msg, dpValue, meta) {
    meta.logger.info(`zigbee-herdsman-converters:${where}: Received Tuya DataPoint #${
        dpValue.dp} from ${meta.device.ieeeAddr} with raw data '${JSON.stringify(dpValue)}': type='${
        msg.type}', datatype='${getTypeName(dpValue)}', value='${
        getDataValue(dpValue)}', known DP# usage: ${JSON.stringify(getDataPointNames(dpValue))}`);
}

function logUnexpectedDataPoint(where, msg, dpValue, meta) {
    meta.logger.warn(`zigbee-herdsman-converters:${where}: Received unexpected Tuya DataPoint #${
        dpValue.dp} from ${meta.device.ieeeAddr} with raw data '${JSON.stringify(dpValue)}': type='${
        msg.type}', datatype='${getTypeName(dpValue)}', value='${
        getDataValue(dpValue)}', known DP# usage: ${JSON.stringify(getDataPointNames(dpValue))}`);
}

function logUnexpectedDataType(where, msg, dpValue, meta, expectedDataType) {
    meta.logger.warn(`zigbee-herdsman-converters:${where}: Received Tuya DataPoint #${
        dpValue.dp} with unexpected datatype from ${meta.device.ieeeAddr} with raw data '${
        JSON.stringify(dpValue)}': type='${msg.type}', datatype='${
        getTypeName(dpValue)}' (instead of '${expectedDataType}'), value='${
        getDataValue(dpValue)}', known DP# usage: ${JSON.stringify(getDataPointNames(dpValue))}`);
}

function logUnexpectedDataValue(where, msg, dpValue, meta, valueKind, expectedMinValue=null, expectedMaxValue=null) {
    if (expectedMinValue === null) {
        if (expectedMaxValue === null) {
            meta.logger.warn(`zigbee-herdsman-converters:${where}: Received Tuya DataPoint #${dpValue.dp
            } with invalid value ${getDataValue(dpValue)} for ${valueKind} from ${meta.device.ieeeAddr}`);
        } else {
            meta.logger.warn(`zigbee-herdsman-converters:${where}: Received Tuya DataPoint #${dpValue.dp
            } with invalid value ${getDataValue(dpValue)} for ${valueKind} from ${meta.device.ieeeAddr
            } which is higher than the expected maximum of ${expectedMaxValue}`);
        }
    } else {
        if (expectedMaxValue === null) {
            meta.logger.warn(`zigbee-herdsman-converters:${where}: Received Tuya DataPoint #${dpValue.dp
            } with invalid value ${getDataValue(dpValue)} for ${valueKind} from ${meta.device.ieeeAddr
            } which is lower than the expected minimum of ${expectedMinValue}`);
        } else {
            meta.logger.warn(`zigbee-herdsman-converters:${where}: Received Tuya DataPoint #${dpValue.dp
            } with invalid value ${getDataValue(dpValue)} for ${valueKind} from ${meta.device.ieeeAddr
            } which is outside the expected range from ${expectedMinValue} to ${expectedMaxValue}`);
        }
    }
}

function convertRawToCycleTimer(value) {
    let timernr = 0;
    let starttime = '00:00';
    let endtime = '00:00';
    let irrigationDuration = 0;
    let pauseDuration = 0;
    let weekdays = 'once';
    let timeractive = 0;
    if (value.length > 11) {
        timernr = value[1];
        timeractive = value[2];
        if (value[3] > 0) {
            weekdays = (value[3] & 0x40 ? 'Sa' : '') +
            (value[3] & 0x20 ? 'Fr' : '') +
            (value[3] & 0x10 ? 'Th' : '') +
            (value[3] & 0x08 ? 'We' : '') +
            (value[3] & 0x04 ? 'Tu' : '') +
            (value[3] & 0x02 ? 'Mo' : '') +
            (value[3] & 0x01 ? 'Su' : '');
        } else {
            weekdays = 'once';
        }
        let minsincemidnight = value[4] * 256 + value[5];
        starttime = String(parseInt(minsincemidnight / 60)).padStart(2, '0') + ':' + String(minsincemidnight % 60).padStart(2, '0');
        minsincemidnight = value[6] * 256 + value[7];
        endtime = String(parseInt(minsincemidnight / 60)).padStart(2, '0') + ':' + String(minsincemidnight % 60).padStart(2, '0');
        irrigationDuration = value[8] * 256 + value[9];
        pauseDuration = value[10] * 256 + value[11];
    }
    return {
        timernr: timernr,
        starttime: starttime,
        endtime: endtime,
        irrigationDuration: irrigationDuration,
        pauseDuration: pauseDuration,
        weekdays: weekdays,
        active: timeractive,
    };
}

function convertRawToTimer(value) {
    let timernr = 0;
    let starttime = '00:00';
    let duration = 0;
    let weekdays = 'once';
    let timeractive = '';
    if (value.length > 12) {
        timernr = value[1];
        const minsincemidnight = value[2] * 256 + value[3];
        starttime = String(parseInt(minsincemidnight / 60)).padStart(2, '0') + ':' + String(minsincemidnight % 60).padStart(2, '0');
        duration = value[4] * 256 + value[5];
        if (value[6] > 0) {
            weekdays = (value[6] & 0x40 ? 'Sa' : '') +
            (value[6] & 0x20 ? 'Fr' : '') +
            (value[6] & 0x10 ? 'Th' : '') +
            (value[6] & 0x08 ? 'We' : '') +
            (value[6] & 0x04 ? 'Tu' : '') +
            (value[6] & 0x02 ? 'Mo' : '') +
            (value[6] & 0x01 ? 'Su' : '');
        } else {
            weekdays = 'once';
        }
        timeractive = value[8];
    }
    return {timernr: timernr, time: starttime, duration: duration, weekdays: weekdays, active: timeractive};
}

function convertTimeTo2ByteHexArray(time) {
    const timeArray = time.split(':');
    if (timeArray.length != 2) {
        throw new Error('Time format incorrect');
    }
    const timeHour = parseInt(timeArray[0]);
    const timeMinute = parseInt(timeArray[1]);

    if (timeHour > 23 || timeMinute > 59) {
        throw new Error('Time incorrect');
    }
    return convertDecimalValueTo2ByteHexArray(timeHour * 60 + timeMinute);
}

function convertWeekdaysTo1ByteHexArray(weekdays) {
    let nr = 0;
    if (weekdays == 'once') {
        return nr;
    }
    if (weekdays.includes('Mo')) {
        nr |= 0x40;
    }
    if (weekdays.includes('Tu')) {
        nr |= 0x20;
    }
    if (weekdays.includes('We')) {
        nr |= 0x10;
    }
    if (weekdays.includes('Th')) {
        nr |= 0x08;
    }
    if (weekdays.includes('Fr')) {
        nr |= 0x04;
    }
    if (weekdays.includes('Sa')) {
        nr |= 0x02;
    }
    if (weekdays.includes('Su')) {
        nr |= 0x01;
    }
    return [nr];
}

function convertDecimalValueTo4ByteHexArray(value) {
    const hexValue = Number(value).toString(16).padStart(8, '0');
    const chunk1 = hexValue.substr(0, 2);
    const chunk2 = hexValue.substr(2, 2);
    const chunk3 = hexValue.substr(4, 2);
    const chunk4 = hexValue.substr(6);
    return [chunk1, chunk2, chunk3, chunk4].map((hexVal) => parseInt(hexVal, 16));
}

function convertDecimalValueTo2ByteHexArray(value) {
    const hexValue = Number(value).toString(16).padStart(4, '0');
    const chunk1 = hexValue.substr(0, 2);
    const chunk2 = hexValue.substr(2);
    return [chunk1, chunk2].map((hexVal) => parseInt(hexVal, 16));
}

function convertNByteHexArrayToDecimalValue(array) {
    return Buffer.from(array).readUIntBE(0, array.length);
}

async function onEventMeasurementPoll(type, data, device, options, electricalMeasurement=true, metering=false) {
    const endpoint = device.getEndpoint(1);
    if (type === 'stop') {
        clearInterval(globalStore.getValue(device, 'interval'));
        globalStore.clearValue(device, 'interval');
    } else if (!globalStore.hasValue(device, 'interval')) {
        const seconds = options && options.measurement_poll_interval ? options.measurement_poll_interval : 60;
        if (seconds === -1) return;
        const interval = setInterval(async () => {
            try {
                if (electricalMeasurement) {
                    await endpoint.read('haElectricalMeasurement', ['rmsVoltage', 'rmsCurrent', 'activePower']);
                }
                if (metering) {
                    await endpoint.read('seMetering', ['currentSummDelivered']);
                }
            } catch (error) {/* Do nothing*/}
        }, seconds*1000);
        globalStore.putValue(device, 'interval', interval);
    }
}

async function onEventSetTime(type, data, device) {
    // FIXME: Need to join onEventSetTime/onEventSetLocalTime to one command

    if (data.type === 'commandMcuSyncTime' && data.cluster === 'manuSpecificTuya') {
        try {
            const utcTime = Math.round(((new Date()).getTime() - constants.OneJanuary2000) / 1000);
            const localTime = utcTime - (new Date()).getTimezoneOffset() * 60;
            const endpoint = device.getEndpoint(1);

            const payload = {
                payloadSize: 8,
                payload: [
                    ...convertDecimalValueTo4ByteHexArray(utcTime),
                    ...convertDecimalValueTo4ByteHexArray(localTime),
                ],
            };
            await endpoint.command('manuSpecificTuya', 'mcuSyncTime', payload, {});
        } catch (error) {
            // endpoint.command can throw an error which needs to
            // be caught or the zigbee-herdsman may crash
            // Debug message is handled in the zigbee-herdsman
        }
    }
}

// set UTC and Local Time as total number of seconds from 00: 00: 00 on January 01, 1970
// force to update every device time every hour due to very poor clock
async function onEventSetLocalTime(type, data, device) {
    // FIXME: What actually nextLocalTimeUpdate/forceTimeUpdate do?
    //  I did not find any timers or something else where it was used.
    //  Actually, there are two ways to set time on TuYa MCU devices:
    //  1. Respond to the `commandMcuSyncTime` event
    //  2. Just send `mcuSyncTime` anytime (by 1-hour timer or something else)

    const nextLocalTimeUpdate = globalStore.getValue(device, 'nextLocalTimeUpdate');
    const forceTimeUpdate = nextLocalTimeUpdate == null || nextLocalTimeUpdate < new Date().getTime();

    if ((data.type === 'commandMcuSyncTime' && data.cluster === 'manuSpecificTuya') || forceTimeUpdate) {
        globalStore.putValue(device, 'nextLocalTimeUpdate', new Date().getTime() + 3600 * 1000);

        try {
            const utcTime = Math.round(((new Date()).getTime()) / 1000);
            const localTime = utcTime - (new Date()).getTimezoneOffset() * 60;
            const endpoint = device.getEndpoint(1);

            const payload = {
                payloadSize: 8,
                payload: [
                    ...convertDecimalValueTo4ByteHexArray(utcTime),
                    ...convertDecimalValueTo4ByteHexArray(localTime),
                ],
            };
            await endpoint.command('manuSpecificTuya', 'mcuSyncTime', payload, {});
        } catch (error) {
            // endpoint.command can throw an error which needs to
            // be caught or the zigbee-herdsman may crash
            // Debug message is handled in the zigbee-herdsman
        }
    }
}

// https://github.com/Koenkk/zigbee2mqtt/issues/14037
async function onEventSetX5HTime(type, data, device) {
    const nextLocalTimeUpdate = globalStore.getValue(device, 'nextLocalTimeUpdate');
    const forceTimeUpdate = nextLocalTimeUpdate == null || nextLocalTimeUpdate < new Date().getTime();

    if ((data.type === 'commandMcuSyncTime' && data.cluster === 'manuSpecificTuya') || forceTimeUpdate) {
        globalStore.putValue(device, 'nextLocalTimeUpdate', new Date().getTime() + 3600 * 1000);
        if (new Date().getHours() < 8) return;

        try {
            const utcTime = Math.round(((new Date()).getTime()) / 1000) - 8 * 3600;
            const localTime = utcTime - (new Date()).getTimezoneOffset() * 60;
            const endpoint = device.getEndpoint(1);

            const payload = {
                payloadSize: 8,
                payload: [
                    ...convertDecimalValueTo4ByteHexArray(localTime),
                    ...convertDecimalValueTo4ByteHexArray(localTime),
                ],
            };
            await endpoint.command('manuSpecificTuya', 'mcuSyncTime', payload, {});
        } catch (error) {
            // endpoint.command can throw an error which needs to
            // be caught or the zigbee-herdsman may crash
            // Debug message is handled in the zigbee-herdsman
        }
    }
}

function convertStringToHexArray(value) {
    const asciiKeys = [];
    for (let i = 0; i < value.length; i ++) {
        asciiKeys.push(value[i].charCodeAt(0));
    }
    return asciiKeys;
}

// Contains all covers which need their position inverted by default
// Default is 100 = open, 0 = closed; Devices listed here will use 0 = open, 100 = closed instead
// Use manufacturerName to identify device!
// Dont' invert _TZE200_cowvfni3: https://github.com/Koenkk/zigbee2mqtt/issues/6043
const coverPositionInvert = ['_TZE200_wmcdj3aq', '_TZE200_nogaemzt', '_TZE200_xuzcvlku', '_TZE200_xaabybja', '_TZE200_rmymn92d',
    '_TZE200_gubdgai2'];

// Gets a boolean indicating whether the cover by this manufacturerName needs reversed positions
function isCoverInverted(manufacturerName) {
    // Return true if cover is listed in coverPositionInvert
    // Return false by default, not inverted
    return coverPositionInvert.includes(manufacturerName);
}

const coverStateOverride = {
    // Contains all covers which differentiate from the default enum states
    // Use manufacturerName to identify device!
    // https://github.com/Koenkk/zigbee2mqtt/issues/5596#issuecomment-759408189
    '_TZE200_rddyvrci': {close: 1, open: 2, stop: 0},
    '_TZE200_wmcdj3aq': {close: 0, open: 2, stop: 1},
    '_TZE200_cowvfni3': {close: 0, open: 2, stop: 1},
    '_TYST11_cowvfni3': {close: 0, open: 2, stop: 1},
};

// Gets an array containing which enums have to be used in order for the correct close/open/stop commands to be sent
function getCoverStateEnums(manufacturerName) {
    if (manufacturerName in coverStateOverride) {
        return coverStateOverride[manufacturerName];
    } else {
        return {close: 2, open: 0, stop: 1}; // defaults
    }
}

const thermostatSystemModes = {
    0: 'off',
    1: 'auto',
    2: 'manual',
    3: 'comfort',
    4: 'eco',
    5: 'boost',
    6: 'complex',
};

const thermostatSystemModes2 = {
    0: 'auto',
    1: 'cool',
    2: 'heat',
    3: 'dry',
    4: 'fan',
};

const thermostatSystemModes3 = {
    0: 'auto',
    1: 'heat',
    2: 'off',
};

const thermostatSystemModes4 = {
    0: 'off',
    1: 'auto',
    2: 'heat',
};

const dataPoints = {
    // Common data points
    // Below data points are usually shared between devices
    state: 1,
    heatingSetpoint: 2,
    coverPosition: 2,
    dimmerLevel: 3,
    dimmerMinLevel: 3,
    localTemp: 3,
    coverArrived: 3,
    occupancy: 3,
    mode: 4,
    fanMode: 5,
    dimmerMaxLevel: 5,
    motorDirection: 5,
    config: 5,
    childLock: 7,
    coverChange: 7,
    runningState: 14,
    valveDetection: 20,
    battery: 21,
    tempCalibration: 44,
    // Data points above 100 are usually custom function data points
    waterLeak: 101,
    minTemp: 102,
    maxTemp: 103,
    windowDetection: 104,
    boostTime: 105,
    coverSpeed: 105,
    forceMode: 106,
    comfortTemp: 107,
    ecoTemp: 108,
    valvePos: 109,
    batteryLow: 110,
    weekFormat: 111,
    scheduleWorkday: 112,
    scheduleHoliday: 113,
    awayTemp: 114,
    windowOpen: 115,
    autoLock: 116,
    awayDays: 117,
    // Manufacturer specific
    // Earda
    eardaDimmerLevel: 2,
    // Siterwell Thermostat
    siterwellWindowDetection: 18,
    // Moes Thermostat
    moesHold: 2,
    moesScheduleEnable: 3,
    moesHeatingSetpoint: 16,
    moesMaxTempLimit: 18,
    moesMaxTemp: 19,
    moesDeadZoneTemp: 20,
    moesLocalTemp: 24,
    moesMinTempLimit: 26,
    moesTempCalibration: 27,
    moesValve: 36,
    moesChildLock: 40,
    moesSensor: 43,
    moesSchedule: 101,
    etopErrorStatus: 13,
    // MoesS Thermostat
    moesSsystemMode: 1,
    moesSheatingSetpoint: 2,
    moesSlocalTemp: 3,
    moesSboostHeating: 4,
    moesSboostHeatingCountdown: 5,
    moesSreset: 7,
    moesSwindowDetectionFunktion_A2: 8,
    moesSwindowDetection: 9,
    moesSchildLock: 13,
    moesSbattery: 14,
    moesSschedule: 101,
    moesSvalvePosition: 104,
    moesSboostHeatingCountdownTimeSet: 103,
    moesScompensationTempSet: 105,
    moesSecoMode: 106,
    moesSecoModeTempSet: 107,
    moesSmaxTempSet: 108,
    moesSminTempSet: 109,
    moesCoverCalibration: 3,
    moesCoverBacklight: 7,
    moesCoverMotorReversal: 8,
    // Neo T&H
    neoOccupancy: 101,
    neoPowerType: 101,
    neoMelody: 102,
    neoDuration: 103,
    neoTamper: 103,
    neoAlarm: 104,
    neoTemp: 105,
    neoTempScale: 106,
    neoHumidity: 106,
    neoMinTemp: 107,
    neoMaxTemp: 108,
    neoMinHumidity: 109,
    neoMaxHumidity: 110,
    neoUnknown2: 112,
    neoTempAlarm: 113,
    neoTempHumidityAlarm: 113,
    neoHumidityAlarm: 114,
    neoUnknown3: 115,
    neoVolume: 116,
    // Neo AlarmOnly
    neoAOBattPerc: 15,
    neoAOMelody: 21,
    neoAODuration: 7,
    neoAOAlarm: 13,
    neoAOVolume: 5,
    // Saswell TRV
    saswellHeating: 3,
    saswellWindowDetection: 8,
    saswellFrostDetection: 10,
    saswellTempCalibration: 27,
    saswellChildLock: 40,
    saswellState: 101,
    saswellLocalTemp: 102,
    saswellHeatingSetpoint: 103,
    saswellValvePos: 104,
    saswellBatteryLow: 105,
    saswellAwayMode: 106,
    saswellScheduleMode: 107,
    saswellScheduleEnable: 108,
    saswellScheduleSet: 109,
    saswellSetpointHistoryDay: 110,
    saswellTimeSync: 111,
    saswellSetpointHistoryWeek: 112,
    saswellSetpointHistoryMonth: 113,
    saswellSetpointHistoryYear: 114,
    saswellLocalHistoryDay: 115,
    saswellLocalHistoryWeek: 116,
    saswellLocalHistoryMonth: 117,
    saswellLocalHistoryYear: 118,
    saswellMotorHistoryDay: 119,
    saswellMotorHistoryWeek: 120,
    saswellMotorHistoryMonth: 121,
    saswellMotorHistoryYear: 122,
    saswellScheduleSunday: 123,
    saswellScheduleMonday: 124,
    saswellScheduleTuesday: 125,
    saswellScheduleWednesday: 126,
    saswellScheduleThursday: 127,
    saswellScheduleFriday: 128,
    saswellScheduleSaturday: 129,
    saswellAntiScaling: 130,
    // HY thermostat
    hyHeating: 102,
    hyExternalTemp: 103,
    hyAwayDays: 104,
    hyAwayTemp: 105,
    hyMaxTempProtection: 106,
    hyMinTempProtection: 107,
    hyTempCalibration: 109,
    hyHysteresis: 110,
    hyProtectionHysteresis: 111,
    hyProtectionMaxTemp: 112,
    hyProtectionMinTemp: 113,
    hyMaxTemp: 114,
    hyMinTemp: 115,
    hySensor: 116,
    hyPowerOnBehavior: 117,
    hyWeekFormat: 118,
    hyWorkdaySchedule1: 119,
    hyWorkdaySchedule2: 120,
    hyHolidaySchedule1: 121,
    hyHolidaySchedule2: 122,
    hyState: 125,
    hyHeatingSetpoint: 126,
    hyLocalTemp: 127,
    hyMode: 128,
    hyChildLock: 129,
    hyAlarm: 130,
    // Silvercrest
    silvercrestChangeMode: 2,
    silvercrestSetBrightness: 3,
    silvercrestSetColorTemp: 4,
    silvercrestSetColor: 5,
    silvercrestSetEffect: 6,
    // Fantem
    fantemPowerSupplyMode: 101,
    fantemReportingTime: 102,
    fantemExtSwitchType: 103,
    fantemTempCalibration: 104,
    fantemHumidityCalibration: 105,
    fantemLoadDetectionMode: 105,
    fantemLuxCalibration: 106,
    fantemExtSwitchStatus: 106,
    fantemTemp: 107,
    fantemHumidity: 108,
    fantemMotionEnable: 109,
    fantemControlMode: 109,
    fantemBattery: 110,
    fantemLedEnable: 111,
    fantemReportingEnable: 112,
    fantemLoadType: 112,
    fantemLoadDimmable: 113,
    // Woox
    wooxSwitch: 102,
    wooxBattery: 14,
    wooxSmokeTest: 8,
    // FrankEver
    frankEverTimer: 9,
    frankEverTreshold: 101,
    // Dinrail power meter switch
    dinrailPowerMeterTotalEnergy: 17,
    dinrailPowerMeterCurrent: 18,
    dinrailPowerMeterPower: 19,
    dinrailPowerMeterVoltage: 20,
    dinrailPowerMeterTotalEnergy2: 101,
    dinrailPowerMeterPower2: 103,
    // tuya smart air box
    tuyaSabCO2: 2,
    tuyaSabTemp: 18,
    tuyaSabHumidity: 19,
    tuyaSabVOC: 21,
    tuyaSabFormaldehyd: 22,
    // tuya Smart Air House Keeper, Multifunctionale air quality detector.
    // CO2, Temp, Humidity, VOC and Formaldehyd same as Smart Air Box
    tuyaSahkMP25: 2,
    tuyaSahkCO2: 22,
    tuyaSahkFormaldehyd: 20,
    // Tuya CO (carbon monoxide) smart air box
    tuyaSabCOalarm: 1,
    tuyaSabCO: 2,
    lidlTimer: 5,
    // Moes MS-105 Dimmer
    moes105DimmerState1: 1,
    moes105DimmerLevel1: 2,
    moes105DimmerState2: 7,
    moes105DimmerLevel2: 8,
    // TuYa Radar Sensor
    trsPresenceState: 1,
    trsSensitivity: 2,
    trsMotionState: 102,
    trsIlluminanceLux: 103,
    trsDetectionData: 104,
    trsScene: 112,
    trsMotionDirection: 114,
    trsMotionSpeed: 115,
    // TuYa Radar Sensor with fall function
    trsfPresenceState: 1,
    trsfSensitivity: 2,
    trsfMotionState: 102,
    trsfIlluminanceLux: 103,
    trsfTumbleSwitch: 105,
    trsfTumbleAlarmTime: 106,
    trsfScene: 112,
    trsfMotionDirection: 114,
    trsfMotionSpeed: 115,
    trsfFallDownStatus: 116,
    trsfStaticDwellAlarm: 117,
    trsfFallSensitivity: 118,
    // Human Presence Sensor AIR
    msVSensitivity: 101,
    msOSensitivity: 102,
    msVacancyDelay: 103,
    msMode: 104,
    msVacantConfirmTime: 105,
    msReferenceLuminance: 106,
    msLightOnLuminancePrefer: 107,
    msLightOffLuminancePrefer: 108,
    msLuminanceLevel: 109,
    msLedStatus: 110,
    // TV01 Moes Thermostat
    tvMode: 2,
    tvWindowDetection: 8,
    tvFrostDetection: 10,
    tvHeatingSetpoint: 16,
    tvLocalTemp: 24,
    tvTempCalibration: 27,
    tvWorkingDay: 31,
    tvHolidayTemp: 32,
    tvBattery: 35,
    tvChildLock: 40,
    tvErrorStatus: 45,
    tvHolidayMode: 46,
    tvBoostTime: 101,
    tvOpenWindowTemp: 102,
    tvComfortTemp: 104,
    tvEcoTemp: 105,
    tvWeekSchedule: 106,
    tvHeatingStop: 107,
    tvMondaySchedule: 108,
    tvWednesdaySchedule: 109,
    tvFridaySchedule: 110,
    tvSundaySchedule: 111,
    tvTuesdaySchedule: 112,
    tvThursdaySchedule: 113,
    tvSaturdaySchedule: 114,
    tvBoostMode: 115,
    // Haozee TS0601 TRV
    haozeeSystemMode: 1,
    haozeeHeatingSetpoint: 2,
    haozeeLocalTemp: 3,
    haozeeBoostHeating: 4,
    haozeeBoostHeatingCountdown: 5,
    haozeeRunningState: 6,
    haozeeWindowState: 7,
    haozeeWindowDetection: 8,
    haozeeChildLock: 12,
    haozeeBattery: 13,
    haozeeFaultAlarm: 14,
    haozeeMinTemp: 15,
    haozeeMaxTemp: 16,
    haozeeScheduleMonday: 17,
    haozeeScheduleTuesday: 18,
    haozeeScheduleWednesday: 19,
    haozeeScheduleThursday: 20,
    haozeeScheduleFriday: 21,
    haozeeScheduleSaturday: 22,
    haozeeScheduleSunday: 23,
    haozeeTempCalibration: 101,
    haozeeValvePosition: 102,
    haozeeSoftVersion: 150,
    // HOCH / WDYK DIN Rail
    hochCountdownTimer: 9,
    hochFaultCode: 26,
    hochRelayStatus: 27,
    hochChildLock: 29,
    hochVoltage: 101,
    hochCurrent: 102,
    hochActivePower: 103,
    hochLeakageCurrent: 104,
    hochTemperature: 105,
    hochRemainingEnergy: 106,
    hochRechargeEnergy: 107,
    hochCostParameters: 108,
    hochLeakageParameters: 109,
    hochVoltageThreshold: 110,
    hochCurrentThreshold: 111,
    hochTemperatureThreshold: 112,
    hochTotalActivePower: 113,
    hochEquipmentNumberType: 114,
    hochClearEnergy: 115,
    hochLocking: 116,
    hochTotalReverseActivePower: 117,
    hochHistoricalVoltage: 118,
    hochHistoricalCurrent: 119,
    // NOUS SMart LCD Temperature and Humidity Sensor E6
    nousTemperature: 1,
    nousHumidity: 2,
    nousBattery: 4,
    nousTempUnitConvert: 9,
    nousMaxTemp: 10,
    nousMinTemp: 11,
    nousMaxHumi: 12,
    nousMinHumi: 13,
    nousTempAlarm: 14,
    nousHumiAlarm: 15,
    nousHumiSensitivity: 20,
    nousTempSensitivity: 19,
    nousTempReportInterval: 17,
    nousHumiReportInterval: 18,
    // TUYA Temperature and Humidity Sensor
    tthTemperature: 1,
    tthHumidity: 2,
    tthBatteryLevel: 3,
    tthBattery: 4,
    // TUYA / HUMIDITY/ILLUMINANCE/TEMPERATURE SENSOR
    thitBatteryPercentage: 3,
    thitIlluminanceLux: 7,
    tIlluminanceLux: 2,
    thitHumidity: 9,
    thitTemperature: 8,
    // TUYA SMART VIBRATION SENSOR
    tuyaVibration: 10,
    // TUYA WLS-100z Water Leak Sensor
    wlsWaterLeak: 1,
    wlsBatteryPercentage: 4,
    // Evanell
    evanellMode: 2,
    evanellHeatingSetpoint: 4,
    evanellLocalTemp: 5,
    evanellBattery: 6,
    evanellChildLock: 8,
    // ZMAM02 Zemismart RF Courtain Converter
    AM02Control: 1,
    AM02PercentControl: 2,
    AM02PercentState: 3,
    AM02Mode: 4,
    AM02Direction: 5,
    AM02WorkState: 7,
    AM02CountdownLeft: 9,
    AM02TimeTotal: 10,
    AM02SituationSet: 11,
    AM02Fault: 12,
    AM02Border: 16,
    AM02MotorWorkingMode: 20,
    AM02AddRemoter: 101,
    // Matsee Tuya Garage Door Opener
    garageDoorTrigger: 1,
    garageDoorContact: 3,
    garageDoorStatus: 12,
    // Moes switch with optional neutral
    moesSwitchPowerOnBehavior: 14,
    moesSwitchIndicateLight: 15,
    // Connecte thermostat
    connecteState: 1,
    connecteMode: 2,
    connecteHeatingSetpoint: 16,
    connecteLocalTemp: 24,
    connecteTempCalibration: 28,
    connecteChildLock: 30,
    connecteTempFloor: 101,
    connecteSensorType: 102,
    connecteHysteresis: 103,
    connecteRunningState: 104,
    connecteTempProgram: 105,
    connecteOpenWindow: 106,
    connecteMaxProtectTemp: 107,
    // TuYa Smart Human Presense Sensor
    tshpsPresenceState: 1,
    tshpscSensitivity: 2,
    tshpsMinimumRange: 3,
    tshpsMaximumRange: 4,
    tshpsTargetDistance: 9,
    tshpsDetectionDelay: 101,
    tshpsFadingTime: 102,
    tshpsIlluminanceLux: 104,
    tshpsCLI: 103, // not recognize
    tshpsSelfTest: 6, // not recognize
    // TuYa Luminance Motion sensor
    lmsState: 1,
    lmsBattery: 4,
    lmsSensitivity: 9,
    lmsKeepTime: 10,
    lmsIlluminance: 12,
    // Alecto SMART-SMOKE10
    alectoSmokeState: 1,
    alectoSmokeValue: 2,
    alectoSelfChecking: 8,
    alectoCheckingResult: 9,
    alectoSmokeTest: 11,
    alectoLifecycle: 12,
    alectoBatteryState: 14,
    alectoBatteryPercentage: 15,
    alectoSilence: 16,
    // BAC-002-ALZB - Moes like thermostat with Fan control
    bacFanMode: 28,
    // Human Presence Sensor Zigbee Radiowave Tuya
    HPSZInductionState: 1,
    HPSZPresenceTime: 101,
    HPSZLeavingTime: 102,
    HPSZLEDState: 103,
};

const thermostatWeekFormat = {
    0: '5+2',
    1: '6+1',
    2: '7',
};

const thermostatForceMode = {
    0: 'normal',
    1: 'open',
    2: 'close',
};

const thermostatPresets = {
    0: 'away',
    1: 'schedule',
    2: 'manual',
    3: 'comfort',
    4: 'eco',
    5: 'boost',
    6: 'complex',
};

const thermostatScheduleMode = {
    1: 'single', // One schedule for all days
    2: 'weekday/weekend', // Weekdays(2-5) and Holidays(6-1)
    3: 'weekday/sat/sun', // Weekdays(2-6), Saturday(7), Sunday(1)
    4: '7day', // 7 day schedule
};

const silvercrestModes = {
    white: 0,
    color: 1,
    effect: 2,
};

const silvercrestEffects = {
    steady: '00',
    snow: '01',
    rainbow: '02',
    snake: '03',
    twinkle: '04',
    firework: '08',
    horizontal_flag: '06',
    waves: '07',
    updown: '08',
    vintage: '09',
    fading: '0a',
    collide: '0b',
    strobe: '0c',
    sparkles: '0d',
    carnaval: '0e',
    glow: '0f',
};

const fanModes = {
    0: 'low',
    1: 'medium',
    2: 'high',
    3: 'auto',
};

// Radar sensor lookups
const tuyaRadar = {
    radarScene: {
        0: 'default',
        1: 'area',
        2: 'toilet',
        3: 'bedroom',
        4: 'parlour',
        5: 'office',
        6: 'hotel',
    },
    motionDirection: {
        0: 'standing_still',
        1: 'moving_forward',
        2: 'moving_backward',
    },
    fallDown: {
        0: 'none',
        1: 'maybe_fall',
        2: 'fall',
    },
};

// Motion sensor lookups
const msLookups = {
    OSensitivity: {
        0: 'sensitive',
        1: 'normal',
        2: 'cautious',
    },
    VSensitivity: {
        0: 'speed_priority',
        1: 'normal_priority',
        2: 'accuracy_priority',
    },
    Mode: {
        0: 'general_model',
        1: 'temporaty_stay',
        2: 'basic_detection',
        3: 'sensor_test',
    },
};

const tvThermostatMode = {
    0: 'off',
    1: 'heat',
    2: 'auto',
};


const tvThermostatPreset = {
    0: 'auto',
    1: 'manual',
    3: 'holiday',
};
// Zemismart ZM_AM02 Roller Shade Converter
const ZMLookups = {
    AM02Mode: {
        0: 'morning',
        1: 'night',
    },
    AM02Control: {
        0: 'open',
        1: 'stop',
        2: 'close',
        3: 'continue',
    },
    AM02Direction: {
        0: 'forward',
        1: 'back',
    },
    AM02WorkState: {
        0: 'opening',
        1: 'closing',
    },
    AM02Border: {
        0: 'up',
        1: 'down',
        2: 'down_delete',
    },
    AM02Situation: {
        0: 'fully_open',
        1: 'fully_close',
    },
    AM02MotorWorkingMode: {
        0: 'continuous',
        1: 'intermittently',
    },
};

const moesSwitch = {
    powerOnBehavior: {
        0: 'off',
        1: 'on',
        2: 'previous',
    },
    indicateLight: {
        0: 'off',
        1: 'switch',
        2: 'position',
        3: 'freeze',
    },
};
const tuyaHPSCheckingResult = {
    0: 'checking',
    1: 'check_success',
    2: 'check_failure',
    3: 'others',
    4: 'comm_fault',
    5: 'radar_fault',
};

// Return `seq` - transaction ID for handling concrete response
async function sendDataPoints(entity, dpValues, cmd, seq=undefined) {
    if (seq === undefined) {
        if (sendDataPoints.seq === undefined) {
            sendDataPoints.seq = 0;
        } else {
            sendDataPoints.seq++;
            sendDataPoints.seq %= 0xFFFF;
        }
        seq = sendDataPoints.seq;
    }

    await entity.command(
        'manuSpecificTuya',
        cmd || 'dataRequest',
        {
            seq,
            dpValues,
        },
        {disableDefaultResponse: true},
    );
    return seq;
}

function dpValueFromIntValue(dp, value) {
    return {dp, datatype: dataTypes.value, data: convertDecimalValueTo4ByteHexArray(value)};
}

function dpValueFromBool(dp, value) {
    return {dp, datatype: dataTypes.bool, data: [value ? 1 : 0]};
}

function dpValueFromEnum(dp, value) {
    return {dp, datatype: dataTypes.enum, data: [value]};
}

function dpValueFromStringBuffer(dp, stringBuffer) {
    return {dp, datatype: dataTypes.string, data: stringBuffer};
}

function dpValueFromRaw(dp, rawBuffer) {
    return {dp, datatype: dataTypes.raw, data: rawBuffer};
}

function dpValueFromBitmap(dp, bitmapBuffer) {
    return {dp, datatype: dataTypes.bitmap, data: bitmapBuffer};
}

// Return `seq` - transaction ID for handling concrete response
async function sendDataPoint(entity, dpValue, cmd, seq=undefined) {
    return await sendDataPoints(entity, [dpValue], cmd, seq);
}

async function sendDataPointValue(entity, dp, value, cmd, seq=undefined) {
    return await sendDataPoints(
        entity,
        [dpValueFromIntValue(dp, value)],
        cmd,
        seq,
    );
}

async function sendDataPointBool(entity, dp, value, cmd, seq=undefined) {
    return await sendDataPoints(
        entity,
        [dpValueFromBool(dp, value)],
        cmd,
        seq,
    );
}

async function sendDataPointEnum(entity, dp, value, cmd, seq=undefined) {
    return await sendDataPoints(
        entity,
        [dpValueFromEnum(dp, value)],
        cmd,
        seq,
    );
}

async function sendDataPointRaw(entity, dp, value, cmd, seq=undefined) {
    return await sendDataPoints(
        entity,
        [dpValueFromRaw(dp, value)],
        cmd,
        seq,
    );
}

async function sendDataPointBitmap(entity, dp, value, cmd, seq=undefined) {
    return await sendDataPoints(
        entity,
        [dpValueFromBitmap(dp, value)],
        cmd,
        seq,
    );
}

async function sendDataPointStringBuffer(entity, dp, value, cmd, seq=undefined) {
    return await sendDataPoints(
        entity,
        [dpValueFromStringBuffer(dp, value)],
        cmd,
        seq,
    );
}

const tuyaExposes = {
    powerOnBehavior: () => exposes.enum('power_on_behavior', ea.STATE_SET, ['off', 'on', 'previous'])
        .withDescription('Controls the behavior when the device is powered on'),
    lightType: () => exposes.enum('light_type', ea.STATE_SET, ['led', 'incandescent', 'halogen'])
        .withDescription('Type of light attached to the device'),
    lightBrightnessWithMinMax: () => e.light_brightness().withMinBrightness().withMaxBrightness()
        .setAccess('state', ea.STATE_SET)
        .setAccess('brightness', ea.STATE_SET)
        .setAccess('min_brightness', ea.STATE_SET)
        .setAccess('max_brightness', ea.STATE_SET),
    lightBrightness: () => e.light_brightness()
        .setAccess('state', ea.STATE_SET)
        .setAccess('brightness', ea.STATE_SET),
    countdown: () => exposes.numeric('countdown', ea.STATE_SET).withValueMin(0).withValueMax(43200).withValueStep(1).withUnit('s')
        .withDescription('Countdown to turn device off after a certain time'),
    switch: () => e.switch().setAccess('state', ea.STATE_SET),
    selfTest: () => exposes.binary('self_test', ea.STATE_SET, true, false)
        .withDescription('Indicates whether the device is being self-tested'),
    selfTestResult: () => exposes.enum('self_test_result', ea.STATE, ['checking', 'success', 'failure', 'others'])
        .withDescription('Result of the self-test'),
    faultAlarm: () => exposes.binary('fault_alarm', ea.STATE, true, false).withDescription('Indicates whether a fault was detected'),
    silence: () => exposes.binary('silence', ea.STATE_SET, true, false).withDescription('Silence the alarm'),
    frostProtection: (extraNote='') => exposes.binary('frost_protection', ea.STATE_SET, 'ON', 'OFF').withDescription(
        `When Anti-Freezing function is activated, the temperature in the house is kept at 8 °C.${extraNote}`),
    errorStatus: () => exposes.numeric('error_status', ea.STATE).withDescription('Error status'),
    scheduleAllDays: (access, format) => ['monday', 'tuesday', 'wednesday', 'thursday', 'friday', 'saturday', 'sunday']
        .map((day) => exposes.text(`schedule_${day}`, access).withDescription(`Schedule for ${day}, format: "${format}"`)),
};

const skip = {
    // Prevent state from being published when already ON and brightness is also published.
    // This prevents 100% -> X% brightness jumps when the switch is already on
    // https://github.com/Koenkk/zigbee2mqtt/issues/13800#issuecomment-1263592783
    stateOnAndBrightnessPresent: (meta) => meta.message.hasOwnProperty('brightness') && meta.state.state === 'ON',
};

const configureMagicPacket = async (device, coordinatorEndpoint, logger) => {
    try {
        const endpoint = device.endpoints[0];
        await endpoint.read('genBasic', ['manufacturerName', 'zclVersion', 'appVersion', 'modelId', 'powerSource', 0xfffe]);
    } catch (e) {
        // Fails for some TuYa devices with UNSUPPORTED_ATTRIBUTE, ignore that.
        // e.g. https://github.com/Koenkk/zigbee2mqtt/issues/14857
        if (e.message.includes('UNSUPPORTED_ATTRIBUTE')) {
            logger.debug('TuYa configureMagicPacket failed, ignoring...');
        } else {
            throw e;
        }
    }
};

const fingerprint = (modelID, manufacturerNames) => {
    return manufacturerNames.map((manufacturerName) => {
        return {modelID, manufacturerName};
    });
};

class Base {
    constructor(value) {
        this.value = value;
    }

    valueOf() {
        return this.value;
    }
}
class Enum extends Base {
    constructor(value) {
        super(value);
    }
}

class Bitmap extends Base {
    constructor(value) {
        super(value);
    }
}

const valueConverterBasic = {
    lookup: (map) => {
        return {
            to: (v) => {
                if (map[v] === undefined) throw new Error(`Value '${v}' is not allowed, expected one of ${Object.keys(map)}`);
                return map[v];
            },
            from: (v) => {
                const value = Object.entries(map).find((i) => i[1].valueOf() === v);
                if (!value) throw new Error(`Value '${v}' is not allowed, expected one of ${Object.values(map)}`);
                return value[0];
            },
        };
    },
    scale: (min1, max1, min2, max2) => {
        return {to: (v) => utils.mapNumberRange(v, min1, max1, min2, max2), from: (v) => utils.mapNumberRange(v, min2, max2, min1, max1)};
    },
    raw: () => {
        return {to: (v) => v, from: (v) => v};
    },
    divideBy: (value) => {
        return {to: (v) => v * value, from: (v) => v / value};
    },
};

const valueConverter = {
    trueFalse: valueConverterBasic.lookup({1: true, 0: false}),
    onOff: valueConverterBasic.lookup({'ON': true, 'OFF': false}),
    powerOnBehavior: valueConverterBasic.lookup({'off': 0, 'on': 1, 'previous': 2}),
    lightType: valueConverterBasic.lookup({'led': 0, 'incandescent': 1, 'halogen': 2}),
    countdown: valueConverterBasic.raw(),
    scale0_254to0_1000: valueConverterBasic.scale(0, 254, 0, 1000),
    scale0_1to0_1000: valueConverterBasic.scale(0, 1, 0, 1000),
    divideBy100: valueConverterBasic.divideBy(100),
    divideBy10: valueConverterBasic.divideBy(10),
    raw: valueConverterBasic.raw(),
    phaseVariant1: {
        from: (v) => {
            const buffer = Buffer.from(v, 'base64');
            return {voltage: (buffer[14] | buffer[13] << 8) / 10, current: (buffer[12] | buffer[11] << 8) / 1000};
        },
    },
    phaseVariant2: {
        from: (v) => {
            const buf = Buffer.from(v, 'base64');
            return {voltage: (buf[1] | buf[0] << 8) / 10, current: (buf[4] | buf[3] << 8) / 1000, power: (buf[7] | buf[6] << 8)};
        },
    },
    threshold: {
        from: (v) => {
            const buffer = Buffer.from(v, 'base64');
            const stateLookup = {0: 'not_set', 1: 'over_current_threshold', 3: 'over_voltage_threshold'};
            const protectionLookup = {0: 'OFF', 1: 'ON'};
            return {
                threshold_1_protection: protectionLookup[buffer[1]],
                threshold_1: stateLookup[buffer[0]],
                threshold_1_value: (buffer[3] | buffer[2] << 8),
                threshold_2_protection: protectionLookup[buffer[5]],
                threshold_2: stateLookup[buffer[4]],
                threshold_2_value: (buffer[7] | buffer[6] << 8),
            };
        },
    },
    true0ElseFalse: {from: (v) => v === 0},
    selfTestResult: valueConverterBasic.lookup({'checking': 0, 'success': 1, 'failure': 2, 'others': 3}),
    lockUnlock: valueConverterBasic.lookup({'LOCK': true, 'UNLOCK': false}),
    localTempCalibration: {
        from: (v) => {
            return v / 10;
        },
        to: (v) => {
            if (v < 0) return v * 10 + 0x100000000;
            return v * 10;
        },
    },
    thermostatHolidayStartStop: {
        from: (v) => {
            const start = {
                year: v.slice(0, 4), month: v.slice(4, 6), day: v.slice(6, 8),
                hours: v.slice(8, 10), minutes: v.slice(10, 12),
            };
            const end = {
                year: v.slice(12, 16), month: v.slice(16, 18), day: v.slice(18, 20),
                hours: v.slice(20, 22), minutes: v.slice(22, 24),
            };
            const startStr = `${start.year}/${start.month}/${start.day} ${start.hours}:${start.minutes}`;
            const endStr = `${end.year}/${end.month}/${end.day} ${end.hours}:${end.minutes}`;
            return `${startStr} | ${endStr}`;
        },
        to: (v) => {
            const numberPattern = /\d+/g;
            return v.match(numberPattern).join([]).toString();
        },
    },
    thermostatScheduleDaySingleDP: {
        from: (v) => {
            // day splitted to 10 min segments = total 144 segments
            const maxPeriodsInDay = 10;
            const periodSize = 3;
            const schedule = [];

            for (let i = 0; i < maxPeriodsInDay; i++) {
                const time = v[i * periodSize];
                const totalMinutes = time * 10;
                const hours = totalMinutes / 60;
                const rHours = Math.floor(hours);
                const minutes = (hours - rHours) * 60;
                const rMinutes = Math.round(minutes);
                const strHours = rHours.toString().padStart(2, '0');
                const strMinutes = rMinutes.toString().padStart(2, '0');
                const tempHexArray = [v[i * periodSize + 1], v[i * periodSize + 2]];
                const tempRaw = convertNByteHexArrayToDecimalValue(tempHexArray);
                const temp = tempRaw / 10;
                schedule.push(`${strHours}:${strMinutes}/${temp}`);
                if (rHours === 24) break;
            }

            return schedule.join(' ');
        },
        to: (v, meta) => {
            const dayByte = {
                monday: 1, tuesday: 2, wednesday: 4, thursday: 8,
                friday: 16, saturday: 32, sunday: 64,
            };
            const weekDay = v.week_day;
            if (Object.keys(dayByte).indexOf(weekDay) === -1) {
                throw new Error('Invalid "week_day" property value: ' + weekDay);
            }
            let weekScheduleType;
            if (meta.state && meta.state.working_day) weekScheduleType = meta.state.working_day;
            const payload = [];

            switch (weekScheduleType) {
            case 'mon_sun':
                payload.push(127);
                break;
            case 'mon_fri+sat+sun':
                if (['saturday', 'sunday'].indexOf(weekDay) === -1) {
                    payload.push(31);
                    break;
                }
                payload.push(dayByte[weekDay]);
                break;
            case 'separate':
                payload.push(dayByte[weekDay]);
                break;
            default:
                throw new Error('Invalid "working_day" property, need to set it before');
            }

            // day splitted to 10 min segments = total 144 segments
            const maxPeriodsInDay = 10;
            const schedule = v.schedule.split(' ');
            const schedulePeriods = schedule.length;
            if (schedulePeriods > 10) throw new Error('There cannot be more than 10 periods in the schedule: ' + v);
            if (schedulePeriods < 2) throw new Error('There cannot be less than 2 periods in the schedule: ' + v);
            let prevHour;

            for (const period of schedule) {
                const timeTemp = period.split('/');
                const hm = timeTemp[0].split(':', 2);
                const h = parseInt(hm[0]);
                const m = parseInt(hm[1]);
                const temp = parseFloat(timeTemp[1]);
                if (h < 0 || h > 24 || m < 0 || m >= 60 || m % 10 !== 0 || temp < 5 || temp > 30 || temp % 0.5 !== 0) {
                    throw new Error('Invalid hour, minute or temperature of: ' + period);
                } else if (prevHour > h) {
                    throw new Error(`The hour of the next segment can't be less than the previous one: ${prevHour} > ${h}`);
                }
                prevHour = h;
                const segment = (h * 60 + m) / 10;
                const tempHexArray = convertDecimalValueTo2ByteHexArray(temp * 10);
                payload.push(segment, ...tempHexArray);
            }

            // Add "technical" periods to be valid payload
            for (let i = 0; i < maxPeriodsInDay - schedulePeriods; i++) {
                // by default it sends 9000b2, it's 24 hours and 18 degrees
                payload.push(144, 0, 180);
            }

            return payload;
        },
    },
    thermostatScheduleDayMultiDP: {
        from: (v) => {
            const schedule = [];
            for (let index = 1; index < 17; index = index + 4) {
                schedule.push(
                    String(parseInt(v[index+0])).padStart(2, '0') + ':' +
                    String(parseInt(v[index+1])).padStart(2, '0') + '/' +
                    (parseFloat((v[index+2] << 8) + v[index+3]) / 10.0).toFixed(1),
                );
            }
            return schedule.join(' ');
        },
        to: (v) => {
            const payload = [0];
            const transitions = v.split(' ');
            if (transitions.length != 4) {
                throw new Error('Invalid schedule: there should be 4 transitions');
            }
            for (const transition of transitions) {
                const timeTemp = transition.split('/');
                if (timeTemp.length != 2) {
                    throw new Error('Invalid schedule: wrong transition format: ' + transition);
                }
                const hourMin = timeTemp[0].split(':');
                const hour = hourMin[0];
                const min = hourMin[1];
                const temperature = Math.floor(timeTemp[1] *10);
                if (hour < 0 || hour > 24 || min < 0 || min > 60 || temperature < 50 || temperature > 300) {
                    throw new Error('Invalid hour, minute or temperature of: ' + transition);
                }
                payload.push(
                    hour,
                    min,
                    (temperature & 0xff00) >> 8,
                    temperature & 0xff,
                );
            }
            return payload;
        },
    },
    TV02SystemMode: {
        from: (v) => {
            return {system_mode: v === false ? 'heat' : 'off', heating_stop: v === false ? 'OFF' : 'ON'};
        },
    },
    onOffNotStrict: {from: (v) => v ? 'ON' : 'OFF', to: (v) => v === 'ON'},
    heatOff: valueConverterBasic.lookup({'heat': true, 'off': false}),
    heatIdle: valueConverterBasic.lookup({'heat': 1, 'idle': 0}),
    lookupIgnoreError: (map) => {
        return {
            from: (v) => {
                try {
                    return valueConverterBasic.lookup(map).from(v);
                } catch (e) {
                    // Don't change the state if invalid data is received from the device
                }
            },
            to: (v) => {
                return valueConverterBasic.lookup(map).to(v);
            },
        };
    },
    weekFormat: valueConverterBasic.lookup({'5+2': new Enum(0), '6+1': new Enum(1), '7': new Enum(2)}),
    scheduleHoursMinutes: (_idx) => {
        return {
            from: (v) => {
                const hoursRaw = v[_idx];
                const minutesRaw = v[_idx + 1];
                const hours = hoursRaw.toString().padStart(2, '0');
                const minutes = minutesRaw.toString().padStart(2, '0');
                return [hours, minutes];
            },
            to: (v) => {
                const [h, m] = v;
                if (h < 0 || h >= 24) throw new Error('Invalid hour of: ' + h);
                if (m < 0 || m >= 60) throw new Error('Invalid minute of: ' + m);
                return v;
            },
        };
    },
    scheduleTemp: (_idx) => {
        return {
            from: (v) => {
                const tempRaw = convertNByteHexArrayToDecimalValue([v[_idx + 2], v[_idx + 3]]);
                return tempRaw / 10;
            },
            to: (v) => {
                if (v < 5 || v > 60 || v % 0.5 !== 0) throw new Error('Invalid temperature of: ' + v);
                return convertDecimalValueTo2ByteHexArray(v * 10);
            },
        };
    },
    // need to refactor
    schedule: (periodsNumber, timeConverter, tempConverter) => {
        return {
            from: (v) => {
                const schedule = [];

                for (let i = 0; i < periodsNumber; i++) {
                    const [hours, minutes] = timeConverter(i).from(v);
                    const temp = tempConverter(i).from(v);
                    schedule.push(`${hours}:${minutes}/${temp}`);
                }

                return schedule.join(' ');
            },
            to: (v) => {
                if (v.length !== periodsNumber) throw new Error(`The number of periods provided is not equal to ${periodsNumber}`);
                const payload = [];

                for (let i = 0; i < periodsNumber; i++) {
                    const [hours, minutes, temperature] = [parseInt(v[i].hours), parseInt(v[i].minutes), parseFloat(v[i].temperature)];
                    const time = timeConverter(i).to([hours, minutes]);
                    const temp = tempConverter(i).to(temperature);
                    payload.push(...time, ...temp);
                }

                return payload;
            },
        };
    },
};

const tzDataPoints = {
    key: [
        'state', 'brightness', 'min_brightness', 'max_brightness', 'power_on_behavior',
        'countdown', 'light_type', 'silence', 'self_test', 'child_lock', 'open_window', 'open_window_temperature', 'frost_protection',
        'system_mode', 'heating_stop', 'current_heating_setpoint', 'local_temperature_calibration', 'preset', 'boost_timeset_countdown',
        'holiday_start_stop', 'holiday_temperature', 'comfort_temperature', 'eco_temperature', 'working_day', 'week_schedule_programming',
<<<<<<< HEAD
        'online', 'holiday_mode_date', 'schedule', 'sensor', 'brightness_state', 'sound', 'week', 'factory_reset', 'heating_temp_limit',
        'deadzone_temperature', 'upper_temp', 'output_reverse',
=======
        'online', 'holiday_mode_date', 'schedule', 'schedule_monday', 'schedule_tuesday', 'schedule_wednesday', 'schedule_thursday',
        'schedule_friday', 'schedule_saturday', 'schedule_sunday', 'clear_fault',
>>>>>>> e2d95a23
    ],
    convertSet: async (entity, key, value, meta) => {
        // A set converter is only called once; therefore we need to loop
        const state = {};
        if (!meta.mapped.meta || !meta.mapped.meta.tuyaDatapoints) throw new Error('No datapoints map defined');
        const datapoints = meta.mapped.meta.tuyaDatapoints;
        for (const [key, value] of Object.entries(meta.message)) {
            const convertedKey = meta.mapped.meta.multiEndpoint ? `${key}_${meta.endpoint_name}` : key;
            const dpEntry = datapoints.find((d) => d[1] === convertedKey);
            if (!dpEntry || !dpEntry[1]) {
                throw new Error(`No datapoint defined for '${key}'`);
            }
            if (dpEntry[3] && dpEntry[3].skip && dpEntry[3].skip(meta)) continue;
            const dpId = dpEntry[0];
            const convertedValue = dpEntry[2].to(value, meta);
            if (typeof convertedValue === 'boolean') {
                await sendDataPointBool(entity, dpId, convertedValue, 'dataRequest', 1);
            } else if (typeof convertedValue === 'number') {
                await sendDataPointValue(entity, dpId, convertedValue, 'dataRequest', 1);
            } else if (typeof convertedValue === 'string') {
                await sendDataPointStringBuffer(entity, dpId, convertedValue, 'dataRequest', 1);
            } else if (Array.isArray(convertedValue)) {
                await sendDataPointRaw(entity, dpId, convertedValue, 'dataRequest', 1);
            } else if (convertedValue instanceof Enum) {
                await sendDataPointEnum(entity, dpId, convertedValue.valueOf(), 'dataRequest', 1);
            } else if (convertedValue instanceof Bitmap) {
                await sendDataPointBitmap(entity, dpId, convertedValue.valueOf(), 'dataRequest', 1);
            } else {
                throw new Error(`Don't know how to send type '${typeof convertedValue}'`);
            }
            state[key] = value;
        }
        return {state};
    },
};

const fzDataPoints = {
    cluster: 'manuSpecificTuya',
    type: ['commandDataResponse', 'commandDataReport'],
    convert: (model, msg, publish, options, meta) => {
        let result = {};
        if (!model.meta || !model.meta.tuyaDatapoints) throw new Error('No datapoints map defined');
        const datapoints = model.meta.tuyaDatapoints;
        for (const dpValue of msg.data.dpValues) {
            const dpId = dpValue.dp;
            const dpEntry = datapoints.find((d) => d[0] === dpId);
            if (dpEntry) {
                const value = getDataValue(dpValue);
                if (dpEntry[1]) {
                    result[dpEntry[1]] = dpEntry[2].from(value, meta, msg);
                } else if (dpEntry[2]) {
                    result = {...result, ...dpEntry[2].from(value, meta, msg)};
                }
            } else {
                meta.logger.debug(`Datapoint ${dpId} not defined for '${meta.device.manufacturerName}' ` +
                    `with data ${JSON.stringify(dpValue)}`);
            }
        }
        return result;
    },
};

module.exports = {
    exposes: tuyaExposes,
    skip,
    configureMagicPacket,
    fingerprint,
    enum: (value) => new Enum(value),
    bitmap: (value) => new Bitmap(value),
    valueConverter,
    valueConverterBasic,
    tzDataPoints,
    fzDataPoints,
    sendDataPoint,
    sendDataPoints,
    sendDataPointValue,
    sendDataPointBool,
    sendDataPointEnum,
    sendDataPointBitmap,
    sendDataPointRaw,
    sendDataPointStringBuffer,
    firstDpValue,
    getDataValue,
    getTypeName,
    getDataPointNames,
    logDataPoint,
    logUnexpectedDataPoint,
    logUnexpectedDataType,
    logUnexpectedDataValue,
    dataTypes,
    dataPoints,
    dpValueFromIntValue,
    dpValueFromBool,
    dpValueFromEnum,
    dpValueFromStringBuffer,
    dpValueFromRaw,
    dpValueFromBitmap,
    convertRawToCycleTimer,
    convertRawToTimer,
    convertTimeTo2ByteHexArray,
    convertWeekdaysTo1ByteHexArray,
    convertDecimalValueTo4ByteHexArray,
    convertDecimalValueTo2ByteHexArray,
    onEventSetTime,
    onEventSetLocalTime,
    onEventSetX5HTime,
    onEventMeasurementPoll,
    convertStringToHexArray,
    isCoverInverted,
    getCoverStateEnums,
    thermostatSystemModes4,
    thermostatSystemModes3,
    thermostatSystemModes2,
    thermostatSystemModes,
    thermostatWeekFormat,
    thermostatForceMode,
    thermostatPresets,
    thermostatScheduleMode,
    silvercrestModes,
    silvercrestEffects,
    fanModes,
    msLookups,
    tvThermostatMode,
    tvThermostatPreset,
    tuyaRadar,
    ZMLookups,
    moesSwitch,
    tuyaHPSCheckingResult,
};<|MERGE_RESOLUTION|>--- conflicted
+++ resolved
@@ -1548,13 +1548,9 @@
         'countdown', 'light_type', 'silence', 'self_test', 'child_lock', 'open_window', 'open_window_temperature', 'frost_protection',
         'system_mode', 'heating_stop', 'current_heating_setpoint', 'local_temperature_calibration', 'preset', 'boost_timeset_countdown',
         'holiday_start_stop', 'holiday_temperature', 'comfort_temperature', 'eco_temperature', 'working_day', 'week_schedule_programming',
-<<<<<<< HEAD
         'online', 'holiday_mode_date', 'schedule', 'sensor', 'brightness_state', 'sound', 'week', 'factory_reset', 'heating_temp_limit',
-        'deadzone_temperature', 'upper_temp', 'output_reverse',
-=======
-        'online', 'holiday_mode_date', 'schedule', 'schedule_monday', 'schedule_tuesday', 'schedule_wednesday', 'schedule_thursday',
-        'schedule_friday', 'schedule_saturday', 'schedule_sunday', 'clear_fault',
->>>>>>> e2d95a23
+        'deadzone_temperature', 'upper_temp', 'output_reverse', 'schedule_monday', 'schedule_tuesday', 'schedule_wednesday',
+        'schedule_thursday', 'schedule_friday', 'schedule_saturday', 'schedule_sunday', 'clear_fault',
     ],
     convertSet: async (entity, key, value, meta) => {
         // A set converter is only called once; therefore we need to loop
