'use strict';

const constants = require('./constants');
const globalStore = require('./store');

const dataTypes = {
    raw: 0, // [ bytes ]
    bool: 1, // [0/1]
    value: 2, // [ 4 byte value ]
    string: 3, // [ N byte string ]
    enum: 4, // [ 0-255 ]
    bitmap: 5, // [ 1,2,4 bytes ] as bits
};

const convertMultiByteNumberPayloadToSingleDecimalNumber = (chunks) => {
    // Destructuring "chunks" is needed because it's a Buffer
    // and we need a simple array.
    let value = 0;
    for (let i = 0; i < chunks.length; i++) {
        value = value << 8;
        value += chunks[i];
    }
    return value;
};

function getDataValue(dataType, data) {
    switch (dataType) {
    case dataTypes.raw:
        return data;
    case dataTypes.bool:
        return data[0] === 1;
    case dataTypes.value:
        return convertMultiByteNumberPayloadToSingleDecimalNumber(data);
    case dataTypes.string:
        // eslint-disable-next-line
        let dataString = '';
        // Don't use .map here, doesn't work: https://github.com/Koenkk/zigbee-herdsman-converters/pull/1799/files#r530377091
        for (let i = 0; i < data.length; ++i) {
            dataString += String.fromCharCode(data[i]);
        }
        return dataString;
    case dataTypes.enum:
        return data[0];
    case dataTypes.bitmap:
        return convertMultiByteNumberPayloadToSingleDecimalNumber(data);
    }
}

function convertDecimalValueTo4ByteHexArray(value) {
    const hexValue = Number(value).toString(16).padStart(8, '0');
    const chunk1 = hexValue.substr(0, 2);
    const chunk2 = hexValue.substr(2, 2);
    const chunk3 = hexValue.substr(4, 2);
    const chunk4 = hexValue.substr(6);
    return [chunk1, chunk2, chunk3, chunk4].map((hexVal) => parseInt(hexVal, 16));
}

function convertDecimalValueTo2ByteHexArray(value) {
    const hexValue = Number(value).toString(16).padStart(4, '0');
    const chunk1 = hexValue.substr(0, 2);
    const chunk2 = hexValue.substr(2);
    return [chunk1, chunk2].map((hexVal) => parseInt(hexVal, 16));
}

async function onEventSetTime(type, data, device) {
    if (data.type === 'commandSetTimeRequest' && data.cluster === 'manuSpecificTuya') {
        try {
            const utcTime = Math.round(((new Date()).getTime() - constants.OneJanuary2000) / 1000);
            const localTime = utcTime - (new Date()).getTimezoneOffset() * 60;
            const endpoint = device.getEndpoint(1);
            const payload = {
                payloadSize: 8,
                payload: [
                    ...convertDecimalValueTo4ByteHexArray(utcTime),
                    ...convertDecimalValueTo4ByteHexArray(localTime),
                ],
            };
            await endpoint.command('manuSpecificTuya', 'setTime', payload, {});
        } catch (error) {
            // endpoint.command can throw an error which needs to
            // be caught or the zigbee-herdsman may crash
            // Debug message is handled in the zigbee-herdsman
        }
    }
}

// set UTC and Local Time as total number of seconds from 00: 00: 00 on January 01, 1970
// force to update every device time every hour due to very poor clock
async function onEventSetLocalTime(type, data, device) {
<<<<<<< HEAD
    if (data.type === 'commandSetTimeRequest' && data.cluster === 'manuSpecificTuya') {
=======
    const nextLocalTimeUpdate = globalStore.getValue(device, 'nextLocalTimeUpdate');
    const forceTimeUpdate = nextLocalTimeUpdate == null || nextLocalTimeUpdate < new Date().getTime();

    if ((data.type === 'commandSetTimeRequest' && data.cluster === 'manuSpecificTuya') || forceTimeUpdate) {
        globalStore.putValue(device, 'nextLocalTimeUpdate', new Date().getTime() + 3600 * 1000);

>>>>>>> cf864be3
        try {
            const utcTime = Math.round(((new Date()).getTime()) / 1000);
            const localTime = utcTime - (new Date()).getTimezoneOffset() * 60;
            const endpoint = device.getEndpoint(1);
            const payload = {
                payloadSize: 8,
                payload: [
                    ...convertDecimalValueTo4ByteHexArray(utcTime),
                    ...convertDecimalValueTo4ByteHexArray(localTime),
                ],
            };
            await endpoint.command('manuSpecificTuya', 'setTime', payload, {});
        } catch (error) {
            // endpoint.command can throw an error which needs to
            // be caught or the zigbee-herdsman may crash
            // Debug message is handled in the zigbee-herdsman
        }
    }
}

function convertStringToHexArray(value) {
    const asciiKeys = [];
    for (let i = 0; i < value.length; i ++) {
        asciiKeys.push(value[i].charCodeAt(0));
    }
    return asciiKeys;
}

// Contains all covers which need their position inverted by default
// Default is 100 = open, 0 = closed; Devices listed here will use 0 = open, 100 = closed instead
// Use manufacturerName to identify device!
const coverPositionInvert = ['_TZE200_wmcdj3aq', '_TZE200_cowvfni3'];

// Gets a boolean indicating whether the cover by this manufacturerName needs reversed positions
function isCoverInverted(manufacturerName) {
    // Return true if cover is listed in coverPositionInvert
    // Return false by default, not inverted
    return coverPositionInvert.includes(manufacturerName);
}

const coverStateOverride = {
    // Contains all covers which differentiate from the default enum states
    // Use manufacturerName to identify device!
    // https://github.com/Koenkk/zigbee2mqtt/issues/5596#issuecomment-759408189
    '_TZE200_rddyvrci': {close: 1, open: 2, stop: 0},
    '_TZE200_wmcdj3aq': {close: 0, open: 2, stop: 1},
    '_TZE200_cowvfni3': {close: 0, open: 2, stop: 1},
    '_TYST11_cowvfni3': {close: 0, open: 2, stop: 1},
};

// Gets an array containing which enums have to be used in order for the correct close/open/stop commands to be sent
function getCoverStateEnums(manufacturerName) {
    if (manufacturerName in coverStateOverride) {
        return coverStateOverride[manufacturerName];
    } else {
        return {close: 2, open: 0, stop: 1}; // defaults
    }
}

const thermostatSystemModes = {
    0: 'off',
    1: 'auto',
    2: 'manual',
    3: 'comfort',
    4: 'eco',
    5: 'boost',
    6: 'complex',
};

const thermostatSystemModes2 = {
    0: 'auto',
    1: 'cool',
    2: 'heat',
    3: 'dry',
    4: 'fan',
};

const thermostatSystemModes3 = {
    0: 'auto',
    1: 'heat',
    2: 'off',
};

const dataPoints = {
    // Common data points
    // Below data points are usually shared between devices
    state: 1,
    heatingSetpoint: 2,
    coverPosition: 2,
    dimmerLevel: 3,
    localTemp: 3,
    coverArrived: 3,
    occupancy: 3,
    mode: 4,
    fanMode: 5,
    motorDirection: 5,
    config: 5,
    childLock: 7,
    coverChange: 7,
    runningState: 14,
    valveDetection: 20,
    battery: 21,
    tempCalibration: 44,
    // Data points above 100 are usually custom function data points
    waterLeak: 101,
    minTemp: 102,
    maxTemp: 103,
    windowDetection: 104,
    boostTime: 105,
    forceMode: 106,
    comfortTemp: 107,
    ecoTemp: 108,
    valvePos: 109,
    batteryLow: 110,
    weekFormat: 111,
    scheduleWorkday: 112,
    scheduleHoliday: 113,
    awayTemp: 114,
    autoLock: 116,
    awayDays: 117,
    // Manufacturer specific
    // Earda
    eardaDimmerLevel: 2,
    // Siterwell Thermostat
    siterwellWindowDetection: 18,
    // Moes Thermostat
    moesHold: 2,
    moesScheduleEnable: 3,
    moesHeatingSetpoint: 16,
    moesMaxTempLimit: 18,
    moesMaxTemp: 19,
    moesMinTemp: 20,
    moesLocalTemp: 24,
    moesTempCalibration: 27,
    moesValve: 36,
    moesChildLock: 40,
    moesSensor: 43,
    moesSchedule: 101,
    etopErrorStatus: 13,
    // Neo T&H
    neoUnknown1: 101,
    neoMelody: 102,
    neoDuration: 103,
    neoAlarm: 104,
    neoTemp: 105,
    neoHumidity: 106,
    neoMinTemp: 107,
    neoMaxTemp: 108,
    neoMinHumidity: 109,
    neoMaxHumidity: 110,
    neoUnknown2: 112,
    neoTempAlarm: 113,
    neoHumidityAlarm: 114,
    neoUnknown3: 115,
    neoVolume: 116,
    // Saswell TRV
    saswellWindowDetection: 8,
    saswellFrostDetection: 10,
    saswellTempCalibration: 27,
    saswellChildLock: 40,
    saswellState: 101,
    saswellLocalTemp: 102,
    saswellHeatingSetpoint: 103,
    saswellValvePos: 104,
    saswellBatteryLow: 105,
    saswellAwayMode: 106,
    saswellScheduleMode: 107,
    saswellScheduleEnable: 108,
    saswellScheduleSet: 109,
    saswellSetpointHistoryDay: 110,
    saswellTimeSync: 111,
    saswellSetpointHistoryWeek: 112,
    saswellSetpointHistoryMonth: 113,
    saswellSetpointHistoryYear: 114,
    saswellLocalHistoryDay: 115,
    saswellLocalHistoryWeek: 116,
    saswellLocalHistoryMonth: 117,
    saswellLocalHistoryYear: 118,
    saswellMotorHistoryDay: 119,
    saswellMotorHistoryWeek: 120,
    saswellMotorHistoryMonth: 121,
    saswellMotorHistoryYear: 122,
    saswellScheduleSunday: 123,
    saswellScheduleMonday: 124,
    saswellScheduleTuesday: 125,
    saswellScheduleWednesday: 126,
    saswellScheduleThursday: 127,
    saswellScheduleFriday: 128,
    saswellScheduleSaturday: 129,
    saswellAntiScaling: 130,
    // HY thermostat
    hyHeating: 102,
    hyExternalTemp: 103,
    hyAwayDays: 104,
    hyAwayTemp: 105,
    hyMaxTempProtection: 106,
    hyMinTempProtection: 107,
    hyTempCalibration: 109,
    hyHysteresis: 110,
    hyProtectionHysteresis: 111,
    hyProtectionMaxTemp: 112,
    hyProtectionMinTemp: 113,
    hyMaxTemp: 114,
    hyMinTemp: 115,
    hySensor: 116,
    hyPowerOnBehavior: 117,
    hyWeekFormat: 118,
    hyWorkdaySchedule1: 119,
    hyWorkdaySchedule2: 120,
    hyHolidaySchedule1: 121,
    hyHolidaySchedule2: 122,
    hyState: 125,
    hyHeatingSetpoint: 126,
    hyLocalTemp: 127,
    hyMode: 128,
    hyChildLock: 129,
    hyAlarm: 130,
    // Silvercrest
    silvercrestChangeMode: 2,
    silvercrestSetBrightness: 3,
    silvercrestSetColor: 5,
    silvercrestSetEffect: 6,
};

const thermostatWeekFormat = {
    0: '5+2',
    1: '6+1',
    2: '7',
};

const thermostatForceMode = {
    0: 'normal',
    1: 'open',
    2: 'close',
};

const thermostatPresets = {
    0: 'away',
    1: 'schedule',
    2: 'manual',
    3: 'comfort',
    4: 'eco',
    5: 'boost',
    6: 'complex',
};

const thermostatScheduleMode = {
    1: 'single', // One schedule for all days
    2: 'weekday/weekend', // Weekdays(2-5) and Holidays(6-1)
    3: 'weekday/sat/sun', // Weekdays(2-6), Saturday(7), Sunday(1)
    4: '7day', // 7 day schedule
};

const silvercrestModes = {
    white: 0,
    color: 1,
    effect: 2,
};

const silvercrestEffects = {
    steady: '00',
    snow: '01',
    rainbow: '02',
    snake: '03',
    twinkle: '04',
    firework: '08',
    horizontal_flag: '06',
    waves: '07',
    updown: '08',
    vintage: '09',
    fading: '0a',
    collide: '0b',
    strobe: '0c',
    sparkles: '0d',
    carnaval: '0e',
    glow: '0f',
};

const fanModes = {
    0: 'low',
    1: 'medium',
    2: 'high',
    3: 'auto',
};

async function sendDataPoint(entity, datatype, dp, data, cmd) {
    if (sendDataPoint.transId === undefined) {
        sendDataPoint.transId = 0;
    } else {
        sendDataPoint.transId++;
        sendDataPoint.transId %= 256;
    }
    await entity.command(
        'manuSpecificTuya',
        cmd || 'setData',
        {
            status: 0,
            transid: sendDataPoint.transId,
            dp: dp,
            datatype: datatype,
            length_hi: (data.length >> 8) & 0xFF,
            length_lo: data.length & 0xFF,
            data: data,
        },
        {disableDefaultResponse: true},
    );
}

async function sendDataPointValue(entity, dp, value, cmd) {
    await sendDataPoint(
        entity,
        dataTypes.value,
        dp,
        convertDecimalValueTo4ByteHexArray(value),
        cmd,
    );
}

async function sendDataPointBool(entity, dp, value, cmd) {
    await sendDataPoint(
        entity,
        dataTypes.bool,
        dp,
        [value ? 1 : 0],
        cmd,
    );
}

async function sendDataPointEnum(entity, dp, value, cmd) {
    await sendDataPoint(
        entity,
        dataTypes.enum,
        dp,
        [value],
        cmd,
    );
}

async function sendDataPointRaw(entity, dp, value, cmd) {
    await sendDataPoint(
        entity,
        dataTypes.raw,
        dp,
        value,
        cmd,
    );
}

async function sendDataPointBitmap(entity, dp, value, cmd) {
    await sendDataPoint(
        entity,
        dataTypes.bitmap,
        dp,
        value,
        cmd)
    ;
}

module.exports = {
    sendDataPoint,
    sendDataPointValue,
    sendDataPointBool,
    sendDataPointEnum,
    sendDataPointBitmap,
    sendDataPointRaw,
    getDataValue,
    dataTypes,
    dataPoints,
    convertDecimalValueTo4ByteHexArray,
    convertDecimalValueTo2ByteHexArray,
    onEventSetTime,
    onEventSetLocalTime,
    convertStringToHexArray,
    isCoverInverted,
    getCoverStateEnums,
    thermostatSystemModes3,
    thermostatSystemModes2,
    thermostatSystemModes,
    thermostatWeekFormat,
    thermostatForceMode,
    thermostatPresets,
    thermostatScheduleMode,
    silvercrestModes,
    silvercrestEffects,
    fanModes,
};<|MERGE_RESOLUTION|>--- conflicted
+++ resolved
@@ -87,16 +87,13 @@
 // set UTC and Local Time as total number of seconds from 00: 00: 00 on January 01, 1970
 // force to update every device time every hour due to very poor clock
 async function onEventSetLocalTime(type, data, device) {
-<<<<<<< HEAD
-    if (data.type === 'commandSetTimeRequest' && data.cluster === 'manuSpecificTuya') {
-=======
+
     const nextLocalTimeUpdate = globalStore.getValue(device, 'nextLocalTimeUpdate');
     const forceTimeUpdate = nextLocalTimeUpdate == null || nextLocalTimeUpdate < new Date().getTime();
 
     if ((data.type === 'commandSetTimeRequest' && data.cluster === 'manuSpecificTuya') || forceTimeUpdate) {
         globalStore.putValue(device, 'nextLocalTimeUpdate', new Date().getTime() + 3600 * 1000);
 
->>>>>>> cf864be3
         try {
             const utcTime = Math.round(((new Date()).getTime()) / 1000);
             const localTime = utcTime - (new Date()).getTimezoneOffset() * 60;
