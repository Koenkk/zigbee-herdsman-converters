'use strict';

const constants = require('./constants');
const globalStore = require('./store');
const exposes = require('./exposes');
const utils = require('./utils');
const e = exposes.presets;
const ea = exposes.access;

const dataTypes = {
    raw: 0, // [ bytes ]
    bool: 1, // [0/1]
    value: 2, // [ 4 byte value ]
    string: 3, // [ N byte string ]
    enum: 4, // [ 0-255 ]
    bitmap: 5, // [ 1,2,4 bytes ] as bits
};

const convertMultiByteNumberPayloadToSingleDecimalNumber = (chunks) => {
    // Destructuring "chunks" is needed because it's a Buffer
    // and we need a simple array.
    let value = 0;
    for (let i = 0; i < chunks.length; i++) {
        value = value << 8;
        value += chunks[i];
    }
    return value;
};

function firstDpValue(msg, meta, converterName) {
    const dpValues = msg.data.dpValues;
    for (let index = 1; index < dpValues.length; index++) {
        meta.logger.warn(`zigbee-herdsman-converters:${converterName}: Additional DP #${
            dpValues[index].dp} with data ${JSON.stringify(dpValues[index])} will be ignored! ` +
            'Use a for loop in the fromZigbee converter (see ' +
            'https://www.zigbee2mqtt.io/advanced/support-new-devices/02_support_new_tuya_devices.html)');
    }
    return dpValues[0];
}

function getDataValue(dpValue) {
    switch (dpValue.datatype) {
    case dataTypes.raw:
        return dpValue.data;
    case dataTypes.bool:
        return dpValue.data[0] === 1;
    case dataTypes.value:
        return convertMultiByteNumberPayloadToSingleDecimalNumber(dpValue.data);
    case dataTypes.string:
        // eslint-disable-next-line
        let dataString = '';
        // Don't use .map here, doesn't work: https://github.com/Koenkk/zigbee-herdsman-converters/pull/1799/files#r530377091
        for (let i = 0; i < dpValue.data.length; ++i) {
            dataString += String.fromCharCode(dpValue.data[i]);
        }
        return dataString;
    case dataTypes.enum:
        return dpValue.data[0];
    case dataTypes.bitmap:
        return convertMultiByteNumberPayloadToSingleDecimalNumber(dpValue.data);
    }
}

function getTypeName(dpValue) {
    const entry = Object.entries(dataTypes).find(([typeName, typeId]) => typeId === dpValue.datatype);
    return (entry ? entry[0] : 'unknown');
}

function getDataPointNames(dpValue) {
    const entries = Object.entries(dataPoints).filter(([dpName, dpId]) => dpId === dpValue.dp);
    return entries.map(([dpName, dpId]) => dpName);
}

function logDataPoint(where, msg, dpValue, meta) {
    meta.logger.info(`zigbee-herdsman-converters:${where}: Received Tuya DataPoint #${
        dpValue.dp} from ${meta.device.ieeeAddr} with raw data '${JSON.stringify(dpValue)}': type='${
        msg.type}', datatype='${getTypeName(dpValue)}', value='${
        getDataValue(dpValue)}', known DP# usage: ${JSON.stringify(getDataPointNames(dpValue))}`);
}

function logUnexpectedDataPoint(where, msg, dpValue, meta) {
    meta.logger.warn(`zigbee-herdsman-converters:${where}: Received unexpected Tuya DataPoint #${
        dpValue.dp} from ${meta.device.ieeeAddr} with raw data '${JSON.stringify(dpValue)}': type='${
        msg.type}', datatype='${getTypeName(dpValue)}', value='${
        getDataValue(dpValue)}', known DP# usage: ${JSON.stringify(getDataPointNames(dpValue))}`);
}

function logUnexpectedDataType(where, msg, dpValue, meta, expectedDataType) {
    meta.logger.warn(`zigbee-herdsman-converters:${where}: Received Tuya DataPoint #${
        dpValue.dp} with unexpected datatype from ${meta.device.ieeeAddr} with raw data '${
        JSON.stringify(dpValue)}': type='${msg.type}', datatype='${
        getTypeName(dpValue)}' (instead of '${expectedDataType}'), value='${
        getDataValue(dpValue)}', known DP# usage: ${JSON.stringify(getDataPointNames(dpValue))}`);
}

function logUnexpectedDataValue(where, msg, dpValue, meta, valueKind, expectedMinValue=null, expectedMaxValue=null) {
    if (expectedMinValue === null) {
        if (expectedMaxValue === null) {
            meta.logger.warn(`zigbee-herdsman-converters:${where}: Received Tuya DataPoint #${dpValue.dp
            } with invalid value ${getDataValue(dpValue)} for ${valueKind} from ${meta.device.ieeeAddr}`);
        } else {
            meta.logger.warn(`zigbee-herdsman-converters:${where}: Received Tuya DataPoint #${dpValue.dp
            } with invalid value ${getDataValue(dpValue)} for ${valueKind} from ${meta.device.ieeeAddr
            } which is higher than the expected maximum of ${expectedMaxValue}`);
        }
    } else {
        if (expectedMaxValue === null) {
            meta.logger.warn(`zigbee-herdsman-converters:${where}: Received Tuya DataPoint #${dpValue.dp
            } with invalid value ${getDataValue(dpValue)} for ${valueKind} from ${meta.device.ieeeAddr
            } which is lower than the expected minimum of ${expectedMinValue}`);
        } else {
            meta.logger.warn(`zigbee-herdsman-converters:${where}: Received Tuya DataPoint #${dpValue.dp
            } with invalid value ${getDataValue(dpValue)} for ${valueKind} from ${meta.device.ieeeAddr
            } which is outside the expected range from ${expectedMinValue} to ${expectedMaxValue}`);
        }
    }
}

function convertRawToCycleTimer(value) {
    let timernr = 0;
    let starttime = '00:00';
    let endtime = '00:00';
    let irrigationDuration = 0;
    let pauseDuration = 0;
    let weekdays = 'once';
    let timeractive = 0;
    if (value.length > 11) {
        timernr = value[1];
        timeractive = value[2];
        if (value[3] > 0) {
            weekdays = (value[3] & 0x40 ? 'Sa' : '') +
            (value[3] & 0x20 ? 'Fr' : '') +
            (value[3] & 0x10 ? 'Th' : '') +
            (value[3] & 0x08 ? 'We' : '') +
            (value[3] & 0x04 ? 'Tu' : '') +
            (value[3] & 0x02 ? 'Mo' : '') +
            (value[3] & 0x01 ? 'Su' : '');
        } else {
            weekdays = 'once';
        }
        let minsincemidnight = value[4] * 256 + value[5];
        starttime = String(parseInt(minsincemidnight / 60)).padStart(2, '0') + ':' + String(minsincemidnight % 60).padStart(2, '0');
        minsincemidnight = value[6] * 256 + value[7];
        endtime = String(parseInt(minsincemidnight / 60)).padStart(2, '0') + ':' + String(minsincemidnight % 60).padStart(2, '0');
        irrigationDuration = value[8] * 256 + value[9];
        pauseDuration = value[10] * 256 + value[11];
    }
    return {
        timernr: timernr,
        starttime: starttime,
        endtime: endtime,
        irrigationDuration: irrigationDuration,
        pauseDuration: pauseDuration,
        weekdays: weekdays,
        active: timeractive,
    };
}

function convertRawToTimer(value) {
    let timernr = 0;
    let starttime = '00:00';
    let duration = 0;
    let weekdays = 'once';
    let timeractive = '';
    if (value.length > 12) {
        timernr = value[1];
        const minsincemidnight = value[2] * 256 + value[3];
        starttime = String(parseInt(minsincemidnight / 60)).padStart(2, '0') + ':' + String(minsincemidnight % 60).padStart(2, '0');
        duration = value[4] * 256 + value[5];
        if (value[6] > 0) {
            weekdays = (value[6] & 0x40 ? 'Sa' : '') +
            (value[6] & 0x20 ? 'Fr' : '') +
            (value[6] & 0x10 ? 'Th' : '') +
            (value[6] & 0x08 ? 'We' : '') +
            (value[6] & 0x04 ? 'Tu' : '') +
            (value[6] & 0x02 ? 'Mo' : '') +
            (value[6] & 0x01 ? 'Su' : '');
        } else {
            weekdays = 'once';
        }
        timeractive = value[8];
    }
    return {timernr: timernr, time: starttime, duration: duration, weekdays: weekdays, active: timeractive};
}

function convertTimeTo2ByteHexArray(time) {
    const timeArray = time.split(':');
    if (timeArray.length != 2) {
        throw new Error('Time format incorrect');
    }
    const timeHour = parseInt(timeArray[0]);
    const timeMinute = parseInt(timeArray[1]);

    if (timeHour > 23 || timeMinute > 59) {
        throw new Error('Time incorrect');
    }
    return convertDecimalValueTo2ByteHexArray(timeHour * 60 + timeMinute);
}

function convertWeekdaysTo1ByteHexArray(weekdays) {
    let nr = 0;
    if (weekdays == 'once') {
        return nr;
    }
    if (weekdays.includes('Mo')) {
        nr |= 0x40;
    }
    if (weekdays.includes('Tu')) {
        nr |= 0x20;
    }
    if (weekdays.includes('We')) {
        nr |= 0x10;
    }
    if (weekdays.includes('Th')) {
        nr |= 0x08;
    }
    if (weekdays.includes('Fr')) {
        nr |= 0x04;
    }
    if (weekdays.includes('Sa')) {
        nr |= 0x02;
    }
    if (weekdays.includes('Su')) {
        nr |= 0x01;
    }
    return [nr];
}

function convertDecimalValueTo4ByteHexArray(value) {
    const hexValue = Number(value).toString(16).padStart(8, '0');
    const chunk1 = hexValue.substr(0, 2);
    const chunk2 = hexValue.substr(2, 2);
    const chunk3 = hexValue.substr(4, 2);
    const chunk4 = hexValue.substr(6);
    return [chunk1, chunk2, chunk3, chunk4].map((hexVal) => parseInt(hexVal, 16));
}

function convertDecimalValueTo2ByteHexArray(value) {
    const hexValue = Number(value).toString(16).padStart(4, '0');
    const chunk1 = hexValue.substr(0, 2);
    const chunk2 = hexValue.substr(2);
    return [chunk1, chunk2].map((hexVal) => parseInt(hexVal, 16));
}

async function onEventMeasurementPoll(type, data, device, options, electricalMeasurement=true, metering=false) {
    const endpoint = device.getEndpoint(1);
    if (type === 'stop') {
        clearTimeout(globalStore.getValue(device, 'measurement_poll'));
        globalStore.clearValue(device, 'measurement_poll');
    } else if (!globalStore.hasValue(device, 'measurement_poll')) {
        const seconds = options && options.measurement_poll_interval ? options.measurement_poll_interval : 60;
        if (seconds === -1) return;
        const setTimer = () => {
            const timer = setTimeout(async () => {
                try {
                    if (electricalMeasurement) {
                        await endpoint.read('haElectricalMeasurement', ['rmsVoltage', 'rmsCurrent', 'activePower']);
                    }
                    if (metering) {
                        await endpoint.read('seMetering', ['currentSummDelivered']);
                    }
                } catch (error) {/* Do nothing*/}
                setTimer();
            }, seconds * 1000);
            globalStore.putValue(device, 'measurement_poll', timer);
        };
        setTimer();
    }
}

async function onEventSetTime(type, data, device) {
    // FIXME: Need to join onEventSetTime/onEventSetLocalTime to one command

    if (data.type === 'commandMcuSyncTime' && data.cluster === 'manuSpecificTuya') {
        try {
            const utcTime = Math.round(((new Date()).getTime() - constants.OneJanuary2000) / 1000);
            const localTime = utcTime - (new Date()).getTimezoneOffset() * 60;
            const endpoint = device.getEndpoint(1);

            const payload = {
                payloadSize: 8,
                payload: [
                    ...convertDecimalValueTo4ByteHexArray(utcTime),
                    ...convertDecimalValueTo4ByteHexArray(localTime),
                ],
            };
            await endpoint.command('manuSpecificTuya', 'mcuSyncTime', payload, {});
        } catch (error) {
            // endpoint.command can throw an error which needs to
            // be caught or the zigbee-herdsman may crash
            // Debug message is handled in the zigbee-herdsman
        }
    }
}

// set UTC and Local Time as total number of seconds from 00: 00: 00 on January 01, 1970
// force to update every device time every hour due to very poor clock
async function onEventSetLocalTime(type, data, device) {
    // FIXME: What actually nextLocalTimeUpdate/forceTimeUpdate do?
    //  I did not find any timers or something else where it was used.
    //  Actually, there are two ways to set time on TuYa MCU devices:
    //  1. Respond to the `commandMcuSyncTime` event
    //  2. Just send `mcuSyncTime` anytime (by 1-hour timer or something else)

    const nextLocalTimeUpdate = globalStore.getValue(device, 'nextLocalTimeUpdate');
    const forceTimeUpdate = nextLocalTimeUpdate == null || nextLocalTimeUpdate < new Date().getTime();

    if ((data.type === 'commandMcuSyncTime' && data.cluster === 'manuSpecificTuya') || forceTimeUpdate) {
        globalStore.putValue(device, 'nextLocalTimeUpdate', new Date().getTime() + 3600 * 1000);

        try {
            const utcTime = Math.round(((new Date()).getTime()) / 1000);
            const localTime = utcTime - (new Date()).getTimezoneOffset() * 60;
            const endpoint = device.getEndpoint(1);

            const payload = {
                payloadSize: 8,
                payload: [
                    ...convertDecimalValueTo4ByteHexArray(utcTime),
                    ...convertDecimalValueTo4ByteHexArray(localTime),
                ],
            };
            await endpoint.command('manuSpecificTuya', 'mcuSyncTime', payload, {});
        } catch (error) {
            // endpoint.command can throw an error which needs to
            // be caught or the zigbee-herdsman may crash
            // Debug message is handled in the zigbee-herdsman
        }
    }
}

function convertStringToHexArray(value) {
    const asciiKeys = [];
    for (let i = 0; i < value.length; i ++) {
        asciiKeys.push(value[i].charCodeAt(0));
    }
    return asciiKeys;
}

// Contains all covers which need their position inverted by default
// Default is 100 = open, 0 = closed; Devices listed here will use 0 = open, 100 = closed instead
// Use manufacturerName to identify device!
// Dont' invert _TZE200_cowvfni3: https://github.com/Koenkk/zigbee2mqtt/issues/6043
const coverPositionInvert = ['_TZE200_wmcdj3aq', '_TZE200_nogaemzt', '_TZE200_xuzcvlku', '_TZE200_xaabybja', '_TZE200_rmymn92d',
    '_TZE200_gubdgai2', '_TZE200_r0jdjrvi'];

// Gets a boolean indicating whether the cover by this manufacturerName needs reversed positions
function isCoverInverted(manufacturerName) {
    // Return true if cover is listed in coverPositionInvert
    // Return false by default, not inverted
    return coverPositionInvert.includes(manufacturerName);
}

const coverStateOverride = {
    // Contains all covers which differentiate from the default enum states
    // Use manufacturerName to identify device!
    // https://github.com/Koenkk/zigbee2mqtt/issues/5596#issuecomment-759408189
    '_TZE200_rddyvrci': {close: 1, open: 2, stop: 0},
    '_TZE200_wmcdj3aq': {close: 0, open: 2, stop: 1},
    '_TZE200_cowvfni3': {close: 0, open: 2, stop: 1},
    '_TYST11_cowvfni3': {close: 0, open: 2, stop: 1},
};

// Gets an array containing which enums have to be used in order for the correct close/open/stop commands to be sent
function getCoverStateEnums(manufacturerName) {
    if (manufacturerName in coverStateOverride) {
        return coverStateOverride[manufacturerName];
    } else {
        return {close: 2, open: 0, stop: 1}; // defaults
    }
}

const thermostatSystemModes = {
    0: 'off',
    1: 'auto',
    2: 'manual',
    3: 'comfort',
    4: 'eco',
    5: 'boost',
    6: 'complex',
};

const thermostatSystemModes2 = {
    0: 'auto',
    1: 'cool',
    2: 'heat',
    3: 'dry',
    4: 'fan',
};

const thermostatSystemModes3 = {
    0: 'auto',
    1: 'heat',
    2: 'off',
};

const thermostatSystemModes4 = {
    0: 'off',
    1: 'auto',
    2: 'heat',
};

const dataPoints = {
    // Common data points
    // Below data points are usually shared between devices
    state: 1,
    heatingSetpoint: 2,
    coverPosition: 2,
    dimmerLevel: 3,
    dimmerMinLevel: 3,
    localTemp: 3,
    coverArrived: 3,
    occupancy: 3,
    mode: 4,
    fanMode: 5,
    dimmerMaxLevel: 5,
    motorDirection: 5,
    config: 5,
    childLock: 7,
    coverChange: 7,
    runningState: 14,
    valveDetection: 20,
    battery: 21,
    tempCalibration: 44,
    // Data points above 100 are usually custom function data points
    waterLeak: 101,
    minTemp: 102,
    maxTemp: 103,
    windowDetection: 104,
    boostTime: 105,
    coverSpeed: 105,
    forceMode: 106,
    comfortTemp: 107,
    ecoTemp: 108,
    valvePos: 109,
    batteryLow: 110,
    weekFormat: 111,
    scheduleWorkday: 112,
    scheduleHoliday: 113,
    awayTemp: 114,
    windowOpen: 115,
    autoLock: 116,
    awayDays: 117,
    // Manufacturer specific
    // Earda
    eardaDimmerLevel: 2,
    // Siterwell Thermostat
    siterwellWindowDetection: 18,
    // Moes Thermostat
    moesHold: 2,
    moesScheduleEnable: 3,
    moesHeatingSetpoint: 16,
    moesMaxTempLimit: 18,
    moesMaxTemp: 19,
    moesDeadZoneTemp: 20,
    moesLocalTemp: 24,
    moesMinTempLimit: 26,
    moesTempCalibration: 27,
    moesValve: 36,
    moesChildLock: 40,
    moesSensor: 43,
    moesSchedule: 101,
    etopErrorStatus: 13,
    // MoesS Thermostat
    moesSsystemMode: 1,
    moesSheatingSetpoint: 2,
    moesSlocalTemp: 3,
    moesSboostHeating: 4,
    moesSboostHeatingCountdown: 5,
    moesSreset: 7,
    moesSwindowDetectionFunktion_A2: 8,
    moesSwindowDetection: 9,
    moesSchildLock: 13,
    moesSbattery: 14,
    moesSschedule: 101,
    moesSvalvePosition: 104,
    moesSboostHeatingCountdownTimeSet: 103,
    moesScompensationTempSet: 105,
    moesSecoMode: 106,
    moesSecoModeTempSet: 107,
    moesSmaxTempSet: 108,
    moesSminTempSet: 109,
    moesCoverCalibration: 3,
    moesCoverBacklight: 7,
    moesCoverMotorReversal: 8,
    // Neo T&H
    neoOccupancy: 101,
    neoPowerType: 101,
    neoMelody: 102,
    neoDuration: 103,
    neoTamper: 103,
    neoAlarm: 104,
    neoTemp: 105,
    neoTempScale: 106,
    neoHumidity: 106,
    neoMinTemp: 107,
    neoMaxTemp: 108,
    neoMinHumidity: 109,
    neoMaxHumidity: 110,
    neoUnknown2: 112,
    neoTempAlarm: 113,
    neoTempHumidityAlarm: 113,
    neoHumidityAlarm: 114,
    neoUnknown3: 115,
    neoVolume: 116,
    // Neo AlarmOnly
    neoAOBattPerc: 15,
    neoAOMelody: 21,
    neoAODuration: 7,
    neoAOAlarm: 13,
    neoAOVolume: 5,
    // Saswell TRV
    saswellHeating: 3,
    saswellWindowDetection: 8,
    saswellFrostDetection: 10,
    saswellTempCalibration: 27,
    saswellChildLock: 40,
    saswellState: 101,
    saswellLocalTemp: 102,
    saswellHeatingSetpoint: 103,
    saswellValvePos: 104,
    saswellBatteryLow: 105,
    saswellAwayMode: 106,
    saswellScheduleMode: 107,
    saswellScheduleEnable: 108,
    saswellScheduleSet: 109,
    saswellSetpointHistoryDay: 110,
    saswellTimeSync: 111,
    saswellSetpointHistoryWeek: 112,
    saswellSetpointHistoryMonth: 113,
    saswellSetpointHistoryYear: 114,
    saswellLocalHistoryDay: 115,
    saswellLocalHistoryWeek: 116,
    saswellLocalHistoryMonth: 117,
    saswellLocalHistoryYear: 118,
    saswellMotorHistoryDay: 119,
    saswellMotorHistoryWeek: 120,
    saswellMotorHistoryMonth: 121,
    saswellMotorHistoryYear: 122,
    saswellScheduleSunday: 123,
    saswellScheduleMonday: 124,
    saswellScheduleTuesday: 125,
    saswellScheduleWednesday: 126,
    saswellScheduleThursday: 127,
    saswellScheduleFriday: 128,
    saswellScheduleSaturday: 129,
    saswellAntiScaling: 130,
    // HY thermostat
    hyHeating: 102,
    hyExternalTemp: 103,
    hyAwayDays: 104,
    hyAwayTemp: 105,
    hyMaxTempProtection: 106,
    hyMinTempProtection: 107,
    hyTempCalibration: 109,
    hyHysteresis: 110,
    hyProtectionHysteresis: 111,
    hyProtectionMaxTemp: 112,
    hyProtectionMinTemp: 113,
    hyMaxTemp: 114,
    hyMinTemp: 115,
    hySensor: 116,
    hyPowerOnBehavior: 117,
    hyWeekFormat: 118,
    hyWorkdaySchedule1: 119,
    hyWorkdaySchedule2: 120,
    hyHolidaySchedule1: 121,
    hyHolidaySchedule2: 122,
    hyState: 125,
    hyHeatingSetpoint: 126,
    hyLocalTemp: 127,
    hyMode: 128,
    hyChildLock: 129,
    hyAlarm: 130,
    // Silvercrest
    silvercrestChangeMode: 2,
    silvercrestSetBrightness: 3,
    silvercrestSetColorTemp: 4,
    silvercrestSetColor: 5,
    silvercrestSetEffect: 6,
    // Fantem
    fantemPowerSupplyMode: 101,
    fantemReportingTime: 102,
    fantemExtSwitchType: 103,
    fantemTempCalibration: 104,
    fantemHumidityCalibration: 105,
    fantemLoadDetectionMode: 105,
    fantemLuxCalibration: 106,
    fantemExtSwitchStatus: 106,
    fantemTemp: 107,
    fantemHumidity: 108,
    fantemMotionEnable: 109,
    fantemControlMode: 109,
    fantemBattery: 110,
    fantemLedEnable: 111,
    fantemReportingEnable: 112,
    fantemLoadType: 112,
    fantemLoadDimmable: 113,
    // Woox
    wooxSwitch: 102,
    wooxBattery: 14,
    wooxSmokeTest: 8,
    // FrankEver
    frankEverTimer: 9,
    frankEverTreshold: 101,
    // Dinrail power meter switch
    dinrailPowerMeterTotalEnergy: 17,
    dinrailPowerMeterCurrent: 18,
    dinrailPowerMeterPower: 19,
    dinrailPowerMeterVoltage: 20,
    dinrailPowerMeterTotalEnergy2: 101,
    dinrailPowerMeterPower2: 103,
    // tuya smart air box
    tuyaSabCO2: 2,
    tuyaSabTemp: 18,
    tuyaSabHumidity: 19,
    tuyaSabVOC: 21,
    tuyaSabFormaldehyd: 22,
    // tuya Smart Air House Keeper, Multifunctionale air quality detector.
    // CO2, Temp, Humidity, VOC and Formaldehyd same as Smart Air Box
    tuyaSahkMP25: 2,
    tuyaSahkCO2: 22,
    tuyaSahkFormaldehyd: 20,
    // Tuya CO (carbon monoxide) smart air box
    tuyaSabCOalarm: 1,
    tuyaSabCO: 2,
    lidlTimer: 5,
    // Moes MS-105 Dimmer
    moes105DimmerState1: 1,
    moes105DimmerLevel1: 2,
    moes105DimmerState2: 7,
    moes105DimmerLevel2: 8,
    // TuYa Radar Sensor
    trsPresenceState: 1,
    trsSensitivity: 2,
    trsMotionState: 102,
    trsIlluminanceLux: 103,
    trsDetectionData: 104,
    trsScene: 112,
    trsMotionDirection: 114,
    trsMotionSpeed: 115,
    // TuYa Radar Sensor with fall function
    trsfPresenceState: 1,
    trsfSensitivity: 2,
    trsfMotionState: 102,
    trsfIlluminanceLux: 103,
    trsfTumbleSwitch: 105,
    trsfTumbleAlarmTime: 106,
    trsfScene: 112,
    trsfMotionDirection: 114,
    trsfMotionSpeed: 115,
    trsfFallDownStatus: 116,
    trsfStaticDwellAlarm: 117,
    trsfFallSensitivity: 118,
    // Human Presence Sensor AIR
    msVSensitivity: 101,
    msOSensitivity: 102,
    msVacancyDelay: 103,
    msMode: 104,
    msVacantConfirmTime: 105,
    msReferenceLuminance: 106,
    msLightOnLuminancePrefer: 107,
    msLightOffLuminancePrefer: 108,
    msLuminanceLevel: 109,
    msLedStatus: 110,
    // TV01 Moes Thermostat
    tvMode: 2,
    tvWindowDetection: 8,
    tvFrostDetection: 10,
    tvHeatingSetpoint: 16,
    tvLocalTemp: 24,
    tvTempCalibration: 27,
    tvWorkingDay: 31,
    tvHolidayTemp: 32,
    tvBattery: 35,
    tvChildLock: 40,
    tvErrorStatus: 45,
    tvHolidayMode: 46,
    tvBoostTime: 101,
    tvOpenWindowTemp: 102,
    tvComfortTemp: 104,
    tvEcoTemp: 105,
    tvWeekSchedule: 106,
    tvHeatingStop: 107,
    tvMondaySchedule: 108,
    tvWednesdaySchedule: 109,
    tvFridaySchedule: 110,
    tvSundaySchedule: 111,
    tvTuesdaySchedule: 112,
    tvThursdaySchedule: 113,
    tvSaturdaySchedule: 114,
    tvBoostMode: 115,
    // HOCH / WDYK DIN Rail
    hochCountdownTimer: 9,
    hochFaultCode: 26,
    hochRelayStatus: 27,
    hochChildLock: 29,
    hochVoltage: 101,
    hochCurrent: 102,
    hochActivePower: 103,
    hochLeakageCurrent: 104,
    hochTemperature: 105,
    hochRemainingEnergy: 106,
    hochRechargeEnergy: 107,
    hochCostParameters: 108,
    hochLeakageParameters: 109,
    hochVoltageThreshold: 110,
    hochCurrentThreshold: 111,
    hochTemperatureThreshold: 112,
    hochTotalActivePower: 113,
    hochEquipmentNumberType: 114,
    hochClearEnergy: 115,
    hochLocking: 116,
    hochTotalReverseActivePower: 117,
    hochHistoricalVoltage: 118,
    hochHistoricalCurrent: 119,
    // NOUS SMart LCD Temperature and Humidity Sensor E6
    nousTemperature: 1,
    nousHumidity: 2,
    nousBattery: 4,
    nousTempUnitConvert: 9,
    nousMaxTemp: 10,
    nousMinTemp: 11,
    nousMaxHumi: 12,
    nousMinHumi: 13,
    nousTempAlarm: 14,
    nousHumiAlarm: 15,
    nousHumiSensitivity: 20,
    nousTempSensitivity: 19,
    nousTempReportInterval: 17,
    nousHumiReportInterval: 18,
    // TUYA Temperature and Humidity Sensor
    tthTemperature: 1,
    tthHumidity: 2,
    tthBatteryLevel: 3,
    tthBattery: 4,
    // TUYA / HUMIDITY/ILLUMINANCE/TEMPERATURE SENSOR
    thitBatteryPercentage: 3,
    thitIlluminanceLux: 7,
    tIlluminanceLux: 2,
    thitHumidity: 9,
    thitTemperature: 8,
    // TUYA SMART VIBRATION SENSOR
    tuyaVibration: 10,
    // TUYA WLS-100z Water Leak Sensor
    wlsWaterLeak: 1,
    wlsBatteryPercentage: 4,
    // Evanell
    evanellMode: 2,
    evanellHeatingSetpoint: 4,
    evanellLocalTemp: 5,
    evanellBattery: 6,
    evanellChildLock: 8,
    // ZMAM02 Zemismart RF Courtain Converter
    AM02Control: 1,
    AM02PercentControl: 2,
    AM02PercentState: 3,
    AM02Mode: 4,
    AM02Direction: 5,
    AM02WorkState: 7,
    AM02CountdownLeft: 9,
    AM02TimeTotal: 10,
    AM02SituationSet: 11,
    AM02Fault: 12,
    AM02Border: 16,
    AM02MotorWorkingMode: 20,
    AM02AddRemoter: 101,
    // Matsee Tuya Garage Door Opener
    garageDoorTrigger: 1,
    garageDoorContact: 3,
    garageDoorStatus: 12,
    // Moes switch with optional neutral
    moesSwitchPowerOnBehavior: 14,
    moesSwitchIndicateLight: 15,
    // X5H thermostat
    x5hState: 1,
    x5hMode: 2,
    x5hWorkingStatus: 3,
    x5hSound: 7,
    x5hFrostProtection: 10,
    x5hSetTemp: 16,
    x5hSetTempCeiling: 19,
    x5hCurrentTemp: 24,
    x5hTempCorrection: 27,
    x5hWeeklyProcedure: 30,
    x5hWorkingDaySetting: 31,
    x5hFactoryReset: 39,
    x5hChildLock: 40,
    x5hSensorSelection: 43,
    x5hFaultAlarm: 45,
    x5hTempDiff: 101,
    x5hProtectionTempLimit: 102,
    x5hOutputReverse: 103,
    x5hBackplaneBrightness: 104,
    // Connecte thermostat
    connecteState: 1,
    connecteMode: 2,
    connecteHeatingSetpoint: 16,
    connecteLocalTemp: 24,
    connecteTempCalibration: 28,
    connecteChildLock: 30,
    connecteTempFloor: 101,
    connecteSensorType: 102,
    connecteHysteresis: 103,
    connecteRunningState: 104,
    connecteTempProgram: 105,
    connecteOpenWindow: 106,
    connecteMaxProtectTemp: 107,
    // TuYa Smart Human Presense Sensor
    tshpsPresenceState: 1,
    tshpscSensitivity: 2,
    tshpsMinimumRange: 3,
    tshpsMaximumRange: 4,
    tshpsTargetDistance: 9,
    tshpsDetectionDelay: 101,
    tshpsFadingTime: 102,
    tshpsIlluminanceLux: 104,
    tshpsCLI: 103, // not recognize
    tshpsSelfTest: 6, // not recognize
    // TuYa Luminance Motion sensor
    lmsState: 1,
    lmsBattery: 4,
    lmsSensitivity: 9,
    lmsKeepTime: 10,
    lmsIlluminance: 12,
    // Alecto SMART-SMOKE10
    alectoSmokeState: 1,
    alectoSmokeValue: 2,
    alectoSelfChecking: 8,
    alectoCheckingResult: 9,
    alectoSmokeTest: 11,
    alectoLifecycle: 12,
    alectoBatteryState: 14,
    alectoBatteryPercentage: 15,
    alectoSilence: 16,
    // BAC-002-ALZB - Moes like thermostat with Fan control
    bacFanMode: 28,
    // Human Presence Sensor Zigbee Radiowave Tuya
    HPSZInductionState: 1,
    HPSZPresenceTime: 101,
    HPSZLeavingTime: 102,
    HPSZLEDState: 103,
};

const thermostatWeekFormat = {
    0: '5+2',
    1: '6+1',
    2: '7',
};

const thermostatForceMode = {
    0: 'normal',
    1: 'open',
    2: 'close',
};

const thermostatPresets = {
    0: 'away',
    1: 'schedule',
    2: 'manual',
    3: 'comfort',
    4: 'eco',
    5: 'boost',
    6: 'complex',
};

const thermostatScheduleMode = {
    1: 'single', // One schedule for all days
    2: 'weekday/weekend', // Weekdays(2-5) and Holidays(6-1)
    3: 'weekday/sat/sun', // Weekdays(2-6), Saturday(7), Sunday(1)
    4: '7day', // 7 day schedule
};

const silvercrestModes = {
    white: 0,
    color: 1,
    effect: 2,
};

const silvercrestEffects = {
    steady: '00',
    snow: '01',
    rainbow: '02',
    snake: '03',
    twinkle: '04',
    firework: '08',
    horizontal_flag: '06',
    waves: '07',
    updown: '08',
    vintage: '09',
    fading: '0a',
    collide: '0b',
    strobe: '0c',
    sparkles: '0d',
    carnaval: '0e',
    glow: '0f',
};

const fanModes = {
    0: 'low',
    1: 'medium',
    2: 'high',
    3: 'auto',
};

// Radar sensor lookups
const tuyaRadar = {
    radarScene: {
        0: 'default',
        1: 'area',
        2: 'toilet',
        3: 'bedroom',
        4: 'parlour',
        5: 'office',
        6: 'hotel',
    },
    motionDirection: {
        0: 'standing_still',
        1: 'moving_forward',
        2: 'moving_backward',
    },
    fallDown: {
        0: 'none',
        1: 'maybe_fall',
        2: 'fall',
    },
};

// Motion sensor lookups
const msLookups = {
    OSensitivity: {
        0: 'sensitive',
        1: 'normal',
        2: 'cautious',
    },
    VSensitivity: {
        0: 'speed_priority',
        1: 'normal_priority',
        2: 'accuracy_priority',
    },
    Mode: {
        0: 'general_model',
        1: 'temporaty_stay',
        2: 'basic_detection',
        3: 'sensor_test',
    },
};

const tvThermostatMode = {
    0: 'off',
    1: 'heat',
    2: 'auto',
};


const tvThermostatPreset = {
    0: 'auto',
    1: 'manual',
    3: 'holiday',
};
// Zemismart ZM_AM02 Roller Shade Converter
const ZMLookups = {
    AM02Mode: {
        0: 'morning',
        1: 'night',
    },
    AM02Control: {
        0: 'open',
        1: 'stop',
        2: 'close',
        3: 'continue',
    },
    AM02Direction: {
        0: 'forward',
        1: 'back',
    },
    AM02WorkState: {
        0: 'opening',
        1: 'closing',
    },
    AM02Border: {
        0: 'up',
        1: 'down',
        2: 'down_delete',
    },
    AM02Situation: {
        0: 'fully_open',
        1: 'fully_close',
    },
    AM02MotorWorkingMode: {
        0: 'continuous',
        1: 'intermittently',
    },
};

const moesSwitch = {
    powerOnBehavior: {
        0: 'off',
        1: 'on',
        2: 'previous',
    },
    indicateLight: {
        0: 'off',
        1: 'switch',
        2: 'position',
        3: 'freeze',
    },
};
const tuyaHPSCheckingResult = {
    0: 'checking',
    1: 'check_success',
    2: 'check_failure',
    3: 'others',
    4: 'comm_fault',
    5: 'radar_fault',
};

// Return `seq` - transaction ID for handling concrete response
async function sendDataPoints(entity, dpValues, cmd, seq=undefined) {
    if (seq === undefined) {
        if (sendDataPoints.seq === undefined) {
            sendDataPoints.seq = 0;
        } else {
            sendDataPoints.seq++;
            sendDataPoints.seq %= 0xFFFF;
        }
        seq = sendDataPoints.seq;
    }

    await entity.command(
        'manuSpecificTuya',
        cmd || 'dataRequest',
        {
            seq,
            dpValues,
        },
        {disableDefaultResponse: true},
    );
    return seq;
}

function dpValueFromIntValue(dp, value) {
    return {dp, datatype: dataTypes.value, data: convertDecimalValueTo4ByteHexArray(value)};
}

function dpValueFromBool(dp, value) {
    return {dp, datatype: dataTypes.bool, data: [value ? 1 : 0]};
}

function dpValueFromEnum(dp, value) {
    return {dp, datatype: dataTypes.enum, data: [value]};
}

function dpValueFromStringBuffer(dp, stringBuffer) {
    return {dp, datatype: dataTypes.string, data: stringBuffer};
}

function dpValueFromRaw(dp, rawBuffer) {
    return {dp, datatype: dataTypes.raw, data: rawBuffer};
}

function dpValueFromBitmap(dp, bitmapBuffer) {
    return {dp, datatype: dataTypes.bitmap, data: bitmapBuffer};
}

// Return `seq` - transaction ID for handling concrete response
async function sendDataPoint(entity, dpValue, cmd, seq=undefined) {
    return await sendDataPoints(entity, [dpValue], cmd, seq);
}

async function sendDataPointValue(entity, dp, value, cmd, seq=undefined) {
    return await sendDataPoints(entity, [dpValueFromIntValue(dp, value)], cmd, seq);
}

async function sendDataPointBool(entity, dp, value, cmd, seq=undefined) {
    return await sendDataPoints(entity, [dpValueFromBool(dp, value)], cmd, seq);
}

async function sendDataPointEnum(entity, dp, value, cmd, seq=undefined) {
    return await sendDataPoints(entity, [dpValueFromEnum(dp, value)], cmd, seq);
}

async function sendDataPointRaw(entity, dp, value, cmd, seq=undefined) {
    return await sendDataPoints(entity, [dpValueFromRaw(dp, value)], cmd, seq);
}

async function sendDataPointBitmap(entity, dp, value, cmd, seq=undefined) {
    return await sendDataPoints(entity, [dpValueFromBitmap(dp, value)], cmd, seq);
}

async function sendDataPointStringBuffer(entity, dp, value, cmd, seq=undefined) {
    return await sendDataPoints(entity, [dpValueFromStringBuffer(dp, value)], cmd, seq);
}

const tuyaExposes = {
    lightType: () => exposes.enum('light_type', ea.STATE_SET, ['led', 'incandescent', 'halogen'])
        .withDescription('Type of light attached to the device'),
    lightBrightnessWithMinMax: () => e.light_brightness().withMinBrightness().withMaxBrightness()
        .setAccess('state', ea.STATE_SET)
        .setAccess('brightness', ea.STATE_SET)
        .setAccess('min_brightness', ea.STATE_SET)
        .setAccess('max_brightness', ea.STATE_SET),
    lightBrightness: () => e.light_brightness()
        .setAccess('state', ea.STATE_SET)
        .setAccess('brightness', ea.STATE_SET),
    countdown: () => exposes.numeric('countdown', ea.STATE_SET).withValueMin(0).withValueMax(43200).withValueStep(1).withUnit('s')
        .withDescription('Countdown to turn device off after a certain time'),
    switch: () => e.switch().setAccess('state', ea.STATE_SET),
    selfTest: () => exposes.binary('self_test', ea.STATE_SET, true, false)
        .withDescription('Indicates whether the device is being self-tested'),
    selfTestResult: () => exposes.enum('self_test_result', ea.STATE, ['checking', 'success', 'failure', 'others'])
        .withDescription('Result of the self-test'),
    faultAlarm: () => exposes.binary('fault_alarm', ea.STATE, true, false).withDescription('Indicates whether a fault was detected'),
    silence: () => exposes.binary('silence', ea.STATE_SET, true, false).withDescription('Silence the alarm'),
    frostProtection: (extraNote='') => exposes.binary('frost_protection', ea.STATE_SET, 'ON', 'OFF').withDescription(
        `When Anti-Freezing function is activated, the temperature in the house is kept at 8 °C.${extraNote}`),
    errorStatus: () => exposes.numeric('error_status', ea.STATE).withDescription('Error status'),
    scheduleAllDays: (access, format) => ['monday', 'tuesday', 'wednesday', 'thursday', 'friday', 'saturday', 'sunday']
        .map((day) => exposes.text(`schedule_${day}`, access).withDescription(`Schedule for ${day}, format: "${format}"`)),
    temperatureUnit: () => exposes.enum('temperature_unit', ea.STATE_SET, ['celsius', 'fahrenheit']).withDescription('Temperature unit'),
    temperatureCalibration: () => exposes.numeric('temperature_calibration', ea.STATE_SET).withValueMin(-2.0).withValueMax(2.0)
        .withValueStep(0.1).withUnit('°C').withDescription('Temperature calibration'),
    humidityCalibration: () => exposes.numeric('humidity_calibration', ea.STATE_SET).withValueMin(-30).withValueMax(30)
        .withValueStep(1).withUnit('%').withDescription('Humidity calibration'),
    gasValue: () => exposes.numeric('gas_value', ea.STATE).withDescription('Measured gas concentration'),
    energyWithPhase: (phase) => exposes.numeric(`energy_${phase}`, ea.STATE).withUnit('kWh')
        .withDescription(`Sum of consumed energy (phase ${phase.toUpperCase()})`),
    voltageWithPhase: (phase) => exposes.numeric(`voltage_${phase}`, ea.STATE).withUnit('V')
        .withDescription(`Measured electrical potential value (phase ${phase.toUpperCase()})`),
    powerWithPhase: (phase) => exposes.numeric(`power_${phase}`, ea.STATE).withUnit('W')
        .withDescription(`Instantaneous measured power (phase ${phase.toUpperCase()})`),
    currentWithPhase: (phase) => exposes.numeric(`current_${phase}`, ea.STATE).withUnit('A')
        .withDescription(`Instantaneous measured electrical current (phase ${phase.toUpperCase()})`),
    powerFactorWithPhase: (phase) => exposes.numeric(`power_factor_${phase}`, ea.STATE).withUnit('%')
        .withDescription(`Instantaneous measured power factor (phase ${phase.toUpperCase()})`),
    switchType: () => exposes.enum('switch_type', ea.ALL, ['toggle', 'state', 'momentary']).withDescription('Type of the switch'),
    backlightModeLowMediumHigh: () => exposes.enum('backlight_mode', ea.ALL, ['low', 'medium', 'high'])
        .withDescription('Intensity of the backlight'),
    backlightModeOffNormalInverted: () => exposes.enum('backlight_mode', ea.ALL, ['off', 'normal', 'inverted'])
        .withDescription('Mode of the backlight'),
    backlightModeOffOn: () => exposes.binary('backlight_mode', ea.ALL, 'ON', 'OFF').withDescription(`Mode of the backlight`),
    indicatorMode: () => exposes.enum('indicator_mode', ea.ALL, ['off', 'off/on', 'on/off', 'on']).withDescription('LED indicator mode'),
    indicatorModeNoneRelayPos: () => exposes.enum('indicator_mode', ea.ALL, ['none', 'relay', 'pos'])
        .withDescription('Mode of the indicator light'),
    powerOutageMemory: () => exposes.enum('power_outage_memory', ea.ALL, ['on', 'off', 'restore'])
        .withDescription('Recover state after power outage'),
    batteryState: () => exposes.enum('battery_state', ea.STATE, ['low', 'medium', 'high']).withDescription('State of the battery'),
    doNotDisturb: () => exposes.binary('do_not_disturb', ea.STATE_SET, true, false)
        .withDescription('Do not disturb mode, when enabled this function will keep the light OFF after a power outage'),
    colorPowerOnBehavior: () => exposes.enum('color_power_on_behavior', ea.STATE_SET, ['initial', 'previous', 'cutomized'])
        .withDescription('Power on behavior state'),
};

const skip = {
    // Prevent state from being published when already ON and brightness is also published.
    // This prevents 100% -> X% brightness jumps when the switch is already on
    // https://github.com/Koenkk/zigbee2mqtt/issues/13800#issuecomment-1263592783
    stateOnAndBrightnessPresent: (meta) => meta.message.hasOwnProperty('brightness') && meta.state.state === 'ON',
};

const configureMagicPacket = async (device, coordinatorEndpoint, logger) => {
    try {
        const endpoint = device.endpoints[0];
        await endpoint.read('genBasic', ['manufacturerName', 'zclVersion', 'appVersion', 'modelId', 'powerSource', 0xfffe]);
    } catch (e) {
        // Fails for some TuYa devices with UNSUPPORTED_ATTRIBUTE, ignore that.
        // e.g. https://github.com/Koenkk/zigbee2mqtt/issues/14857
        if (e.message.includes('UNSUPPORTED_ATTRIBUTE')) {
            logger.debug('TuYa configureMagicPacket failed, ignoring...');
        } else {
            throw e;
        }
    }
};

const fingerprint = (modelID, manufacturerNames) => {
    return manufacturerNames.map((manufacturerName) => {
        return {modelID, manufacturerName};
    });
};

const whitelabel = (vendor, model, description, manufacturerNames) => {
    const fingerprint = manufacturerNames.map((manufacturerName) => {
        return {manufacturerName};
    });
    return {vendor, model, description, fingerprint};
};

class Base {
    constructor(value) {
        this.value = value;
    }

    valueOf() {
        return this.value;
    }
}

class Enum extends Base {
    constructor(value) {
        super(value);
    }
}

class Bitmap extends Base {
    constructor(value) {
        super(value);
    }
}

const valueConverterBasic = {
    lookup: (map) => {
        return {
            to: (v) => {
                if (map[v] === undefined) throw new Error(`Value '${v}' is not allowed, expected one of ${Object.keys(map)}`);
                return map[v];
            },
            from: (v) => {
                const value = Object.entries(map).find((i) => i[1].valueOf() === v);
                if (!value) throw new Error(`Value '${v}' is not allowed, expected one of ${Object.values(map)}`);
                return value[0];
            },
        };
    },
    scale: (min1, max1, min2, max2) => {
        return {to: (v) => utils.mapNumberRange(v, min1, max1, min2, max2), from: (v) => utils.mapNumberRange(v, min2, max2, min1, max1)};
    },
    raw: () => {
        return {to: (v) => v, from: (v) => v};
    },
    divideBy: (value) => {
        return {to: (v) => v * value, from: (v) => v / value};
    },
    trueFalse: (valueTrue) => {
        return {from: (v) => v === valueTrue};
    },
};

const valueConverter = {
    trueFalse0: valueConverterBasic.trueFalse(0),
    trueFalse1: valueConverterBasic.trueFalse(1),
    trueFalseEnum0: valueConverterBasic.trueFalse(new Enum(0)),
    onOff: valueConverterBasic.lookup({'ON': true, 'OFF': false}),
    powerOnBehavior: valueConverterBasic.lookup({'off': 0, 'on': 1, 'previous': 2}),
    lightType: valueConverterBasic.lookup({'led': 0, 'incandescent': 1, 'halogen': 2}),
    countdown: valueConverterBasic.raw(),
    scale0_254to0_1000: valueConverterBasic.scale(0, 254, 0, 1000),
    scale0_1to0_1000: valueConverterBasic.scale(0, 1, 0, 1000),
    divideBy100: valueConverterBasic.divideBy(100),
    temperatureUnit: valueConverterBasic.lookup({'celsius': 0, 'fahrenheit': 1}),
    batteryState: valueConverterBasic.lookup({'low': 0, 'medium': 1, 'high': 2}),
    divideBy10: valueConverterBasic.divideBy(10),
    divideBy1000: valueConverterBasic.divideBy(1000),
    raw: valueConverterBasic.raw(),
    setLimit: {
        to: (v) => {
            if (!v) throw new Error('Limit cannot be unset, use factory_reset');
            return v;
        },
        from: (v) => v,
    },
    coverPosition: {
        to: async (v, meta) => {
            return meta.options.invert_cover ? 100 - v : v;
        },
        from: (v, meta, options) => {
            return options.invert_cover ? 100 - v : v;
        },
    },
    plus1: {
        from: (v) => v + 1,
        to: (v) => v - 1,
    },
    static: (value) => {
        return {
            from: (v) => {
                return value;
            },
        };
    },
    phaseVariant1: {
        from: (v) => {
            const buffer = Buffer.from(v, 'base64');
            return {voltage: (buffer[14] | buffer[13] << 8) / 10, current: (buffer[12] | buffer[11] << 8) / 1000};
        },
    },
    phaseVariant2: {
        from: (v) => {
            const buf = Buffer.from(v, 'base64');
            return {voltage: (buf[1] | buf[0] << 8) / 10, current: (buf[4] | buf[3] << 8) / 1000, power: (buf[7] | buf[6] << 8)};
        },
    },
    phaseVariant2WithPhase: (phase) => {
        return {
            from: (v) => {
                const buf = Buffer.from(v, 'base64');
                return {
                    [`voltage_${phase}`]: (buf[1] | buf[0] << 8) / 10,
                    [`current_${phase}`]: (buf[4] | buf[3] << 8) / 1000,
                    [`power_${phase}`]: (buf[7] | buf[6] << 8)};
            },
        };
    },
    threshold: {
        from: (v) => {
            const buffer = Buffer.from(v, 'base64');
            const stateLookup = {0: 'not_set', 1: 'over_current_threshold', 3: 'over_voltage_threshold'};
            const protectionLookup = {0: 'OFF', 1: 'ON'};
            return {
                threshold_1_protection: protectionLookup[buffer[1]],
                threshold_1: stateLookup[buffer[0]],
                threshold_1_value: (buffer[3] | buffer[2] << 8),
                threshold_2_protection: protectionLookup[buffer[5]],
                threshold_2: stateLookup[buffer[4]],
                threshold_2_value: (buffer[7] | buffer[6] << 8),
            };
        },
    },
    selfTestResult: valueConverterBasic.lookup({'checking': 0, 'success': 1, 'failure': 2, 'others': 3}),
    lockUnlock: valueConverterBasic.lookup({'LOCK': true, 'UNLOCK': false}),
    localTempCalibration1: {
        from: (v) => {
            if (v > 55) v -= 0x100000000;
            return v / 10;
        },
        to: (v) => {
            if (v > 0) return v * 10;
            if (v < 0) return v * 10 + 0x100000000;
            return v;
        },
    },
    localTempCalibration2: {
        from: (v) => v,
        to: (v) => {
            if (v < 0) return v + 0x100000000;
            return v;
        },
    },
    thermostatHolidayStartStop: {
        from: (v) => {
            const start = {
                year: v.slice(0, 4), month: v.slice(4, 6), day: v.slice(6, 8),
                hours: v.slice(8, 10), minutes: v.slice(10, 12),
            };
            const end = {
                year: v.slice(12, 16), month: v.slice(16, 18), day: v.slice(18, 20),
                hours: v.slice(20, 22), minutes: v.slice(22, 24),
            };
            const startStr = `${start.year}/${start.month}/${start.day} ${start.hours}:${start.minutes}`;
            const endStr = `${end.year}/${end.month}/${end.day} ${end.hours}:${end.minutes}`;
            return `${startStr} | ${endStr}`;
        },
        to: (v) => {
            const numberPattern = /\d+/g;
            return v.match(numberPattern).join([]).toString();
        },
    },
    thermostatScheduleDaySingleDP: {
        from: (v) => {
            // day splitted to 10 min segments = total 144 segments
            const maxPeriodsInDay = 10;
            const periodSize = 3;
            const schedule = [];

            for (let i = 0; i < maxPeriodsInDay; i++) {
                const time = v[i * periodSize];
                const totalMinutes = time * 10;
                const hours = totalMinutes / 60;
                const rHours = Math.floor(hours);
                const minutes = (hours - rHours) * 60;
                const rMinutes = Math.round(minutes);
                const strHours = rHours.toString().padStart(2, '0');
                const strMinutes = rMinutes.toString().padStart(2, '0');
                const tempHexArray = [v[i * periodSize + 1], v[i * periodSize + 2]];
                const tempRaw = Buffer.from(tempHexArray).readUIntBE(0, tempHexArray.length);
                const temp = tempRaw / 10;
                schedule.push(`${strHours}:${strMinutes}/${temp}`);
                if (rHours === 24) break;
            }

            return schedule.join(' ');
        },
        to: (v, meta) => {
            const dayByte = {
                monday: 1, tuesday: 2, wednesday: 4, thursday: 8,
                friday: 16, saturday: 32, sunday: 64,
            };
            const weekDay = v.week_day;
            if (Object.keys(dayByte).indexOf(weekDay) === -1) {
                throw new Error('Invalid "week_day" property value: ' + weekDay);
            }
            let weekScheduleType;
            if (meta.state && meta.state.working_day) weekScheduleType = meta.state.working_day;
            const payload = [];

            switch (weekScheduleType) {
            case 'mon_sun':
                payload.push(127);
                break;
            case 'mon_fri+sat+sun':
                if (['saturday', 'sunday'].indexOf(weekDay) === -1) {
                    payload.push(31);
                    break;
                }
                payload.push(dayByte[weekDay]);
                break;
            case 'separate':
                payload.push(dayByte[weekDay]);
                break;
            default:
                throw new Error('Invalid "working_day" property, need to set it before');
            }

            // day splitted to 10 min segments = total 144 segments
            const maxPeriodsInDay = 10;
            const schedule = v.schedule.split(' ');
            const schedulePeriods = schedule.length;
            if (schedulePeriods > 10) throw new Error('There cannot be more than 10 periods in the schedule: ' + v);
            if (schedulePeriods < 2) throw new Error('There cannot be less than 2 periods in the schedule: ' + v);
            let prevHour;

            for (const period of schedule) {
                const timeTemp = period.split('/');
                const hm = timeTemp[0].split(':', 2);
                const h = parseInt(hm[0]);
                const m = parseInt(hm[1]);
                const temp = parseFloat(timeTemp[1]);
                if (h < 0 || h > 24 || m < 0 || m >= 60 || m % 10 !== 0 || temp < 5 || temp > 30 || temp % 0.5 !== 0) {
                    throw new Error('Invalid hour, minute or temperature of: ' + period);
                } else if (prevHour > h) {
                    throw new Error(`The hour of the next segment can't be less than the previous one: ${prevHour} > ${h}`);
                }
                prevHour = h;
                const segment = (h * 60 + m) / 10;
                const tempHexArray = convertDecimalValueTo2ByteHexArray(temp * 10);
                payload.push(segment, ...tempHexArray);
            }

            // Add "technical" periods to be valid payload
            for (let i = 0; i < maxPeriodsInDay - schedulePeriods; i++) {
                // by default it sends 9000b2, it's 24 hours and 18 degrees
                payload.push(144, 0, 180);
            }

            return payload;
        },
    },
    thermostatScheduleDayMultiDP: {
        from: (v) => {
            const schedule = [];
            for (let index = 1; index < 17; index = index + 4) {
                schedule.push(
                    String(parseInt(v[index+0])).padStart(2, '0') + ':' +
                    String(parseInt(v[index+1])).padStart(2, '0') + '/' +
                    (parseFloat((v[index+2] << 8) + v[index+3]) / 10.0).toFixed(1),
                );
            }
            return schedule.join(' ');
        },
        to: (v) => {
            const payload = [0];
            const transitions = v.split(' ');
            if (transitions.length != 4) {
                throw new Error('Invalid schedule: there should be 4 transitions');
            }
            for (const transition of transitions) {
                const timeTemp = transition.split('/');
                if (timeTemp.length != 2) {
                    throw new Error('Invalid schedule: wrong transition format: ' + transition);
                }
                const hourMin = timeTemp[0].split(':');
                const hour = hourMin[0];
                const min = hourMin[1];
                const temperature = Math.floor(timeTemp[1] *10);
                if (hour < 0 || hour > 24 || min < 0 || min > 60 || temperature < 50 || temperature > 300) {
                    throw new Error('Invalid hour, minute or temperature of: ' + transition);
                }
                payload.push(
                    hour,
                    min,
                    (temperature & 0xff00) >> 8,
                    temperature & 0xff,
                );
            }
            return payload;
        },
    },
    thermostatScheduleDayMultiDPWithDayNumber: (dayNum) => {
        return {
            from: (v) => valueConverter.thermostatScheduleDayMultiDP.from(v),
            to: (v) => {
                const data = valueConverter.thermostatScheduleDayMultiDP.to(v);
                data[0] = dayNum;
                return data;
            },
        };
    },
    TV02SystemMode: {
        to: async (v, meta) => {
            const entity = meta.device.endpoints[0];
            if (meta.message.system_mode) {
                if (meta.message.system_mode === 'off') {
                    await sendDataPointBool(entity, 107, true, 'dataRequest', 1);
                } else {
                    await sendDataPointEnum(entity, 2, 1, 'dataRequest', 1); // manual
                }
            } else if (meta.message.heating_stop) {
                if (meta.message.heating_stop === 'ON') {
                    await sendDataPointBool(entity, 107, true, 'dataRequest', 1);
                } else {
                    await sendDataPointEnum(entity, 2, 1, 'dataRequest', 1); // manual
                }
            }
        },
        from: (v) => {
            return {system_mode: v === false ? 'heat' : 'off', heating_stop: v === false ? 'OFF' : 'ON'};
        },
    },
    TV02FrostProtection: {
        to: async (v, meta) => {
            const entity = meta.device.endpoints[0];
            if (v === 'ON') {
                await sendDataPointBool(entity, 10, true, 'dataRequest', 1);
            } else {
                await sendDataPointEnum(entity, 2, 1, 'dataRequest', 1); // manual
            }
        },
        from: (v) => {
            return {frost_protection: v === false ? 'OFF' : 'ON'};
        },
    },
    inverse: {to: (v) => !v, from: (v) => !v},
    onOffNotStrict: {from: (v) => v ? 'ON' : 'OFF', to: (v) => v === 'ON'},
    errorOrBatteryLow: {
        from: (v) => {
            if (v === 0) return {'battery_low': false};
            if (v === 1) return {'battery_low': true};
            return {'error': v};
        },
    },
};

const tuyaTz = {
    power_on_behavior_1: {
        key: ['power_on_behavior', 'power_outage_memory'],
        convertSet: async (entity, key, value, meta) => {
            // Legacy: remove power_outage_memory
            const lookup = key === 'power_on_behavior' ? {'off': 0, 'on': 1, 'previous': 2} : {'off': 0x00, 'on': 0x01, 'restore': 0x02};
            value = value.toLowerCase();
            utils.validateValue(value, Object.keys(lookup));
            const pState = lookup[value];
            await entity.write('genOnOff', {moesStartUpOnOff: pState});
            return {state: {[key]: value}};
        },
        convertGet: async (entity, key, meta) => {
            await entity.read('genOnOff', ['moesStartUpOnOff']);
        },
    },
    power_on_behavior_2: {
        key: ['power_on_behavior'],
        convertSet: async (entity, key, value, meta) => {
            value = value.toLowerCase();
            const lookup = {'off': 0, 'on': 1, 'previous': 2};
            utils.validateValue(value, Object.keys(lookup));
            const pState = lookup[value];
            await entity.write('manuSpecificTuya_3', {'powerOnBehavior': pState});
            return {state: {power_on_behavior: value}};
        },
        convertGet: async (entity, key, meta) => {
            await entity.read('manuSpecificTuya_3', ['powerOnBehavior']);
        },
    },
    switch_type: {
        key: ['switch_type'],
        convertSet: async (entity, key, value, meta) => {
            value = value.toLowerCase();
            const lookup = {'toggle': 0, 'state': 1, 'momentary': 2};
            utils.validateValue(value, Object.keys(lookup));
            await entity.write('manuSpecificTuya_3', {'switchType': lookup[value]}, {disableDefaultResponse: true});
            return {state: {switch_type: value}};
        },
        convertGet: async (entity, key, meta) => {
            await entity.read('manuSpecificTuya_3', ['switchType']);
        },
    },
    backlight_indicator_mode_1: {
        key: ['backlight_mode', 'indicator_mode'],
        convertSet: async (entity, key, value, meta) => {
            const lookup = key === 'backlight_mode' ? {'low': 0, 'medium': 1, 'high': 2, 'off': 0, 'normal': 1, 'inverted': 2} :
                {'off': 0, 'off/on': 1, 'on/off': 2, 'on': 3};
            value = value.toLowerCase();
            utils.validateValue(value, Object.keys(lookup));
            await entity.write('genOnOff', {tuyaBacklightMode: lookup[value]});
            return {state: {[key]: value}};
        },
        convertGet: async (entity, key, meta) => {
            await entity.read('genOnOff', ['tuyaBacklightMode']);
        },
    },
    backlight_indicator_mode_2: {
        key: ['backlight_mode'],
        convertSet: async (entity, key, value, meta) => {
            const lookup = {'off': 0, 'on': 1};
            value = value.toLowerCase();
            utils.validateValue(value, Object.keys(lookup));
            await entity.write('genOnOff', {tuyaBacklightSwitch: lookup[value]});
            return {state: {[key]: value}};
        },
        convertGet: async (entity, key, meta) => {
            await entity.read('genOnOff', ['tuyaBacklightSwitch']);
        },
    },
    child_lock: {
        key: ['child_lock'],
        convertSet: async (entity, key, value, meta) => {
            await entity.write('genOnOff', {0x8000: {value: value === 'LOCK', type: 0x10}});
        },
    },
    min_brightness: {
        key: ['min_brightness'],
        convertSet: async (entity, key, value, meta) => {
            const minValueHex = value.toString(16);
            const maxValueHex = 'ff';
            const minMaxValue = parseInt(`${minValueHex}${maxValueHex}`, 16);
            const payload = {0xfc00: {value: minMaxValue, type: 0x21}};
            await entity.write('genLevelCtrl', payload, {disableDefaultResponse: true});
            return {state: {min_brightness: value}};
        },
        convertGet: async (entity, key, meta) => {
            await entity.read('genLevelCtrl', [0xfc00]);
        },
    },
    color_power_on_behavior: {
        key: ['color_power_on_behavior'],
        convertSet: async (entity, key, value, meta) => {
            const lookup = {'initial': 0, 'previous': 1, 'cutomized': 2};
            utils.validateValue(value, Object.keys(lookup));
            await entity.command('lightingColorCtrl', 'tuyaOnStartUp', {
                mode: lookup[value]*256, data: [0, 0, 0, 0, 0, 0, 0, 0, 0, 0]});
            return {state: {color_power_on_behavior: value}};
        },
    },
    datapoints: {
        key: [
            'temperature_unit', 'temperature_calibration', 'humidity_calibration', 'alarm_switch',
            'state', 'brightness', 'min_brightness', 'max_brightness', 'power_on_behavior', 'position',
            'countdown', 'light_type', 'silence', 'self_test', 'child_lock', 'open_window', 'open_window_temperature', 'frost_protection',
            'system_mode', 'heating_stop', 'current_heating_setpoint', 'local_temperature_calibration', 'preset', 'boost_timeset_countdown',
            'holiday_start_stop', 'holiday_temperature', 'comfort_temperature', 'eco_temperature', 'working_day',
            'week_schedule_programming', 'online', 'holiday_mode_date', 'schedule', 'schedule_monday', 'schedule_tuesday',
            'schedule_wednesday', 'schedule_thursday', 'schedule_friday', 'schedule_saturday', 'schedule_sunday', 'clear_fault',
            'scale_protection', 'error', 'radar_scene', 'radar_sensitivity', 'tumble_alarm_time', 'tumble_switch', 'fall_sensitivity',
            'min_temperature', 'max_temperature', 'window_detection', 'boost_heating', 'alarm_ringtone', 'alarm_time', 'fan_speed',
<<<<<<< HEAD
            'reverse_direction', 'border', 'click_control', 'switch_1', 'switch_2', 'switch_3', 'switch_4', 'switch', 'backlight_mode',
            'relay_status', 'accurate_calibration', 'backlight_switch', 'motor_steering',
=======
            'reverse_direction', 'border', 'click_control', 'motor_direction', 'opening_mode', 'factory_reset', 'set_upper_limit', 'set_bottom_limit',
            'motor_speed',
>>>>>>> 89828706
        ],
        convertSet: async (entity, key, value, meta) => {
            // A set converter is only called once; therefore we need to loop
            const state = {};
            const datapoints = utils.getMetaValue(entity, meta.mapped, 'tuyaDatapoints', undefined, undefined);
            if (!datapoints) throw new Error('No datapoints map defined');
            for (const [key, value] of Object.entries(meta.message)) {
                const convertedKey = meta.mapped.meta.multiEndpoint ? `${key}_${meta.endpoint_name}` : key;
                const dpEntry = datapoints.find((d) => d[1] === convertedKey);
                if (!dpEntry || !dpEntry[1]) {
                    throw new Error(`No datapoint defined for '${key}'`);
                }
                if (dpEntry[3] && dpEntry[3].skip && dpEntry[3].skip(meta)) continue;
                const dpId = dpEntry[0];
                const convertedValue = await dpEntry[2].to(value, meta);
                const sendCommand = utils.getMetaValue(entity, meta.mapped, 'tuyaSendCommand', undefined, 'dataRequest');
                if (convertedValue === undefined) {
                    // conversion done inside converter, ignore.
                } else if (typeof convertedValue === 'boolean') {
                    await sendDataPointBool(entity, dpId, convertedValue, sendCommand, 1);
                } else if (typeof convertedValue === 'number') {
                    await sendDataPointValue(entity, dpId, convertedValue, sendCommand, 1);
                } else if (typeof convertedValue === 'string') {
                    await sendDataPointStringBuffer(entity, dpId, convertedValue, sendCommand, 1);
                } else if (Array.isArray(convertedValue)) {
                    await sendDataPointRaw(entity, dpId, convertedValue, sendCommand, 1);
                } else if (convertedValue instanceof Enum) {
                    await sendDataPointEnum(entity, dpId, convertedValue.valueOf(), sendCommand, 1);
                } else if (convertedValue instanceof Bitmap) {
                    await sendDataPointBitmap(entity, dpId, convertedValue.valueOf(), sendCommand, 1);
                } else {
                    throw new Error(`Don't know how to send type '${typeof convertedValue}'`);
                }
                state[key] = value;
            }
            return {state};
        },
    },
    do_not_disturb: {
        key: ['do_not_disturb'],
        convertSet: async (entity, key, value, meta) => {
            await entity.command('lightingColorCtrl', 'tuyaDoNotDisturb', {enable: value ? 1 : 0});
            return {state: {do_not_disturb: value}};
        },
    },
};

const tuyaFz = {
    gateway_connection_status: {
        cluster: 'manuSpecificTuya',
        type: ['commandMcuGatewayConnectionStatus'],
        convert: async (model, msg, publish, options, meta) => {
            // "payload" can have the following values:
            // 0x00: The gateway is not connected to the internet.
            // 0x01: The gateway is connected to the internet.
            // 0x02: The request timed out after three seconds.
            const payload = {payloadSize: 1, payload: 1};
            await msg.endpoint.command('manuSpecificTuya', 'mcuGatewayConnectionStatus', payload, {});
        },
    },
    power_on_behavior_1: {
        cluster: 'genOnOff',
        type: ['attributeReport', 'readResponse'],
        convert: (model, msg, publish, options, meta) => {
            if (msg.data.hasOwnProperty('moesStartUpOnOff')) {
                const lookup = {0: 'off', 1: 'on', 2: 'previous'};
                const property = utils.postfixWithEndpointName('power_on_behavior', msg, model, meta);
                return {[property]: lookup[msg.data['moesStartUpOnOff']]};
            }
        },
    },
    power_on_behavior_2: {
        cluster: 'manuSpecificTuya_3',
        type: ['attributeReport', 'readResponse'],
        convert: (model, msg, publish, options, meta) => {
            const attribute = 'powerOnBehavior';
            const lookup = {0: 'off', 1: 'on', 2: 'previous'};
            if (msg.data.hasOwnProperty(attribute)) {
                const property = utils.postfixWithEndpointName('power_on_behavior', msg, model, meta);
                return {[property]: lookup[msg.data[attribute]]};
            }
        },
    },
    power_outage_memory: {
        cluster: 'genOnOff',
        type: ['attributeReport', 'readResponse'],
        convert: (model, msg, publish, options, meta) => {
            if (msg.data.hasOwnProperty('moesStartUpOnOff')) {
                const lookup = {0x00: 'off', 0x01: 'on', 0x02: 'restore'};
                const property = utils.postfixWithEndpointName('power_outage_memory', msg, model, meta);
                return {[property]: lookup[msg.data['moesStartUpOnOff']]};
            }
        },
    },
    switch_type: {
        cluster: 'manuSpecificTuya_3',
        type: ['attributeReport', 'readResponse'],
        convert: (model, msg, publish, options, meta) => {
            if (msg.data.hasOwnProperty('switchType')) {
                const lookup = {0: 'toggle', 1: 'state', 2: 'momentary'};
                return {switch_type: lookup[msg.data['switchType']]};
            }
        },
    },
    backlight_mode_low_medium_high: {
        cluster: 'genOnOff',
        type: ['attributeReport', 'readResponse'],
        convert: (model, msg, publish, options, meta) => {
            if (msg.data.hasOwnProperty('tuyaBacklightMode')) {
                const value = msg.data['tuyaBacklightMode'];
                const backlightLookup = {0: 'low', 1: 'medium', 2: 'high'};
                return {backlight_mode: backlightLookup[value]};
            }
        },
    },
    backlight_mode_off_normal_inverted: {
        cluster: 'genOnOff',
        type: ['attributeReport', 'readResponse'],
        convert: (model, msg, publish, options, meta) => {
            if (msg.data.hasOwnProperty('tuyaBacklightMode')) {
                const value = msg.data['tuyaBacklightMode'];
                const backlightLookup = {0: 'off', 1: 'normal', 2: 'inverted'};
                return {backlight_mode: backlightLookup[value]};
            }
        },
    },
    backlight_mode_off_on: {
        cluster: 'genOnOff',
        type: ['attributeReport', 'readResponse'],
        convert: (model, msg, publish, options, meta) => {
            if (msg.data.hasOwnProperty('tuyaBacklightSwitch')) {
                const value = msg.data['tuyaBacklightSwitch'];
                const backlightLookup = {0: 'OFF', 1: 'ON'};
                return {backlight_mode: backlightLookup[value]};
            }
        },
    },
    indicator_mode: {
        cluster: 'genOnOff',
        type: ['attributeReport', 'readResponse'],
        convert: (model, msg, publish, options, meta) => {
            if (msg.data.hasOwnProperty('tuyaBacklightMode')) {
                const value = msg.data['tuyaBacklightMode'];
                const lookup = {0: 'off', 1: 'off/on', 2: 'on/off', 3: 'on'};
                if (lookup.hasOwnProperty(value)) {
                    return {indicator_mode: lookup[value]};
                }
            }
        },
    },
    child_lock: {
        cluster: 'genOnOff',
        type: ['attributeReport', 'readResponse'],
        convert: (model, msg, publish, options, meta) => {
            if (msg.data.hasOwnProperty('32768')) {
                const value = msg.data['32768'];
                return {child_lock: value ? 'LOCK' : 'UNLOCK'};
            }
        },
    },
    min_brightness: {
        cluster: 'genLevelCtrl',
        type: ['attributeReport', 'readResponse'],
        convert: (model, msg, publish, options, meta) => {
            if (msg.data.hasOwnProperty(0xfc00)) {
                const property = utils.postfixWithEndpointName('min_brightness', msg, model, meta);
                const value = parseInt(msg.data[0xfc00].toString(16).slice(0, 2), 16);
                return {[property]: value};
            }
        },
    },
    datapoints: {
        cluster: 'manuSpecificTuya',
        type: ['commandDataResponse', 'commandDataReport', 'commandActiveStatusReport', 'commandActiveStatusReportAlt'],
        options: (definition) => {
            const result = [];
            for (const datapoint of definition.meta.tuyaDatapoints) {
                const dpKey = datapoint[1];
                if (dpKey in utils.calibrateAndPrecisionRoundOptionsDefaultPrecision) {
                    const type = utils.calibrateAndPrecisionRoundOptionsIsPercentual(dpKey) ? 'percentual' : 'absolute';
                    result.push(exposes.options.precision(dpKey), exposes.options.calibration(dpKey, type));
                }
            }
            return result;
        },
        convert: (model, msg, publish, options, meta) => {
            let result = {};
            if (!model.meta || !model.meta.tuyaDatapoints) throw new Error('No datapoints map defined');
            const datapoints = model.meta.tuyaDatapoints;
            for (const dpValue of msg.data.dpValues) {
                const dpId = dpValue.dp;
                const dpEntry = datapoints.find((d) => d[0] === dpId);
                if (dpEntry) {
                    const value = getDataValue(dpValue);
                    if (dpEntry[1]) {
                        result[dpEntry[1]] = dpEntry[2].from(value, meta, options);
                    } else if (dpEntry[2]) {
                        result = {...result, ...dpEntry[2].from(value, meta, options)};
                    }
                } else {
                    meta.logger.debug(`Datapoint ${dpId} not defined for '${meta.device.manufacturerName}' ` +
                        `with data ${JSON.stringify(dpValue)}`);
                }
            }

            // Apply calibrateAndPrecisionRoundOptions
            const keys = Object.keys(utils.calibrateAndPrecisionRoundOptionsDefaultPrecision);
            for (const entry of Object.entries(result)) {
                if (keys.includes(entry[0])) {
                    result[entry[0]] = utils.calibrateAndPrecisionRoundOptions(entry[1], options, entry[0]);
                }
            }
            return result;
        },
    },
};

const tuyaExtend = {
    switch: (options={}) => {
        const tz = require('../converters/toZigbee');
        const fz = require('../converters/fromZigbee');
        const exposes = options.endpoints ? options.endpoints.map((ee) => e.switch().withEndpoint(ee)) : [e.switch()];
        const fromZigbee = [fz.on_off, fz.ignore_basic_report];
        const toZigbee = [tz.on_off];
        if (options.powerOutageMemory) {
            // Legacy, powerOnBehavior is preferred
            fromZigbee.push(tuyaFz.power_outage_memory);
            toZigbee.push(tuyaTz.power_on_behavior_1);
            exposes.push(tuyaExposes.powerOutageMemory());
        } else if (options.powerOnBehavior2) {
            fromZigbee.push(tuyaFz.power_on_behavior_2);
            toZigbee.push(tuyaTz.power_on_behavior_2);
            if (options.endpoints) {
                exposes.push(...options.endpoints.map((ee) => e.power_on_behavior().withEndpoint(ee)));
            } else {
                exposes.push(e.power_on_behavior());
            }
        } else {
            fromZigbee.push(tuyaFz.power_on_behavior_1);
            toZigbee.push(tuyaTz.power_on_behavior_1);
            exposes.push(e.power_on_behavior());
        }

        if (options.switchType) {
            fromZigbee.push(tuyaFz.switch_type);
            toZigbee.push(tuyaTz.switch_type);
            exposes.push(tuyaExposes.switchType());
        }

        if (options.backlightModeLowMediumHigh) {
            fromZigbee.push(tuyaFz.backlight_mode_low_medium_high);
            exposes.push(tuyaExposes.backlightModeLowMediumHigh());
            toZigbee.push(tuyaTz.backlight_indicator_mode_1);
        }
        if (options.backlightModeOffNormalInverted) {
            fromZigbee.push(tuyaFz.backlight_mode_off_normal_inverted);
            exposes.push(tuyaExposes.backlightModeOffNormalInverted());
            toZigbee.push(tuyaTz.backlight_indicator_mode_1);
        }
        if (options.indicatorMode) {
            fromZigbee.push(tuyaFz.indicator_mode);
            exposes.push(tuyaExposes.indicatorMode());
            toZigbee.push(tuyaTz.backlight_indicator_mode_1);
        }
        if (options.backlightModeOffOn) {
            fromZigbee.push(tuyaFz.backlight_mode_off_on);
            exposes.push(tuyaExposes.backlightModeOffOn());
            toZigbee.push(tuyaTz.backlight_indicator_mode_2);
        }

        if (options.electricalMeasurements) {
            fromZigbee.push((options.electricalMeasurementsFzConverter || fz.electrical_measurement), fz.metering);
            exposes.push(e.power(), e.current(), e.voltage(), e.energy());
        }
        if (options.childLock) {
            fromZigbee.push(tuyaFz.child_lock);
            toZigbee.push(tuyaTz.child_lock);
            exposes.push(e.child_lock());
        }
        return {exposes, fromZigbee, toZigbee};
    },
    light_onoff_brightness_colortemp_color: (options={}) => {
        const extend = require('./extend');
        options = {
            disableColorTempStartup: true, disablePowerOnBehavior: true, toZigbee: [tuyaTz.do_not_disturb, tuyaTz.color_power_on_behavior],
            exposes: [tuyaExposes.doNotDisturb(), tuyaExposes.colorPowerOnBehavior()], ...options,
        };
        const meta = {applyRedFix: true, enhancedHue: false};
        return {...extend.light_onoff_brightness_colortemp_color(options), meta};
    },
    light_onoff_brightness_colortemp: (options={}) => {
        const extend = require('./extend');
        options = {
            disableColorTempStartup: true, disablePowerOnBehavior: true, toZigbee: [tuyaTz.do_not_disturb],
            exposes: [tuyaExposes.doNotDisturb()], ...options,
        };
        return extend.light_onoff_brightness_colortemp(options);
    },
    light_onoff_brightness_color: (options={}) => {
        const extend = require('./extend');
        options = {
            disablePowerOnBehavior: true, toZigbee: [tuyaTz.do_not_disturb, tuyaTz.color_power_on_behavior],
            exposes: [tuyaExposes.doNotDisturb(), tuyaExposes.colorPowerOnBehavior()], ...options,
        };
        const meta = {applyRedFix: true, enhancedHue: false};
        return {...extend.light_onoff_brightness_color(options), meta};
    },
    light_onoff_brightness: (options={}) => {
        const extend = require('./extend');
        options = {
            disablePowerOnBehavior: true, toZigbee: [tuyaTz.do_not_disturb], exposes: [tuyaExposes.doNotDisturb()],
            minBrightness: false, ...options,
        };
        const result = extend.light_onoff_brightness(options);
        result.exposes = options.endpoints ? options.endpoints.map((ee) => e.light_brightness()) : [e.light_brightness()];
        if (options.minBrightness) {
            result.fromZigbee.push(tuyaFz.min_brightness);
            result.toZigbee.push(tuyaTz.min_brightness);
            result.exposes = result.exposes.map((e) => e.withMinBrightness());
        }
        if (options.endpoints) {
            result.exposes = result.exposes.map((e, i) => e.withEndpoint(options.endpoints[i]));
        }
        return result;
    },
};

module.exports = {
    exposes: tuyaExposes,
    extend: tuyaExtend,
    tz: tuyaTz,
    fz: tuyaFz,
    skip,
    configureMagicPacket,
    fingerprint,
    whitelabel,
    enum: (value) => new Enum(value),
    bitmap: (value) => new Bitmap(value),
    valueConverter,
    valueConverterBasic,
    tzDataPoints: tuyaTz.datapoints,
    fzDataPoints: tuyaFz.datapoints,
    sendDataPoint,
    sendDataPoints,
    sendDataPointValue,
    sendDataPointBool,
    sendDataPointEnum,
    sendDataPointBitmap,
    sendDataPointRaw,
    sendDataPointStringBuffer,
    firstDpValue,
    getDataValue,
    getTypeName,
    getDataPointNames,
    logDataPoint,
    logUnexpectedDataPoint,
    logUnexpectedDataType,
    logUnexpectedDataValue,
    dataTypes,
    dataPoints,
    dpValueFromIntValue,
    dpValueFromBool,
    dpValueFromEnum,
    dpValueFromStringBuffer,
    dpValueFromRaw,
    dpValueFromBitmap,
    convertRawToCycleTimer,
    convertRawToTimer,
    convertTimeTo2ByteHexArray,
    convertWeekdaysTo1ByteHexArray,
    convertDecimalValueTo4ByteHexArray,
    convertDecimalValueTo2ByteHexArray,
    onEventSetTime,
    onEventSetLocalTime,
    onEventMeasurementPoll,
    convertStringToHexArray,
    isCoverInverted,
    getCoverStateEnums,
    thermostatSystemModes4,
    thermostatSystemModes3,
    thermostatSystemModes2,
    thermostatSystemModes,
    thermostatWeekFormat,
    thermostatForceMode,
    thermostatPresets,
    thermostatScheduleMode,
    silvercrestModes,
    silvercrestEffects,
    fanModes,
    msLookups,
    tvThermostatMode,
    tvThermostatPreset,
    tuyaRadar,
    ZMLookups,
    moesSwitch,
    tuyaHPSCheckingResult,
};<|MERGE_RESOLUTION|>--- conflicted
+++ resolved
@@ -1651,13 +1651,8 @@
             'schedule_wednesday', 'schedule_thursday', 'schedule_friday', 'schedule_saturday', 'schedule_sunday', 'clear_fault',
             'scale_protection', 'error', 'radar_scene', 'radar_sensitivity', 'tumble_alarm_time', 'tumble_switch', 'fall_sensitivity',
             'min_temperature', 'max_temperature', 'window_detection', 'boost_heating', 'alarm_ringtone', 'alarm_time', 'fan_speed',
-<<<<<<< HEAD
-            'reverse_direction', 'border', 'click_control', 'switch_1', 'switch_2', 'switch_3', 'switch_4', 'switch', 'backlight_mode',
-            'relay_status', 'accurate_calibration', 'backlight_switch', 'motor_steering',
-=======
             'reverse_direction', 'border', 'click_control', 'motor_direction', 'opening_mode', 'factory_reset', 'set_upper_limit', 'set_bottom_limit',
             'motor_speed',
->>>>>>> 89828706
         ],
         convertSet: async (entity, key, value, meta) => {
             // A set converter is only called once; therefore we need to loop
