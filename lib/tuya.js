'use strict';

const constants = require('./constants');
const globalStore = require('./store');

const dataTypes = {
    raw: 0, // [ bytes ]
    bool: 1, // [0/1]
    value: 2, // [ 4 byte value ]
    string: 3, // [ N byte string ]
    enum: 4, // [ 0-255 ]
    bitmap: 5, // [ 1,2,4 bytes ] as bits
};

const convertMultiByteNumberPayloadToSingleDecimalNumber = (chunks) => {
    // Destructuring "chunks" is needed because it's a Buffer
    // and we need a simple array.
    let value = 0;
    for (let i = 0; i < chunks.length; i++) {
        value = value << 8;
        value += chunks[i];
    }
    return value;
};

function getDataValue(dataType, data) {
    switch (dataType) {
    case dataTypes.raw:
        return data;
    case dataTypes.bool:
        return data[0] === 1;
    case dataTypes.value:
        return convertMultiByteNumberPayloadToSingleDecimalNumber(data);
    case dataTypes.string:
        // eslint-disable-next-line
        let dataString = '';
        // Don't use .map here, doesn't work: https://github.com/Koenkk/zigbee-herdsman-converters/pull/1799/files#r530377091
        for (let i = 0; i < data.length; ++i) {
            dataString += String.fromCharCode(data[i]);
        }
        return dataString;
    case dataTypes.enum:
        return data[0];
    case dataTypes.bitmap:
        return convertMultiByteNumberPayloadToSingleDecimalNumber(data);
    }
}

function convertDecimalValueTo4ByteHexArray(value) {
    const hexValue = Number(value).toString(16).padStart(8, '0');
    const chunk1 = hexValue.substr(0, 2);
    const chunk2 = hexValue.substr(2, 2);
    const chunk3 = hexValue.substr(4, 2);
    const chunk4 = hexValue.substr(6);
    return [chunk1, chunk2, chunk3, chunk4].map((hexVal) => parseInt(hexVal, 16));
}

function convertDecimalValueTo2ByteHexArray(value) {
    const hexValue = Number(value).toString(16).padStart(4, '0');
    const chunk1 = hexValue.substr(0, 2);
    const chunk2 = hexValue.substr(2);
    return [chunk1, chunk2].map((hexVal) => parseInt(hexVal, 16));
}

async function onEventSetTime(type, data, device) {
    if (data.type === 'commandSetTimeRequest' && data.cluster === 'manuSpecificTuya') {
        try {
            const utcTime = Math.round(((new Date()).getTime() - constants.OneJanuary2000) / 1000);
            const localTime = utcTime - (new Date()).getTimezoneOffset() * 60;
            const endpoint = device.getEndpoint(1);
            const payload = {
                payloadSize: 8,
                payload: [
                    ...convertDecimalValueTo4ByteHexArray(utcTime),
                    ...convertDecimalValueTo4ByteHexArray(localTime),
                ],
            };
            await endpoint.command('manuSpecificTuya', 'setTime', payload, {});
        } catch (error) {
            // endpoint.command can throw an error which needs to
            // be caught or the zigbee-herdsman may crash
            // Debug message is handled in the zigbee-herdsman
        }
    }
}

// set UTC and Local Time as total number of seconds from 00: 00: 00 on January 01, 1970
// force to update every device time every hour due to very poor clock
async function onEventSetLocalTime(type, data, device) {
    const nextLocalTimeUpdate = globalStore.getValue(device, 'nextLocalTimeUpdate');
    const forceTimeUpdate = nextLocalTimeUpdate == null || nextLocalTimeUpdate < new Date().getTime();

    if ((data.type === 'commandSetTimeRequest' && data.cluster === 'manuSpecificTuya') || forceTimeUpdate) {
        globalStore.putValue(device, 'nextLocalTimeUpdate', new Date().getTime() + 3600 * 1000);

        try {
            const utcTime = Math.round(((new Date()).getTime()) / 1000);
            const localTime = utcTime - (new Date()).getTimezoneOffset() * 60;
            const endpoint = device.getEndpoint(1);
            const payload = {
                payloadSize: 8,
                payload: [
                    ...convertDecimalValueTo4ByteHexArray(utcTime),
                    ...convertDecimalValueTo4ByteHexArray(localTime),
                ],
            };
            await endpoint.command('manuSpecificTuya', 'setTime', payload, {});
        } catch (error) {
            // endpoint.command can throw an error which needs to
            // be caught or the zigbee-herdsman may crash
            // Debug message is handled in the zigbee-herdsman
        }
    }
}

function convertStringToHexArray(value) {
    const asciiKeys = [];
    for (let i = 0; i < value.length; i ++) {
        asciiKeys.push(value[i].charCodeAt(0));
    }
    return asciiKeys;
}

// Contains all covers which need their position inverted by default
// Default is 100 = open, 0 = closed; Devices listed here will use 0 = open, 100 = closed instead
// Use manufacturerName to identify device!
// Dont' invert _TZE200_cowvfni3: https://github.com/Koenkk/zigbee2mqtt/issues/6043
const coverPositionInvert = ['_TZE200_wmcdj3aq', '_TZE200_nogaemzt', '_TZE200_xuzcvlku', '_TZE200_xaabybja'];

// Gets a boolean indicating whether the cover by this manufacturerName needs reversed positions
function isCoverInverted(manufacturerName) {
    // Return true if cover is listed in coverPositionInvert
    // Return false by default, not inverted
    return coverPositionInvert.includes(manufacturerName);
}

const coverStateOverride = {
    // Contains all covers which differentiate from the default enum states
    // Use manufacturerName to identify device!
    // https://github.com/Koenkk/zigbee2mqtt/issues/5596#issuecomment-759408189
    '_TZE200_rddyvrci': {close: 1, open: 2, stop: 0},
    '_TZE200_wmcdj3aq': {close: 0, open: 2, stop: 1},
    '_TZE200_cowvfni3': {close: 0, open: 2, stop: 1},
    '_TYST11_cowvfni3': {close: 0, open: 2, stop: 1},
};

// Gets an array containing which enums have to be used in order for the correct close/open/stop commands to be sent
function getCoverStateEnums(manufacturerName) {
    if (manufacturerName in coverStateOverride) {
        return coverStateOverride[manufacturerName];
    } else {
        return {close: 2, open: 0, stop: 1}; // defaults
    }
}

const thermostatSystemModes = {
    0: 'off',
    1: 'auto',
    2: 'manual',
    3: 'comfort',
    4: 'eco',
    5: 'boost',
    6: 'complex',
};

const thermostatSystemModes2 = {
    0: 'auto',
    1: 'cool',
    2: 'heat',
    3: 'dry',
    4: 'fan',
};

const thermostatSystemModes3 = {
    0: 'auto',
    1: 'heat',
    2: 'off',
};

const thermostatSystemModes4 = {
    0: 'off',
    1: 'auto',
    2: 'heat',
};

const dataPoints = {
    // Common data points
    // Below data points are usually shared between devices
    state: 1,
    heatingSetpoint: 2,
    coverPosition: 2,
    dimmerLevel: 3,
    localTemp: 3,
    coverArrived: 3,
    occupancy: 3,
    mode: 4,
    fanMode: 5,
    motorDirection: 5,
    config: 5,
    childLock: 7,
    coverChange: 7,
    runningState: 14,
    valveDetection: 20,
    battery: 21,
    tempCalibration: 44,
    // Data points above 100 are usually custom function data points
    waterLeak: 101,
    minTemp: 102,
    maxTemp: 103,
    windowDetection: 104,
    boostTime: 105,
    coverSpeed: 105,
    forceMode: 106,
    comfortTemp: 107,
    ecoTemp: 108,
    valvePos: 109,
    batteryLow: 110,
    weekFormat: 111,
    scheduleWorkday: 112,
    scheduleHoliday: 113,
    awayTemp: 114,
    autoLock: 116,
    awayDays: 117,
    // Manufacturer specific
    // Earda
    eardaDimmerLevel: 2,
    // Siterwell Thermostat
    siterwellWindowDetection: 18,
    // Moes Thermostat
    moesHold: 2,
    moesScheduleEnable: 3,
    moesHeatingSetpoint: 16,
    moesMaxTempLimit: 18,
    moesMaxTemp: 19,
    moesDeadZoneTemp: 20,
    moesLocalTemp: 24,
    moesTempCalibration: 27,
    moesValve: 36,
    moesChildLock: 40,
    moesSensor: 43,
    moesSchedule: 101,
    etopErrorStatus: 13,
    // MoesS Thermostat
    moesSsystemMode: 1,
    moesSheatingSetpoint: 2,
    moesSlocalTemp: 3,
    moesSboostHeating: 4,
    moesSboostHeatingCountdown: 5,
    moesSreset: 7,
    moesSwindowDetectionFunktion_A2: 8,
    moesSwindowDetection: 9,
    moesSchildLock: 13,
    moesSbattery: 14,
    moesSschedule: 101,
    moesSvalvePosition: 104,
    moesSboostHeatingCountdownTimeSet: 103,
    moesScompensationTempSet: 105,
    moesSecoMode: 106,
    moesSecoModeTempSet: 107,
    moesSmaxTempSet: 108,
    moesSminTempSet: 109,
    // Neo T&H
    neoPowerType: 101,
    neoMelody: 102,
    neoDuration: 103,
    neoAlarm: 104,
    neoTemp: 105,
    neoHumidity: 106,
    neoMinTemp: 107,
    neoMaxTemp: 108,
    neoMinHumidity: 109,
    neoMaxHumidity: 110,
    neoUnknown2: 112,
    neoTempAlarm: 113,
    neoHumidityAlarm: 114,
    neoUnknown3: 115,
    neoVolume: 116,
    // Saswell TRV
    saswellWindowDetection: 8,
    saswellFrostDetection: 10,
    saswellTempCalibration: 27,
    saswellChildLock: 40,
    saswellState: 101,
    saswellLocalTemp: 102,
    saswellHeatingSetpoint: 103,
    saswellValvePos: 104,
    saswellBatteryLow: 105,
    saswellAwayMode: 106,
    saswellScheduleMode: 107,
    saswellScheduleEnable: 108,
    saswellScheduleSet: 109,
    saswellSetpointHistoryDay: 110,
    saswellTimeSync: 111,
    saswellSetpointHistoryWeek: 112,
    saswellSetpointHistoryMonth: 113,
    saswellSetpointHistoryYear: 114,
    saswellLocalHistoryDay: 115,
    saswellLocalHistoryWeek: 116,
    saswellLocalHistoryMonth: 117,
    saswellLocalHistoryYear: 118,
    saswellMotorHistoryDay: 119,
    saswellMotorHistoryWeek: 120,
    saswellMotorHistoryMonth: 121,
    saswellMotorHistoryYear: 122,
    saswellScheduleSunday: 123,
    saswellScheduleMonday: 124,
    saswellScheduleTuesday: 125,
    saswellScheduleWednesday: 126,
    saswellScheduleThursday: 127,
    saswellScheduleFriday: 128,
    saswellScheduleSaturday: 129,
    saswellAntiScaling: 130,
    // HY thermostat
    hyHeating: 102,
    hyExternalTemp: 103,
    hyAwayDays: 104,
    hyAwayTemp: 105,
    hyMaxTempProtection: 106,
    hyMinTempProtection: 107,
    hyTempCalibration: 109,
    hyHysteresis: 110,
    hyProtectionHysteresis: 111,
    hyProtectionMaxTemp: 112,
    hyProtectionMinTemp: 113,
    hyMaxTemp: 114,
    hyMinTemp: 115,
    hySensor: 116,
    hyPowerOnBehavior: 117,
    hyWeekFormat: 118,
    hyWorkdaySchedule1: 119,
    hyWorkdaySchedule2: 120,
    hyHolidaySchedule1: 121,
    hyHolidaySchedule2: 122,
    hyState: 125,
    hyHeatingSetpoint: 126,
    hyLocalTemp: 127,
    hyMode: 128,
    hyChildLock: 129,
    hyAlarm: 130,
    // Silvercrest
    silvercrestChangeMode: 2,
    silvercrestSetBrightness: 3,
    silvercrestSetColor: 5,
    silvercrestSetEffect: 6,
    // Fantem
    fantemReportingTime: 102,
    fantemTempCalibration: 104,
    fantemHumidityCalibration: 105,
    fantemLuxCalibration: 106,
    fantemTemp: 107,
    fantemHumidity: 108,
    fantemMotionEnable: 109,
    fantemBattery: 110,
    fantemLedEnable: 111,
    fantemReportingEnable: 112,
    // Woox
    wooxSwitch: 102,
    wooxBattery: 14,
    wooxSmokeTest: 8,
    // FrankEver
    frankEverTimer: 9,
    frankEverTreshold: 101,
    // Dinrail power meter switch
    dinrailPowerMeterTotalEnergy: 17,
    dinrailPowerMeterCurrent: 18,
    dinrailPowerMeterPower: 19,
    dinrailPowerMeterVoltage: 20,
    // tuya smart air box
    tuyaSabCO2: 2,
    tuyaSabTemp: 18,
    tuyaSabHumidity: 19,
    tuyaSabVOC: 21,
    tuyaSabFormaldehyd: 22,
    lidlTimer: 5,
    // Moes MS-105 Dimmer
    moes105DimmerState1: 1,
    moes105DimmerLevel1: 2,
    moes105DimmerState2: 7,
    moes105DimmerLevel2: 8,
    // TuYa Radar Sensor
    trsPresenceState: 1,
    trsSensitivity: 2,
    trsMotionState: 102,
    trsIlluminanceLux: 103,
    trsScene: 112,
    trsMotionDirection: 114,
    trsMotionSpeed: 115,
    // Human Presence Sensor AIR
    msVSensitivity: 101,
    msOSensitivity: 102,
    msVacancyDelay: 103,
    msMode: 104,
    msVacantConfirmTime: 105,
    msReferenceLuminance: 106,
    msLightOnLuminancePrefer: 107,
    msLightOffLuminancePrefer: 108,
    msLuminanceLevel: 109,
    msLedStatus: 110,
    // TV01 Moes Thermostat
    tvMode: 2,
    tvWindowDetection: 8,
    tvFrostDetection: 10,
    tvHeatingSetpoint: 16,
    tvLocalTemp: 24,
    tvTempCalibration: 27,
    tvWorkingDay: 31,
    tvHolidayTemp: 32,
    tvBattery: 35,
    tvChildLock: 40,
    tvErrorStatus: 45,
    tvHolidayMode: 46,
    tvBoostTime: 101,
    tvOpenWindowTemp: 102,
    tvComfortTemp: 104,
    tvEcoTemp: 105,
    tvWeekSchedule: 106,
    tvHeatingStop: 107,
    tvMondaySchedule: 108,
    tvWednesdaySchedule: 109,
    tvFridaySchedule: 110,
    tvSundaySchedule: 111,
    tvTuesdaySchedule: 112,
    tvThursdaySchedule: 113,
    tvSaturdaySchedule: 114,
    tvBoostMode: 115,
<<<<<<< HEAD
=======
    // HOCH / WDYK DIN Rail
    hochCountdownTimer: 9,
    hochFaultCode: 26,
    hochRelayStatus: 27,
    hochChildLock: 29,
    hochVoltage: 101,
    hochCurrent: 102,
    hochActivePower: 103,
    hochLeakageCurrent: 104,
    hochTemperature: 105,
    hochRemainingEnergy: 106,
    hochRechargeEnergy: 107,
    hochCostParameters: 108,
    hochLeakageParameters: 109,
    hochVoltageThreshold: 110,
    hochCurrentThreshold: 111,
    hochTemperatureThreshold: 112,
    hochTotalActivePower: 113,
    hochEquipmentNumberType: 114,
    hochClearEnergy: 115,
    hochLocking: 116,
    hochTotalReverseActivePower: 117,
    hochHistoricalVoltage: 118,
    hochHistoricalCurrent: 119,
>>>>>>> 8343a235
};

const thermostatWeekFormat = {
    0: '5+2',
    1: '6+1',
    2: '7',
};

const thermostatForceMode = {
    0: 'normal',
    1: 'open',
    2: 'close',
};

const thermostatPresets = {
    0: 'away',
    1: 'schedule',
    2: 'manual',
    3: 'comfort',
    4: 'eco',
    5: 'boost',
    6: 'complex',
};

const thermostatScheduleMode = {
    1: 'single', // One schedule for all days
    2: 'weekday/weekend', // Weekdays(2-5) and Holidays(6-1)
    3: 'weekday/sat/sun', // Weekdays(2-6), Saturday(7), Sunday(1)
    4: '7day', // 7 day schedule
};

const silvercrestModes = {
    white: 0,
    color: 1,
    effect: 2,
};

const silvercrestEffects = {
    steady: '00',
    snow: '01',
    rainbow: '02',
    snake: '03',
    twinkle: '04',
    firework: '08',
    horizontal_flag: '06',
    waves: '07',
    updown: '08',
    vintage: '09',
    fading: '0a',
    collide: '0b',
    strobe: '0c',
    sparkles: '0d',
    carnaval: '0e',
    glow: '0f',
};

const fanModes = {
    0: 'low',
    1: 'medium',
    2: 'high',
    3: 'auto',
};

// Motion sensor lookups
const msLookups = {
    OSensitivity: {
        0: 'sensitive',
        1: 'normal',
        2: 'cautious',
    },
    VSensitivity: {
        0: 'speed_priority',
        1: 'normal_priority',
        2: 'accuracy_priority',
    },
    Mode: {
        0: 'general_model',
        1: 'temporaty_stay',
        2: 'basic_detection',
        3: 'sensor_test',
    },
};

const tvThermostatMode = {
<<<<<<< HEAD
=======
    0: 'off',
    1: 'heat',
    2: 'auto',
};


const tvThermostatPreset = {
>>>>>>> 8343a235
    0: 'auto',
    1: 'manual',
    3: 'holiday',
};

async function sendDataPoint(entity, datatype, dp, data, cmd, transid) {
    if (transid === undefined) {
        if (sendDataPoint.transId === undefined) {
            sendDataPoint.transId = 0;
        } else {
            sendDataPoint.transId++;
            sendDataPoint.transId %= 256;
        }

        transid = sendDataPoint.transId;
    }

    await entity.command(
        'manuSpecificTuya',
        cmd || 'setData',
        {
            status: 0,
            transid,
            dp: dp,
            datatype: datatype,
            length_hi: (data.length >> 8) & 0xFF,
            length_lo: data.length & 0xFF,
            data: data,
        },
        {disableDefaultResponse: true},
    );
}

async function sendDataPointValue(entity, dp, value, cmd, transid=undefined) {
    await sendDataPoint(
        entity,
        dataTypes.value,
        dp,
        convertDecimalValueTo4ByteHexArray(value),
        cmd,
        transid,
    );
}

async function sendDataPointBool(entity, dp, value, cmd, transid=undefined) {
    await sendDataPoint(
        entity,
        dataTypes.bool,
        dp,
        [value ? 1 : 0],
        cmd,
        transid,
    );
}

async function sendDataPointEnum(entity, dp, value, cmd, transid=undefined) {
    await sendDataPoint(
        entity,
        dataTypes.enum,
        dp,
        [value],
        cmd,
        transid,
    );
}

async function sendDataPointRaw(entity, dp, value, cmd, transid=undefined) {
    await sendDataPoint(
        entity,
        dataTypes.raw,
        dp,
        value,
        cmd,
        transid,
    );
}

async function sendDataPointBitmap(entity, dp, value, cmd, transid=undefined) {
    await sendDataPoint(
        entity,
        dataTypes.bitmap,
        dp,
        value,
        cmd,
        transid,
    );
}

module.exports = {
    sendDataPoint,
    sendDataPointValue,
    sendDataPointBool,
    sendDataPointEnum,
    sendDataPointBitmap,
    sendDataPointRaw,
    getDataValue,
    dataTypes,
    dataPoints,
    convertDecimalValueTo4ByteHexArray,
    convertDecimalValueTo2ByteHexArray,
    onEventSetTime,
    onEventSetLocalTime,
    convertStringToHexArray,
    isCoverInverted,
    getCoverStateEnums,
    thermostatSystemModes4,
    thermostatSystemModes3,
    thermostatSystemModes2,
    thermostatSystemModes,
    thermostatWeekFormat,
    thermostatForceMode,
    thermostatPresets,
    thermostatScheduleMode,
    silvercrestModes,
    silvercrestEffects,
    fanModes,
    msLookups,
    tvThermostatMode,
<<<<<<< HEAD
=======
    tvThermostatPreset,
>>>>>>> 8343a235
};<|MERGE_RESOLUTION|>--- conflicted
+++ resolved
@@ -423,8 +423,6 @@
     tvThursdaySchedule: 113,
     tvSaturdaySchedule: 114,
     tvBoostMode: 115,
-<<<<<<< HEAD
-=======
     // HOCH / WDYK DIN Rail
     hochCountdownTimer: 9,
     hochFaultCode: 26,
@@ -449,7 +447,6 @@
     hochTotalReverseActivePower: 117,
     hochHistoricalVoltage: 118,
     hochHistoricalCurrent: 119,
->>>>>>> 8343a235
 };
 
 const thermostatWeekFormat = {
@@ -534,8 +531,6 @@
 };
 
 const tvThermostatMode = {
-<<<<<<< HEAD
-=======
     0: 'off',
     1: 'heat',
     2: 'auto',
@@ -543,7 +538,6 @@
 
 
 const tvThermostatPreset = {
->>>>>>> 8343a235
     0: 'auto',
     1: 'manual',
     3: 'holiday',
@@ -662,8 +656,5 @@
     fanModes,
     msLookups,
     tvThermostatMode,
-<<<<<<< HEAD
-=======
     tvThermostatPreset,
->>>>>>> 8343a235
 };