'use strict';

const globalStore = require('../lib/store');
const tuya = require('../lib/tuya');
const utils = require('../lib/utils');
const herdsman = require('zigbee-herdsman');
const legacy = require('../lib/legacy');
const light = require('../lib/light');
const constants = require('../lib/constants');
const libColor = require('../lib/color');
const exposes = require('../lib/exposes');

const manufacturerOptions = {
    sunricher: {manufacturerCode: herdsman.Zcl.ManufacturerCode.SHENZHEN_SUNRICH},
    xiaomi: {manufacturerCode: herdsman.Zcl.ManufacturerCode.LUMI_UNITED_TECH, disableDefaultResponse: true},
    osram: {manufacturerCode: herdsman.Zcl.ManufacturerCode.OSRAM},
    eurotronic: {manufacturerCode: herdsman.Zcl.ManufacturerCode.JENNIC},
    danfoss: {manufacturerCode: herdsman.Zcl.ManufacturerCode.DANFOSS},
    hue: {manufacturerCode: herdsman.Zcl.ManufacturerCode.PHILIPS},
    ikea: {manufacturerCode: herdsman.Zcl.ManufacturerCode.IKEA_OF_SWEDEN},
    sinope: {manufacturerCode: herdsman.Zcl.ManufacturerCode.SINOPE_TECH},
    tint: {manufacturerCode: herdsman.Zcl.ManufacturerCode.MUELLER_LICHT_INT},
    legrand: {manufacturerCode: herdsman.Zcl.ManufacturerCode.VANTAGE, disableDefaultResponse: true},
    viessmann: {manufacturerCode: herdsman.Zcl.ManufacturerCode.VIESSMAN_ELEKTRO},
};

const converters = {
    // #region Generic converters
    read: {
        key: ['read'],
        convertSet: async (entity, key, value, meta) => {
            const result = await entity.read(value.cluster, value.attributes, (value.hasOwnProperty('options') ? value.options : {}));
            meta.logger.info(`Read result of '${value.cluster}': ${JSON.stringify(result)}`);
            if (value.hasOwnProperty('state_property')) {
                return {state: {[value.state_property]: result}};
            }
        },
    },
    write: {
        key: ['write'],
        convertSet: async (entity, key, value, meta) => {
            const options = utils.getOptions(meta.mapped, entity);
            if (value.hasOwnProperty('options')) {
                Object.assign(options, value.options);
            }
            await entity.write(value.cluster, value.payload, options);
            meta.logger.info(`Wrote '${JSON.stringify(value.payload)}' to '${value.cluster}'`);
        },
    },
    command: {
        key: ['command'],
        convertSet: async (entity, key, value, meta) => {
            const options = utils.getOptions(meta.mapped, entity);
            await entity.command(value.cluster, value.command, (value.hasOwnProperty('payload') ? value.payload : {}), options);
            meta.logger.info(`Invoked '${value.cluster}.${value.command}' with payload '${JSON.stringify(value.payload)}'`);
        },
    },
    factory_reset: {
        key: ['reset'],
        convertSet: async (entity, key, value, meta) => {
            await entity.command('genBasic', 'resetFactDefault', {}, utils.getOptions(meta.mapped, entity));
        },
    },
    arm_mode: {
        key: ['arm_mode'],
        convertSet: async (entity, key, value, meta) => {
            const isNotification = value.hasOwnProperty('transaction');
            const modeSrc = isNotification ? constants.armNotification : constants.armMode;
            const mode = utils.getKey(modeSrc, value.mode, undefined, Number);
            if (mode === undefined) {
                throw new Error(`Unsupported mode: '${value.mode}', should be one of: ${Object.values(modeSrc)}`);
            }

            if (isNotification) {
                await entity.commandResponse('ssIasAce', 'armRsp', {armnotification: mode}, {}, value.transaction);

                // Do not update PanelStatus after confirming transaction.
                // Instead the server should send an arm_mode command with the necessary state.
                // e.g. exit_delay as a result of arm_all_zones
                return;
            }

            let panelStatus = mode;
            if (meta.mapped.model === '3400-D') {
                panelStatus = mode !== 0 && mode !== 4 ? 0x80 : 0x00;
            }

            globalStore.putValue(entity, 'panelStatus', panelStatus);
            const payload = {panelstatus: panelStatus, secondsremain: 0, audiblenotif: 0, alarmstatus: 0};
            await entity.commandResponse('ssIasAce', 'panelStatusChanged', payload);
        },
    },
    battery_percentage_remaining: {
        key: ['battery'],
        convertGet: async (entity, key, meta) => {
            await entity.read('genPowerCfg', ['batteryPercentageRemaining']);
        },
    },
    power_on_behavior: {
        key: ['power_on_behavior'],
        convertSet: async (entity, key, value, meta) => {
            value = value.toLowerCase();
            const lookup = {'off': 0, 'on': 1, 'toggle': 2, 'previous': 255};
            utils.validateValue(value, Object.keys(lookup));
            await entity.write('genOnOff', {startUpOnOff: lookup[value]}, utils.getOptions(meta.mapped, entity));
            return {state: {power_on_behavior: value}};
        },
        convertGet: async (entity, key, meta) => {
            await entity.read('genOnOff', ['startUpOnOff']);
        },
    },
    light_color_mode: {
        key: ['color_mode'],
        convertGet: async (entity, key, meta) => {
            await entity.read('lightingColorCtrl', ['colorMode']);
        },
    },
    light_color_options: {
        key: ['color_options'],
        convertSet: async (entity, key, value, meta) => {
            const options = (value.hasOwnProperty('execute_if_off') && value.execute_if_off) ? 1 : 0;
            await entity.write('lightingColorCtrl', {options}, utils.getOptions(meta.mapped, entity));
            return {state: {'color_options': value}};
        },
        convertGet: async (entity, key, meta) => {
            await entity.read('lightingColorCtrl', ['options']);
        },
    },
    lock: {
        key: ['state'],
        convertSet: async (entity, key, value, meta) => {
            await entity.command(
                'closuresDoorLock',
                `${value.toLowerCase()}Door`,
                {'pincodevalue': ''},
                utils.getOptions(meta.mapped, entity),
            );

            return {readAfterWriteTime: 200};
        },
        convertGet: async (entity, key, meta) => {
            await entity.read('closuresDoorLock', ['lockState']);
        },
    },
    lock_auto_relock_time: {
        key: ['auto_relock_time'],
        convertSet: async (entity, key, value, meta) => {
            await entity.write('closuresDoorLock', {autoRelockTime: value}, utils.getOptions(meta.mapped, entity));
            return {state: {auto_relock_time: value}};
        },
        convertGet: async (entity, key, meta) => {
            await entity.read('closuresDoorLock', ['autoRelockTime']);
        },
    },
    lock_sound_volume: {
        key: ['sound_volume'],
        convertSet: async (entity, key, value, meta) => {
            utils.validateValue(value, constants.lockSoundVolume);
            await entity.write('closuresDoorLock',
                {soundVolume: constants.lockSoundVolume.indexOf(value)}, utils.getOptions(meta.mapped, entity));
            return {state: {sound_volume: value}};
        },
        convertGet: async (entity, key, meta) => {
            await entity.read('closuresDoorLock', ['soundVolume']);
        },
    },
    pincode_lock: {
        key: ['pin_code'],
        convertSet: async (entity, key, value, meta) => {
            const user = value.user;
            const userType = value.user_type || 'unrestricted';
            const userEnabled = value.hasOwnProperty('user_enabled') ? value.user_enabled : true;
            const pinCode = value.pin_code;
            if (isNaN(user)) throw new Error('user must be numbers');
            if (!utils.isInRange(0, meta.mapped.meta.pinCodeCount - 1, user)) throw new Error('user must be in range for device');

            if (pinCode == null) {
                await entity.command('closuresDoorLock', 'clearPinCode', {'userid': user}, utils.getOptions(meta.mapped, entity));
            } else {
                if (isNaN(pinCode)) throw new Error('pinCode must be a number');
                const typeLookup = {'unrestricted': 0, 'year_day_schedule': 1, 'week_day_schedule': 2, 'master': 3, 'non_access': 4};
                utils.validateValue(userType, Object.keys(typeLookup));
                const payload = {
                    'userid': user,
                    'userstatus': userEnabled ? 1 : 3,
                    'usertype': typeLookup[userType],
                    'pincodevalue': pinCode.toString(),
                };
                await entity.command('closuresDoorLock', 'setPinCode', payload, utils.getOptions(meta.mapped, entity));
            }
        },
        convertGet: async (entity, key, meta) => {
            const user = meta && meta.message && meta.message.pin_code ? meta.message.pin_code.user : undefined;
            if (user === undefined) {
                const max = meta.mapped.meta.pinCodeCount;
                // Get all
                const options = utils.getOptions(meta);
                for (let i = 0; i < max; i++) {
                    await entity.command('closuresDoorLock', 'getPinCode', {userid: i}, options);
                }
            } else {
                if (isNaN(user)) {
                    throw new Error('user must be numbers');
                }
                if (!utils.isInRange(0, meta.mapped.meta.pinCodeCount - 1, user)) {
                    throw new Error('userId must be in range for device');
                }

                await entity.command('closuresDoorLock', 'getPinCode', {userid: user}, utils.getOptions(meta));
            }
        },
    },
    lock_userstatus: {
        key: ['user_status'],
        convertSet: async (entity, key, value, meta) => {
            const user = value.user;
            if (isNaN(user)) {
                throw new Error('user must be numbers');
            }
            if (!utils.isInRange(0, meta.mapped.meta.pinCodeCount - 1, user)) {
                throw new Error('user must be in range for device');
            }

            const status = utils.getKey(constants.lockUserStatus, value.status, undefined, Number);

            if (status === undefined) {
                throw new Error(`Unsupported status: '${value.status}', should be one of: ${Object.values(constants.lockUserStatus)}`);
            }

            await entity.command(
                'closuresDoorLock',
                'setUserStatus',
                {
                    'userid': user,
                    'userstatus': status,
                },
                utils.getOptions(meta.mapped, entity),
            );
        },
        convertGet: async (entity, key, meta) => {
            const user = meta && meta.message && meta.message.user_status ? meta.message.user_status.user : undefined;

            if (user === undefined) {
                const max = meta.mapped.meta.pinCodeCount;
                // Get all
                const options = utils.getOptions(meta);
                for (let i = 0; i < max; i++) {
                    await entity.command('closuresDoorLock', 'getUserStatus', {userid: i}, options);
                }
            } else {
                if (isNaN(user)) {
                    throw new Error('user must be numbers');
                }
                if (!utils.isInRange(0, meta.mapped.meta.pinCodeCount - 1, user)) {
                    throw new Error('userId must be in range for device');
                }

                await entity.command('closuresDoorLock', 'getUserStatus', {userid: user}, utils.getOptions(meta));
            }
        },
    },
    on_off: {
        key: ['state', 'on_time', 'off_wait_time'],
        convertSet: async (entity, key, value, meta) => {
            const state = meta.message.hasOwnProperty('state') ? meta.message.state.toLowerCase() : null;
            utils.validateValue(state, ['toggle', 'off', 'on']);

            if (state === 'on' && (meta.message.hasOwnProperty('on_time') || meta.message.hasOwnProperty('off_wait_time'))) {
                const onTime = meta.message.hasOwnProperty('on_time') ? meta.message.on_time : 0;
                const offWaitTime = meta.message.hasOwnProperty('off_wait_time') ? meta.message.off_wait_time : 0;

                if (typeof onTime !== 'number') {
                    throw Error('The on_time value must be a number!');
                }
                if (typeof offWaitTime !== 'number') {
                    throw Error('The off_wait_time value must be a number!');
                }

                const payload = {ctrlbits: 0, ontime: Math.round(onTime * 10), offwaittime: Math.round(offWaitTime * 10)};
                await entity.command('genOnOff', 'onWithTimedOff', payload, utils.getOptions(meta.mapped, entity));
            } else {
                await entity.command('genOnOff', state, {}, utils.getOptions(meta.mapped, entity));
                if (state === 'toggle') {
                    const currentState = meta.state[`state${meta.endpoint_name ? `_${meta.endpoint_name}` : ''}`];
                    return currentState ? {state: {state: currentState === 'OFF' ? 'ON' : 'OFF'}} : {};
                } else {
                    return {state: {state: state.toUpperCase()}};
                }
            }
        },
        convertGet: async (entity, key, meta) => {
            await entity.read('genOnOff', ['onOff']);
        },
    },
    cover_via_brightness: {
        key: ['position', 'state'],
        options: [exposes.options.invert_cover()],
        convertSet: async (entity, key, value, meta) => {
            if (typeof value !== 'number') {
                value = value.toLowerCase();
                if (value === 'stop') {
                    await entity.command('genLevelCtrl', 'stop', {}, utils.getOptions(meta.mapped, entity));
                    return;
                }
                const lookup = {'open': 100, 'close': 0};
                utils.validateValue(value, Object.keys(lookup));
                value = lookup[value];
            }

            const invert = utils.getMetaValue(entity, meta.mapped, 'coverInverted', 'allEqual', false) ?
                !meta.options.invert_cover : meta.options.invert_cover;
            const position = invert ? 100 - value : value;
            await entity.command(
                'genLevelCtrl',
                'moveToLevelWithOnOff',
                {level: utils.mapNumberRange(Number(position), 0, 100, 0, 255).toString(), transtime: 0},
                utils.getOptions(meta.mapped, entity),
            );

            return {state: {position: value}, readAfterWriteTime: 0};
        },
        convertGet: async (entity, key, meta) => {
            await entity.read('genLevelCtrl', ['currentLevel']);
        },
    },
    warning: {
        key: ['warning'],
        convertSet: async (entity, key, value, meta) => {
            const mode = {'stop': 0, 'burglar': 1, 'fire': 2, 'emergency': 3, 'police_panic': 4, 'fire_panic': 5, 'emergency_panic': 6};
            const level = {'low': 0, 'medium': 1, 'high': 2, 'very_high': 3};
            const strobeLevel = {'low': 0, 'medium': 1, 'high': 2, 'very_high': 3};

            const values = {
                mode: value.mode || 'emergency',
                level: value.level || 'medium',
                strobe: value.hasOwnProperty('strobe') ? value.strobe : true,
                duration: value.hasOwnProperty('duration') ? value.duration : 10,
                strobeDutyCycle: value.hasOwnProperty('strobe_duty_cycle') ? value.strobe_duty_cycle * 10 : 0,
                strobeLevel: value.hasOwnProperty('strobe_level') ? strobeLevel[value.strobe_level] : 1,
            };

            let info;
            // https://github.com/Koenkk/zigbee2mqtt/issues/8310 some devices require the info to be reversed.
            if (['SIRZB-110', 'SRAC-23B-ZBSR', 'AV2010/29A', 'AV2010/24A'].includes(meta.mapped.model)) {
                info = (mode[values.mode]) + ((values.strobe ? 1 : 0) << 4) + (level[values.level] << 6);
            } else {
                info = (mode[values.mode] << 4) + ((values.strobe ? 1 : 0) << 2) + (level[values.level]);
            }

            await entity.command(
                'ssIasWd',
                'startWarning',
                {startwarninginfo: info, warningduration: values.duration,
                    strobedutycycle: values.strobeDutyCycle, strobelevel: values.strobeLevel},
                utils.getOptions(meta.mapped, entity),
            );
        },
    },
    ias_max_duration: {
        key: ['max_duration'],
        convertSet: async (entity, key, value, meta) => {
            await entity.write('ssIasWd', {'maxDuration': value});
            return {state: {max_duration: value}};
        },
        convertGet: async (entity, key, meta) => {
            await entity.read('ssIasWd', ['maxDuration']);
        },
    },
    warning_simple: {
        key: ['alarm'],
        convertSet: async (entity, key, value, meta) => {
            const alarmState = (value === 'OFF' ? 0 : 1);
            const info = (3 << 6) + ((alarmState) << 2);
            await entity.command(
                'ssIasWd',
                'startWarning',
                {startwarninginfo: info, warningduration: 300, strobedutycycle: 0, strobelevel: 0},
                utils.getOptions(meta.mapped, entity),
            );
        },
    },
    squawk: {
        key: ['squawk'],
        convertSet: async (entity, key, value, meta) => {
            const state = {'system_is_armed': 0, 'system_is_disarmed': 1};
            const level = {'low': 0, 'medium': 1, 'high': 2, 'very_high': 3};
            const values = {
                state: value.state,
                level: value.level || 'very_high',
                strobe: value.hasOwnProperty('strobe') ? value.strobe : false,
            };
            const info = (state[values.state]) + ((values.strobe ? 1 : 0) << 4) + (level[values.level] << 6);
            await entity.command('ssIasWd', 'squawk', {squawkinfo: info}, utils.getOptions(meta.mapped, entity));
        },
    },
    cover_state: {
        key: ['state'],
        convertSet: async (entity, key, value, meta) => {
            const lookup = {'open': 'upOpen', 'close': 'downClose', 'stop': 'stop', 'on': 'upOpen', 'off': 'downClose'};
            value = value.toLowerCase();
            utils.validateValue(value, Object.keys(lookup));
            await entity.command('closuresWindowCovering', lookup[value], {}, utils.getOptions(meta.mapped, entity));
        },
    },
    cover_position_tilt: {
        key: ['position', 'tilt'],
        options: [exposes.options.invert_cover()],
        convertSet: async (entity, key, value, meta) => {
            const isPosition = (key === 'position');
            const invert = !(utils.getMetaValue(entity, meta.mapped, 'coverInverted', 'allEqual', false) ?
                !meta.options.invert_cover : meta.options.invert_cover);
            const position = invert ? 100 - value : value;

            // Zigbee officially expects 'open' to be 0 and 'closed' to be 100 whereas
            // HomeAssistant etc. work the other way round.
            // For zigbee-herdsman-converters: open = 100, close = 0
            await entity.command(
                'closuresWindowCovering',
                isPosition ? 'goToLiftPercentage' : 'goToTiltPercentage',
                isPosition ? {percentageliftvalue: position} : {percentagetiltvalue: position},
                utils.getOptions(meta.mapped, entity),
            );

            return {state: {[isPosition ? 'position' : 'tilt']: value}};
        },
        convertGet: async (entity, key, meta) => {
            const isPosition = (key === 'position');
            await entity.read('closuresWindowCovering', [isPosition ? 'currentPositionLiftPercentage' : 'currentPositionTiltPercentage']);
        },
    },
    occupancy_timeout: {
        // Sets delay after motion detector changes from occupied to unoccupied
        key: ['occupancy_timeout'],
        convertSet: async (entity, key, value, meta) => {
            value *= 1;
            await entity.write('msOccupancySensing', {pirOToUDelay: value}, utils.getOptions(meta.mapped, entity));
            return {state: {occupancy_timeout: value}};
        },
        convertGet: async (entity, key, meta) => {
            await entity.read('msOccupancySensing', ['pirOToUDelay']);
        },
    },
    level_config: {
        key: ['level_config'],
        convertSet: async (entity, key, value, meta) => {
            const state = {};

            // parse payload to grab the keys
            if (typeof value === 'string') {
                try {
                    value = JSON.parse(value);
                } catch (e) {
                    throw new Error('Payload is not valid JSON');
                }
            }

            // onOffTransitionTime - range 0x0000 to 0xffff - optional
            if (value.hasOwnProperty('on_off_transition_time')) {
                let onOffTransitionTimeValue = Number(value.on_off_transition_time);
                if (onOffTransitionTimeValue > 65535) onOffTransitionTimeValue = 65535;
                if (onOffTransitionTimeValue < 0) onOffTransitionTimeValue = 0;

                await entity.write('genLevelCtrl', {onOffTransitionTime: onOffTransitionTimeValue}, utils.getOptions(meta.mapped, entity));
                Object.assign(state, {on_off_transition_time: onOffTransitionTimeValue});
            }

            // onTransitionTime - range 0x0000 to 0xffff - optional
            //                    0xffff = use onOffTransitionTime
            if (value.hasOwnProperty('on_transition_time')) {
                let onTransitionTimeValue = value.on_transition_time;
                if (typeof onTransitionTimeValue === 'string' && onTransitionTimeValue.toLowerCase() == 'disabled') {
                    onTransitionTimeValue = 65535;
                } else {
                    onTransitionTimeValue = Number(onTransitionTimeValue);
                }
                if (onTransitionTimeValue > 65535) onTransitionTimeValue = 65534;
                if (onTransitionTimeValue < 0) onTransitionTimeValue = 0;

                await entity.write('genLevelCtrl', {onTransitionTime: onTransitionTimeValue}, utils.getOptions(meta.mapped, entity));

                // reverse translate number -> preset
                if (onTransitionTimeValue == 65535) {
                    onTransitionTimeValue = 'disabled';
                }
                Object.assign(state, {on_transition_time: onTransitionTimeValue});
            }

            // offTransitionTime - range 0x0000 to 0xffff - optional
            //                    0xffff = use onOffTransitionTime
            if (value.hasOwnProperty('off_transition_time')) {
                let offTransitionTimeValue = value.off_transition_time;
                if (typeof offTransitionTimeValue === 'string' && offTransitionTimeValue.toLowerCase() == 'disabled') {
                    offTransitionTimeValue = 65535;
                } else {
                    offTransitionTimeValue = Number(offTransitionTimeValue);
                }
                if (offTransitionTimeValue > 65535) offTransitionTimeValue = 65534;
                if (offTransitionTimeValue < 0) offTransitionTimeValue = 0;

                await entity.write('genLevelCtrl', {offTransitionTime: offTransitionTimeValue}, utils.getOptions(meta.mapped, entity));

                // reverse translate number -> preset
                if (offTransitionTimeValue == 65535) {
                    offTransitionTimeValue = 'disabled';
                }
                Object.assign(state, {off_transition_time: offTransitionTimeValue});
            }

            // startUpCurrentLevel - range 0x00 to 0xff - optional
            //                       0x00 = return to minimum supported level
            //                       0xff = return to previous previous
            if (value.hasOwnProperty('current_level_startup')) {
                let startUpCurrentLevelValue = value.current_level_startup;
                if (typeof startUpCurrentLevelValue === 'string' && startUpCurrentLevelValue.toLowerCase() == 'previous') {
                    startUpCurrentLevelValue = 255;
                } else if (typeof startUpCurrentLevelValue === 'string' && startUpCurrentLevelValue.toLowerCase() == 'minimum') {
                    startUpCurrentLevelValue = 0;
                } else {
                    startUpCurrentLevelValue = Number(startUpCurrentLevelValue);
                }
                if (startUpCurrentLevelValue > 255) startUpCurrentLevelValue = 254;
                if (startUpCurrentLevelValue < 0) startUpCurrentLevelValue = 1;

                await entity.write('genLevelCtrl', {startUpCurrentLevel: startUpCurrentLevelValue}, utils.getOptions(meta.mapped, entity));

                // reverse translate number -> preset
                if (startUpCurrentLevelValue == 255) {
                    startUpCurrentLevelValue = 'previous';
                }
                if (startUpCurrentLevelValue == 0) {
                    startUpCurrentLevelValue = 'minimum';
                }
                Object.assign(state, {current_level_startup: startUpCurrentLevelValue});
            }

            // onLevel - range 0x00 to 0xff - optional
            //           Any value outside of MinLevel to MaxLevel, including 0xff and 0x00, is interpreted as "previous".
            if (value.hasOwnProperty('on_level')) {
                let onLevel = value.on_level;
                if (typeof onLevel === 'string' && onLevel.toLowerCase() == 'previous') {
                    onLevel = 255;
                } else {
                    onLevel = Number(onLevel);
                }
                if (onLevel > 255) onLevel = 254;
                if (onLevel < 1) onLevel = 1;
                await entity.write('genLevelCtrl', {onLevel}, utils.getOptions(meta.mapped, entity));
                Object.assign(state, {on_level: onLevel == 255 ? 'previous' : onLevel});
            }

            // options - 8-bit map
            //   bit 0: ExecuteIfOff - when 0, Move commands are ignored if the device is off;
            //          when 1, CurrentLevel can be changed while the device is off.
            //   bit 1: CoupleColorTempToLevel - when 1, changes to level also change color temperature.
            //          (What this means is not defined, but it's most likely to be "dim to warm".)
            if (value.hasOwnProperty('execute_if_off')) {
                const executeIfOffValue = !!value.execute_if_off;
                await entity.write('genLevelCtrl', {options: executeIfOffValue ? 1 : 0}, utils.getOptions(meta.mapped, entity));
                Object.assign(state, {execute_if_off: executeIfOffValue});
            }

            if (Object.keys(state).length > 0) {
                return {state: {level_config: state}};
            }
        },
        convertGet: async (entity, key, meta) => {
            for (const attribute of [
                'onOffTransitionTime', 'onTransitionTime', 'offTransitionTime', 'startUpCurrentLevel',
                'onLevel', 'options',
            ]) {
                try {
                    await entity.read('genLevelCtrl', [attribute]);
                } catch (ex) {
                    // continue regardless of error, all these are optional in ZCL
                }
            }
        },
    },
    ballast_config: {
        key: ['ballast_config',
            'ballast_minimum_level',
            'ballast_maximum_level',
            'ballast_power_on_level'],
        // zcl attribute names are camel case, but we want to use snake case in the outside communication
        convertSet: async (entity, key, value, meta) => {
            if (key === 'ballast_config') {
                value = utils.toCamelCase(value);
                for (const [attrName, attrValue] of Object.entries(value)) {
                    const attributes = {};
                    attributes[attrName] = attrValue;
                    await entity.write('lightingBallastCfg', attributes);
                }
            }
            if (key === 'ballast_minimum_level') {
                await entity.write('lightingBallastCfg', {'minLevel': value});
            }
            if (key === 'ballast_maximum_level') {
                await entity.write('lightingBallastCfg', {'maxLevel': value});
            }
            if (key === 'ballast_power_on_level') {
                await entity.write('lightingBallastCfg', {'powerOnLevel': value});
            }
            converters.ballast_config.convertGet(entity, key, meta);
        },
        convertGet: async (entity, key, meta) => {
            let result = {};
            for (const attrName of [
                'ballast_status',
                'min_level',
                'max_level',
                'power_on_level',
                'power_on_fade_time',
                'intrinsic_ballast_factor',
                'ballast_factor_adjustment',
                'lamp_quantity',
                'lamp_type',
                'lamp_manufacturer',
                'lamp_rated_hours',
                'lamp_burn_hours',
                'lamp_alarm_mode',
                'lamp_burn_hours_trip_point',
            ]) {
                try {
                    result = {...result, ...(await entity.read('lightingBallastCfg', [utils.toCamelCase(attrName)]))};
                } catch (ex) {
                    // continue regardless of error
                }
            }
            if (key === 'ballast_config') {
                meta.logger.warn(`ballast_config attribute results received: ${JSON.stringify(utils.toSnakeCase(result))}`);
            }
        },
    },
    light_brightness_step: {
        key: ['brightness_step', 'brightness_step_onoff'],
        options: [exposes.options.transition()],
        convertSet: async (entity, key, value, meta) => {
            const onOff = key.endsWith('_onoff');
            const command = onOff ? 'stepWithOnOff' : 'step';
            value = Number(value);
            if (isNaN(value)) {
                throw new Error(`${key} value of message: '${JSON.stringify(meta.message)}' invalid`);
            }

            const mode = value > 0 ? 0 : 1;
            const transition = utils.getTransition(entity, key, meta).time;
            const payload = {stepmode: mode, stepsize: Math.abs(value), transtime: transition};
            await entity.command('genLevelCtrl', command, payload, utils.getOptions(meta.mapped, entity));

            if (meta.state.hasOwnProperty('brightness')) {
                let brightness = onOff || meta.state.state === 'ON' ? meta.state.brightness + value : meta.state.brightness;
                if (value === 0) {
                    const entityToRead = utils.getEntityOrFirstGroupMember(entity);
                    if (entityToRead) {
                        brightness = (await entityToRead.read('genLevelCtrl', ['currentLevel'])).currentLevel;
                    }
                }

                brightness = Math.min(254, brightness);
                brightness = Math.max(onOff || meta.state.state === 'OFF' ? 0 : 1, brightness);

                if (utils.getMetaValue(entity, meta.mapped, 'turnsOffAtBrightness1', 'allEqual', false)) {
                    if (onOff && value < 0 && brightness === 1) {
                        brightness = 0;
                    } else if (onOff && value > 0 && meta.state.brightness === 0) {
                        brightness++;
                    }
                }

                return {state: {brightness, state: brightness === 0 ? 'OFF' : 'ON'}};
            }
        },
    },
    light_brightness_move: {
        key: ['brightness_move', 'brightness_move_onoff'],
        convertSet: async (entity, key, value, meta) => {
            if (value === 'stop' || value === 0) {
                await entity.command('genLevelCtrl', 'stop', {}, utils.getOptions(meta.mapped, entity));

                // As we cannot determine the new brightness state, we read it from the device
                await utils.sleep(500);
                const target = utils.getEntityOrFirstGroupMember(entity);
                const onOff = (await target.read('genOnOff', ['onOff'])).onOff;
                const brightness = (await target.read('genLevelCtrl', ['currentLevel'])).currentLevel;
                return {state: {brightness, state: onOff === 1 ? 'ON' : 'OFF'}};
            } else {
                value = Number(value);
                if (isNaN(value)) {
                    throw new Error(`${key} value of message: '${JSON.stringify(meta.message)}' invalid`);
                }
                const payload = {movemode: value > 0 ? 0 : 1, rate: Math.abs(value)};
                const command = key.endsWith('onoff') ? 'moveWithOnOff' : 'move';
                await entity.command('genLevelCtrl', command, payload, utils.getOptions(meta.mapped, entity));
            }
        },
    },
    light_colortemp_step: {
        key: ['color_temp_step'],
        options: [exposes.options.transition()],
        convertSet: async (entity, key, value, meta) => {
            value = Number(value);
            if (isNaN(value)) {
                throw new Error(`${key} value of message: '${JSON.stringify(meta.message)}' invalid`);
            }

            const mode = value > 0 ? 1 : 3;
            const transition = utils.getTransition(entity, key, meta).time;
            const payload = {stepmode: mode, stepsize: Math.abs(value), transtime: transition, minimum: 0, maximum: 600};
            await entity.command('lightingColorCtrl', 'stepColorTemp', payload, utils.getOptions(meta.mapped, entity));

            // We cannot determine the color temperature from the current state so we read it, because
            // - We don't know the max/min valus
            // - Color mode could have been swithed (x/y or hue/saturation)
            const entityToRead = utils.getEntityOrFirstGroupMember(entity);
            if (entityToRead) {
                await utils.sleep(100 + (transition * 100));
                await entityToRead.read('lightingColorCtrl', ['colorTemperature']);
            }
        },
    },
    light_colortemp_move: {
        key: ['colortemp_move', 'color_temp_move'],
        convertSet: async (entity, key, value, meta) => {
            if (key === 'color_temp_move' && (value === 'stop' || !isNaN(value))) {
                value = value === 'stop' ? value : Number(value);
                const payload = {minimum: 0, maximum: 600};
                if (value === 'stop' || value === 0) {
                    payload.rate = 1;
                    payload.movemode = 0;
                } else {
                    payload.rate = Math.abs(value);
                    payload.movemode = value > 0 ? 1 : 3;
                }

                await entity.command('lightingColorCtrl', 'moveColorTemp', payload, utils.getOptions(meta.mapped, entity));

                // We cannot determine the color temperaturefrom the current state so we read it, because
                // - Color mode could have been swithed (x/y or colortemp)
                if (value === 'stop' || value === 0) {
                    const entityToRead = utils.getEntityOrFirstGroupMember(entity);
                    if (entityToRead) {
                        await utils.sleep(100);
                        await entityToRead.read('lightingColorCtrl', ['colorTemperature', 'colorMode']);
                    }
                }
            } else {
                // Deprecated
                const payload = {minimum: 153, maximum: 370, rate: 55};
                const stop = (val) => ['stop', 'release', '0'].some((el) => val.includes(el));
                const up = (val) => ['1', 'up'].some((el) => val.includes(el));
                const arr = [value.toString()];
                const moverate = meta.message.hasOwnProperty('rate') ? parseInt(meta.message.rate) : 55;
                payload.rate = moverate;
                if (arr.filter(stop).length) {
                    payload.movemode = 0;
                } else {
                    payload.movemode = arr.filter(up).length ? 1 : 3;
                }
                await entity.command('lightingColorCtrl', 'moveColorTemp', payload, utils.getOptions(meta.mapped, entity));
            }
        },
    },
    light_hue_saturation_step: {
        key: ['hue_step', 'saturation_step'],
        options: [exposes.options.transition()],
        convertSet: async (entity, key, value, meta) => {
            value = Number(value);
            if (isNaN(value)) {
                throw new Error(`${key} value of message: '${JSON.stringify(meta.message)}' invalid`);
            }

            const command = key === 'hue_step' ? 'stepHue' : 'stepSaturation';
            const attribute = key === 'hue_step' ? 'currentHue' : 'currentSaturation';
            const mode = value > 0 ? 1 : 3;
            const transition = utils.getTransition(entity, key, meta).time;
            const payload = {stepmode: mode, stepsize: Math.abs(value), transtime: transition};
            await entity.command('lightingColorCtrl', command, payload, utils.getOptions(meta.mapped, entity));

            // We cannot determine the hue/saturation from the current state so we read it, because
            // - Color mode could have been swithed (x/y or colortemp)
            const entityToRead = utils.getEntityOrFirstGroupMember(entity);
            if (entityToRead) {
                await utils.sleep(100 + (transition * 100));
                await entityToRead.read('lightingColorCtrl', [attribute, 'colorMode']);
            }
        },
    },
    light_hue_saturation_move: {
        key: ['hue_move', 'saturation_move'],
        convertSet: async (entity, key, value, meta) => {
            value = value === 'stop' ? value : Number(value);
            if (isNaN(value) && value !== 'stop') {
                throw new Error(`${key} value of message: '${JSON.stringify(meta.message)}' invalid`);
            }

            const command = key === 'hue_move' ? 'moveHue' : 'moveSaturation';
            const attribute = key === 'hue_move' ? 'currentHue' : 'currentSaturation';

            const payload = {};
            if (value === 'stop' || value === 0) {
                payload.rate = 1;
                payload.movemode = 0;
            } else {
                payload.rate = Math.abs(value);
                payload.movemode = value > 0 ? 1 : 3;
            }

            await entity.command('lightingColorCtrl', command, payload, utils.getOptions(meta.mapped, entity));

            // We cannot determine the hue/saturation from the current state so we read it, because
            // - Color mode could have been swithed (x/y or colortemp)
            if (value === 'stop' || value === 0) {
                const entityToRead = utils.getEntityOrFirstGroupMember(entity);
                if (entityToRead) {
                    await utils.sleep(100);
                    await entityToRead.read('lightingColorCtrl', [attribute, 'colorMode']);
                }
            }
        },
    },
    light_onoff_brightness: {
        key: ['state', 'brightness', 'brightness_percent', 'on_time'],
        options: [exposes.options.transition()],
        convertSet: async (entity, key, value, meta) => {
            const {message} = meta;
            const transition = utils.getTransition(entity, 'brightness', meta);
            const turnsOffAtBrightness1 = utils.getMetaValue(entity, meta.mapped, 'turnsOffAtBrightness1', 'allEqual', false);
            let state = message.hasOwnProperty('state') ? (message.state === null ? null : message.state.toLowerCase()) : undefined;
            let brightness = undefined;
            if (message.hasOwnProperty('brightness')) {
                brightness = Number(message.brightness);
            } else if (message.hasOwnProperty('brightness_percent')) {
                brightness = utils.mapNumberRange(Number(message.brightness_percent), 0, 100, 0, 255);
            }

            if (brightness === 255) {
                // Allow 255 for backwards compatibility.
                brightness = 254;
            }

            if (brightness !== undefined && (isNaN(brightness) || brightness < 0 || brightness > 254)) {
                throw new Error(`Brightness value of message: '${JSON.stringify(message)}' invalid, must be a number >= 0 and =< 254`);
            }

            if (state !== undefined && state !== null && ['on', 'off', 'toggle'].includes(state) === false) {
                throw new Error(`State value of message: '${JSON.stringify(message)}' invalid, must be 'ON', 'OFF' or 'TOGGLE'`);
            }

            if ((state === undefined || state === null) && brightness === undefined) {
                throw new Error(`At least one of "brightness" or "state" must have a value: '${JSON.stringify(message)}'`);
            }

            // Infer state from desired brightness if unset. Ideally we'd want to keep it as it is, but this code has always
            // used 'MoveToLevelWithOnOff' so that'd break backwards compatibility. To keep the state, the user
            // has to explicitly set it to null.
            if (state === undefined) {
                // Also write to `meta.message.state` in case we delegate to the `on_off` converter.
                state = meta.message.state = brightness === 0 ? 'off' : 'on';
            }

            let publishBrightness = brightness !== undefined;
            const targetState = state === 'toggle' ? (meta.state.state === 'ON' ? 'off' : 'on') : state;
            if (targetState === 'off') {
                // Simulate 'Off' with transition via 'MoveToLevelWithOnOff', otherwise just use 'Off'.
                // TODO: if this is a group where some members don't support Level Control, turning them off
                //  with transition may have no effect. (Some devices, such as Envilar ZG302-BOX-RELAY, handle
                //  'MoveToLevelWithOnOff' despite not supporting the cluster; others, like the LEDVANCE SMART+
                //  plug, do not.)
                brightness = transition.specified || brightness === 0 ? 0 : undefined;
                if (meta.state.hasOwnProperty('brightness') && meta.state.state === 'ON') {
                    // The light's current level gets clobbered in two cases:
                    //   1. when 'Off' has a transition, in which case it is really 'MoveToLevelWithOnOff'
                    //      https://github.com/Koenkk/zigbee-herdsman-converters/issues/1073
                    //   2. when 'OnLevel' is set: "If OnLevel is not defined, set the CurrentLevel to the stored level."
                    //      https://github.com/Koenkk/zigbee2mqtt/issues/2850#issuecomment-580365633
                    // We need to remember current brightness in case the next 'On' does not provide it. `meta` is not reliable
                    // here, as it will get clobbered too if reporting is configured.
                    globalStore.putValue(entity, 'brightness', meta.state.brightness);
                    globalStore.putValue(entity, 'turnedOffWithTransition', brightness !== undefined);
                }
            } else if (targetState === 'on' && brightness === undefined) {
                // Simulate 'On' with transition via 'MoveToLevelWithOnOff', or restore the level from before
                // it was clobbered by a previous transition to off; otherwise just use 'On'.
                // TODO: same problem as above.
                // TODO: if transition is not specified, should use device default (OnTransitionTime), not 0.
                if (transition.specified || globalStore.getValue(entity, 'turnedOffWithTransition') === true) {
                    const levelConfig = utils.getObjectProperty(meta.state, 'level_config', {});
                    let onLevel = utils.getObjectProperty(levelConfig, 'on_level', 0);
                    if (onLevel === 0 && entity.meta.onLevelSupported !== false) {
                        try {
                            const attributeRead = await entity.read('genLevelCtrl', ['onLevel']);
                            if (attributeRead !== undefined) {
                                onLevel = attributeRead['onLevel'];
                            }
                        } catch (e) {
                            // OnLevel not supported
                        }
                    }
                    if (onLevel === 0) {
                        onLevel = 'previous';
                        entity.meta.onLevelSupported = false;
                        entity.save();
                    }
                    if (onLevel === 255 || onLevel === 'previous') {
                        const current = utils.getObjectProperty(meta.state, 'brightness', 254);
                        brightness = globalStore.getValue(entity, 'brightness', current);
                    } else {
                        brightness = onLevel;
                    }
                    // Published state might have gotten clobbered by reporting.
                    publishBrightness = true;
                }
            }

            if (brightness === undefined) {
                const result = await converters.on_off.convertSet(entity, 'state', state, meta);
                result.readAfterWriteTime = 0;
                if (result.state && result.state.state === 'ON' && meta.state.brightness === 0) {
                    result.state.brightness = 1;
                }
                return result;
            }

            if (brightness === 0 && (targetState === 'on' || state === null)) {
                brightness = 1;
            }
            if (brightness === 1 && turnsOffAtBrightness1) {
                brightness = 2;
            }

            if (targetState !== 'off') {
                globalStore.putValue(entity, 'brightness', brightness);
                globalStore.clearValue(entity, 'turnedOffWithTransition');
            }
            await entity.command(
                'genLevelCtrl',
                state === null ? 'moveToLevel' : 'moveToLevelWithOnOff',
                {level: Number(brightness), transtime: transition.time},
                utils.getOptions(meta.mapped, entity),
            );

            const result = {state: {}, readAfterWriteTime: transition.time * 100};
            if (publishBrightness) {
                result.state.brightness = Number(brightness);
            }
            if (state !== null) {
                result.state.state = brightness === 0 ? 'OFF' : 'ON';
            }
            return result;
        },
        convertGet: async (entity, key, meta) => {
            if (key === 'brightness') {
                await entity.read('genLevelCtrl', ['currentLevel']);
            } else if (key === 'state') {
                await converters.on_off.convertGet(entity, key, meta);
            }
        },
    },
    light_colortemp: {
        key: ['color_temp', 'color_temp_percent'],
        options: [exposes.options.color_sync(), exposes.options.transition()],
        convertSet: async (entity, key, value, meta) => {
            const [colorTempMin, colorTempMax] = light.findColorTempRange(entity, meta.logger);
            const preset = {'warmest': colorTempMax, 'warm': 454, 'neutral': 370, 'cool': 250, 'coolest': colorTempMin};

            if (key === 'color_temp_percent') {
                value = utils.mapNumberRange(value,
                    0, 100,
                    ((colorTempMin != null) ? colorTempMin : 154), ((colorTempMax != null) ? colorTempMax : 500),
                ).toString();
            }

            if (typeof value === 'string' && isNaN(value)) {
                if (value.toLowerCase() in preset) {
                    value = preset[value.toLowerCase()];
                } else {
                    throw new Error(`Unknown preset '${value}'`);
                }
            }

            value = Number(value);

            // ensure value within range
            value = light.clampColorTemp(value, colorTempMin, colorTempMax, meta.logger);

            const payload = {colortemp: value, transtime: utils.getTransition(entity, key, meta).time};
            await entity.command('lightingColorCtrl', 'moveToColorTemp', payload, utils.getOptions(meta.mapped, entity));
            return {
                state: libColor.syncColorState({'color_mode': constants.colorMode[2], 'color_temp': value}, meta.state,
                    entity, meta.options, meta.logger), readAfterWriteTime: payload.transtime * 100,
            };
        },
        convertGet: async (entity, key, meta) => {
            await entity.read('lightingColorCtrl', ['colorMode', 'colorTemperature']);
        },
    },
    light_colortemp_startup: {
        key: ['color_temp_startup'],
        convertSet: async (entity, key, value, meta) => {
            const [colorTempMin, colorTempMax] = light.findColorTempRange(entity, meta.logger);
            const preset = {'warmest': colorTempMax, 'warm': 454, 'neutral': 370, 'cool': 250, 'coolest': colorTempMin, 'previous': 65535};

            if (typeof value === 'string' && isNaN(value)) {
                if (value.toLowerCase() in preset) {
                    value = preset[value.toLowerCase()];
                } else {
                    throw new Error(`Unknown preset '${value}'`);
                }
            }

            value = Number(value);

            // ensure value within range
            // we do allow one exception for 0xffff, which is to restore the previous value
            if (value != 65535) {
                value = light.clampColorTemp(value, colorTempMin, colorTempMax, meta.logger);
            }

            await entity.write('lightingColorCtrl', {startUpColorTemperature: value}, utils.getOptions(meta.mapped, entity));
            return {state: {color_temp_startup: value}};
        },
        convertGet: async (entity, key, meta) => {
            await entity.read('lightingColorCtrl', ['startUpColorTemperature']);
        },
    },
    light_color: {
        key: ['color'],
        options: [exposes.options.color_sync(), exposes.options.transition()],
        convertSet: async (entity, key, value, meta) => {
            let command;
            const newColor = libColor.Color.fromConverterArg(value);
            const newState = {};

            const zclData = {transtime: utils.getTransition(entity, key, meta).time};

            if (newColor.isRGB() || newColor.isXY()) {
                // Convert RGB to XY color mode because Zigbee doesn't support RGB (only x/y and hue/saturation)
                const xy = newColor.isRGB() ? newColor.rgb.gammaCorrected().toXY().rounded(4) : newColor.xy;

                // Some bulbs e.g. RB 185 C don't turn to red (they don't respond at all) when x: 0.701 and y: 0.299
                // is send. These values are e.g. send by Home Assistant when clicking red in the color wheel.
                // If we slighlty modify these values the bulb will respond.
                // https://github.com/home-assistant/home-assistant/issues/31094
                if (utils.getMetaValue(entity, meta.mapped, 'applyRedFix', 'allEqual', false) && xy.x == 0.701 && xy.y === 0.299) {
                    xy.x = 0.7006;
                    xy.y = 0.2993;
                }

                newState.color_mode = constants.colorMode[1];
                newState.color = xy.toObject();
                zclData.colorx = utils.mapNumberRange(xy.x, 0, 1, 0, 65535);
                zclData.colory = utils.mapNumberRange(xy.y, 0, 1, 0, 65535);
                command = 'moveToColor';
            } else if (newColor.isHSV()) {
                const enhancedHue = utils.getMetaValue(entity, meta.mapped, 'enhancedHue', 'allEqual', true);
                const hsv = newColor.hsv;
                const hsvCorrected = hsv.colorCorrected(meta);
                newState.color_mode = constants.colorMode[0];
                newState.color = hsv.toObject(false);

                if (hsv.hue !== null) {
                    if (enhancedHue) {
                        zclData.enhancehue = utils.mapNumberRange(hsvCorrected.hue, 0, 360, 0, 65535);
                    } else {
                        zclData.hue = utils.mapNumberRange(hsvCorrected.hue, 0, 360, 0, 254);
                    }
                    zclData.direction = value.direction || 0;
                }

                if (hsv.saturation != null) {
                    zclData.saturation = utils.mapNumberRange(hsvCorrected.saturation, 0, 100, 0, 254);
                }

                if (hsv.value !== null) {
                    // fallthrough to genLevelCtrl
                    value.brightness = utils.mapNumberRange(hsvCorrected.value, 0, 100, 0, 254);
                }

                if (hsv.hue !== null && hsv.saturation !== null) {
                    if (enhancedHue) {
                        command = 'enhancedMoveToHueAndSaturation';
                    } else {
                        command = 'moveToHueAndSaturation';
                    }
                } else if (hsv.hue !== null) {
                    if (enhancedHue) {
                        command = 'enhancedMoveToHue';
                    } else {
                        command = 'moveToHue';
                    }
                } else if (hsv.saturation !== null) {
                    command = 'moveToSaturation';
                }
            }

            if (value.hasOwnProperty('brightness')) {
                await entity.command(
                    'genLevelCtrl',
                    'moveToLevelWithOnOff',
                    {level: Number(value.brightness), transtime: utils.getTransition(entity, key, meta).time},
                    utils.getOptions(meta.mapped, entity),
                );
            }

            await entity.command('lightingColorCtrl', command, zclData, utils.getOptions(meta.mapped, entity));
            return {state: libColor.syncColorState(newState, meta.state, entity, meta.options, meta.logger),
                readAfterWriteTime: zclData.transtime * 100};
        },
        convertGet: async (entity, key, meta) => {
            await entity.read('lightingColorCtrl', light.readColorAttributes(entity, meta));
        },
    },
    light_color_colortemp: {
        /**
         * This converter is a combination of light_color and light_colortemp and
         * can be used instead of the two individual converters. When used to set,
         * it actually calls out to light_color or light_colortemp to get the
         * return value. When used to get, it gets both color and colorTemp in
         * one call.
         * The reason for the existence of this somewhat peculiar converter is
         * that some lights don't report their state when changed. To fix this,
         * we query the state after we set it. We want to query color and colorTemp
         * both when setting either, because both change when setting one. This
         * converter is used to do just that.
         */
        key: ['color', 'color_temp', 'color_temp_percent'],
        options: [exposes.options.color_sync(), exposes.options.transition()],
        convertSet: async (entity, key, value, meta) => {
            if (key == 'color') {
                const result = await converters.light_color.convertSet(entity, key, value, meta);
                return result;
            } else if (key == 'color_temp' || key == 'color_temp_percent') {
                const result = await converters.light_colortemp.convertSet(entity, key, value, meta);
                return result;
            }
        },
        convertGet: async (entity, key, meta) => {
            await entity.read('lightingColorCtrl', light.readColorAttributes(entity, meta, ['colorTemperature']));
        },
    },
    effect: {
        key: ['effect', 'alert', 'flash'], // alert and flash are deprecated.
        convertSet: async (entity, key, value, meta) => {
            if (key === 'effect') {
                const lookup = {blink: 0, breathe: 1, okay: 2, channel_change: 11, finish_effect: 254, stop_effect: 255};
                value = value.toLowerCase();
                utils.validateValue(value, Object.keys(lookup));
                const payload = {effectid: lookup[value], effectvariant: 0};
                await entity.command('genIdentify', 'triggerEffect', payload, utils.getOptions(meta.mapped, entity));
            } else if (key === 'alert' || key === 'flash') { // Deprecated
                let effectid = 0;
                const lookup = {'select': 0x00, 'lselect': 0x01, 'none': 0xFF};
                if (key === 'flash') {
                    if (value === 2) {
                        value = 'select';
                    } else if (value === 10) {
                        value = 'lselect';
                    }
                }

                effectid = lookup[value];
                const payload = {effectid, effectvariant: 0};
                await entity.command('genIdentify', 'triggerEffect', payload, utils.getOptions(meta.mapped, entity));
            }
        },
    },
    thermostat_remote_sensing: {
        key: ['remote_sensing'],
        convertSet: async (entity, key, value, meta) => {
            await entity.write('hvacThermostat', {remoteSensing: value});
        },
        convertGet: async (entity, key, meta) => {
            await entity.read('hvacThermostat', ['remoteSensing']);
        },
    },
    thermostat_weekly_schedule: {
        key: ['weekly_schedule'],
        convertSet: async (entity, key, value, meta) => {
            const payload = {
                numoftrans: value.numoftrans,
                dayofweek: value.dayofweek,
                mode: value.mode,
                transitions: value.transitions,
            };
            for (const elem of payload['transitions']) {
                if (typeof elem['heatSetpoint'] == 'number') {
                    elem['heatSetpoint'] = Math.round(elem['heatSetpoint'] * 100);
                }
                if (typeof elem['coolSetpoint'] == 'number') {
                    elem['coolSetpoint'] = Math.round(elem['coolSetpoint'] * 100);
                }
            }
            await entity.command('hvacThermostat', 'setWeeklySchedule', payload, utils.getOptions(meta.mapped, entity));
        },
        convertGet: async (entity, key, meta) => {
            const payload = {
                daystoreturn: 0xff, // Sun-Sat and vacation
                modetoreturn: 3, // heat + cool
            };
            await entity.command('hvacThermostat', 'getWeeklySchedule', payload, utils.getOptions(meta.mapped, entity));
        },
    },
    thermostat_system_mode: {
        key: ['system_mode'],
        convertSet: async (entity, key, value, meta) => {
            let systemMode = utils.getKey(constants.thermostatSystemModes, value, undefined, Number);
            if (systemMode === undefined) {
                systemMode = utils.getKey(legacy.thermostatSystemModes, value, value, Number);
            }
            await entity.write('hvacThermostat', {systemMode});
            return {readAfterWriteTime: 250, state: {system_mode: value}};
        },
        convertGet: async (entity, key, meta) => {
            await entity.read('hvacThermostat', ['systemMode']);
        },
    },
    thermostat_control_sequence_of_operation: {
        key: ['control_sequence_of_operation'],
        convertSet: async (entity, key, value, meta) => {
            let val = utils.getKey(constants.thermostatControlSequenceOfOperations, value, undefined, Number);
            if (val === undefined) {
                val = utils.getKey(constants.thermostatControlSequenceOfOperations, value, value, Number);
            }
            await entity.write('hvacThermostat', {ctrlSeqeOfOper: val});
        },
        convertGet: async (entity, key, meta) => {
            await entity.read('hvacThermostat', ['ctrlSeqeOfOper']);
        },
    },
    thermostat_programming_operation_mode: {
        key: ['programming_operation_mode'],
        convertSet: async (entity, key, value, meta) => {
            const val = utils.getKey(constants.thermostatProgrammingOperationModes, value, undefined, Number);
            if (val === undefined) {
                throw new Error('Programming operation mode invalid, must be one of: ' +
                    Object.values(constants.thermostatProgrammingOperationModes).join(', '));
            }
            await entity.write('hvacThermostat', {programingOperMode: val});
            return {state: {programming_operation_mode: value}};
        },
        convertGet: async (entity, key, meta) => {
            await entity.read('hvacThermostat', ['programingOperMode']);
        },
    },
    thermostat_temperature_display_mode: {
        key: ['temperature_display_mode'],
        convertSet: async (entity, key, value, meta) => {
            const tempDisplayMode = utils.getKey(constants.temperatureDisplayMode, value, value, Number);
            await entity.write('hvacUserInterfaceCfg', {tempDisplayMode});
            return {readAfterWriteTime: 250, state: {temperature_display_mode: value}};
        },
        convertGet: async (entity, key, meta) => {
            await entity.read('hvacUserInterfaceCfg', ['tempDisplayMode']);
        },
    },
    thermostat_keypad_lockout: {
        key: ['keypad_lockout'],
        convertSet: async (entity, key, value, meta) => {
            const keypadLockout = utils.getKey(constants.keypadLockoutMode, value, value, Number);
            await entity.write('hvacUserInterfaceCfg', {keypadLockout});
            return {readAfterWriteTime: 250, state: {keypad_lockout: value}};
        },
        convertGet: async (entity, key, meta) => {
            await entity.read('hvacUserInterfaceCfg', ['keypadLockout']);
        },
    },
    thermostat_temperature_setpoint_hold: {
        key: ['temperature_setpoint_hold'],
        convertSet: async (entity, key, value, meta) => {
            const tempSetpointHold = value;
            await entity.write('hvacThermostat', {tempSetpointHold});
        },
        convertGet: async (entity, key, meta) => {
            await entity.read('hvacThermostat', ['tempSetpointHold']);
        },
    },
    thermostat_temperature_setpoint_hold_duration: {
        key: ['temperature_setpoint_hold_duration'],
        convertSet: async (entity, key, value, meta) => {
            const tempSetpointHoldDuration = value;
            await entity.write('hvacThermostat', {tempSetpointHoldDuration});
        },
        convertGet: async (entity, key, meta) => {
            await entity.read('hvacThermostat', ['tempSetpointHoldDuration']);
        },
    },
    fan_mode: {
        key: ['fan_mode', 'fan_state'],
        convertSet: async (entity, key, value, meta) => {
            if (key == 'fan_state' && value.toLowerCase() == 'on') {
                value = utils.getMetaValue(entity, meta.mapped, 'fanStateOn', 'allEqual', 'on');
            }
            const fanMode = constants.fanMode[value.toLowerCase()];
            await entity.write('hvacFanCtrl', {fanMode});
            return {state: {fan_mode: value.toLowerCase(), fan_state: value.toLowerCase() === 'off' ? 'OFF' : 'ON'}};
        },
        convertGet: async (entity, key, meta) => {
            await entity.read('hvacFanCtrl', ['fanMode']);
        },
    },
    thermostat_local_temperature: {
        key: ['local_temperature'],
        convertGet: async (entity, key, meta) => {
            await entity.read('hvacThermostat', ['localTemp']);
        },
    },
    thermostat_outdoor_temperature: {
        key: ['outdoor_temperature'],
        convertGet: async (entity, key, meta) => {
            await entity.read('hvacThermostat', ['outdoorTemp']);
        },
    },
    thermostat_local_temperature_calibration: {
        key: ['local_temperature_calibration'],
        convertSet: async (entity, key, value, meta) => {
            await entity.write('hvacThermostat', {localTemperatureCalibration: Math.round(value * 10)});
            return {state: {local_temperature_calibration: value}};
        },
        convertGet: async (entity, key, meta) => {
            await entity.read('hvacThermostat', ['localTemperatureCalibration']);
        },
    },
    thermostat_occupancy: {
        key: ['occupancy'],
        convertGet: async (entity, key, meta) => {
            await entity.read('hvacThermostat', ['occupancy']);
        },
    },
    thermostat_clear_weekly_schedule: {
        key: ['clear_weekly_schedule'],
        convertSet: async (entity, key, value, meta) => {
            await entity.command('hvacThermostat', 'clearWeeklySchedule', {}, utils.getOptions(meta.mapped, entity));
        },
    },
    thermostat_pi_heating_demand: {
        key: ['pi_heating_demand'],
        convertGet: async (entity, key, meta) => {
            await entity.read('hvacThermostat', ['pIHeatingDemand']);
        },
    },
    thermostat_running_state: {
        key: ['running_state'],
        convertGet: async (entity, key, meta) => {
            await entity.read('hvacThermostat', ['runningState']);
        },
    },
    thermostat_occupied_heating_setpoint: {
        key: ['occupied_heating_setpoint'],
        options: [exposes.options.thermostat_unit()],
        convertSet: async (entity, key, value, meta) => {
            let result;
            if (meta.options.thermostat_unit === 'fahrenheit') {
                result = Math.round(utils.normalizeCelsiusVersionOfFahrenheit(value) * 100);
            } else {
                result = (Math.round((value * 2).toFixed(1)) / 2).toFixed(1) * 100;
            }
            const occupiedHeatingSetpoint = result;
            await entity.write('hvacThermostat', {occupiedHeatingSetpoint});
            return {state: {occupied_heating_setpoint: value}};
        },
        convertGet: async (entity, key, meta) => {
            await entity.read('hvacThermostat', ['occupiedHeatingSetpoint']);
        },
    },
    thermostat_unoccupied_heating_setpoint: {
        key: ['unoccupied_heating_setpoint'],
        options: [exposes.options.thermostat_unit()],
        convertSet: async (entity, key, value, meta) => {
            let result;
            if (meta.options.thermostat_unit === 'fahrenheit') {
                result = Math.round(utils.normalizeCelsiusVersionOfFahrenheit(value) * 100);
            } else {
                result = (Math.round((value * 2).toFixed(1)) / 2).toFixed(1) * 100;
            }
            const unoccupiedHeatingSetpoint = result;
            await entity.write('hvacThermostat', {unoccupiedHeatingSetpoint});
            return {state: {unoccupied_heating_setpoint: value}};
        },
        convertGet: async (entity, key, meta) => {
            await entity.read('hvacThermostat', ['unoccupiedHeatingSetpoint']);
        },
    },
    thermostat_occupied_cooling_setpoint: {
        key: ['occupied_cooling_setpoint'],
        options: [exposes.options.thermostat_unit()],
        convertSet: async (entity, key, value, meta) => {
            let result;
            if (meta.options.thermostat_unit === 'fahrenheit') {
                result = Math.round(utils.normalizeCelsiusVersionOfFahrenheit(value) * 100);
            } else {
                result = (Math.round((value * 2).toFixed(1)) / 2).toFixed(1) * 100;
            }
            const occupiedCoolingSetpoint = result;
            await entity.write('hvacThermostat', {occupiedCoolingSetpoint});
            return {state: {occupied_cooling_setpoint: value}};
        },
        convertGet: async (entity, key, meta) => {
            await entity.read('hvacThermostat', ['occupiedCoolingSetpoint']);
        },
    },
    thermostat_unoccupied_cooling_setpoint: {
        key: ['unoccupied_cooling_setpoint'],
        options: [exposes.options.thermostat_unit()],
        convertSet: async (entity, key, value, meta) => {
            let result;
            if (meta.options.thermostat_unit === 'fahrenheit') {
                result = Math.round(utils.normalizeCelsiusVersionOfFahrenheit(value) * 100);
            } else {
                result = (Math.round((value * 2).toFixed(1)) / 2).toFixed(1) * 100;
            }
            const unoccupiedCoolingSetpoint = result;
            await entity.write('hvacThermostat', {unoccupiedCoolingSetpoint});
            return {state: {unoccupied_cooling_setpoint: value}};
        },
        convertGet: async (entity, key, meta) => {
            await entity.read('hvacThermostat', ['unoccupiedCoolingSetpoint']);
        },
    },
    thermostat_setpoint_raise_lower: {
        key: ['setpoint_raise_lower'],
        convertSet: async (entity, key, value, meta) => {
            const payload = {mode: value.mode, amount: Math.round(value.amount) * 100};
            await entity.command('hvacThermostat', 'setpointRaiseLower', payload, utils.getOptions(meta.mapped, entity));
        },
    },
    thermostat_relay_status_log: {
        key: ['relay_status_log'],
        convertGet: async (entity, key, meta) => {
            await entity.command('hvacThermostat', 'getRelayStatusLog', {}, utils.getOptions(meta.mapped, entity));
        },
    },
    thermostat_running_mode: {
        key: ['running_mode'],
        convertGet: async (entity, key, meta) => {
            await entity.read('hvacThermostat', ['runningMode']);
        },
    },
    thermostat_min_heat_setpoint_limit: {
        key: ['min_heat_setpoint_limit'],
        convertSet: async (entity, key, value, meta) => {
            let result;
            if (meta.options.thermostat_unit === 'fahrenheit') {
                result = Math.round(utils.normalizeCelsiusVersionOfFahrenheit(value) * 100);
            } else {
                result = (Math.round((value * 2).toFixed(1)) / 2).toFixed(1) * 100;
            }
            const minHeatSetpointLimit = result;
            await entity.write('hvacThermostat', {minHeatSetpointLimit});
            return {state: {min_heat_setpoint_limit: value}};
        },
        convertGet: async (entity, key, meta) => {
            await entity.read('hvacThermostat', ['minHeatSetpointLimit']);
        },
    },
    thermostat_max_heat_setpoint_limit: {
        key: ['max_heat_setpoint_limit'],
        convertSet: async (entity, key, value, meta) => {
            let result;
            if (meta.options.thermostat_unit === 'fahrenheit') {
                result = Math.round(utils.normalizeCelsiusVersionOfFahrenheit(value) * 100);
            } else {
                result = (Math.round((value * 2).toFixed(1)) / 2).toFixed(1) * 100;
            }
            const maxHeatSetpointLimit = result;
            await entity.write('hvacThermostat', {maxHeatSetpointLimit});
            return {state: {max_heat_setpoint_limit: value}};
        },
        convertGet: async (entity, key, meta) => {
            await entity.read('hvacThermostat', ['maxHeatSetpointLimit']);
        },
    },
    thermostat_min_cool_setpoint_limit: {
        key: ['min_cool_setpoint_limit'],
        convertSet: async (entity, key, value, meta) => {
            let result;
            if (meta.options.thermostat_unit === 'fahrenheit') {
                result = Math.round(utils.normalizeCelsiusVersionOfFahrenheit(value) * 100);
            } else {
                result = (Math.round((value * 2).toFixed(1)) / 2).toFixed(1) * 100;
            }
            const minCoolSetpointLimit = result;
            await entity.write('hvacThermostat', {minCoolSetpointLimit});
            return {state: {min_cool_setpoint_limit: value}};
        },
        convertGet: async (entity, key, meta) => {
            await entity.read('hvacThermostat', ['minCoolSetpointLimit']);
        },
    },
    thermostat_max_cool_setpoint_limit: {
        key: ['max_cool_setpoint_limit'],
        convertSet: async (entity, key, value, meta) => {
            let result;
            if (meta.options.thermostat_unit === 'fahrenheit') {
                result = Math.round(utils.normalizeCelsiusVersionOfFahrenheit(value) * 100);
            } else {
                result = (Math.round((value * 2).toFixed(1)) / 2).toFixed(1) * 100;
            }
            const maxCoolSetpointLimit = result;
            await entity.write('hvacThermostat', {maxCoolSetpointLimit});
            return {state: {max_cool_setpoint_limit: value}};
        },
        convertGet: async (entity, key, meta) => {
            await entity.read('hvacThermostat', ['maxCoolSetpointLimit']);
        },
    },
    thermostat_ac_louver_position: {
        key: ['ac_louver_position'],
        convertSet: async (entity, key, value, meta) => {
            let acLouverPosition = utils.getKey(constants.thermostatAcLouverPositions, value, undefined, Number);
            if (acLouverPosition === undefined) {
                acLouverPosition = utils.getKey(constants.thermostatAcLouverPositions, value, value, Number);
            }
            await entity.write('hvacThermostat', {acLouverPosition});
            return {state: {ac_louver_position: value}};
        },
        convertGet: async (entity, key, meta) => {
            await entity.read('hvacThermostat', ['acLouverPosition']);
        },
    },
    electrical_measurement_power: {
        key: ['power'],
        convertGet: async (entity, key, meta) => {
            await entity.read('haElectricalMeasurement', ['activePower']);
        },
    },
    metering_power: {
        key: ['power'],
        convertGet: async (entity, key, meta) => {
            await entity.read('seMetering', ['instantaneousDemand']);
        },
    },
    currentsummdelivered: {
        key: ['energy'],
        convertGet: async (entity, key, meta) => {
            await entity.read('seMetering', ['currentSummDelivered']);
        },
    },
    frequency: {
        key: ['ac_frequency'],
        convertGet: async (entity, key, meta) => {
            await entity.read('haElectricalMeasurement', ['acFrequency']);
        },
    },
    powerfactor: {
        key: ['power_factor'],
        convertGet: async (entity, key, meta) => {
            await entity.read('haElectricalMeasurement', ['powerFactor']);
        },
    },
    acvoltage: {
        key: ['voltage'],
        convertGet: async (entity, key, meta) => {
            await entity.read('haElectricalMeasurement', ['rmsVoltage']);
        },
    },
    accurrent: {
        key: ['current'],
        convertGet: async (entity, key, meta) => {
            await entity.read('haElectricalMeasurement', ['rmsCurrent']);
        },
    },
    temperature: {
        key: ['temperature'],
        convertGet: async (entity, key, meta) => {
            await entity.read('msTemperatureMeasurement', ['measuredValue']);
        },
    },
    illuminance: {
        key: ['illuminance', 'illuminance_lux'],
        convertGet: async (entity, key, meta) => {
            await entity.read('msIlluminanceMeasurement', ['measuredValue']);
        },
    },
    // #endregion

    // #region Non-generic converters
    elko_load: {
        key: ['load'],
        convertSet: async (entity, key, value, meta) => {
            await entity.write('hvacThermostat', {'elkoLoad': value});
            return {state: {load: value}};
        },
        convertGet: async (entity, key, meta) => {
            await entity.read('hvacThermostat', ['elkoLoad']);
        },
    },
    elko_display_text: {
        key: ['display_text'],
        convertSet: async (entity, key, value, meta) => {
            if (value.length <= 14) {
                await entity.write('hvacThermostat', {'elkoDisplayText': value});
                return {state: {display_text: value}};
            } else {
                throw new Error('Length of text is greater than 14');
            }
        },
        convertGet: async (entity, key, meta) => {
            await entity.read('hvacThermostat', ['elkoDisplayText']);
        },
    },
    elko_power_status: {
        key: ['system_mode'],
        convertSet: async (entity, key, value, meta) => {
            await entity.write('hvacThermostat', {'elkoPowerStatus': value === 'heat'});
            return {state: {system_mode: value}};
        },
        convertGet: async (entity, key, meta) => {
            await entity.read('hvacThermostat', ['elkoPowerStatus']);
        },
    },
    elko_external_temp: {
        key: ['floor_temp'],
        convertGet: async (entity, key, meta) => {
            await entity.read('hvacThermostat', ['elkoExternalTemp']);
        },
    },
    elko_mean_power: {
        key: ['mean_power'],
        convertGet: async (entity, key, meta) => {
            await entity.read('hvacThermostat', ['elkoMeanPower']);
        },
    },
    elko_child_lock: {
        key: ['child_lock'],
        convertSet: async (entity, key, value, meta) => {
            await entity.write('hvacThermostat', {'elkoChildLock': value === 'lock'});
            return {state: {child_lock: value}};
        },
        convertGet: async (entity, key, meta) => {
            await entity.read('hvacThermostat', ['elkoChildLock']);
        },
    },
    elko_frost_guard: {
        key: ['frost_guard'],
        convertSet: async (entity, key, value, meta) => {
            await entity.write('hvacThermostat', {'elkoFrostGuard': value === 'on'});
            return {state: {frost_guard: value}};
        },
        convertGet: async (entity, key, meta) => {
            await entity.read('hvacThermostat', ['elkoFrostGuard']);
        },
    },
    elko_night_switching: {
        key: ['night_switching'],
        convertSet: async (entity, key, value, meta) => {
            await entity.write('hvacThermostat', {'elkoNightSwitching': value === 'on'});
            return {state: {night_switching: value}};
        },
        convertGet: async (entity, key, meta) => {
            await entity.read('hvacThermostat', ['elkoNightSwitching']);
        },
    },
    elko_relay_state: {
        key: ['running_state'],
        convertGet: async (entity, key, meta) => {
            await entity.read('hvacThermostat', ['elkoRelayState']);
        },
    },
    elko_sensor_mode: {
        key: ['sensor'],
        convertSet: async (entity, key, value, meta) => {
            await entity.write('hvacThermostat', {'elkoSensor': {'air': '0', 'floor': '1', 'supervisor_floor': '3'}[value]});
            return {state: {sensor: value}};
        },
    },
    elko_regulator_time: {
        key: ['regulator_time'],
        convertSet: async (entity, key, value, meta) => {
            await entity.write('hvacThermostat', {'elkoRegulatorTime': value});
            return {state: {sensor: value}};
        },
        convertGet: async (entity, key, meta) => {
            await entity.read('hvacThermostat', ['elkoRegulatorTime']);
        },
    },
    elko_regulator_mode: {
        key: ['regulator_mode'],
        convertSet: async (entity, key, value, meta) => {
            await entity.write('hvacThermostat', {'elkoRegulatorMode': value === 'regulator'});
            return {state: {regulator_mode: value}};
        },
        convertGet: async (entity, key, meta) => {
            await entity.read('hvacThermostat', ['elkoRegulatorMode']);
        },
    },
    elko_local_temperature_calibration: {
        key: ['local_temperature_calibration'],
        convertSet: async (entity, key, value, meta) => {
            await entity.write('hvacThermostat', {'elkoCalibration': Math.round(value * 10)});
            return {state: {local_temperature_calibration: value}};
        },
        convertGet: async (entity, key, meta) => {
            await entity.read('hvacThermostat', ['elkoCalibration']);
        },
    },
    elko_max_floor_temp: {
        key: ['max_floor_temp'],
        convertSet: async (entity, key, value, meta) => {
            if (value.length <= 14) {
                await entity.write('hvacThermostat', {'elkoMaxFloorTemp': value});
                return {state: {max_floor_temp: value}};
            }
        },
        convertGet: async (entity, key, meta) => {
            await entity.read('hvacThermostat', ['elkoMaxFloorTemp']);
        },
    },
    livolo_socket_switch_on_off: {
        key: ['state'],
        convertSet: async (entity, key, value, meta) => {
            if (typeof value !== 'string') {
                return;
            }

            const state = value.toLowerCase();
            let oldstate = 1;
            if (state === 'on') {
                oldstate = 108;
            }
            let channel = 1.0;
            const postfix = meta.endpoint_name || 'left';
            await entity.command('genOnOff', 'toggle', {}, {transactionSequenceNumber: 0});
            const payloadOn = {0x0001: {value: Buffer.from([1, 0, 0, 0, 0, 0, 0, 0]), type: 1}};
            const payloadOff = {0x0001: {value: Buffer.from([0, 0, 0, 0, 0, 0, 0, 0]), type: 1}};
            const payloadOnRight = {0x0001: {value: Buffer.from([2, 0, 0, 0, 0, 0, 0, 0]), type: 2}};
            const payloadOffRight = {0x0001: {value: Buffer.from([0, 0, 0, 0, 0, 0, 0, 0]), type: 2}};
            const payloadOnBottomLeft = {0x0001: {value: Buffer.from([4, 0, 0, 0, 0, 0, 0, 0]), type: 4}};
            const payloadOffBottomLeft = {0x0001: {value: Buffer.from([0, 0, 0, 0, 0, 0, 0, 0]), type: 4}};
            const payloadOnBottomRight = {0x0001: {value: Buffer.from([8, 0, 0, 0, 0, 0, 0, 0]), type: 136}};
            const payloadOffBottomRight = {0x0001: {value: Buffer.from([0, 0, 0, 0, 0, 0, 0, 0]), type: 136}};
            if (postfix === 'left') {
                await entity.command('genLevelCtrl', 'moveToLevelWithOnOff', {level: oldstate, transtime: channel});
                await entity.write('genPowerCfg', (state === 'on') ? payloadOn : payloadOff,
                    {
                        manufacturerCode: 0x1ad2, disableDefaultResponse: true, disableResponse: true,
                        reservedBits: 3, direction: 1, transactionSequenceNumber: 0xe9,
                    });
                return {state: {state: value.toUpperCase()}, readAfterWriteTime: 250};
            } else if (postfix === 'right') {
                channel = 2.0;
                await entity.command('genLevelCtrl', 'moveToLevelWithOnOff', {level: oldstate, transtime: channel});
                await entity.write('genPowerCfg', (state === 'on') ? payloadOnRight : payloadOffRight,
                    {
                        manufacturerCode: 0x1ad2, disableDefaultResponse: true, disableResponse: true,
                        reservedBits: 3, direction: 1, transactionSequenceNumber: 0xe9,
                    });
                return {state: {state: value.toUpperCase()}, readAfterWriteTime: 250};
            } else if (postfix === 'bottom_right') {
                await entity.write('genPowerCfg', (state === 'on') ? payloadOnBottomRight : payloadOffBottomRight,
                    {
                        manufacturerCode: 0x1ad2, disableDefaultResponse: true, disableResponse: true,
                        reservedBits: 3, direction: 1, transactionSequenceNumber: 0xe9,
                    });
                return {state: {state: value.toUpperCase()}, readAfterWriteTime: 250};
            } else if (postfix === 'bottom_left') {
                await entity.write('genPowerCfg', (state === 'on') ? payloadOnBottomLeft : payloadOffBottomLeft,
                    {
                        manufacturerCode: 0x1ad2, disableDefaultResponse: true, disableResponse: true,
                        reservedBits: 3, direction: 1, transactionSequenceNumber: 0xe9,
                    });
                return {state: {state: value.toUpperCase()}, readAfterWriteTime: 250};
            }
            return {state: {state: value.toUpperCase()}, readAfterWriteTime: 250};
        },
        convertGet: async (entity, key, meta) => {
            await entity.command('genOnOff', 'toggle', {}, {transactionSequenceNumber: 0});
        },
    },
    livolo_switch_on_off: {
        key: ['state'],
        convertSet: async (entity, key, value, meta) => {
            if (typeof value !== 'string') {
                return;
            }

            const postfix = meta.endpoint_name || 'left';
            let state = value.toLowerCase();
            let channel = 1;

            if (state === 'on') {
                state = 108;
            } else if (state === 'off') {
                state = 1;
            } else {
                return;
            }

            if (postfix === 'left') {
                channel = 1.0;
            } else if (postfix === 'right') {
                channel = 2.0;
            } else {
                return;
            }

            await entity.command('genLevelCtrl', 'moveToLevelWithOnOff', {level: state, transtime: channel});
            return {state: {state: value.toUpperCase()}, readAfterWriteTime: 250};
        },
        convertGet: async (entity, key, meta) => {
            await entity.command('genOnOff', 'toggle', {}, {transactionSequenceNumber: 0});
        },
    },
    livolo_dimmer_level: {
        key: ['brightness', 'brightness_percent', 'level'],
        convertSet: async (entity, key, value, meta) => {
            // upscale to 100
            value = Number(value);
            let newValue;
            if (key === 'level') {
                if (value >= 0 && value <= 1000) {
                    newValue = utils.mapNumberRange(value, 0, 1000, 0, 100);
                } else {
                    throw new Error('Dimmer level is out of range 0..1000');
                }
            } else if (key === 'brightness_percent') {
                if (value >= 0 && value <= 100) {
                    newValue = Math.round(value);
                } else {
                    throw new Error('Dimmer brightness_percent is out of range 0..100');
                }
            } else {
                if (value >= 0 && value <= 255) {
                    newValue = utils.mapNumberRange(value, 0, 255, 0, 100);
                } else {
                    throw new Error('Dimmer brightness is out of range 0..255');
                }
            }
            await entity.command('genOnOff', 'toggle', {}, {transactionSequenceNumber: 0});
            const payload = {0x0301: {value: Buffer.from([newValue, 0, 0, 0, 0, 0, 0, 0]), type: 1}};
            await entity.write('genPowerCfg', payload,
                {
                    manufacturerCode: 0x1ad2, disableDefaultResponse: true, disableResponse: true,
                    reservedBits: 3, direction: 1, transactionSequenceNumber: 0xe9, writeUndiv: true,
                });
            return {
                state: {brightness_percent: newValue, brightness: utils.mapNumberRange(newValue, 0, 100, 0, 255), level: (newValue * 10)},
                readAfterWriteTime: 250,
            };
        },
        convertGet: async (entity, key, meta) => {
            await entity.command('genOnOff', 'toggle', {}, {transactionSequenceNumber: 0});
        },
    },
    livolo_cover_state: {
        key: ['state'],
        convertSet: async (entity, key, value, meta) => {
            let payload;
            const options = {
                frameType: 0, manufacturerCode: 0x1ad2, disableDefaultResponse: true,
                disableResponse: true, reservedBits: 3, direction: 1, writeUndiv: true,
                transactionSequenceNumber: 0xe9,
            };
            switch (value) {
            case 'OPEN':
                payload =
                    {attrId: 0x0000, selector: null, elementData: [0x04, 0x00, 0x00, 0x00, 0x00, 0x00, 0x00, 0x00]};
                break;
            case 'CLOSE':
                payload =
                    {attrId: 0x0000, selector: null, elementData: [0x10, 0x00, 0x00, 0x00, 0x00, 0x00, 0x00, 0x00]};
                break;
            case 'STOP':
                payload =
                    {attrId: 0x0000, selector: null, elementData: [0x08, 0x00, 0x00, 0x00, 0x00, 0x00, 0x00, 0x00]};
                break;
            default:
                throw new Error(`Value '${value}' is not a valid cover position (must be one of 'OPEN' or 'CLOSE')`);
            }
            await entity.writeStructured('genPowerCfg', [payload], options);
            return {
                state: {
                    moving: true,
                },
                readAfterWriteTime: 250,
            };
        },
    },
    livolo_cover_position: {
        key: ['position'],
        convertSet: async (entity, key, value, meta) => {
            const position = 100 - value;
            await entity.command('genOnOff', 'toggle', {}, {transactionSequenceNumber: 0});
            const payload = {0x0401: {value: [position, 0x00, 0x00, 0x00, 0x00, 0x00, 0x00, 0x00], type: 1}};
            await entity.write('genPowerCfg', payload,
                {
                    manufacturerCode: 0x1ad2, disableDefaultResponse: true, disableResponse: true,
                    reservedBits: 3, direction: 1, transactionSequenceNumber: 0xe9, writeUndiv: true,
                });
            return {
                state: {
                    position: value,
                    moving: true,
                },
                readAfterWriteTime: 250,
            };
        },
    },
    livolo_cover_options: {
        key: ['options'],
        convertSet: async (entity, key, value, meta) => {
            const options = {
                frameType: 0, manufacturerCode: 0x1ad2, disableDefaultResponse: true,
                disableResponse: true, reservedBits: 3, direction: 1, writeUndiv: true,
                transactionSequenceNumber: 0xe9,
            };

            if (value.hasOwnProperty('motor_direction')) {
                let direction;
                switch (value.motor_direction) {
                case 'FORWARD':
                    direction = 0x00;
                    break;
                case 'REVERSE':
                    direction = 0x80;
                    break;
                default:
                    throw new Error(`livolo_cover_options: ${value.motor_direction} is not a valid motor direction \
                     (must be one of 'FORWARD' or 'REVERSE')`);
                }

                const payload =
                    {0x1301: {value: [direction, 0x00, 0x00, 0x00, 0x00, 0x00, 0x00, 0x00]}};
                await entity.write('genPowerCfg', payload, options);
            }

            if (value.hasOwnProperty('motor_speed')) {
                if (value.motor_speed < 20 || value.motor_speed > 40) {
                    throw new Error('livolo_cover_options: Motor speed is out of range (20-40)');
                }
                const payload =
                    {0x1201: {value: [value.motor_speed, 0x00, 0x00, 0x00, 0x00, 0x00, 0x00, 0x00]}};
                await entity.write('genPowerCfg', payload, options);
            }
        },
    },
    gledopto_light_onoff_brightness: {
        key: ['state', 'brightness', 'brightness_percent'],
        options: [exposes.options.transition()],
        convertSet: async (entity, key, value, meta) => {
            if (meta.message && meta.message.hasOwnProperty('transition')) {
                meta.message.transition = meta.message.transition * 3.3;
            }

            if (meta.mapped.model === 'GL-S-007ZS' || meta.mapped.model === 'GL-C-009') {
                // https://github.com/Koenkk/zigbee2mqtt/issues/2757
                // Device doesn't support ON with moveToLevelWithOnOff command
                if (meta.message.hasOwnProperty('state') && meta.message.state.toLowerCase() === 'on') {
                    await converters.on_off.convertSet(entity, key, 'ON', meta);
                    await utils.sleep(1000);
                }
            }

            return await converters.light_onoff_brightness.convertSet(entity, key, value, meta);
        },
        convertGet: async (entity, key, meta) => {
            return await converters.light_onoff_brightness.convertGet(entity, key, meta);
        },
    },
    gledopto_light_colortemp: {
        key: ['color_temp', 'color_temp_percent'],
        options: [exposes.options.color_sync(), exposes.options.transition()],
        convertSet: async (entity, key, value, meta) => {
            if (meta.message && meta.message.hasOwnProperty('transition')) {
                meta.message.transition = meta.message.transition * 3.3;
            }

            // Gledopto devices turn ON when they are OFF and color is set.
            // https://github.com/Koenkk/zigbee2mqtt/issues/3509
            const state = {state: 'ON'};

            const result = await converters.light_colortemp.convertSet(entity, key, value, meta);
            result.state = {...result.state, ...state};
            return result;
        },
        convertGet: async (entity, key, meta) => {
            return await converters.light_colortemp.convertGet(entity, key, meta);
        },
    },
    gledopto_light_color: {
        key: ['color'],
        options: [exposes.options.color_sync(), exposes.options.transition()],
        convertSet: async (entity, key, value, meta) => {
            if (meta.message && meta.message.hasOwnProperty('transition')) {
                meta.message.transition = meta.message.transition * 3.3;
            }

            if (key === 'color' && !meta.message.transition) {
                // Always provide a transition when setting color, otherwise CCT to RGB
                // doesn't work properly (CCT leds stay on).
                meta.message.transition = 0.4;
            }

            // Gledopto devices turn ON when they are OFF and color is set.
            // https://github.com/Koenkk/zigbee2mqtt/issues/3509
            const state = {state: 'ON'};
            const result = await converters.light_color.convertSet(entity, key, value, meta);
            result.state = {...result.state, ...state};
            return result;
        },
        convertGet: async (entity, key, meta) => {
            return await converters.light_color.convertGet(entity, key, meta);
        },
    },
    gledopto_light_color_colortemp: {
        key: ['color', 'color_temp', 'color_temp_percent'],
        options: [exposes.options.color_sync(), exposes.options.transition()],
        convertSet: async (entity, key, value, meta) => {
            if (key == 'color') {
                const result = await converters.gledopto_light_color.convertSet(entity, key, value, meta);
                if (result.state && result.state.color.hasOwnProperty('x') && result.state.color.hasOwnProperty('y')) {
                    result.state.color_temp = Math.round(libColor.ColorXY.fromObject(result.state.color).toMireds());
                }

                return result;
            } else if (key == 'color_temp' || key == 'color_temp_percent') {
                const result = await converters.gledopto_light_colortemp.convertSet(entity, key, value, meta);
                result.state.color = libColor.ColorXY.fromMireds(result.state.color_temp).rounded(4).toObject();
                return result;
            }
        },
        convertGet: async (entity, key, meta) => {
            return await converters.light_color_colortemp.convertGet(entity, key, meta);
        },
    },
    hue_power_on_behavior: {
        key: ['hue_power_on_behavior'],
        convertSet: async (entity, key, value, meta) => {
            if (value === 'default') {
                value = 'on';
            }

            let supports = {colorTemperature: false, colorXY: false};
            if (entity.constructor.name === 'Endpoint' && entity.supportsInputCluster('lightingColorCtrl')) {
                const readResult = await entity.read('lightingColorCtrl', ['colorCapabilities']);
                supports = {
                    colorTemperature: (readResult.colorCapabilities & 1 << 4) > 0,
                    colorXY: (readResult.colorCapabilities & 1 << 3) > 0,
                };
            } else if (entity.constructor.name === 'Group') {
                supports = {colorTemperature: true, colorXY: true};
            }

            if (value === 'off') {
                await entity.write('genOnOff', {0x4003: {value: 0x00, type: 0x30}});
            } else if (value === 'recover') {
                await entity.write('genOnOff', {0x4003: {value: 0xff, type: 0x30}});
                await entity.write('genLevelCtrl', {0x4000: {value: 0xff, type: 0x20}});

                if (supports.colorTemperature) {
                    await entity.write('lightingColorCtrl', {0x4010: {value: 0xffff, type: 0x21}});
                }

                if (supports.colorXY) {
                    await entity.write('lightingColorCtrl', {0x0003: {value: 0xffff, type: 0x21}}, manufacturerOptions.hue);
                    await entity.write('lightingColorCtrl', {0x0004: {value: 0xffff, type: 0x21}}, manufacturerOptions.hue);
                }
            } else if (value === 'on') {
                await entity.write('genOnOff', {0x4003: {value: 0x01, type: 0x30}});

                let brightness = meta.message.hasOwnProperty('hue_power_on_brightness') ?
                    meta.message.hue_power_on_brightness : 0xfe;
                if (brightness === 255) {
                    // 255 (0xFF) is the value for recover, therefore set it to 254 (0xFE)
                    brightness = 254;
                }
                await entity.write('genLevelCtrl', {0x4000: {value: brightness, type: 0x20}});

                if (entity.supportsInputCluster('lightingColorCtrl')) {
                    if (
                        meta.message.hasOwnProperty('hue_power_on_color_temperature') &&
                        meta.message.hasOwnProperty('hue_power_on_color')
                    ) {
                        meta.logger.error(`Provide either color temperature or color, not both`);
                    } else if (meta.message.hasOwnProperty('hue_power_on_color_temperature')) {
                        const colortemp = meta.message.hue_power_on_color_temperature;
                        await entity.write('lightingColorCtrl', {0x4010: {value: colortemp, type: 0x21}});
                        // Set color to default
                        if (supports.colorXY) {
                            await entity.write('lightingColorCtrl', {0x0003: {value: 0xFFFF, type: 0x21}}, manufacturerOptions.hue);
                            await entity.write('lightingColorCtrl', {0x0004: {value: 0xFFFF, type: 0x21}}, manufacturerOptions.hue);
                        }
                    } else if (meta.message.hasOwnProperty('hue_power_on_color')) {
                        const colorXY = libColor.ColorRGB.fromHex(meta.message.hue_power_on_color).toXY();
                        value = {x: utils.mapNumberRange(colorXY.x, 0, 1, 0, 65535), y: utils.mapNumberRange(colorXY.y, 0, 1, 0, 65535)};

                        // Set colortemp to default
                        if (supports.colorTemperature) {
                            await entity.write('lightingColorCtrl', {0x4010: {value: 366, type: 0x21}});
                        }

                        await entity.write('lightingColorCtrl', {0x0003: {value: value.x, type: 0x21}}, manufacturerOptions.hue);
                        await entity.write('lightingColorCtrl', {0x0004: {value: value.y, type: 0x21}}, manufacturerOptions.hue);
                    } else {
                        // Set defaults for colortemp and color
                        if (supports.colorTemperature) {
                            await entity.write('lightingColorCtrl', {0x4010: {value: 366, type: 0x21}});
                        }

                        if (supports.colorXY) {
                            await entity.write('lightingColorCtrl', {0x0003: {value: 0xFFFF, type: 0x21}}, manufacturerOptions.hue);
                            await entity.write('lightingColorCtrl', {0x0004: {value: 0xFFFF, type: 0x21}}, manufacturerOptions.hue);
                        }
                    }
                }
            }

            return {state: {hue_power_on_behavior: value}};
        },
    },
    hue_power_on_error: {
        key: ['hue_power_on_brightness', 'hue_power_on_color_temperature', 'hue_power_on_color'],
        convertSet: async (entity, key, value, meta) => {
            if (!meta.message.hasOwnProperty('hue_power_on_behavior')) {
                throw new Error(`Provide a value for 'hue_power_on_behavior'`);
            }
        },
    },
    hue_motion_sensitivity: {
        // motion detect sensitivity, philips specific
        key: ['motion_sensitivity'],
        convertSet: async (entity, key, value, meta) => {
            // make sure you write to second endpoint!
            const lookup = {'low': 0, 'medium': 1, 'high': 2, 'very_high': 3, 'max': 4};
            value = value.toLowerCase();
            utils.validateValue(value, Object.keys(lookup));

            const payload = {48: {value: lookup[value], type: 32}};
            await entity.write('msOccupancySensing', payload, manufacturerOptions.hue);
            return {state: {motion_sensitivity: value}};
        },
        convertGet: async (entity, key, meta) => {
            await entity.read('msOccupancySensing', [48], manufacturerOptions.hue);
        },
    },
    hue_motion_led_indication: {
        key: ['led_indication'],
        convertSet: async (entity, key, value, meta) => {
            const payload = {0x0033: {value, type: 0x10}};
            await entity.write('genBasic', payload, manufacturerOptions.hue);
            return {state: {led_indication: value}};
        },
        convertGet: async (entity, key, meta) => {
            await entity.read('genBasic', [0x0033], manufacturerOptions.hue);
        },
    },
    aqara_motion_sensitivity: {
        key: ['motion_sensitivity'],
        convertSet: async (entity, key, value, meta) => {
            const lookup = {'low': 1, 'medium': 2, 'high': 3};
            value = value.toLowerCase();
            utils.validateValue(value, Object.keys(lookup));
            await entity.write('aqaraOpple', {0x010c: {value: lookup[value], type: 0x20}}, manufacturerOptions.xiaomi);
            return {state: {motion_sensitivity: value}};
        },
        convertGet: async (entity, key, meta) => {
            await entity.read('aqaraOpple', [0x010c], manufacturerOptions.xiaomi);
        },
    },
    RTCZCGQ11LM_presence: {
        key: ['presence'],
        convertGet: async (entity, key, meta) => {
            await entity.read('aqaraOpple', [0x0142], manufacturerOptions.xiaomi);
        },
    },
    RTCZCGQ11LM_monitoring_mode: {
        key: ['monitoring_mode'],
        convertSet: async (entity, key, value, meta) => {
            value = value.toLowerCase();
            const lookup = {'undirected': 0, 'left_right': 1};
            await entity.write('aqaraOpple', {0x0144: {value: lookup[value], type: 0x20}}, manufacturerOptions.xiaomi);
            return {state: {monitoring_mode: value}};
        },
        convertGet: async (entity, key, meta) => {
            await entity.read('aqaraOpple', [0x0144], manufacturerOptions.xiaomi);
        },
    },
    RTCZCGQ11LM_approach_distance: {
        key: ['approach_distance'],
        convertSet: async (entity, key, value, meta) => {
            value = value.toLowerCase();
            const lookup = {'far': 0, 'medium': 1, 'near': 2};
            await entity.write('aqaraOpple', {0x0146: {value: lookup[value], type: 0x20}}, manufacturerOptions.xiaomi);
            return {state: {approach_distance: value}};
        },
        convertGet: async (entity, key, meta) => {
            await entity.read('aqaraOpple', [0x0146], manufacturerOptions.xiaomi);
        },
    },
    RTCZCGQ11LM_reset_nopresence_status: {
        key: ['reset_nopresence_status'],
        convertSet: async (entity, key, value, meta) => {
            await entity.write('aqaraOpple', {0x0157: {value: 1, type: 0x20}}, manufacturerOptions.xiaomi);
        },
    },
    ZigUP_lock: {
        key: ['led'],
        convertSet: async (entity, key, value, meta) => {
            const lookup = {'off': 'lockDoor', 'on': 'unlockDoor', 'toggle': 'toggleDoor'};
            await entity.command('closuresDoorLock', lookup[value], {'pincodevalue': ''});
        },
    },
    LS21001_alert_behaviour: {
        key: ['alert_behaviour'],
        convertSet: async (entity, key, value, meta) => {
            const lookup = {'siren_led': 3, 'siren': 2, 'led': 1, 'nothing': 0};
            await entity.write('genBasic', {0x400a: {value: lookup[value], type: 32}},
                {manufacturerCode: 0x1168, disableDefaultResponse: true, sendWhen: 'active'});
            return {state: {alert_behaviour: value}};
        },
    },
    xiaomi_switch_type: {
        key: ['switch_type'],
        convertSet: async (entity, key, value, meta) => {
            const lookup = {'toggle': 1, 'momentary': 2};
            value = value.toLowerCase();
            utils.validateValue(value, Object.keys(lookup));
            await entity.write('aqaraOpple', {0x000A: {value: lookup[value], type: 0x20}}, manufacturerOptions.xiaomi);
            return {state: {switch_type: value}};
        },
        convertGet: async (entity, key, meta) => {
            await entity.read('aqaraOpple', [0x000A], manufacturerOptions.xiaomi);
        },
    },
    xiaomi_switch_power_outage_memory: {
        key: ['power_outage_memory'],
        convertSet: async (entity, key, value, meta) => {
            if (['SP-EUC01', 'ZNCZ04LM', 'ZNCZ12LM', 'ZNCZ15LM', 'QBCZ14LM', 'QBCZ15LM', 'SSM-U01', 'SSM-U02', 'DLKZMK11LM', 'DLKZMK12LM',
                'WS-EUK01', 'WS-EUK02', 'WS-EUK03', 'WS-EUK04', 'QBKG19LM', 'QBKG20LM', 'QBKG25LM', 'QBKG26LM',
                'QBKG31LM', 'QBKG34LM', 'QBKG38LM', 'QBKG39LM', 'QBKG40LM', 'QBKG41LM', 'ZNDDMK11LM', 'ZNLDP13LM',
            ].includes(meta.mapped.model)) {
                await entity.write('aqaraOpple', {0x0201: {value: value ? 1 : 0, type: 0x10}}, manufacturerOptions.xiaomi);
            } else if (['ZNCZ02LM', 'QBCZ11LM', 'LLKZMK11LM'].includes(meta.mapped.model)) {
                const payload = value ?
                    [[0xaa, 0x80, 0x05, 0xd1, 0x47, 0x07, 0x01, 0x10, 0x01], [0xaa, 0x80, 0x03, 0xd3, 0x07, 0x08, 0x01]] :
                    [[0xaa, 0x80, 0x05, 0xd1, 0x47, 0x09, 0x01, 0x10, 0x00], [0xaa, 0x80, 0x03, 0xd3, 0x07, 0x0a, 0x01]];

                await entity.write('genBasic', {0xFFF0: {value: payload[0], type: 0x41}}, manufacturerOptions.xiaomi);
                await entity.write('genBasic', {0xFFF0: {value: payload[1], type: 0x41}}, manufacturerOptions.xiaomi);
            } else if (['ZNCZ11LM'].includes(meta.mapped.model)) {
                const payload = value ?
                    [0xaa, 0x80, 0x05, 0xd1, 0x47, 0x00, 0x01, 0x10, 0x01] :
                    [0xaa, 0x80, 0x05, 0xd1, 0x47, 0x01, 0x01, 0x10, 0x00];

                await entity.write('genBasic', {0xFFF0: {value: payload, type: 0x41}}, manufacturerOptions.xiaomi);
            } else {
                throw new Error('Not supported');
            }
            return {state: {power_outage_memory: value}};
        },
        convertGet: async (entity, key, meta) => {
            if (['SP-EUC01', 'ZNCZ04LM', 'ZNCZ12LM', 'ZNCZ15LM', 'QBCZ14LM', 'QBCZ15LM', 'SSM-U01', 'SSM-U02', 'DLKZMK11LM', 'DLKZMK12LM',
                'WS-EUK01', 'WS-EUK02', 'WS-EUK03', 'WS-EUK04', 'QBKG19LM', 'QBKG20LM', 'QBKG25LM', 'QBKG26LM',
                'QBKG31LM', 'QBKG34LM', 'QBKG38LM', 'QBKG39LM', 'QBKG40LM', 'QBKG41LM', 'ZNDDMK11LM', 'ZNLDP13LM',
            ].includes(meta.mapped.model)) {
                await entity.read('aqaraOpple', [0x0201]);
            } else if (['ZNCZ02LM', 'QBCZ11LM', 'ZNCZ11LM'].includes(meta.mapped.model)) {
                await entity.read('aqaraOpple', [0xFFF0]);
            } else {
                throw new Error('Not supported');
            }
        },
    },
    xiaomi_light_power_outage_memory: {
        key: ['power_outage_memory'],
        convertSet: async (entity, key, value, meta) => {
            await entity.write('genBasic', {0xFF19: {value: value ? 1 : 0, type: 0x10}}, manufacturerOptions.xiaomi);
            return {state: {power_outage_memory: value}};
        },
    },
    xiaomi_power: {
        key: ['power'],
        convertGet: async (entity, key, meta) => {
            const endpoint = meta.device.endpoints.find((e) => e.supportsInputCluster('genAnalogInput'));
            await endpoint.read('genAnalogInput', ['presentValue']);
        },
    },
    xiaomi_auto_off: {
        key: ['auto_off'],
        convertSet: async (entity, key, value, meta) => {
            if (['ZNCZ04LM', 'ZNCZ12LM'].includes(meta.mapped.model)) {
                await entity.write('aqaraOpple', {0x0202: {value: value ? 1 : 0, type: 0x10}}, manufacturerOptions.xiaomi);
            } else if (['ZNCZ11LM'].includes(meta.mapped.model)) {
                const payload = value ?
                    [0xaa, 0x80, 0x05, 0xd1, 0x47, 0x00, 0x02, 0x10, 0x01] :
                    [0xaa, 0x80, 0x05, 0xd1, 0x47, 0x01, 0x02, 0x10, 0x00];

                await entity.write('genBasic', {0xFFF0: {value: payload, type: 0x41}}, manufacturerOptions.xiaomi);
            } else {
                throw new Error('Not supported');
            }
            return {state: {auto_off: value}};
        },
    },
    GZCGQ11LM_detection_period: {
        key: ['detection_period'],
        convertSet: async (entity, key, value, meta) => {
            value *= 1;
            await entity.write('aqaraOpple', {0x0000: {value: [value], type: 0x21}}, manufacturerOptions.xiaomi);
            return {state: {detection_period: value}};
        },
        convertGet: async (entity, key, meta) => {
            await entity.read('aqaraOpple', [0x0000], manufacturerOptions.xiaomi);
        },
    },
    aqara_detection_interval: {
        key: ['detection_interval'],
        convertSet: async (entity, key, value, meta) => {
            value *= 1;
            await entity.write('aqaraOpple', {0x0102: {value: [value], type: 0x20}}, manufacturerOptions.xiaomi);
            return {state: {detection_interval: value}};
        },
        convertGet: async (entity, key, meta) => {
            await entity.read('aqaraOpple', [0x0102], manufacturerOptions.xiaomi);
        },
    },
    xiaomi_overload_protection: {
        key: ['overload_protection'],
        convertSet: async (entity, key, value, meta) => {
            value *= 1;
            await entity.write('aqaraOpple', {0x020b: {value: [value], type: 0x39}}, manufacturerOptions.xiaomi);
            return {state: {overload_protection: value}};
        },
        convertGet: async (entity, key, meta) => {
            await entity.read('aqaraOpple', [0x020b], manufacturerOptions.xiaomi);
        },
    },
    aqara_switch_mode_switch: {
        key: ['mode_switch'],
        convertSet: async (entity, key, value, meta) => {
            const lookup = {'anti_flicker_mode': 4, 'quick_mode': 1};
            await entity.write('aqaraOpple', {0x0004: {value: lookup[value], type: 0x21}}, manufacturerOptions.xiaomi);
            return {state: {mode_switch: value}};
        },
        convertGet: async (entity, key, meta) => {
            await entity.read('aqaraOpple', [0x0004], manufacturerOptions.xiaomi);
        },
    },
    xiaomi_button_switch_mode: {
        key: ['button_switch_mode'],
        convertSet: async (entity, key, value, meta) => {
            const lookup = {'relay': 0, 'relay_and_usb': 1};
            await entity.write('aqaraOpple', {0x0226: {value: lookup[value], type: 0x20}}, manufacturerOptions.xiaomi);
            return {state: {button_switch_mode: value}};
        },
        convertGet: async (entity, key, meta) => {
            await entity.read('aqaraOpple', [0x0226], manufacturerOptions.xiaomi);
        },
    },
    xiaomi_socket_button_lock: {
        key: ['button_lock'],
        convertSet: async (entity, key, value, meta) => {
            const lookup = {'ON': 0, 'OFF': 1};
            await entity.write('aqaraOpple', {0x0200: {value: lookup[value], type: 0x20}}, manufacturerOptions.xiaomi);
            return {state: {button_lock: value}};
        },
        convertGet: async (entity, key, meta) => {
            await entity.read('aqaraOpple', [0x0200], manufacturerOptions.xiaomi);
        },
    },
    xiaomi_led_disabled_night: {
        key: ['led_disabled_night'],
        convertSet: async (entity, key, value, meta) => {
            if (['ZNCZ04LM', 'ZNCZ12LM', 'ZNCZ15LM', 'QBCZ14LM', 'QBCZ15LM', 'QBKG19LM', 'QBKG20LM', 'QBKG25LM', 'QBKG26LM',
                'QBKG31LM', 'QBKG34LM', 'DLKZMK11LM', 'SSM-U01', 'WS-EUK01', 'WS-EUK02',
                'WS-EUK03', 'WS-EUK04'].includes(meta.mapped.model)) {
                await entity.write('aqaraOpple', {0x0203: {value: value ? 1 : 0, type: 0x10}}, manufacturerOptions.xiaomi);
            } else if (['ZNCZ11LM'].includes(meta.mapped.model)) {
                const payload = value ?
                    [0xaa, 0x80, 0x05, 0xd1, 0x47, 0x00, 0x03, 0x10, 0x00] :
                    [0xaa, 0x80, 0x05, 0xd1, 0x47, 0x01, 0x03, 0x10, 0x01];

                await entity.write('genBasic', {0xFFF0: {value: payload, type: 0x41}}, manufacturerOptions.xiaomi);
            } else {
                throw new Error('Not supported');
            }
            return {state: {led_disabled_night: value}};
        },
        convertGet: async (entity, key, meta) => {
            if (['ZNCZ04LM', 'ZNCZ12LM', 'ZNCZ15LM', 'QBCZ15LM', 'QBCZ14LM', 'QBKG19LM', 'QBKG20LM', 'QBKG25LM', 'QBKG26LM',
                'QBKG31LM', 'QBKG34LM', 'DLKZMK11LM', 'SSM-U01', 'WS-EUK01', 'WS-EUK02',
                'WS-EUK03', 'WS-EUK04'].includes(meta.mapped.model)) {
                await entity.read('aqaraOpple', [0x0203], manufacturerOptions.xiaomi);
            } else {
                throw new Error('Not supported');
            }
        },
    },
    xiaomi_flip_indicator_light: {
        key: ['flip_indicator_light'],
        convertSet: async (entity, key, value, meta) => {
            const lookup = {'OFF': 0, 'ON': 1};
            await entity.write('aqaraOpple', {0x00F0: {value: lookup[value], type: 0x20}}, manufacturerOptions.xiaomi);
            return {state: {flip_indicator_light: value}};
        },
        convertGet: async (entity, key, meta) => {
            await entity.read('aqaraOpple', [0x00F0], manufacturerOptions.xiaomi);
        },
    },
    xiaomi_dimmer_mode: {
        key: ['dimmer_mode'],
        convertSet: async (entity, key, value, meta) => {
            const lookup = {'rgbw': 3, 'dual_ct': 1};
            value = value.toLowerCase();
            if (['rgbw'].includes(value)) {
                await entity.write('aqaraOpple', {0x0509: {value: lookup[value], type: 0x23}}, manufacturerOptions.xiaomi);
                await entity.write('aqaraOpple', {0x050F: {value: 1, type: 0x23}}, manufacturerOptions.xiaomi);
            } else {
                await entity.write('aqaraOpple', {0x0509: {value: lookup[value], type: 0x23}}, manufacturerOptions.xiaomi);
                // Turn on dimming channel 1 and channel 2
                await entity.write('aqaraOpple', {0x050F: {value: 3, type: 0x23}}, manufacturerOptions.xiaomi);
            }
            return {state: {dimmer_mode: value}};
        },
        convertGet: async (entity, key, value, meta) => {
            await entity.read('aqaraOpple', [0x0509], manufacturerOptions.xiaomi);
        },
    },
    xiaomi_switch_operation_mode_basic: {
        key: ['operation_mode'],
        convertSet: async (entity, key, value, meta) => {
            let targetValue = value.hasOwnProperty('state') ? value.state : value;

            // 1/2 gang switches using genBasic on endpoint 1.
            let attrId;
            let attrValue;
            if (meta.mapped.meta && meta.mapped.meta.multiEndpoint) {
                attrId = {left: 0xFF22, right: 0xFF23}[meta.endpoint_name];
                // Allow usage of control_relay for 2 gang switches by mapping it to the default side.
                if (targetValue === 'control_relay') {
                    targetValue = `control_${meta.endpoint_name}_relay`;
                }
                attrValue = {control_left_relay: 0x12, control_right_relay: 0x22, decoupled: 0xFE}[targetValue];

                if (attrId == null) {
                    throw new Error(`Unsupported endpoint ${meta.endpoint_name} for changing operation_mode.`);
                }
            } else {
                attrId = 0xFF22;
                attrValue = {control_relay: 0x12, decoupled: 0xFE}[targetValue];
            }

            if (attrValue == null) {
                throw new Error('Invalid operation_mode value');
            }

            const endpoint = entity.getDevice().getEndpoint(1);
            const payload = {};
            payload[attrId] = {value: attrValue, type: 0x20};
            await endpoint.write('genBasic', payload, manufacturerOptions.xiaomi);

            return {state: {operation_mode: targetValue}};
        },
        convertGet: async (entity, key, meta) => {
            let attrId;
            if (meta.mapped.meta && meta.mapped.meta.multiEndpoint) {
                attrId = {left: 0xFF22, right: 0xFF23}[meta.endpoint_name];
                if (attrId == null) {
                    throw new Error(`Unsupported endpoint ${meta.endpoint_name} for getting operation_mode.`);
                }
            } else {
                attrId = 0xFF22;
            }
            await entity.read('genBasic', [attrId], manufacturerOptions.xiaomi);
        },
    },
    xiaomi_switch_operation_mode_opple: {
        key: ['operation_mode'],
        convertSet: async (entity, key, value, meta) => {
            // Support existing syntax of a nested object just for the state field. Though it's quite silly IMO.
            const targetValue = value.hasOwnProperty('state') ? value.state : value;
            // Switches using aqaraOpple 0x0200 on the same endpoints as the onOff clusters.
            const lookupState = {control_relay: 0x01, decoupled: 0x00};
            await entity.write('aqaraOpple', {0x0200: {value: lookupState[targetValue], type: 0x20}}, manufacturerOptions.xiaomi);
        },
        convertGet: async (entity, key, meta) => {
            await entity.read('aqaraOpple', [0x0200], manufacturerOptions.xiaomi);
        },
    },
    xiaomi_switch_do_not_disturb: {
        key: ['do_not_disturb'],
        convertSet: async (entity, key, value, meta) => {
            await entity.write('aqaraOpple', {0x0203: {value: value ? 1 : 0, type: 0x10}}, manufacturerOptions.xiaomi);
            return {state: {do_not_disturb: value}};
        },
    },
    STS_PRS_251_beep: {
        key: ['beep'],
        convertSet: async (entity, key, value, meta) => {
            await entity.command('genIdentify', 'identify', {identifytime: value}, utils.getOptions(meta.mapped, entity));
        },
    },
    xiaomi_curtain_options: {
        key: ['options'],
        convertSet: async (entity, key, value, meta) => {
            const opts = {
                reverse_direction: false,
                hand_open: true,
                reset_limits: false,
                ...value,
            };

            // Legacy names
            if (value.hasOwnProperty('auto_close')) opts.hand_open = value.auto_close;
            if (value.hasOwnProperty('reset_move')) opts.reset_limits = value.reset_move;

            if (meta.mapped.model === 'ZNCLDJ12LM') {
                await entity.write('genBasic', {0xff28: {value: opts.reverse_direction, type: 0x10}}, manufacturerOptions.xiaomi);
                await entity.write('genBasic', {0xff29: {value: !opts.hand_open, type: 0x10}}, manufacturerOptions.xiaomi);

                if (opts.reset_limits) {
                    await entity.write('genBasic', {0xff27: {value: 0x00, type: 0x10}}, manufacturerOptions.xiaomi);
                }
            } else if (meta.mapped.model === 'ZNCLDJ11LM') {
                const payload = [
                    0x07, 0x00, opts.reset_limits ? 0x01 : 0x02, 0x00, opts.reverse_direction ? 0x01 : 0x00, 0x04,
                    !opts.hand_open ? 0x01 : 0x00, 0x12,
                ];

                await entity.write('genBasic', {0x0401: {value: payload, type: 0x42}}, manufacturerOptions.xiaomi);

                // hand_open requires a separate request with slightly different payload
                payload[2] = 0x08;
                await entity.write('genBasic', {0x0401: {value: payload, type: 0x42}}, manufacturerOptions.xiaomi);
            } else {
                throw new Error(`xiaomi_curtain_options set called for not supported model: ${meta.mapped.model}`);
            }

            // Reset limits is an action, not a state.
            delete opts.reset_limits;
            return {state: {options: opts}};
        },
        convertGet: async (entity, key, meta) => {
            if (meta.mapped.model === 'ZNCLDJ11LM') {
                await entity.read('genBasic', [0x0401], manufacturerOptions.xiaomi);
            } else {
                throw new Error(`xiaomi_curtain_options get called for not supported model: ${meta.mapped.model}`);
            }
        },
    },
    xiaomi_curtain_position_state: {
        key: ['state', 'position'],
        options: [exposes.options.invert_cover()],
        convertSet: async (entity, key, value, meta) => {
            if (key === 'state' && typeof value === 'string' && value.toLowerCase() === 'stop') {
                if (meta.mapped.model == 'ZNJLBL01LM') {
                    const payload = {'presentValue': 2};
                    await entity.write('genMultistateOutput', payload);
                } else {
                    await entity.command('closuresWindowCovering', 'stop', {}, utils.getOptions(meta.mapped, entity));
                }

                if (!['ZNCLDJ11LM', 'ZNJLBL01LM', 'ZNCLBL01LM'].includes(meta.mapped.model)) {
                    // The code below is originally added for ZNCLDJ11LM (Koenkk/zigbee2mqtt#4585).
                    // However, in Koenkk/zigbee-herdsman-converters#4039 it was replaced by reading
                    // directly from currentPositionLiftPercentage, so that device is excluded.
                    // For ZNJLBL01LM, in Koenkk/zigbee-herdsman-converters#4163 the position is read
                    // through onEvent each time the motor stops, so it becomes redundant, and the
                    // device is excluded.
                    // The code is left here to avoid breaking compatibility, ideally all devices using
                    // this converter should be tested so the code can be adjusted/deleted.

                    // Xiaomi curtain does not send position update on stop, request this.
                    await entity.read('genAnalogOutput', [0x0055]);
                }

                return {state: {state: 'STOP'}};
            } else {
                const lookup = {'open': 100, 'close': 0, 'on': 100, 'off': 0};

                value = typeof value === 'string' ? value.toLowerCase() : value;
                value = lookup.hasOwnProperty(value) ? lookup[value] : value;
                value = meta.options.invert_cover ? 100 - value : value;

                if (['ZNCLBL01LM'].includes(meta.mapped.model)) {
                    await entity.command('closuresWindowCovering', 'goToLiftPercentage', {percentageliftvalue: value},
                        utils.getOptions(meta.mapped, entity));
                } else {
                    const payload = {0x0055: {value, type: 0x39}};
                    await entity.write('genAnalogOutput', payload);
                }
            }
        },
        convertGet: async (entity, key, meta) => {
            if (['ZNCLBL01LM'].includes(meta.mapped.model)) {
                await entity.read('closuresWindowCovering', ['currentPositionLiftPercentage']);
            } else {
                await entity.read('genAnalogOutput', [0x0055]);
            }
        },
    },
    xiaomi_curtain_acn002_charging_status: {
        key: ['charging_status'],
        convertGet: async (entity, key, meta) => {
            await entity.read('aqaraOpple', [0x0409], manufacturerOptions.xiaomi);
        },
    },
    xiaomi_curtain_acn002_battery: {
        key: ['battery'],
        convertGet: async (entity, key, meta) => {
            await entity.read('aqaraOpple', [0x040a], manufacturerOptions.xiaomi);
        },
    },
    ledvance_commands: {
        /* deprectated osram_*/
        key: ['set_transition', 'remember_state', 'osram_set_transition', 'osram_remember_state'],
        convertSet: async (entity, key, value, meta) => {
            if (key === 'osram_set_transition' || key === 'set_transition') {
                if (value) {
                    const transition = (value > 1) ? (Math.round((value * 2).toFixed(1)) / 2).toFixed(1) * 10 : 1;
                    const payload = {0x0012: {value: transition, type: 0x21}, 0x0013: {value: transition, type: 0x21}};
                    await entity.write('genLevelCtrl', payload);
                }
            } else if (key == 'osram_remember_state' || key == 'remember_state') {
                if (value === true) {
                    await entity.command('manuSpecificOsram', 'saveStartupParams', {}, manufacturerOptions.osram);
                } else if (value === false) {
                    await entity.command('manuSpecificOsram', 'resetStartupParams', {}, manufacturerOptions.osram);
                }
            }
        },
    },
    lidl_watering_timer: {
        key: ['timer'],
        convertSet: async (entity, key, value, meta) => {
            await tuya.sendDataPointRaw(entity, tuya.dataPoints.lidlTimer, tuya.convertDecimalValueTo4ByteHexArray(value));
        },
    },
    matsee_garage_door_opener: {
        key: ['trigger'],
        convertSet: async (entity, key, value, meta) => {
            const state = meta.message.hasOwnProperty('trigger') ? meta.message.trigger : true;
            await tuya.sendDataPointBool(entity, tuya.dataPoints.garageDoorTrigger, state);
            return {state: {trigger: state}};
        },
    },
    SPZ01_power_outage_memory: {
        key: ['power_outage_memory'],
        convertSet: async (entity, key, value, meta) => {
            await entity.write('genOnOff', {0x2000: {value: value ? 0x01 : 0x00, type: 0x20}});
            return {state: {power_outage_memory: value}};
        },
    },

    tuya_relay_din_led_indicator: {
        key: ['indicator_mode'],
        convertSet: async (entity, key, value, meta) => {
            value = value.toLowerCase();
            const lookup = {'off': 0x00, 'on_off': 0x01, 'off_on': 0x02};
            utils.validateValue(value, Object.keys(lookup));
            const payload = lookup[value];
            await entity.write('genOnOff', {0x8001: {value: payload, type: 0x30}});
            return {state: {indicator_mode: value}};
        },
    },
    kmpcil_res005_on_off: {
        key: ['state'],
        convertSet: async (entity, key, value, meta) => {
            const options = {disableDefaultResponse: true};
            value = value.toLowerCase();
            utils.validateValue(value, ['toggle', 'off', 'on']);
            if (value === 'toggle') {
                if (!meta.state.hasOwnProperty('state')) {
                    throw new Error('Cannot toggle, state not known yet');
                } else {
                    const payload = {0x0055: {value: (meta.state.state === 'OFF') ? 0x01 : 0x00, type: 0x10}};
                    await entity.write('genBinaryOutput', payload, options);
                    return {state: {state: meta.state.state === 'OFF' ? 'ON' : 'OFF'}};
                }
            } else {
                const payload = {0x0055: {value: (value.toUpperCase() === 'OFF') ? 0x00 : 0x01, type: 0x10}};
                await entity.write('genBinaryOutput', payload, options);
                return {state: {state: value.toUpperCase()}};
            }
        },
        convertGet: async (entity, key, meta) => {
            await entity.read('genBinaryOutput', ['presentValue']);
        },
    },
    light_onoff_restorable_brightness: {
        /**
         * Some devices reset brightness to 100% when turned on, even if previous brightness was different
         * This uses the stored state of the device to restore to the previous brightness level when turning on
         */
        key: ['state', 'brightness', 'brightness_percent'],
        options: [exposes.options.transition()],
        convertSet: async (entity, key, value, meta) => {
            const deviceState = meta.state || {};
            const message = meta.message;
            const state = message.hasOwnProperty('state') ? message.state.toLowerCase() : null;
            const hasBrightness = message.hasOwnProperty('brightness') || message.hasOwnProperty('brightness_percent');

            // Add brightness if command is 'on' and we can restore previous value
            if (state === 'on' && !hasBrightness && deviceState.brightness > 0) {
                message.brightness = deviceState.brightness;
            }

            return await converters.light_onoff_brightness.convertSet(entity, key, value, meta);
        },
        convertGet: async (entity, key, meta) => {
            return await converters.light_onoff_brightness.convertGet(entity, key, meta);
        },
    },
    JTQJBF01LMBW_JTYJGD01LMBW_sensitivity: {
        key: ['sensitivity'],
        convertSet: async (entity, key, value, meta) => {
            value = value.toLowerCase();
            const lookup = {'low': 0x04010000, 'medium': 0x04020000, 'high': 0x04030000};
            utils.validateValue(value, Object.keys(lookup));

            // Timeout of 30 seconds + required (https://github.com/Koenkk/zigbee2mqtt/issues/2287)
            const options = {...manufacturerOptions.xiaomi, timeout: 35000};
            await entity.write('ssIasZone', {0xFFF1: {value: lookup[value], type: 0x23}}, options);
            return {state: {sensitivity: value}};
        },
    },
    JTQJBF01LMBW_JTYJGD01LMBW_selfest: {
        key: ['selftest'],
        convertSet: async (entity, key, value, meta) => {
            // Timeout of 30 seconds + required (https://github.com/Koenkk/zigbee2mqtt/issues/2287)
            const options = {...manufacturerOptions.xiaomi, timeout: 35000};
            await entity.write('ssIasZone', {0xFFF1: {value: 0x03010000, type: 0x23}}, options);
        },
    },
    aqara_alarm: {
        key: ['gas', 'smoke'],
        convertGet: async (entity, key, meta) => {
            await entity.read('aqaraOpple', [0x013a], manufacturerOptions.xiaomi);
        },
    },
    aqara_density: {
        key: ['gas_density', 'smoke_density', 'smoke_density_dbm'],
        convertGet: async (entity, key, meta) => {
            await entity.read('aqaraOpple', [0x013b], manufacturerOptions.xiaomi);
        },
    },
    JTBZ01AQA_gas_sensitivity: {
        key: ['gas_sensitivity'],
        convertSet: async (entity, key, value, meta) => {
            value = value.toUpperCase();
            const lookup = {'15%LEL': 1, '10%LEL': 2};
            await entity.write('aqaraOpple', {0x010c: {value: lookup[value], type: 0x20}}, manufacturerOptions.xiaomi);
            return {state: {gas_sensitivity: value}};
        },
        convertGet: async (entity, key, meta) => {
            await entity.read('aqaraOpple', [0x010c], manufacturerOptions.xiaomi);
        },
    },
    aqara_selftest: {
        key: ['selftest'],
        convertSet: async (entity, key, value, meta) => {
            await entity.write('aqaraOpple', {0x0127: {value: true, type: 0x10}}, manufacturerOptions.xiaomi);
        },
    },
    aqara_buzzer: {
        key: ['buzzer'],
        convertSet: async (entity, key, value, meta) => {
            const attribute = ['JY-GZ-01AQ'].includes(meta.mapped.model) ? 0x013e : 0x013f;
            value = (value.toLowerCase() === 'alarm') ? 15361 : 15360;
            await entity.write('aqaraOpple', {[`${attribute}`]: {value: [`${value}`], type: 0x23}}, manufacturerOptions.xiaomi);
            value = (value === 15361) ? 0 : 1;
            await entity.write('aqaraOpple', {0x0126: {value: [`${value}`], type: 0x20}}, manufacturerOptions.xiaomi);
        },
    },
    aqara_buzzer_manual: {
        key: ['buzzer_manual_alarm', 'buzzer_manual_mute'],
        convertGet: async (entity, key, meta) => {
            if (key === 'buzzer_manual_mute') {
                await entity.read('aqaraOpple', [0x0126], manufacturerOptions.xiaomi);
            } else if (key === 'buzzer_manual_alarm') {
                await entity.read('aqaraOpple', [0x013d], manufacturerOptions.xiaomi);
            }
        },
    },
    JYGZ01AQ_heartbeat_indicator: {
        key: ['heartbeat_indicator'],
        convertSet: async (entity, key, value, meta) => {
            const lookup = {true: 1, false: 0};
            await entity.write('aqaraOpple', {0x013c: {value: lookup[value], type: 0x20}}, manufacturerOptions.xiaomi);
            return {state: {heartbeat_indicator: value}};
        },
        convertGet: async (entity, key, meta) => {
            await entity.read('aqaraOpple', [0x013c], manufacturerOptions.xiaomi);
        },
    },
    aqara_linkage_alarm: {
        key: ['linkage_alarm'],
        convertSet: async (entity, key, value, meta) => {
            const lookup = {true: 1, false: 0};
            await entity.write('aqaraOpple', {0x014b: {value: lookup[value], type: 0x20}}, manufacturerOptions.xiaomi);
            return {state: {linkage_alarm: value}};
        },
        convertGet: async (entity, key, meta) => {
            await entity.read('aqaraOpple', [0x014b], manufacturerOptions.xiaomi);
        },
    },
    JTBZ01AQA_state: {
        key: ['state'],
        convertGet: async (entity, key, meta) => {
            await entity.read('aqaraOpple', [0x0139], manufacturerOptions.xiaomi);
        },
    },
    aqara_power_outage_count: {
        key: ['power_outage_count'],
        convertGet: async (entity, key, meta) => {
            await entity.read('aqaraOpple', [0x0002], manufacturerOptions.xiaomi);
        },
    },
    RTCGQ14LM_trigger_indicator: {
        key: ['trigger_indicator'],
        convertSet: async (entity, key, value, meta) => {
            const lookup = {true: 1, false: 0};
            await entity.write('aqaraOpple', {0x0152: {value: lookup[value], type: 0x20}}, manufacturerOptions.xiaomi);
            return {state: {trigger_indicator: value}};
        },
        convertGet: async (entity, key, meta) => {
            await entity.read('aqaraOpple', [0x0152], manufacturerOptions.xiaomi);
        },
    },
    LLKZMK11LM_interlock: {
        key: ['interlock'],
        convertSet: async (entity, key, value, meta) => {
            await entity.write('genBinaryOutput', {0xff06: {value: value ? 0x01 : 0x00, type: 0x10}}, manufacturerOptions.xiaomi);
            return {state: {interlock: value}};
        },
    },
    DJT11LM_vibration_sensitivity: {
        key: ['sensitivity'],
        convertSet: async (entity, key, value, meta) => {
            value = value.toLowerCase();
            const lookup = {'low': 0x15, 'medium': 0x0B, 'high': 0x01};
            utils.validateValue(value, Object.keys(lookup));

            const options = {...manufacturerOptions.xiaomi, timeout: 35000};
            await entity.write('genBasic', {0xFF0D: {value: lookup[value], type: 0x20}}, options);
            return {state: {sensitivity: value}};
        },
    },
    hue_wall_switch_device_mode: {
        key: ['device_mode'],
        convertSet: async (entity, key, value, meta) => {
            const values = ['single_rocker', 'single_push_button', 'dual_rocker', 'dual_push_button'];
            utils.validateValue(value, values);
            await entity.write('genBasic', {0x0034: {value: values.indexOf(value), type: 48}}, manufacturerOptions.hue);
        },
        convertGet: async (entity, key, meta) => {
            await entity.read('genBasic', [0x0034], manufacturerOptions.hue);
        },
    },
    danfoss_thermostat_occupied_heating_setpoint: {
        key: ['occupied_heating_setpoint'],
        convertSet: async (entity, key, value, meta) => {
            const payload = {
                // 1: "User Interaction" Changes occupied heating setpoint and triggers an aggressive reaction
                //   of the actuator as soon as control SW runs, to replicate the behavior of turning the dial on the eTRV.
                setpointType: 1,
                setpoint: (Math.round((value * 2).toFixed(1)) / 2).toFixed(1) * 100,
            };
            await entity.command('hvacThermostat', 'danfossSetpointCommand', payload, manufacturerOptions.danfoss);
        },
        convertGet: async (entity, key, meta) => {
            await entity.read('hvacThermostat', ['occupiedHeatingSetpoint']);
        },
    },
    danfoss_thermostat_occupied_heating_setpoint_scheduled: {
        key: ['occupied_heating_setpoint_scheduled'],
        convertSet: async (entity, key, value, meta) => {
            const payload = {
                // 0: "Schedule Change" Just changes occupied heating setpoint. No special behavior,
                //   the PID control setpoint will be update with the new setpoint.
                setpointType: 0,
                setpoint: (Math.round((value * 2).toFixed(1)) / 2).toFixed(1) * 100,
            };
            await entity.command('hvacThermostat', 'danfossSetpointCommand', payload, manufacturerOptions.danfoss);
        },
        convertGet: async (entity, key, meta) => {
            await entity.read('hvacThermostat', ['occupiedHeatingSetpoint']);
        },
    },
    danfoss_mounted_mode_active: {
        key: ['mounted_mode_active'],
        convertGet: async (entity, key, meta) => {
            await entity.read('hvacThermostat', ['danfossMountedModeActive'], manufacturerOptions.danfoss);
        },
    },
    danfoss_mounted_mode_control: {
        key: ['mounted_mode_control'],
        convertSet: async (entity, key, value, meta) => {
            await entity.write('hvacThermostat', {'danfossMountedModeControl': value}, manufacturerOptions.danfoss);
            return {readAfterWriteTime: 200, state: {'mounted_mode_control': value}};
        },
        convertGet: async (entity, key, meta) => {
            await entity.read('hvacThermostat', ['danfossMountedModeControl'], manufacturerOptions.danfoss);
        },
    },
    danfoss_thermostat_vertical_orientation: {
        key: ['thermostat_vertical_orientation'],
        convertSet: async (entity, key, value, meta) => {
            await entity.write('hvacThermostat', {'danfossThermostatOrientation': value}, manufacturerOptions.danfoss);
            return {readAfterWriteTime: 200, state: {'thermostat_vertical_orientation': value}};
        },
        convertGet: async (entity, key, meta) => {
            await entity.read('hvacThermostat', ['danfossThermostatOrientation'], manufacturerOptions.danfoss);
        },
    },
    danfoss_external_measured_room_sensor: {
        key: ['external_measured_room_sensor'],
        convertSet: async (entity, key, value, meta) => {
            await entity.write('hvacThermostat', {'danfossExternalMeasuredRoomSensor': value}, manufacturerOptions.danfoss);
            return {readAfterWriteTime: 200, state: {'external_measured_room_sensor': value}};
        },
        convertGet: async (entity, key, meta) => {
            await entity.read('hvacThermostat', ['danfossExternalMeasuredRoomSensor'], manufacturerOptions.danfoss);
        },
    },
    danfoss_radiator_covered: {
        key: ['radiator_covered'],
        convertSet: async (entity, key, value, meta) => {
            await entity.write('hvacThermostat', {'danfossRadiatorCovered': value}, manufacturerOptions.danfoss);
            return {readAfterWriteTime: 200, state: {'radiator_covered': value}};
        },
        convertGet: async (entity, key, meta) => {
            await entity.read('hvacThermostat', ['danfossRadiatorCovered'], manufacturerOptions.danfoss);
        },
    },
    danfoss_viewing_direction: {
        key: ['viewing_direction'],
        convertSet: async (entity, key, value, meta) => {
            await entity.write('hvacUserInterfaceCfg', {'danfossViewingDirection': value}, manufacturerOptions.danfoss);
            return {readAfterWriteTime: 200, state: {'viewing_direction': value}};
        },
        convertGet: async (entity, key, meta) => {
            await entity.read('hvacUserInterfaceCfg', ['danfossViewingDirection'], manufacturerOptions.danfoss);
        },
    },
    danfoss_algorithm_scale_factor: {
        key: ['algorithm_scale_factor'],
        convertSet: async (entity, key, value, meta) => {
            await entity.write('hvacThermostat', {'danfossAlgorithmScaleFactor': value}, manufacturerOptions.danfoss);
            return {readAfterWriteTime: 200, state: {'algorithm_scale_factor': value}};
        },
        convertGet: async (entity, key, meta) => {
            await entity.read('hvacThermostat', ['danfossAlgorithmScaleFactor'], manufacturerOptions.danfoss);
        },
    },
    danfoss_heat_available: {
        key: ['heat_available'],
        convertSet: async (entity, key, value, meta) => {
            await entity.write('hvacThermostat', {'danfossHeatAvailable': value}, manufacturerOptions.danfoss);
            return {readAfterWriteTime: 200, state: {'heat_available': value}};
        },
        convertGet: async (entity, key, meta) => {
            await entity.read('hvacThermostat', ['danfossHeatAvailable'], manufacturerOptions.danfoss);
        },
    },
    danfoss_heat_required: {
        key: ['heat_required'],
        convertGet: async (entity, key, meta) => {
            await entity.read('hvacThermostat', ['danfossHeatRequired'], manufacturerOptions.danfoss);
        },
    },
    danfoss_day_of_week: {
        key: ['day_of_week'],
        convertSet: async (entity, key, value, meta) => {
            const payload = {'danfossDayOfWeek': utils.getKey(constants.dayOfWeek, value, undefined, Number)};
            await entity.write('hvacThermostat', payload, manufacturerOptions.danfoss);
            return {readAfterWriteTime: 200, state: {'day_of_week': value}};
        },
        convertGet: async (entity, key, meta) => {
            await entity.read('hvacThermostat', ['danfossDayOfWeek'], manufacturerOptions.danfoss);
        },
    },
    danfoss_trigger_time: {
        key: ['trigger_time'],
        convertSet: async (entity, key, value, meta) => {
            await entity.write('hvacThermostat', {'danfossTriggerTime': value}, manufacturerOptions.danfoss);
            return {readAfterWriteTime: 200, state: {'trigger_time': value}};
        },
        convertGet: async (entity, key, meta) => {
            await entity.read('hvacThermostat', ['danfossTriggerTime'], manufacturerOptions.danfoss);
        },
    },
    danfoss_window_open_feature: {
        key: ['window_open_feature'],
        convertSet: async (entity, key, value, meta) => {
            await entity.write('hvacThermostat', {'danfossWindowOpenFeatureEnable': value}, manufacturerOptions.danfoss);
            return {readAfterWriteTime: 200, state: {'window_open_feature': value}};
        },
        convertGet: async (entity, key, meta) => {
            await entity.read('hvacThermostat', ['danfossWindowOpenFeatureEnable'], manufacturerOptions.danfoss);
        },
    },
    danfoss_window_open_internal: {
        key: ['window_open_internal'],
        convertGet: async (entity, key, meta) => {
            await entity.read('hvacThermostat', ['danfossWindowOpenInternal'], manufacturerOptions.danfoss);
        },
    },
    danfoss_window_open_external: {
        key: ['window_open_external'],
        convertSet: async (entity, key, value, meta) => {
            await entity.write('hvacThermostat', {'danfossWindowOpenExternal': value}, manufacturerOptions.danfoss);
            return {readAfterWriteTime: 200, state: {'window_open_external': value}};
        },
        convertGet: async (entity, key, meta) => {
            await entity.read('hvacThermostat', ['danfossWindowOpenExternal'], manufacturerOptions.danfoss);
        },
    },
    danfoss_load_balancing_enable: {
        key: ['load_balancing_enable'],
        convertSet: async (entity, key, value, meta) => {
            await entity.write('hvacThermostat', {'danfossLoadBalancingEnable': value}, manufacturerOptions.danfoss);
            return {readAfterWriteTime: 200, state: {'load_balancing_enable': value}};
        },
        convertGet: async (entity, key, meta) => {
            await entity.read('hvacThermostat', ['danfossLoadBalancingEnable'], manufacturerOptions.danfoss);
        },
    },
    danfoss_load_room_mean: {
        key: ['load_room_mean'],
        convertSet: async (entity, key, value, meta) => {
            await entity.write('hvacThermostat', {'danfossLoadRoomMean': value}, manufacturerOptions.danfoss);
            return {readAfterWriteTime: 200, state: {'load_room_mean': value}};
        },
        convertGet: async (entity, key, meta) => {
            await entity.read('hvacThermostat', ['danfossLoadRoomMean'], manufacturerOptions.danfoss);
        },
    },
    danfoss_load_estimate: {
        key: ['load_estimate'],
        convertGet: async (entity, key, meta) => {
            await entity.read('hvacThermostat', ['danfossLoadEstimate'], manufacturerOptions.danfoss);
        },
    },
    danfoss_preheat_status: {
        key: ['preheat_status'],
        convertGet: async (entity, key, meta) => {
            await entity.read('hvacThermostat', ['danfossPreheatStatus'], manufacturerOptions.danfoss);
        },
    },
    danfoss_adaptation_status: {
        key: ['adaptation_run_status'],
        convertGet: async (entity, key, meta) => {
            await entity.read('hvacThermostat', ['danfossAdaptionRunStatus'], manufacturerOptions.danfoss);
        },
    },
    danfoss_adaptation_settings: {
        key: ['adaptation_run_settings'],
        convertSet: async (entity, key, value, meta) => {
            await entity.write('hvacThermostat', {'danfossAdaptionRunSettings': value}, manufacturerOptions.danfoss);
            return {readAfterWriteTime: 200, state: {'adaptation_run_settings': value}};
        },

        convertGet: async (entity, key, meta) => {
            await entity.read('hvacThermostat', ['danfossAdaptionRunSettings'], manufacturerOptions.danfoss);
        },
    },
    danfoss_adaptation_control: {
        key: ['adaptation_run_control'],
        convertSet: async (entity, key, value, meta) => {
            const payload = {'danfossAdaptionRunControl': utils.getKey(constants.danfossAdaptionRunControl, value, value, Number)};
            await entity.write('hvacThermostat', payload, manufacturerOptions.danfoss);
            return {readAfterWriteTime: 250, state: {'adaptation_run_control': value}};
        },

        convertGet: async (entity, key, meta) => {
            await entity.read('hvacThermostat', ['danfossAdaptionRunControl'], manufacturerOptions.danfoss);
        },
    },
    danfoss_regulation_setpoint_offset: {
        key: ['regulation_setpoint_offset'],
        convertSet: async (entity, key, value, meta) => {
            const payload = {'danfossRegulationSetpointOffset': value};
            await entity.write('hvacThermostat', payload, manufacturerOptions.danfoss);
            return {readAfterWriteTime: 250, state: {'regulation_setpoint_offset': value}};
        },

        convertGet: async (entity, key, meta) => {
            await entity.read('hvacThermostat', ['danfossRegulationSetpointOffset'], manufacturerOptions.danfoss);
        },
    },
    danfoss_output_status: {
        key: ['output_status'],
        convertGet: async (entity, key, meta) => {
            await entity.read('hvacThermostat', ['danfossOutputStatus'], manufacturerOptions.danfoss);
        },
    },
    danfoss_room_status_code: {
        key: ['room_status_code'],
        convertGet: async (entity, key, meta) => {
            await entity.read('hvacThermostat', ['danfossRoomStatusCode'], manufacturerOptions.danfoss);
        },
    },
    danfoss_system_status_code: {
        key: ['system_status_code'],
        convertGet: async (entity, key, meta) => {
            await entity.read('haDiagnostic', ['danfossSystemStatusCode'], manufacturerOptions.danfoss);
        },
    },
    danfoss_system_status_water: {
        key: ['system_status_water'],
        convertGet: async (entity, key, meta) => {
            await entity.read('haDiagnostic', ['danfossSystemStatusWater'], manufacturerOptions.danfoss);
        },
    },
    danfoss_multimaster_role: {
        key: ['multimaster_role'],
        convertGet: async (entity, key, meta) => {
            await entity.read('haDiagnostic', ['danfossMultimasterRole'], manufacturerOptions.danfoss);
        },
    },
    ZMCSW032D_cover_position: {
        key: ['position', 'tilt'],
        convertSet: async (entity, key, value, meta) => {
            if (meta.options.hasOwnProperty('time_close') && meta.options.hasOwnProperty('time_open')) {
                const sleepSeconds = async (s) => {
                    return new Promise((resolve) => setTimeout(resolve, s * 1000));
                };

                const oldPosition = meta.state.position;
                if (value == 100) {
                    await entity.command('closuresWindowCovering', 'upOpen', {}, utils.getOptions(meta.mapped, entity));
                } else if (value == 0) {
                    await entity.command('closuresWindowCovering', 'downClose', {}, utils.getOptions(meta.mapped, entity));
                } else {
                    if (oldPosition > value) {
                        const delta = oldPosition - value;
                        const mutiplicateur = meta.options.time_open / 100;
                        const timeBeforeStop = delta * mutiplicateur;
                        await entity.command('closuresWindowCovering', 'downClose', {}, utils.getOptions(meta.mapped, entity));
                        await sleepSeconds(timeBeforeStop);
                        await entity.command('closuresWindowCovering', 'stop', {}, utils.getOptions(meta.mapped, entity));
                    } else if (oldPosition < value) {
                        const delta = value - oldPosition;
                        const mutiplicateur = meta.options.time_close / 100;
                        const timeBeforeStop = delta * mutiplicateur;
                        await entity.command('closuresWindowCovering', 'upOpen', {}, utils.getOptions(meta.mapped, entity));
                        await sleepSeconds(timeBeforeStop);
                        await entity.command('closuresWindowCovering', 'stop', {}, utils.getOptions(meta.mapped, entity));
                    }
                }

                return {state: {position: value}};
            }
        },
        convertGet: async (entity, key, meta) => {
            const isPosition = (key === 'position');
            await entity.read('closuresWindowCovering', [isPosition ? 'currentPositionLiftPercentage' : 'currentPositionTiltPercentage']);
        },
    },
    namron_thermostat: {
        key: [
            'lcd_brightness', 'button_vibration_level', 'floor_sensor_type', 'sensor', 'powerup_status', 'floor_sensor_calibration',
            'dry_time', 'mode_after_dry', 'temperature_display', 'window_open_check', 'hysterersis', 'display_auto_off_enabled',
            'alarm_airtemp_overvalue', 'away_mode',
        ],
        convertSet: async (entity, key, value, meta) => {
            if (key === 'lcd_brightness') {
                const lookup = {'low': 0, 'mid': 1, 'high': 2};
                const payload = {0x1000: {value: lookup[value], type: herdsman.Zcl.DataType.enum8}};
                await entity.write('hvacThermostat', payload, manufacturerOptions.sunricher);
            } else if (key === 'button_vibration_level') {
                const lookup = {'off': 0, 'low': 1, 'high': 2};
                const payload = {0x1001: {value: lookup[value], type: herdsman.Zcl.DataType.enum8}};
                await entity.write('hvacThermostat', payload, manufacturerOptions.sunricher);
            } else if (key === 'floor_sensor_type') {
                const lookup = {'10k': 1, '15k': 2, '50k': 3, '100k': 4, '12k': 5};
                const payload = {0x1002: {value: lookup[value], type: herdsman.Zcl.DataType.enum8}};
                await entity.write('hvacThermostat', payload, manufacturerOptions.sunricher);
            } else if (key === 'sensor') {
                const lookup = {'air': 0, 'floor': 1, 'both': 2};
                const payload = {0x1003: {value: lookup[value], type: herdsman.Zcl.DataType.enum8}};
                await entity.write('hvacThermostat', payload, manufacturerOptions.sunricher);
            } else if (key==='powerup_status') {
                const lookup = {'default': 0, 'last_status': 1};
                const payload = {0x1004: {value: lookup[value], type: herdsman.Zcl.DataType.enum8}};
                await entity.write('hvacThermostat', payload, manufacturerOptions.sunricher);
            } else if (key==='floor_sensor_calibration') {
                const payload = {0x1005: {value: Math.round(value * 10), type: 0x28}}; // INT8S
                await entity.write('hvacThermostat', payload, manufacturerOptions.sunricher);
            } else if (key==='dry_time') {
                const payload = {0x1006: {value: value, type: 0x20}}; // INT8U
                await entity.write('hvacThermostat', payload, manufacturerOptions.sunricher);
            } else if (key==='mode_after_dry') {
                const lookup = {'off': 0, 'manual': 1, 'auto': 2, 'away': 3};
                const payload = {0x1007: {value: lookup[value], type: herdsman.Zcl.DataType.enum8}};
                await entity.write('hvacThermostat', payload, manufacturerOptions.sunricher);
            } else if (key==='temperature_display') {
                const lookup = {'room': 0, 'floor': 1};
                const payload = {0x1008: {value: lookup[value], type: herdsman.Zcl.DataType.enum8}};
                await entity.write('hvacThermostat', payload, manufacturerOptions.sunricher);
            } else if (key==='window_open_check') {
                const payload = {0x1009: {value: value * 2, type: 0x20}};
                await entity.write('hvacThermostat', payload, manufacturerOptions.sunricher);
            } else if (key==='hysterersis') {
                const payload = {0x100A: {value: value * 10, type: 0x20}};
                await entity.write('hvacThermostat', payload, manufacturerOptions.sunricher);
            } else if (key==='display_auto_off_enabled') {
                const lookup = {'disabled': 0, 'enabled': 1};
                const payload = {0x100B: {value: lookup[value], type: herdsman.Zcl.DataType.enum8}};
                await entity.write('hvacThermostat', payload, manufacturerOptions.sunricher);
            } else if (key==='alarm_airtemp_overvalue') {
                const payload = {0x2001: {value: value, type: 0x20}};
                await entity.write('hvacThermostat', payload, manufacturerOptions.sunricher);
            } else if (key==='away_mode') {
                const payload = {0x2002: {value: Number(value==='ON'), type: 0x30}};
                await entity.write('hvacThermostat', payload, manufacturerOptions.sunricher);
            }
        },
        convertGet: async (entity, key, meta) => {
            switch (key) {
            case 'lcd_brightness':
                await entity.read('hvacThermostat', [0x1000], manufacturerOptions.sunricher);
                break;
            case 'button_vibration_level':
                await entity.read('hvacThermostat', [0x1001], manufacturerOptions.sunricher);
                break;
            case 'floor_sensor_type':
                await entity.read('hvacThermostat', [0x1002], manufacturerOptions.sunricher);
                break;
            case 'sensor':
                await entity.read('hvacThermostat', [0x1003], manufacturerOptions.sunricher);
                break;
            case 'powerup_status':
                await entity.read('hvacThermostat', [0x1004], manufacturerOptions.sunricher);
                break;
            case 'floor_sensor_calibration':
                await entity.read('hvacThermostat', [0x1005], manufacturerOptions.sunricher);
                break;
            case 'dry_time':
                await entity.read('hvacThermostat', [0x1006], manufacturerOptions.sunricher);
                break;
            case 'mode_after_dry':
                await entity.read('hvacThermostat', [0x1007], manufacturerOptions.sunricher);
                break;
            case 'temperature_display':
                await entity.read('hvacThermostat', [0x1008], manufacturerOptions.sunricher);
                break;
            case 'window_open_check':
                await entity.read('hvacThermostat', [0x1009], manufacturerOptions.sunricher);
                break;
            case 'hysterersis':
                await entity.read('hvacThermostat', [0x100A], manufacturerOptions.sunricher);
                break;
            case 'display_auto_off_enabled':
                await entity.read('hvacThermostat', [0x100B], manufacturerOptions.sunricher);
                break;
            case 'alarm_airtemp_overvalue':
                await entity.read('hvacThermostat', [0x2001], manufacturerOptions.sunricher);
                break;
            case 'away_mode':
                await entity.read('hvacThermostat', [0x2002], manufacturerOptions.sunricher);
                break;

            default: // Unknown key
                throw new Error(`Unhandled key toZigbee.namron_thermostat.convertGet ${key}`);
            }
        },

    },
    namron_thermostat_child_lock: {
        key: ['child_lock'],
        convertSet: async (entity, key, value, meta) => {
            const keypadLockout = Number(value==='LOCK');
            await entity.write('hvacUserInterfaceCfg', {keypadLockout});
            return {readAfterWriteTime: 250, state: {child_lock: value}};
        },
        convertGet: async (entity, key, meta) => {
            await entity.read('hvacUserInterfaceCfg', ['keypadLockout']);
        },
    },
    connecte_thermostat: {
        key: [
            'child_lock', 'current_heating_setpoint', 'local_temperature_calibration', 'max_temperature_protection', 'window_detection',
            'hysteresis', 'state', 'away_mode', 'sensor', 'system_mode',
        ],
        convertSet: async (entity, key, value, meta) => {
            switch (key) {
            case 'state':
                await tuya.sendDataPointBool(entity, tuya.dataPoints.connecteState, value === 'ON');
                break;
            case 'child_lock':
                await tuya.sendDataPointBool(entity, tuya.dataPoints.connecteChildLock, value === 'LOCK');
                break;
            case 'local_temperature_calibration':
                if (value < 0) value = 0xFFFFFFFF + value + 1;
                await tuya.sendDataPointValue(entity, tuya.dataPoints.connecteTempCalibration, value);
                break;
            case 'hysteresis':
                // value = Math.round(value * 10);
                await tuya.sendDataPointValue(entity, tuya.dataPoints.connecteHysteresis, value);
                break;
            case 'max_temperature_protection':
                await tuya.sendDataPointValue(entity, tuya.dataPoints.connecteMaxProtectTemp, Math.round(value));
                break;
            case 'current_heating_setpoint':
                await tuya.sendDataPointValue(entity, tuya.dataPoints.connecteHeatingSetpoint, value);
                break;
            case 'sensor':
                await tuya.sendDataPointEnum(
                    entity,
                    tuya.dataPoints.connecteSensorType,
                    {'internal': 0, 'external': 1, 'both': 2}[value]);
                break;
            case 'system_mode':
                switch (value) {
                case 'heat':
                    await tuya.sendDataPointEnum(entity, tuya.dataPoints.connecteMode, 0 /* manual */);
                    break;
                case 'auto':
                    await tuya.sendDataPointEnum(entity, tuya.dataPoints.connecteMode, 1 /* auto */);
                    break;
                }
                break;
            case 'away_mode':
                switch (value) {
                case 'ON':
                    await tuya.sendDataPointEnum(entity, tuya.dataPoints.connecteMode, 2 /* auto */);
                    break;
                case 'OFF':
                    await tuya.sendDataPointEnum(entity, tuya.dataPoints.connecteMode, 0 /* manual */);
                    break;
                }
                break;
            case 'window_detection':
                await tuya.sendDataPointBool(entity, tuya.dataPoints.connecteOpenWindow, value === 'ON');
                break;
            default: // Unknown key
                throw new Error(`Unhandled key toZigbee.connecte_thermostat ${key}`);
            }
        },
    },

    moes_thermostat_child_lock: {
        key: ['child_lock'],
        convertSet: async (entity, key, value, meta) => {
            await tuya.sendDataPointBool(entity, tuya.dataPoints.moesChildLock, value === 'LOCK');
        },
    },
    moes_thermostat_current_heating_setpoint: {
        key: ['current_heating_setpoint'],
        convertSet: async (entity, key, value, meta) => {
            await tuya.sendDataPointValue(entity, tuya.dataPoints.moesHeatingSetpoint, value);
        },
    },
    moes_thermostat_deadzone_temperature: {
        key: ['deadzone_temperature'],
        convertSet: async (entity, key, value, meta) => {
            await tuya.sendDataPointValue(entity, tuya.dataPoints.moesDeadZoneTemp, value);
        },
    },
    moes_thermostat_calibration: {
        key: ['local_temperature_calibration'],
        convertSet: async (entity, key, value, meta) => {
            if (value < 0) value = 4096 + value;
            await tuya.sendDataPointValue(entity, tuya.dataPoints.moesTempCalibration, value);
        },
    },
    moes_thermostat_min_temperature_limit: {
        key: ['min_temperature_limit'],
        convertSet: async (entity, key, value, meta) => {
            await tuya.sendDataPointValue(entity, tuya.dataPoints.moesMinTempLimit, value);
        },
    },
    moes_thermostat_max_temperature_limit: {
        key: ['max_temperature_limit'],
        convertSet: async (entity, key, value, meta) => {
            await tuya.sendDataPointValue(entity, tuya.dataPoints.moesMaxTempLimit, value);
        },
    },
    moes_thermostat_mode: {
        key: ['preset'],
        convertSet: async (entity, key, value, meta) => {
            const hold = value === 'hold' ? 0 : 1;
            const schedule = value === 'program' ? 0 : 1;
            await tuya.sendDataPointEnum(entity, tuya.dataPoints.moesHold, hold);
            await tuya.sendDataPointEnum(entity, tuya.dataPoints.moesScheduleEnable, schedule);
        },
    },
    moes_thermostat_standby: {
        key: ['system_mode'],
        convertSet: async (entity, key, value, meta) => {
            await tuya.sendDataPointBool(entity, tuya.dataPoints.state, value === 'heat');
        },
    },
<<<<<<< HEAD
    moes_thermostat2_system_mode: {
        key: ['system_mode'],
        convertSet: async (entity, key, value, meta) => {
            switch (value) {
            case 'off':
                await tuya.sendDataPointBool(entity, tuya.dataPoints.moesSsystemMode, 0);
                break;
            case 'cool':
                // turn on
                await tuya.sendDataPointBool(entity, tuya.dataPoints.moesSsystemMode, 1);

                await tuya.sendDataPointEnum(entity, tuya.dataPoints.tvMode, 0);
                break;
            case 'heat':
                // turn on
                await tuya.sendDataPointBool(entity, tuya.dataPoints.moesSsystemMode, 1);

                await tuya.sendDataPointEnum(entity, tuya.dataPoints.tvMode, 1);
                break;
            case 'fan_only':
                // turn on
                await tuya.sendDataPointBool(entity, tuya.dataPoints.moesSsystemMode, 1);

                await tuya.sendDataPointEnum(entity, tuya.dataPoints.tvMode, 2);
                // await tuya.sendDataPointEnum(entity, tuya.dataPoints.moesScheduleEnable, 0);
                break;
            }
=======
    moes_thermostat_program_schedule: {
        key: ['program'],
        convertSet: async (entity, key, value, meta) => {
            if (!meta.state.program) {
                meta.logger.warn(`zigbee-herdsman-converters:Moes BHT-002: existing program state not set.`);
                return;
            }

            /* Merge modified value into existing state and send all over in one go */
            const newProgram = {
                ...meta.state.program,
                ...value,
            };

            const payload = [
                Math.floor(newProgram.weekdays_p1_hour),
                Math.floor(newProgram.weekdays_p1_minute),
                Math.round(newProgram.weekdays_p1_temperature * 2),
                Math.floor(newProgram.weekdays_p2_hour),
                Math.floor(newProgram.weekdays_p2_minute),
                Math.round(newProgram.weekdays_p2_temperature * 2),
                Math.floor(newProgram.weekdays_p3_hour),
                Math.floor(newProgram.weekdays_p3_minute),
                Math.round(newProgram.weekdays_p3_temperature * 2),
                Math.floor(newProgram.weekdays_p4_hour),
                Math.floor(newProgram.weekdays_p4_minute),
                Math.round(newProgram.weekdays_p4_temperature * 2),
                Math.floor(newProgram.saturday_p1_hour),
                Math.floor(newProgram.saturday_p1_minute),
                Math.round(newProgram.saturday_p1_temperature * 2),
                Math.floor(newProgram.saturday_p2_hour),
                Math.floor(newProgram.saturday_p2_minute),
                Math.round(newProgram.saturday_p2_temperature * 2),
                Math.floor(newProgram.saturday_p3_hour),
                Math.floor(newProgram.saturday_p3_minute),
                Math.round(newProgram.saturday_p3_temperature * 2),
                Math.floor(newProgram.saturday_p4_hour),
                Math.floor(newProgram.saturday_p4_minute),
                Math.round(newProgram.saturday_p4_temperature * 2),
                Math.floor(newProgram.sunday_p1_hour),
                Math.floor(newProgram.sunday_p1_minute),
                Math.round(newProgram.sunday_p1_temperature * 2),
                Math.floor(newProgram.sunday_p2_hour),
                Math.floor(newProgram.sunday_p2_minute),
                Math.round(newProgram.sunday_p2_temperature * 2),
                Math.floor(newProgram.sunday_p3_hour),
                Math.floor(newProgram.sunday_p3_minute),
                Math.round(newProgram.sunday_p3_temperature * 2),
                Math.floor(newProgram.sunday_p4_hour),
                Math.floor(newProgram.sunday_p4_minute),
                Math.round(newProgram.sunday_p4_temperature * 2),
            ];
            return tuya.sendDataPointRaw(entity, tuya.dataPoints.moesSchedule, payload);
>>>>>>> c2b51f03
        },
    },
    moesS_thermostat_system_mode: {
        key: ['system_mode'],
        convertSet: async (entity, key, value, meta) => {
            return {state: {system_mode: 'heat'}};
        },
    },
    moesS_thermostat_preset: {
        key: ['preset'],
        convertSet: async (entity, key, value, meta) => {
            const lookup = {'programming': 0, 'manual': 1, 'temporary_manual': 2, 'holiday': 3};
            await tuya.sendDataPointEnum(entity, tuya.dataPoints.moesSsystemMode, lookup[value]);
        },
    },
    moesS_thermostat_current_heating_setpoint: {
        key: ['current_heating_setpoint'],
        convertSet: async (entity, key, value, meta) => {
            const temp = Math.round(value);
            await tuya.sendDataPointValue(entity, tuya.dataPoints.moesSheatingSetpoint, temp);
        },
    },
    moesS_thermostat_boost_heating: {
        key: ['boost_heating'],
        convertSet: async (entity, key, value, meta) => {
            await tuya.sendDataPointBool(entity, tuya.dataPoints.moesSboostHeating, value === 'ON');
        },
    },
    moesS_thermostat_window_detection: {
        key: ['window_detection'],
        convertSet: async (entity, key, value, meta) => {
            await tuya.sendDataPointBool(entity, tuya.dataPoints.moesSwindowDetectionFunktion_A2, value === 'ON');
        },
    },
    moesS_thermostat_child_lock: {
        key: ['child_lock'],
        convertSet: async (entity, key, value, meta) => {
            await tuya.sendDataPointBool(entity, tuya.dataPoints.moesSchildLock, value === 'LOCK');
        },
    },
    moesS_thermostat_boostHeatingCountdownTimeSet: {
        key: ['boost_heating_countdown_time_set'],
        convertSet: async (entity, key, value, meta) => {
            await tuya.sendDataPointValue(entity, tuya.dataPoints.moesSboostHeatingCountdownTimeSet, value);
        },
    },
    moesS_thermostat_temperature_calibration: {
        key: ['local_temperature_calibration'],
        convertSet: async (entity, key, value, meta) => {
            let temp = Math.round(value * 1);
            if (temp < 0) {
                temp = 0xFFFFFFFF + temp + 1;
            }
            await tuya.sendDataPointValue(entity, tuya.dataPoints.moesScompensationTempSet, temp);
        },
    },
    moesS_thermostat_moesSecoMode: {
        key: ['eco_mode'],
        convertSet: async (entity, key, value, meta) => {
            await tuya.sendDataPointBool(entity, tuya.dataPoints.moesSecoMode, value === 'ON');
        },
    },
    moesS_thermostat_eco_temperature: {
        key: ['eco_temperature'],
        convertSet: async (entity, key, value, meta) => {
            const temp = Math.round(value);
            await tuya.sendDataPointValue(entity, tuya.dataPoints.moesSecoModeTempSet, temp);
        },
    },
    moesS_thermostat_max_temperature: {
        key: ['max_temperature'],
        convertSet: async (entity, key, value, meta) => {
            const temp = Math.round(value);
            await tuya.sendDataPointValue(entity, tuya.dataPoints.moesSmaxTempSet, temp);
        },
    },
    moesS_thermostat_min_temperature: {
        key: ['min_temperature'],
        convertSet: async (entity, key, value, meta) => {
            const temp = Math.round(value);
            await tuya.sendDataPointValue(entity, tuya.dataPoints.moesSminTempSet, temp);
        },
    },
    moesS_thermostat_schedule_programming: {
        key: ['programming_mode'],
        convertSet: async (entity, key, value, meta) => {
            const payload = [];
            const items = value.split('  ');
            for (let i = 0; i < 12; i++) {
                const hourTemperature = items[i].split('/');
                const hourMinute = hourTemperature[0].split(':', 2);
                const h = parseInt(hourMinute[0]);
                const m = parseInt(hourMinute[1]);
                const temp = parseInt(hourTemperature[1]);
                if (h < 0 || h >= 24 || m < 0 || m >= 60 || temp < 5 || temp >= 35) {
                    throw new Error('Invalid hour, minute or temperature of:' + items[i]);
                }
                payload[i*3] = h; payload[i*3+1] = m; payload[i*3+2] = temp * 2;
            }
            return tuya.sendDataPointRaw(entity, tuya.dataPoints.moesSschedule, payload);
        },
    },
    haozee_thermostat_preset: {
        key: ['preset'],
        convertSet: async (entity, key, value, meta) => {
            const lookup = {'auto': 0, 'manual': 1, 'off': 2, 'on': 3};
            await tuya.sendDataPointEnum(entity, tuya.dataPoints.haozeeSystemMode, lookup[value]);
        },
    },
    haozee_thermostat_system_mode: {
        key: ['system_mode'],
        convertSet: async (entity, key, value, meta) => {
            // mapping 'heat' system mode to 100% heating (same as preset 'ON'),
            // mapping 'auto' system mode to heating up to the set point temperature (same as preset 'MANUAL')
            // mapping 'off' system mode to idle (same as preset 'OFF')
            // programmed schedule can be enabled by using preset mode 'AUTO' instead of 'MANUAL'
            const lookup = {'auto': 1, 'off': 2, 'heat': 3};
            await tuya.sendDataPointEnum(entity, tuya.dataPoints.haozeeSystemMode, lookup[value]);
        },
    },
    haozee_thermostat_current_heating_setpoint: {
        key: ['current_heating_setpoint'],
        convertSet: async (entity, key, value, meta) => {
            const temp = Math.round(value*10);
            await tuya.sendDataPointValue(entity, tuya.dataPoints.haozeeHeatingSetpoint, temp);
        },
    },
    haozee_thermostat_boost_heating: {
        key: ['boost_heating'],
        convertSet: async (entity, key, value, meta) => {
            await tuya.sendDataPointBool(entity, tuya.dataPoints.haozeeBoostHeating, value === 'ON');
        },
    },
    haozee_thermostat_boost_heating_countdown: {
        key: ['boost_heating_countdown'],
        convertSet: async (entity, key, value, meta) => {
            await tuya.sendDataPointValue(entity, tuya.dataPoints.haozeeBoostHeatingCountdown, value);
        },
    },
    haozee_thermostat_window_detection: {
        key: ['window_detection'],
        convertSet: async (entity, key, value, meta) => {
            await tuya.sendDataPointBool(entity, tuya.dataPoints.haozeeWindowDetection, value === 'ON');
        },
    },
    haozee_thermostat_child_lock: {
        key: ['child_lock'],
        convertSet: async (entity, key, value, meta) => {
            await tuya.sendDataPointBool(entity, tuya.dataPoints.haozeeChildLock, value === 'LOCK');
        },
    },
    haozee_thermostat_temperature_calibration: {
        key: ['local_temperature_calibration'],
        convertSet: async (entity, key, value, meta) => {
            let temp = Math.round(value * 10);
            if (temp < 0) {
                temp = 0xFFFFFFFF + temp + 1;
            }
            await tuya.sendDataPointValue(entity, tuya.dataPoints.haozeeTempCalibration, temp);
        },
    },
    haozee_thermostat_max_temperature: {
        key: ['max_temperature'],
        convertSet: async (entity, key, value, meta) => {
            const temp = Math.round(value*10);
            await tuya.sendDataPointValue(entity, tuya.dataPoints.haozeeMaxTemp, temp);
        },
    },
    haozee_thermostat_min_temperature: {
        key: ['min_temperature'],
        convertSet: async (entity, key, value, meta) => {
            const temp = Math.round(value*10);
            await tuya.sendDataPointValue(entity, tuya.dataPoints.haozeeMinTemp, temp);
        },
    },
    hgkg_thermostat_standby: {
        key: ['system_mode'],
        convertSet: async (entity, key, value, meta) => {
            await tuya.sendDataPointBool(entity, tuya.dataPoints.state, value === 'cool');
        },
    },
    moes_switch: {
        key: ['power_on_behavior', 'indicate_light'],
        convertSet: async (entity, key, value, meta) => {
            switch (key) {
            case 'power_on_behavior':
                await tuya.sendDataPointEnum(
                    entity,
                    tuya.dataPoints.moesSwitchPowerOnBehavior,
                    utils.getKey(tuya.moesSwitch.powerOnBehavior, value),
                );
                break;
            case 'indicate_light':
                await tuya.sendDataPointEnum(
                    entity,
                    tuya.dataPoints.moesSwitchIndicateLight,
                    utils.getKey(tuya.moesSwitch.indicateLight, value),
                );
                break;
            default:
                meta.logger.warn(`toZigbee.moes_switch: Unhandled Key ${key}`);
                break;
            }
        },
    },
    moes_thermostat_sensor: {
        key: ['sensor'],
        convertSet: async (entity, key, value, meta) => {
            if (typeof value === 'string') {
                value = value.toLowerCase();
                const lookup = {'in': 0, 'al': 1, 'ou': 2};
                utils.validateValue(value, Object.keys(lookup));
                value = lookup[value];
            }
            if ((typeof value === 'number') && (value >= 0) && (value <= 2)) {
                await tuya.sendDataPointEnum(entity, tuya.dataPoints.moesSensor, value);
            } else {
                throw new Error(`Unsupported value: ${value}`);
            }
        },
    },
    easycode_auto_relock: {
        key: ['auto_relock'],
        convertSet: async (entity, key, value, meta) => {
            await entity.write('closuresDoorLock', {autoRelockTime: value ? 1 : 0}, utils.getOptions(meta.mapped, entity));
            return {state: {auto_relock: value}};
        },
    },
    tuya_led_control: {
        key: ['brightness', 'color', 'color_temp'],
        options: [exposes.options.color_sync()],
        convertSet: async (entity, key, value, meta) => {
            if (key === 'brightness' && meta.state.color_mode == constants.colorMode[2] &&
                !meta.message.hasOwnProperty('color') && !meta.message.hasOwnProperty('color_temp')) {
                const zclData = {level: Number(value), transtime: 0};

                await entity.command('genLevelCtrl', 'moveToLevel', zclData, utils.getOptions(meta.mapped, entity));

                globalStore.putValue(entity, 'brightness', zclData.level);

                return {state: {brightness: zclData.level}};
            }

            if (key === 'brightness' && meta.message.hasOwnProperty('color_temp')) {
                const zclData = {colortemp: utils.mapNumberRange(meta.message.color_temp, 500, 154, 0, 254), transtime: 0};
                const zclDataBrightness = {level: Number(value), transtime: 0};

                await entity.command('lightingColorCtrl', 'tuyaRgbMode', {enable: 0}, {}, {disableDefaultResponse: true});
                await entity.command('lightingColorCtrl', 'moveToColorTemp', zclData, utils.getOptions(meta.mapped, entity));
                await entity.command('genLevelCtrl', 'moveToLevel', zclDataBrightness, utils.getOptions(meta.mapped, entity));

                globalStore.putValue(entity, 'brightness', zclDataBrightness.level);

                const newState = {
                    brightness: zclDataBrightness.level,
                    color_mode: constants.colorMode[2],
                    color_temp: meta.message.color_temp,
                };

                return {state: libColor.syncColorState(newState, meta.state, entity, meta.options, meta.logger),
                    readAfterWriteTime: zclData.transtime * 100};
            }

            if (key === 'color_temp') {
                const zclData = {colortemp: utils.mapNumberRange(value, 500, 154, 0, 254), transtime: 0};
                const zclDataBrightness = {level: globalStore.getValue(entity, 'brightness') || 100, transtime: 0};

                await entity.command('lightingColorCtrl', 'tuyaRgbMode', {enable: 0}, {}, {disableDefaultResponse: true});
                await entity.command('lightingColorCtrl', 'moveToColorTemp', zclData, utils.getOptions(meta.mapped, entity));
                await entity.command('genLevelCtrl', 'moveToLevel', zclDataBrightness, utils.getOptions(meta.mapped, entity));

                const newState = {
                    brightness: zclDataBrightness.level,
                    color_mode: constants.colorMode[2],
                    color_temp: value,
                };

                return {state: libColor.syncColorState(newState, meta.state, entity, meta.options, meta.logger),
                    readAfterWriteTime: zclData.transtime * 100};
            }

            const zclData = {
                brightness: globalStore.getValue(entity, 'brightness') || 100,
                hue: utils.mapNumberRange(meta.state.color.h, 0, 360, 0, 254) || 100,
                saturation: utils.mapNumberRange(meta.state.color.s, 0, 100, 0, 254) || 100,
                transtime: 0,
            };

            if (value.h) {
                zclData.hue = utils.mapNumberRange(value.h, 0, 360, 0, 254);
            }
            if (value.hue) {
                zclData.hue = utils.mapNumberRange(value.hue, 0, 360, 0, 254);
            }
            if (value.s) {
                zclData.saturation = utils.mapNumberRange(value.s, 0, 100, 0, 254);
            }
            if (value.saturation) {
                zclData.saturation = utils.mapNumberRange(value.saturation, 0, 100, 0, 254);
            }
            if (value.b) {
                zclData.brightness = Number(value.b);
            }
            if (value.brightness) {
                zclData.brightness = Number(value.brightness);
            }
            if (typeof value === 'number') {
                zclData.brightness = value;
            }

            if (meta.message.hasOwnProperty('color')) {
                if (meta.message.color.h) {
                    zclData.hue = utils.mapNumberRange(meta.message.color.h, 0, 360, 0, 254);
                }
                if (meta.message.color.s) {
                    zclData.saturation = utils.mapNumberRange(meta.message.color.s, 0, 100, 0, 254);
                }
                if (meta.message.color.b) {
                    zclData.brightness = Number(meta.message.color.b);
                }
                if (meta.message.color.brightness) {
                    zclData.brightness = Number(meta.message.color.brightness);
                }
            }

            await entity.command('lightingColorCtrl', 'tuyaRgbMode', {enable: 1}, {}, {disableDefaultResponse: true});
            await entity.command('lightingColorCtrl', 'tuyaMoveToHueAndSaturationBrightness',
                zclData, utils.getOptions(meta.mapped, entity));

            globalStore.putValue(entity, 'brightness', zclData.brightness);

            const newState = {
                brightness: zclData.brightness,
                color: {
                    h: utils.mapNumberRange(zclData.hue, 0, 254, 0, 360),
                    hue: utils.mapNumberRange(zclData.hue, 0, 254, 0, 360),
                    s: utils.mapNumberRange(zclData.saturation, 0, 254, 0, 100),
                    saturation: utils.mapNumberRange(zclData.saturation, 0, 254, 0, 100),
                },
                color_mode: constants.colorMode[0],
            };

            return {state: libColor.syncColorState(newState, meta.state, entity, meta.options, meta.logger),
                readAfterWriteTime: zclData.transtime * 100};
        },
        convertGet: async (entity, key, meta) => {
            await entity.read('lightingColorCtrl', [
                'currentHue', 'currentSaturation', 'tuyaBrightness', 'tuyaRgbMode', 'colorTemperature',
            ]);
        },
    },
    tuya_led_controller: {
        key: ['state', 'color'],
        convertSet: async (entity, key, value, meta) => {
            if (key === 'state') {
                if (value.toLowerCase() === 'off') {
                    await entity.command(
                        'genOnOff', 'offWithEffect', {effectid: 0x01, effectvariant: 0x01}, utils.getOptions(meta.mapped, entity),
                    );
                } else {
                    const payload = {level: 255, transtime: 0};
                    await entity.command('genLevelCtrl', 'moveToLevelWithOnOff', payload, utils.getOptions(meta.mapped, entity));
                }
                return {state: {state: value.toUpperCase()}};
            } else if (key === 'color') {
                const hue = {};
                const saturation = {};

                hue.hue = utils.mapNumberRange(value.h, 0, 360, 0, 254);
                saturation.saturation = utils.mapNumberRange(value.s, 0, 100, 0, 254);

                hue.transtime = saturation.transtime = 0;
                hue.direction = 0;

                await entity.command('lightingColorCtrl', 'moveToHue', hue, {}, utils.getOptions(meta.mapped, entity));
                await entity.command('lightingColorCtrl', 'moveToSaturation', saturation, {}, utils.getOptions(meta.mapped, entity));
            }
        },
        convertGet: async (entity, key, meta) => {
            if (key === 'state') {
                await entity.read('genOnOff', ['onOff']);
            } else if (key === 'color') {
                await entity.read('lightingColorCtrl', ['currentHue', 'currentSaturation']);
            }
        },
    },
    tuya_dimmer_state: {
        key: ['state'],
        convertSet: async (entity, key, value, meta) => {
            // Always use same transid as tuya_dimmer_level (https://github.com/Koenkk/zigbee2mqtt/issues/6366)
            await tuya.sendDataPointBool(entity, tuya.dataPoints.state, value === 'ON', 'dataRequest', 1);
        },
    },
    tuya_dimmer_level: {
        key: ['brightness_min', 'min_brightness', 'max_brightness', 'brightness', 'brightness_percent', 'level'],
        convertSet: async (entity, key, value, meta) => {
            // upscale to 1000
            let newValue;
            let dp = tuya.dataPoints.dimmerLevel;
            if (['_TZE200_3p5ydos3', '_TZE200_9i9dt8is', '_TZE200_dfxkcots', '_TZE200_w4cryh2i'].includes(meta.device.manufacturerName)) {
                dp = tuya.dataPoints.eardaDimmerLevel;
            }
            if (key === 'brightness_min') {
                if (value >= 0 && value <= 100) {
                    newValue = utils.mapNumberRange(value, 0, 100, 0, 1000);
                    dp = tuya.dataPoints.dimmerLevel;
                } else {
                    throw new Error('Dimmer brightness_min is out of range 0..100');
                }
            } else if (key === 'min_brightness') {
                if (value >= 1 && value <= 255) {
                    newValue = utils.mapNumberRange(value, 1, 255, 0, 1000);
                    dp = tuya.dataPoints.dimmerMinLevel;
                } else {
                    throw new Error('Dimmer min_brightness is out of range 1..255');
                }
            } else if (key === 'max_brightness') {
                if (value >= 1 && value <= 255) {
                    newValue = utils.mapNumberRange(value, 1, 255, 0, 1000);
                    dp = tuya.dataPoints.dimmerMaxLevel;
                } else {
                    throw new Error('Dimmer min_brightness is out of range 1..255');
                }
            } else if (key === 'level') {
                if (value >= 0 && value <= 1000) {
                    newValue = Math.round(Number(value));
                } else {
                    throw new Error('Dimmer level is out of range 0..1000');
                }
            } else if (key === 'brightness_percent') {
                if (value >= 0 && value <= 100) {
                    newValue = utils.mapNumberRange(value, 0, 100, 0, 1000);
                } else {
                    throw new Error('Dimmer brightness_percent is out of range 0..100');
                }
            } else { // brightness
                if (value >= 0 && value <= 254) {
                    newValue = utils.mapNumberRange(value, 0, 254, 0, 1000);
                } else {
                    throw new Error('Dimmer brightness is out of range 0..254');
                }
            }
            // Always use same transid as tuya_dimmer_state (https://github.com/Koenkk/zigbee2mqtt/issues/6366)
            await tuya.sendDataPointValue(entity, dp, newValue, 'dataRequest', 1);
        },
    },
    tuya_switch_state: {
        key: ['state'],
        convertSet: async (entity, key, value, meta) => {
            const lookup = {l1: 1, l2: 2, l3: 3, l4: 4, l5: 5, l6: 6};
            const multiEndpoint = utils.getMetaValue(entity, meta.mapped, 'multiEndpoint', 'allEqual', false);
            const keyid = multiEndpoint ? lookup[meta.endpoint_name] : 1;
            await tuya.sendDataPointBool(entity, keyid, value === 'ON');
            return {state: {state: value.toUpperCase()}};
        },
    },
    tuya_min_brightness: {
        key: ['min_brightness'],
        convertSet: async (entity, key, value, meta) => {
            const minValueHex = value.toString(16);
            const maxValueHex = 'ff';
            const minMaxValue = parseInt(`${minValueHex}${maxValueHex}`, 16);
            const payload = {0xfc00: {value: minMaxValue, type: 0x21}};
            await entity.write('genLevelCtrl', payload, {disableDefaultResponse: true});
            return {state: {min_brightness: value}};
        },
        convertGet: async (entity, key, meta) => {
            await entity.read('genLevelCtrl', [0xfc00]);
        },
    },
    frankever_threshold: {
        key: ['threshold'],
        convertSet: async (entity, key, value, meta) => {
            // input to multiple of 10 with max value of 100
            const thresh = Math.abs(Math.min(10 * (Math.floor(value / 10)), 100));
            await tuya.sendDataPointValue(entity, tuya.dataPoints.frankEverTreshold, thresh, 'dataRequest', 1);
            return {state: {threshold: value}};
        },
    },
    frankever_timer: {
        key: ['timer'],
        convertSet: async (entity, key, value, meta) => {
            // input in minutes with maximum of 600 minutes (equals 10 hours)
            const timer = 60 * Math.abs(Math.min(value, 600));
            // sendTuyaDataPoint* functions take care of converting the data to proper format
            await tuya.sendDataPointValue(entity, tuya.dataPoints.frankEverTimer, timer, 'dataRequest', 1);
            return {state: {timer: value}};
        },
    },
    RM01_light_onoff_brightness: {
        key: ['state', 'brightness', 'brightness_percent'],
        options: [exposes.options.transition()],
        convertSet: async (entity, key, value, meta) => {
            if (utils.hasEndpoints(meta.device, [0x12])) {
                const endpoint = meta.device.getEndpoint(0x12);
                return await converters.light_onoff_brightness.convertSet(endpoint, key, value, meta);
            } else {
                throw new Error('OnOff and LevelControl not supported on this RM01 device.');
            }
        },
        convertGet: async (entity, key, meta) => {
            if (utils.hasEndpoints(meta.device, [0x12])) {
                const endpoint = meta.device.getEndpoint(0x12);
                return await converters.light_onoff_brightness.convertGet(endpoint, key, meta);
            } else {
                throw new Error('OnOff and LevelControl not supported on this RM01 device.');
            }
        },
    },
    RM01_light_brightness_step: {
        options: [exposes.options.transition()],
        key: ['brightness_step', 'brightness_step_onoff'],
        convertSet: async (entity, key, value, meta) => {
            if (utils.hasEndpoints(meta.device, [0x12])) {
                const endpoint = meta.device.getEndpoint(0x12);
                return await converters.light_brightness_step.convertSet(endpoint, key, value, meta);
            } else {
                throw new Error('LevelControl not supported on this RM01 device.');
            }
        },
    },
    RM01_light_brightness_move: {
        key: ['brightness_move', 'brightness_move_onoff'],
        convertSet: async (entity, key, value, meta) => {
            if (utils.hasEndpoints(meta.device, [0x12])) {
                const endpoint = meta.device.getEndpoint(0x12);
                return await converters.light_brightness_move.convertSet(endpoint, key, value, meta);
            } else {
                throw new Error('LevelControl not supported on this RM01 device.');
            }
        },
    },
    aqara_opple_operation_mode: {
        key: ['operation_mode'],
        convertSet: async (entity, key, value, meta) => {
            // modes:
            // 0 - 'command' mode. keys send commands. useful for binding
            // 1 - 'event' mode. keys send events. useful for handling
            const lookup = {command: 0, event: 1};
            const endpoint = meta.device.getEndpoint(1);
            await endpoint.write('aqaraOpple', {'mode': lookup[value.toLowerCase()]}, {manufacturerCode: 0x115f});
            return {state: {operation_mode: value.toLowerCase()}};
        },
        convertGet: async (entity, key, meta) => {
            const endpoint = meta.device.getEndpoint(1);
            await endpoint.read('aqaraOpple', ['mode'], {manufacturerCode: 0x115f});
        },
    },
    ZVG1_timer: {
        key: ['timer'],
        convertSet: async (entity, key, value, meta) => {
            // input in minutes with maximum of 600 minutes (equals 10 hours)
            const timer = 60 * Math.abs(Math.min(value, 600));
            // sendTuyaDataPoint* functions take care of converting the data to proper format
            await tuya.sendDataPointValue(entity, 11, timer, 'dataRequest', 1);
            return {state: {timer: value}};
        },
    },
    ZVG1_weather_delay: {
        key: ['weather_delay'],
        convertSet: async (entity, key, value, meta) => {
            const lookup = {'disabled': 0, '24h': 1, '48h': 2, '72h': 3};
            await tuya.sendDataPointEnum(entity, 10, lookup[value]);
        },
    },
    ZVG1_cycle_timer: {
        key: ['cycle_timer_1', 'cycle_timer_2', 'cycle_timer_3', 'cycle_timer_4'],
        convertSet: async (entity, key, value, meta) => {
            let data = [0];
            const footer = [0x64];
            if (value == '') {
                // delete
                data.push(0x04);
                data.push(parseInt(key.substr(-1)));
                await tuya.sendDataPointRaw(entity, 16, data);
                const ret = {state: {}};
                ret['state'][key] = value;
                return ret;
            } else {
                if ((meta.state.hasOwnProperty(key) && meta.state[key] == '') ||
                    !meta.state.hasOwnProperty(key)) {
                    data.push(0x03);
                } else {
                    data.push(0x02);
                    data.push(parseInt(key.substr(-1)));
                }
            }

            const tarray = value.replace(/ /g, '').split('/');
            if (tarray.length < 4) {
                throw new Error('Please check the format of the timer string');
            }
            if (tarray.length < 5) {
                tarray.push('MoTuWeThFrSaSu');
            }

            if (tarray.length < 6) {
                tarray.push('1');
            }

            const starttime = tarray[0];
            const endtime = tarray[1];
            const irrigationDuration = tarray[2];
            const pauseDuration = tarray[3];
            const weekdays = tarray[4];
            const active = parseInt(tarray[5]);

            if (!(active == 0 || active == 1)) {
                throw new Error('Active value only 0 or 1 allowed');
            }
            data.push(active);

            const weekdaysPart = tuya.convertWeekdaysTo1ByteHexArray(weekdays);
            data = data.concat(weekdaysPart);

            data = data.concat(tuya.convertTimeTo2ByteHexArray(starttime));
            data = data.concat(tuya.convertTimeTo2ByteHexArray(endtime));

            data = data.concat(tuya.convertDecimalValueTo2ByteHexArray(irrigationDuration));
            data = data.concat(tuya.convertDecimalValueTo2ByteHexArray(pauseDuration));

            data = data.concat(footer);
            await tuya.sendDataPointRaw(entity, 16, data);
            const ret = {state: {}};
            ret['state'][key] = value;
            return ret;
        },
    },
    ZVG1_normal_schedule_timer: {
        key: ['normal_schedule_timer_1', 'normal_schedule_timer_2', 'normal_schedule_timer_3', 'normal_schedule_timer_4'],
        convertSet: async (entity, key, value, meta) => {
            let data = [0];
            const footer = [0x07, 0xe6, 0x08, 0x01, 0x01];
            if (value == '') {
                // delete
                data.push(0x04);
                data.push(parseInt(key.substr(-1)));
                await tuya.sendDataPointRaw(entity, 17, data);
                const ret = {state: {}};
                ret['state'][key] = value;
                return ret;
            } else {
                if ((meta.state.hasOwnProperty(key) && meta.state[key] == '') || !meta.state.hasOwnProperty(key)) {
                    data.push(0x03);
                } else {
                    data.push(0x02);
                    data.push(parseInt(key.substr(-1)));
                }
            }

            const tarray = value.replace(/ /g, '').split('/');
            if (tarray.length < 2) {
                throw new Error('Please check the format of the timer string');
            }
            if (tarray.length < 3) {
                tarray.push('MoTuWeThFrSaSu');
            }

            if (tarray.length < 4) {
                tarray.push('1');
            }

            const time = tarray[0];
            const duration = tarray[1];
            const weekdays = tarray[2];
            const active = parseInt(tarray[3]);

            if (!(active == 0 || active == 1)) {
                throw new Error('Active value only 0 or 1 allowed');
            }

            data = data.concat(tuya.convertTimeTo2ByteHexArray(time));

            const durationPart = tuya.convertDecimalValueTo2ByteHexArray(duration);
            data = data.concat(durationPart);

            const weekdaysPart = tuya.convertWeekdaysTo1ByteHexArray(weekdays);
            data = data.concat(weekdaysPart);
            data = data.concat([64, active]);
            data = data.concat(footer);
            await tuya.sendDataPointRaw(entity, 17, data);
            const ret = {state: {}};
            ret['state'][key] = value;
            return ret;
        },
    },
    EMIZB_132_mode: {
        key: ['interface_mode'],
        convertSet: async (entity, key, value, meta) => {
            const endpoint = meta.device.getEndpoint(2);
            const lookup = {
                'norwegian_han': {value: 0x0200, acVoltageDivisor: 10, acCurrentDivisor: 10},
                'norwegian_han_extra_load': {value: 0x0201, acVoltageDivisor: 10, acCurrentDivisor: 10},
                'aidon_meter': {value: 0x0202, acVoltageDivisor: 10, acCurrentDivisor: 10},
                'kaifa_and_kamstrup': {value: 0x0203, acVoltageDivisor: 10, acCurrentDivisor: 1000},
            };

            if (!lookup[value]) {
                throw new Error(`Interface mode '${value}' is not valid, chose: ${Object.keys(lookup)}`);
            }

            await endpoint.write(
                'seMetering', {0x0302: {value: lookup[value].value, type: 49}}, {manufacturerCode: 0x1015},
            );

            // As the device reports the incorrect divisor, we need to set it here
            // https://github.com/Koenkk/zigbee-herdsman-converters/issues/974#issuecomment-604347303
            // Values for norwegian_han and aidon_meter have not been been checked
            endpoint.saveClusterAttributeKeyValue('haElectricalMeasurement', {
                acVoltageMultiplier: 1,
                acVoltageDivisor: lookup[value].acVoltageDivisor,
                acCurrentMultiplier: 1,
                acCurrentDivisor: lookup[value].acCurrentDivisor,
            });

            return {state: {interface_mode: value}};
        },
    },
    eurotronic_thermostat_system_mode: {
        key: ['system_mode'],
        convertSet: async (entity, key, value, meta) => {
            const systemMode = utils.getKey(legacy.thermostatSystemModes, value, value, Number);
            const hostFlags = {};
            switch (systemMode) {
            case 0: // off (window_open for eurotronic)
                hostFlags['boost'] = false;
                hostFlags['window_open'] = true;
                break;
            case 4: // heat (boost for eurotronic)
                hostFlags['boost'] = true;
                hostFlags['window_open'] = false;
                break;
            default:
                hostFlags['boost'] = false;
                hostFlags['window_open'] = false;
                break;
            }
            await converters.eurotronic_host_flags.convertSet(entity, 'eurotronic_host_flags', hostFlags, meta);
        },
        convertGet: async (entity, key, meta) => {
            await converters.eurotronic_host_flags.convertGet(entity, 'eurotronic_host_flags', meta);
        },
    },
    eurotronic_host_flags: {
        key: ['eurotronic_host_flags', 'eurotronic_system_mode'],
        convertSet: async (entity, key, value, meta) => {
            if (typeof value === 'object') {
                // read current eurotronic_host_flags (we will update some of them)
                await entity.read('hvacThermostat', [0x4008], manufacturerOptions.eurotronic);
                const currentHostFlags = meta.state.eurotronic_host_flags ? meta.state.eurotronic_host_flags : {};

                // get full hostFlag object
                const hostFlags = {...currentHostFlags, ...value};

                // calculate bit value
                let bitValue = 1; // bit 0 always 1
                if (hostFlags.mirror_display) {
                    bitValue |= 1 << 1;
                }
                if (hostFlags.boost) {
                    bitValue |= 1 << 2;
                }
                if (value.hasOwnProperty('window_open') && value.window_open != currentHostFlags.window_open) {
                    if (hostFlags.window_open) {
                        bitValue |= 1 << 5;
                    } else {
                        bitValue |= 1 << 4;
                    }
                }
                if (hostFlags.child_protection) {
                    bitValue |= 1 << 7;
                }

                meta.logger.debug(`eurotronic: host_flags object converted to ${bitValue}`);
                value = bitValue;
            }
            const payload = {0x4008: {value, type: 0x22}};
            await entity.write('hvacThermostat', payload, manufacturerOptions.eurotronic);
        },
        convertGet: async (entity, key, meta) => {
            await entity.read('hvacThermostat', [0x4008], manufacturerOptions.eurotronic);
        },
    },
    eurotronic_error_status: {
        key: ['eurotronic_error_status'],
        convertGet: async (entity, key, meta) => {
            await entity.read('hvacThermostat', [0x4002], manufacturerOptions.eurotronic);
        },
    },
    eurotronic_current_heating_setpoint: {
        key: ['current_heating_setpoint'],
        convertSet: async (entity, key, value, meta) => {
            const val = (Math.round((value * 2).toFixed(1)) / 2).toFixed(1) * 100;
            const payload = {0x4003: {value: val, type: 0x29}};
            await entity.write('hvacThermostat', payload, manufacturerOptions.eurotronic);
        },
        convertGet: async (entity, key, meta) => {
            await entity.read('hvacThermostat', [0x4003], manufacturerOptions.eurotronic);
        },
    },
    eurotronic_valve_position: {
        key: ['eurotronic_valve_position', 'valve_position'],
        convertSet: async (entity, key, value, meta) => {
            const payload = {0x4001: {value, type: 0x20}};
            await entity.write('hvacThermostat', payload, manufacturerOptions.eurotronic);
        },
        convertGet: async (entity, key, meta) => {
            await entity.read('hvacThermostat', [0x4001], manufacturerOptions.eurotronic);
        },
    },
    eurotronic_trv_mode: {
        key: ['eurotronic_trv_mode', 'trv_mode'],
        convertSet: async (entity, key, value, meta) => {
            const payload = {0x4000: {value, type: 0x30}};
            await entity.write('hvacThermostat', payload, manufacturerOptions.eurotronic);
            return {state: {[key]: value}};
        },
        convertGet: async (entity, key, meta) => {
            await entity.read('hvacThermostat', [0x4000], manufacturerOptions.eurotronic);
        },
    },
    stelpro_thermostat_outdoor_temperature: {
        key: ['thermostat_outdoor_temperature'],
        convertSet: async (entity, key, value, meta) => {
            if (value > -100 && value < 100) {
                await entity.write('hvacThermostat', {StelproOutdoorTemp: value * 100});
            }
        },
    },
    DTB190502A1_LED: {
        key: ['LED'],
        convertSet: async (entity, key, value, meta) => {
            if (value === 'default') {
                value = 1;
            }
            const lookup = {
                'OFF': '0',
                'ON': '1',
            };
            value = lookup[value];
            // Check for valid data
            if (((value >= 0) && value < 2) == false) value = 0;

            const payload = {
                0x4010: {
                    value,
                    type: 0x21,
                },
            };

            await entity.write('genBasic', payload);
        },
    },
    ptvo_switch_trigger: {
        key: ['trigger', 'interval'],
        convertSet: async (entity, key, value, meta) => {
            value = parseInt(value);
            if (!value) {
                return;
            }

            if (key === 'trigger') {
                await entity.command('genOnOff', 'onWithTimedOff', {ctrlbits: 0, ontime: Math.round(value / 100), offwaittime: 0});
            } else if (key === 'interval') {
                await entity.configureReporting('genOnOff', [{
                    attribute: 'onOff',
                    minimumReportInterval: value,
                    maximumReportInterval: value,
                }]);
            }
        },
    },
    ptvo_switch_uart: {
        key: ['action'],
        convertSet: async (entity, key, value, meta) => {
            if (!value) {
                return;
            }
            const payload = {14: {value, type: 0x42}};
            for (const endpoint of meta.device.endpoints) {
                const cluster = 'genMultistateValue';
                if (endpoint.supportsInputCluster(cluster) || endpoint.supportsOutputCluster(cluster)) {
                    await endpoint.write(cluster, payload);
                    return;
                }
            }
            await entity.write('genMultistateValue', payload);
        },
    },
    ptvo_switch_analog_input: {
        key: ['l1', 'l2', 'l3', 'l4', 'l5', 'l6', 'l7', 'l8', 'l9', 'l10', 'l11', 'l12', 'l13', 'l14', 'l15', 'l16'],
        convertGet: async (entity, key, meta) => {
            const epId = parseInt(key.substr(1, 2));
            if (utils.hasEndpoints(meta.device, [epId])) {
                const endpoint = meta.device.getEndpoint(epId);
                await endpoint.read('genAnalogInput', ['presentValue', 'description']);
            }
        },
        convertSet: async (entity, key, value, meta) => {
            const epId = parseInt(key.substr(1, 2));
            if (utils.hasEndpoints(meta.device, [epId])) {
                const endpoint = meta.device.getEndpoint(epId);
                let cluster = 'genLevelCtrl';
                if (endpoint.supportsInputCluster(cluster) || endpoint.supportsOutputCluster(cluster)) {
                    const value2 = parseInt(value);
                    if (isNaN(value2)) {
                        return;
                    }
                    const payload = {'currentLevel': value2};
                    await endpoint.write(cluster, payload);
                    return;
                }

                cluster = 'genAnalogInput';
                if (endpoint.supportsInputCluster(cluster) || endpoint.supportsOutputCluster(cluster)) {
                    const value2 = parseFloat(value);
                    if (isNaN(value2)) {
                        return;
                    }
                    const payload = {'presentValue': value2};
                    await endpoint.write(cluster, payload);
                    return;
                }
            }
            return;
        },
    },
    ptvo_switch_light_brightness: {
        key: ['brightness', 'brightness_percent', 'transition'],
        options: [exposes.options.transition()],
        convertSet: async (entity, key, value, meta) => {
            if (key === 'transition') {
                return;
            }
            const cluster = 'genLevelCtrl';
            if (entity.supportsInputCluster(cluster) || entity.supportsOutputCluster(cluster)) {
                const message = meta.message;

                let brightness = undefined;
                if (message.hasOwnProperty('brightness')) {
                    brightness = Number(message.brightness);
                } else if (message.hasOwnProperty('brightness_percent')) brightness = Math.round(Number(message.brightness_percent) * 2.55);

                if ((brightness !== undefined) && (brightness === 0)) {
                    message.state = 'off';
                    message.brightness = 1;
                }
                return await converters.light_onoff_brightness.convertSet(entity, key, value, meta);
            } else {
                throw new Error('LevelControl not supported on this endpoint.');
            }
        },
        convertGet: async (entity, key, meta) => {
            const cluster = 'genLevelCtrl';
            if (entity.supportsInputCluster(cluster) || entity.supportsOutputCluster(cluster)) {
                return await converters.light_onoff_brightness.convertGet(entity, key, meta);
            } else {
                throw new Error('LevelControl not supported on this endpoint.');
            }
        },
    },
    tint_scene: {
        key: ['tint_scene'],
        convertSet: async (entity, key, value, meta) => {
            await entity.write('genBasic', {0x4005: {value, type: 0x20}}, manufacturerOptions.tint);
        },
    },
    bticino_4027C_cover_state: {
        key: ['state'],
        options: [exposes.options.invert_cover()],
        convertSet: async (entity, key, value, meta) => {
            const invert = !(utils.getMetaValue(entity, meta.mapped, 'coverInverted', 'allEqual', false) ?
                !meta.options.invert_cover : meta.options.invert_cover);
            const lookup = invert ?
                {'open': 'upOpen', 'close': 'downClose', 'stop': 'stop', 'on': 'upOpen', 'off': 'downClose'} :
                {'open': 'downClose', 'close': 'upOpen', 'stop': 'stop', 'on': 'downClose', 'off': 'upOpen'};

            value = value.toLowerCase();
            utils.validateValue(value, Object.keys(lookup));

            let position = 50;
            if (value.localeCompare('open') == 0) {
                position = 100;
            } else if (value.localeCompare('close') == 0) {
                position = 0;
            }
            await entity.command('closuresWindowCovering', lookup[value], {}, utils.getOptions(meta.mapped, entity));
            return {state: {position}, readAfterWriteTime: 0};
        },
    },
    bticino_4027C_cover_position: {
        key: ['position'],
        options: [exposes.options.invert_cover(), exposes.options.no_position_support()],
        convertSet: async (entity, key, value, meta) => {
            const invert = !(utils.getMetaValue(entity, meta.mapped, 'coverInverted', 'allEqual', false) ?
                !meta.options.invert_cover : meta.options.invert_cover);
            let newPosition = value;
            if (meta.options.no_position_support) {
                newPosition = value >= 50 ? 100 : 0;
            }
            const position = newPosition;
            if (invert) {
                newPosition = 100 - newPosition;
            }
            await entity.command('closuresWindowCovering', 'goToLiftPercentage', {percentageliftvalue: newPosition},
                utils.getOptions(meta.mapped, entity));
            return {state: {['position']: position}, readAfterWriteTime: 0};
        },
        convertGet: async (entity, key, meta) => {
            await entity.read('closuresWindowCovering', ['currentPositionLiftPercentage']);
        },
    },
    legrand_identify: {
        key: ['identify'],
        convertSet: async (entity, key, value, meta) => {
            if (!value.timeout) {
                const effects = {
                    'blink3': 0x00,
                    'fixed': 0x01,
                    'blinkgreen': 0x02,
                    'blinkblue': 0x03,
                };
                // only works for blink3 & fixed
                const colors = {
                    'default': 0x00,
                    'red': 0x01,
                    'green': 0x02,
                    'blue': 0x03,
                    'lightblue': 0x04,
                    'yellow': 0x05,
                    'pink': 0x06,
                    'white': 0x07,
                };

                const selectedEffect = effects[value.effect] | effects['blink3'];
                const selectedColor = colors[value.color] | colors['default'];

                const payload = {effectid: selectedEffect, effectvariant: selectedColor};
                await entity.command('genIdentify', 'triggerEffect', payload, {});
            } else {
                await entity.command('genIdentify', 'identify', {identifytime: 10}, {});
            }
        },
    },
    legrand_settingEnableLedInDark: {
        // connected power outlet is on attribute 2 and not 1
        key: ['led_in_dark'],
        convertSet: async (entity, key, value, meta) => {
            // enable or disable the LED (blue) when permitJoin=false (LED off)
            const enableLedIfOn = value === 'ON' || (value === 'OFF' ? false : !!value);
            const payload = {1: {value: enableLedIfOn, type: 16}};
            await entity.write('manuSpecificLegrandDevices', payload, manufacturerOptions.legrand);
            return {state: {'led_in_dark': value}};
        },
        convertGet: async (entity, key, meta) => {
            await entity.read('manuSpecificLegrandDevices', [0x0001], manufacturerOptions.legrand);
        },
    },
    legrand_settingEnableLedIfOn: {
        key: ['led_if_on'],
        convertSet: async (entity, key, value, meta) => {
            // enable the LED when the light object is "doing something"
            // on the light switch, the LED is on when the light is on,
            // on the shutter switch, the LED is on when te shutter is moving
            const enableLedIfOn = value === 'ON' || (value === 'OFF' ? false : !!value);
            const payload = {2: {value: enableLedIfOn, type: 16}};
            await entity.write('manuSpecificLegrandDevices', payload, manufacturerOptions.legrand);
            return {state: {'led_if_on': value}};
        },
        convertGet: async (entity, key, meta) => {
            await entity.read('manuSpecificLegrandDevices', [0x0002], manufacturerOptions.legrand);
        },
    },
    legrand_deviceMode: {
        key: ['device_mode'],
        convertSet: async (entity, key, value, meta) => {
            // enable the dimmer, requires a recent firmware on the device
            const lookup = {
                // dimmer
                'dimmer_on': 0x0101,
                'dimmer_off': 0x0100,
                // contactor
                'switch': 0x0003,
                'auto': 0x0004,
                // pilot wire
                'pilot_on': 0x0002,
                'pilot_off': 0x0001,
            };

            value = value.toLowerCase();
            utils.validateValue(value, Object.keys(lookup));
            const payload = {0: {value: lookup[value], type: 9}};
            await entity.write('manuSpecificLegrandDevices', payload, manufacturerOptions.legrand);
            return {state: {'device_mode': value}};
        },
        convertGet: async (entity, key, meta) => {
            await entity.read('manuSpecificLegrandDevices', [0x0000, 0x0001, 0x0002], manufacturerOptions.legrand);
        },
    },
    legrand_cableOutletMode: {
        key: ['cable_outlet_mode'],
        convertSet: async (entity, key, value, meta) => {
            const mode = {
                'comfort': 0x00,
                'comfort-1': 0x01,
                'comfort-2': 0x02,
                'eco': 0x03,
                'frost_protection': 0x04,
                'off': 0x05,
            };
            const payload = {data: Buffer.from([mode[value]])};
            await entity.command('manuSpecificLegrandDevices2', 'command0', payload);
            return {state: {'cable_outlet_mode': value}};
        },
        convertGet: async (entity, key, meta) => {
            await entity.read('manuSpecificLegrandDevices2', [0x0000], manufacturerOptions.legrand);
        },
    },
    legrand_powerAlarm: {
        key: ['power_alarm'],
        convertSet: async (entity, key, value, meta) => {
            const enableAlarm = (value === 'DISABLE' || value === false ? false : true);
            const payloadBolean = {0xf001: {value: enableAlarm ? 0x01 : 0x00, type: 0x10}};
            const payloadValue = {0xf002: {value: value, type: 0x29}};
            await entity.write('haElectricalMeasurement', payloadValue);
            await entity.write('haElectricalMeasurement', payloadBolean);
            // To have consistent information in the system.
            await entity.read('haElectricalMeasurement', [0xf000, 0xf001, 0xf002]);
        },
        convertGet: async (entity, key, meta) => {
            await entity.read('haElectricalMeasurement', [0xf000, 0xf001, 0xf002]);
        },
    },
    etop_thermostat_system_mode: {
        key: ['system_mode'],
        convertSet: async (entity, key, value, meta) => {
            switch (value) {
            case 'off':
                await tuya.sendDataPointBool(entity, tuya.dataPoints.state, false);
                break;
            case 'heat':
                await tuya.sendDataPointBool(entity, tuya.dataPoints.state, true);
                await utils.sleep(500);
                await tuya.sendDataPointEnum(entity, tuya.dataPoints.mode, 0 /* manual */);
                break;
            case 'auto':
                await tuya.sendDataPointBool(entity, tuya.dataPoints.state, true);
                await utils.sleep(500);
                await tuya.sendDataPointEnum(entity, tuya.dataPoints.mode, 2 /* auto */);
                break;
            }
        },
    },
    etop_thermostat_away_mode: {
        key: ['away_mode'],
        convertSet: async (entity, key, value, meta) => {
            switch (value) {
            case 'ON':
                await tuya.sendDataPointBool(entity, tuya.dataPoints.state, true);
                await utils.sleep(500);
                await tuya.sendDataPointEnum(entity, tuya.dataPoints.mode, 1 /* away */);
                break;
            case 'OFF':
                await tuya.sendDataPointEnum(entity, tuya.dataPoints.mode, 0 /* manual */);
                break;
            }
        },
    },
    tuya_thermostat_weekly_schedule: {
        key: ['weekly_schedule'],
        convertSet: async (entity, key, value, meta) => {
            const thermostatMeta = utils.getMetaValue(entity, meta.mapped, 'thermostat');
            const maxTransitions = thermostatMeta.weeklyScheduleMaxTransitions;
            const supportedModes = thermostatMeta.weeklyScheduleSupportedModes;
            const firstDayDpId = thermostatMeta.weeklyScheduleFirstDayDpId;
            let conversion = 'generic';
            if (thermostatMeta.hasOwnProperty('weeklyScheduleConversion')) {
                conversion = thermostatMeta.weeklyScheduleConversion;
            }

            function transitionToData(transition) {
                // Later it is possible to move converter to meta or to other place outside if other type of converter
                // will be needed for other device. Currently this converter is based on ETOP HT-08 thermostat.
                // see also fromZigbee.tuya_thermostat_weekly_schedule()
                const minutesSinceMidnight = transition.transitionTime;
                const heatSetpoint = Math.floor(transition.heatSetpoint * 10);
                return [
                    (minutesSinceMidnight & 0xff00) >> 8,
                    minutesSinceMidnight & 0xff,
                    (heatSetpoint & 0xff00) >> 8,
                    heatSetpoint & 0xff,
                ];
            }

            for (const [, daySchedule] of Object.entries(value)) {
                const dayofweek = parseInt(daySchedule.dayofweek);
                const numoftrans = parseInt(daySchedule.numoftrans);
                let transitions = [...daySchedule.transitions];
                const mode = parseInt(daySchedule.mode);
                if (!supportedModes.includes(mode)) {
                    throw new Error(`Invalid mode: ${mode} for device ${meta.options.friendly_name}`);
                }
                if (numoftrans != transitions.length) {
                    throw new Error(`Invalid numoftrans provided. Real: ${transitions.length} ` +
                        `provided ${numoftrans} for device ${meta.options.friendly_name}`);
                }
                if (transitions.length > maxTransitions) {
                    throw new Error(`Too more transitions provided. Provided: ${transitions.length} ` +
                        `but supports only ${numoftrans} for device ${meta.options.friendly_name}`);
                }
                if (transitions.length < maxTransitions) {
                    meta.logger.warn(`Padding transitions from ${transitions.length} ` +
                        `to ${maxTransitions} with last item for device ${meta.options.friendly_name}`);
                    const lastTransition = transitions[transitions.length - 1];
                    while (transitions.length != maxTransitions) {
                        transitions = [...transitions, lastTransition];
                    }
                }
                const payload = [];
                if (conversion == 'saswell') {
                    // Single data point for setting schedule
                    // [
                    //     bitmap of days: |  7|  6|  5|  4|  3|  2|  1|
                    //                     |Sat|Fri|Thu|Wed|Tue|Mon|Sun|,
                    //     schedule mode - see tuya.thermostatScheduleMode, currently
                    //                     no known devices support modes other than "7 day"
                    //     4 transitions:
                    //       minutes from midnight high byte
                    //       minutes from midnight low byte
                    //       temperature * 10 high byte
                    //       temperature * 10 low byte
                    // ]
                    payload.push(1 << (dayofweek - 1), 4);
                }
                transitions.forEach((transition) => {
                    payload.push(...transitionToData(transition));
                });
                if (conversion == 'saswell') {
                    await tuya.sendDataPointRaw(
                        entity,
                        tuya.dataPoints.saswellScheduleSet,
                        payload);
                } else {
                    await tuya.sendDataPointRaw(
                        entity,
                        firstDayDpId - 1 + dayofweek,
                        payload);
                }
            }
        },
    },
    tuya_thermostat_child_lock: {
        key: ['child_lock'],
        convertSet: async (entity, key, value, meta) => {
            await tuya.sendDataPointBool(entity, tuya.dataPoints.childLock, value === 'LOCK');
        },
    },
    tuya_thermostat_window_detection: {
        key: ['window_detection'],
        convertSet: async (entity, key, value, meta) => {
            await tuya.sendDataPointRaw(
                entity,
                tuya.dataPoints.windowDetection,
                [value === 'ON' ? 1 : 0]);
        },
    },
    siterwell_thermostat_window_detection: {
        key: ['window_detection'],
        convertSet: async (entity, key, value, meta) => {
            await tuya.sendDataPointBool(
                entity,
                tuya.dataPoints.siterwellWindowDetection,
                value === 'ON');
        },
    },
    tuya_thermostat_valve_detection: {
        key: ['valve_detection'],
        convertSet: async (entity, key, value, meta) => {
            await tuya.sendDataPointBool(entity, tuya.dataPoints.valveDetection, value === 'ON');
        },
    },
    tuya_thermostat_current_heating_setpoint: {
        key: ['current_heating_setpoint'],
        convertSet: async (entity, key, value, meta) => {
            const temp = Math.round(value * 10);
            await tuya.sendDataPointValue(entity, tuya.dataPoints.heatingSetpoint, temp);
        },
    },
    tuya_thermostat_system_mode: {
        key: ['system_mode'],
        convertSet: async (entity, key, value, meta) => {
            const modeId = utils.getKey(utils.getMetaValue(entity, meta.mapped, 'tuyaThermostatSystemMode'), value, null, Number);
            if (modeId !== null) {
                await tuya.sendDataPointEnum(entity, tuya.dataPoints.mode, parseInt(modeId));
            } else {
                throw new Error(`TRV system mode ${value} is not recognized.`);
            }
        },
    },
    tuya_thermostat_preset: {
        key: ['preset'],
        convertSet: async (entity, key, value, meta) => {
            const presetId = utils.getKey(utils.getMetaValue(entity, meta.mapped, 'tuyaThermostatPreset'), value, null, Number);
            if (presetId !== null) {
                await tuya.sendDataPointEnum(entity, tuya.dataPoints.mode, parseInt(presetId));
            } else {
                throw new Error(`TRV preset ${value} is not recognized.`);
            }
        },
    },
    tuya_thermostat_away_mode: {
        key: ['away_mode'],
        convertSet: async (entity, key, value, meta) => {
            // HA has special behavior for the away mode
            const awayPresetId = utils.getKey(utils.getMetaValue(entity, meta.mapped, 'tuyaThermostatPreset'), 'away', null, Number);
            const schedulePresetId = utils.getKey(
                utils.getMetaValue(entity, meta.mapped, 'tuyaThermostatPreset'), 'schedule', null, Number,
            );
            if (awayPresetId !== null) {
                if (value == 'ON') {
                    await tuya.sendDataPointEnum(entity, tuya.dataPoints.mode, parseInt(awayPresetId));
                } else if (schedulePresetId != null) {
                    await tuya.sendDataPointEnum(entity, tuya.dataPoints.mode, parseInt(schedulePresetId));
                }
                // In case 'OFF' tuya_thermostat_preset() should be called with another preset
            } else {
                throw new Error(`TRV preset ${value} is not recognized.`);
            }
        },
    },
    tuya_thermostat_fan_mode: {
        key: ['fan_mode'],
        convertSet: async (entity, key, value, meta) => {
            const modeId = utils.getKey(tuya.fanModes, value, null, Number);
            if (modeId !== null) {
                await tuya.sendDataPointEnum(entity, tuya.dataPoints.fanMode, parseInt(modeId));
            } else {
                throw new Error(`TRV fan mode ${value} is not recognized.`);
            }
        },
    },
    tuya_thermostat_bac_fan_mode: {
        key: ['fan_mode'],
        convertSet: async (entity, key, value, meta) => {
            const modeId = utils.getKey(tuya.fanModes, value, null, Number);
            if (modeId !== null) {
                await tuya.sendDataPointEnum(entity, tuya.dataPoints.bacFanMode, parseInt(modeId));
            } else {
                throw new Error(`TRV fan mode ${value} is not recognized.`);
            }
        },
    },
    tuya_thermostat_auto_lock: {
        key: ['auto_lock'],
        convertSet: async (entity, key, value, meta) => {
            await tuya.sendDataPointBool(entity, tuya.dataPoints.autoLock, value === 'AUTO');
        },
    },
    tuya_thermostat_calibration: {
        key: ['local_temperature_calibration'],
        convertSet: async (entity, key, value, meta) => {
            let temp = Math.round(value * 10);
            if (temp < 0) {
                temp = 0xFFFFFFFF + temp + 1;
            }
            await tuya.sendDataPointValue(entity, tuya.dataPoints.tempCalibration, temp);
        },
    },
    tuya_thermostat_min_temp: {
        key: ['min_temperature'],
        convertSet: async (entity, key, value, meta) => {
            await tuya.sendDataPointValue(entity, tuya.dataPoints.minTemp, value);
        },
    },
    tuya_thermostat_max_temp: {
        key: ['max_temperature'],
        convertSet: async (entity, key, value, meta) => {
            await tuya.sendDataPointValue(entity, tuya.dataPoints.maxTemp, value);
        },
    },
    tuya_thermostat_boost_time: {
        key: ['boost_time'],
        convertSet: async (entity, key, value, meta) => {
            await tuya.sendDataPointValue(entity, tuya.dataPoints.boostTime, value);
        },
    },
    tuya_thermostat_comfort_temp: {
        key: ['comfort_temperature'],
        convertSet: async (entity, key, value, meta) => {
            await tuya.sendDataPointValue(entity, tuya.dataPoints.comfortTemp, value);
        },
    },
    tuya_thermostat_eco_temp: {
        key: ['eco_temperature'],
        convertSet: async (entity, key, value, meta) => {
            await tuya.sendDataPointValue(entity, tuya.dataPoints.ecoTemp, value);
        },
    },
    tuya_thermostat_force: {
        key: ['force'],
        convertSet: async (entity, key, value, meta) => {
            const modeId = utils.getKey(tuya.thermostatForceMode, value, null, Number);
            if (modeId !== null) {
                await tuya.sendDataPointEnum(entity, tuya.dataPoints.forceMode, parseInt(modeId));
            } else {
                throw new Error(`TRV force mode ${value} is not recognized.`);
            }
        },
    },
    tuya_thermostat_force_to_mode: {
        key: ['system_mode'],
        convertSet: async (entity, key, value, meta) => {
            const modeId = utils.getKey(utils.getMetaValue(entity, meta.mapped, 'tuyaThermostatSystemMode'), value, null, Number);
            if (modeId !== null) {
                await tuya.sendDataPointEnum(entity, tuya.dataPoints.forceMode, parseInt(modeId));
            } else {
                throw new Error(`TRV system mode ${value} is not recognized.`);
            }
        },
    },
    tuya_thermostat_away_preset: {
        key: ['away_preset_temperature', 'away_preset_days'],
        convertSet: async (entity, key, value, meta) => {
            switch (key) {
            case 'away_preset_days':
                await tuya.sendDataPointValue(entity, tuya.dataPoints.awayDays, value);
                break;
            case 'away_preset_temperature':
                await tuya.sendDataPointValue(entity, tuya.dataPoints.awayTemp, value);
                break;
            }
        },
    },
    tuya_thermostat_window_detect: { // payload example { "detect":"OFF", "temperature":5, "minutes":8}
        key: ['window_detect'],
        convertSet: async (entity, key, value, meta) => {
            const detect = value.detect.toUpperCase() === 'ON' ? 1 : 0;
            await tuya.sendDataPointRaw(entity, tuya.dataPoints.windowDetection, [detect, value.temperature, value.minutes]);
        },
    },
    tuya_thermostat_schedule: { // payload example {"holidays":[{"hour":6,"minute":0,"temperature":20},{"hour":8,"minute":0,....  6x
        key: ['schedule'],
        convertSet: async (entity, key, value, meta) => {
            const prob = Object.keys(value)[0]; // "workdays" or "holidays"
            if ((prob === 'workdays') || (prob === 'holidays')) {
                const dpId =
                    (prob === 'workdays') ?
                        tuya.dataPoints.scheduleWorkday :
                        tuya.dataPoints.scheduleHoliday;
                const payload = [];
                for (let i = 0; i < 6; i++) {
                    if ((value[prob][i].hour >= 0) && (value[prob][i].hour < 24)) {
                        payload[i * 3] = value[prob][i].hour;
                    }
                    if ((value[prob][i].minute >= 0) && (value[prob][i].minute < 60)) {
                        payload[i * 3 + 1] = value[prob][i].minute;
                    }
                    if ((value[prob][i].temperature >= 5) && (value[prob][i].temperature < 35)) {
                        payload[i * 3 + 2] = value[prob][i].temperature;
                    }
                }
                await tuya.sendDataPointRaw(entity, dpId, payload);
            }
        },
    },
    tuya_thermostat_schedule_programming_mode: { // payload example "00:20/5°C 01:20/5°C 6:59/15°C 18:00/5°C 20:00/5°C 23:30/5°C"
        key: ['workdays_schedule', 'holidays_schedule'],
        convertSet: async (entity, key, value, meta) => {
            const dpId =
                (key === 'workdays_schedule') ?
                    tuya.dataPoints.scheduleWorkday :
                    tuya.dataPoints.scheduleHoliday;
            const payload = [];
            const items = value.split(' ');

            for (let i = 0; i < 6; i++) {
                const hourTemperature = items[i].split('/');
                const hourMinute = hourTemperature[0].split(':', 2);
                const hour = parseInt(hourMinute[0]);
                const minute = parseInt(hourMinute[1]);
                const temperature = parseInt(hourTemperature[1]);

                if (hour < 0 || hour >= 24 || minute < 0 || minute >= 60 || temperature < 5 || temperature >= 35) {
                    throw new Error('Invalid hour, minute or temperature of:' + items[i]);
                }

                payload[i*3] = hour;
                payload[i*3+1] = minute;
                payload[i*3+2] = temperature;
            }
            await tuya.sendDataPointRaw(entity, dpId, payload);
        },
    },
    tuya_thermostat_week: {
        key: ['week'],
        convertSet: async (entity, key, value, meta) => {
            const lookup = {'5+2': 0, '6+1': 1, '7': 2};
            const week = lookup[value];
            await tuya.sendDataPointEnum(entity, tuya.dataPoints.weekFormat, week);
            return {state: {week: value}};
        },
    },
    tuya_cover_control: {
        key: ['state', 'position'],
        options: [exposes.options.invert_cover()],
        convertSet: async (entity, key, value, meta) => {
            // Protocol description
            // https://github.com/Koenkk/zigbee-herdsman-converters/issues/1159#issuecomment-614659802

            if (key === 'position') {
                if (value >= 0 && value <= 100) {
                    const invert = tuya.isCoverInverted(meta.device.manufacturerName) ?
                        !meta.options.invert_cover : meta.options.invert_cover;

                    value = invert ? 100 - value : value;
                    await tuya.sendDataPointValue(entity, tuya.dataPoints.coverPosition, value);
                } else {
                    throw new Error('TuYa_cover_control: Curtain motor position is out of range');
                }
            } else if (key === 'state') {
                const stateEnums = tuya.getCoverStateEnums(meta.device.manufacturerName);
                meta.logger.debug(`TuYa_cover_control: Using state enums for ${meta.device.manufacturerName}:
                ${JSON.stringify(stateEnums)}`);

                value = value.toLowerCase();
                switch (value) {
                case 'close':
                    await tuya.sendDataPointEnum(entity, tuya.dataPoints.state, stateEnums.close);
                    break;
                case 'open':
                    await tuya.sendDataPointEnum(entity, tuya.dataPoints.state, stateEnums.open);
                    break;
                case 'stop':
                    await tuya.sendDataPointEnum(entity, tuya.dataPoints.state, stateEnums.stop);
                    break;
                default:
                    throw new Error('TuYa_cover_control: Invalid command received');
                }
            }
        },
    },
    tuya_cover_options: {
        key: ['options'],
        convertSet: async (entity, key, value, meta) => {
            if (value.reverse_direction != undefined) {
                if (value.reverse_direction) {
                    meta.logger.info('Motor direction reverse');
                    await tuya.sendDataPointEnum(entity, tuya.dataPoints.motorDirection, 1);
                } else {
                    meta.logger.info('Motor direction forward');
                    await tuya.sendDataPointEnum(entity, tuya.dataPoints.motorDirection, 0);
                }
            }

            if (value.motor_speed != undefined) {
                if (value.motor_speed < 0 || value.motor_speed > 255) {
                    throw new Error('TuYa_cover_control: Motor speed is out of range');
                }

                meta.logger.info(`Setting motor speed to ${value.motor_speed}`);
                await tuya.sendDataPointValue(entity, tuya.dataPoints.coverSpeed, value.motor_speed);
            }
        },
    },
    diyruz_freepad_on_off_config: {
        key: ['switch_type', 'switch_actions'],
        convertGet: async (entity, key, meta) => {
            await entity.read('genOnOffSwitchCfg', ['switchType', 'switchActions']);
        },
        convertSet: async (entity, key, value, meta) => {
            const switchTypesLookup = {
                toggle: 0x00,
                momentary: 0x01,
                multifunction: 0x02,
            };
            const switchActionsLookup = {
                on: 0x00,
                off: 0x01,
                toggle: 0x02,
            };
            const intVal = parseInt(value, 10);
            const switchType = switchTypesLookup.hasOwnProperty(value) ? switchTypesLookup[value] : intVal;
            const switchActions = switchActionsLookup.hasOwnProperty(value) ? switchActionsLookup[value] : intVal;

            const payloads = {
                switch_type: {switchType},
                switch_actions: {switchActions},
            };
            await entity.write('genOnOffSwitchCfg', payloads[key]);

            return {state: {[`${key}`]: value}};
        },
    },
    TYZB01_on_off: {
        key: ['state', 'time_in_seconds'],
        convertSet: async (entity, key, value, meta) => {
            const result = await converters.on_off.convertSet(entity, key, value, meta);
            const lowerCaseValue = value.toLowerCase();
            if (!['on', 'off'].includes(lowerCaseValue)) {
                return result;
            }
            const messageKeys = Object.keys(meta.message);
            const timeInSecondsValue = function() {
                if (messageKeys.includes('state')) {
                    return meta.message.time_in_seconds;
                }
                if (meta.endpoint_name) {
                    return meta.message[`time_in_seconds_${meta.endpoint_name}`];
                }
                return null;
            }();
            if (!timeInSecondsValue) {
                return result;
            }
            const timeInSeconds = Number(timeInSecondsValue);
            if (!Number.isInteger(timeInSeconds) || timeInSeconds < 0 || timeInSeconds > 0xfffe) {
                throw Error('The time_in_seconds value must be convertible to an integer in the ' +
                    'range: <0x0000, 0xFFFE>');
            }
            const on = lowerCaseValue === 'on';
            await entity.command(
                'genOnOff',
                'onWithTimedOff',
                {
                    ctrlbits: 0,
                    ontime: (on ? 0 : timeInSeconds.valueOf()),
                    offwaittime: (on ? timeInSeconds.valueOf() : 0),
                },
                utils.getOptions(meta.mapped, entity));
            return result;
        },
        convertGet: async (entity, key, meta) => {
            await entity.read('genOnOff', ['onOff']);
        },
    },
    diyruz_geiger_config: {
        key: ['sensitivity', 'led_feedback', 'buzzer_feedback', 'sensors_count', 'sensors_type', 'alert_threshold'],
        convertSet: async (entity, key, rawValue, meta) => {
            const lookup = {
                'OFF': 0x00,
                'ON': 0x01,
            };
            const sensorsTypeLookup = {
                'СБМ-20/СТС-5/BOI-33': '0',
                'СБМ-19/СТС-6': '1',
                'Others': '2',
            };

            let value = lookup.hasOwnProperty(rawValue) ? lookup[rawValue] : parseInt(rawValue, 10);

            if (key == 'sensors_type') {
                value = sensorsTypeLookup.hasOwnProperty(rawValue) ? sensorsTypeLookup[rawValue] : parseInt(rawValue, 10);
            }

            const payloads = {
                sensitivity: {0xF000: {value, type: 0x21}},
                led_feedback: {0xF001: {value, type: 0x10}},
                buzzer_feedback: {0xF002: {value, type: 0x10}},
                sensors_count: {0xF003: {value, type: 0x20}},
                sensors_type: {0xF004: {value, type: 0x30}},
                alert_threshold: {0xF005: {value, type: 0x23}},
            };

            await entity.write('msIlluminanceLevelSensing', payloads[key]);
            return {
                state: {[key]: rawValue},
            };
        },
        convertGet: async (entity, key, meta) => {
            const payloads = {
                sensitivity: ['msIlluminanceLevelSensing', 0xF000],
                led_feedback: ['msIlluminanceLevelSensing', 0xF001],
                buzzer_feedback: ['msIlluminanceLevelSensing', 0xF002],
                sensors_count: ['msIlluminanceLevelSensing', 0xF003],
                sensors_type: ['msIlluminanceLevelSensing', 0xF004],
                alert_threshold: ['msIlluminanceLevelSensing', 0xF005],
            };
            await entity.read(payloads[key][0], [payloads[key][1]]);
        },
    },
    diyruz_airsense_config: {
        key: ['led_feedback', 'enable_abc', 'threshold1', 'threshold2', 'temperature_offset', 'pressure_offset', 'humidity_offset'],
        convertSet: async (entity, key, rawValue, meta) => {
            const lookup = {'OFF': 0x00, 'ON': 0x01};
            const value = lookup.hasOwnProperty(rawValue) ? lookup[rawValue] : parseInt(rawValue, 10);
            const payloads = {
                led_feedback: ['msCO2', {0x0203: {value, type: 0x10}}],
                enable_abc: ['msCO2', {0x0202: {value, type: 0x10}}],
                threshold1: ['msCO2', {0x0204: {value, type: 0x21}}],
                threshold2: ['msCO2', {0x0205: {value, type: 0x21}}],
                temperature_offset: ['msTemperatureMeasurement', {0x0210: {value, type: 0x29}}],
                pressure_offset: ['msPressureMeasurement', {0x0210: {value, type: 0x2b}}],
                humidity_offset: ['msRelativeHumidity', {0x0210: {value, type: 0x29}}],
            };
            await entity.write(payloads[key][0], payloads[key][1]);
            return {
                state: {[key]: rawValue},
            };
        },
        convertGet: async (entity, key, meta) => {
            const payloads = {
                led_feedback: ['msCO2', 0x0203],
                enable_abc: ['msCO2', 0x0202],
                threshold1: ['msCO2', 0x0204],
                threshold2: ['msCO2', 0x0205],
                temperature_offset: ['msTemperatureMeasurement', 0x0210],
                pressure_offset: ['msPressureMeasurement', 0x0210],
                humidity_offset: ['msRelativeHumidity', 0x0210],
            };
            await entity.read(payloads[key][0], [payloads[key][1]]);
        },
    },
    diyruz_zintercom_config: {
        key: ['mode', 'sound', 'time_ring', 'time_talk', 'time_open', 'time_bell', 'time_report'],
        convertSet: async (entity, key, rawValue, meta) => {
            const lookup = {'OFF': 0x00, 'ON': 0x01};
            const modeOpenLookup = {'never': '0', 'once': '1', 'always': '2', 'drop': '3'};
            let value = lookup.hasOwnProperty(rawValue) ? lookup[rawValue] : parseInt(rawValue, 10);
            if (key == 'mode') {
                value = modeOpenLookup.hasOwnProperty(rawValue) ? modeOpenLookup[rawValue] : parseInt(rawValue, 10);
            }
            const payloads = {
                mode: {0x0051: {value, type: 0x30}},
                sound: {0x0052: {value, type: 0x10}},
                time_ring: {0x0053: {value, type: 0x20}},
                time_talk: {0x0054: {value, type: 0x20}},
                time_open: {0x0055: {value, type: 0x20}},
                time_bell: {0x0057: {value, type: 0x20}},
                time_report: {0x0056: {value, type: 0x20}},
            };
            await entity.write('closuresDoorLock', payloads[key]);
            return {
                state: {[key]: rawValue},
            };
        },
        convertGet: async (entity, key, meta) => {
            const payloads = {
                mode: ['closuresDoorLock', 0x0051],
                sound: ['closuresDoorLock', 0x0052],
                time_ring: ['closuresDoorLock', 0x0053],
                time_talk: ['closuresDoorLock', 0x0054],
                time_open: ['closuresDoorLock', 0x0055],
                time_bell: ['closuresDoorLock', 0x0057],
                time_report: ['closuresDoorLock', 0x0056],
            };
            await entity.read(payloads[key][0], [payloads[key][1]]);
        },
    },
    neo_nas_pd07: {
        key: ['temperature_max', 'temperature_min', 'humidity_max', 'humidity_min', 'temperature_scale', 'unknown_111', 'unknown_112'],
        convertSet: async (entity, key, value, meta) => {
            switch (key) {
            case 'temperature_max':
                await tuya.sendDataPointValue(entity, tuya.dataPoints.neoMaxTemp, value);
                break;
            case 'temperature_min':
                await tuya.sendDataPointValue(entity, tuya.dataPoints.neoMinTemp, value);
                break;
            case 'humidity_max':
                await tuya.sendDataPointValue(entity, tuya.dataPoints.neoMaxHumidity, value);
                break;
            case 'humidity_min':
                await tuya.sendDataPointValue(entity, tuya.dataPoints.neoMinHumidity, value);
                break;
            case 'temperature_scale':
                await tuya.sendDataPointBool(entity, tuya.dataPoints.neoTempScale, value === '°C');
                break;
            case 'unknown_111':
                await tuya.sendDataPointBool(entity, 111, value === 'ON');
                break;
            case 'unknown_112':
                await tuya.sendDataPointBool(entity, 112, value === 'ON');
                break;
            default: // Unknown key
                throw new Error(`tz.neo_nas_pd07: Unhandled key ${key}`);
            }
        },
    },
    neo_t_h_alarm: {
        key: [
            'alarm', 'melody', 'volume', 'duration',
            'temperature_max', 'temperature_min', 'humidity_min', 'humidity_max',
            'temperature_alarm', 'humidity_alarm',
        ],
        convertSet: async (entity, key, value, meta) => {
            switch (key) {
            case 'alarm':
                await tuya.sendDataPointBool(entity, tuya.dataPoints.neoAlarm, value);
                break;
            case 'melody':
                await tuya.sendDataPointEnum(entity, tuya.dataPoints.neoMelody, parseInt(value, 10));
                break;
            case 'volume':
                await tuya.sendDataPointEnum(
                    entity,
                    tuya.dataPoints.neoVolume,
                    {'low': 2, 'medium': 1, 'high': 0}[value]);
                break;
            case 'duration':
                await tuya.sendDataPointValue(entity, tuya.dataPoints.neoDuration, value);
                break;
            case 'temperature_max':
                await tuya.sendDataPointValue(entity, tuya.dataPoints.neoMaxTemp, value);
                break;
            case 'temperature_min':
                await tuya.sendDataPointValue(entity, tuya.dataPoints.neoMinTemp, value);
                break;
            case 'humidity_max':
                await tuya.sendDataPointValue(entity, tuya.dataPoints.neoMaxHumidity, value);
                break;
            case 'humidity_min':
                await tuya.sendDataPointValue(entity, tuya.dataPoints.neoMinHumidity, value);
                break;
            case 'temperature_alarm':
                await tuya.sendDataPointBool(entity, tuya.dataPoints.neoTempAlarm, value);
                break;
            case 'humidity_alarm':
                await tuya.sendDataPointBool(entity, tuya.dataPoints.neoHumidityAlarm, value);
                break;
            default: // Unknown key
                throw new Error(`tz.neo_t_h_alarm: Unhandled key ${key}`);
            }
        },
    },
    neo_alarm: {
        key: [
            'alarm', 'melody', 'volume', 'duration',
        ],
        convertSet: async (entity, key, value, meta) => {
            switch (key) {
            case 'alarm':
                await tuya.sendDataPointBool(entity, tuya.dataPoints.neoAOAlarm, value);
                break;
            case 'melody':
                await tuya.sendDataPointEnum(entity, tuya.dataPoints.neoAOMelody, parseInt(value, 10));
                break;
            case 'volume':
                await tuya.sendDataPointEnum(
                    entity,
                    tuya.dataPoints.neoAOVolume,
                    {'low': 0, 'medium': 1, 'high': 2}[value]);
                break;
            case 'duration':
                await tuya.sendDataPointValue(entity, tuya.dataPoints.neoAODuration, value);
                break;
            default: // Unknown key
                throw new Error(`Unhandled key ${key}`);
            }
        },
    },
    nous_lcd_temperature_humidity_sensor: {
        key: [
            'min_temperature', 'max_temperature', 'temperature_sensitivity', 'temperature_unit_convert', 'temperature_report_interval',
            'min_humidity', 'max_humidity', 'humidity_sensitivity', 'humidity_report_interval',
        ],
        convertSet: async (entity, key, value, meta) => {
            switch (key) {
            case 'temperature_unit_convert':
                await tuya.sendDataPointEnum(entity, tuya.dataPoints.nousTempUnitConvert, ['celsius', 'fahrenheit'].indexOf(value));
                break;
            case 'min_temperature':
                await tuya.sendDataPointValue(entity, tuya.dataPoints.nousMinTemp, Math.round(value * 10));
                break;
            case 'max_temperature':
                await tuya.sendDataPointValue(entity, tuya.dataPoints.nousMaxTemp, Math.round(value * 10));
                break;
            case 'temperature_sensitivity':
                await tuya.sendDataPointValue(entity, tuya.dataPoints.nousTempSensitivity, Math.round(value * 10));
                break;
            case 'humidity_sensitivity':
                await tuya.sendDataPointValue(entity, tuya.dataPoints.nousHumiSensitivity, value);
                break;
            case 'min_humidity':
                await tuya.sendDataPointValue(entity, tuya.dataPoints.nousMinHumi, Math.round(value));
                break;
            case 'max_humidity':
                await tuya.sendDataPointValue(entity, tuya.dataPoints.nousMaxHumi, Math.round(value));
                break;
            case 'temperature_report_interval':
                await tuya.sendDataPointValue(entity, tuya.dataPoints.nousTempReportInterval, value);
                break;
            case 'humidity_report_interval':
                await tuya.sendDataPointValue(entity, tuya.dataPoints.nousHumiReportInterval, value);
                break;
            default: // Unknown key
                meta.logger.warn(`Unhandled key ${key}`);
            }
        },
    },
    power_source: {
        key: ['power_source', 'charging'],
        convertGet: async (entity, key, meta) => {
            await entity.read('genBasic', ['powerSource']);
        },
    },
    ts0201_temperature_humidity_alarm: {
        key: ['alarm_humidity_max', 'alarm_humidity_min', 'alarm_temperature_max', 'alarm_temperature_min'],
        convertSet: async (entity, key, value, meta) => {
            switch (key) {
            case 'alarm_temperature_max':
            case 'alarm_temperature_min':
            case 'alarm_humidity_max':
            case 'alarm_humidity_min': {
                // await entity.write('manuSpecificTuya_2', {[key]: value});
                // instead write as custom attribute to override incorrect herdsman dataType from uint16 to int16
                // https://github.com/Koenkk/zigbee-herdsman/blob/v0.13.191/src/zcl/definition/cluster.ts#L4235
                const keyToAttributeLookup = {'alarm_temperature_max': 0xD00A, 'alarm_temperature_min': 0xD00B,
                    'alarm_humidity_max': 0xD00D, 'alarm_humidity_min': 0xD00E};
                const payload = {[keyToAttributeLookup[key]]: {value: value, type: 0x29}};
                await entity.write('manuSpecificTuya_2', payload);
                break;
            }
            default: // Unknown key
                meta.logger.warn(`Unhandled key ${key}`);
            }
        },
    },
    heiman_ir_remote: {
        key: ['send_key', 'create', 'learn', 'delete', 'get_list'],
        convertSet: async (entity, key, value, meta) => {
            const options = {
                // Don't send a manufacturerCode (otherwise set in herdsman):
                // https://github.com/Koenkk/zigbee-herdsman-converters/pull/2827
                manufacturerCode: null,
                ...utils.getOptions(meta.mapped, entity),
            };
            switch (key) {
            case 'send_key':
                await entity.command('heimanSpecificInfraRedRemote', 'sendKey',
                    {id: value['id'], keyCode: value['key_code']}, options);
                break;
            case 'create':
                await entity.command('heimanSpecificInfraRedRemote', 'createId', {modelType: value['model_type']}, options);
                break;
            case 'learn':
                await entity.command('heimanSpecificInfraRedRemote', 'studyKey',
                    {id: value['id'], keyCode: value['key_code']}, options);
                break;
            case 'delete':
                await entity.command('heimanSpecificInfraRedRemote', 'deleteKey',
                    {id: value['id'], keyCode: value['key_code']}, options);
                break;
            case 'get_list':
                await entity.command('heimanSpecificInfraRedRemote', 'getIdAndKeyCodeList', {}, options);
                break;
            default: // Unknown key
                throw new Error(`Unhandled key ${key}`);
            }
        },
    },
    scene_store: {
        key: ['scene_store'],
        convertSet: async (entity, key, value, meta) => {
            const isGroup = entity.constructor.name === 'Group';
            const groupid = isGroup ? entity.groupID : value.hasOwnProperty('group_id') ? value.group_id : 0;
            let sceneid = value;
            let scenename = null;
            if (typeof value === 'object') {
                sceneid = value.ID;
                scenename = value.name;
            }

            const response = await entity.command('genScenes', 'store', {groupid, sceneid}, utils.getOptions(meta.mapped, entity));

            if (isGroup) {
                if (meta.membersState) {
                    for (const member of entity.members) {
                        utils.saveSceneState(member, sceneid, groupid, meta.membersState[member.getDevice().ieeeAddr], scenename);
                    }
                }
            } else if (response.status === 0) {
                utils.saveSceneState(entity, sceneid, groupid, meta.state, scenename);
            } else {
                throw new Error(`Scene add not succesfull ('${herdsman.Zcl.Status[response.status]}')`);
            }
            meta.logger.info('Successfully stored scene');
            return {state: {}};
        },
    },
    scene_recall: {
        key: ['scene_recall'],
        convertSet: async (entity, key, value, meta) => {
            const groupid = entity.constructor.name === 'Group' ? entity.groupID : 0;
            const sceneid = value;
            await entity.command('genScenes', 'recall', {groupid, sceneid}, utils.getOptions(meta.mapped, entity));

            const addColorMode = (newState) => {
                if (newState.hasOwnProperty('color_temp')) {
                    newState.color_mode = constants.colorMode[2];
                } else if (newState.hasOwnProperty('color')) {
                    if (newState.color.hasOwnProperty('x')) {
                        newState.color_mode = constants.colorMode[1];
                    } else {
                        newState.color_mode = constants.colorMode[0];
                    }
                }

                return newState;
            };

            const isGroup = entity.constructor.name === 'Group';
            if (isGroup) {
                const membersState = {};
                for (const member of entity.members) {
                    let recalledState = utils.getSceneState(member, sceneid, groupid);
                    if (recalledState) {
                        // add color_mode if saved state does not contain it
                        if (!recalledState.hasOwnProperty('color_mode')) {
                            recalledState = addColorMode(recalledState);
                        }

                        Object.assign(recalledState, libColor.syncColorState(recalledState, meta.state, entity, meta.options, meta.logger));
                        membersState[member.getDevice().ieeeAddr] = recalledState;
                    } else {
                        meta.logger.warn(`Unknown scene was recalled for ${member.getDevice().ieeeAddr}, can't restore state.`);
                        membersState[member.getDevice().ieeeAddr] = {};
                    }
                }
                meta.logger.info('Successfully recalled group scene');
                return {membersState};
            } else {
                let recalledState = utils.getSceneState(entity, sceneid, groupid);
                if (recalledState) {
                    // add color_mode if saved state does not contain it
                    if (!recalledState.hasOwnProperty('color_mode')) {
                        recalledState = addColorMode(recalledState);
                    }

                    Object.assign(recalledState, libColor.syncColorState(recalledState, meta.state, entity, meta.options, meta.logger));
                    meta.logger.info('Successfully recalled scene');
                    return {state: recalledState};
                } else {
                    meta.logger.warn(`Unknown scene was recalled for ${entity.deviceIeeeAddress}, can't restore state.`);
                    return {state: {}};
                }
            }
        },
    },
    scene_add: {
        key: ['scene_add'],
        convertSet: async (entity, key, value, meta) => {
            if (typeof value !== 'object') {
                throw new Error('Payload should be object.');
            }

            if (!value.hasOwnProperty('ID')) {
                throw new Error('Payload missing ID.');
            }

            if (value.hasOwnProperty('color_temp') && value.hasOwnProperty('color')) {
                throw new Error(`Don't specify both 'color_temp' and 'color'`);
            }

            const isGroup = entity.constructor.name === 'Group';
            const groupid = isGroup ? entity.groupID : value.hasOwnProperty('group_id') ? value.group_id : 0;
            const sceneid = value.ID;
            const scenename = value.name;
            const transtime = value.hasOwnProperty('transition') ? value.transition : 0;

            const state = {};
            const extensionfieldsets = [];
            for (let [attribute, val] of Object.entries(value)) {
                if (attribute === 'state') {
                    extensionfieldsets.push({'clstId': 6, 'len': 1, 'extField': [val.toLowerCase() === 'on' ? 1 : 0]});
                    state['state'] = val.toUpperCase();
                } else if (attribute === 'brightness') {
                    extensionfieldsets.push({'clstId': 8, 'len': 1, 'extField': [val]});
                    state['brightness'] = val;
                } else if (attribute === 'color_temp') {
                    /*
                     * ZCL version 7 added support for ColorTemperatureMireds
                     *
                     * Currently no devices seem to support this, so always fallback to XY conversion. In the future if a device
                     * supports this, or other features get added this the following commit contains an implementation:
                     * https://github.com/Koenkk/zigbee-herdsman-converters/pull/1837/commits/c22175b946b83230ce4e711c2a3796cf2029e78f
                     *
                     * Conversion to XY is allowed according to the ZCL:
                     * `Since there is a direct relation between ColorTemperatureMireds and XY,
                     *  color temperature, if supported, is stored as XY in the scenes table.`
                     *
                     * See https://github.com/Koenkk/zigbee2mqtt/issues/4926#issuecomment-735947705
                     */
                    const [colorTempMin, colorTempMax] = light.findColorTempRange(entity, meta.logger);
                    val = light.clampColorTemp(val, colorTempMin, colorTempMax, meta.logger);

                    const xy = libColor.ColorXY.fromMireds(val);
                    const xScaled = utils.mapNumberRange(xy.x, 0, 1, 0, 65535);
                    const yScaled = utils.mapNumberRange(xy.y, 0, 1, 0, 65535);
                    extensionfieldsets.push({'clstId': 768, 'len': 4, 'extField': [xScaled, yScaled]});
                    state['color_mode'] = constants.colorMode[2];
                    state['color_temp'] = val;
                } else if (attribute === 'color') {
                    try {
                        val = JSON.parse(val);
                    } catch (e) {
                        e;
                    }

                    const newColor = libColor.Color.fromConverterArg(val);
                    if (newColor.isXY()) {
                        const xScaled = utils.mapNumberRange(newColor.xy.x, 0, 1, 0, 65535);
                        const yScaled = utils.mapNumberRange(newColor.xy.y, 0, 1, 0, 65535);
                        extensionfieldsets.push(
                            {
                                'clstId': 768,
                                'len': 4,
                                'extField': [xScaled, yScaled],
                            },
                        );
                        state['color_mode'] = constants.colorMode[1];
                        state['color'] = newColor.xy.toObject();
                    } else if (newColor.isHSV()) {
                        const hsvCorrected = newColor.hsv.colorCorrected(meta);
                        if (utils.getMetaValue(entity, meta.mapped, 'enhancedHue', 'allEqual', true)) {
                            const hScaled = utils.mapNumberRange(hsvCorrected.hue, 0, 360, 0, 65535);
                            const sScaled = utils.mapNumberRange(hsvCorrected.saturation, 0, 100, 0, 254);
                            extensionfieldsets.push(
                                {
                                    'clstId': 768,
                                    'len': 13,
                                    'extField': [0, 0, hScaled, sScaled, 0, 0, 0, 0],
                                },
                            );
                        } else {
                            // The extensionFieldSet is always EnhancedCurrentHue according to ZCL
                            // When the bulb or all bulbs in a group do not support enhanchedHue,
                            const colorXY = hsvCorrected.toXY();
                            const xScaled = utils.mapNumberRange(colorXY.x, 0, 1, 0, 65535);
                            const yScaled = utils.mapNumberRange(colorXY.y, 0, 1, 0, 65535);
                            extensionfieldsets.push(
                                {
                                    'clstId': 768,
                                    'len': 4,
                                    'extField': [xScaled, yScaled],
                                },
                            );
                        }
                        state['color_mode'] = constants.colorMode[0];
                        state['color'] = newColor.hsv.toObject(false, false);
                    }
                }
            }

            /*
             * Remove scene first
             *
             * Multiple add scene calls will result in the current and previous
             * payloads to be merged. Resulting in unexpected behavior when
             * trying to replace a scene.
             *
             * We accept a SUCESS or NOT_FOUND as a result of the remove call.
             */
            const removeresp = await entity.command(
                'genScenes', 'remove', {groupid, sceneid}, utils.getOptions(meta.mapped, entity),
            );

            if (isGroup || (removeresp.status === 0 || removeresp.status == 133 || removeresp.status == 139)) {
                const response = await entity.command(
                    'genScenes', 'add', {groupid, sceneid, scenename: '', transtime, extensionfieldsets},
                    utils.getOptions(meta.mapped, entity),
                );

                if (isGroup) {
                    if (meta.membersState) {
                        for (const member of entity.members) {
                            utils.saveSceneState(member, sceneid, groupid, state, scenename);
                        }
                    }
                } else if (response.status === 0) {
                    utils.saveSceneState(entity, sceneid, groupid, state, scenename);
                } else {
                    throw new Error(`Scene add not succesfull ('${herdsman.Zcl.Status[response.status]}')`);
                }
            } else {
                throw new Error(`Scene add unable to remove existing scene ('${herdsman.Zcl.Status[removeresp.status]}')`);
            }
            meta.logger.info('Successfully added scene');
            return {state: {}};
        },
    },
    scene_remove: {
        key: ['scene_remove'],
        convertSet: async (entity, key, value, meta) => {
            const groupid = entity.constructor.name === 'Group' ? entity.groupID : 0;
            const sceneid = value;
            const response = await entity.command(
                'genScenes', 'remove', {groupid, sceneid}, utils.getOptions(meta.mapped, entity),
            );
            const isGroup = entity.constructor.name === 'Group';
            if (isGroup) {
                if (meta.membersState) {
                    for (const member of entity.members) {
                        utils.deleteSceneState(member, sceneid, groupid);
                    }
                }
            } else if (response.status === 0) {
                utils.deleteSceneState(entity, sceneid, groupid);
            } else {
                throw new Error(`Scene remove not succesfull ('${herdsman.Zcl.Status[response.status]}')`);
            }
            meta.logger.info('Successfully removed scene');
        },
    },
    scene_remove_all: {
        key: ['scene_remove_all'],
        convertSet: async (entity, key, value, meta) => {
            const groupid = entity.constructor.name === 'Group' ? entity.groupID : 0;
            const response = await entity.command(
                'genScenes', 'removeAll', {groupid}, utils.getOptions(meta.mapped, entity),
            );
            const isGroup = entity.constructor.name === 'Group';
            if (isGroup) {
                if (meta.membersState) {
                    for (const member of entity.members) {
                        utils.deleteSceneState(member);
                    }
                }
            } else if (response.status === 0) {
                utils.deleteSceneState(entity);
            } else {
                throw new Error(`Scene remove all not succesfull ('${herdsman.Zcl.Status[response.status]}')`);
            }
            meta.logger.info('Successfully removed all scenes');
        },
    },
    TS0003_curtain_switch: {
        key: ['state'],
        convertSet: async (entity, key, value, meta) => {
            const lookup = {'close': 1, 'stop': 2, 'open': 1};
            value = value.toLowerCase();
            utils.validateValue(value, Object.keys(lookup));
            const endpointID = lookup[value];
            const endpoint = entity.getDevice().getEndpoint(endpointID);
            await endpoint.command('genOnOff', 'on', {}, utils.getOptions(meta.mapped, entity));
        },
        convertGet: async (entity, key, meta) => {
            await entity.read('genOnOff', ['onOff']);
        },
    },
    saswell_thermostat_current_heating_setpoint: {
        key: ['current_heating_setpoint'],
        convertSet: async (entity, key, value, meta) => {
            const temp = Math.round(value * 10);
            await tuya.sendDataPointValue(entity, tuya.dataPoints.saswellHeatingSetpoint, temp);
        },
    },
    saswell_thermostat_mode: {
        key: ['system_mode'],
        convertSet: async (entity, key, value, meta) => {
            const schedule = (value === 'auto');
            const enable = !(value === 'off');
            await tuya.sendDataPointBool(entity, tuya.dataPoints.saswellState, enable);
            // Older versions of Saswell TRVs need the delay to work reliably
            await utils.sleep(3000);
            await tuya.sendDataPointBool(entity, tuya.dataPoints.saswellScheduleEnable, schedule);
        },
    },
    saswell_thermostat_away: {
        key: ['away_mode'],
        convertSet: async (entity, key, value, meta) => {
            if (value == 'ON') {
                await tuya.sendDataPointBool(entity, tuya.dataPoints.saswellAwayMode, true);
            } else {
                await tuya.sendDataPointBool(entity, tuya.dataPoints.saswellAwayMode, false);
            }
        },
    },
    saswell_thermostat_child_lock: {
        key: ['child_lock'],
        convertSet: async (entity, key, value, meta) => {
            // It seems that currently child lock can be sent and device responds,
            // but it's not entering lock state
            await tuya.sendDataPointBool(entity, tuya.dataPoints.saswellChildLock, value === 'LOCK');
        },
    },
    saswell_thermostat_window_detection: {
        key: ['window_detection'],
        convertSet: async (entity, key, value, meta) => {
            await tuya.sendDataPointBool(entity, tuya.dataPoints.saswellWindowDetection, value === 'ON');
        },
    },
    saswell_thermostat_frost_detection: {
        key: ['frost_detection'],
        convertSet: async (entity, key, value, meta) => {
            await tuya.sendDataPointBool(entity, tuya.dataPoints.saswellFrostDetection, value === 'ON');
        },
    },
    saswell_thermostat_anti_scaling: {
        key: ['anti_scaling'],
        convertSet: async (entity, key, value, meta) => {
            await tuya.sendDataPointBool(entity, tuya.dataPoints.saswellAntiScaling, value === 'ON');
        },
    },
    saswell_thermostat_calibration: {
        key: ['local_temperature_calibration'],
        convertSet: async (entity, key, value, meta) => {
            if (value < 0) value = 0xFFFFFFFF + value + 1;
            await tuya.sendDataPointValue(entity, tuya.dataPoints.saswellTempCalibration, value);
        },
    },
    evanell_thermostat_current_heating_setpoint: {
        key: ['current_heating_setpoint'],
        convertSet: async (entity, key, value, meta) => {
            const temp = Math.round(value * 10);
            await tuya.sendDataPointValue(entity, tuya.dataPoints.evanellHeatingSetpoint, temp);
        },
    },
    evanell_thermostat_system_mode: {
        key: ['system_mode'],
        convertSet: async (entity, key, value, meta) => {
            switch (value) {
            case 'off':
                await tuya.sendDataPointEnum(entity, tuya.dataPoints.evanellMode, 3 /* off */);
                break;
            case 'heat':
                await tuya.sendDataPointEnum(entity, tuya.dataPoints.evanellMode, 2 /* manual */);
                break;
            case 'auto':
                await tuya.sendDataPointEnum(entity, tuya.dataPoints.evanellMode, 0 /* auto */);
                break;
            }
        },
    },
    evanell_thermostat_child_lock: {
        key: ['child_lock'],
        convertSet: async (entity, key, value, meta) => {
            await tuya.sendDataPointBool(entity, tuya.dataPoints.evanellChildLock, value === 'LOCK');
        },
    },
    silvercrest_smart_led_string: {
        key: ['color', 'brightness', 'effect'],
        convertSet: async (entity, key, value, meta) => {
            if (key === 'effect') {
                await tuya.sendDataPointEnum(entity, tuya.dataPoints.silvercrestChangeMode, tuya.silvercrestModes.effect);

                let data = [];
                const effect = tuya.silvercrestEffects[value.effect];
                data = data.concat(tuya.convertStringToHexArray(effect));
                let speed = utils.mapNumberRange(value.speed, 0, 100, 0, 64);

                // Max speed what the gateways sends is 64.
                if (speed > 64) {
                    speed = 64;
                }

                // Make it a string and attach a leading zero (0x30)
                let speedString = String(speed);
                if (speedString.length === 1) {
                    speedString = '0' + speedString;
                }
                if (!speedString) {
                    speedString = '00';
                }

                data = data.concat(tuya.convertStringToHexArray(speedString));
                let colors = value.colors;
                if (!colors && meta.state && meta.state.effect && meta.state.effect.colors) {
                    colors = meta.state.effect.colors;
                }

                if (colors) {
                    for (const color of colors) {
                        let r = '00';
                        let g = '00';
                        let b = '00';

                        if (color.r) {
                            r = color.r.toString(16);
                        }
                        if (r.length === 1) {
                            r = '0' + r;
                        }

                        if (color.g) {
                            g = color.g.toString(16);
                        }
                        if (g.length === 1) {
                            g = '0' + g;
                        }

                        if (color.b) {
                            b = color.b.toString(16);
                        }
                        if (b.length === 1) {
                            b = '0' + b;
                        }

                        data = data.concat(tuya.convertStringToHexArray(r));
                        data = data.concat(tuya.convertStringToHexArray(g));
                        data = data.concat(tuya.convertStringToHexArray(b));
                    }
                }

                await tuya.sendDataPointStringBuffer(entity, tuya.dataPoints.silvercrestSetEffect, data);
            } else if (key === 'brightness') {
                await tuya.sendDataPointEnum(entity, tuya.dataPoints.silvercrestChangeMode, tuya.silvercrestModes.white);
                // It expects 2 leading zero's.
                let data = [0x00, 0x00];

                // Scale it to what the device expects (0-1000 instead of 0-255)
                const scaled = utils.mapNumberRange(value, 0, 255, 0, 1000);
                data = data.concat(tuya.convertDecimalValueTo2ByteHexArray(scaled));

                await tuya.sendDataPoint(
                    entity,
                    {dp: tuya.dataPoints.silvercrestSetBrightness, datatype: tuya.dataTypes.value, data: data},
                );
            } else if (key === 'color') {
                await tuya.sendDataPointEnum(entity, tuya.dataPoints.silvercrestChangeMode, tuya.silvercrestModes.color);

                const make4sizedString = (v) => {
                    if (v.length >= 4) {
                        return v;
                    } else if (v.length === 3) {
                        return '0' + v;
                    } else if (v.length === 2) {
                        return '00' + v;
                    } else if (v.length === 1) {
                        return '000' + v;
                    } else {
                        return '0000';
                    }
                };

                const fillInHSB = (h, s, b, state) => {
                    // Define default values. Device expects leading zero in string.
                    const hsb = {
                        h: '0168', // 360
                        s: '03e8', // 1000
                        b: '03e8', // 1000
                    };

                    if (h) {
                        // The device expects 0-359
                        if (h >= 360) {
                            h = 359;
                        }
                        hsb.h = make4sizedString(h.toString(16));
                    } else if (state.color && state.color.h) {
                        hsb.h = make4sizedString(state.color.h.toString(16));
                    }

                    // Device expects 0-1000, saturation normally is 0-100 so we expect that from the user
                    // The device expects a round number, otherwise everything breaks
                    if (s) {
                        hsb.s = make4sizedString(utils.mapNumberRange(s, 0, 100, 0, 1000).toString(16));
                    } else if (state.color && state.color.s) {
                        hsb.s = make4sizedString(utils.mapNumberRange(state.color.s, 0, 100, 0, 1000).toString(16));
                    }

                    // Scale 0-255 to 0-1000 what the device expects.
                    if (b) {
                        hsb.b = make4sizedString(utils.mapNumberRange(b, 0, 255, 0, 1000).toString(16));
                    } else if (state.brightness) {
                        hsb.b = make4sizedString(utils.mapNumberRange(state.brightness, 0, 255, 0, 1000).toString(16));
                    }

                    return hsb;
                };

                let hsb = {};

                if (value.hasOwnProperty('hsb')) {
                    const splitted = value.hsb.split(',').map((i) => parseInt(i));
                    hsb = fillInHSB(splitted[0], splitted[1], splitted[2], meta.state);
                } else {
                    hsb = fillInHSB(
                        value.h || value.hue || null,
                        value.s || value.saturation || null,
                        value.b || value.brightness || null,
                        meta.state);
                }

                let data = [];
                data = data.concat(tuya.convertStringToHexArray(hsb.h));
                data = data.concat(tuya.convertStringToHexArray(hsb.s));
                data = data.concat(tuya.convertStringToHexArray(hsb.b));

                await tuya.sendDataPointStringBuffer(entity, tuya.dataPoints.silvercrestSetColor, data);
            }
        },
    },
    tuya_data_point_test: {
        key: ['tuya_data_point_test'],
        convertSet: async (entity, key, value, meta) => {
            const args = value.split(',');
            const mode = args[0];
            const dp = parseInt(args[1]);
            const data = [];

            switch (mode) {
            case 'raw':
                for (let i = 2; i < args.length; i++) {
                    data.push(parseInt(args[i]));
                }
                await tuya.sendDataPointRaw(entity, dp, data);
                break;
            case 'bool':
                await tuya.sendDataPointBool(entity, dp, args[2] === '1');
                break;
            case 'value':
                await tuya.sendDataPointValue(entity, dp, parseInt(args[2]));
                break;
            case 'enum':
                await tuya.sendDataPointEnum(entity, dp, parseInt(args[2]));
                break;
            case 'bitmap':
                for (let i = 2; i < args.length; i++) {
                    data.push(parseInt(args[i]));
                }
                await tuya.sendDataPointBitmap(entity, dp, data);
                break;
            }
        },
    },
    ts0216_duration: {
        key: ['duration'],
        convertSet: async (entity, key, value, meta) => {
            await entity.write('ssIasWd', {'maxDuration': value});
        },
        convertGet: async (entity, key, meta) => {
            await entity.read('ssIasWd', ['maxDuration']);
        },
    },
    ts0216_volume: {
        key: ['volume'],
        convertSet: async (entity, key, value, meta) => {
            await entity.write('ssIasWd', {0x0002: {value: utils.mapNumberRange(value, 0, 100, 100, 10), type: 0x20}});
        },
        convertGet: async (entity, key, meta) => {
            await entity.read('ssIasWd', [0x0002]);
        },
    },
    ts0216_alarm: {
        key: ['alarm'],
        convertSet: async (entity, key, value, meta) => {
            const info = (value) ? (2 << 4) + (1 << 2) + 0 : 0;

            await entity.command(
                'ssIasWd',
                'startWarning',
                {startwarninginfo: info, warningduration: 0, strobedutycycle: 0, strobelevel: 3},
                utils.getOptions(meta.mapped, entity),
            );
        },
    },
    tuya_cover_calibration: {
        key: ['calibration'],
        convertSet: async (entity, key, value, meta) => {
            const lookup = {'ON': 0, 'OFF': 1};
            value = value.toUpperCase();
            utils.validateValue(value, Object.keys(lookup));
            const calibration = lookup[value];
            await entity.write('closuresWindowCovering', {tuyaCalibration: calibration});
            return {state: {calibration: value}};
        },
        convertGet: async (entity, key, meta) => {
            await entity.read('closuresWindowCovering', ['tuyaCalibration']);
        },
    },
    tuya_cover_reversal: {
        key: ['motor_reversal'],
        convertSet: async (entity, key, value, meta) => {
            const lookup = {'ON': 1, 'OFF': 0};
            value = value.toUpperCase();
            utils.validateValue(value, Object.keys(lookup));
            const reversal = lookup[value];
            await entity.write('closuresWindowCovering', {tuyaMotorReversal: reversal});
            return {state: {motor_reversal: value}};
        },
        convertGet: async (entity, key, meta) => {
            await entity.read('closuresWindowCovering', ['tuyaMotorReversal']);
        },
    },
    moes_cover_calibration: {
        key: ['calibration_time'],
        convertSet: async (entity, key, value, meta) => {
            const calibration = value *10;
            await entity.write('closuresWindowCovering', {moesCalibrationTime: calibration});
            return {state: {calibration_time: value}};
        },
        convertGet: async (entity, key, meta) => {
            await entity.read('closuresWindowCovering', ['moesCalibrationTime']);
        },
    },
    hy_thermostat: {
        key: [
            'child_lock', 'current_heating_setpoint', 'local_temperature_calibration',
            'max_temperature_protection', 'min_temperature_protection', 'state',
            'hysteresis', 'hysteresis_for_protection',
            'max_temperature_for_protection', 'min_temperature_for_protection',
            'max_temperature', 'min_temperature',
            'sensor_type', 'power_on_behavior', 'week', 'system_mode',
            'away_preset_days', 'away_preset_temperature',
        ],
        convertSet: async (entity, key, value, meta) => {
            switch (key) {
            case 'max_temperature_protection':
                await tuya.sendDataPointBool(entity, tuya.dataPoints.hyMaxTempProtection, value === 'ON');
                break;
            case 'min_temperature_protection':
                await tuya.sendDataPointBool(entity, tuya.dataPoints.hyMinTempProtection, value === 'ON');
                break;
            case 'state':
                await tuya.sendDataPointBool(entity, tuya.dataPoints.hyState, value === 'ON');
                break;
            case 'child_lock':
                await tuya.sendDataPointBool(entity, tuya.dataPoints.hyChildLock, value === 'LOCK');
                break;
            case 'away_preset_days':
                await tuya.sendDataPointValue(entity, tuya.dataPoints.hyAwayDays, value);
                break;
            case 'away_preset_temperature':
                await tuya.sendDataPointValue(entity, tuya.dataPoints.hyAwayTemp, value);
                break;
            case 'local_temperature_calibration':
                value = Math.round(value * 10);
                if (value < 0) value = 0xFFFFFFFF + value + 1;
                await tuya.sendDataPointValue(entity, tuya.dataPoints.hyTempCalibration, value);
                break;
            case 'hysteresis':
                value = Math.round(value * 10);
                await tuya.sendDataPointValue(entity, tuya.dataPoints.hyHysteresis, value);
                break;
            case 'hysteresis_for_protection':
                await tuya.sendDataPointValue(entity, tuya.dataPoints.hyProtectionHysteresis, value);
                break;
            case 'max_temperature_for_protection':
                await tuya.sendDataPointValue(entity, tuya.dataPoints.hyProtectionMaxTemp, value);
                break;
            case 'min_temperature_for_protection':
                await tuya.sendDataPointValue(entity, tuya.dataPoints.hyProtectionMinTemp, value);
                break;
            case 'max_temperature':
                await tuya.sendDataPointValue(entity, tuya.dataPoints.hyMaxTemp, value);
                break;
            case 'min_temperature':
                await tuya.sendDataPointValue(entity, tuya.dataPoints.hyMinTemp, value);
                break;
            case 'current_heating_setpoint':
                value = Math.round(value * 10);
                await tuya.sendDataPointValue(entity, tuya.dataPoints.hyHeatingSetpoint, value);
                break;
            case 'sensor_type':
                await tuya.sendDataPointEnum(
                    entity,
                    tuya.dataPoints.hySensor,
                    {'internal': 0, 'external': 1, 'both': 2}[value]);
                break;
            case 'power_on_behavior':
                await tuya.sendDataPointEnum(
                    entity,
                    tuya.dataPoints.hyPowerOnBehavior,
                    {'restore': 0, 'off': 1, 'on': 2}[value]);
                break;
            case 'week':
                await tuya.sendDataPointEnum(
                    entity,
                    tuya.dataPoints.hyWeekFormat,
                    utils.getKey(tuya.thermostatWeekFormat, value, value, Number));
                break;
            case 'system_mode':
                await tuya.sendDataPointEnum(
                    entity,
                    tuya.dataPoints.hyMode,
                    {'manual': 0, 'auto': 1, 'away': 2}[value]);
                break;
            default: // Unknown key
                throw new Error(`Unhandled key ${key}`);
            }
        },
    },
    ZB003X: {
        key: [
            'reporting_time', 'temperature_calibration', 'humidity_calibration',
            'illuminance_calibration', 'pir_enable', 'led_enable',
            'reporting_enable', 'sensitivity', 'keep_time',
        ],
        convertSet: async (entity, key, value, meta) => {
            switch (key) {
            case 'reporting_time':
                await tuya.sendDataPointValue(entity, tuya.dataPoints.fantemReportingTime, value, 'sendData');
                break;
            case 'temperature_calibration':
                value = Math.round(value * 10);
                if (value < 0) value = 0xFFFFFFFF + value + 1;
                await tuya.sendDataPointValue(entity, tuya.dataPoints.fantemTempCalibration, value, 'sendData');
                break;
            case 'humidity_calibration':
                if (value < 0) value = 0xFFFFFFFF + value + 1;
                await tuya.sendDataPointValue(entity, tuya.dataPoints.fantemHumidityCalibration, value, 'sendData');
                break;
            case 'illuminance_calibration':
                if (value < 0) value = 0xFFFFFFFF + value + 1;
                await tuya.sendDataPointValue(entity, tuya.dataPoints.fantemLuxCalibration, value, 'sendData');
                break;
            case 'pir_enable':
                await tuya.sendDataPointBool(entity, tuya.dataPoints.fantemMotionEnable, value, 'sendData');
                break;
            case 'led_enable':
                await tuya.sendDataPointBool(entity, tuya.dataPoints.fantemLedEnable, value === false, 'sendData');
                break;
            case 'reporting_enable':
                await tuya.sendDataPointBool(entity, tuya.dataPoints.fantemReportingEnable, value, 'sendData');
                break;
            case 'sensitivity':
                await entity.write('ssIasZone', {currentZoneSensitivityLevel: {'low': 0, 'medium': 1, 'high': 2}[value]});
                break;
            case 'keep_time':
                await entity.write('ssIasZone', {61441: {value: {'0': 0, '30': 1, '60': 2, '120': 3,
                    '240': 4, '480': 5}[value], type: 0x20}});
                break;
            default: // Unknown key
                throw new Error(`tz.ZB003X: Unhandled key ${key}`);
            }
        },
    },
    ZB006X_settings: {
        key: ['switch_type', 'load_detection_mode', 'control_mode'],
        convertSet: async (entity, key, value, meta) => {
            switch (key) {
            case 'switch_type':
                await tuya.sendDataPointEnum(entity, tuya.dataPoints.fantemExtSwitchType, {'unknown': 0, 'toggle': 1,
                    'momentary': 2, 'rotary': 3, 'auto_config': 4}[value], 'sendData');
                break;
            case 'load_detection_mode':
                await tuya.sendDataPointEnum(entity, tuya.dataPoints.fantemLoadDetectionMode, {'none': 0, 'first_power_on': 1,
                    'every_power_on': 2}[value], 'sendData');
                break;
            case 'control_mode':
                await tuya.sendDataPointEnum(entity, tuya.dataPoints.fantemControlMode, {'ext_switch': 0, 'remote': 1,
                    'both': 2}[value], 'sendData');
                break;
            default: // Unknown key
                throw new Error(`tz.ZB006X_settings: Unhandled key ${key}`);
            }
        },
    },
    ZM35HQ_attr: {
        key: [
            'sensitivity', 'keep_time',
        ],
        convertSet: async (entity, key, value, meta) => {
            switch (key) {
            case 'sensitivity':
                await entity.write('ssIasZone', {currentZoneSensitivityLevel: {'low': 0, 'medium': 1, 'high': 2}[value]},
                    {sendWhen: 'active'});
                break;
            case 'keep_time':
                await entity.write('ssIasZone', {61441: {value: {30: 0, 60: 1, 120: 2}[value], type: 0x20}}, {sendWhen: 'active'});
                break;
            default: // Unknown key
                throw new Error(`Unhandled key ${key}`);
            }
        },
        convertGet: async (entity, key, meta) => {
            // Apparently, reading values may interfere with a commandStatusChangeNotification for changed occupancy.
            // Therefore, read "zoneStatus" as well.
            await entity.read('ssIasZone', ['currentZoneSensitivityLevel', 61441, 'zoneStatus'], {sendWhen: 'active'});
        },
    },
    TS0210_sensitivity: {
        key: ['sensitivity'],
        convertSet: async (entity, key, value, meta) => {
            const sens = {'high': 0, 'medium': 2, 'low': 6}[value];
            await entity.write('ssIasZone', {currentZoneSensitivityLevel: sens});
            return {state: {sensitivity: value}};
        },
    },
    viessmann_window_open: {
        key: ['window_open'],
        convertGet: async (entity, key, meta) => {
            await entity.read('hvacThermostat', ['viessmannWindowOpenInternal'], manufacturerOptions.viessmann);
        },
    },
    viessmann_window_open_force: {
        key: ['window_open_force'],
        convertSet: async (entity, key, value, meta) => {
            if (typeof value === 'boolean') {
                await entity.write('hvacThermostat', {'viessmannWindowOpenForce': value}, manufacturerOptions.viessmann);
                return {readAfterWriteTime: 200, state: {'window_open_force': value}};
            } else {
                meta.logger.error('window_open_force must be a boolean!');
            }
        },
        convertGet: async (entity, key, meta) => {
            await entity.read('hvacThermostat', ['viessmannWindowOpenForce'], manufacturerOptions.viessmann);
        },
    },
    viessmann_assembly_mode: {
        key: ['assembly_mode'],
        convertGet: async (entity, key, meta) => {
            await entity.read('hvacThermostat', ['viessmannAssemblyMode'], manufacturerOptions.viessmann);
        },
    },
    dawondns_only_off: {
        key: ['state'],
        convertSet: async (entity, key, value, meta) => {
            value = value.toLowerCase();
            utils.validateValue(value, ['off']);
            await entity.command('genOnOff', value, {}, utils.getOptions(meta.mapped, entity));
        },
        convertGet: async (entity, key, meta) => {
            await entity.read('genOnOff', ['onOff']);
        },
    },
    idlock_master_pin_mode: {
        key: ['master_pin_mode'],
        convertSet: async (entity, key, value, meta) => {
            await entity.write('closuresDoorLock', {0x4000: {value: value === true ? 1 : 0, type: 0x10}},
                {manufacturerCode: 4919});
            return {state: {master_pin_mode: value}};
        },
        convertGet: async (entity, key, meta) => {
            await entity.read('closuresDoorLock', [0x4000], {manufacturerCode: 4919});
        },
    },
    idlock_rfid_enable: {
        key: ['rfid_enable'],
        convertSet: async (entity, key, value, meta) => {
            await entity.write('closuresDoorLock', {0x4001: {value: value === true ? 1 : 0, type: 0x10}},
                {manufacturerCode: 4919});
            return {state: {rfid_enable: value}};
        },
        convertGet: async (entity, key, meta) => {
            await entity.read('closuresDoorLock', [0x4001], {manufacturerCode: 4919});
        },
    },
    idlock_service_mode: {
        key: ['service_mode'],
        convertSet: async (entity, key, value, meta) => {
            const lookup = {'deactivated': 0, 'random_pin_1x_use': 5, 'random_pin_24_hours': 6};
            await entity.write('closuresDoorLock', {0x4003: {value: lookup[value], type: 0x20}},
                {manufacturerCode: 4919});
            return {state: {service_mode: value}};
        },
        convertGet: async (entity, key, meta) => {
            await entity.read('closuresDoorLock', [0x4003], {manufacturerCode: 4919});
        },
    },
    idlock_lock_mode: {
        key: ['lock_mode'],
        convertSet: async (entity, key, value, meta) => {
            const lookup = {'auto_off_away_off': 0, 'auto_on_away_off': 1, 'auto_off_away_on': 2, 'auto_on_away_on': 3};
            await entity.write('closuresDoorLock', {0x4004: {value: lookup[value], type: 0x20}},
                {manufacturerCode: 4919});
            return {state: {lock_mode: value}};
        },
        convertGet: async (entity, key, meta) => {
            await entity.read('closuresDoorLock', [0x4004], {manufacturerCode: 4919});
        },
    },
    idlock_relock_enabled: {
        key: ['relock_enabled'],
        convertSet: async (entity, key, value, meta) => {
            await entity.write('closuresDoorLock', {0x4005: {value: value === true ? 1 : 0, type: 0x10}},
                {manufacturerCode: 4919});
            return {state: {relock_enabled: value}};
        },
        convertGet: async (entity, key, meta) => {
            await entity.read('closuresDoorLock', [0x4005], {manufacturerCode: 4919});
        },
    },
    schneider_pilot_mode: {
        key: ['schneider_pilot_mode'],
        convertSet: async (entity, key, value, meta) => {
            const lookup = {'contactor': 1, 'pilot': 3};
            value = value.toLowerCase();
            utils.validateValue(value, Object.keys(lookup));
            const mode = lookup[value];
            await entity.write('schneiderSpecificPilotMode', {'pilotMode': mode}, {manufacturerCode: 0x105e});
            return {state: {schneider_pilot_mode: value}};
        },
        convertGet: async (entity, key, meta) => {
            await entity.read('schneiderSpecificPilotMode', ['pilotMode'], {manufacturerCode: 0x105e});
        },
    },
    schneider_dimmer_mode: {
        key: ['dimmer_mode'],
        convertSet: async (entity, key, value, meta) => {
            const lookup = {'RC': 1, 'RL': 2};
            utils.validateValue(value, Object.keys(lookup));
            const mode = lookup[value];
            await entity.write('lightingBallastCfg', {0xe000: {value: mode, type: 0x30}}, {manufacturerCode: 0x105e});
            return {state: {dimmer_mode: value}};
        },
        convertGet: async (entity, key, meta) => {
            await entity.read('lightingBallastCfg', [0xe000], {manufacturerCode: 0x105e});
        },
    },
    wiser_dimmer_mode: {
        key: ['dimmer_mode'],
        convertSet: async (entity, key, value, meta) => {
            const controlMode = utils.getKey(constants.wiserDimmerControlMode, value, value, Number);
            await entity.write('lightingBallastCfg', {'wiserControlMode': controlMode},
                {manufacturerCode: herdsman.Zcl.ManufacturerCode.SCHNEIDER});
            return {state: {dimmer_mode: value}};
        },
        convertGet: async (entity, key, meta) => {
            await entity.read('lightingBallastCfg', ['wiserControlMode'], {manufacturerCode: herdsman.Zcl.ManufacturerCode.SCHNEIDER});
        },
    },
    schneider_temperature_measured_value: {
        key: ['temperature_measured_value'],
        convertSet: async (entity, key, value, meta) => {
            await entity.report('msTemperatureMeasurement', {'measuredValue': Math.round(value * 100)});
        },
    },
    schneider_thermostat_system_mode: {
        key: ['system_mode'],
        convertSet: async (entity, key, value, meta) => {
            const systemMode = utils.getKey(constants.thermostatSystemModes, value, undefined, Number);
            entity.saveClusterAttributeKeyValue('hvacThermostat', {systemMode: systemMode});
            return {state: {system_mode: value}};
        },
    },
    schneider_thermostat_occupied_heating_setpoint: {
        key: ['occupied_heating_setpoint'],
        convertSet: async (entity, key, value, meta) => {
            const occupiedHeatingSetpoint = (Math.round((value * 2).toFixed(1)) / 2).toFixed(1) * 100;
            entity.saveClusterAttributeKeyValue('hvacThermostat', {occupiedHeatingSetpoint: occupiedHeatingSetpoint});
            return {state: {occupied_heating_setpoint: value}};
        },
    },
    schneider_thermostat_control_sequence_of_operation: {
        key: ['control_sequence_of_operation'],
        convertSet: async (entity, key, value, meta) => {
            const val = utils.getKey(constants.thermostatControlSequenceOfOperations, value, value, Number);
            entity.saveClusterAttributeKeyValue('hvacThermostat', {ctrlSeqeOfOper: val});
            return {state: {control_sequence_of_operation: value}};
        },
    },
    schneider_thermostat_pi_heating_demand: {
        key: ['pi_heating_demand'],
        convertSet: async (entity, key, value, meta) => {
            entity.saveClusterAttributeKeyValue('hvacThermostat', {pIHeatingDemand: value});
            return {state: {pi_heating_demand: value}};
        },
    },
    schneider_thermostat_keypad_lockout: {
        key: ['keypad_lockout'],
        convertSet: async (entity, key, value, meta) => {
            const keypadLockout = utils.getKey(constants.keypadLockoutMode, value, value, Number);
            entity.write('hvacUserInterfaceCfg', {keypadLockout}, {sendWhen: 'active'});
            entity.saveClusterAttributeKeyValue('hvacUserInterfaceCfg', {keypadLockout});
            return {state: {keypad_lockout: value}};
        },
    },
    ZNCJMB14LM: {
        key: ['theme',
            'standby_enabled',
            'beep_volume',
            'lcd_brightness',
            'language',
            'screen_saver_style',
            'standby_time',
            'font_size',
            'lcd_auto_brightness_enabled',
            'homepage',
            'screen_saver_enabled',
            'standby_lcd_brightness',
            'available_switches',
            'switch_1_text_icon',
            'switch_2_text_icon',
            'switch_3_text_icon',
        ],
        convertSet: async (entity, key, value, meta) => {
            if (key === 'theme') {
                const lookup = {'classic': 0, 'concise': 1};
                await entity.write('aqaraOpple', {0x0215: {value: lookup[value], type: 0x20}}, manufacturerOptions.xiaomi);
                return {state: {theme: value}};
            } else if (key === 'standby_enabled') {
                await entity.write('aqaraOpple', {0x0213: {value: value, type: 0x10}}, manufacturerOptions.xiaomi);
                return {state: {standby_enabled: value}};
            } else if (key === 'beep_volume') {
                const lookup = {'mute': 0, 'low': 1, 'medium': 2, 'high': 3};
                await entity.write('aqaraOpple', {0x0212: {value: lookup[value], type: 0x20}}, manufacturerOptions.xiaomi);
                return {state: {beep_volume: value}};
            } else if (key === 'lcd_brightness') {
                await entity.write('aqaraOpple', {0x0211: {value: value, type: 0x20}}, manufacturerOptions.xiaomi);
                return {state: {lcd_brightness: value}};
            } else if (key === 'language') {
                const lookup = {'chinese': 0, 'english': 1};
                await entity.write('aqaraOpple', {0x0210: {value: lookup[value], type: 0x20}}, manufacturerOptions.xiaomi);
                return {state: {language: value}};
            } else if (key === 'screen_saver_style') {
                const lookup = {'classic': 1, 'analog clock': 2};
                await entity.write('aqaraOpple', {0x0214: {value: lookup[value], type: 0x20}}, manufacturerOptions.xiaomi);
                return {state: {screen_saver_style: value}};
            } else if (key === 'standby_time') {
                await entity.write('aqaraOpple', {0x0216: {value: value, type: 0x23}}, manufacturerOptions.xiaomi);
                return {state: {standby_time: value}};
            } else if (key === 'font_size') {
                const lookup = {'small': 3, 'medium': 4, 'large': 5};
                await entity.write('aqaraOpple', {0x0217: {value: lookup[value], type: 0x20}}, manufacturerOptions.xiaomi);
                return {state: {font_size: value}};
            } else if (key === 'lcd_auto_brightness_enabled') {
                await entity.write('aqaraOpple', {0x0218: {value: value, type: 0x10}}, manufacturerOptions.xiaomi);
                return {state: {lcd_auto_brightness_enabled: value}};
            } else if (key === 'homepage') {
                const lookup = {'scene': 0, 'feel': 1, 'thermostat': 2, 'switch': 3};
                await entity.write('aqaraOpple', {0x0219: {value: lookup[value], type: 0x20}}, manufacturerOptions.xiaomi);
                return {state: {homepage: value}};
            } else if (key === 'screen_saver_enabled') {
                await entity.write('aqaraOpple', {0x0221: {value: value, type: 0x10}}, manufacturerOptions.xiaomi);
                return {state: {screen_saver_enabled: value}};
            } else if (key === 'standby_lcd_brightness') {
                await entity.write('aqaraOpple', {0x0222: {value: value, type: 0x20}}, manufacturerOptions.xiaomi);
                return {state: {standby_lcd_brightness: value}};
            } else if (key === 'available_switches') {
                const lookup = {'none': 0, '1': 1, '2': 2, '1 and 2': 3, '3': 4, '1 and 3': 5, '2 and 3': 6, 'all': 7};
                await entity.write('aqaraOpple', {0x022b: {value: lookup[value], type: 0x20}}, manufacturerOptions.xiaomi);
                return {state: {available_switches: value}};
            } else if (key === 'switch_1_text_icon') {
                const lookup = {'1': 1, '2': 2, '3': 3, '4': 4, '5': 5, '6': 6, '7': 7, '8': 8, '9': 9, '10': 10, '11': 11};
                const payload = [];
                const statearr = {};
                if (value.hasOwnProperty('switch_1_icon')) {
                    payload.push(lookup[value.switch_1_icon]);
                    statearr.switch_1_icon = value.switch_1_icon;
                } else {
                    payload.push(1);
                    statearr.switch_1_icon = '1';
                }
                if (value.hasOwnProperty('switch_1_text')) {
                    payload.push(...value.switch_1_text.split('').map((c) => c.charCodeAt(0)));
                    statearr.switch_1_text = value.switch_1_text;
                } else {
                    payload.push(...''.text.split('').map((c) => c.charCodeAt(0)));
                    statearr.switch_1_text = '';
                }
                await entity.write('aqaraOpple', {0x0223: {value: payload, type: 0x41}}, manufacturerOptions.xiaomi);
                return {state: statearr};
            } else if (key === 'switch_2_text_icon') {
                const lookup = {'1': 1, '2': 2, '3': 3, '4': 4, '5': 5, '6': 6, '7': 7, '8': 8, '9': 9, '10': 10, '11': 11};
                const payload = [];
                const statearr = {};
                if (value.hasOwnProperty('switch_2_icon')) {
                    payload.push(lookup[value.switch_2_icon]);
                    statearr.switch_2_icon = value.switch_2_icon;
                } else {
                    payload.push(1);
                    statearr.switch_2_icon = '1';
                }
                if (value.hasOwnProperty('switch_2_text')) {
                    payload.push(...value.switch_2_text.split('').map((c) => c.charCodeAt(0)));
                    statearr.switch_2_text = value.switch_2_text;
                } else {
                    payload.push(...''.text.split('').map((c) => c.charCodeAt(0)));
                    statearr.switch_2_text = '';
                }
                await entity.write('aqaraOpple', {0x0224: {value: payload, type: 0x41}}, manufacturerOptions.xiaomi);
                return {state: statearr};
            } else if (key === 'switch_3_text_icon') {
                const lookup = {'1': 1, '2': 2, '3': 3, '4': 4, '5': 5, '6': 6, '7': 7, '8': 8, '9': 9, '10': 10, '11': 11};
                const payload = [];
                const statearr = {};
                if (value.hasOwnProperty('switch_3_icon')) {
                    payload.push(lookup[value.switch_3_icon]);
                    statearr.switch_3_icon = value.switch_3_icon;
                } else {
                    payload.push(1);
                    statearr.switch_3_icon = '1';
                }
                if (value.hasOwnProperty('switch_3_text')) {
                    payload.push(...value.switch_3_text.split('').map((c) => c.charCodeAt(0)));
                    statearr.switch_3_text = value.switch_3_text;
                } else {
                    payload.push(...''.text.split('').map((c) => c.charCodeAt(0)));
                    statearr.switch_3_text = '';
                }
                await entity.write('aqaraOpple', {0x0225: {value: payload, type: 0x41}}, manufacturerOptions.xiaomi);
                return {state: statearr};
            } else {
                throw new Error(`Not supported: '${key}'`);
            }
        },
    },
    ZNCLBL01LM_battery_voltage: {
        key: ['voltage'],
        convertGet: async (entity, key, meta) => {
            await entity.read('aqaraOpple', [0x040B], manufacturerOptions.xiaomi);
        },
    },
    ZNCLBL01LM_hooks_state: {
        key: ['hooks_state'],
        convertGet: async (entity, key, meta) => {
            await entity.read('aqaraOpple', [0x0428], manufacturerOptions.xiaomi);
        },
    },
    wiser_vact_calibrate_valve: {
        key: ['calibrate_valve'],
        convertSet: async (entity, key, value, meta) => {
            await entity.command('hvacThermostat', 'wiserSmartCalibrateValve', {},
                {srcEndpoint: 11, disableDefaultResponse: true, sendWhen: 'active'});
            return {state: {'calibrate_valve': value}};
        },
    },
    wiser_sed_zone_mode: {
        key: ['zone_mode'],
        convertSet: async (entity, key, value, meta) => {
            return {state: {'zone_mode': value}};
        },
    },
    wiser_sed_occupied_heating_setpoint: {
        key: ['occupied_heating_setpoint'],
        convertSet: async (entity, key, value, meta) => {
            const occupiedHeatingSetpoint = (Math.round((value * 2).toFixed(1)) / 2).toFixed(1) * 100;
            entity.saveClusterAttributeKeyValue('hvacThermostat', {occupiedHeatingSetpoint});
            return {state: {'occupied_heating_setpoint': value}};
        },
    },
    wiser_sed_thermostat_local_temperature_calibration: {
        key: ['local_temperature_calibration'],
        convertSet: async (entity, key, value, meta) => {
            entity.write('hvacThermostat', {localTemperatureCalibration: Math.round(value * 10)},
                {srcEndpoint: 11, disableDefaultResponse: true, sendWhen: 'active'});
            return {state: {local_temperature_calibration: value}};
        },
    },
    wiser_sed_thermostat_keypad_lockout: {
        key: ['keypad_lockout'],
        convertSet: async (entity, key, value, meta) => {
            const keypadLockout = utils.getKey(constants.keypadLockoutMode, value, value, Number);
            await entity.write('hvacUserInterfaceCfg', {keypadLockout},
                {srcEndpoint: 11, disableDefaultResponse: true, sendWhen: 'active'});
            return {state: {keypad_lockout: value}};
        },
    },
    moes_105_dimmer: {
        key: ['state', 'brightness'],
        convertSet: async (entity, key, value, meta) => {
            meta.logger.debug(`to moes_105_dimmer key=[${key}], value=[${value}]`);

            const multiEndpoint = utils.getMetaValue(entity, meta.mapped, 'multiEndpoint', 'allEqual', false);
            const lookupState = {l1: tuya.dataPoints.moes105DimmerState1, l2: tuya.dataPoints.moes105DimmerState2};
            const lookupBrightness = {l1: tuya.dataPoints.moes105DimmerLevel1, l2: tuya.dataPoints.moes105DimmerLevel2};
            const stateKeyId = multiEndpoint ? lookupState[meta.endpoint_name] : lookupState.l1;
            const brightnessKeyId = multiEndpoint ? lookupBrightness[meta.endpoint_name] : lookupBrightness.l1;

            switch (key) {
            case 'state':
                await tuya.sendDataPointBool(entity, stateKeyId, value === 'ON', 'dataRequest', 1);
                break;

            case 'brightness':
                if (value >= 0 && value <= 254) {
                    const newValue = utils.mapNumberRange(value, 0, 254, 0, 1000);
                    if (newValue === 0) {
                        await tuya.sendDataPointBool(entity, stateKeyId, false, 'dataRequest', 1);
                    } else {
                        await tuya.sendDataPointBool(entity, stateKeyId, true, 'dataRequest', 1);
                    }
                    await tuya.sendDataPointValue(entity, brightnessKeyId, newValue, 'dataRequest', 1);
                    break;
                } else {
                    throw new Error('Dimmer brightness is out of range 0..254');
                }

            default:
                throw new Error(`Unsupported Key=[${key}]`);
            }
        },
    },
    tuya_do_not_disturb: {
        key: ['do_not_disturb'],
        convertSet: async (entity, key, value, meta) => {
            await entity.command('lightingColorCtrl', 'tuyaDoNotDisturb', {enable: value ? 1 : 0});
            return {state: {do_not_disturb: value}};
        },
    },
    tuya_color_power_on_behavior: {
        key: ['color_power_on_behavior'],
        convertSet: async (entity, key, value, meta) => {
            const lookup = {'initial': 0, 'previous': 1, 'cutomized': 2};
            utils.validateValue(value, Object.keys(lookup));
            await entity.command('lightingColorCtrl', 'tuyaOnStartUp', {
                mode: lookup[value]*256, data: [0, 0, 0, 0, 0, 0, 0, 0, 0, 0]});
            return {state: {color_power_on_behavior: value}};
        },
    },
    tuya_motion_sensor: {
        key: ['o_sensitivity', 'v_sensitivity', 'led_status', 'vacancy_delay',
            'light_on_luminance_prefer', 'light_off_luminance_prefer', 'mode'],
        convertSet: async (entity, key, value, meta) => {
            switch (key) {
            case 'o_sensitivity':
                await tuya.sendDataPointEnum(entity, tuya.dataPoints.msOSensitivity, utils.getKey(tuya.msLookups.OSensitivity, value));
                break;
            case 'v_sensitivity':
                await tuya.sendDataPointEnum(entity, tuya.dataPoints.msVSensitivity, utils.getKey(tuya.msLookups.VSensitivity, value));
                break;
            case 'led_status':
                await tuya.sendDataPointEnum(entity, tuya.dataPoints.msLedStatus, {'on': 0, 'off': 1}[value.toLowerCase()]);
                break;
            case 'vacancy_delay':
                await tuya.sendDataPointValue(entity, tuya.dataPoints.msVacancyDelay, value);
                break;
            case 'light_on_luminance_prefer':
                await tuya.sendDataPointValue(entity, tuya.dataPoints.msLightOnLuminancePrefer, value);
                break;
            case 'light_off_luminance_prefer':
                await tuya.sendDataPointValue(entity, tuya.dataPoints.msLightOffLuminancePrefer, value);
                break;
            case 'mode':
                await tuya.sendDataPointEnum(entity, tuya.dataPoints.msMode, utils.getKey(tuya.msLookups.Mode, value));
                break;
            default: // Unknown key
                meta.logger.warn(`toZigbee.tuya_motion_sensor: Unhandled key ${key}`);
            }
        },
    },
    tuya_radar_sensor_fall: {
        key: ['radar_scene', 'radar_sensitivity', 'tumble_alarm_time', 'tumble_switch', 'fall_sensitivity'],
        convertSet: async (entity, key, value, meta) => {
            switch (key) {
            case 'radar_scene':
                await tuya.sendDataPointEnum(entity, tuya.dataPoints.trsfScene, utils.getKey(tuya.tuyaRadar.radarScene, value));
                break;
            case 'radar_sensitivity':
                await tuya.sendDataPointValue(entity, tuya.dataPoints.trsfSensitivity, value);
                break;
            case 'tumble_switch':
                await tuya.sendDataPointEnum(entity, tuya.dataPoints.trsfTumbleSwitch, {'on': true, 'off': false}[value.toLowerCase()]);
                break;
            case 'tumble_alarm_time':
                await tuya.sendDataPointEnum(entity, tuya.dataPoints.trsfTumbleAlarmTime, value-1);
                break;
            case 'fall_sensitivity':
                await tuya.sendDataPointValue(entity, tuya.dataPoints.trsfFallSensitivity, value);
                break;
            default: // Unknown Key
                meta.logger.warn(`toZigbee.tuya_radar_sensor_fall: Unhandled Key ${key}`);
            }
        },
    },
    javis_microwave_sensor: {
        key: [
            'illuminance_calibration', 'led_enable',
            'sensitivity', 'keep_time',
        ],
        convertSet: async (entity, key, value, meta) => {
            switch (key) {
            case 'illuminance_calibration':// (10--100) sensor illuminance sensitivity
                if (meta.device.manufacturerName === '_TZE200_kagkgk0i') {
                    await tuya.sendDataPointRaw(entity, 102, [value]);
                    break;
                } else {
                    await tuya.sendDataPointRaw(entity, 105, [value]);
                    break;
                }
            case 'led_enable':// OK (value true/false or 1/0)
                if (meta.device.manufacturerName === '_TZE200_kagkgk0i') {
                    await tuya.sendDataPointRaw(entity, 107, [value ? 1 : 0]);
                    break;
                } else {
                    await tuya.sendDataPointRaw(entity, 103, [value ? 1 : 0]);
                    break;
                }

            case 'sensitivity':// value: 25, 50, 75, 100
                await tuya.sendDataPointRaw(entity, 2, [value]);
                break;
            case 'keep_time': // value 0 --> 7 corresponding 5s, 30s, 1, 3, 5, 10, 20, 30 min
                if (meta.device.manufacturerName === '_TZE200_kagkgk0i') {
                    await tuya.sendDataPointRaw(entity, 106, [value]);
                    break;
                } else {
                    await tuya.sendDataPointRaw(entity, 102, [value]);
                    break;
                }
            default: // Unknown key
                throw new Error(`Unhandled key ${key}`);
            }
        },
    },
    moes_thermostat_tv: {
        key: [
            'system_mode', 'window_detection', 'frost_detection', 'child_lock',
            'current_heating_setpoint', 'local_temperature_calibration',
            'holiday_temperature', 'comfort_temperature', 'eco_temperature',
            'open_window_temperature', 'heating_stop', 'preset',
        ],
        convertSet: async (entity, key, value, meta) => {
            switch (key) {
            case 'system_mode':
                if (value != 'off') {
                    await tuya.sendDataPointBool(entity, tuya.dataPoints.tvHeatingStop, 0);
                    await tuya.sendDataPointEnum(entity, tuya.dataPoints.tvMode, utils.getKey(tuya.tvThermostatMode, value));
                } else {
                    await tuya.sendDataPointBool(entity, tuya.dataPoints.tvHeatingStop, 1);
                }
                break;
            case 'window_detection':
                await tuya.sendDataPointBool(entity, tuya.dataPoints.tvWindowDetection, value);
                break;
            case 'frost_detection':
                if (value == false) {
                    await tuya.sendDataPointBool(entity, tuya.dataPoints.tvFrostDetection, 0);
                    await tuya.sendDataPointEnum(entity, tuya.dataPoints.tvMode, 1);
                } else {
                    await tuya.sendDataPointBool(entity, tuya.dataPoints.tvFrostDetection, 1);
                }
                break;
            case 'child_lock':
                await tuya.sendDataPointBool(entity, tuya.dataPoints.tvChildLock, value === 'LOCK');
                break;
            case 'local_temperature_calibration':
                value = Math.round(value * 10);
                value = (value < 0) ? 0xFFFFFFFF + value + 1 : value;
                await tuya.sendDataPointValue(entity, tuya.dataPoints.tvTempCalibration, value);
                break;
            case 'current_heating_setpoint':
                value = Math.round(value * 10);
                await tuya.sendDataPointValue(entity, tuya.dataPoints.tvHeatingSetpoint, value);
                break;
            case 'holiday_temperature':
                value = Math.round(value * 10);
                await tuya.sendDataPointValue(entity, tuya.dataPoints.tvHolidayTemp, value);
                break;
            case 'comfort_temperature':
                value = Math.round(value * 10);
                await tuya.sendDataPointValue(entity, tuya.dataPoints.tvComfortTemp, value);
                break;
            case 'eco_temperature':
                value = Math.round(value * 10);
                await tuya.sendDataPointValue(entity, tuya.dataPoints.tvEcoTemp, value);
                break;
            case 'heating_stop':
                if (value == true) {
                    await tuya.sendDataPointBool(entity, tuya.dataPoints.tvHeatingStop, 1);
                } else {
                    await tuya.sendDataPointBool(entity, tuya.dataPoints.tvHeatingStop, 0);
                    await tuya.sendDataPointEnum(entity, tuya.dataPoints.tvMode, 1);
                }
                break;
            // case 'boost_mode':
            //     // set 300sec boost time
            //     await tuya.sendDataPointValue(entity, tuya.dataPoints.tvBoostTime, 300);
            //     await tuya.sendDataPointEnum(entity, tuya.dataPoints.tvBoostMode, (value) ? 0 : 1);
            //     break;
            case 'open_window_temperature':
                value = Math.round(value * 10);
                await tuya.sendDataPointValue(entity, tuya.dataPoints.tvOpenWindowTemp, value);
                break;
            case 'preset':
                await tuya.sendDataPointBool(entity, tuya.dataPoints.tvHeatingStop, 0);
                await tuya.sendDataPointEnum(entity, tuya.dataPoints.tvMode, utils.getKey(tuya.tvThermostatPreset, value));
                break;
            default: // Unknown key
                meta.logger.warn(`toZigbee.moes_thermostat_tv: Unhandled key ${key}`);
            }
        },
    },
    sihas_set_people: {
        key: ['people'],
        convertSet: async (entity, key, value, meta) => {
            const payload = {'presentValue': value};
            const endpoint = meta.device.endpoints.find((e) => e.supportsInputCluster('genAnalogInput'));
            await endpoint.write('genAnalogInput', payload);
        },
        convertGet: async (entity, key, meta) => {
            const endpoint = meta.device.endpoints.find((e) => e.supportsInputCluster('genAnalogInput'));
            await endpoint.read('genAnalogInput', ['presentValue']);
        },
    },
    tuya_operation_mode: {
        key: ['operation_mode'],
        convertSet: async (entity, key, value, meta) => {
            // modes:
            // 0 - 'command' mode. keys send commands. useful for group control
            // 1 - 'event' mode. keys send events. useful for handling
            const lookup = {command: 0, event: 1};
            const endpoint = meta.device.getEndpoint(1);
            await endpoint.write('genOnOff', {'tuyaOperationMode': lookup[value.toLowerCase()]});
            return {state: {operation_mode: value.toLowerCase()}};
        },
        convertGet: async (entity, key, meta) => {
            const endpoint = meta.device.getEndpoint(1);
            await endpoint.read('genOnOff', ['tuyaOperationMode']);
        },
    },
    xiaomi_switch_click_mode: {
        key: ['click_mode'],
        convertSet: async (entity, key, value, meta) => {
            const lookupState = {'fast': 0x1, 'multi': 0x02};
            await entity.write('aqaraOpple', {0x0125: {value: lookupState[value], type: 0x20}}, manufacturerOptions.xiaomi);
            return {state: {click_mode: value}};
        },
        convertGet: async (entity, key, meta) => {
            await entity.read('aqaraOpple', [0x125], manufacturerOptions.xiaomi);
        },
    },
    tuya_light_wz5: {
        key: ['color', 'color_temp', 'brightness', 'white_brightness'],
        convertSet: async (entity, key, value, meta) => {
            const separateWhite = (meta.mapped.meta && meta.mapped.meta.separateWhite);
            if (key == 'white_brightness' || (!separateWhite && (key == 'brightness'))) {
                // upscale to 1000
                let newValue;
                if (value >= 0 && value <= 255) {
                    newValue = utils.mapNumberRange(value, 0, 255, 0, 1000);
                } else {
                    throw new Error('Dimmer brightness is out of range 0..255');
                }
                await tuya.sendDataPoints(entity, [
                    tuya.dpValueFromEnum(tuya.dataPoints.silvercrestChangeMode, tuya.silvercrestModes.white),
                    tuya.dpValueFromIntValue(tuya.dataPoints.dimmerLevel, newValue),
                ], 'dataRequest');

                return {state: (key == 'white_brightness') ? {white_brightness: value} : {brightness: value}};
            } else if (key == 'color_temp') {
                const [colorTempMin, colorTempMax] = [250, 454];
                const preset = {
                    'warmest': colorTempMax,
                    'warm': 454,
                    'neutral': 370,
                    'cool': 250,
                    'coolest': colorTempMin,
                };
                if (typeof value === 'string' && isNaN(value)) {
                    const presetName = value.toLowerCase();
                    if (presetName in preset) {
                        value = preset[presetName];
                    } else {
                        throw new Error(`Unknown preset '${value}'`);
                    }
                } else {
                    value = light.clampColorTemp(Number(value), colorTempMin, colorTempMax, meta.logger);
                }
                const data = utils.mapNumberRange(value, colorTempMax, colorTempMin, 0, 1000);

                await tuya.sendDataPoints(entity, [
                    tuya.dpValueFromEnum(tuya.dataPoints.silvercrestChangeMode, tuya.silvercrestModes.white),
                    tuya.dpValueFromIntValue(tuya.dataPoints.silvercrestSetColorTemp, data),
                ], 'dataRequest');

                return {state: {color_temp: value}};
            } else if (key == 'color' || (separateWhite && (key == 'brightness'))) {
                const newState = {};
                if (key == 'brightness') {
                    newState.brightness = value;
                } else if (key == 'color') {
                    newState.color = value;
                    newState.color_mode = 'hs';
                }

                const make4sizedString = (v) => {
                    if (v.length >= 4) {
                        return v;
                    } else if (v.length === 3) {
                        return '0' + v;
                    } else if (v.length === 2) {
                        return '00' + v;
                    } else if (v.length === 1) {
                        return '000' + v;
                    } else {
                        return '0000';
                    }
                };

                const fillInHSB = (h, s, b, state) => {
                    // Define default values. Device expects leading zero in string.
                    const hsb = {
                        h: '0168', // 360
                        s: '03e8', // 1000
                        b: '03e8', // 1000
                    };

                    if (h) {
                        // The device expects 0-359
                        if (h >= 360) {
                            h = 359;
                        }
                        hsb.h = make4sizedString(h.toString(16));
                    } else if (state.color && state.color.hue) {
                        hsb.h = make4sizedString(state.color.hue.toString(16));
                    }

                    // Device expects 0-1000, saturation normally is 0-100 so we expect that from the user
                    // The device expects a round number, otherwise everything breaks
                    if (s) {
                        hsb.s = make4sizedString(utils.mapNumberRange(s, 0, 100, 0, 1000).toString(16));
                    } else if (state.color && state.color.saturation) {
                        hsb.s = make4sizedString(utils.mapNumberRange(state.color.saturation, 0, 100, 0, 1000).toString(16));
                    }

                    // Scale 0-255 to 0-1000 what the device expects.
                    if (b != null) {
                        hsb.b = make4sizedString(utils.mapNumberRange(b, 0, 255, 0, 1000).toString(16));
                    } else if (state.brightness != null) {
                        hsb.b = make4sizedString(utils.mapNumberRange(state.brightness, 0, 255, 0, 1000).toString(16));
                    }
                    return hsb;
                };

                const hsb = fillInHSB(
                    value.h || value.hue || null,
                    value.s || value.saturation || null,
                    value.b || value.brightness || (key == 'brightness') ? value : null,
                    meta.state,
                );


                let data = [];
                data = data.concat(tuya.convertStringToHexArray(hsb.h));
                data = data.concat(tuya.convertStringToHexArray(hsb.s));
                data = data.concat(tuya.convertStringToHexArray(hsb.b));

                const commands = [
                    tuya.dpValueFromEnum(tuya.dataPoints.silvercrestChangeMode, tuya.silvercrestModes.color),
                    tuya.dpValueFromStringBuffer(tuya.dataPoints.silvercrestSetColor, data),
                ];

                await tuya.sendDataPoints(entity, commands, 'dataRequest');

                return {state: newState};
            }
        },
    },
    ZMAM02_cover: {
        key: ['state', 'position', 'mode', 'motor_direction', 'border', 'motor_working_mode'],
        options: [exposes.options.invert_cover()],
        convertSet: async (entity, key, value, meta) => {
            if (key === 'position') {
                if (value >= 0 && value <= 100) {
                    const invert = tuya.isCoverInverted(meta.device.manufacturerName) ?
                        !meta.options.invert_cover : meta.options.invert_cover;

                    value = invert ? 100 - value : value;
                    await tuya.sendDataPointValue(entity, tuya.dataPoints.coverPosition, value);
                } else {
                    throw new Error('TuYa_cover_control: Curtain motor position is out of range');
                }
            } else if (key === 'state') {
                const stateEnums = tuya.getCoverStateEnums(meta.device.manufacturerName);
                meta.logger.debug(`ZMAM02: Using state enums for ${meta.device.manufacturerName}:
                ${JSON.stringify(stateEnums)}`);
                value = value.toLowerCase();
                switch (value) {
                case 'close':
                    await tuya.sendDataPointEnum(entity, tuya.dataPoints.AM02Control, stateEnums.close);
                    break;
                case 'open':
                    await tuya.sendDataPointEnum(entity, tuya.dataPoints.AM02Control, stateEnums.open);
                    break;
                case 'stop':
                    await tuya.sendDataPointEnum(entity, tuya.dataPoints.AM02Control, stateEnums.stop);
                    break;
                default:
                    throw new Error('ZMAM02: Invalid command received');
                }
            }
            switch (key) {
            case 'mode':
                await tuya.sendDataPointEnum(entity, tuya.dataPoints.AM02Mode, utils.getKey(tuya.ZMLookups.AM02Mode, value));
                break;
            case 'motor_direction':
                await tuya.sendDataPointEnum(entity, tuya.dataPoints.AM02Direction, utils.getKey(tuya.ZMLookups.AM02Direction, value));
                break;
            case 'border':
                await tuya.sendDataPointEnum(entity, tuya.dataPoints.AM02Border, utils.getKey(tuya.ZMLookups.AM02Border, value));
                break;
            case 'motor_working_mode':
                await tuya.sendDataPointEnum(
                    entity,
                    tuya.dataPoints.AM02MotorWorkingMode,
                    utils.getKey(tuya.ZMLookups.AM02MotorWorkingMode,
                        value));
                break;
            }
        },
    },
    tuya_smart_human_presense_sensor: {
        key: ['radar_sensitivity', 'minimum_range', 'maximum_range', 'detection_delay', 'fading_time'],
        convertSet: async (entity, key, value, meta) => {
            switch (key) {
            case 'radar_sensitivity':
                await tuya.sendDataPointValue(entity, tuya.dataPoints.tshpscSensitivity, value);
                break;
            case 'minimum_range':
                await tuya.sendDataPointValue(entity, tuya.dataPoints.tshpsMinimumRange, value*100);
                break;
            case 'maximum_range':
                await tuya.sendDataPointValue(entity, tuya.dataPoints.tshpsMaximumRange, value*100);
                break;
            case 'detection_delay':
                await tuya.sendDataPointValue(entity, tuya.dataPoints.tshpsDetectionDelay, value*10);
                break;
            case 'fading_time':
                await tuya.sendDataPointValue(entity, tuya.dataPoints.tshpsFadingTime, value*10);
                break;
            default: // Unknown Key
                meta.logger.warn(`toZigbee.tuya_smart_human_presense_sensor: Unhandled Key ${key}`);
            }
        },
    },
    ZG204ZL_lms: {
        key: ['sensitivity', 'keep_time'],
        convertSet: async (entity, key, value, meta) => {
            switch (key) {
            case 'sensitivity':
                await tuya.sendDataPointEnum(entity, tuya.dataPoints.lmsSensitivity, {'low': 0, 'medium': 1, 'high': 2}[value]);
                break;
            case 'keep_time':
                await tuya.sendDataPointEnum(entity, tuya.dataPoints.lmsKeepTime, {'10': 0, '30': 1, '60': 2, '120': 3}[value]);
                break;
            default: // Unknown key
                meta.logger.warn(`tz.ZG204ZL_lms: Unhandled key ${key}`);
            }
        },
        convertGet: async (entity, key, meta) => {
            switch (key) {
            case 'sensitivity':
                await tuya.sendDataPointEnum(entity, tuya.dataPoints.lmsSensitivity, 0, 'dataQuery' );
                break;
            case 'keep_time':
                await tuya.sendDataPointEnum(entity, tuya.dataPoints.lmsKeepTime, 0, 'dataQuery' );
                break;
            default: // Unknown key
                meta.logger.warn(`Unhandled key toZigbee.ZG204ZL_lms.convertGet ${key}`);
            }
        },
    },
    moes_cover: {
        key: ['backlight', 'calibration', 'motor_reversal', 'state', 'position'],
        options: [exposes.options.invert_cover()],
        convertSet: async (entity, key, value, meta) => {
            switch (key) {
            case 'position':
                if (value >= 0 && value <= 100) {
                    const invert = !tuya.isCoverInverted(meta.device.manufacturerName) ?
                        !meta.options.invert_cover : meta.options.invert_cover;
                    const position = invert ? 100 - value : value;
                    await tuya.sendDataPointValue(entity, tuya.dataPoints.coverPosition, position);
                    return {position: value};
                }
                break;
            case 'state': {
                const state = {'OPEN': 0, 'STOP': 1, 'CLOSE': 2}[value.toUpperCase()];
                await tuya.sendDataPointEnum(entity, tuya.dataPoints.state, state);
                break;
            }
            case 'backlight': {
                const backlight = value.toUpperCase() === 'ON' ? true : false;
                await tuya.sendDataPointBool(entity, tuya.dataPoints.moesCoverBacklight, backlight);
                return {backlight: value};
            }
            case 'calibration': {
                const calibration = value.toUpperCase() === 'ON' ? 0 : 1;
                await tuya.sendDataPointEnum(entity, tuya.dataPoints.moesCoverCalibration, calibration);
                break;
            }
            case 'motor_reversal': {
                const motorReversal = value.toUpperCase() === 'ON' ? 1 : 0;
                await tuya.sendDataPointEnum(entity, tuya.dataPoints.moesCoverMotorReversal, motorReversal);
                return {motor_reversal: value};
            }
            }
        },
    },
    // #endregion

    // #region Ignore converters
    ignore_transition: {
        key: ['transition'],
        attr: [],
        convertSet: async (entity, key, value, meta) => {
        },
    },
    ignore_rate: {
        key: ['rate'],
        attr: [],
        convertSet: async (entity, key, value, meta) => {
        },
    },
    // #endregion

    // Not a converter, can be used by tests to clear the store.
    __clearStore__: () => {
        globalStore.clear();
    },
    hoch_din: {
        key: ['state',
            'child_lock',
            'countdown_timer',
            'power_on_behavior',
            'trip',
            'clear_device_data',
            /* TODO: Add the below keys when toZigbee converter work has been completed
            'voltage_setting',
            'current_setting',
            'temperature_setting',
            'leakage_current_setting'*/
        ],
        convertSet: async (entity, key, value, meta) => {
            if (key === 'state') {
                await tuya.sendDataPointBool(entity, tuya.dataPoints.state, value === 'ON');
                return {state: {state: value}};
            } else if (key === 'child_lock') {
                await tuya.sendDataPointBool(entity, tuya.dataPoints.hochChildLock, value === 'ON');
                return {state: {child_lock: value}};
            } else if (key === 'countdown_timer') {
                await tuya.sendDataPointValue(entity, tuya.dataPoints.hochCountdownTimer, value);
                return {state: {countdown_timer: value}};
            } else if (key === 'power_on_behavior') {
                const lookup = {'off': 0, 'on': 1, 'previous': 2};
                await tuya.sendDataPointEnum(entity, tuya.dataPoints.hochRelayStatus, lookup[value], 'sendData');
                return {state: {power_on_behavior: value}};
            } else if (key === 'trip') {
                if (value === 'clear') {
                    await tuya.sendDataPointBool(entity, tuya.dataPoints.hochLocking, true, 'sendData');
                }
                return {state: {trip: 'clear'}};
            } else if (key === 'clear_device_data') {
                await tuya.sendDataPointBool(entity, tuya.dataPoints.hochClearEnergy, true, 'sendData');
            /* TODO: Release the below with other toZigbee converters for device composites
            } else if (key === 'temperature_setting') {
                if (value.over_temperature_threshold && value.over_temperature_trip && value.over_temperature_alarm){
                    const payload = [];
                    payload.push(value.over_temperature_threshold < 1
                        ? ((value.over_temperature_threshold * -1) + 128)
                        : value.over_temperature_threshold);
                    payload.push(value.over_temperature_trip === 'ON' ? 1 : 0);
                    payload.push(value.over_temperature_alarm === 'ON' ? 1 : 0);
                    await tuya.sendDataPointRaw(entity, tuya.dataPoints.hochTemperatureThreshold, payload, 'sendData');
                    return {state: {over_temperature_threshold: value.over_temperature_threshold,
                        over_temperature_trip: value.over_temperature_trip,
                        over_temperature_alarm: value.over_temperature_alarm}};
                }*/
            } else {
                throw new Error(`Not supported: '${key}'`);
            }
        },
    },
};

module.exports = converters;<|MERGE_RESOLUTION|>--- conflicted
+++ resolved
@@ -3382,7 +3382,6 @@
             await tuya.sendDataPointBool(entity, tuya.dataPoints.state, value === 'heat');
         },
     },
-<<<<<<< HEAD
     moes_thermostat2_system_mode: {
         key: ['system_mode'],
         convertSet: async (entity, key, value, meta) => {
@@ -3410,7 +3409,7 @@
                 // await tuya.sendDataPointEnum(entity, tuya.dataPoints.moesScheduleEnable, 0);
                 break;
             }
-=======
+   },
     moes_thermostat_program_schedule: {
         key: ['program'],
         convertSet: async (entity, key, value, meta) => {
@@ -3464,7 +3463,6 @@
                 Math.round(newProgram.sunday_p4_temperature * 2),
             ];
             return tuya.sendDataPointRaw(entity, tuya.dataPoints.moesSchedule, payload);
->>>>>>> c2b51f03
         },
     },
     moesS_thermostat_system_mode: {
