'use strict';

const utils = require('./utils');
const common = require('./common');
const zclId = require('zcl-id');

const cfg = {
    default: {
        manufSpec: 0,
        disDefaultRsp: 0,
    },
    xiaomi: {
        manufSpec: 1,
        disDefaultRsp: 1,
        manufCode: 0x115F,
    },
    eurotronic: {
        manufSpec: 1,
        manufCode: 4151,
    },
};

const converters = {
    factory_reset: {
        key: ['reset'],
        convert: (key, value, message, type, postfix) => {
            if (type === 'set') {
                return {
                    cid: 'genBasic',
                    cmd: 'resetFactDefault',
                    cmdType: 'functional',
                    zclData: {},
                    cfg: cfg.default,
                };
            }
        },
    },
    on_off: {
        key: ['state'],
        convert: (key, value, message, type, postfix) => {
            const cid = 'genOnOff';
            const attrId = 'onOff';

            if (type === 'set') {
                if (typeof value !== 'string') {
                    return;
                }

                return {
                    cid: cid,
                    cmd: value.toLowerCase(),
                    cmdType: 'functional',
                    zclData: {},
                    cfg: cfg.default,
                };
            } else if (type === 'get') {
                return {
                    cid: cid,
                    cmd: 'read',
                    cmdType: 'foundation',
                    zclData: [{attrId: zclId.attr(cid, attrId).value}],
                    cfg: cfg.default,
                };
            }
        },
    },
    generic_occupancy_timeout: {
        // set delay after motion detector changes from occupied to unoccupied
        key: ['occupancy_timeout'],
        convert: (key, value, message, type, postfix) => {
            const cid = 'msOccupancySensing'; // 1030
            const attrId = zclId.attr(cid, 'pirOToUDelay').value; // = 16

            if (type === 'set') {
                return {
                    cid: cid,
                    cmd: 'write',
                    cmdType: 'foundation',
                    zclData: [{
                        attrId: attrId,
                        dataType: 33, // uint16
                        // hue_sml001:
                        // in seconds, minimum 10 seconds, <10 values result
                        // in 10 seconds delay
                        // make sure you write to second endpoint!
                        attrData: value,
                    }],
                    cfg: cfg.default,
                };
            } else if (type === 'get') {
                return {
                    cid: cid,
                    cmd: 'read',
                    cmdType: 'foundation',
                    zclData: [{
                        attrId: attrId,
                    }],
                    cfg: cfg.default,
                };
            }
        },
    },
    hue_power_on_behavior: {
        key: ['hue_power_on_behavior'],
        convert: (key, value, message, type, postfix) => {
            const lookup = {
                'default': 0x01,
                'on': 0x01,
                'off': 0x00,
                'recover': 0xff,
            };

            if (type === 'set') {
                return {
                    cid: 'genOnOff',
                    cmd: 'write',
                    cmdType: 'foundation',
                    zclData: [{
                        attrId: 0x4003,
                        dataType: 0x30,
                        attrData: lookup[value],
                    }],
                    cfg: cfg.default,
                };
            }
        },
    },
    hue_power_on_brightness: {
        key: ['hue_power_on_brightness'],
        convert: (key, value, message, type, postfix) => {
            if (type === 'set') {
                if (value === 'default') {
                    value = 255;
                }
                return {
                    cid: 'genLevelCtrl',
                    cmd: 'write',
                    cmdType: 'foundation',
                    zclData: [{
                        attrId: 0x4000,
                        dataType: 0x20,
                        attrData: value,
                    }],
                    cfg: cfg.default,
                };
            }
        },
    },
    hue_power_on_color_temperature: {
        key: ['hue_power_on_color_temperature'],
        convert: (key, value, message, type, postfix) => {
            if (type === 'set') {
                if (value === 'default') {
                    value = 366;
                }
                return {
                    cid: 'lightingColorCtrl',
                    cmd: 'write',
                    cmdType: 'foundation',
                    zclData: [{
                        attrId: 0x4010,
                        dataType: 0x21,
                        attrData: value,
                    }],
                    cfg: cfg.default,
                };
            }
        },
    },
    light_brightness: {
        key: ['brightness', 'brightness_percent'],
        convert: (key, value, message, type, postfix) => {
            const cid = 'genLevelCtrl';
            const attrId = 'currentLevel';

            if (type === 'set') {
                if (key === 'brightness_percent') {
                    value = Math.round(Number(value) * 2.55).toString();
                }

                return {
                    cid: cid,
                    cmd: 'moveToLevelWithOnOff',
                    cmdType: 'functional',
                    zclData: {
                        level: value,
                        transtime: message.hasOwnProperty('transition') ? message.transition * 10 : 0,
                    },
                    cfg: cfg.default,
                    readAfterWriteTime: message.hasOwnProperty('transition') ? message.transition * 1000 : 0,
                };
            } else if (type === 'get') {
                return {
                    cid: cid,
                    cmd: 'read',
                    cmdType: 'foundation',
                    zclData: [{attrId: zclId.attr(cid, attrId).value}],
                    cfg: cfg.default,
                };
            }
        },
    },
    light_colortemp: {
        key: ['color_temp', 'color_temp_percent'],
        convert: (key, value, message, type, postfix) => {
            const cid = 'lightingColorCtrl';
            const attrId = 'colorTemperature';

            if (type === 'set') {
                if (key === 'color_temp_percent') {
                    value = Number(value) * 3.46;
                    value = Math.round(value + 154).toString();
                }

                return {
                    cid: cid,
                    cmd: 'moveToColorTemp',
                    cmdType: 'functional',
                    zclData: {
                        colortemp: value,
                        transtime: message.hasOwnProperty('transition') ? message.transition * 10 : 0,
                    },
                    cfg: cfg.default,
                    readAfterWriteTime: message.hasOwnProperty('transition') ? message.transition * 1000 : 0,
                };
            } else if (type === 'get') {
                return {
                    cid: cid,
                    cmd: 'read',
                    cmdType: 'foundation',
                    zclData: [{attrId: zclId.attr(cid, attrId).value}],
                    cfg: cfg.default,
                };
            }
        },
    },
    light_color: {
        key: ['color'],
        convert: (key, value, message, type, postfix) => {
            const cid = 'lightingColorCtrl';

            if (type === 'set') {
                // Check if we need to convert from RGB to XY and which cmd to use
                let cmd;
                if (value.hasOwnProperty('r') && value.hasOwnProperty('g') && value.hasOwnProperty('b')) {
                    const xy = utils.rgbToXY(value.r, value.g, value.b);
                    value.x = xy.x;
                    value.y = xy.y;
                } else if (value.hasOwnProperty('rgb')) {
                    const rgb = value.rgb.split(',').map((i) => parseInt(i));
                    const xy = utils.rgbToXY(rgb[0], rgb[1], rgb[2]);
                    value.x = xy.x;
                    value.y = xy.y;
                } else if (value.hasOwnProperty('hex')) {
                    const xy = utils.hexToXY(value.hex);
                    value.x = xy.x;
                    value.y = xy.y;
                } else if (value.hasOwnProperty('hue') && value.hasOwnProperty('saturation')) {
                    value.hue = value.hue * (65535 / 360);
                    value.saturation = value.saturation * (2.54);
                    cmd = 'enhancedMoveToHueAndSaturation';
                } else if (value.hasOwnProperty('hue')) {
                    value.hue = value.hue * (65535 / 360);
                    cmd = 'enhancedMoveToHue';
                } else if (value.hasOwnProperty('saturation')) {
                    value.saturation = value.saturation * (2.54);
                    cmd = 'moveToSaturation';
                }

                const zclData = {
                    transtime: message.hasOwnProperty('transition') ? message.transition * 10 : 0,
                };

                switch (cmd) {
                case 'enhancedMoveToHueAndSaturation':
                    zclData.enhancehue = value.hue;
                    zclData.saturation = value.saturation;
                    zclData.direction = value.direction || 0;
                    break;
                case 'enhancedMoveToHue':
                    zclData.enhancehue = value.hue;
                    zclData.direction = value.direction || 0;
                    break;

                case 'moveToSaturation':
                    zclData.saturation = value.saturation;
                    break;

                default:
                    cmd = 'moveToColor';
                    zclData.colorx = Math.round(value.x * 65535);
                    zclData.colory = Math.round(value.y * 65535);
                }

                return {
                    cid: cid,
                    cmd: cmd,
                    cmdType: 'functional',
                    zclData: zclData,
                    cfg: cfg.default,
                    readAfterWriteTime: message.hasOwnProperty('transition') ? message.transition * 1000 : 0,
                };
            } else if (type === 'get') {
                return {
                    cid: cid,
                    cmd: 'read',
                    cmdType: 'foundation',
                    zclData: [
                        {attrId: zclId.attr(cid, 'currentX').value},
                        {attrId: zclId.attr(cid, 'currentY').value},
                    ],
                    cfg: cfg.default,
                };
            }
        },
    },
    light_alert: {
        key: ['alert', 'flash'],
        convert: (key, value, message, type, postfix) => {
            const cid = 'genIdentify';
            if (type === 'set') {
                const lookup = {
                    'select': 0x00,
                    'lselect': 0x01,
                    'none': 0xFF,
                };
                if (key === 'flash') {
                    if (value === 2) {
                        value = 'select';
                    } else if (value === 10) {
                        value = 'lselect';
                    }
                }
                return {
                    cid: cid,
                    cmd: 'triggerEffect',
                    cmdType: 'functional',
                    zclData: {
                        effectid: lookup[value.toLowerCase()],
                        effectvariant: 0x01,
                    },
                    cfg: cfg.default,
                };
            }
        },
    },
    thermostat_local_temperature: {
        key: 'local_temperature',
        convert: (key, value, message, type, postfix) => {
            const cid = 'hvacThermostat';
            const attrId = 'localTemp';
            if (type === 'get') {
                return {
                    cid: cid,
                    cmd: 'read',
                    cmdType: 'foundation',
                    zclData: [{attrId: zclId.attr(cid, attrId).value}],
                    cfg: cfg.default,
                };
            }
        },
    },
    thermostat_local_temperature_calibration: {
        key: 'local_temperature_calibration',
        convert: (key, value, message, type, postfix) => {
            const cid = 'hvacThermostat';
            const attrId = 'localTemperatureCalibration';
            if (type === 'set') {
                return {
                    cid: cid,
                    cmd: 'write',
                    cmdType: 'foundation',
                    zclData: [{
                        attrId: attrId,
                        dataType: zclId.attrType(cid, attrId).value,
                        attrData: Math.round(value * 10),
                    }],
                };
            } else if (type === 'get') {
                return {
                    cid: cid,
                    cmd: 'read',
                    cmdType: 'foundation',
                    zclData: [{attrId: zclId.attr(cid, attrId).value}],
                    cfg: cfg.default,
                };
            }
        },
    },
    thermostat_occupancy: {
        key: 'occupancy',
        convert: (key, value, message, type, postfix) => {
            const cid = 'hvacThermostat';
            const attrId = 'ocupancy';
            if (type === 'get') {
                return {
                    cid: cid,
                    cmd: 'read',
                    cmdType: 'foundation',
                    zclData: [{attrId: zclId.attr(cid, attrId).value}],
                    cfg: cfg.default,
                };
            }
        },
    },
    thermostat_occupied_heating_setpoint: {
        key: 'occupied_heating_setpoint',
        convert: (key, value, message, type, postfix) => {
            const cid = 'hvacThermostat';
            const attrId = 'occupiedHeatingSetpoint';
            if (type === 'set') {
                return {
                    cid: cid,
                    cmd: 'write',
                    cmdType: 'foundation',
                    zclData: [{
                        attrId: zclId.attr(cid, attrId).value,
                        dataType: zclId.attrType(cid, attrId).value,
                        attrData: (Math.round((value * 2).toFixed(1))/2).toFixed(1) * 100,
                    }],
                    cfg: cfg.default,
                };
            } else if (type === 'get') {
                return {
                    cid: cid,
                    cmd: 'read',
                    cmdType: 'foundation',
                    zclData: [{attrId: zclId.attr(cid, attrId).value}],
                    cfg: cfg.default,
                };
            }
        },
    },
    thermostat_unoccupied_heating_setpoint: {
        key: 'unoccupied_heating_setpoint',
        convert: (key, value, message, type, postfix) => {
            const cid = 'hvacThermostat';
            const attrId = 'unoccupiedHeatingSetpoint';
            if (type === 'set') {
                return {
                    cid: cid,
                    cmd: 'write',
                    cmdType: 'foundation',
                    zclData: [{
                        attrId: zclId.attr(cid, attrId).value,
                        dataType: zclId.attrType(cid, attrId).value,
                        attrData: (Math.round((value * 2).toFixed(1))/2).toFixed(1) * 100,
                    }],
                    cfg: cfg.default,
                };
            } else if (type === 'get') {
                return {
                    cid: cid,
                    cmd: 'read',
                    cmdType: 'foundation',
                    zclData: [{attrId: zclId.attr(cid, attrId).value}],
                    cfg: cfg.default,
                };
            }
        },
    },
    thermostat_remote_sensing: {
        key: 'remote_sensing',
        convert: (key, value, message, type, postfix) => {
            const cid = 'hvacThermostat';
            const attrId = 'remoteSensing';
            if (type === 'set') {
                return {
                    cid: cid,
                    cmd: 'write',
                    cmdType: 'foundation',
                    zclData: [{
                        // Bit 0 = 0 – local temperature sensed internally
                        // Bit 0 = 1 – local temperature sensed remotely
                        // Bit 1 = 0 – outdoor temperature sensed internally
                        // Bit 1 = 1 – outdoor temperature sensed remotely
                        // Bit 2 = 0 – occupancy sensed internally
                        // Bit 2 = 1 – occupancy sensed remotely
                        attrId: zclId.attr(cid, attrId).value,
                        dataType: zclId.attrType(cid, attrId).value,
                        attrData: value, // TODO: Lookup in Zigbee documentation
                    }],
                    cfg: cfg.default,
                };
            } else if (type === 'get') {
                return {
                    cid: cid,
                    cmd: 'read',
                    cmdType: 'foundation',
                    zclData: [{attrId: zclId.attr(cid, attrId).value}],
                    cfg: cfg.default,
                };
            }
        },
    },
    thermostat_control_sequence_of_operation: {
        key: 'control_sequence_of_operation',
        convert: (key, value, message, type, postfix) => {
            const cid = 'hvacThermostat';
            const attrId = 'ctrlSeqeOfOper';
            if (type === 'set') {
                return {
                    cid: cid,
                    cmd: 'write',
                    cmdType: 'foundation',
                    zclData: [{
                        attrId: zclId.attr(cid, attrId).value,
                        dataType: zclId.attrType(cid, attrId).value,
                        attrData: utils.getKeyByValue(common.thermostatControlSequenceOfOperations, value, value),
                    }],
                    cfg: cfg.default,
                };
            } else if (type === 'get') {
                return {
                    cid: cid,
                    cmd: 'read',
                    cmdType: 'foundation',
                    zclData: [{attrId: zclId.attr(cid, attrId).value}],
                    cfg: cfg.default,
                };
            }
        },
    },
    thermostat_system_mode: {
        key: 'system_mode',
        convert: (key, value, message, type, postfix) => {
            const cid = 'hvacThermostat';
            const attrId = 'systemMode';
            if (type === 'set') {
                return {
                    cid: cid,
                    cmd: 'write',
                    cmdType: 'foundation',
                    zclData: [{
                        attrId: zclId.attr(cid, attrId).value,
                        dataType: zclId.attrType(cid, attrId).value,
                        attrData: utils.getKeyByValue(common.thermostatSystemModes, value, value),
                    }],
                    cfg: cfg.default,
                    readAfterWriteTime: 250,
                };
            } else if (type === 'get') {
                return {
                    cid: cid,
                    cmd: 'read',
                    cmdType: 'foundation',
                    zclData: [{attrId: zclId.attr(cid, attrId).value}],
                    cfg: cfg.default,
                };
            }
        },
    },
    thermostat_setpoint_raise_lower: {
        key: 'setpoint_raise_lower',
        convert: (key, value, message, type, postfix) => {
            const cid = 'hvacThermostat';
            const attrId = 'setpointRaiseLower';
            if (type === 'set') {
                return {
                    cid: cid,
                    cmd: 'setpointRaiseLower',
                    cmdType: 'functional',
                    zclData: {
                        dataType: zclId.attrType(cid, attrId).value,
                        attrData: Math.round(value) * 100, // TODO: Combine mode and amount in attrData?
                        mode: value.mode,
                        amount: Math.round(value.amount) * 100,
                    },
                    cfg: cfg.default,
                };
            } else if (type === 'get') {
                return {
                    cid: cid,
                    cmd: 'read',
                    cmdType: 'foundation',
                    zclData: [{attrId: zclId.attr(cid, attrId).value}],
                    cfg: cfg.default,
                };
            }
        },
    },
    thermostat_weekly_schedule: {
        key: 'weekly_schedule',
        convert: (key, value, message, type, postfix) => {
            const cid = 'hvacThermostat';
            const attrId = 'weeklySchedule';
            if (type === 'set') {
                return {
                    cid: cid,
                    cmd: 'setWeeklySchedule',
                    cmdType: 'functional',
                    zclData: {
                        dataType: zclId.attrType(cid, attrId).value,
                        attrData: value, // TODO: Combine attributes in attrData?
                        temperature_setpoint_hold: value.temperature_setpoint_hold,
                        temperature_setpoint_hold_duration: value.temperature_setpoint_hold_duration,
                        thermostat_programming_operation_mode: value.thermostat_programming_operation_mode,
                        thermostat_running_state: value.thermostat_running_state,
                    },
                    cfg: cfg.default,
                };
            } else if (type === 'get') {
                return {
                    cid: cid,
                    cmd: 'getWeeklySchedule',
                    cmdType: 'functional',
                    zclData: {},
                    cfg: cfg.default,
                };
            }
        },
    },
    thermostat_clear_weekly_schedule: {
        key: 'clear_weekly_schedule',
        attr: [],
        convert: (key, value, message, type, postfix) => {
            return {
                cid: 'hvacThermostat',
                cmd: 'clearWeeklySchedule',
                type: 'functional',
                zclData: {},
            };
        },
    },
    thermostat_relay_status_log: {
        key: 'relay_status_log',
        attr: [],
        convert: (key, value, message, type, postfix) => {
            return {
                cid: 'hvacThermostat',
                cmd: 'getRelayStatusLog',
                type: 'functional',
                zclData: {},
            };
        },
    },
    thermostat_weekly_schedule_rsp: {
        key: 'weekly_schedule_rsp',
        attr: [],
        convert: (key, value, message, type, postfix) => {
            return {
                cid: 'hvacThermostat',
                cmd: 'getWeeklyScheduleRsp',
                type: 'functional',
                zclData: {
                    number_of_transitions: value.numoftrans, // TODO: Lookup in Zigbee documentation
                    day_of_week: value.dayofweek,
                    mode: value.mode,
                    thermoseqmode: value.thermoseqmode,
                },
            };
        },
    },
    thermostat_relay_status_log_rsp: {
        key: 'relay_status_log_rsp',
        attr: [],
        convert: (key, value, message, type, postfix) => {
            return {
                cid: 'hvacThermostat',
                cmd: 'getRelayStatusLogRsp',
                type: 'functional',
                zclData: {
                    time_of_day: value.timeofday, // TODO: Lookup in Zigbee documentation
                    relay_status: value.relaystatus,
                    local_temperature: value.localtemp,
                    humidity: value.humidity,
                    setpoint: value.setpoint,
                    unread_entries: value.unreadentries,
                },
            };
        },
    },
    thermostat_running_mode: {
        key: 'running_mode',
        convert: (key, value, message, type, postfix) => {
            const cid = 'hvacThermostat';
            const attrId = 'runningMode';
            if (type === 'get') {
                return {
                    cid: cid,
                    cmd: 'read',
                    cmdType: 'foundation',
                    zclData: [{attrId: zclId.attr(cid, attrId).value}],
                    cfg: cfg.default,
                };
            }
        },
    },
    thermostat_running_state: {
        key: 'running_state',
        convert: (key, value, message, type, postfix) => {
            const cid = 'hvacThermostat';
            const attrId = 'runningState';
            if (type === 'get') {
                return {
                    cid: cid,
                    cmd: 'read',
                    cmdType: 'foundation',
                    zclData: [{attrId: zclId.attr(cid, attrId).value}],
                    cfg: cfg.default,
                };
            }
        },
    },
    thermostat_temperature_display_mode: {
        key: 'temperature_display_mode',
        convert: (key, value, message, type, postfix) => {
            const cid = 'hvacUserInterfaceCfg';
            const attrId = 'tempDisplayMode';
            if (type === 'set') {
                return {
                    cid: cid,
                    cmd: 'write',
                    cmdType: 'foundation',
                    zclData: [{
                        attrId: zclId.attr(cid, attrId).value,
                        dataType: zclId.attrType(cid, attrId).value,
                        attrData: value,
                    }],
                    cfg: cfg.default,
                };
            }
        },
    },
    /*
     * Note when send the command to set sensitivity, press button on the device
     * to make it wakeup
     */
    DJT11LM_vibration_sensitivity: {
        key: ['sensitivity'],
        convert: (key, value, message, type, postfix) => {
            const cid = 'genBasic';
            const attrId = 0xFF0D;

            if (type === 'set') {
                const lookup = {
                    'low': 0x15,
                    'medium': 0x0B,
                    'high': 0x01,
                };

                if (lookup.hasOwnProperty(value)) {
                    return {
                        cid: cid,
                        cmd: 'write',
                        cmdType: 'foundation',
                        zclData: [{
                            attrId: attrId,
                            dataType: 0x20,
                            attrData: lookup[value],
                        }],
                        cfg: cfg.xiaomi,
                    };
                }
            } else if (type === 'get') {
                return {
                    cid: cid,
                    cmd: 'read',
                    cmdType: 'foundation',
                    zclData: [{attrId: attrId}],
                    cfg: cfg.xiaomi,
                };
            }
        },
    },
    JTQJBF01LMBW_sensitivity: {
        key: ['sensitivity'],
        convert: (key, value, message, type, postfix) => {
            const cid = 'ssIasZone';

            if (type === 'set') {
                const lookup = {
                    'low': 0x04010000,
                    'medium': 0x04020000,
                    'high': 0x04030000,
                };

                if (lookup.hasOwnProperty(value)) {
                    return {
                        cid: cid,
                        cmd: 'write',
                        cmdType: 'foundation',
                        zclData: [{
                            attrId: 0xFFF1, // presentValue
                            dataType: 0x23, // dataType
                            attrData: lookup[value],
                        }],
                        cfg: cfg.xiaomi,
                    };
                }
            } else if (type === 'get') {
                return {
                    cid: cid,
                    cmd: 'read',
                    cmdType: 'foundation',
                    zclData: [{
                        attrId: 0xFFF0, // presentValue
                        dataType: 0x39, // dataType
                    }],
                    cfg: cfg.xiaomi,
                };
            }
        },
    },
    JTQJBF01LMBW_selfest: {
        key: ['selftest'],
        convert: (key, value, message, type, postfix) => {
            if (type === 'set') {
                return {
                    cid: 'ssIasZone',
                    cmd: 'write',
                    cmdType: 'foundation',
                    zclData: [{
                        attrId: 0xFFF1, // presentValue
                        dataType: 0x23, // dataType
                        attrData: 0x03010000,
                    }],
                    cfg: cfg.xiaomi,
                };
            }
        },
    },
    STS_PRS_251_beep: {
        key: ['beep'],
        convert: (key, value, message, type, postfix) => {
            const cid = 'genIdentify';
            const attrId = 'identifyTime';

            if (type === 'set') {
                return {
                    cid: cid,
                    cmd: 'identify',
                    cmdType: 'functional',
                    zclData: {
                        identifytime: value,
                    },
                    cfg: cfg.default,
                };
            } else if (type === 'get') {
                return {
                    cid: cid,
                    cmd: 'read',
                    cmdType: 'foundation',
                    zclData: [{attrId: zclId.attr(cid, attrId).value}],
                    cfg: cfg.default,
                };
            }
        },
    },
    ZNCLDJ11LM_control: {
        key: 'state',
        convert: (key, value, message, type, postfix) => {
            const lookup = {
                'open': 'upOpen',
                'close': 'downClose',
                'stop': 'stop',
                'on': 'upOpen',
                'off': 'downClose',
            };

            value = value.toLowerCase();
            if (lookup[value]) {
                return {
                    cid: 'closuresWindowCovering',
                    cmd: lookup[value],
                    cmdType: 'functional',
                    zclData: {},
                    cfg: cfg.default,
                };
            }
        },
    },
    ZNCLDJ11LM_control_position: {
        key: 'position',
        convert: (key, value, message, type, postfix) => {
            return {
                cid: 'genAnalogOutput',
                cmd: 'write',
                cmdType: 'foundation',
                zclData: [{
                    attrId: 0x0055,
                    dataType: 0x39,
                    attrData: value,
                }],
                cfg: cfg.default,
            };
        },
    },
<<<<<<< HEAD
    eurotronic_system_mode: {
        key: 'eurotronic_system_mode',
        convert: (key, value, message, type) => {
            const cid = 'hvacThermostat';
            const attrId = 16392;
            if (type === 'set') {
                return {
                    cid: cid,
                    cmd: 'write',
                    cmdType: 'foundation',
                    zclData: [{
                        // Bit 0 = ? (default 1)
                        // Bit 2 = Boost
                        // Bit 7 = Child protection
                        attrId: attrId,
                        dataType: 0x22,
                        attrData: value,
                    }],
                    cfg: cfg.eurotronic,
                };
            } else if (type === 'get') {
                return {
                    cid: cid,
                    cmd: 'read',
                    cmdType: 'foundation',
                    zclData: [{attrId: attrId}],
                    cfg: cfg.eurotronic,
                };
            }
        },
    },
    eurotronic_16386: {
        key: 'eurotronic_16386',
        convert: (key, value, message, type) => {
            const cid = 'hvacThermostat';
            const attrId = 16386;
            if (type === 'set') {
                return {
                    cid: cid,
                    cmd: 'write',
                    cmdType: 'foundation',
                    zclData: [{
                        attrId: attrId,
                        dataType: 0x20,
                        attrData: value,
                    }],
                    cfg: cfg.eurotronic,
                };
            } else if (type === 'get') {
=======
    livolo_switch_on_off: {
        key: ['state'],
        convert: (key, value, message, type, postfix) => {
            if (type === 'set') {
                if (typeof value !== 'string') {
                    return;
                }

                postfix = postfix || 'left';

                const cid = 'genLevelCtrl';
                let state = value.toLowerCase();
                let channel = 1;

                if (state === 'on') {
                    state = 108;
                } else if (state === 'off') {
                    state = 1;
                } else {
                    return;
                }

                if (postfix === 'left') {
                    channel = 1.0;
                } else if (postfix === 'right') {
                    channel = 2.0;
                } else {
                    return;
                }

                return {
                    cid: cid,
                    cmd: 'moveToLevelWithOnOff',
                    cmdType: 'functional',
                    zclData: {
                        level: state,
                        transtime: channel,
                    },
                    cfg: cfg.default,
                    readAfterWriteTime: 250,
                };
            } else if (type === 'get') {
                const cid = 'genOnOff';
                const attrId = 'onOff';
>>>>>>> 80c781b1
                return {
                    cid: cid,
                    cmd: 'read',
                    cmdType: 'foundation',
<<<<<<< HEAD
                    zclData: [{attrId: attrId}],
                    cfg: cfg.eurotronic,
=======
                    zclData: [{attrId: zclId.attr(cid, attrId).value}],
                    cfg: cfg.default,
>>>>>>> 80c781b1
                };
            }
        },
    },

    // Ignore converters
    ignore_transition: {
        key: ['transition'],
        attr: [],
        convert: (key, value, message, type, postfix) => null,
    },
};

module.exports = converters;<|MERGE_RESOLUTION|>--- conflicted
+++ resolved
@@ -886,7 +886,6 @@
             };
         },
     },
-<<<<<<< HEAD
     eurotronic_system_mode: {
         key: 'eurotronic_system_mode',
         convert: (key, value, message, type) => {
@@ -936,7 +935,16 @@
                     cfg: cfg.eurotronic,
                 };
             } else if (type === 'get') {
-=======
+                return {
+                    cid: cid,
+                    cmd: 'read',
+                    cmdType: 'foundation',              
+                    zclData: [{attrId: attrId}],
+                    cfg: cfg.eurotronic,
+                };
+            }
+        },
+    },
     livolo_switch_on_off: {
         key: ['state'],
         convert: (key, value, message, type, postfix) => {
@@ -981,18 +989,12 @@
             } else if (type === 'get') {
                 const cid = 'genOnOff';
                 const attrId = 'onOff';
->>>>>>> 80c781b1
-                return {
-                    cid: cid,
-                    cmd: 'read',
-                    cmdType: 'foundation',
-<<<<<<< HEAD
-                    zclData: [{attrId: attrId}],
-                    cfg: cfg.eurotronic,
-=======
-                    zclData: [{attrId: zclId.attr(cid, attrId).value}],
-                    cfg: cfg.default,
->>>>>>> 80c781b1
+                return {
+                    cid: cid,
+                    cmd: 'read',
+                    cmdType: 'foundation',
+                    zclData: [{attrId: zclId.attr(cid, attrId).value}],
+                    cfg: cfg.default,
                 };
             }
         },
