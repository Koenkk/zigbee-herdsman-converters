--- conflicted
+++ resolved
@@ -503,11 +503,7 @@
                 }
                 brightness = Math.min(254, brightness);
                 if (brightness === 1 && utils.getMetaValue(entity, meta.mapped, 'turnsOffAtBrightness1') === true) {
-<<<<<<< HEAD
-                    brightness = 0;
-=======
                     brightness = 2;
->>>>>>> 0fa142ba
                 }
 
                 store[entityID] = {...store[entityID], brightness};
@@ -2435,8 +2431,6 @@
             }
         },
     },
-<<<<<<< HEAD
-=======
     tuya_thermostat_preset: {
         key: ['preset'],
         convertSet: async (entity, key, value, meta) => {
@@ -2448,7 +2442,6 @@
             }
         },
     },
->>>>>>> 0fa142ba
     tuya_thermostat_fan_mode: {
         key: ['fan_mode'],
         convertSet: async (entity, key, value, meta) => {
