'use strict';

const globalStore = require('../lib/store');
const tuya = require('../lib/tuya');
const utils = require('../lib/utils');
const herdsman = require('zigbee-herdsman');
const legacy = require('../lib/legacy');
const light = require('../lib/light');
const constants = require('../lib/constants');
const libColor = require('../lib/color');
const exposes = require('../lib/exposes');

const manufacturerOptions = {
<<<<<<< HEAD
    xiaomi: {
        manufacturerCode: herdsman.Zcl.ManufacturerCode.LUMI_UNITED_TECH,
        disableDefaultResponse: true,
    },
=======
    sunricher: {manufacturerCode: herdsman.Zcl.ManufacturerCode.SHENZHEN_SUNRICH},
    xiaomi: {manufacturerCode: herdsman.Zcl.ManufacturerCode.LUMI_UNITED_TECH, disableDefaultResponse: true},
>>>>>>> cbc9a662
    osram: {manufacturerCode: herdsman.Zcl.ManufacturerCode.OSRAM},
    eurotronic: {manufacturerCode: herdsman.Zcl.ManufacturerCode.JENNIC},
    danfoss: {manufacturerCode: herdsman.Zcl.ManufacturerCode.DANFOSS},
    develco: {manufacturerCode: herdsman.Zcl.ManufacturerCode.DEVELCO},
    hue: {manufacturerCode: herdsman.Zcl.ManufacturerCode.PHILIPS},
    ikea: {manufacturerCode: herdsman.Zcl.ManufacturerCode.IKEA_OF_SWEDEN},
    sinope: {manufacturerCode: herdsman.Zcl.ManufacturerCode.SINOPE_TECH},
    /*
   * Ubisys doesn't accept a manufacturerCode on some commands
   * This bug has been reported, but it has not been fixed:
   * https://github.com/Koenkk/zigbee-herdsman/issues/52
   */
    ubisys: {manufacturerCode: herdsman.Zcl.ManufacturerCode.UBISYS},
    ubisysNull: {manufacturerCode: null},
    tint: {manufacturerCode: herdsman.Zcl.ManufacturerCode.MUELLER_LICHT_INT},
    legrand: {
        manufacturerCode: herdsman.Zcl.ManufacturerCode.VANTAGE,
        disableDefaultResponse: true,
    },
    viessmann: {
        manufacturerCode: herdsman.Zcl.ManufacturerCode.VIESSMAN_ELEKTRO,
    },
};

const converters = {
    // #region Generic converters
    read: {
        key: ['read'],
        convertSet: async (entity, key, value, meta) => {
            const result = await entity.read(
                value.cluster,
                value.attributes,
                value.hasOwnProperty('options') ? value.options : {},
            );
            meta.logger.info(
                `Read result of '${value.cluster}': ${JSON.stringify(result)}`,
            );
            if (value.hasOwnProperty('state_property')) {
                return {state: {[value.state_property]: result}};
            }
        },
    },
    write: {
        key: ['write'],
        convertSet: async (entity, key, value, meta) => {
            const options = utils.getOptions(meta.mapped, entity);
            if (value.hasOwnProperty('options')) {
                Object.assign(options, value.options);
            }
            await entity.write(value.cluster, value.payload, options);
            meta.logger.info(
                `Wrote '${JSON.stringify(value.payload)}' to '${value.cluster}'`,
            );
        },
    },
    command: {
        key: ['command'],
        convertSet: async (entity, key, value, meta) => {
            const options = utils.getOptions(meta.mapped, entity);
            await entity.command(
                value.cluster,
                value.command,
                value.hasOwnProperty('payload') ? value.payload : {},
                options,
            );
            meta.logger.info(
                `Invoked '${value.cluster}.${
                    value.command
                }' with payload '${JSON.stringify(value.payload)}'`,
            );
        },
    },
    factory_reset: {
        key: ['reset'],
        convertSet: async (entity, key, value, meta) => {
            await entity.command(
                'genBasic',
                'resetFactDefault',
                {},
                utils.getOptions(meta.mapped, entity),
            );
        },
    },
    arm_mode: {
        key: ['arm_mode'],
        convertSet: async (entity, key, value, meta) => {
            const isNotification = value.hasOwnProperty('transaction');
            const modeSrc = isNotification ?
                constants.armNotification :
                constants.armMode;
            const mode = utils.getKey(modeSrc, value.mode, undefined, Number);
            if (mode === undefined) {
                throw new Error(
                    `Unsupported mode: '${value.mode}', should be one of: ${Object.values(
                        modeSrc,
                    )}`,
                );
            }

            if (isNotification) {
                entity.commandResponse(
                    'ssIasAce',
                    'armRsp',
                    {armnotification: mode},
                    {},
                    value.transaction,
                );

                // Do not update PanelStatus after confirming transaction.
                // Instead the server should send an arm_mode command with the necessary state.
                // e.g. exit_delay as a result of arm_all_zones
                return;
            }

            let panelStatus = mode;
            if (meta.mapped.model === '3400-D') {
                panelStatus = mode !== 0 && mode !== 4 ? 0x80 : 0x00;
            }

            globalStore.putValue(entity, 'panelStatus', panelStatus);
            const payload = {
                panelstatus: panelStatus,
                secondsremain: 0,
                audiblenotif: 0,
                alarmstatus: 0,
            };
            entity.commandResponse('ssIasAce', 'panelStatusChanged', payload);
        },
    },
    power_on_behavior: {
        key: ['power_on_behavior'],
        convertSet: async (entity, key, value, meta) => {
            value = value.toLowerCase();
            const lookup = {off: 0, on: 1, toggle: 2, previous: 255};
            utils.validateValue(value, Object.keys(lookup));
            await entity.write(
                'genOnOff',
                {startUpOnOff: lookup[value]},
                utils.getOptions(meta.mapped, entity),
            );
            return {state: {power_on_behavior: value}};
        },
        convertGet: async (entity, key, meta) => {
            await entity.read('genOnOff', ['startUpOnOff']);
        },
    },
    light_color_mode: {
        key: ['color_mode'],
        convertGet: async (entity, key, meta) => {
            await entity.read('lightingColorCtrl', ['colorMode']);
        },
    },
    light_color_options: {
        key: ['color_options'],
        convertSet: async (entity, key, value, meta) => {
            const options =
        value.hasOwnProperty('execute_if_off') && value.execute_if_off ? 1 : 0;
            await entity.write(
                'lightingColorCtrl',
                {options},
                utils.getOptions(meta.mapped, entity),
            );
            return {state: {color_options: value}};
        },
        convertGet: async (entity, key, meta) => {
            await entity.read('lightingColorCtrl', ['options']);
        },
    },
    lock: {
        key: ['state'],
        convertSet: async (entity, key, value, meta) => {
            await entity.command(
                'closuresDoorLock',
                `${value.toLowerCase()}Door`,
                {pincodevalue: ''},
                utils.getOptions(meta.mapped, entity),
            );

            return {readAfterWriteTime: 200};
        },
        convertGet: async (entity, key, meta) => {
            await entity.read('closuresDoorLock', ['lockState']);
        },
    },
    lock_auto_relock_time: {
        key: ['auto_relock_time'],
        convertSet: async (entity, key, value, meta) => {
            await entity.write(
                'closuresDoorLock',
                {autoRelockTime: value},
                utils.getOptions(meta.mapped, entity),
            );
            return {state: {auto_relock_time: value}};
        },
        convertGet: async (entity, key, meta) => {
            await entity.read('closuresDoorLock', ['autoRelockTime']);
        },
    },
    lock_sound_volume: {
        key: ['sound_volume'],
        convertSet: async (entity, key, value, meta) => {
            utils.validateValue(value, constants.lockSoundVolume);
            await entity.write(
                'closuresDoorLock',
                {soundVolume: constants.lockSoundVolume.indexOf(value)},
                utils.getOptions(meta.mapped, entity),
            );
            return {state: {sound_volume: value}};
        },
        convertGet: async (entity, key, meta) => {
            await entity.read('closuresDoorLock', ['soundVolume']);
        },
    },
    pincode_lock: {
        key: ['pin_code'],
        convertSet: async (entity, key, value, meta) => {
            const user = value.user;
            const userType = value.user_type || 'unrestricted';
            const userEnabled = value.hasOwnProperty('user_enabled') ?
                value.user_enabled :
                true;
            const pinCode = value.pin_code;
            if (isNaN(user)) throw new Error('user must be numbers');
            if (!utils.isInRange(0, meta.mapped.meta.pinCodeCount - 1, user)) {
                throw new Error('user must be in range for device');
            }

            if (pinCode == null) {
                await entity.command(
                    'closuresDoorLock',
                    'clearPinCode',
                    {userid: user},
                    utils.getOptions(meta.mapped),
                );
            } else {
                if (isNaN(pinCode)) throw new Error('pinCode must be a number');
                const typeLookup = {
                    unrestricted: 0,
                    year_day_schedule: 1,
                    week_day_schedule: 2,
                    master: 3,
                    non_access: 4,
                };
                utils.validateValue(userType, Object.keys(typeLookup));
                const payload = {
                    userid: user,
                    userstatus: userEnabled ? 1 : 3,
                    usertype: typeLookup[userType],
                    pincodevalue: pinCode.toString(),
                };
                await entity.command(
                    'closuresDoorLock',
                    'setPinCode',
                    payload,
                    utils.getOptions(meta.mapped),
                );
            }
        },
        convertGet: async (entity, key, meta) => {
            const user =
        meta && meta.message && meta.message.pin_code ?
            meta.message.pin_code.user :
            undefined;
            if (user === undefined) {
                const max = meta.mapped.meta.pinCodeCount;
                // Get all
                const options = utils.getOptions(meta);
                for (let i = 0; i < max; i++) {
                    await entity.command(
                        'closuresDoorLock',
                        'getPinCode',
                        {userid: i},
                        options,
                    );
                }
            } else {
                if (isNaN(user)) {
                    throw new Error('user must be numbers');
                }
                if (!utils.isInRange(0, meta.mapped.meta.pinCodeCount - 1, user)) {
                    throw new Error('userId must be in range for device');
                }

                await entity.command(
                    'closuresDoorLock',
                    'getPinCode',
                    {userid: user},
                    utils.getOptions(meta),
                );
            }
        },
    },
    lock_userstatus: {
        key: ['user_status'],
        convertSet: async (entity, key, value, meta) => {
            const user = value.user;
            if (isNaN(user)) {
                throw new Error('user must be numbers');
            }
            if (!utils.isInRange(0, meta.mapped.meta.pinCodeCount - 1, user)) {
                throw new Error('user must be in range for device');
            }

            const status = utils.getKey(
                constants.lockUserStatus,
                value.status,
                undefined,
                Number,
            );

            if (status === undefined) {
                throw new Error(
                    `Unsupported status: '${
                        value.status
                    }', should be one of: ${Object.values(constants.lockUserStatus)}`,
                );
            }

            await entity.command(
                'closuresDoorLock',
                'setUserStatus',
                {
                    userid: user,
                    userstatus: status,
                },
                utils.getOptions(meta.mapped),
            );
        },
        convertGet: async (entity, key, meta) => {
            const user =
        meta && meta.message && meta.message.user_status ?
            meta.message.user_status.user :
            undefined;

            if (user === undefined) {
                const max = meta.mapped.meta.pinCodeCount;
                // Get all
                const options = utils.getOptions(meta);
                for (let i = 0; i < max; i++) {
                    await entity.command(
                        'closuresDoorLock',
                        'getUserStatus',
                        {userid: i},
                        options,
                    );
                }
            } else {
                if (isNaN(user)) {
                    throw new Error('user must be numbers');
                }
                if (!utils.isInRange(0, meta.mapped.meta.pinCodeCount - 1, user)) {
                    throw new Error('userId must be in range for device');
                }

                await entity.command(
                    'closuresDoorLock',
                    'getUserStatus',
                    {userid: user},
                    utils.getOptions(meta),
                );
            }
        },
    },
    on_off: {
        key: ['state', 'on_time', 'off_wait_time'],
        convertSet: async (entity, key, value, meta) => {
            const state = meta.message.hasOwnProperty('state') ?
                meta.message.state.toLowerCase() :
                null;
            utils.validateValue(state, ['toggle', 'off', 'on']);

            if (
                state === 'on' &&
        (meta.message.hasOwnProperty('on_time') ||
          meta.message.hasOwnProperty('off_wait_time'))
            ) {
                const onTime = meta.message.hasOwnProperty('on_time') ?
                    meta.message.on_time :
                    0;
                const offWaitTime = meta.message.hasOwnProperty('off_wait_time') ?
                    meta.message.off_wait_time :
                    0;

                if (typeof onTime !== 'number') {
                    throw Error('The on_time value must be a number!');
                }
                if (typeof offWaitTime !== 'number') {
                    throw Error('The off_wait_time value must be a number!');
                }

                const payload = {
                    ctrlbits: 0,
                    ontime: Math.round(onTime * 10),
                    offwaittime: Math.round(offWaitTime * 10),
                };
                await entity.command(
                    'genOnOff',
                    'onWithTimedOff',
                    payload,
                    utils.getOptions(meta.mapped, entity),
                );
            } else {
                await entity.command(
                    'genOnOff',
                    state,
                    {},
                    utils.getOptions(meta.mapped, entity),
                );
                if (state === 'toggle') {
                    const currentState =
            meta.state[
                `state${meta.endpoint_name ? `_${meta.endpoint_name}` : ''}`
            ];
                    return currentState ?
                        {state: {state: currentState === 'OFF' ? 'ON' : 'OFF'}} :
                        {};
                } else {
                    return {state: {state: state.toUpperCase()}};
                }
            }
        },
        convertGet: async (entity, key, meta) => {
            await entity.read('genOnOff', ['onOff']);
        },
    },
    cover_via_brightness: {
        key: ['position', 'state'],
        options: [exposes.options.invert_cover()],
        convertSet: async (entity, key, value, meta) => {
            if (typeof value !== 'number') {
                value = value.toLowerCase();
                if (value === 'stop') {
                    await entity.command(
                        'genLevelCtrl',
                        'stop',
                        {},
                        utils.getOptions(meta.mapped, entity),
                    );
                    return;
                }
                const lookup = {open: 100, close: 0};
                utils.validateValue(value, Object.keys(lookup));
                value = lookup[value];
            }

            const invert = utils.getMetaValue(
                entity,
                meta.mapped,
                'coverInverted',
                'allEqual',
                false,
            ) ?
                !meta.options.invert_cover :
                meta.options.invert_cover;
            const position = invert ? 100 - value : value;
            await entity.command(
                'genLevelCtrl',
                'moveToLevelWithOnOff',
                {
                    level: utils
                        .mapNumberRange(Number(position), 0, 100, 0, 255)
                        .toString(),
                    transtime: 0,
                },
                utils.getOptions(meta.mapped, entity),
            );

            return {state: {position: value}, readAfterWriteTime: 0};
        },
        convertGet: async (entity, key, meta) => {
            await entity.read('genLevelCtrl', ['currentLevel']);
        },
    },
    warning: {
        key: ['warning'],
        convertSet: async (entity, key, value, meta) => {
            const mode = {
                stop: 0,
                burglar: 1,
                fire: 2,
                emergency: 3,
                police_panic: 4,
                fire_panic: 5,
                emergency_panic: 6,
            };
            const level = {low: 0, medium: 1, high: 2, very_high: 3};
            const strobeLevel = {low: 0, medium: 1, high: 2, very_high: 3};

            const values = {
                mode: value.mode || 'emergency',
                level: value.level || 'medium',
                strobe: value.hasOwnProperty('strobe') ? value.strobe : true,
                duration: value.hasOwnProperty('duration') ? value.duration : 10,
                strobeDutyCycle: value.hasOwnProperty('strobe_duty_cycle') ?
                    value.strobe_duty_cycle * 10 :
                    0,
                strobeLevel: value.hasOwnProperty('strobe_level') ?
                    strobeLevel[value.strobe_level] :
                    1,
            };

            let info;
            // https://github.com/Koenkk/zigbee2mqtt/issues/8310 some devices require the info to be reversed.
            if (
                ['SIRZB-110', 'SRAC-23B-ZBSR', 'AV2010/29A', 'AV2010/24A'].includes(
                    meta.mapped.model,
                )
            ) {
                info =
          mode[values.mode] +
          ((values.strobe ? 1 : 0) << 4) +
          (level[values.level] << 6);
            } else {
                info =
          (mode[values.mode] << 4) +
          ((values.strobe ? 1 : 0) << 2) +
          level[values.level];
            }

            await entity.command(
                'ssIasWd',
                'startWarning',
                {
                    startwarninginfo: info,
                    warningduration: values.duration,
                    strobedutycycle: values.strobeDutyCycle,
                    strobelevel: values.strobeLevel,
                },
                utils.getOptions(meta.mapped, entity),
            );
        },
    },
    ias_max_duration: {
        key: ['max_duration'],
        convertSet: async (entity, key, value, meta) => {
            await entity.write('ssIasWd', {maxDuration: value});
            return {state: {max_duration: value}};
        },
        convertGet: async (entity, key, meta) => {
            await entity.read('ssIasWd', ['maxDuration']);
        },
    },
    warning_simple: {
        key: ['alarm'],
        convertSet: async (entity, key, value, meta) => {
            const alarmState = value === 'OFF' ? 0 : 1;
            const info = (3 << 6) + (alarmState << 2);
            await entity.command(
                'ssIasWd',
                'startWarning',
                {
                    startwarninginfo: info,
                    warningduration: 300,
                    strobedutycycle: 0,
                    strobelevel: 0,
                },
                utils.getOptions(meta.mapped, entity),
            );
        },
    },
    squawk: {
        key: ['squawk'],
        convertSet: async (entity, key, value, meta) => {
            const state = {system_is_armed: 0, system_is_disarmed: 1};
            const level = {low: 0, medium: 1, high: 2, very_high: 3};
            const values = {
                state: value.state,
                level: value.level || 'very_high',
                strobe: value.hasOwnProperty('strobe') ? value.strobe : false,
            };
            const info =
        state[values.state] +
        ((values.strobe ? 1 : 0) << 4) +
        (level[values.level] << 6);
            await entity.command(
                'ssIasWd',
                'squawk',
                {squawkinfo: info},
                utils.getOptions(meta.mapped, entity),
            );
        },
    },
    cover_state: {
        key: ['state'],
        convertSet: async (entity, key, value, meta) => {
            const lookup = {
                open: 'upOpen',
                close: 'downClose',
                stop: 'stop',
                on: 'upOpen',
                off: 'downClose',
            };
            value = value.toLowerCase();
            utils.validateValue(value, Object.keys(lookup));
            await entity.command(
                'closuresWindowCovering',
                lookup[value],
                {},
                utils.getOptions(meta.mapped, entity),
            );
        },
    },
    cover_position_tilt: {
        key: ['position', 'tilt'],
        options: [exposes.options.invert_cover()],
        convertSet: async (entity, key, value, meta) => {
            const isPosition = key === 'position';
            const invert = !(utils.getMetaValue(
                entity,
                meta.mapped,
                'coverInverted',
                'allEqual',
                false,
            ) ?
                !meta.options.invert_cover :
                meta.options.invert_cover);
            const position = invert ? 100 - value : value;

            // Zigbee officially expects 'open' to be 0 and 'closed' to be 100 whereas
            // HomeAssistant etc. work the other way round.
            // For zigbee-herdsman-converters: open = 100, close = 0
            await entity.command(
                'closuresWindowCovering',
                isPosition ? 'goToLiftPercentage' : 'goToTiltPercentage',
                isPosition ?
                    {percentageliftvalue: position} :
                    {percentagetiltvalue: position},
                utils.getOptions(meta.mapped, entity),
            );

            return {state: {[isPosition ? 'position' : 'tilt']: value}};
        },
        convertGet: async (entity, key, meta) => {
            const isPosition = key === 'position';
            await entity.read('closuresWindowCovering', [
                isPosition ?
                    'currentPositionLiftPercentage' :
                    'currentPositionTiltPercentage',
            ]);
        },
    },
    occupancy_timeout: {
    // Sets delay after motion detector changes from occupied to unoccupied
        key: ['occupancy_timeout'],
        convertSet: async (entity, key, value, meta) => {
            value *= 1;
            await entity.write(
                'msOccupancySensing',
                {pirOToUDelay: value},
                utils.getOptions(meta.mapped, entity),
            );
            return {state: {occupancy_timeout: value}};
        },
        convertGet: async (entity, key, meta) => {
            await entity.read('msOccupancySensing', ['pirOToUDelay']);
        },
    },
    level_config: {
        key: ['level_config'],
        convertSet: async (entity, key, value, meta) => {
            const state = {};

            // parse payload to grab the keys
            if (typeof value === 'string') {
                try {
                    value = JSON.parse(value);
                } catch (e) {
                    throw new Error('Payload is not valid JSON');
                }
            }

            // onOffTransitionTime - range 0x0000 to 0xffff - optional
            if (value.hasOwnProperty('on_off_transition_time')) {
                let onOffTransitionTimeValue = Number(value.on_off_transition_time);
                if (onOffTransitionTimeValue > 65535) onOffTransitionTimeValue = 65535;
                if (onOffTransitionTimeValue < 0) onOffTransitionTimeValue = 0;

                await entity.write(
                    'genLevelCtrl',
                    {onOffTransitionTime: onOffTransitionTimeValue},
                    utils.getOptions(meta.mapped, entity),
                );
                Object.assign(state, {
                    on_off_transition_time: onOffTransitionTimeValue,
                });
            }

            // onTransitionTime - range 0x0000 to 0xffff - optional
            //                    0xffff = use onOffTransitionTime
            if (value.hasOwnProperty('on_transition_time')) {
                let onTransitionTimeValue = value.on_transition_time;
                if (
                    typeof onTransitionTimeValue === 'string' &&
          onTransitionTimeValue.toLowerCase() == 'disabled'
                ) {
                    onTransitionTimeValue = 65535;
                } else {
                    onTransitionTimeValue = Number(onTransitionTimeValue);
                }
                if (onTransitionTimeValue > 65535) onTransitionTimeValue = 65534;
                if (onTransitionTimeValue < 0) onTransitionTimeValue = 0;

                await entity.write(
                    'genLevelCtrl',
                    {onTransitionTime: onTransitionTimeValue},
                    utils.getOptions(meta.mapped, entity),
                );

                // reverse translate number -> preset
                if (onTransitionTimeValue == 65535) {
                    onTransitionTimeValue = 'disabled';
                }
                Object.assign(state, {on_transition_time: onTransitionTimeValue});
            }

            // offTransitionTime - range 0x0000 to 0xffff - optional
            //                    0xffff = use onOffTransitionTime
            if (value.hasOwnProperty('off_transition_time')) {
                let offTransitionTimeValue = value.off_transition_time;
                if (
                    typeof offTransitionTimeValue === 'string' &&
          offTransitionTimeValue.toLowerCase() == 'disabled'
                ) {
                    offTransitionTimeValue = 65535;
                } else {
                    offTransitionTimeValue = Number(offTransitionTimeValue);
                }
                if (offTransitionTimeValue > 65535) offTransitionTimeValue = 65534;
                if (offTransitionTimeValue < 0) offTransitionTimeValue = 0;

                await entity.write(
                    'genLevelCtrl',
                    {offTransitionTime: offTransitionTimeValue},
                    utils.getOptions(meta.mapped, entity),
                );

                // reverse translate number -> preset
                if (offTransitionTimeValue == 65535) {
                    offTransitionTimeValue = 'disabled';
                }
                Object.assign(state, {off_transition_time: offTransitionTimeValue});
            }

            // startUpCurrentLevel - range 0x00 to 0xff - optional
            //                       0x00 = return to minimum supported level
            //                       0xff = return to previous previous
            if (value.hasOwnProperty('current_level_startup')) {
                let startUpCurrentLevelValue = value.current_level_startup;
                if (
                    typeof startUpCurrentLevelValue === 'string' &&
          startUpCurrentLevelValue.toLowerCase() == 'previous'
                ) {
                    startUpCurrentLevelValue = 255;
                } else if (
                    typeof startUpCurrentLevelValue === 'string' &&
          startUpCurrentLevelValue.toLowerCase() == 'minimum'
                ) {
                    startUpCurrentLevelValue = 0;
                } else {
                    startUpCurrentLevelValue = Number(startUpCurrentLevelValue);
                }
                if (startUpCurrentLevelValue > 255) startUpCurrentLevelValue = 254;
                if (startUpCurrentLevelValue < 0) startUpCurrentLevelValue = 1;

                await entity.write(
                    'genLevelCtrl',
                    {startUpCurrentLevel: startUpCurrentLevelValue},
                    utils.getOptions(meta.mapped, entity),
                );

                // reverse translate number -> preset
                if (startUpCurrentLevelValue == 255) {
                    startUpCurrentLevelValue = 'previous';
                }
                if (startUpCurrentLevelValue == 0) {
                    startUpCurrentLevelValue = 'minimum';
                }
                Object.assign(state, {
                    current_level_startup: startUpCurrentLevelValue,
                });
            }

            if (Object.keys(state).length > 0) {
                return {state: {level_config: state}};
            }
        },
        convertGet: async (entity, key, meta) => {
            for (const attribute of [
                'onOffTransitionTime',
                'onTransitionTime',
                'offTransitionTime',
                'startUpCurrentLevel',
            ]) {
                try {
                    await entity.read('genLevelCtrl', [attribute]);
                } catch (ex) {
                    // continue regardless of error, all these are optional in ZCL
                }
            }
        },
    },
    ballast_config: {
        key: [
            'ballast_config',
            'ballast_physical_minimum_level',
            'ballast_physical_maximum_level',
            'ballast_minimum_level',
            'ballast_maximum_level',
        ],
        // zcl attribute names are camel case, but we want to use snake case in the outside communication
        convertSet: async (entity, key, value, meta) => {
            if (key === 'ballast_config') {
                value = utils.toCamelCase(value);
                for (const [attrName, attrValue] of Object.entries(value)) {
                    const attributes = {};
                    attributes[attrName] = attrValue;
                    await entity.write('lightingBallastCfg', attributes);
                }
            }
            if (key === 'ballast_minimum_level') {
                await entity.write('lightingBallastCfg', {minLevel: value});
            }
            if (key === 'ballast_maximum_level') {
                await entity.write('lightingBallastCfg', {maxLevel: value});
            }
            converters.ballast_config.convertGet(entity, key, meta);
        },
        convertGet: async (entity, key, meta) => {
            let result = {};
            for (const attrName of [
                'physical_min_level',
                'physical_max_level',
                'ballast_status',
                'min_level',
                'max_level',
                'power_on_level',
                'power_on_fade_time',
                'intrinsic_ballast_factor',
                'ballast_factor_adjustment',
                'lamp_quantity',
                'lamp_type',
                'lamp_manufacturer',
                'lamp_rated_hours',
                'lamp_burn_hours',
                'lamp_alarm_mode',
                'lamp_burn_hours_trip_point',
            ]) {
                try {
                    result = {
                        ...result,
                        ...(await entity.read('lightingBallastCfg', [
                            utils.toCamelCase(attrName),
                        ])),
                    };
                } catch (ex) {
                    // continue regardless of error
                }
            }
            if (key === 'ballast_config') {
                meta.logger.warn(
                    `ballast_config attribute results received: ${JSON.stringify(
                        utils.toSnakeCase(result),
                    )}`,
                );
            }
        },
    },
    light_brightness_step: {
        key: ['brightness_step', 'brightness_step_onoff'],
        options: [exposes.options.transition()],
        convertSet: async (entity, key, value, meta) => {
            const onOff = key.endsWith('_onoff');
            const command = onOff ? 'stepWithOnOff' : 'step';
            value = Number(value);
            if (isNaN(value)) {
                throw new Error(
                    `${key} value of message: '${JSON.stringify(meta.message)}' invalid`,
                );
            }

            const mode = value > 0 ? 0 : 1;
            const transition = utils.getTransition(entity, key, meta).time;
            const payload = {
                stepmode: mode,
                stepsize: Math.abs(value),
                transtime: transition,
            };
            await entity.command(
                'genLevelCtrl',
                command,
                payload,
                utils.getOptions(meta.mapped, entity),
            );

            if (meta.state.hasOwnProperty('brightness')) {
                let brightness =
          onOff || meta.state.state === 'ON' ?
              meta.state.brightness + value :
              meta.state.brightness;
                if (value === 0) {
                    const entityToRead = utils.getEntityOrFirstGroupMember(entity);
                    if (entityToRead) {
                        brightness = (
                            await entityToRead.read('genLevelCtrl', ['currentLevel'])
                        ).currentLevel;
                    }
                }

                brightness = Math.min(254, brightness);
                brightness = Math.max(
                    onOff || meta.state.state === 'OFF' ? 0 : 1,
                    brightness,
                );

                if (
                    utils.getMetaValue(
                        entity,
                        meta.mapped,
                        'turnsOffAtBrightness1',
                        'allEqual',
                        false,
                    )
                ) {
                    if (onOff && value < 0 && brightness === 1) {
                        brightness = 0;
                    } else if (onOff && value > 0 && meta.state.brightness === 0) {
                        brightness++;
                    }
                }

                return {
                    state: {brightness, state: brightness === 0 ? 'OFF' : 'ON'},
                };
            }
        },
    },
    light_brightness_move: {
        key: ['brightness_move', 'brightness_move_onoff'],
        convertSet: async (entity, key, value, meta) => {
            if (value === 'stop' || value === 0) {
                await entity.command(
                    'genLevelCtrl',
                    'stop',
                    {},
                    utils.getOptions(meta.mapped, entity),
                );

                // As we cannot determine the new brightness state, we read it from the device
                await utils.sleep(500);
                const target = utils.getEntityOrFirstGroupMember(entity);
                const onOff = (await target.read('genOnOff', ['onOff'])).onOff;
                const brightness = (await target.read('genLevelCtrl', ['currentLevel']))
                    .currentLevel;
                return {state: {brightness, state: onOff === 1 ? 'ON' : 'OFF'}};
            } else {
                value = Number(value);
                if (isNaN(value)) {
                    throw new Error(
                        `${key} value of message: '${JSON.stringify(meta.message)}' invalid`,
                    );
                }
                const payload = {movemode: value > 0 ? 0 : 1, rate: Math.abs(value)};
                const command = key.endsWith('onoff') ? 'moveWithOnOff' : 'move';
                await entity.command(
                    'genLevelCtrl',
                    command,
                    payload,
                    utils.getOptions(meta.mapped, entity),
                );
            }
        },
    },
    light_colortemp_step: {
        key: ['color_temp_step'],
        options: [exposes.options.transition()],
        convertSet: async (entity, key, value, meta) => {
            value = Number(value);
            if (isNaN(value)) {
                throw new Error(
                    `${key} value of message: '${JSON.stringify(meta.message)}' invalid`,
                );
            }

            const mode = value > 0 ? 1 : 3;
            const transition = utils.getTransition(entity, key, meta).time;
            const payload = {
                stepmode: mode,
                stepsize: Math.abs(value),
                transtime: transition,
                minimum: 0,
                maximum: 600,
            };
            await entity.command(
                'lightingColorCtrl',
                'stepColorTemp',
                payload,
                utils.getOptions(meta.mapped, entity),
            );

            // We cannot determine the color temperature from the current state so we read it, because
            // - We don't know the max/min valus
            // - Color mode could have been swithed (x/y or hue/saturation)
            const entityToRead = utils.getEntityOrFirstGroupMember(entity);
            if (entityToRead) {
                await utils.sleep(100 + transition * 100);
                await entityToRead.read('lightingColorCtrl', ['colorTemperature']);
            }
        },
    },
    light_colortemp_move: {
        key: ['colortemp_move', 'color_temp_move'],
        convertSet: async (entity, key, value, meta) => {
            if (key === 'color_temp_move' && (value === 'stop' || !isNaN(value))) {
                value = value === 'stop' ? value : Number(value);
                const payload = {minimum: 0, maximum: 600};
                if (value === 'stop' || value === 0) {
                    payload.rate = 1;
                    payload.movemode = 0;
                } else {
                    payload.rate = Math.abs(value);
                    payload.movemode = value > 0 ? 1 : 3;
                }

                await entity.command(
                    'lightingColorCtrl',
                    'moveColorTemp',
                    payload,
                    utils.getOptions(meta.mapped, entity),
                );

                // We cannot determine the color temperaturefrom the current state so we read it, because
                // - Color mode could have been swithed (x/y or colortemp)
                if (value === 'stop' || value === 0) {
                    const entityToRead = utils.getEntityOrFirstGroupMember(entity);
                    if (entityToRead) {
                        await utils.sleep(100);
                        await entityToRead.read('lightingColorCtrl', [
                            'colorTemperature',
                            'colorMode',
                        ]);
                    }
                }
            } else {
                // Deprecated
                const payload = {minimum: 153, maximum: 370, rate: 55};
                const stop = (val) =>
                    ['stop', 'release', '0'].some((el) => val.includes(el));
                const up = (val) => ['1', 'up'].some((el) => val.includes(el));
                const arr = [value.toString()];
                const moverate = meta.message.hasOwnProperty('rate') ?
                    parseInt(meta.message.rate) :
                    55;
                payload.rate = moverate;
                if (arr.filter(stop).length) {
                    payload.movemode = 0;
                } else {
                    payload.movemode = arr.filter(up).length ? 1 : 3;
                }
                await entity.command(
                    'lightingColorCtrl',
                    'moveColorTemp',
                    payload,
                    utils.getOptions(meta.mapped, entity),
                );
            }
        },
    },
    light_hue_saturation_step: {
        key: ['hue_step', 'saturation_step'],
        options: [exposes.options.transition()],
        convertSet: async (entity, key, value, meta) => {
            value = Number(value);
            if (isNaN(value)) {
                throw new Error(
                    `${key} value of message: '${JSON.stringify(meta.message)}' invalid`,
                );
            }

            const command = key === 'hue_step' ? 'stepHue' : 'stepSaturation';
            const attribute = key === 'hue_step' ? 'currentHue' : 'currentSaturation';
            const mode = value > 0 ? 1 : 3;
            const transition = utils.getTransition(entity, key, meta).time;
            const payload = {
                stepmode: mode,
                stepsize: Math.abs(value),
                transtime: transition,
            };
            await entity.command(
                'lightingColorCtrl',
                command,
                payload,
                utils.getOptions(meta.mapped, entity),
            );

            // We cannot determine the hue/saturation from the current state so we read it, because
            // - Color mode could have been swithed (x/y or colortemp)
            const entityToRead = utils.getEntityOrFirstGroupMember(entity);
            if (entityToRead) {
                await utils.sleep(100 + transition * 100);
                await entityToRead.read('lightingColorCtrl', [attribute, 'colorMode']);
            }
        },
    },
    light_hue_saturation_move: {
        key: ['hue_move', 'saturation_move'],
        convertSet: async (entity, key, value, meta) => {
            value = value === 'stop' ? value : Number(value);
            if (isNaN(value) && value !== 'stop') {
                throw new Error(
                    `${key} value of message: '${JSON.stringify(meta.message)}' invalid`,
                );
            }

            const command = key === 'hue_move' ? 'moveHue' : 'moveSaturation';
            const attribute = key === 'hue_move' ? 'currentHue' : 'currentSaturation';

            const payload = {};
            if (value === 'stop' || value === 0) {
                payload.rate = 1;
                payload.movemode = 0;
            } else {
                payload.rate = Math.abs(value);
                payload.movemode = value > 0 ? 1 : 3;
            }

            await entity.command(
                'lightingColorCtrl',
                command,
                payload,
                utils.getOptions(meta.mapped, entity),
            );

            // We cannot determine the hue/saturation from the current state so we read it, because
            // - Color mode could have been swithed (x/y or colortemp)
            if (value === 'stop' || value === 0) {
                const entityToRead = utils.getEntityOrFirstGroupMember(entity);
                if (entityToRead) {
                    await utils.sleep(100);
                    await entityToRead.read('lightingColorCtrl', [
                        attribute,
                        'colorMode',
                    ]);
                }
            }
        },
    },
    light_onoff_brightness: {
        key: ['state', 'brightness', 'brightness_percent', 'on_time'],
        options: [exposes.options.transition()],
        convertSet: async (entity, key, value, meta) => {
            const {message} = meta;
            const transition = utils.getTransition(entity, 'brightness', meta);
            const turnsOffAtBrightness1 = utils.getMetaValue(
                entity,
                meta.mapped,
                'turnsOffAtBrightness1',
                'allEqual',
                false,
            );
            let state = message.hasOwnProperty('state') ?
                message.state.toLowerCase() :
                undefined;
            let brightness = undefined;
            if (message.hasOwnProperty('brightness')) {
                brightness = Number(message.brightness);
            } else if (message.hasOwnProperty('brightness_percent')) {
                brightness = utils.mapNumberRange(
                    Number(message.brightness_percent),
                    0,
                    100,
                    0,
                    255,
                );
            }

            if (
                brightness !== undefined &&
        (isNaN(brightness) || brightness < 0 || brightness > 255)
            ) {
                // Allow 255 value, changing this to 254 would be a breaking change.
                throw new Error(
                    `Brightness value of message: '${JSON.stringify(
                        message,
                    )}' invalid, must be a number >= 0 and =< 254`,
                );
            }

            if (
                state !== undefined &&
        ['on', 'off', 'toggle'].includes(state) === false
            ) {
                throw new Error(
                    `State value of message: '${JSON.stringify(
                        message,
                    )}' invalid, must be 'ON', 'OFF' or 'TOGGLE'`,
                );
            }

            if (
                state === 'toggle' ||
        state === 'off' ||
        (brightness === undefined && state === 'on')
            ) {
                if (transition.specified) {
                    if (state === 'toggle') {
                        state = meta.state.state === 'ON' ? 'off' : 'on';
                    }

                    if (
                        state === 'off' &&
            meta.state.brightness &&
            meta.state.state === 'ON'
                    ) {
                        // https://github.com/Koenkk/zigbee2mqtt/issues/2850#issuecomment-580365633
                        // We need to remember the state before turning the device off as we need to restore
                        // it once we turn it on again.
                        // We cannot rely on the meta.state as when reporting is enabled the bulb will reports
                        // it brightness while decreasing the brightness.
                        globalStore.putValue(entity, 'brightness', meta.state.brightness);
                        globalStore.putValue(entity, 'turnedOffWithTransition', true);
                    }

                    const fallbackLevel = utils.getObjectProperty(
                        meta.state,
                        'brightness',
                        254,
                    );
                    let level =
            state === 'off' ?
                0 :
                globalStore.getValue(entity, 'brightness', fallbackLevel);
                    if (state === 'on' && level === 0) {
                        level = turnsOffAtBrightness1 ? 2 : 1;
                    }

                    const payload = {level, transtime: transition.time};
                    await entity.command(
                        'genLevelCtrl',
                        'moveToLevelWithOnOff',
                        payload,
                        utils.getOptions(meta.mapped, entity),
                    );
                    const result = {state: {state: state.toUpperCase()}};
                    if (state === 'on') result.state.brightness = level;
                    return result;
                } else {
                    if (
                        state === 'on' &&
            globalStore.getValue(entity, 'turnedOffWithTransition') === true
                    ) {
                        /**
             * In case the bulb it turned OFF with a transition and turned ON WITHOUT
             * a transition, the brightness is not recovered as it turns on with brightness 1.
             * https://github.com/Koenkk/zigbee-herdsman-converters/issues/1073
             */
                        globalStore.putValue(entity, 'turnedOffWithTransition', false);
                        await entity.command(
                            'genLevelCtrl',
                            'moveToLevelWithOnOff',
                            {
                                level: globalStore.getValue(entity, 'brightness'),
                                transtime: 0,
                            },
                            utils.getOptions(meta.mapped, entity),
                        );
                        return {
                            state: {state: 'ON'},
                            readAfterWriteTime: transition * 100,
                        };
                    } else {
                        // Store brightness where the bulb was turned off with as we need it when the bulb is turned on
                        // with transition.
                        if (meta.state.hasOwnProperty('brightness') && state === 'off') {
                            globalStore.putValue(entity, 'brightness', meta.state.brightness);
                            globalStore.putValue(entity, 'turnedOffWithTransition', false);
                        }

                        const result = await converters.on_off.convertSet(
                            entity,
                            'state',
                            state,
                            meta,
                        );
                        result.readAfterWriteTime = 0;
                        if (
                            result.state &&
              result.state.state === 'ON' &&
              meta.state.brightness === 0
                        ) {
                            result.state.brightness = 1;
                        }

                        return result;
                    }
                }
            } else {
                brightness = Math.min(254, brightness);
                if (brightness === 1 && turnsOffAtBrightness1) {
                    brightness = 2;
                }

                globalStore.putValue(entity, 'brightness', brightness);
                await entity.command(
                    'genLevelCtrl',
                    'moveToLevelWithOnOff',
                    {level: Number(brightness), transtime: transition.time},
                    utils.getOptions(meta.mapped, entity),
                );

                return {
                    state: {
                        state: brightness === 0 ? 'OFF' : 'ON',
                        brightness: Number(brightness),
                    },
                    readAfterWriteTime: transition.time * 100,
                };
            }
        },
        convertGet: async (entity, key, meta) => {
            if (key === 'brightness') {
                await entity.read('genLevelCtrl', ['currentLevel']);
            } else if (key === 'state') {
                await converters.on_off.convertGet(entity, key, meta);
            }
        },
    },
    light_colortemp: {
        key: ['color_temp', 'color_temp_percent'],
        options: [exposes.options.color_sync(), exposes.options.transition()],
        convertSet: async (entity, key, value, meta) => {
            const [colorTempMin, colorTempMax] = light.findColorTempRange(
                entity,
                meta.logger,
            );
            const preset = {
                warmest: colorTempMax,
                warm: 454,
                neutral: 370,
                cool: 250,
                coolest: colorTempMin,
            };

            if (key === 'color_temp_percent') {
                value = utils
                    .mapNumberRange(
                        value,
                        0,
                        100,
                        colorTempMin != null ? colorTempMin : 154,
                        colorTempMax != null ? colorTempMax : 500,
                    )
                    .toString();
            }

            if (typeof value === 'string' && isNaN(value)) {
                if (value.toLowerCase() in preset) {
                    value = preset[value.toLowerCase()];
                } else {
                    throw new Error(`Unknown preset '${value}'`);
                }
            }

            value = Number(value);

            // ensure value within range
            value = light.clampColorTemp(
                value,
                colorTempMin,
                colorTempMax,
                meta.logger,
            );

            const payload = {
                colortemp: value,
                transtime: utils.getTransition(entity, key, meta).time,
            };
            await entity.command(
                'lightingColorCtrl',
                'moveToColorTemp',
                payload,
                utils.getOptions(meta.mapped, entity),
            );
            return {
                state: libColor.syncColorState(
                    {color_mode: constants.colorMode[2], color_temp: value},
                    meta.state,
                    entity,
                    meta.options,
                    meta.logger,
                ),
                readAfterWriteTime: payload.transtime * 100,
            };
        },
        convertGet: async (entity, key, meta) => {
            await entity.read('lightingColorCtrl', ['colorMode', 'colorTemperature']);
        },
    },
    light_colortemp_startup: {
        key: ['color_temp_startup'],
        convertSet: async (entity, key, value, meta) => {
            const [colorTempMin, colorTempMax] = light.findColorTempRange(
                entity,
                meta.logger,
            );
            const preset = {
                warmest: colorTempMax,
                warm: 454,
                neutral: 370,
                cool: 250,
                coolest: colorTempMin,
                previous: 65535,
            };

            if (typeof value === 'string' && isNaN(value)) {
                if (value.toLowerCase() in preset) {
                    value = preset[value.toLowerCase()];
                } else {
                    throw new Error(`Unknown preset '${value}'`);
                }
            }

            value = Number(value);

            // ensure value within range
            // we do allow one exception for 0xffff, which is to restore the previous value
            if (value != 65535) {
                value = light.clampColorTemp(
                    value,
                    colorTempMin,
                    colorTempMax,
                    meta.logger,
                );
            }

            await entity.write(
                'lightingColorCtrl',
                {startUpColorTemperature: value},
                utils.getOptions(meta.mapped, entity),
            );
            return {state: {color_temp_startup: value}};
        },
        convertGet: async (entity, key, meta) => {
            await entity.read('lightingColorCtrl', ['startUpColorTemperature']);
        },
    },
    light_color: {
        key: ['color'],
        options: [exposes.options.color_sync(), exposes.options.transition()],
        convertSet: async (entity, key, value, meta) => {
            let command;
            const newColor = libColor.Color.fromConverterArg(value);
            const newState = {};

            const zclData = {
                transtime: utils.getTransition(entity, key, meta).time,
            };

            if (newColor.isRGB() || newColor.isXY()) {
                // Convert RGB to XY color mode because Zigbee doesn't support RGB (only x/y and hue/saturation)
                const xy = newColor.isRGB() ?
                    newColor.rgb.gammaCorrected().toXY().rounded(4) :
                    newColor.xy;

                // Some bulbs e.g. RB 185 C don't turn to red (they don't respond at all) when x: 0.701 and y: 0.299
                // is send. These values are e.g. send by Home Assistant when clicking red in the color wheel.
                // If we slighlty modify these values the bulb will respond.
                // https://github.com/home-assistant/home-assistant/issues/31094
                if (
                    utils.getMetaValue(
                        entity,
                        meta.mapped,
                        'applyRedFix',
                        'allEqual',
                        false,
                    ) &&
          xy.x == 0.701 &&
          xy.y === 0.299
                ) {
                    xy.x = 0.7006;
                    xy.y = 0.2993;
                }

                newState.color_mode = constants.colorMode[1];
                newState.color = xy.toObject();
                zclData.colorx = utils.mapNumberRange(xy.x, 0, 1, 0, 65535);
                zclData.colory = utils.mapNumberRange(xy.y, 0, 1, 0, 65535);
                command = 'moveToColor';
            } else if (newColor.isHSV()) {
                const enhancedHue = utils.getMetaValue(
                    entity,
                    meta.mapped,
                    'enhancedHue',
                    'allEqual',
                    true,
                );
                const hsv = newColor.hsv;
                const hsvCorrected = hsv.colorCorrected(meta);
                newState.color_mode = constants.colorMode[0];
                newState.color = hsv.toObject(false);

                if (hsv.hue !== null) {
                    if (enhancedHue) {
                        zclData.enhancehue = utils.mapNumberRange(
                            hsvCorrected.hue,
                            0,
                            360,
                            0,
                            65535,
                        );
                    } else {
                        zclData.hue = utils.mapNumberRange(
                            hsvCorrected.hue,
                            0,
                            360,
                            0,
                            254,
                        );
                    }
                    zclData.direction = value.direction || 0;
                }

                if (hsv.saturation != null) {
                    zclData.saturation = utils.mapNumberRange(
                        hsvCorrected.saturation,
                        0,
                        100,
                        0,
                        254,
                    );
                }

                if (hsv.value !== null) {
                    // fallthrough to genLevelCtrl
                    value.brightness = utils.mapNumberRange(
                        hsvCorrected.value,
                        0,
                        100,
                        0,
                        254,
                    );
                }

                if (hsv.hue !== null && hsv.saturation !== null) {
                    if (enhancedHue) {
                        command = 'enhancedMoveToHueAndSaturation';
                    } else {
                        command = 'moveToHueAndSaturation';
                    }
                } else if (hsv.hue !== null) {
                    if (enhancedHue) {
                        command = 'enhancedMoveToHue';
                    } else {
                        command = 'moveToHue';
                    }
                } else if (hsv.saturation !== null) {
                    command = 'moveToSaturation';
                }
            }

            if (value.hasOwnProperty('brightness')) {
                await entity.command(
                    'genLevelCtrl',
                    'moveToLevelWithOnOff',
                    {
                        level: Number(value.brightness),
                        transtime: utils.getTransition(entity, key, meta).time,
                    },
                    utils.getOptions(meta.mapped, entity),
                );
            }

            await entity.command(
                'lightingColorCtrl',
                command,
                zclData,
                utils.getOptions(meta.mapped, entity),
            );
            return {
                state: libColor.syncColorState(
                    newState,
                    meta.state,
                    entity,
                    meta.options,
                    meta.logger,
                ),
                readAfterWriteTime: zclData.transtime * 100,
            };
        },
        convertGet: async (entity, key, meta) => {
            await entity.read(
                'lightingColorCtrl',
                light.readColorAttributes(entity, meta),
            );
        },
    },
    light_color_colortemp: {
    /**
     * This converter is a combination of light_color and light_colortemp and
     * can be used instead of the two individual converters. When used to set,
     * it actually calls out to light_color or light_colortemp to get the
     * return value. When used to get, it gets both color and colorTemp in
     * one call.
     * The reason for the existence of this somewhat peculiar converter is
     * that some lights don't report their state when changed. To fix this,
     * we query the state after we set it. We want to query color and colorTemp
     * both when setting either, because both change when setting one. This
     * converter is used to do just that.
     */
        key: ['color', 'color_temp', 'color_temp_percent'],
        options: [exposes.options.color_sync(), exposes.options.transition()],
        convertSet: async (entity, key, value, meta) => {
            if (key == 'color') {
                const result = await converters.light_color.convertSet(
                    entity,
                    key,
                    value,
                    meta,
                );
                return result;
            } else if (key == 'color_temp' || key == 'color_temp_percent') {
                const result = await converters.light_colortemp.convertSet(
                    entity,
                    key,
                    value,
                    meta,
                );
                return result;
            }
        },
        convertGet: async (entity, key, meta) => {
            await entity.read(
                'lightingColorCtrl',
                light.readColorAttributes(entity, meta, ['colorTemperature']),
            );
        },
    },
    effect: {
        key: ['effect', 'alert', 'flash'], // alert and flash are deprecated.
        convertSet: async (entity, key, value, meta) => {
            if (key === 'effect') {
                const lookup = {
                    blink: 0,
                    breathe: 1,
                    okay: 2,
                    channel_change: 11,
                    finish_effect: 254,
                    stop_effect: 255,
                };
                value = value.toLowerCase();
                utils.validateValue(value, Object.keys(lookup));
                const payload = {effectid: lookup[value], effectvariant: 0};
                await entity.command(
                    'genIdentify',
                    'triggerEffect',
                    payload,
                    utils.getOptions(meta.mapped, entity),
                );
            } else if (key === 'alert' || key === 'flash') {
                // Deprecated
                let effectid = 0;
                const lookup = {select: 0x00, lselect: 0x01, none: 0xff};
                if (key === 'flash') {
                    if (value === 2) {
                        value = 'select';
                    } else if (value === 10) {
                        value = 'lselect';
                    }
                }

                effectid = lookup[value];
                const payload = {effectid, effectvariant: 0};
                await entity.command(
                    'genIdentify',
                    'triggerEffect',
                    payload,
                    utils.getOptions(meta.mapped, entity),
                );
            }
        },
    },
    thermostat_remote_sensing: {
        key: ['remote_sensing'],
        convertSet: async (entity, key, value, meta) => {
            await entity.write('hvacThermostat', {remoteSensing: value});
        },
        convertGet: async (entity, key, meta) => {
            await entity.read('hvacThermostat', ['remoteSensing']);
        },
    },
    thermostat_weekly_schedule: {
        key: ['weekly_schedule'],
        convertSet: async (entity, key, value, meta) => {
            const payload = {
                numoftrans: value.numoftrans,
                dayofweek: value.dayofweek,
                mode: value.mode,
                transitions: value.transitions,
            };
            for (const elem of payload['transitions']) {
                if (typeof elem['heatSetpoint'] == 'number') {
                    elem['heatSetpoint'] = Math.round(elem['heatSetpoint'] * 100);
                }
                if (typeof elem['coolSetpoint'] == 'number') {
                    elem['coolSetpoint'] = Math.round(elem['coolSetpoint'] * 100);
                }
            }
            await entity.command(
                'hvacThermostat',
                'setWeeklySchedule',
                payload,
                utils.getOptions(meta.mapped, entity),
            );
        },
        convertGet: async (entity, key, meta) => {
            const payload = {
                daystoreturn: 0xff, // Sun-Sat and vacation
                modetoreturn: 3, // heat + cool
            };
            await entity.command(
                'hvacThermostat',
                'getWeeklySchedule',
                payload,
                utils.getOptions(meta.mapped, entity),
            );
        },
    },
    thermostat_system_mode: {
        key: ['system_mode'],
        convertSet: async (entity, key, value, meta) => {
            let systemMode = utils.getKey(
                constants.thermostatSystemModes,
                value,
                undefined,
                Number,
            );
            if (systemMode === undefined) {
                systemMode = utils.getKey(
                    legacy.thermostatSystemModes,
                    value,
                    value,
                    Number,
                );
            }
            await entity.write('hvacThermostat', {systemMode});
            return {readAfterWriteTime: 250, state: {system_mode: value}};
        },
        convertGet: async (entity, key, meta) => {
            await entity.read('hvacThermostat', ['systemMode']);
        },
    },
    thermostat_control_sequence_of_operation: {
        key: ['control_sequence_of_operation'],
        convertSet: async (entity, key, value, meta) => {
            let val = utils.getKey(
                constants.thermostatControlSequenceOfOperations,
                value,
                undefined,
                Number,
            );
            if (val === undefined) {
                val = utils.getKey(
                    constants.thermostatControlSequenceOfOperations,
                    value,
                    value,
                    Number,
                );
            }
            await entity.write('hvacThermostat', {ctrlSeqeOfOper: val});
        },
        convertGet: async (entity, key, meta) => {
            await entity.read('hvacThermostat', ['ctrlSeqeOfOper']);
        },
    },
    thermostat_programming_operation_mode: {
        key: ['programming_operation_mode'],
        convertSet: async (entity, key, value, meta) => {
            const val = utils.getKey(
                constants.thermostatProgrammingOperationModes,
                value,
                undefined,
                Number,
            );
            if (val === undefined) {
                throw new Error(
                    'Programming operation mode invalid, must be one of: ' +
            Object.values(constants.thermostatProgrammingOperationModes).join(
                ', ',
            ),
                );
            }
            await entity.write('hvacThermostat', {programingOperMode: val});
        },
        convertGet: async (entity, key, meta) => {
            await entity.read('hvacThermostat', ['programingOperMode']);
        },
    },
    thermostat_temperature_display_mode: {
        key: ['temperature_display_mode'],
        convertSet: async (entity, key, value, meta) => {
            const tempDisplayMode = utils.getKey(
                constants.temperatureDisplayMode,
                value,
                value,
                Number,
            );
            await entity.write('hvacUserInterfaceCfg', {tempDisplayMode});
        },
    },
    thermostat_keypad_lockout: {
        key: ['keypad_lockout'],
        convertSet: async (entity, key, value, meta) => {
            const keypadLockout = utils.getKey(
                constants.keypadLockoutMode,
                value,
                value,
                Number,
            );
            await entity.write('hvacUserInterfaceCfg', {keypadLockout});
            return {readAfterWriteTime: 250, state: {keypad_lockout: value}};
        },
        convertGet: async (entity, key, meta) => {
            await entity.read('hvacUserInterfaceCfg', ['keypadLockout']);
        },
    },
    thermostat_temperature_setpoint_hold: {
        key: ['temperature_setpoint_hold'],
        convertSet: async (entity, key, value, meta) => {
            const tempSetpointHold = value;
            await entity.write('hvacThermostat', {tempSetpointHold});
        },
        convertGet: async (entity, key, meta) => {
            await entity.read('hvacThermostat', ['tempSetpointHold']);
        },
    },
    thermostat_temperature_setpoint_hold_duration: {
        key: ['temperature_setpoint_hold_duration'],
        convertSet: async (entity, key, value, meta) => {
            const tempSetpointHoldDuration = value;
            await entity.write('hvacThermostat', {tempSetpointHoldDuration});
        },
        convertGet: async (entity, key, meta) => {
            await entity.read('hvacThermostat', ['tempSetpointHoldDuration']);
        },
    },
    fan_mode: {
        key: ['fan_mode', 'fan_state'],
        convertSet: async (entity, key, value, meta) => {
            if (key == 'fan_state' && value.toLowerCase() == 'on') {
                value = utils.getMetaValue(
                    entity,
                    meta.mapped,
                    'fanStateOn',
                    'allEqual',
                    'on',
                );
            }
            const fanMode = constants.fanMode[value.toLowerCase()];
            await entity.write('hvacFanCtrl', {fanMode});
            return {
                state: {
                    fan_mode: value.toLowerCase(),
                    fan_state: value.toLowerCase() === 'off' ? 'OFF' : 'ON',
                },
            };
        },
        convertGet: async (entity, key, meta) => {
            await entity.read('hvacFanCtrl', ['fanMode']);
        },
    },
    thermostat_local_temperature: {
        key: ['local_temperature'],
        convertGet: async (entity, key, meta) => {
            await entity.read('hvacThermostat', ['localTemp']);
        },
    },
    thermostat_outdoor_temperature: {
        key: ['outdoor_temperature'],
        convertGet: async (entity, key, meta) => {
            await entity.read('hvacThermostat', ['outdoorTemp']);
        },
    },
    thermostat_local_temperature_calibration: {
        key: ['local_temperature_calibration'],
        convertSet: async (entity, key, value, meta) => {
            await entity.write('hvacThermostat', {
                localTemperatureCalibration: Math.round(value * 10),
            });
            return {state: {local_temperature_calibration: value}};
        },
        convertGet: async (entity, key, meta) => {
            await entity.read('hvacThermostat', ['localTemperatureCalibration']);
        },
    },
    thermostat_occupancy: {
        key: ['occupancy'],
        convertGet: async (entity, key, meta) => {
            await entity.read('hvacThermostat', ['ocupancy']);
        },
    },
    thermostat_clear_weekly_schedule: {
        key: ['clear_weekly_schedule'],
        convertSet: async (entity, key, value, meta) => {
            await entity.command(
                'hvacThermostat',
                'clearWeeklySchedule',
                {},
                utils.getOptions(meta.mapped, entity),
            );
        },
    },
    thermostat_pi_heating_demand: {
        key: ['pi_heating_demand'],
        convertGet: async (entity, key, meta) => {
            await entity.read('hvacThermostat', ['pIHeatingDemand']);
        },
    },
    thermostat_running_state: {
        key: ['running_state'],
        convertGet: async (entity, key, meta) => {
            await entity.read('hvacThermostat', ['runningState']);
        },
    },
    thermostat_occupied_heating_setpoint: {
        key: ['occupied_heating_setpoint'],
        options: [exposes.options.thermostat_unit()],
        convertSet: async (entity, key, value, meta) => {
            let result;
            if (meta.options.thermostat_unit === 'fahrenheit') {
                result = Math.round(
                    utils.normalizeCelsiusVersionOfFahrenheit(value) * 100,
                );
            } else {
                result = (Math.round((value * 2).toFixed(1)) / 2).toFixed(1) * 100;
            }
            const occupiedHeatingSetpoint = result;
            await entity.write('hvacThermostat', {occupiedHeatingSetpoint});
        },
        convertGet: async (entity, key, meta) => {
            await entity.read('hvacThermostat', ['occupiedHeatingSetpoint']);
        },
    },
    thermostat_unoccupied_heating_setpoint: {
        key: ['unoccupied_heating_setpoint'],
        options: [exposes.options.thermostat_unit()],
        convertSet: async (entity, key, value, meta) => {
            let result;
            if (meta.options.thermostat_unit === 'fahrenheit') {
                result = Math.round(
                    utils.normalizeCelsiusVersionOfFahrenheit(value) * 100,
                );
            } else {
                result = (Math.round((value * 2).toFixed(1)) / 2).toFixed(1) * 100;
            }
            const unoccupiedHeatingSetpoint = result;
            await entity.write('hvacThermostat', {unoccupiedHeatingSetpoint});
        },
        convertGet: async (entity, key, meta) => {
            await entity.read('hvacThermostat', ['unoccupiedHeatingSetpoint']);
        },
    },
    thermostat_occupied_cooling_setpoint: {
        key: ['occupied_cooling_setpoint'],
        options: [exposes.options.thermostat_unit()],
        convertSet: async (entity, key, value, meta) => {
            let result;
            if (meta.options.thermostat_unit === 'fahrenheit') {
                result = Math.round(
                    utils.normalizeCelsiusVersionOfFahrenheit(value) * 100,
                );
            } else {
                result = (Math.round((value * 2).toFixed(1)) / 2).toFixed(1) * 100;
            }
            const occupiedCoolingSetpoint = result;
            await entity.write('hvacThermostat', {occupiedCoolingSetpoint});
        },
        convertGet: async (entity, key, meta) => {
            await entity.read('hvacThermostat', ['occupiedCoolingSetpoint']);
        },
    },
    thermostat_unoccupied_cooling_setpoint: {
        key: ['unoccupied_cooling_setpoint'],
        options: [exposes.options.thermostat_unit()],
        convertSet: async (entity, key, value, meta) => {
            let result;
            if (meta.options.thermostat_unit === 'fahrenheit') {
                result = Math.round(
                    utils.normalizeCelsiusVersionOfFahrenheit(value) * 100,
                );
            } else {
                result = (Math.round((value * 2).toFixed(1)) / 2).toFixed(1) * 100;
            }
            const unoccupiedCoolingSetpoint = result;
            await entity.write('hvacThermostat', {unoccupiedCoolingSetpoint});
        },
        convertGet: async (entity, key, meta) => {
            await entity.read('hvacThermostat', ['unoccupiedCoolingSetpoint']);
        },
    },
    thermostat_setpoint_raise_lower: {
        key: ['setpoint_raise_lower'],
        convertSet: async (entity, key, value, meta) => {
            const payload = {
                mode: value.mode,
                amount: Math.round(value.amount) * 100,
            };
            await entity.command(
                'hvacThermostat',
                'setpointRaiseLower',
                payload,
                utils.getOptions(meta.mapped, entity),
            );
        },
    },
    thermostat_relay_status_log: {
        key: ['relay_status_log'],
        convertGet: async (entity, key, meta) => {
            await entity.command(
                'hvacThermostat',
                'getRelayStatusLog',
                {},
                utils.getOptions(meta.mapped, entity),
            );
        },
    },
    thermostat_running_mode: {
        key: ['running_mode'],
        convertGet: async (entity, key, meta) => {
            await entity.read('hvacThermostat', ['runningMode']);
        },
    },
    thermostat_min_heat_setpoint_limit: {
        key: ['min_heat_setpoint_limit'],
        convertSet: async (entity, key, value, meta) => {
            let result;
            if (meta.options.thermostat_unit === 'fahrenheit') {
                result = Math.round(
                    utils.normalizeCelsiusVersionOfFahrenheit(value) * 100,
                );
            } else {
                result = (Math.round((value * 2).toFixed(1)) / 2).toFixed(1) * 100;
            }
            const minHeatSetpointLimit = result;
            await entity.write('hvacThermostat', {minHeatSetpointLimit});
        },
        convertGet: async (entity, key, meta) => {
            await entity.read('hvacThermostat', ['minHeatSetpointLimit']);
        },
    },
    thermostat_max_heat_setpoint_limit: {
        key: ['max_heat_setpoint_limit'],
        convertSet: async (entity, key, value, meta) => {
            let result;
            if (meta.options.thermostat_unit === 'fahrenheit') {
                result = Math.round(
                    utils.normalizeCelsiusVersionOfFahrenheit(value) * 100,
                );
            } else {
                result = (Math.round((value * 2).toFixed(1)) / 2).toFixed(1) * 100;
            }
            const maxHeatSetpointLimit = result;
            await entity.write('hvacThermostat', {maxHeatSetpointLimit});
        },
        convertGet: async (entity, key, meta) => {
            await entity.read('hvacThermostat', ['maxHeatSetpointLimit']);
        },
    },
    thermostat_ac_louver_position: {
        key: ['ac_louver_position'],
        convertSet: async (entity, key, value, meta) => {
            let acLouverPosition = utils.getKey(
                constants.thermostatAcLouverPositions,
                value,
                undefined,
                Number,
            );
            if (acLouverPosition === undefined) {
                acLouverPosition = utils.getKey(
                    constants.thermostatAcLouverPositions,
                    value,
                    value,
                    Number,
                );
            }
            await entity.write('hvacThermostat', {acLouverPosition});
            return {state: {ac_louver_position: value}};
        },
        convertGet: async (entity, key, meta) => {
            await entity.read('hvacThermostat', ['acLouverPosition']);
        },
    },
    electrical_measurement_power: {
        key: ['power'],
        convertGet: async (entity, key, meta) => {
            await entity.read('haElectricalMeasurement', ['activePower']);
        },
    },
    metering_power: {
        key: ['power'],
        convertGet: async (entity, key, meta) => {
            await entity.read('seMetering', ['instantaneousDemand']);
        },
    },
    currentsummdelivered: {
        key: ['energy'],
        convertGet: async (entity, key, meta) => {
            await entity.read('seMetering', ['currentSummDelivered']);
        },
    },
    frequency: {
        key: ['ac_frequency'],
        convertGet: async (entity, key, meta) => {
            await entity.read('haElectricalMeasurement', ['acFrequency']);
        },
    },
    powerfactor: {
        key: ['power_factor'],
        convertGet: async (entity, key, meta) => {
            await entity.read('haElectricalMeasurement', ['powerFactor']);
        },
    },
    acvoltage: {
        key: ['voltage'],
        convertGet: async (entity, key, meta) => {
            await entity.read('haElectricalMeasurement', ['rmsVoltage']);
        },
    },
    accurrent: {
        key: ['current'],
        convertGet: async (entity, key, meta) => {
            await entity.read('haElectricalMeasurement', ['rmsCurrent']);
        },
    },
    temperature: {
        key: ['temperature'],
        convertGet: async (entity, key, meta) => {
            await entity.read('msTemperatureMeasurement', ['measuredValue']);
        },
    },
    // #endregion

    // #region Non-generic converters
    elko_load: {
        key: ['load'],
        convertSet: async (entity, key, value, meta) => {
            await entity.write('hvacThermostat', {elkoLoad: value});
            return {state: {load: value}};
        },
        convertGet: async (entity, key, meta) => {
            await entity.read('hvacThermostat', ['elkoLoad']);
        },
    },
    elko_display_text: {
        key: ['display_text'],
        convertSet: async (entity, key, value, meta) => {
            if (value.length <= 14) {
                await entity.write('hvacThermostat', {elkoDisplayText: value});
                return {state: {display_text: value}};
            } else {
                throw new Error('Length of text is greater than 14');
            }
        },
        convertGet: async (entity, key, meta) => {
            await entity.read('hvacThermostat', ['elkoDisplayText']);
        },
    },
    elko_power_status: {
        key: ['system_mode'],
        convertSet: async (entity, key, value, meta) => {
            await entity.write('hvacThermostat', {
                elkoPowerStatus: value === 'heat',
            });
            return {state: {system_mode: value}};
        },
        convertGet: async (entity, key, meta) => {
            await entity.read('hvacThermostat', ['elkoPowerStatus']);
        },
    },
    elko_external_temp: {
        key: ['floor_temp'],
        convertGet: async (entity, key, meta) => {
            await entity.read('hvacThermostat', ['elkoExternalTemp']);
        },
    },
    elko_mean_power: {
        key: ['mean_power'],
        convertGet: async (entity, key, meta) => {
            await entity.read('hvacThermostat', ['elkoMeanPower']);
        },
    },
    elko_child_lock: {
        key: ['child_lock'],
        convertSet: async (entity, key, value, meta) => {
            await entity.write('hvacThermostat', {elkoChildLock: value === 'lock'});
            return {state: {child_lock: value}};
        },
        convertGet: async (entity, key, meta) => {
            await entity.read('hvacThermostat', ['elkoChildLock']);
        },
    },
    elko_frost_guard: {
        key: ['frost_guard'],
        convertSet: async (entity, key, value, meta) => {
            await entity.write('hvacThermostat', {elkoFrostGuard: value === 'on'});
            return {state: {frost_guard: value}};
        },
        convertGet: async (entity, key, meta) => {
            await entity.read('hvacThermostat', ['elkoFrostGuard']);
        },
    },
    elko_night_switching: {
        key: ['night_switching'],
        convertSet: async (entity, key, value, meta) => {
            await entity.write('hvacThermostat', {
                elkoNightSwitching: value === 'on',
            });
            return {state: {night_switching: value}};
        },
        convertGet: async (entity, key, meta) => {
            await entity.read('hvacThermostat', ['elkoNightSwitching']);
        },
    },
    elko_relay_state: {
        key: ['running_state'],
        convertGet: async (entity, key, meta) => {
            await entity.read('hvacThermostat', ['elkoRelayState']);
        },
    },
    elko_sensor_mode: {
        key: ['sensor'],
        convertSet: async (entity, key, value, meta) => {
            await entity.write('hvacThermostat', {
                elkoSensor: {air: '0', floor: '1', supervisor_floor: '3'}[value],
            });
            return {state: {sensor: value}};
        },
    },
    elko_regulator_time: {
        key: ['regulator_time'],
        convertSet: async (entity, key, value, meta) => {
            await entity.write('hvacThermostat', {elkoRegulatorTime: value});
            return {state: {sensor: value}};
        },
        convertGet: async (entity, key, meta) => {
            await entity.read('hvacThermostat', ['elkoRegulatorTime']);
        },
    },
    elko_regulator_mode: {
        key: ['regulator_mode'],
        convertSet: async (entity, key, value, meta) => {
            await entity.write('hvacThermostat', {
                elkoRegulatorMode: value === 'regulator',
            });
            return {state: {regulator_mode: value}};
        },
        convertGet: async (entity, key, meta) => {
            await entity.read('hvacThermostat', ['elkoRegulatorMode']);
        },
    },
    elko_local_temperature_calibration: {
        key: ['local_temperature_calibration'],
        convertSet: async (entity, key, value, meta) => {
            await entity.write('hvacThermostat', {
                elkoCalibration: Math.round(value * 10),
            });
            return {state: {local_temperature_calibration: value}};
        },
        convertGet: async (entity, key, meta) => {
            await entity.read('hvacThermostat', ['elkoCalibration']);
        },
    },
    elko_max_floor_temp: {
        key: ['max_floor_temp'],
        convertSet: async (entity, key, value, meta) => {
            if (value.length <= 14) {
                await entity.write('hvacThermostat', {elkoMaxFloorTemp: value});
                return {state: {max_floor_temp: value}};
            }
        },
        convertGet: async (entity, key, meta) => {
            await entity.read('hvacThermostat', ['elkoMaxFloorTemp']);
        },
    },
    livolo_socket_switch_on_off: {
        key: ['state'],
        convertSet: async (entity, key, value, meta) => {
            if (typeof value !== 'string') {
                return;
            }

            const state = value.toLowerCase();
            let oldstate = 1;
            if (state === 'on') {
                oldstate = 108;
            }
            let channel = 1.0;
            const postfix = meta.endpoint_name || 'left';
            await entity.command(
                'genOnOff',
                'toggle',
                {},
                {transactionSequenceNumber: 0},
            );
            const payloadOn = {
                0x0001: {value: Buffer.from([1, 0, 0, 0, 0, 0, 0, 0]), type: 1},
            };
            const payloadOff = {
                0x0001: {value: Buffer.from([0, 0, 0, 0, 0, 0, 0, 0]), type: 1},
            };
            const payloadOnRight = {
                0x0001: {value: Buffer.from([2, 0, 0, 0, 0, 0, 0, 0]), type: 2},
            };
            const payloadOffRight = {
                0x0001: {value: Buffer.from([0, 0, 0, 0, 0, 0, 0, 0]), type: 2},
            };
            const payloadOnBottomLeft = {
                0x0001: {value: Buffer.from([4, 0, 0, 0, 0, 0, 0, 0]), type: 4},
            };
            const payloadOffBottomLeft = {
                0x0001: {value: Buffer.from([0, 0, 0, 0, 0, 0, 0, 0]), type: 4},
            };
            const payloadOnBottomRight = {
                0x0001: {value: Buffer.from([8, 0, 0, 0, 0, 0, 0, 0]), type: 136},
            };
            const payloadOffBottomRight = {
                0x0001: {value: Buffer.from([0, 0, 0, 0, 0, 0, 0, 0]), type: 136},
            };
            if (postfix === 'left') {
                await entity.command('genLevelCtrl', 'moveToLevelWithOnOff', {
                    level: oldstate,
                    transtime: channel,
                });
                await entity.write(
                    'genPowerCfg',
                    state === 'on' ? payloadOn : payloadOff,
                    {
                        manufacturerCode: 0x1ad2,
                        disableDefaultResponse: true,
                        disableResponse: true,
                        reservedBits: 3,
                        direction: 1,
                        transactionSequenceNumber: 0xe9,
                    },
                );
                return {
                    state: {state_left: value.toUpperCase()},
                    readAfterWriteTime: 250,
                };
            } else if (postfix === 'right') {
                channel = 2.0;
                await entity.command('genLevelCtrl', 'moveToLevelWithOnOff', {
                    level: oldstate,
                    transtime: channel,
                });
                await entity.write(
                    'genPowerCfg',
                    state === 'on' ? payloadOnRight : payloadOffRight,
                    {
                        manufacturerCode: 0x1ad2,
                        disableDefaultResponse: true,
                        disableResponse: true,
                        reservedBits: 3,
                        direction: 1,
                        transactionSequenceNumber: 0xe9,
                    },
                );
                return {
                    state: {state_right: value.toUpperCase()},
                    readAfterWriteTime: 250,
                };
            } else if (postfix === 'bottom_right') {
                await entity.write(
                    'genPowerCfg',
                    state === 'on' ? payloadOnBottomRight : payloadOffBottomRight,
                    {
                        manufacturerCode: 0x1ad2,
                        disableDefaultResponse: true,
                        disableResponse: true,
                        reservedBits: 3,
                        direction: 1,
                        transactionSequenceNumber: 0xe9,
                    },
                );
                return {
                    state: {state_bottom_right: value.toUpperCase()},
                    readAfterWriteTime: 250,
                };
            } else if (postfix === 'bottom_left') {
                await entity.write(
                    'genPowerCfg',
                    state === 'on' ? payloadOnBottomLeft : payloadOffBottomLeft,
                    {
                        manufacturerCode: 0x1ad2,
                        disableDefaultResponse: true,
                        disableResponse: true,
                        reservedBits: 3,
                        direction: 1,
                        transactionSequenceNumber: 0xe9,
                    },
                );
                return {
                    state: {state_bottom_left: value.toUpperCase()},
                    readAfterWriteTime: 250,
                };
            }
            return {state: {state: value.toUpperCase()}, readAfterWriteTime: 250};
        },
        convertGet: async (entity, key, meta) => {
            await entity.command(
                'genOnOff',
                'toggle',
                {},
                {transactionSequenceNumber: 0},
            );
        },
    },
    livolo_switch_on_off: {
        key: ['state'],
        convertSet: async (entity, key, value, meta) => {
            if (typeof value !== 'string') {
                return;
            }

            const postfix = meta.endpoint_name || 'left';
            let state = value.toLowerCase();
            let channel = 1;

            if (state === 'on') {
                state = 108;
            } else if (state === 'off') {
                state = 1;
            } else {
                return;
            }

            if (postfix === 'left') {
                channel = 1.0;
            } else if (postfix === 'right') {
                channel = 2.0;
            } else {
                return;
            }

            await entity.command('genLevelCtrl', 'moveToLevelWithOnOff', {
                level: state,
                transtime: channel,
            });
            return {state: {state: value.toUpperCase()}, readAfterWriteTime: 250};
        },
        convertGet: async (entity, key, meta) => {
            await entity.command(
                'genOnOff',
                'toggle',
                {},
                {transactionSequenceNumber: 0},
            );
        },
    },
    livolo_dimmer_level: {
        key: ['brightness', 'brightness_percent', 'level'],
        convertSet: async (entity, key, value, meta) => {
            // upscale to 100
            value = Number(value);
            let newValue;
            if (key === 'level') {
                if (value >= 0 && value <= 1000) {
                    newValue = utils.mapNumberRange(value, 0, 1000, 0, 100);
                } else {
                    throw new Error('Dimmer level is out of range 0..1000');
                }
            } else if (key === 'brightness_percent') {
                if (value >= 0 && value <= 100) {
                    newValue = Math.round(value);
                } else {
                    throw new Error('Dimmer brightness_percent is out of range 0..100');
                }
            } else {
                if (value >= 0 && value <= 255) {
                    newValue = utils.mapNumberRange(value, 0, 255, 0, 100);
                } else {
                    throw new Error('Dimmer brightness is out of range 0..255');
                }
            }
            await entity.command(
                'genOnOff',
                'toggle',
                {},
                {transactionSequenceNumber: 0},
            );
            const payload = {
                0x0301: {
                    value: Buffer.from([newValue, 0, 0, 0, 0, 0, 0, 0]),
                    type: 1,
                },
            };
            await entity.write('genPowerCfg', payload, {
                manufacturerCode: 0x1ad2,
                disableDefaultResponse: true,
                disableResponse: true,
                reservedBits: 3,
                direction: 1,
                transactionSequenceNumber: 0xe9,
                writeUndiv: true,
            });
            return {
                state: {
                    brightness_percent: newValue,
                    brightness: utils.mapNumberRange(newValue, 0, 100, 0, 255),
                    level: newValue * 10,
                },
                readAfterWriteTime: 250,
            };
        },
        convertGet: async (entity, key, meta) => {
            await entity.command(
                'genOnOff',
                'toggle',
                {},
                {transactionSequenceNumber: 0},
            );
        },
    },
    livolo_cover_state: {
        key: ['state'],
        convertSet: async (entity, key, value, meta) => {
            let payload;
            const options = {
                frameType: 0,
                manufacturerCode: 0x1ad2,
                disableDefaultResponse: true,
                disableResponse: true,
                reservedBits: 3,
                direction: 1,
                writeUndiv: true,
                transactionSequenceNumber: 0xe9,
            };
            switch (value) {
            case 'OPEN':
                payload = {
                    attrId: 0x0000,
                    selector: null,
                    elementData: [0x04, 0x00, 0x00, 0x00, 0x00, 0x00, 0x00, 0x00],
                };
                break;
            case 'CLOSE':
                payload = {
                    attrId: 0x0000,
                    selector: null,
                    elementData: [0x10, 0x00, 0x00, 0x00, 0x00, 0x00, 0x00, 0x00],
                };
                break;
            case 'STOP':
                payload = {
                    attrId: 0x0000,
                    selector: null,
                    elementData: [0x08, 0x00, 0x00, 0x00, 0x00, 0x00, 0x00, 0x00],
                };
                break;
            default:
                throw new Error(
                    `Value '${value}' is not a valid cover position (must be one of 'OPEN' or 'CLOSE')`,
                );
            }
            await entity.writeStructured('genPowerCfg', [payload], options);
            return {
                state: {
                    moving: true,
                },
                readAfterWriteTime: 250,
            };
        },
    },
    livolo_cover_position: {
        key: ['position'],
        convertSet: async (entity, key, value, meta) => {
            const position = 100 - value;
            await entity.command(
                'genOnOff',
                'toggle',
                {},
                {transactionSequenceNumber: 0},
            );
            const payload = {
                0x0401: {
                    value: [position, 0x00, 0x00, 0x00, 0x00, 0x00, 0x00, 0x00],
                    type: 1,
                },
            };
            await entity.write('genPowerCfg', payload, {
                manufacturerCode: 0x1ad2,
                disableDefaultResponse: true,
                disableResponse: true,
                reservedBits: 3,
                direction: 1,
                transactionSequenceNumber: 0xe9,
                writeUndiv: true,
            });
            return {
                state: {
                    position: value,
                    moving: true,
                },
                readAfterWriteTime: 250,
            };
        },
    },
    livolo_cover_options: {
        key: ['options'],
        convertSet: async (entity, key, value, meta) => {
            const options = {
                frameType: 0,
                manufacturerCode: 0x1ad2,
                disableDefaultResponse: true,
                disableResponse: true,
                reservedBits: 3,
                direction: 1,
                writeUndiv: true,
                transactionSequenceNumber: 0xe9,
            };

            if (value.hasOwnProperty('motor_direction')) {
                let direction;
                switch (value.motor_direction) {
                case 'FORWARD':
                    direction = 0x00;
                    break;
                case 'REVERSE':
                    direction = 0x80;
                    break;
                default:
                    throw new Error(`livolo_cover_options: ${value.motor_direction} is not a valid motor direction \
                     (must be one of 'FORWARD' or 'REVERSE')`);
                }

                const payload = {
                    0x1301: {
                        value: [direction, 0x00, 0x00, 0x00, 0x00, 0x00, 0x00, 0x00],
                    },
                };
                await entity.write('genPowerCfg', payload, options);
            }

            if (value.hasOwnProperty('motor_speed')) {
                if (value.motor_speed < 20 || value.motor_speed > 40) {
                    throw new Error(
                        'livolo_cover_options: Motor speed is out of range (20-40)',
                    );
                }
                const payload = {
                    0x1201: {
                        value: [
                            value.motor_speed,
                            0x00,
                            0x00,
                            0x00,
                            0x00,
                            0x00,
                            0x00,
                            0x00,
                        ],
                    },
                };
                await entity.write('genPowerCfg', payload, options);
            }
        },
    },
    gledopto_light_onoff_brightness: {
        key: ['state', 'brightness', 'brightness_percent'],
        options: [exposes.options.transition()],
        convertSet: async (entity, key, value, meta) => {
            if (meta.message && meta.message.hasOwnProperty('transition')) {
                meta.message.transition = meta.message.transition * 3.3;
            }

            if (
                meta.mapped.model === 'GL-S-007ZS' ||
        meta.mapped.model === 'GL-C-009'
            ) {
                // https://github.com/Koenkk/zigbee2mqtt/issues/2757
                // Device doesn't support ON with moveToLevelWithOnOff command
                if (
                    meta.message.hasOwnProperty('state') &&
          meta.message.state.toLowerCase() === 'on'
                ) {
                    await converters.on_off.convertSet(entity, key, 'ON', meta);
                    await utils.sleep(1000);
                }
            }

            return await converters.light_onoff_brightness.convertSet(
                entity,
                key,
                value,
                meta,
            );
        },
        convertGet: async (entity, key, meta) => {
            return await converters.light_onoff_brightness.convertGet(
                entity,
                key,
                meta,
            );
        },
    },
    gledopto_light_colortemp: {
        key: ['color_temp', 'color_temp_percent'],
        options: [exposes.options.color_sync(), exposes.options.transition()],
        convertSet: async (entity, key, value, meta) => {
            if (meta.message && meta.message.hasOwnProperty('transition')) {
                meta.message.transition = meta.message.transition * 3.3;
            }

            // Gledopto devices turn ON when they are OFF and color is set.
            // https://github.com/Koenkk/zigbee2mqtt/issues/3509
            const state = {state: 'ON'};

            const result = await converters.light_colortemp.convertSet(
                entity,
                key,
                value,
                meta,
            );
            result.state = {...result.state, ...state};
            return result;
        },
        convertGet: async (entity, key, meta) => {
            return await converters.light_colortemp.convertGet(entity, key, meta);
        },
    },
    gledopto_light_color: {
        key: ['color'],
        options: [exposes.options.color_sync(), exposes.options.transition()],
        convertSet: async (entity, key, value, meta) => {
            if (meta.message && meta.message.hasOwnProperty('transition')) {
                meta.message.transition = meta.message.transition * 3.3;
            }

            if (key === 'color' && !meta.message.transition) {
                // Always provide a transition when setting color, otherwise CCT to RGB
                // doesn't work properly (CCT leds stay on).
                meta.message.transition = 0.4;
            }

            // Gledopto devices turn ON when they are OFF and color is set.
            // https://github.com/Koenkk/zigbee2mqtt/issues/3509
            const state = {state: 'ON'};
            const result = await converters.light_color.convertSet(
                entity,
                key,
                value,
                meta,
            );
            result.state = {...result.state, ...state};
            return result;
        },
        convertGet: async (entity, key, meta) => {
            return await converters.light_color.convertGet(entity, key, meta);
        },
    },
    gledopto_light_color_colortemp: {
        key: ['color', 'color_temp', 'color_temp_percent'],
        options: [exposes.options.color_sync(), exposes.options.transition()],
        convertSet: async (entity, key, value, meta) => {
            if (key == 'color') {
                const result = await converters.gledopto_light_color.convertSet(
                    entity,
                    key,
                    value,
                    meta,
                );
                if (
                    result.state &&
          result.state.color.hasOwnProperty('x') &&
          result.state.color.hasOwnProperty('y')
                ) {
                    result.state.color_temp = Math.round(
                        libColor.ColorXY.fromObject(result.state.color).toMireds(),
                    );
                }

                return result;
            } else if (key == 'color_temp' || key == 'color_temp_percent') {
                const result = await converters.gledopto_light_colortemp.convertSet(
                    entity,
                    key,
                    value,
                    meta,
                );
                result.state.color = libColor.ColorXY.fromMireds(
                    result.state.color_temp,
                )
                    .rounded(4)
                    .toObject();
                return result;
            }
        },
        convertGet: async (entity, key, meta) => {
            return await converters.light_color_colortemp.convertGet(
                entity,
                key,
                meta,
            );
        },
    },
    hue_power_on_behavior: {
        key: ['hue_power_on_behavior'],
        convertSet: async (entity, key, value, meta) => {
            if (value === 'default') {
                value = 'on';
            }

            let supports = {colorTemperature: false, colorXY: false};
            if (
                entity.constructor.name === 'Endpoint' &&
        entity.supportsInputCluster('lightingColorCtrl')
            ) {
                const readResult = await entity.read('lightingColorCtrl', [
                    'colorCapabilities',
                ]);
                supports = {
                    colorTemperature: (readResult.colorCapabilities & (1 << 4)) > 0,
                    colorXY: (readResult.colorCapabilities & (1 << 3)) > 0,
                };
            } else if (entity.constructor.name === 'Group') {
                supports = {colorTemperature: true, colorXY: true};
            }

            if (value === 'off') {
                await entity.write('genOnOff', {0x4003: {value: 0x00, type: 0x30}});
            } else if (value === 'recover') {
                await entity.write('genOnOff', {0x4003: {value: 0xff, type: 0x30}});
                await entity.write('genLevelCtrl', {
                    0x4000: {value: 0xff, type: 0x20},
                });

                if (supports.colorTemperature) {
                    await entity.write('lightingColorCtrl', {
                        0x4010: {value: 0xffff, type: 0x21},
                    });
                }

                if (supports.colorXY) {
                    await entity.write(
                        'lightingColorCtrl',
                        {0x0003: {value: 0xffff, type: 0x21}},
                        manufacturerOptions.hue,
                    );
                    await entity.write(
                        'lightingColorCtrl',
                        {0x0004: {value: 0xffff, type: 0x21}},
                        manufacturerOptions.hue,
                    );
                }
            } else if (value === 'on') {
                await entity.write('genOnOff', {0x4003: {value: 0x01, type: 0x30}});

                let brightness = meta.message.hasOwnProperty('hue_power_on_brightness') ?
                    meta.message.hue_power_on_brightness :
                    0xfe;
                if (brightness === 255) {
                    // 255 (0xFF) is the value for recover, therefore set it to 254 (0xFE)
                    brightness = 254;
                }
                await entity.write('genLevelCtrl', {
                    0x4000: {value: brightness, type: 0x20},
                });

                if (entity.supportsInputCluster('lightingColorCtrl')) {
                    if (
                        meta.message.hasOwnProperty('hue_power_on_color_temperature') &&
            meta.message.hasOwnProperty('hue_power_on_color')
                    ) {
                        meta.logger.error(
                            `Provide either color temperature or color, not both`,
                        );
                    } else if (
                        meta.message.hasOwnProperty('hue_power_on_color_temperature')
                    ) {
                        const colortemp = meta.message.hue_power_on_color_temperature;
                        await entity.write('lightingColorCtrl', {
                            0x4010: {value: colortemp, type: 0x21},
                        });
                        // Set color to default
                        if (supports.colorXY) {
                            await entity.write(
                                'lightingColorCtrl',
                                {0x0003: {value: 0xffff, type: 0x21}},
                                manufacturerOptions.hue,
                            );
                            await entity.write(
                                'lightingColorCtrl',
                                {0x0004: {value: 0xffff, type: 0x21}},
                                manufacturerOptions.hue,
                            );
                        }
                    } else if (meta.message.hasOwnProperty('hue_power_on_color')) {
                        const colorXY = libColor.ColorRGB.fromHex(
                            meta.message.hue_power_on_color,
                        ).toXY();
                        value = {
                            x: utils.mapNumberRange(colorXY.x, 0, 1, 0, 65535),
                            y: utils.mapNumberRange(colorXY.y, 0, 1, 0, 65535),
                        };

                        // Set colortemp to default
                        if (supports.colorTemperature) {
                            await entity.write('lightingColorCtrl', {
                                0x4010: {value: 366, type: 0x21},
                            });
                        }

                        await entity.write(
                            'lightingColorCtrl',
                            {0x0003: {value: value.x, type: 0x21}},
                            manufacturerOptions.hue,
                        );
                        await entity.write(
                            'lightingColorCtrl',
                            {0x0004: {value: value.y, type: 0x21}},
                            manufacturerOptions.hue,
                        );
                    } else {
                        // Set defaults for colortemp and color
                        if (supports.colorTemperature) {
                            await entity.write('lightingColorCtrl', {
                                0x4010: {value: 366, type: 0x21},
                            });
                        }

                        if (supports.colorXY) {
                            await entity.write(
                                'lightingColorCtrl',
                                {0x0003: {value: 0xffff, type: 0x21}},
                                manufacturerOptions.hue,
                            );
                            await entity.write(
                                'lightingColorCtrl',
                                {0x0004: {value: 0xffff, type: 0x21}},
                                manufacturerOptions.hue,
                            );
                        }
                    }
                }
            }

            return {state: {hue_power_on_behavior: value}};
        },
    },
    hue_power_on_error: {
        key: [
            'hue_power_on_brightness',
            'hue_power_on_color_temperature',
            'hue_power_on_color',
        ],
        convertSet: async (entity, key, value, meta) => {
            if (!meta.message.hasOwnProperty('hue_power_on_behavior')) {
                throw new Error(`Provide a value for 'hue_power_on_behavior'`);
            }
        },
    },
    hue_motion_sensitivity: {
    // motion detect sensitivity, philips specific
        key: ['motion_sensitivity'],
        convertSet: async (entity, key, value, meta) => {
            // hue_sml:
            // 0: low, 1: medium, 2: high (default)
            // make sure you write to second endpoint!
            const lookup = {low: 0, medium: 1, high: 2};
            value = value.toLowerCase();
            utils.validateValue(value, Object.keys(lookup));

            const payload = {48: {value: lookup[value], type: 32}};
            await entity.write(
                'msOccupancySensing',
                payload,
                manufacturerOptions.hue,
            );
            return {state: {motion_sensitivity: value}};
        },
        convertGet: async (entity, key, meta) => {
            await entity.read('msOccupancySensing', [48], manufacturerOptions.hue);
        },
    },
    hue_motion_led_indication: {
        key: ['led_indication'],
        convertSet: async (entity, key, value, meta) => {
            const payload = {0x0033: {value, type: 0x10}};
            await entity.write('genBasic', payload, manufacturerOptions.hue);
            return {state: {led_indication: value}};
        },
        convertGet: async (entity, key, meta) => {
            await entity.read('genBasic', [0x0033], manufacturerOptions.hue);
        },
    },
    aqara_motion_sensitivity: {
        key: ['motion_sensitivity'],
        convertSet: async (entity, key, value, meta) => {
            const lookup = {low: 1, medium: 2, high: 3};
            value = value.toLowerCase();
            utils.validateValue(value, Object.keys(lookup));
            await entity.write(
                'aqaraOpple',
                {0x010c: {value: lookup[value], type: 0x20}},
                manufacturerOptions.xiaomi,
            );
            return {state: {motion_sensitivity: value}};
        },
        convertGet: async (entity, key, meta) => {
            await entity.read('aqaraOpple', [0x010c], manufacturerOptions.xiaomi);
        },
    },
    RTCZCGQ11LM_presence: {
        key: ['presence'],
        convertGet: async (entity, key, meta) => {
            await entity.read('aqaraOpple', [0x0142], manufacturerOptions.xiaomi);
        },
    },
    RTCZCGQ11LM_monitoring_mode: {
        key: ['monitoring_mode'],
        convertSet: async (entity, key, value, meta) => {
            value = value.toLowerCase();
            const lookup = {undirected: 0, left_right: 1};
            await entity.write(
                'aqaraOpple',
                {0x0144: {value: lookup[value], type: 0x20}},
                manufacturerOptions.xiaomi,
            );
            return {state: {monitoring_mode: value}};
        },
        convertGet: async (entity, key, meta) => {
            await entity.read('aqaraOpple', [0x0144], manufacturerOptions.xiaomi);
        },
    },
    RTCZCGQ11LM_approach_distance: {
        key: ['approach_distance'],
        convertSet: async (entity, key, value, meta) => {
            value = value.toLowerCase();
            const lookup = {far: 0, medium: 1, near: 2};
            await entity.write(
                'aqaraOpple',
                {0x0146: {value: lookup[value], type: 0x20}},
                manufacturerOptions.xiaomi,
            );
            return {state: {approach_distance: value}};
        },
        convertGet: async (entity, key, meta) => {
            await entity.read('aqaraOpple', [0x0146], manufacturerOptions.xiaomi);
        },
    },
    RTCZCGQ11LM_reset_nopresence_status: {
        key: ['reset_nopresence_status'],
        convertSet: async (entity, key, value, meta) => {
            await entity.write(
                'aqaraOpple',
                {0x0157: {value: 1, type: 0x20}},
                manufacturerOptions.xiaomi,
            );
        },
    },
    ZigUP_lock: {
        key: ['led'],
        convertSet: async (entity, key, value, meta) => {
            const lookup = {
                off: 'lockDoor',
                on: 'unlockDoor',
                toggle: 'toggleDoor',
            };
            await entity.command('closuresDoorLock', lookup[value], {
                pincodevalue: '',
            });
        },
    },
    LS21001_alert_behaviour: {
        key: ['alert_behaviour'],
        convertSet: async (entity, key, value, meta) => {
            const lookup = {siren_led: 3, siren: 2, led: 1, nothing: 0};
            await entity.write(
                'genBasic',
                {0x400a: {value: lookup[value], type: 32}},
                {
                    manufacturerCode: 0x1168,
                    disableDefaultResponse: true,
                    sendWhen: 'active',
                },
            );
            return {state: {alert_behaviour: value}};
        },
    },
    xiaomi_switch_type: {
        key: ['switch_type'],
        convertSet: async (entity, key, value, meta) => {
            const lookup = {toggle: 1, momentary: 2};
            value = value.toLowerCase();
            utils.validateValue(value, Object.keys(lookup));
            await entity.write(
                'aqaraOpple',
                {0x000a: {value: lookup[value], type: 0x20}},
                manufacturerOptions.xiaomi,
            );
            return {state: {switch_type: value}};
        },
        convertGet: async (entity, key, meta) => {
            await entity.read('aqaraOpple', [0x000a], manufacturerOptions.xiaomi);
        },
    },
    xiaomi_switch_power_outage_memory: {
        key: ['power_outage_memory'],
        convertSet: async (entity, key, value, meta) => {
<<<<<<< HEAD
            if (
                [
                    'ZNCZ04LM',
                    'ZNCZ15LM',
                    'QBCZ14LM',
                    'QBCZ15LM',
                    'SSM-U01',
                    'SSM-U02',
                    'DLKZMK11LM',
                    'DLKZMK12LM',
                    'WS-EUK01',
                    'WS-EUK02',
                    'WS-EUK03',
                    'WS-EUK04',
                    'QBKG19LM',
                    'QBKG20LM',
                    'QBKG25LM',
                    'QBKG26LM',
                    'QBKG31LM',
                    'QBKG34LM',
                    'QBKG38LM',
                    'QBKG39LM',
                    'QBKG40LM',
                    'QBKG41LM',
                    'ZNDDMK11LM',
                ].includes(meta.mapped.model)
            ) {
                await entity.write(
                    'aqaraOpple',
                    {0x0201: {value: value ? 1 : 0, type: 0x10}},
                    manufacturerOptions.xiaomi,
                );
            } else if (
                ['ZNCZ02LM', 'QBCZ11LM', 'LLKZMK11LM'].includes(meta.mapped.model)
            ) {
=======
            if (['SP-EUC01', 'ZNCZ04LM', 'ZNCZ15LM', 'QBCZ14LM', 'QBCZ15LM', 'SSM-U01', 'SSM-U02', 'DLKZMK11LM', 'DLKZMK12LM',
                'WS-EUK01', 'WS-EUK02', 'WS-EUK03', 'WS-EUK04', 'QBKG19LM', 'QBKG20LM', 'QBKG25LM', 'QBKG26LM',
                'QBKG31LM', 'QBKG34LM', 'QBKG38LM', 'QBKG39LM', 'QBKG40LM', 'QBKG41LM', 'ZNDDMK11LM'].includes(meta.mapped.model)) {
                await entity.write('aqaraOpple', {0x0201: {value: value ? 1 : 0, type: 0x10}}, manufacturerOptions.xiaomi);
            } else if (['ZNCZ02LM', 'QBCZ11LM', 'LLKZMK11LM'].includes(meta.mapped.model)) {
>>>>>>> cbc9a662
                const payload = value ?
                    [
                        [0xaa, 0x80, 0x05, 0xd1, 0x47, 0x07, 0x01, 0x10, 0x01],
                        [0xaa, 0x80, 0x03, 0xd3, 0x07, 0x08, 0x01],
                    ] :
                    [
                        [0xaa, 0x80, 0x05, 0xd1, 0x47, 0x09, 0x01, 0x10, 0x00],
                        [0xaa, 0x80, 0x03, 0xd3, 0x07, 0x0a, 0x01],
                    ];

                await entity.write(
                    'genBasic',
                    {0xfff0: {value: payload[0], type: 0x41}},
                    manufacturerOptions.xiaomi,
                );
                await entity.write(
                    'genBasic',
                    {0xfff0: {value: payload[1], type: 0x41}},
                    manufacturerOptions.xiaomi,
                );
            } else if (['ZNCZ11LM'].includes(meta.mapped.model)) {
                const payload = value ?
                    [0xaa, 0x80, 0x05, 0xd1, 0x47, 0x00, 0x01, 0x10, 0x01] :
                    [0xaa, 0x80, 0x05, 0xd1, 0x47, 0x01, 0x01, 0x10, 0x00];

                await entity.write(
                    'genBasic',
                    {0xfff0: {value: payload, type: 0x41}},
                    manufacturerOptions.xiaomi,
                );
            } else {
                throw new Error('Not supported');
            }
            return {state: {power_outage_memory: value}};
        },
        convertGet: async (entity, key, meta) => {
<<<<<<< HEAD
            if (
                [
                    'ZNCZ04LM',
                    'ZNCZ15LM',
                    'QBCZ14LM',
                    'QBCZ15LM',
                    'SSM-U01',
                    'SSM-U02',
                    'DLKZMK11LM',
                    'DLKZMK12LM',
                    'WS-EUK01',
                    'WS-EUK02',
                    'WS-EUK03',
                    'WS-EUK04',
                    'QBKG19LM',
                    'QBKG20LM',
                    'QBKG25LM',
                    'QBKG26LM',
                    'QBKG31LM',
                    'QBKG34LM',
                    'QBKG38LM',
                    'QBKG39LM',
                    'QBKG40LM',
                    'QBKG41LM',
                    'ZNDDMK11LM',
                ].includes(meta.mapped.model)
            ) {
=======
            if (['SP-EUC01', 'ZNCZ04LM', 'ZNCZ15LM', 'QBCZ14LM', 'QBCZ15LM', 'SSM-U01', 'SSM-U02', 'DLKZMK11LM', 'DLKZMK12LM',
                'WS-EUK01', 'WS-EUK02', 'WS-EUK03', 'WS-EUK04', 'QBKG19LM', 'QBKG20LM', 'QBKG25LM', 'QBKG26LM',
                'QBKG31LM', 'QBKG34LM', 'QBKG38LM', 'QBKG39LM', 'QBKG40LM', 'QBKG41LM', 'ZNDDMK11LM'].includes(meta.mapped.model)) {
>>>>>>> cbc9a662
                await entity.read('aqaraOpple', [0x0201]);
            } else if (
                ['ZNCZ02LM', 'QBCZ11LM', 'ZNCZ11LM'].includes(meta.mapped.model)
            ) {
                await entity.read('aqaraOpple', [0xfff0]);
            } else {
                throw new Error('Not supported');
            }
        },
    },
    xiaomi_light_power_outage_memory: {
        key: ['power_outage_memory'],
        convertSet: async (entity, key, value, meta) => {
            await entity.write(
                'genBasic',
                {0xff19: {value: value ? 1 : 0, type: 0x10}},
                manufacturerOptions.xiaomi,
            );
            return {state: {power_outage_memory: value}};
        },
    },
    xiaomi_power: {
        key: ['power'],
        convertGet: async (entity, key, meta) => {
            const endpoint = meta.device.endpoints.find((e) =>
                e.supportsInputCluster('genAnalogInput'),
            );
            await endpoint.read('genAnalogInput', ['presentValue']);
        },
    },
    xiaomi_auto_off: {
        key: ['auto_off'],
        convertSet: async (entity, key, value, meta) => {
            if (['ZNCZ04LM'].includes(meta.mapped.model)) {
                await entity.write(
                    'aqaraOpple',
                    {0x0202: {value: value ? 1 : 0, type: 0x10}},
                    manufacturerOptions.xiaomi,
                );
            } else if (['ZNCZ11LM'].includes(meta.mapped.model)) {
                const payload = value ?
                    [0xaa, 0x80, 0x05, 0xd1, 0x47, 0x00, 0x02, 0x10, 0x01] :
                    [0xaa, 0x80, 0x05, 0xd1, 0x47, 0x01, 0x02, 0x10, 0x00];

                await entity.write(
                    'genBasic',
                    {0xfff0: {value: payload, type: 0x41}},
                    manufacturerOptions.xiaomi,
                );
            } else {
                throw new Error('Not supported');
            }
            return {state: {auto_off: value}};
        },
    },
    GZCGQ11LM_detection_period: {
        key: ['detection_period'],
        convertSet: async (entity, key, value, meta) => {
            value *= 1;
            await entity.write(
                'aqaraOpple',
                {0x0000: {value: [value], type: 0x21}},
                manufacturerOptions.xiaomi,
            );
            return {state: {detection_period: value}};
        },
        convertGet: async (entity, key, meta) => {
            await entity.read('aqaraOpple', [0x0000], manufacturerOptions.xiaomi);
        },
    },
    aqara_detection_interval: {
        key: ['detection_interval'],
        convertSet: async (entity, key, value, meta) => {
            value *= 1;
            await entity.write(
                'aqaraOpple',
                {0x0102: {value: [value], type: 0x20}},
                manufacturerOptions.xiaomi,
            );
            return {state: {detection_interval: value}};
        },
        convertGet: async (entity, key, meta) => {
            await entity.read('aqaraOpple', [0x0102], manufacturerOptions.xiaomi);
        },
    },
    xiaomi_overload_protection: {
        key: ['overload_protection'],
        convertSet: async (entity, key, value, meta) => {
            value *= 1;
            await entity.write(
                'aqaraOpple',
                {0x020b: {value: [value], type: 0x39}},
                manufacturerOptions.xiaomi,
            );
            return {state: {overload_protection: value}};
        },
        convertGet: async (entity, key, meta) => {
            await entity.read('aqaraOpple', [0x020b], manufacturerOptions.xiaomi);
        },
    },
    aqara_switch_mode_switch: {
        key: ['mode_switch'],
        convertSet: async (entity, key, value, meta) => {
            const lookup = {anti_flicker_mode: 4, quick_mode: 1};
            await entity.write(
                'aqaraOpple',
                {0x0004: {value: lookup[value], type: 0x21}},
                manufacturerOptions.xiaomi,
            );
            return {state: {mode_switch: value}};
        },
        convertGet: async (entity, key, meta) => {
            await entity.read('aqaraOpple', [0x0004], manufacturerOptions.xiaomi);
        },
    },
    xiaomi_button_switch_mode: {
        key: ['button_switch_mode'],
        convertSet: async (entity, key, value, meta) => {
            const lookup = {relay: 0, relay_and_usb: 1};
            await entity.write(
                'aqaraOpple',
                {0x0226: {value: lookup[value], type: 0x20}},
                manufacturerOptions.xiaomi,
            );
            return {state: {button_switch_mode: value}};
        },
        convertGet: async (entity, key, meta) => {
            await entity.read('aqaraOpple', [0x0226], manufacturerOptions.xiaomi);
        },
    },
    xiaomi_socket_button_lock: {
        key: ['button_lock'],
        convertSet: async (entity, key, value, meta) => {
            const lookup = {ON: 0, OFF: 1};
            await entity.write(
                'aqaraOpple',
                {0x0200: {value: lookup[value], type: 0x20}},
                manufacturerOptions.xiaomi,
            );
            return {state: {button_lock: value}};
        },
        convertGet: async (entity, key, meta) => {
            await entity.read('aqaraOpple', [0x0200], manufacturerOptions.xiaomi);
        },
    },
    xiaomi_led_disabled_night: {
        key: ['led_disabled_night'],
        convertSet: async (entity, key, value, meta) => {
            if (
                [
                    'ZNCZ04LM',
                    'ZNCZ15LM',
                    'QBCZ14LM',
                    'QBCZ15LM',
                    'QBKG19LM',
                    'QBKG20LM',
                    'QBKG25LM',
                    'QBKG26LM',
                    'QBKG31LM',
                    'QBKG34LM',
                    'DLKZMK11LM',
                    'SSM-U01',
                ].includes(meta.mapped.model)
            ) {
                await entity.write(
                    'aqaraOpple',
                    {0x0203: {value: value ? 1 : 0, type: 0x10}},
                    manufacturerOptions.xiaomi,
                );
            } else if (['ZNCZ11LM'].includes(meta.mapped.model)) {
                const payload = value ?
                    [0xaa, 0x80, 0x05, 0xd1, 0x47, 0x00, 0x03, 0x10, 0x00] :
                    [0xaa, 0x80, 0x05, 0xd1, 0x47, 0x01, 0x03, 0x10, 0x01];

                await entity.write(
                    'genBasic',
                    {0xfff0: {value: payload, type: 0x41}},
                    manufacturerOptions.xiaomi,
                );
            } else {
                throw new Error('Not supported');
            }
            return {state: {led_disabled_night: value}};
        },
        convertGet: async (entity, key, meta) => {
            if (
                [
                    'ZNCZ04LM',
                    'ZNCZ15LM',
                    'QBCZ15LM',
                    'QBCZ14LM',
                    'QBKG19LM',
                    'QBKG20LM',
                    'QBKG25LM',
                    'QBKG26LM',
                    'QBKG31LM',
                    'QBKG34LM',
                    'DLKZMK11LM',
                    'SSM-U01',
                ].includes(meta.mapped.model)
            ) {
                await entity.read('aqaraOpple', [0x0203], manufacturerOptions.xiaomi);
            } else {
                throw new Error('Not supported');
            }
        },
    },
    xiaomi_flip_indicator_light: {
        key: ['flip_indicator_light'],
        convertSet: async (entity, key, value, meta) => {
            const lookup = {OFF: 0, ON: 1};
            await entity.write(
                'aqaraOpple',
                {0x00f0: {value: lookup[value], type: 0x20}},
                manufacturerOptions.xiaomi,
            );
            return {state: {flip_indicator_light: value}};
        },
        convertGet: async (entity, key, meta) => {
            await entity.read('aqaraOpple', [0x00f0], manufacturerOptions.xiaomi);
        },
    },
    xiaomi_dimmer_mode: {
        key: ['dimmer_mode'],
        convertSet: async (entity, key, value, meta) => {
            const lookup = {rgbw: 3, dual_ct: 1};
            value = value.toLowerCase();
            if (['rgbw'].includes(value)) {
                await entity.write(
                    'aqaraOpple',
                    {0x0509: {value: lookup[value], type: 0x23}},
                    manufacturerOptions.xiaomi,
                );
                await entity.write(
                    'aqaraOpple',
                    {0x050f: {value: 1, type: 0x23}},
                    manufacturerOptions.xiaomi,
                );
            } else {
                await entity.write(
                    'aqaraOpple',
                    {0x0509: {value: lookup[value], type: 0x23}},
                    manufacturerOptions.xiaomi,
                );
                // Turn on dimming channel 1 and channel 2
                await entity.write(
                    'aqaraOpple',
                    {0x050f: {value: 3, type: 0x23}},
                    manufacturerOptions.xiaomi,
                );
            }
            return {state: {dimmer_mode: value}};
        },
        convertGet: async (entity, key, value, meta) => {
            await entity.read('aqaraOpple', [0x0509], manufacturerOptions.xiaomi);
        },
    },
    xiaomi_switch_operation_mode_basic: {
        key: ['operation_mode'],
        convertSet: async (entity, key, value, meta) => {
            let targetValue = value.hasOwnProperty('state') ? value.state : value;

            // 1/2 gang switches using genBasic on endpoint 1.
            let attrId;
            let attrValue;
            if (meta.mapped.meta && meta.mapped.meta.multiEndpoint) {
                attrId = {left: 0xff22, right: 0xff23}[meta.endpoint_name];
                // Allow usage of control_relay for 2 gang switches by mapping it to the default side.
                if (targetValue === 'control_relay') {
                    targetValue = `control_${meta.endpoint_name}_relay`;
                }
                attrValue = {
                    control_left_relay: 0x12,
                    control_right_relay: 0x22,
                    decoupled: 0xfe,
                }[targetValue];

                if (attrId == null) {
                    throw new Error(
                        `Unsupported endpoint ${meta.endpoint_name} for changing operation_mode.`,
                    );
                }
            } else {
                attrId = 0xff22;
                attrValue = {control_relay: 0x12, decoupled: 0xfe}[targetValue];
            }

            if (attrValue == null) {
                throw new Error('Invalid operation_mode value');
            }

            const endpoint = entity.getDevice().getEndpoint(1);
            const payload = {};
            payload[attrId] = {value: attrValue, type: 0x20};
            await endpoint.write('genBasic', payload, manufacturerOptions.xiaomi);

            return {state: {operation_mode: targetValue}};
        },
        convertGet: async (entity, key, meta) => {
            let attrId;
            if (meta.mapped.meta && meta.mapped.meta.multiEndpoint) {
                attrId = {left: 0xff22, right: 0xff23}[meta.endpoint_name];
                if (attrId == null) {
                    throw new Error(
                        `Unsupported endpoint ${meta.endpoint_name} for getting operation_mode.`,
                    );
                }
            } else {
                attrId = 0xff22;
            }
            await entity.read('genBasic', [attrId], manufacturerOptions.xiaomi);
        },
    },
    xiaomi_switch_operation_mode_opple: {
        key: ['operation_mode'],
        convertSet: async (entity, key, value, meta) => {
            // Support existing syntax of a nested object just for the state field. Though it's quite silly IMO.
            const targetValue = value.hasOwnProperty('state') ? value.state : value;
            // Switches using aqaraOpple 0x0200 on the same endpoints as the onOff clusters.
            const lookupState = {control_relay: 0x01, decoupled: 0x00};
            await entity.write(
                'aqaraOpple',
                {0x0200: {value: lookupState[targetValue], type: 0x20}},
                manufacturerOptions.xiaomi,
            );
        },
        convertGet: async (entity, key, meta) => {
            await entity.read('aqaraOpple', [0x0200], manufacturerOptions.xiaomi);
        },
    },
    xiaomi_switch_do_not_disturb: {
        key: ['do_not_disturb'],
        convertSet: async (entity, key, value, meta) => {
            await entity.write(
                'aqaraOpple',
                {0x0203: {value: value ? 1 : 0, type: 0x10}},
                manufacturerOptions.xiaomi,
            );
            return {state: {do_not_disturb: value}};
        },
    },
    STS_PRS_251_beep: {
        key: ['beep'],
        convertSet: async (entity, key, value, meta) => {
            await entity.command(
                'genIdentify',
                'identify',
                {identifytime: value},
                utils.getOptions(meta.mapped, entity),
            );
        },
    },
    xiaomi_curtain_options: {
        key: ['options'],
        convertSet: async (entity, key, value, meta) => {
            const opts = {
                reverse_direction: false,
                hand_open: true,
                reset_limits: false,
                ...value,
            };

            // Legacy names
            if (value.hasOwnProperty('auto_close')) opts.hand_open = value.auto_close;
            if (value.hasOwnProperty('reset_move')) {
                opts.reset_limits = value.reset_move;
            }

            if (meta.mapped.model === 'ZNCLDJ12LM') {
                await entity.write(
                    'genBasic',
                    {0xff28: {value: opts.reverse_direction, type: 0x10}},
                    manufacturerOptions.xiaomi,
                );
                await entity.write(
                    'genBasic',
                    {0xff29: {value: !opts.hand_open, type: 0x10}},
                    manufacturerOptions.xiaomi,
                );

                if (opts.reset_limits) {
                    await entity.write(
                        'genBasic',
                        {0xff27: {value: 0x00, type: 0x10}},
                        manufacturerOptions.xiaomi,
                    );
                }
            } else if (meta.mapped.model === 'ZNCLDJ11LM') {
                const payload = [
                    0x07,
                    0x00,
                    opts.reset_limits ? 0x01 : 0x02,
                    0x00,
                    opts.reverse_direction ? 0x01 : 0x00,
                    0x04,
                    !opts.hand_open ? 0x01 : 0x00,
                    0x12,
                ];

                await entity.write(
                    'genBasic',
                    {0x0401: {value: payload, type: 0x42}},
                    manufacturerOptions.xiaomi,
                );

                // hand_open requires a separate request with slightly different payload
                payload[2] = 0x08;
                await entity.write(
                    'genBasic',
                    {0x0401: {value: payload, type: 0x42}},
                    manufacturerOptions.xiaomi,
                );
            } else {
                throw new Error(
                    `xiaomi_curtain_options set called for not supported model: ${meta.mapped.model}`,
                );
            }

            // Reset limits is an action, not a state.
            delete opts.reset_limits;
            return {state: {options: opts}};
        },
        convertGet: async (entity, key, meta) => {
            if (meta.mapped.model === 'ZNCLDJ11LM') {
                await entity.read('genBasic', [0x0401], manufacturerOptions.xiaomi);
            } else {
                throw new Error(
                    `xiaomi_curtain_options get called for not supported model: ${meta.mapped.model}`,
                );
            }
        },
    },
    xiaomi_curtain_position_state: {
        key: ['state', 'position'],
        options: [exposes.options.invert_cover()],
        convertSet: async (entity, key, value, meta) => {
            if (
                key === 'state' &&
        typeof value === 'string' &&
        value.toLowerCase() === 'stop'
            ) {
                if (meta.mapped.model == 'ZNJLBL01LM') {
                    const payload = {presentValue: 2};
                    await entity.write('genMultistateOutput', payload);
                } else {
                    await entity.command(
                        'closuresWindowCovering',
                        'stop',
                        {},
                        utils.getOptions(meta.mapped, entity),
                    );
                }

                if (!['ZNCLDJ11LM', 'ZNJLBL01LM'].includes(meta.mapped.model)) {
                    // The code below is originally added for ZNCLDJ11LM (Koenkk/zigbee2mqtt#4585).
                    // However, in Koenkk/zigbee-herdsman-converters#4039 it was replaced by reading
                    // directly from currentPositionLiftPercentage, so that device is excluded.
                    // For ZNJLBL01LM, in Koenkk/zigbee-herdsman-converters#4163 the position is read
                    // through onEvent each time the motor stops, so it becomes redundant, and the
                    // device is excluded.
                    // The code is left here to avoid breaking compatibility, ideally all devices using
                    // this converter should be tested so the code can be adjusted/deleted.

                    // Xiaomi curtain does not send position update on stop, request this.
                    await entity.read('genAnalogOutput', [0x0055]);
                }
            } else {
                const lookup = {open: 100, close: 0, on: 100, off: 0};

                value = typeof value === 'string' ? value.toLowerCase() : value;
                value = lookup.hasOwnProperty(value) ? lookup[value] : value;
                value = meta.options.invert_cover ? 100 - value : value;

                const payload = {0x0055: {value, type: 0x39}};
                await entity.write('genAnalogOutput', payload);
            }
        },
        convertGet: async (entity, key, meta) => {
            await entity.read('genAnalogOutput', [0x0055]);
        },
    },
    xiaomi_curtain_acn002_charging_status: {
        key: ['charging_status'],
        convertGet: async (entity, key, meta) => {
            await entity.read('aqaraOpple', [0x0409], manufacturerOptions.xiaomi);
        },
    },
    xiaomi_curtain_acn002_battery: {
        key: ['battery'],
        convertGet: async (entity, key, meta) => {
            await entity.read('aqaraOpple', [0x040a], manufacturerOptions.xiaomi);
        },
    },
    ledvance_commands: {
    /* deprectated osram_*/
        key: [
            'set_transition',
            'remember_state',
            'osram_set_transition',
            'osram_remember_state',
        ],
        convertSet: async (entity, key, value, meta) => {
            if (key === 'osram_set_transition' || key === 'set_transition') {
                if (value) {
                    const transition =
            value > 1 ?
                (Math.round((value * 2).toFixed(1)) / 2).toFixed(1) * 10 :
                1;
                    const payload = {
                        0x0012: {value: transition, type: 0x21},
                        0x0013: {value: transition, type: 0x21},
                    };
                    await entity.write('genLevelCtrl', payload);
                }
            } else if (key == 'osram_remember_state' || key == 'remember_state') {
                if (value === true) {
                    await entity.command(
                        'manuSpecificOsram',
                        'saveStartupParams',
                        {},
                        manufacturerOptions.osram,
                    );
                } else if (value === false) {
                    await entity.command(
                        'manuSpecificOsram',
                        'resetStartupParams',
                        {},
                        manufacturerOptions.osram,
                    );
                }
            }
        },
    },
    lidl_watering_timer: {
        key: ['timer'],
        convertSet: (entity, key, value, meta) => {
            tuya.sendDataPointRaw(
                entity,
                tuya.dataPoints.lidlTimer,
                tuya.convertDecimalValueTo4ByteHexArray(value),
            );
        },
    },
    matsee_garage_door_opener: {
        key: ['trigger'],
        convertSet: (entity, key, value, meta) => {
            const state = meta.message.hasOwnProperty('trigger') ?
                meta.message.trigger :
                true;
            tuya.sendDataPointBool(entity, tuya.dataPoints.garageDoorTrigger, state);
            return {state: {trigger: state}};
        },
    },
    SPZ01_power_outage_memory: {
        key: ['power_outage_memory'],
        convertSet: async (entity, key, value, meta) => {
            await entity.write('genOnOff', {
                0x2000: {value: value ? 0x01 : 0x00, type: 0x20},
            });
            return {state: {power_outage_memory: value}};
        },
    },
    tuya_switch_power_outage_memory: {
        key: ['power_outage_memory'],
        convertSet: async (entity, key, value, meta) => {
            value = value.toLowerCase();
            const lookup = {off: 0x00, on: 0x01, restore: 0x02};
            utils.validateValue(value, Object.keys(lookup));
            const payload = lookup[value];
            await entity.write('genOnOff', {
                0x8002: {value: payload, type: 0x30},
            });
            return {state: {power_outage_memory: value}};
        },
    },
    kmpcil_res005_on_off: {
        key: ['state'],
        convertSet: async (entity, key, value, meta) => {
            const options = {disableDefaultResponse: true};
            utils.validateValue(value, ['toggle', 'off', 'on']);
            if (value.toLowerCase() === 'toggle') {
                if (!meta.state.hasOwnProperty('state')) {
                    throw new Error('Cannot toggle, state not known yet');
                } else {
                    const payload = {
                        0x0055: {
                            value: meta.state.state === 'OFF' ? 0x01 : 0x00,
                            type: 0x10,
                        },
                    };
                    await entity.write('genBinaryOutput', payload, options);
                    return {
                        state: {state: meta.state.state === 'OFF' ? 'ON' : 'OFF'},
                    };
                }
            } else {
                const payload = {
                    0x0055: {
                        value: value.toUpperCase() === 'OFF' ? 0x00 : 0x01,
                        type: 0x10,
                    },
                };
                await entity.write('genBinaryOutput', payload, options);
                return {state: {state: value.toUpperCase()}};
            }
        },
        convertGet: async (entity, key, meta) => {
            await entity.read('genBinaryOutput', ['presentValue']);
        },
    },
    light_onoff_restorable_brightness: {
    /**
     * Some devices reset brightness to 100% when turned on, even if previous brightness was different
     * This uses the stored state of the device to restore to the previous brightness level when turning on
     */
        key: ['state', 'brightness', 'brightness_percent'],
        options: [exposes.options.transition()],
        convertSet: async (entity, key, value, meta) => {
            const deviceState = meta.state || {};
            const message = meta.message;
            const state = message.hasOwnProperty('state') ?
                message.state.toLowerCase() :
                null;
            const hasBrightness =
        message.hasOwnProperty('brightness') ||
        message.hasOwnProperty('brightness_percent');

            // Add brightness if command is 'on' and we can restore previous value
            if (state === 'on' && !hasBrightness && deviceState.brightness > 0) {
                message.brightness = deviceState.brightness;
            }

            return await converters.light_onoff_brightness.convertSet(
                entity,
                key,
                value,
                meta,
            );
        },
        convertGet: async (entity, key, meta) => {
            return await converters.light_onoff_brightness.convertGet(
                entity,
                key,
                meta,
            );
        },
    },
    JTQJBF01LMBW_JTYJGD01LMBW_sensitivity: {
        key: ['sensitivity'],
        convertSet: async (entity, key, value, meta) => {
            value = value.toLowerCase();
            const lookup = {low: 0x04010000, medium: 0x04020000, high: 0x04030000};
            utils.validateValue(value, Object.keys(lookup));

            // Timeout of 30 seconds + required (https://github.com/Koenkk/zigbee2mqtt/issues/2287)
            const options = {...manufacturerOptions.xiaomi, timeout: 35000};
            await entity.write(
                'ssIasZone',
                {0xfff1: {value: lookup[value], type: 0x23}},
                options,
            );
            return {state: {sensitivity: value}};
        },
    },
    JTQJBF01LMBW_JTYJGD01LMBW_selfest: {
        key: ['selftest'],
        convertSet: async (entity, key, value, meta) => {
            // Timeout of 30 seconds + required (https://github.com/Koenkk/zigbee2mqtt/issues/2287)
            const options = {...manufacturerOptions.xiaomi, timeout: 35000};
            await entity.write(
                'ssIasZone',
                {0xfff1: {value: 0x03010000, type: 0x23}},
                options,
            );
        },
    },
    aqara_alarm: {
        key: ['gas', 'smoke'],
        convertGet: async (entity, key, meta) => {
            await entity.read('aqaraOpple', [0x013a], manufacturerOptions.xiaomi);
        },
    },
    aqara_density: {
        key: ['gas_density', 'smoke_density'],
        convertGet: async (entity, key, meta) => {
            await entity.read('aqaraOpple', [0x013b], manufacturerOptions.xiaomi);
        },
    },
    JTBZ01AQA_gas_sensitivity: {
        key: ['gas_sensitivity'],
        convertSet: async (entity, key, value, meta) => {
            value = value.toLowerCase();
            const lookup = {'15%lel': 1, '10%lel': 2};
            await entity.write(
                'aqaraOpple',
                {0x010c: {value: lookup[value], type: 0x20}},
                manufacturerOptions.xiaomi,
            );
            return {state: {gas_sensitivity: value}};
        },
        convertGet: async (entity, key, meta) => {
            await entity.read('aqaraOpple', [0x010c], manufacturerOptions.xiaomi);
        },
    },
    aqara_selftest: {
        key: ['selftest'],
        convertSet: async (entity, key, value, meta) => {
            await entity.write(
                'aqaraOpple',
                {0x0127: {value: true, type: 0x10}},
                manufacturerOptions.xiaomi,
            );
        },
    },
    aqara_mute_buzzer: {
        key: ['mute_buzzer'],
        convertSet: async (entity, key, value, meta) => {
<<<<<<< HEAD
            await entity.write(
                'aqaraOpple',
                {0x013f: {value: 15360, type: 0x23}},
                manufacturerOptions.xiaomi,
            );
            await entity.write(
                'aqaraOpple',
                {0x0126: {value: 1, type: 0x20}},
                manufacturerOptions.xiaomi,
            );
=======
            let attribute = 0x013f;
            if (['JY-GZ-01AQ'].includes(meta.mapped.model)) attribute = 0x013e;
            await entity.write('aqaraOpple', {[`${attribute}`]: {value: 15360, type: 0x23}}, manufacturerOptions.xiaomi);
            await entity.write('aqaraOpple', {0x0126: {value: 1, type: 0x20}}, manufacturerOptions.xiaomi);
>>>>>>> cbc9a662
        },
    },
    aqara_mute: {
        key: ['mute'],
        convertGet: async (entity, key, meta) => {
            await entity.read('aqaraOpple', [0x0126], manufacturerOptions.xiaomi);
        },
    },
    JYGZ01AQ_heartbeat_indicator: {
        key: ['heartbeat_indicator'],
        convertSet: async (entity, key, value, meta) => {
            const lookup = {true: 1, false: 0};
            await entity.write('aqaraOpple', {0x013c: {value: lookup[value], type: 0x20}}, manufacturerOptions.xiaomi);
            return {state: {heartbeat_indicator: value}};
        },
        convertGet: async (entity, key, meta) => {
            await entity.read('aqaraOpple', [0x013c], manufacturerOptions.xiaomi);
        },
    },
    aqara_linkage_alarm: {
        key: ['linkage_alarm'],
        convertSet: async (entity, key, value, meta) => {
            const lookup = {true: 1, false: 0};
            await entity.write(
                'aqaraOpple',
                {0x014b: {value: lookup[value], type: 0x20}},
                manufacturerOptions.xiaomi,
            );
            return {state: {linkage_alarm: value}};
        },
        convertGet: async (entity, key, meta) => {
            await entity.read('aqaraOpple', [0x014b], manufacturerOptions.xiaomi);
        },
    },
    JTBZ01AQA_state: {
        key: ['state'],
        convertGet: async (entity, key, meta) => {
            await entity.read('aqaraOpple', [0x0139], manufacturerOptions.xiaomi);
        },
    },
    aqara_power_outage_count: {
        key: ['power_outage_count'],
        convertGet: async (entity, key, meta) => {
            await entity.read('aqaraOpple', [0x0002], manufacturerOptions.xiaomi);
        },
    },
    LLKZMK11LM_interlock: {
        key: ['interlock'],
        convertSet: async (entity, key, value, meta) => {
            await entity.write(
                'genBinaryOutput',
                {0xff06: {value: value ? 0x01 : 0x00, type: 0x10}},
                manufacturerOptions.xiaomi,
            );
            return {state: {interlock: value}};
        },
    },
    DJT11LM_vibration_sensitivity: {
        key: ['sensitivity'],
        convertSet: async (entity, key, value, meta) => {
            value = value.toLowerCase();
            const lookup = {low: 0x15, medium: 0x0b, high: 0x01};
            utils.validateValue(value, Object.keys(lookup));

            const options = {...manufacturerOptions.xiaomi, timeout: 35000};
            await entity.write(
                'genBasic',
                {0xff0d: {value: lookup[value], type: 0x20}},
                options,
            );
            return {state: {sensitivity: value}};
        },
    },
    hue_wall_switch_device_mode: {
        key: ['device_mode'],
        convertSet: async (entity, key, value, meta) => {
            const values = [
                'single_rocker',
                'single_push_button',
                'dual_rocker',
                'dual_push_button',
            ];
            utils.validateValue(value, values);
            await entity.write(
                'genBasic',
                {0x0034: {value: values.indexOf(value), type: 48}},
                manufacturerOptions.hue,
            );
        },
        convertGet: async (entity, key, meta) => {
            await entity.read('genBasic', [0x0034], manufacturerOptions.hue);
        },
    },
    danfoss_thermostat_occupied_heating_setpoint: {
        key: ['occupied_heating_setpoint'],
        convertSet: async (entity, key, value, meta) => {
            const payload = {
                setpointType: 1,
                setpoint: (Math.round((value * 2).toFixed(1)) / 2).toFixed(1) * 100,
            };
            await entity.command(
                'hvacThermostat',
                'danfossSetpointCommand',
                payload,
                manufacturerOptions.danfoss,
            );
        },
        convertGet: async (entity, key, meta) => {
            await entity.read('hvacThermostat', ['occupiedHeatingSetpoint']);
        },
    },
    danfoss_mounted_mode_active: {
        key: ['mounted_mode_active'],
        convertGet: async (entity, key, meta) => {
            await entity.read(
                'hvacThermostat',
                ['danfossMountedModeActive'],
                manufacturerOptions.danfoss,
            );
        },
    },
    danfoss_mounted_mode_control: {
        key: ['mounted_mode_control'],
        convertSet: async (entity, key, value, meta) => {
            await entity.write(
                'hvacThermostat',
                {danfossMountedModeControl: value},
                manufacturerOptions.danfoss,
            );
            return {
                readAfterWriteTime: 200,
                state: {mounted_mode_control: value},
            };
        },
        convertGet: async (entity, key, meta) => {
            await entity.read(
                'hvacThermostat',
                ['danfossMountedModeControl'],
                manufacturerOptions.danfoss,
            );
        },
    },
    danfoss_thermostat_vertical_orientation: {
        key: ['thermostat_vertical_orientation'],
        convertSet: async (entity, key, value, meta) => {
            await entity.write(
                'hvacThermostat',
                {danfossThermostatOrientation: value},
                manufacturerOptions.danfoss,
            );
            return {
                readAfterWriteTime: 200,
                state: {thermostat_vertical_orientation: value},
            };
        },
        convertGet: async (entity, key, meta) => {
            await entity.read(
                'hvacThermostat',
                ['danfossThermostatOrientation'],
                manufacturerOptions.danfoss,
            );
        },
    },
    danfoss_external_measured_room_sensor: {
        key: ['external_measured_room_sensor'],
        convertSet: async (entity, key, value, meta) => {
            await entity.write(
                'hvacThermostat',
                {danfossExternalMeasuredRoomSensor: value},
                manufacturerOptions.danfoss,
            );
            return {
                readAfterWriteTime: 200,
                state: {external_measured_room_sensor: value},
            };
        },
        convertGet: async (entity, key, meta) => {
            await entity.read(
                'hvacThermostat',
                ['danfossExternalMeasuredRoomSensor'],
                manufacturerOptions.danfoss,
            );
        },
    },
    danfoss_radiator_covered: {
        key: ['radiator_covered'],
        convertSet: async (entity, key, value, meta) => {
            await entity.write(
                'hvacThermostat',
                {danfossRadiatorCovered: value},
                manufacturerOptions.danfoss,
            );
            return {readAfterWriteTime: 200, state: {radiator_covered: value}};
        },
        convertGet: async (entity, key, meta) => {
            await entity.read(
                'hvacThermostat',
                ['danfossRadiatorCovered'],
                manufacturerOptions.danfoss,
            );
        },
    },
    danfoss_viewing_direction: {
        key: ['viewing_direction'],
        convertSet: async (entity, key, value, meta) => {
            await entity.write(
                'hvacUserInterfaceCfg',
                {danfossViewingDirection: value},
                manufacturerOptions.danfoss,
            );
            return {readAfterWriteTime: 200, state: {viewing_direction: value}};
        },
        convertGet: async (entity, key, meta) => {
            await entity.read(
                'hvacUserInterfaceCfg',
                ['danfossViewingDirection'],
                manufacturerOptions.danfoss,
            );
        },
    },
    danfoss_algorithm_scale_factor: {
        key: ['algorithm_scale_factor'],
        convertSet: async (entity, key, value, meta) => {
            await entity.write(
                'hvacThermostat',
                {danfossAlgorithmScaleFactor: value},
                manufacturerOptions.danfoss,
            );
            return {
                readAfterWriteTime: 200,
                state: {algorithm_scale_factor: value},
            };
        },
        convertGet: async (entity, key, meta) => {
            await entity.read(
                'hvacThermostat',
                ['danfossAlgorithmScaleFactor'],
                manufacturerOptions.danfoss,
            );
        },
    },
    danfoss_heat_available: {
        key: ['heat_available'],
        convertSet: async (entity, key, value, meta) => {
            await entity.write(
                'hvacThermostat',
                {danfossHeatAvailable: value},
                manufacturerOptions.danfoss,
            );
            return {readAfterWriteTime: 200, state: {heat_available: value}};
        },
        convertGet: async (entity, key, meta) => {
            await entity.read(
                'hvacThermostat',
                ['danfossHeatAvailable'],
                manufacturerOptions.danfoss,
            );
        },
    },
    danfoss_heat_required: {
        key: ['heat_required'],
        convertGet: async (entity, key, meta) => {
            await entity.read(
                'hvacThermostat',
                ['danfossHeatRequired'],
                manufacturerOptions.danfoss,
            );
        },
    },
    danfoss_day_of_week: {
        key: ['day_of_week'],
        convertSet: async (entity, key, value, meta) => {
            const payload = {
                danfossDayOfWeek: utils.getKey(
                    constants.dayOfWeek,
                    value,
                    undefined,
                    Number,
                ),
            };
            await entity.write(
                'hvacThermostat',
                payload,
                manufacturerOptions.danfoss,
            );
            return {readAfterWriteTime: 200, state: {day_of_week: value}};
        },
        convertGet: async (entity, key, meta) => {
            await entity.read(
                'hvacThermostat',
                ['danfossDayOfWeek'],
                manufacturerOptions.danfoss,
            );
        },
    },
    danfoss_trigger_time: {
        key: ['trigger_time'],
        convertSet: async (entity, key, value, meta) => {
            await entity.write(
                'hvacThermostat',
                {danfossTriggerTime: value},
                manufacturerOptions.danfoss,
            );
            return {readAfterWriteTime: 200, state: {trigger_time: value}};
        },
        convertGet: async (entity, key, meta) => {
            await entity.read(
                'hvacThermostat',
                ['danfossTriggerTime'],
                manufacturerOptions.danfoss,
            );
        },
    },
    danfoss_window_open_feature: {
        key: ['window_open_feature'],
        convertSet: async (entity, key, value, meta) => {
            await entity.write(
                'hvacThermostat',
                {danfossWindowOpenFeatureEnable: value},
                manufacturerOptions.danfoss,
            );
            return {readAfterWriteTime: 200, state: {window_open_feature: value}};
        },
        convertGet: async (entity, key, meta) => {
            await entity.read(
                'hvacThermostat',
                ['danfossWindowOpenFeatureEnable'],
                manufacturerOptions.danfoss,
            );
        },
    },
    danfoss_window_open_internal: {
        key: ['window_open_internal'],
        convertGet: async (entity, key, meta) => {
            await entity.read(
                'hvacThermostat',
                ['danfossWindowOpenInternal'],
                manufacturerOptions.danfoss,
            );
        },
    },
    danfoss_window_open_external: {
        key: ['window_open_external'],
        convertSet: async (entity, key, value, meta) => {
            await entity.write(
                'hvacThermostat',
                {danfossWindowOpenExternal: value},
                manufacturerOptions.danfoss,
            );
            return {
                readAfterWriteTime: 200,
                state: {window_open_external: value},
            };
        },
        convertGet: async (entity, key, meta) => {
            await entity.read(
                'hvacThermostat',
                ['danfossWindowOpenExternal'],
                manufacturerOptions.danfoss,
            );
        },
    },
    danfoss_load_balancing_enable: {
        key: ['load_balancing_enable'],
        convertSet: async (entity, key, value, meta) => {
            await entity.write(
                'hvacThermostat',
                {danfossLoadBalancingEnable: value},
                manufacturerOptions.danfoss,
            );
            return {
                readAfterWriteTime: 200,
                state: {load_balancing_enable: value},
            };
        },
        convertGet: async (entity, key, meta) => {
            await entity.read(
                'hvacThermostat',
                ['danfossLoadBalancingEnable'],
                manufacturerOptions.danfoss,
            );
        },
    },
    danfoss_load_room_mean: {
        key: ['load_room_mean'],
        convertSet: async (entity, key, value, meta) => {
            await entity.write(
                'hvacThermostat',
                {danfossLoadRoomMean: value},
                manufacturerOptions.danfoss,
            );
            return {readAfterWriteTime: 200, state: {load_room_mean: value}};
        },
        convertGet: async (entity, key, meta) => {
            await entity.read(
                'hvacThermostat',
                ['danfossLoadRoomMean'],
                manufacturerOptions.danfoss,
            );
        },
    },
    danfoss_load_estimate: {
        key: ['load_estimate'],
        convertGet: async (entity, key, meta) => {
            await entity.read(
                'hvacThermostat',
                ['danfossLoadEstimate'],
                manufacturerOptions.danfoss,
            );
        },
    },
    danfoss_preheat_status: {
        key: ['preheat_status'],
        convertGet: async (entity, key, meta) => {
            await entity.read('hvacThermostat', ['danfossPreheatStatus'], manufacturerOptions.danfoss);
        },
    },
    danfoss_adaptation_status: {
        key: ['adaptation_run_status'],
        convertGet: async (entity, key, meta) => {
            await entity.read('hvacThermostat', ['danfossAdaptionRunStatus'], manufacturerOptions.danfoss);
        },
    },
    danfoss_adaptation_settings: {
        key: ['adaptation_run_settings'],
        convertSet: async (entity, key, value, meta) => {
            await entity.write('hvacThermostat', {'danfossAdaptionRunSettings': value}, manufacturerOptions.danfoss);
            return {readAfterWriteTime: 200, state: {'adaptation_run_settings': value}};
        },

        convertGet: async (entity, key, meta) => {
            await entity.read('hvacThermostat', ['danfossAdaptionRunSettings'], manufacturerOptions.danfoss);
        },
    },
    danfoss_adaptation_control: {
        key: ['adaptation_run_control'],
        convertSet: async (entity, key, value, meta) => {
            const payload = {'danfossAdaptionRunControl': utils.getKey(constants.danfossAdaptionRunControl, value, value, Number)};
            await entity.write('hvacThermostat', payload, manufacturerOptions.danfoss);
            return {readAfterWriteTime: 250, state: {'adaptation_run_control': value}};
        },

        convertGet: async (entity, key, meta) => {
            await entity.read('hvacThermostat', ['danfossAdaptionRunControl'], manufacturerOptions.danfoss);
        },
    },
    danfoss_regulation_setpoint_offset: {
        key: ['regulation_setpoint_offset'],
        convertSet: async (entity, key, value, meta) => {
            const payload = {'danfossRegulationSetpointOffset': value};
            await entity.write('hvacThermostat', payload, manufacturerOptions.danfoss);
            return {readAfterWriteTime: 250, state: {'regulation_setpoint_offset': value}};
        },

        convertGet: async (entity, key, meta) => {
            await entity.read('hvacThermostat', ['danfossRegulationSetpointOffset'], manufacturerOptions.danfoss);
        },
    },
    danfoss_output_status: {
        key: ['output_status'],
        convertGet: async (entity, key, meta) => {
            await entity.read(
                'hvacThermostat',
                ['danfossOutputStatus'],
                manufacturerOptions.danfoss,
            );
        },
    },
    danfoss_room_status_code: {
        key: ['room_status_code'],
        convertGet: async (entity, key, meta) => {
            await entity.read(
                'hvacThermostat',
                ['danfossRoomStatusCode'],
                manufacturerOptions.danfoss,
            );
        },
    },
    danfoss_system_status_code: {
        key: ['system_status_code'],
        convertGet: async (entity, key, meta) => {
            await entity.read(
                'haDiagnostic',
                ['danfossSystemStatusCode'],
                manufacturerOptions.danfoss,
            );
        },
    },
    danfoss_system_status_water: {
        key: ['system_status_water'],
        convertGet: async (entity, key, meta) => {
            await entity.read(
                'haDiagnostic',
                ['danfossSystemStatusWater'],
                manufacturerOptions.danfoss,
            );
        },
    },
    danfoss_multimaster_role: {
        key: ['multimaster_role'],
        convertGet: async (entity, key, meta) => {
            await entity.read(
                'haDiagnostic',
                ['danfossMultimasterRole'],
                manufacturerOptions.danfoss,
            );
        },
    },
    develco_pulse_configuration: {
        key: ['pulse_configuration'],
        convertSet: async (entity, key, value, meta) => {
            await entity.write(
                'seMetering',
                {develcoPulseConfiguration: value},
                manufacturerOptions.develco,
            );
            return {readAfterWriteTime: 200, state: {pulse_configuration: value}};
        },
        convertGet: async (entity, key, meta) => {
            await entity.read(
                'seMetering',
                ['develcoPulseConfiguration'],
                manufacturerOptions.develco,
            );
        },
    },
    develco_interface_mode: {
        key: ['interface_mode'],
        convertSet: async (entity, key, value, meta) => {
            const payload = {
                develcoInterfaceMode: utils.getKey(
                    constants.develcoInterfaceMode,
                    value,
                    undefined,
                    Number,
                ),
            };
            await entity.write('seMetering', payload, manufacturerOptions.develco);
            return {readAfterWriteTime: 200, state: {interface_mode: value}};
        },
        convertGet: async (entity, key, meta) => {
            await entity.read(
                'seMetering',
                ['develcoInterfaceMode'],
                manufacturerOptions.develco,
            );
        },
    },
    develco_current_summation: {
        key: ['current_summation'],
        convertSet: async (entity, key, value, meta) => {
            await entity.write(
                'seMetering',
                {develcoCurrentSummation: value},
                manufacturerOptions.develco,
            );
            return {state: {current_summation: value}};
        },
    },
    ZMCSW032D_cover_position: {
        key: ['position', 'tilt'],
        convertSet: async (entity, key, value, meta) => {
            if (
                meta.options.hasOwnProperty('time_close') &&
        meta.options.hasOwnProperty('time_open')
            ) {
                const sleepSeconds = async (s) => {
                    return new Promise((resolve) => setTimeout(resolve, s * 1000));
                };

                const oldPosition = meta.state.position;
                if (value == 100) {
                    await entity.command(
                        'closuresWindowCovering',
                        'upOpen',
                        {},
                        utils.getOptions(meta.mapped),
                    );
                } else if (value == 0) {
                    await entity.command(
                        'closuresWindowCovering',
                        'downClose',
                        {},
                        utils.getOptions(meta.mapped),
                    );
                } else {
                    if (oldPosition > value) {
                        const delta = oldPosition - value;
                        const mutiplicateur = meta.options.time_open / 100;
                        const timeBeforeStop = delta * mutiplicateur;
                        await entity.command(
                            'closuresWindowCovering',
                            'downClose',
                            {},
                            utils.getOptions(meta.mapped),
                        );
                        await sleepSeconds(timeBeforeStop);
                        await entity.command(
                            'closuresWindowCovering',
                            'stop',
                            {},
                            utils.getOptions(meta.mapped),
                        );
                    } else if (oldPosition < value) {
                        const delta = value - oldPosition;
                        const mutiplicateur = meta.options.time_close / 100;
                        const timeBeforeStop = delta * mutiplicateur;
                        await entity.command(
                            'closuresWindowCovering',
                            'upOpen',
                            {},
                            utils.getOptions(meta.mapped),
                        );
                        await sleepSeconds(timeBeforeStop);
                        await entity.command(
                            'closuresWindowCovering',
                            'stop',
                            {},
                            utils.getOptions(meta.mapped),
                        );
                    }
                }

                return {state: {position: value}};
            }
        },
        convertGet: async (entity, key, meta) => {
            const isPosition = key === 'position';
            await entity.read('closuresWindowCovering', [
                isPosition ?
                    'currentPositionLiftPercentage' :
                    'currentPositionTiltPercentage',
            ]);
        },
    },
    namron_thermostat: {
        key: [
            'lcd_brightness', 'button_vibration_level', 'floor_sensor_type', 'sensor', 'powerup_status', 'floor_sensor_calibration',
            'dry_time', 'mode_after_dry', 'temperature_display', 'window_open_check', 'hysterersis', 'display_auto_off_enabled',
            'alarm_airtemp_overvalue', 'away_mode',
        ],
        convertSet: async (entity, key, value, meta) => {
            if (key === 'lcd_brightness') {
                const lookup = {'low': 0, 'mid': 1, 'high': 2};
                const payload = {0x1000: {value: lookup[value], type: herdsman.Zcl.DataType.enum8}};
                await entity.write('hvacThermostat', payload, manufacturerOptions.sunricher);
            } else if (key === 'button_vibration_level') {
                const lookup = {'off': 0, 'low': 1, 'high': 2};
                const payload = {0x1001: {value: lookup[value], type: herdsman.Zcl.DataType.enum8}};
                await entity.write('hvacThermostat', payload, manufacturerOptions.sunricher);
            } else if (key === 'floor_sensor_type') {
                const lookup = {'10k': 1, '15k': 2, '50k': 3, '100k': 4, '12k': 5};
                const payload = {0x1002: {value: lookup[value], type: herdsman.Zcl.DataType.enum8}};
                await entity.write('hvacThermostat', payload, manufacturerOptions.sunricher);
            } else if (key === 'sensor') {
                const lookup = {'air': 0, 'floor': 1, 'both': 2};
                const payload = {0x1003: {value: lookup[value], type: herdsman.Zcl.DataType.enum8}};
                await entity.write('hvacThermostat', payload, manufacturerOptions.sunricher);
            } else if (key==='powerup_status') {
                const lookup = {'default': 0, 'last_status': 1};
                const payload = {0x1004: {value: lookup[value], type: herdsman.Zcl.DataType.enum8}};
                await entity.write('hvacThermostat', payload, manufacturerOptions.sunricher);
            } else if (key==='floor_sensor_calibration') {
                const payload = {0x1005: {value: Math.round(value * 10), type: 0x28}}; // INT8S
                await entity.write('hvacThermostat', payload, manufacturerOptions.sunricher);
            } else if (key==='dry_time') {
                const payload = {0x1006: {value: value, type: 0x20}}; // INT8U
                await entity.write('hvacThermostat', payload, manufacturerOptions.sunricher);
            } else if (key==='mode_after_dry') {
                const lookup = {'off': 0, 'manual': 1, 'auto': 2, 'away': 3};
                const payload = {0x1007: {value: lookup[value], type: herdsman.Zcl.DataType.enum8}};
                await entity.write('hvacThermostat', payload, manufacturerOptions.sunricher);
            } else if (key==='temperature_display') {
                const lookup = {'room': 0, 'floor': 1};
                const payload = {0x1008: {value: lookup[value], type: herdsman.Zcl.DataType.enum8}};
                await entity.write('hvacThermostat', payload, manufacturerOptions.sunricher);
            } else if (key==='window_open_check') {
                const payload = {0x1009: {value: Math.round(value * 10), type: 0x20}};
                await entity.write('hvacThermostat', payload, manufacturerOptions.sunricher);
            } else if (key==='hysterersis') {
                const payload = {0x100A: {value: Math.round(value * 10), type: 0x20}};
                await entity.write('hvacThermostat', payload, manufacturerOptions.sunricher);
            } else if (key==='display_auto_off_enabled') {
                const lookup = {'enable': 0, 'disabled': 1};
                const payload = {0x100B: {value: lookup[value], type: herdsman.Zcl.DataType.enum8}};
                await entity.write('hvacThermostat', payload, manufacturerOptions.sunricher);
            } else if (key==='alarm_airtemp_overvalue') {
                const payload = {0x2001: {value: value, type: 0x20}};
                await entity.write('hvacThermostat', payload, manufacturerOptions.sunricher);
            } else if (key==='away_mode') {
                const payload = {0x2002: {value: Number(value==='ON'), type: 0x30}};
                await entity.write('hvacThermostat', payload, manufacturerOptions.sunricher);
            }
        },
        convertGet: async (entity, key, meta) => {
            switch (key) {
            case 'lcd_brightness':
                await entity.read('hvacThermostat', [0x1000], manufacturerOptions.sunricher);
                break;
            case 'button_vibration_level':
                await entity.read('hvacThermostat', [0x1001], manufacturerOptions.sunricher);
                break;
            case 'floor_sensor_type':
                await entity.read('hvacThermostat', [0x1002], manufacturerOptions.sunricher);
                break;
            case 'sensor':
                await entity.read('hvacThermostat', [0x1003], manufacturerOptions.sunricher);
                break;
            case 'powerup_status':
                await entity.read('hvacThermostat', [0x1004], manufacturerOptions.sunricher);
                break;
            case 'floor_sensor_calibration':
                await entity.read('hvacThermostat', [0x1005], manufacturerOptions.sunricher);
                break;
            case 'dry_time':
                await entity.read('hvacThermostat', [0x1006], manufacturerOptions.sunricher);
                break;
            case 'mode_after_dry':
                await entity.read('hvacThermostat', [0x1007], manufacturerOptions.sunricher);
                break;
            case 'temperature_display':
                await entity.read('hvacThermostat', [0x1008], manufacturerOptions.sunricher);
                break;
            case 'window_open_check':
                await entity.read('hvacThermostat', [0x1009], manufacturerOptions.sunricher);
                break;
            case 'hysterersis':
                await entity.read('hvacThermostat', [0x100A], manufacturerOptions.sunricher);
                break;
            case 'display_auto_off_enabled':
                await entity.read('hvacThermostat', [0x100B], manufacturerOptions.sunricher);
                break;
            case 'alarm_airtemp_overvalue':
                await entity.read('hvacThermostat', [0x2001], manufacturerOptions.sunricher);
                break;
            case 'away_mode':
                await entity.read('hvacThermostat', [0x2002], manufacturerOptions.sunricher);
                break;

            default: // Unknown key
                throw new Error(`Unhandled key toZigbee.namron_thermostat.convertGet ${key}`);
            }
        },

    },
    namron_thermostat_child_lock: {
        key: ['child_lock'],
        convertSet: async (entity, key, value, meta) => {
            const keypadLockout = Number(value==='LOCK');
            await entity.write('hvacUserInterfaceCfg', {keypadLockout});
            return {readAfterWriteTime: 250, state: {child_lock: value}};
        },
        convertGet: async (entity, key, meta) => {
            await entity.read('hvacUserInterfaceCfg', ['keypadLockout']);
        },
    },
    connecte_thermostat: {
        key: [
            'child_lock', 'current_heating_setpoint', 'local_temperature_calibration', 'max_temperature_protection', 'window_detection',
            'hysteresis', 'state', 'away_mode', 'sensor', 'system_mode',
        ],
        convertSet: async (entity, key, value, meta) => {
            switch (key) {
            case 'state':
                await tuya.sendDataPointBool(entity, tuya.dataPoints.connecteState, value === 'ON');
                break;
            case 'child_lock':
                await tuya.sendDataPointBool(entity, tuya.dataPoints.connecteChildLock, value === 'LOCK');
                break;
            case 'local_temperature_calibration':
                if (value < 0) value = 0xFFFFFFFF + value + 1;
                await tuya.sendDataPointValue(entity, tuya.dataPoints.connecteTempCalibration, value);
                break;
            case 'hysteresis':
                // value = Math.round(value * 10);
                await tuya.sendDataPointValue(entity, tuya.dataPoints.connecteHysteresis, value);
                break;
            case 'max_temperature_protection':
                await tuya.sendDataPointValue(entity, tuya.dataPoints.connecteMaxProtectTemp, Math.round(value));
                break;
            case 'current_heating_setpoint':
                await tuya.sendDataPointValue(entity, tuya.dataPoints.connecteHeatingSetpoint, value);
                break;
            case 'sensor':
                await tuya.sendDataPointEnum(
                    entity,
                    tuya.dataPoints.connecteSensorType,
                    {'internal': 0, 'external': 1, 'both': 2}[value]);
                break;
            case 'system_mode':
                switch (value) {
                case 'heat':
                    await tuya.sendDataPointEnum(entity, tuya.dataPoints.connecteMode, 0 /* manual */);
                    break;
                case 'auto':
                    await tuya.sendDataPointEnum(entity, tuya.dataPoints.connecteMode, 1 /* auto */);
                    break;
                }
                break;
            case 'away_mode':
                switch (value) {
                case 'ON':
                    await tuya.sendDataPointEnum(entity, tuya.dataPoints.connecteMode, 2 /* auto */);
                    break;
                case 'OFF':
                    await tuya.sendDataPointEnum(entity, tuya.dataPoints.connecteMode, 0 /* manual */);
                    break;
                }
                break;
            case 'window_detection':
                await tuya.sendDataPointBool(entity, tuya.dataPoints.connecteOpenWindow, value === 'ON');
                break;
            default: // Unknown key
                throw new Error(`Unhandled key toZigbee.connecte_thermostat ${key}`);
            }
        },
    },

    moes_thermostat_child_lock: {
        key: ['child_lock'],
        convertSet: async (entity, key, value, meta) => {
            await tuya.sendDataPointBool(
                entity,
                tuya.dataPoints.moesChildLock,
                value === 'LOCK',
            );
        },
    },
    moes_thermostat_current_heating_setpoint: {
        key: ['current_heating_setpoint'],
        convertSet: async (entity, key, value, meta) => {
            await tuya.sendDataPointValue(
                entity,
                tuya.dataPoints.moesHeatingSetpoint,
                value,
            );
        },
    },
    moes_thermostat_deadzone_temperature: {
        key: ['deadzone_temperature'],
        convertSet: async (entity, key, value, meta) => {
            await tuya.sendDataPointValue(
                entity,
                tuya.dataPoints.moesDeadZoneTemp,
                value,
            );
        },
    },
    moes_thermostat_calibration: {
        key: ['local_temperature_calibration'],
        convertSet: async (entity, key, value, meta) => {
            if (value < 0) value = 4096 + value;
            await tuya.sendDataPointValue(
                entity,
                tuya.dataPoints.moesTempCalibration,
                value,
            );
        },
    },
    moes_thermostat_max_temperature_limit: {
        key: ['max_temperature_limit'],
        convertSet: async (entity, key, value, meta) => {
            await tuya.sendDataPointValue(
                entity,
                tuya.dataPoints.moesMaxTempLimit,
                value,
            );
        },
    },
    moes_thermostat_mode: {
        key: ['preset'],
        convertSet: async (entity, key, value, meta) => {
            const hold = value === 'hold' ? 0 : 1;
            const schedule = value === 'program' ? 0 : 1;
            await tuya.sendDataPointEnum(entity, tuya.dataPoints.moesHold, hold);
            await tuya.sendDataPointEnum(
                entity,
                tuya.dataPoints.moesScheduleEnable,
                schedule,
            );
        },
    },
    moes_thermostat_standby: {
        key: ['system_mode'],
        convertSet: async (entity, key, value, meta) => {
            await tuya.sendDataPointBool(
                entity,
                tuya.dataPoints.state,
                value === 'heat',
            );
        },
    },
    moesS_thermostat_system_mode: {
        key: ['preset'],
        convertSet: async (entity, key, value, meta) => {
            const lookup = {
                programming: 0,
                manual: 1,
                temporary_manual: 2,
                holiday: 3,
            };
            await tuya.sendDataPointEnum(
                entity,
                tuya.dataPoints.moesSsystemMode,
                lookup[value],
            );
        },
    },
    moesS_thermostat_current_heating_setpoint: {
        key: ['current_heating_setpoint'],
        convertSet: async (entity, key, value, meta) => {
            const temp = Math.round(value);
            await tuya.sendDataPointValue(
                entity,
                tuya.dataPoints.moesSheatingSetpoint,
                temp,
            );
        },
    },
    moesS_thermostat_boost_heating: {
        key: ['boost_heating'],
        convertSet: async (entity, key, value, meta) => {
            await tuya.sendDataPointBool(
                entity,
                tuya.dataPoints.moesSboostHeating,
                value === 'ON',
            );
        },
    },
    moesS_thermostat_window_detection: {
        key: ['window_detection'],
        convertSet: async (entity, key, value, meta) => {
            await tuya.sendDataPointBool(
                entity,
                tuya.dataPoints.moesSwindowDetectionFunktion_A2,
                value === 'ON',
            );
        },
    },
    moesS_thermostat_child_lock: {
        key: ['child_lock'],
        convertSet: async (entity, key, value, meta) => {
            await tuya.sendDataPointBool(
                entity,
                tuya.dataPoints.moesSchildLock,
                value === 'LOCK',
            );
        },
    },
    moesS_thermostat_boostHeatingCountdownTimeSet: {
        key: ['boost_heating_countdown_time_set'],
        convertSet: async (entity, key, value, meta) => {
            await tuya.sendDataPointValue(
                entity,
                tuya.dataPoints.moesSboostHeatingCountdownTimeSet,
                value,
            );
        },
    },
    moesS_thermostat_temperature_calibration: {
        key: ['local_temperature_calibration'],
        convertSet: async (entity, key, value, meta) => {
            let temp = Math.round(value * 1);
            if (temp < 0) {
                temp = 0xffffffff + temp + 1;
            }
            await tuya.sendDataPointValue(
                entity,
                tuya.dataPoints.moesScompensationTempSet,
                temp,
            );
        },
    },
    moesS_thermostat_moesSecoMode: {
        key: ['eco_mode'],
        convertSet: async (entity, key, value, meta) => {
            await tuya.sendDataPointBool(
                entity,
                tuya.dataPoints.moesSecoMode,
                value === 'ON',
            );
        },
    },
    moesS_thermostat_eco_temperature: {
        key: ['eco_temperature'],
        convertSet: async (entity, key, value, meta) => {
            const temp = Math.round(value);
            await tuya.sendDataPointValue(
                entity,
                tuya.dataPoints.moesSecoModeTempSet,
                temp,
            );
        },
    },
    moesS_thermostat_max_temperature: {
        key: ['max_temperature'],
        convertSet: async (entity, key, value, meta) => {
            const temp = Math.round(value);
            await tuya.sendDataPointValue(
                entity,
                tuya.dataPoints.moesSmaxTempSet,
                temp,
            );
        },
    },
    moesS_thermostat_min_temperature: {
        key: ['min_temperature'],
        convertSet: async (entity, key, value, meta) => {
            const temp = Math.round(value);
            await tuya.sendDataPointValue(
                entity,
                tuya.dataPoints.moesSminTempSet,
                temp,
            );
        },
    },
    moesS_thermostat_schedule_programming: {
        key: ['programming_mode'],
        convertSet: async (entity, key, value, meta) => {
            const payload = [];
            const items = value.split('  ');
            for (let i = 0; i < 12; i++) {
                const hourTemperature = items[i].split('/');
                const hourMinute = hourTemperature[0].split(':', 2);
                const h = parseInt(hourMinute[0]);
                const m = parseInt(hourMinute[1]);
                const temp = parseInt(hourTemperature[1]);
                if (h < 0 || h >= 24 || m < 0 || m >= 60 || temp < 5 || temp >= 35) {
                    throw new Error('Invalid hour, minute or temperature of:' + items[i]);
                }
                payload[i * 3] = h;
                payload[i * 3 + 1] = m;
                payload[i * 3 + 2] = temp * 2;
            }
            return tuya.sendDataPointRaw(
                entity,
                tuya.dataPoints.moesSschedule,
                payload,
            );
        },
    },
    tvtwo_thermostat: {
        key: [
            'child_lock',
            'open_window',
            'open_window_temperature',
            'frost_protection',
            'heating_stop',
            'current_heating_setpoint',
            'local_temperature_calibration',
            'preset',
            'boost_timeset_countdown',
            'holiday_start_stop',
            'holiday_temperature',
            'comfort_temperature',
            'eco_temperature',
            'working_day',
            'week_schedule_programming',
            'online',
            'holiday_mode_date',
        ],
        convertSet: async (entity, key, value, meta) => {
            switch (key) {
            case 'preset': {
                const presetLookup = {auto: 0, manual: 1, holiday: 3};
                await tuya.sendDataPointEnum(
                    entity,
                    tuya.dataPoints.tvMode,
                    presetLookup[value],
                );
                return {state: {preset: value}};
            }
            case 'heating_stop':
                if (value == 'ON') {
                    await tuya.sendDataPointBool(
                        entity,
                        tuya.dataPoints.tvHeatingStop,
                        1,
                    );
                } else {
                    await tuya.sendDataPointBool(
                        entity,
                        tuya.dataPoints.tvHeatingStop,
                        0,
                    );
                    await utils.sleep(500);
                    await tuya.sendDataPointEnum(
                        entity,
                        tuya.dataPoints.tvMode,
                        1, /* manual */
                    );
                }
                break;
            case 'frost_protection':
                if (value == 'ON') {
                    await tuya.sendDataPointBool(
                        entity,
                        tuya.dataPoints.tvFrostDetection,
                        1,
                    );
                } else {
                    await tuya.sendDataPointBool(
                        entity,
                        tuya.dataPoints.tvFrostDetection,
                        0,
                    );
                    await utils.sleep(500);
                    await tuya.sendDataPointEnum(
                        entity,
                        tuya.dataPoints.tvMode,
                        1, /* manual */
                    );
                }
                break;
            case 'open_window':
                await tuya.sendDataPointBool(
                    entity,
                    tuya.dataPoints.tvWindowDetection,
                    value === 'ON',
                );
                break;
            case 'child_lock':
                await tuya.sendDataPointBool(
                    entity,
                    tuya.dataPoints.tvChildLock,
                    value === 'LOCK',
                );
                break;
            case 'local_temperature_calibration':
                if (value > 0) value = value * 10;
                if (value < 0) value = value * 10 + 0x100000000;
                await tuya.sendDataPointValue(
                    entity,
                    tuya.dataPoints.tvTempCalibration,
                    value,
                );
                break;
            case 'current_heating_setpoint':
                await tuya.sendDataPointValue(
                    entity,
                    tuya.dataPoints.tvHeatingSetpoint,
                    value * 10,
                );
                await utils.sleep(500);
                await tuya.sendDataPointEnum(
                    entity,
                    tuya.dataPoints.tvMode,
                    1, /* manual */
                );
                break;
            case 'holiday_temperature':
                await tuya.sendDataPointValue(
                    entity,
                    tuya.dataPoints.tvHolidayTemp,
                    value * 10,
                );
                break;
            case 'comfort_temperature':
                await tuya.sendDataPointValue(
                    entity,
                    tuya.dataPoints.tvComfortTemp,
                    value * 10,
                );
                break;
            case 'eco_temperature':
                await tuya.sendDataPointValue(
                    entity,
                    tuya.dataPoints.tvEcoTemp,
                    value * 10,
                );
                break;
            case 'boost_timeset_countdown':
                // set min 0 - max 465 sec boost time
                await tuya.sendDataPointValue(
                    entity,
                    tuya.dataPoints.tvBoostTime,
                    value,
                );
                break;
            case 'open_window_temperature':
                await tuya.sendDataPointValue(
                    entity,
                    tuya.dataPoints.tvOpenWindowTemp,
                    value * 10,
                );
                break;
            case 'holiday_start_stop': {
                const numberPattern = /\d+/g;
                value = value.match(numberPattern).join([]).toString();
                return tuya.sendDataPointStringBuffer(
                    entity,
                    tuya.dataPoints.tvHolidayMode,
                    value,
                );
            }
            case 'online':
                // 115 online / Is the device online
                await tuya.sendDataPointBool(
                    entity,
                    tuya.dataPoints.tvBoostMode,
                    value === 'ON',
                );
                break;
            case 'working_day': {
                // DP-31, Send and Report, ENUM,  Week select 0 - 5 days, 1 - 6 days, 2 - 7 days
                const workLookup = {0: 0, 1: 1, 2: 2, 3: 3};
                const workDay = workLookup[value];
                await tuya.sendDataPointEnum(
                    entity,
                    tuya.dataPoints.tvWorkingDay,
                    workDay,
                );
                return {state: {working_day: value}};
            }
            case 'week_schedule_programming':
                // DP-106, Send Only, raw, week_program3_day
                await tuya.sendDataPointRaw(
                    entity,
                    tuya.dataPoints.tvWeekSchedule,
                    value,
                );
                break;

            default: // Unknown key
                meta.logger.warn(`toZigbee.tvtwo_thermostat: Unhandled key ${key}`);
            }
        },
    },
    haozee_thermostat_system_mode: {
        key: ['preset'],
        convertSet: async (entity, key, value, meta) => {
            const lookup = {auto: 0, manual: 1, off: 2, on: 3};
            await tuya.sendDataPointEnum(
                entity,
                tuya.dataPoints.haozeeSystemMode,
                lookup[value],
            );
        },
    },
    haozee_thermostat_current_heating_setpoint: {
        key: ['current_heating_setpoint'],
        convertSet: async (entity, key, value, meta) => {
            const temp = Math.round(value * 10);
            await tuya.sendDataPointValue(
                entity,
                tuya.dataPoints.haozeeHeatingSetpoint,
                temp,
            );
        },
    },
    haozee_thermostat_boost_heating: {
        key: ['boost_heating'],
        convertSet: async (entity, key, value, meta) => {
            await tuya.sendDataPointBool(
                entity,
                tuya.dataPoints.haozeeBoostHeating,
                value === 'ON',
            );
        },
    },
    haozee_thermostat_boost_heating_countdown: {
        key: ['boost_heating_countdown'],
        convertSet: async (entity, key, value, meta) => {
            await tuya.sendDataPointValue(
                entity,
                tuya.dataPoints.haozeeBoostHeatingCountdown,
                value,
            );
        },
    },
    haozee_thermostat_window_detection: {
        key: ['window_detection'],
        convertSet: async (entity, key, value, meta) => {
            await tuya.sendDataPointBool(
                entity,
                tuya.dataPoints.haozeeWindowDetection,
                value === 'ON',
            );
        },
    },
    haozee_thermostat_child_lock: {
        key: ['child_lock'],
        convertSet: async (entity, key, value, meta) => {
            await tuya.sendDataPointBool(
                entity,
                tuya.dataPoints.haozeeChildLock,
                value === 'LOCK',
            );
        },
    },
    haozee_thermostat_temperature_calibration: {
        key: ['local_temperature_calibration'],
        convertSet: async (entity, key, value, meta) => {
            let temp = Math.round(value * 10);
            if (temp < 0) {
                temp = 0xffffffff + temp + 1;
            }
            await tuya.sendDataPointValue(
                entity,
                tuya.dataPoints.haozeeTempCalibration,
                temp,
            );
        },
    },
    haozee_thermostat_max_temperature: {
        key: ['max_temperature'],
        convertSet: async (entity, key, value, meta) => {
            const temp = Math.round(value * 10);
            await tuya.sendDataPointValue(
                entity,
                tuya.dataPoints.haozeeMaxTemp,
                temp,
            );
        },
    },
    haozee_thermostat_min_temperature: {
        key: ['min_temperature'],
        convertSet: async (entity, key, value, meta) => {
            const temp = Math.round(value * 10);
            await tuya.sendDataPointValue(
                entity,
                tuya.dataPoints.haozeeMinTemp,
                temp,
            );
        },
    },
    hgkg_thermostat_standby: {
        key: ['system_mode'],
        convertSet: async (entity, key, value, meta) => {
            await tuya.sendDataPointBool(
                entity,
                tuya.dataPoints.state,
                value === 'cool',
            );
        },
    },
    moes_power_on_behavior: {
        key: ['power_on_behavior'],
        convertSet: async (entity, key, value, meta) => {
            value = value.toLowerCase();
            const lookup = {off: 0, on: 1, previous: 2};
            utils.validateValue(value, Object.keys(lookup));
            const pState = lookup[value];
            await entity.write('genOnOff', {moesStartUpOnOff: pState});
            return {state: {power_on_behavior: value}};
        },
        convertGet: async (entity, key, meta) => {
            await entity.read('genOnOff', ['moesStartUpOnOff']);
        },
    },
    moes_switch: {
        key: ['power_on_behavior', 'indicate_light'],
        convertSet: async (entity, key, value, meta) => {
            switch (key) {
            case 'power_on_behavior':
                await tuya.sendDataPointEnum(
                    entity,
                    tuya.dataPoints.moesSwitchPowerOnBehavior,
                    utils.getKey(tuya.moesSwitch.powerOnBehavior, value),
                );
                break;
            case 'indicate_light':
                await tuya.sendDataPointEnum(
                    entity,
                    tuya.dataPoints.moesSwitchIndicateLight,
                    utils.getKey(tuya.moesSwitch.indicateLight, value),
                );
                break;
            default:
                meta.logger.warn(`toZigbee.moes_switch: Unhandled Key ${key}`);
                break;
            }
        },
    },
    moes_thermostat_sensor: {
        key: ['sensor'],
        convertSet: async (entity, key, value, meta) => {
            if (typeof value === 'string') {
                value = value.toLowerCase();
                const lookup = {in: 0, al: 1, ou: 2};
                utils.validateValue(value, Object.keys(lookup));
                value = lookup[value];
            }
            if (typeof value === 'number' && value >= 0 && value <= 2) {
                await tuya.sendDataPointEnum(entity, tuya.dataPoints.moesSensor, value);
            } else {
                throw new Error(`Unsupported value: ${value}`);
            }
        },
    },
    easycode_auto_relock: {
        key: ['auto_relock'],
        convertSet: async (entity, key, value, meta) => {
            await entity.write(
                'closuresDoorLock',
                {autoRelockTime: value ? 1 : 0},
                utils.getOptions(meta.mapped, entity),
            );
            return {state: {auto_relock: value}};
        },
    },
    tuya_led_control: {
        key: ['brightness', 'color', 'color_temp'],
        options: [exposes.options.color_sync()],
        convertSet: async (entity, key, value, meta) => {
            if (
                key === 'brightness' &&
        meta.state.color_mode == constants.colorMode[2] &&
        !meta.message.hasOwnProperty('color') &&
        !meta.message.hasOwnProperty('color_temp')
            ) {
                const zclData = {level: Number(value), transtime: 0};

                await entity.command(
                    'genLevelCtrl',
                    'moveToLevel',
                    zclData,
                    utils.getOptions(meta.mapped, entity),
                );

                globalStore.putValue(entity, 'brightness', zclData.level);

                return {state: {brightness: zclData.level}};
            }

            if (key === 'brightness' && meta.message.hasOwnProperty('color_temp')) {
                const zclData = {
                    colortemp: utils.mapNumberRange(
                        meta.message.color_temp,
                        500,
                        154,
                        0,
                        254,
                    ),
                    transtime: 0,
                };
                const zclDataBrightness = {level: Number(value), transtime: 0};

                await entity.command(
                    'lightingColorCtrl',
                    'tuyaRgbMode',
                    {enable: 0},
                    {},
                    {disableDefaultResponse: true},
                );
                await entity.command(
                    'lightingColorCtrl',
                    'moveToColorTemp',
                    zclData,
                    utils.getOptions(meta.mapped, entity),
                );
                await entity.command(
                    'genLevelCtrl',
                    'moveToLevel',
                    zclDataBrightness,
                    utils.getOptions(meta.mapped, entity),
                );

                globalStore.putValue(entity, 'brightness', zclDataBrightness.level);

                const newState = {
                    brightness: zclDataBrightness.level,
                    color_mode: constants.colorMode[2],
                    color_temp: meta.message.color_temp,
                };

                return {
                    state: libColor.syncColorState(
                        newState,
                        meta.state,
                        entity,
                        meta.options,
                        meta.logger,
                    ),
                    readAfterWriteTime: zclData.transtime * 100,
                };
            }

            if (key === 'color_temp') {
                const zclData = {
                    colortemp: utils.mapNumberRange(value, 500, 154, 0, 254),
                    transtime: 0,
                };
                const zclDataBrightness = {
                    level: globalStore.getValue(entity, 'brightness') || 100,
                    transtime: 0,
                };

                await entity.command(
                    'lightingColorCtrl',
                    'tuyaRgbMode',
                    {enable: 0},
                    {},
                    {disableDefaultResponse: true},
                );
                await entity.command(
                    'lightingColorCtrl',
                    'moveToColorTemp',
                    zclData,
                    utils.getOptions(meta.mapped, entity),
                );
                await entity.command(
                    'genLevelCtrl',
                    'moveToLevel',
                    zclDataBrightness,
                    utils.getOptions(meta.mapped, entity),
                );

                const newState = {
                    brightness: zclDataBrightness.level,
                    color_mode: constants.colorMode[2],
                    color_temp: value,
                };

                return {
                    state: libColor.syncColorState(
                        newState,
                        meta.state,
                        entity,
                        meta.options,
                        meta.logger,
                    ),
                    readAfterWriteTime: zclData.transtime * 100,
                };
            }

            const zclData = {
                brightness: globalStore.getValue(entity, 'brightness') || 100,
                hue: utils.mapNumberRange(meta.state.color.h, 0, 360, 0, 254) || 100,
                saturation:
          utils.mapNumberRange(meta.state.color.s, 0, 100, 0, 254) || 100,
                transtime: 0,
            };

            if (value.h) {
                zclData.hue = utils.mapNumberRange(value.h, 0, 360, 0, 254);
            }
            if (value.hue) {
                zclData.hue = utils.mapNumberRange(value.hue, 0, 360, 0, 254);
            }
            if (value.s) {
                zclData.saturation = utils.mapNumberRange(value.s, 0, 100, 0, 254);
            }
            if (value.saturation) {
                zclData.saturation = utils.mapNumberRange(
                    value.saturation,
                    0,
                    100,
                    0,
                    254,
                );
            }
            if (value.b) {
                zclData.brightness = Number(value.b);
            }
            if (value.brightness) {
                zclData.brightness = Number(value.brightness);
            }
            if (typeof value === 'number') {
                zclData.brightness = value;
            }

            if (meta.message.hasOwnProperty('color')) {
                if (meta.message.color.h) {
                    zclData.hue = utils.mapNumberRange(
                        meta.message.color.h,
                        0,
                        360,
                        0,
                        254,
                    );
                }
                if (meta.message.color.s) {
                    zclData.saturation = utils.mapNumberRange(
                        meta.message.color.s,
                        0,
                        100,
                        0,
                        254,
                    );
                }
                if (meta.message.color.b) {
                    zclData.brightness = Number(meta.message.color.b);
                }
                if (meta.message.color.brightness) {
                    zclData.brightness = Number(meta.message.color.brightness);
                }
            }

            await entity.command(
                'lightingColorCtrl',
                'tuyaRgbMode',
                {enable: 1},
                {},
                {disableDefaultResponse: true},
            );
            await entity.command(
                'lightingColorCtrl',
                'tuyaMoveToHueAndSaturationBrightness',
                zclData,
                utils.getOptions(meta.mapped, entity),
            );

            globalStore.putValue(entity, 'brightness', zclData.brightness);

            const newState = {
                brightness: zclData.brightness,
                color: {
                    h: utils.mapNumberRange(zclData.hue, 0, 254, 0, 360),
                    hue: utils.mapNumberRange(zclData.hue, 0, 254, 0, 360),
                    s: utils.mapNumberRange(zclData.saturation, 0, 254, 0, 100),
                    saturation: utils.mapNumberRange(zclData.saturation, 0, 254, 0, 100),
                },
                color_mode: constants.colorMode[0],
            };

            return {
                state: libColor.syncColorState(
                    newState,
                    meta.state,
                    entity,
                    meta.options,
                    meta.logger,
                ),
                readAfterWriteTime: zclData.transtime * 100,
            };
        },
        convertGet: async (entity, key, meta) => {
            await entity.read('lightingColorCtrl', [
                'currentHue',
                'currentSaturation',
                'tuyaBrightness',
                'tuyaRgbMode',
                'colorTemperature',
            ]);
        },
    },
    tuya_led_controller: {
        key: ['state', 'color'],
        convertSet: async (entity, key, value, meta) => {
            if (key === 'state') {
                if (value.toLowerCase() === 'off') {
                    await entity.command(
                        'genOnOff',
                        'offWithEffect',
                        {effectid: 0x01, effectvariant: 0x01},
                        utils.getOptions(meta.mapped, entity),
                    );
                } else {
                    const payload = {level: 255, transtime: 0};
                    await entity.command(
                        'genLevelCtrl',
                        'moveToLevelWithOnOff',
                        payload,
                        utils.getOptions(meta.mapped, entity),
                    );
                }
                return {state: {state: value.toUpperCase()}};
            } else if (key === 'color') {
                const hue = {};
                const saturation = {};

                hue.hue = utils.mapNumberRange(value.h, 0, 360, 0, 254);
                saturation.saturation = utils.mapNumberRange(value.s, 0, 100, 0, 254);

                hue.transtime = saturation.transtime = 0;
                hue.direction = 0;

                await entity.command(
                    'lightingColorCtrl',
                    'moveToHue',
                    hue,
                    {},
                    utils.getOptions(meta.mapped, entity),
                );
                await entity.command(
                    'lightingColorCtrl',
                    'moveToSaturation',
                    saturation,
                    {},
                    utils.getOptions(meta.mapped, entity),
                );
            }
        },
        convertGet: async (entity, key, meta) => {
            if (key === 'state') {
                await entity.read('genOnOff', ['onOff']);
            } else if (key === 'color') {
                await entity.read('lightingColorCtrl', [
                    'currentHue',
                    'currentSaturation',
                ]);
            }
        },
    },
    tuya_dimmer_state: {
        key: ['state'],
        convertSet: async (entity, key, value, meta) => {
            // Always use same transid as tuya_dimmer_level (https://github.com/Koenkk/zigbee2mqtt/issues/6366)
            await tuya.sendDataPointBool(
                entity,
                tuya.dataPoints.state,
                value === 'ON',
                'dataRequest',
                1,
            );
        },
    },
    tuya_dimmer_level: {
        key: ['brightness_min', 'min_brightness', 'max_brightness', 'brightness', 'brightness_percent', 'level'],
        convertSet: async (entity, key, value, meta) => {
            // upscale to 1000
            let newValue;
            let dp = tuya.dataPoints.dimmerLevel;
            if (
                ['_TZE200_3p5ydos3', '_TZE200_9i9dt8is', '_TZE200_dfxkcots'].includes(
                    meta.device.manufacturerName,
                )
            ) {
                dp = tuya.dataPoints.eardaDimmerLevel;
            }
            if (key === 'brightness_min') {
                if (value >= 0 && value <= 100) {
                    newValue = utils.mapNumberRange(value, 0, 100, 0, 1000);
                    dp = tuya.dataPoints.dimmerLevel;
                } else {
                    throw new Error('Dimmer brightness_min is out of range 0..100');
                }
            } else if (key === 'min_brightness') {
                if (value >= 1 && value <= 255) {
                    newValue = utils.mapNumberRange(value, 1, 255, 0, 1000);
                    dp = tuya.dataPoints.dimmerMinLevel;
                } else {
                    throw new Error('Dimmer min_brightness is out of range 1..255');
                }
            } else if (key === 'max_brightness') {
                if (value >= 1 && value <= 255) {
                    newValue = utils.mapNumberRange(value, 1, 255, 0, 1000);
                    dp = tuya.dataPoints.dimmerMaxLevel;
                } else {
                    throw new Error('Dimmer min_brightness is out of range 1..255');
                }
            } else if (key === 'level') {
                if (value >= 0 && value <= 1000) {
                    newValue = Math.round(Number(value));
                } else {
                    throw new Error('Dimmer level is out of range 0..1000');
                }
            } else if (key === 'brightness_percent') {
                if (value >= 0 && value <= 100) {
                    newValue = utils.mapNumberRange(value, 0, 100, 0, 1000);
                } else {
                    throw new Error('Dimmer brightness_percent is out of range 0..100');
                }
            } else { // brightness
                if (value >= 0 && value <= 254) {
                    newValue = utils.mapNumberRange(value, 0, 254, 0, 1000);
                } else {
                    throw new Error('Dimmer brightness is out of range 0..254');
                }
            }
            // Always use same transid as tuya_dimmer_state (https://github.com/Koenkk/zigbee2mqtt/issues/6366)
            await tuya.sendDataPointValue(entity, dp, newValue, 'dataRequest', 1);
        },
    },
    tuya_switch_state: {
        key: ['state'],
        convertSet: async (entity, key, value, meta) => {
            const lookup = {l1: 1, l2: 2, l3: 3, l4: 4};
            const multiEndpoint = utils.getMetaValue(
                entity,
                meta.mapped,
                'multiEndpoint',
                'allEqual',
                false,
            );
            const keyid = multiEndpoint ? lookup[meta.endpoint_name] : 1;
            await tuya.sendDataPointBool(entity, keyid, value === 'ON');
            return {state: {state: value.toUpperCase()}};
        },
    },
    tuya_switch_type: {
        key: ['switch_type'],
        convertSet: async (entity, key, value, meta) => {
            value = value.toLowerCase();
            const lookup = {toggle: 0, state: 1, momentary: 2};
            utils.validateValue(value, Object.keys(lookup));
            await entity.write(
                'manuSpecificTuya_3',
                {switchType: lookup[value]},
                {disableDefaultResponse: true},
            );
            return {state: {switch_type: value}};
        },
        convertGet: async (entity, key, meta) => {
            await entity.read('manuSpecificTuya_3', ['switchType']);
        },
    },
    tuya_min_brightness: {
        key: ['min_brightness'],
        convertSet: async (entity, key, value, meta) => {
            const minValueHex = value.toString(16);
            const maxValueHex = 'ff';
            const minMaxValue = parseInt(`${minValueHex}${maxValueHex}`, 16);
            const payload = {0xfc00: {value: minMaxValue, type: 0x21}};
            await entity.write('genLevelCtrl', payload, {
                disableDefaultResponse: true,
            });
            return {state: {min_brightness: value}};
        },
        convertGet: async (entity, key, meta) => {
            await entity.read('genLevelCtrl', [0xfc00]);
        },
    },
    frankever_threshold: {
        key: ['threshold'],
        convertSet: async (entity, key, value, meta) => {
            // input to multiple of 10 with max value of 100
            const thresh = Math.abs(Math.min(10 * Math.floor(value / 10), 100));
            await tuya.sendDataPointValue(
                entity,
                tuya.dataPoints.frankEverTreshold,
                thresh,
                'dataRequest',
                1,
            );
            return {state: {threshold: value}};
        },
    },
    frankever_timer: {
        key: ['timer'],
        convertSet: async (entity, key, value, meta) => {
            // input in minutes with maximum of 600 minutes (equals 10 hours)
            const timer = 60 * Math.abs(Math.min(value, 600));
            // sendTuyaDataPoint* functions take care of converting the data to proper format
            await tuya.sendDataPointValue(
                entity,
                tuya.dataPoints.frankEverTimer,
                timer,
                'dataRequest',
                1,
            );
            return {state: {timer: value}};
        },
    },
    RM01_light_onoff_brightness: {
        key: ['state', 'brightness', 'brightness_percent'],
        options: [exposes.options.transition()],
        convertSet: async (entity, key, value, meta) => {
            if (utils.hasEndpoints(meta.device, [0x12])) {
                const endpoint = meta.device.getEndpoint(0x12);
                return await converters.light_onoff_brightness.convertSet(
                    endpoint,
                    key,
                    value,
                    meta,
                );
            } else {
                throw new Error(
                    'OnOff and LevelControl not supported on this RM01 device.',
                );
            }
        },
        convertGet: async (entity, key, meta) => {
            if (utils.hasEndpoints(meta.device, [0x12])) {
                const endpoint = meta.device.getEndpoint(0x12);
                return await converters.light_onoff_brightness.convertGet(
                    endpoint,
                    key,
                    meta,
                );
            } else {
                throw new Error(
                    'OnOff and LevelControl not supported on this RM01 device.',
                );
            }
        },
    },
    RM01_light_brightness_step: {
        options: [exposes.options.transition()],
        key: ['brightness_step', 'brightness_step_onoff'],
        convertSet: async (entity, key, value, meta) => {
            if (utils.hasEndpoints(meta.device, [0x12])) {
                const endpoint = meta.device.getEndpoint(0x12);
                return await converters.light_brightness_step.convertSet(
                    endpoint,
                    key,
                    value,
                    meta,
                );
            } else {
                throw new Error('LevelControl not supported on this RM01 device.');
            }
        },
    },
    RM01_light_brightness_move: {
        key: ['brightness_move', 'brightness_move_onoff'],
        convertSet: async (entity, key, value, meta) => {
            if (utils.hasEndpoints(meta.device, [0x12])) {
                const endpoint = meta.device.getEndpoint(0x12);
                return await converters.light_brightness_move.convertSet(
                    endpoint,
                    key,
                    value,
                    meta,
                );
            } else {
                throw new Error('LevelControl not supported on this RM01 device.');
            }
        },
    },
    aqara_opple_operation_mode: {
        key: ['operation_mode'],
        convertSet: async (entity, key, value, meta) => {
            // modes:
            // 0 - 'command' mode. keys send commands. useful for binding
            // 1 - 'event' mode. keys send events. useful for handling
            const lookup = {command: 0, event: 1};
            const endpoint = meta.device.getEndpoint(1);
            await endpoint.write(
                'aqaraOpple',
                {mode: lookup[value.toLowerCase()]},
                {manufacturerCode: 0x115f},
            );
            return {state: {operation_mode: value.toLowerCase()}};
        },
        convertGet: async (entity, key, meta) => {
            const endpoint = meta.device.getEndpoint(1);
            await endpoint.read('aqaraOpple', ['mode'], {manufacturerCode: 0x115f});
        },
    },
    ZVG1_timer: {
        key: ['timer'],
        convertSet: async (entity, key, value, meta) => {
            // input in minutes with maximum of 600 minutes (equals 10 hours)
            const timer = 60 * Math.abs(Math.min(value, 600));
            // sendTuyaDataPoint* functions take care of converting the data to proper format
            await tuya.sendDataPointValue(entity, 11, timer, 'dataRequest', 1);
            return {state: {timer: value}};
        },
    },
    ZVG1_timer_state: {
        key: ['timer_state'],
        convertSet: async (entity, key, value, meta) => {
            let timerState = 2;
            if (value === 'disabled') timerState = 0;
            else if (value === 'active') timerState = 1;
            await tuya.sendDataPointValue(entity, 11, timerState, 'dataRequest', 1);
            return {state: {timer_state: value}};
        },
    },
    EMIZB_132_mode: {
        key: ['interface_mode'],
        convertSet: async (entity, key, value, meta) => {
            const endpoint = meta.device.getEndpoint(2);
            const lookup = {
                norwegian_han: {
                    value: 0x0200,
                    acVoltageDivisor: 10,
                    acCurrentDivisor: 10,
                },
                norwegian_han_extra_load: {
                    value: 0x0201,
                    acVoltageDivisor: 10,
                    acCurrentDivisor: 10,
                },
                aidon_meter: {
                    value: 0x0202,
                    acVoltageDivisor: 10,
                    acCurrentDivisor: 10,
                },
                kaifa_and_kamstrup: {
                    value: 0x0203,
                    acVoltageDivisor: 10,
                    acCurrentDivisor: 1000,
                },
            };

            if (!lookup[value]) {
                throw new Error(
                    `Interface mode '${value}' is not valid, chose: ${Object.keys(
                        lookup,
                    )}`,
                );
            }

            await endpoint.write(
                'seMetering',
                {0x0302: {value: lookup[value].value, type: 49}},
                {manufacturerCode: 0x1015},
            );

            // As the device reports the incorrect divisor, we need to set it here
            // https://github.com/Koenkk/zigbee-herdsman-converters/issues/974#issuecomment-604347303
            // Values for norwegian_han and aidon_meter have not been been checked
            endpoint.saveClusterAttributeKeyValue('haElectricalMeasurement', {
                acVoltageMultiplier: 1,
                acVoltageDivisor: lookup[value].acVoltageDivisor,
                acCurrentMultiplier: 1,
                acCurrentDivisor: lookup[value].acCurrentDivisor,
            });

            return {state: {interface_mode: value}};
        },
    },
    eurotronic_thermostat_system_mode: {
        key: ['system_mode'],
        convertSet: async (entity, key, value, meta) => {
            const systemMode = utils.getKey(
                legacy.thermostatSystemModes,
                value,
                value,
                Number,
            );
            const hostFlags = {};
            switch (systemMode) {
            case 0: // off (window_open for eurotronic)
                hostFlags['boost'] = false;
                hostFlags['window_open'] = true;
                break;
            case 4: // heat (boost for eurotronic)
                hostFlags['boost'] = true;
                hostFlags['window_open'] = false;
                break;
            default:
                hostFlags['boost'] = false;
                hostFlags['window_open'] = false;
                break;
            }
            await converters.eurotronic_host_flags.convertSet(
                entity,
                'eurotronic_host_flags',
                hostFlags,
                meta,
            );
        },
        convertGet: async (entity, key, meta) => {
            await converters.eurotronic_host_flags.convertGet(
                entity,
                'eurotronic_host_flags',
                meta,
            );
        },
    },
    eurotronic_host_flags: {
        key: ['eurotronic_host_flags', 'eurotronic_system_mode'],
        convertSet: async (entity, key, value, meta) => {
            if (typeof value === 'object') {
                // read current eurotronic_host_flags (we will update some of them)
                await entity.read(
                    'hvacThermostat',
                    [0x4008],
                    manufacturerOptions.eurotronic,
                );
                const currentHostFlags = meta.state.eurotronic_host_flags ?
                    meta.state.eurotronic_host_flags :
                    {};

                // get full hostFlag object
                const hostFlags = {...currentHostFlags, ...value};

                // calculate bit value
                let bitValue = 1; // bit 0 always 1
                if (hostFlags.mirror_display) {
                    bitValue |= 1 << 1;
                }
                if (hostFlags.boost) {
                    bitValue |= 1 << 2;
                }
                if (
                    value.hasOwnProperty('window_open') &&
          value.window_open != currentHostFlags.window_open
                ) {
                    if (hostFlags.window_open) {
                        bitValue |= 1 << 5;
                    } else {
                        bitValue |= 1 << 4;
                    }
                }
                if (hostFlags.child_protection) {
                    bitValue |= 1 << 7;
                }

                meta.logger.debug(
                    `eurotronic: host_flags object converted to ${bitValue}`,
                );
                value = bitValue;
            }
            const payload = {0x4008: {value, type: 0x22}};
            await entity.write(
                'hvacThermostat',
                payload,
                manufacturerOptions.eurotronic,
            );
        },
        convertGet: async (entity, key, meta) => {
            await entity.read(
                'hvacThermostat',
                [0x4008],
                manufacturerOptions.eurotronic,
            );
        },
    },
    eurotronic_error_status: {
        key: ['eurotronic_error_status'],
        convertGet: async (entity, key, meta) => {
            await entity.read(
                'hvacThermostat',
                [0x4002],
                manufacturerOptions.eurotronic,
            );
        },
    },
    eurotronic_current_heating_setpoint: {
        key: ['current_heating_setpoint'],
        convertSet: async (entity, key, value, meta) => {
            const val = (Math.round((value * 2).toFixed(1)) / 2).toFixed(1) * 100;
            const payload = {0x4003: {value: val, type: 0x29}};
            await entity.write(
                'hvacThermostat',
                payload,
                manufacturerOptions.eurotronic,
            );
        },
        convertGet: async (entity, key, meta) => {
            await entity.read(
                'hvacThermostat',
                [0x4003],
                manufacturerOptions.eurotronic,
            );
        },
    },
    eurotronic_valve_position: {
        key: ['eurotronic_valve_position', 'valve_position'],
        convertSet: async (entity, key, value, meta) => {
            const payload = {0x4001: {value, type: 0x20}};
            await entity.write(
                'hvacThermostat',
                payload,
                manufacturerOptions.eurotronic,
            );
        },
        convertGet: async (entity, key, meta) => {
            await entity.read(
                'hvacThermostat',
                [0x4001],
                manufacturerOptions.eurotronic,
            );
        },
    },
    eurotronic_trv_mode: {
        key: ['eurotronic_trv_mode', 'trv_mode'],
        convertSet: async (entity, key, value, meta) => {
            const payload = {0x4000: {value, type: 0x30}};
            await entity.write(
                'hvacThermostat',
                payload,
                manufacturerOptions.eurotronic,
            );
        },
        convertGet: async (entity, key, meta) => {
            await entity.read(
                'hvacThermostat',
                [0x4000],
                manufacturerOptions.eurotronic,
            );
        },
    },
    sinope_thermostat_occupancy: {
        key: ['thermostat_occupancy'],
        convertSet: async (entity, key, value, meta) => {
            const sinopeOccupancy = {0: 'unoccupied', 1: 'occupied'};
            const SinopeOccupancy = utils.getKey(
                sinopeOccupancy,
                value,
                value,
                Number,
            );
            await entity.write('hvacThermostat', {SinopeOccupancy});
        },
    },
    sinope_thermostat_backlight_autodim_param: {
        key: ['backlight_auto_dim'],
        convertSet: async (entity, key, value, meta) => {
            const sinopeBacklightParam = {
                0: 'on demand',
                1: 'sensing',
            };
            const SinopeBacklight = utils.getKey(
                sinopeBacklightParam,
                value,
                value,
                Number,
            );
            await entity.write('hvacThermostat', {SinopeBacklight});
        },
    },
    sinope_thermostat_enable_outdoor_temperature: {
        key: ['enable_outdoor_temperature'],
        convertSet: async (entity, key, value, meta) => {
            if (value.toLowerCase() == 'on') {
                await entity.write('manuSpecificSinope', {
                    outdoorTempToDisplayTimeout: 10800,
                });
            } else if (value.toLowerCase() == 'off') {
                // set timer to 30sec in order to disable outdoor temperature
                await entity.write('manuSpecificSinope', {
                    outdoorTempToDisplayTimeout: 30,
                });
            }
        },
    },
    sinope_thermostat_outdoor_temperature: {
        key: ['thermostat_outdoor_temperature'],
        convertSet: async (entity, key, value, meta) => {
            if (value > -100 && value < 100) {
                await entity.write('manuSpecificSinope', {
                    outdoorTempToDisplay: value * 100,
                });
            }
        },
    },
    sinope_thermostat_time: {
        key: ['thermostat_time'],
        convertSet: async (entity, key, value, meta) => {
            if (value === '') {
                const thermostatDate = new Date();
                const thermostatTimeSec = thermostatDate.getTime() / 1000;
                const thermostatTimezoneOffsetSec =
          thermostatDate.getTimezoneOffset() * 60;
                const currentTimeToDisplay = Math.round(
                    thermostatTimeSec - thermostatTimezoneOffsetSec - 946684800,
                );
                await entity.write('manuSpecificSinope', {currentTimeToDisplay});
            } else if (value !== '') {
                await entity.write('manuSpecificSinope', {
                    currentTimeToDisplay: value,
                });
            }
        },
    },
    sinope_floor_control_mode: {
    // TH1300ZB specific
        key: ['floor_control_mode'],
        convertSet: async (entity, key, value, meta) => {
            if (typeof value !== 'string') {
                return;
            }
            const lookup = {ambiant: 1, floor: 2};
            value = value.toLowerCase();
            if (lookup.hasOwnProperty(value)) {
                await entity.write('manuSpecificSinope', {
                    floorControlMode: lookup[value],
                });
            }
        },
    },
    sinope_ambiant_max_heat_setpoint: {
    // TH1300ZB specific
        key: ['ambiant_max_heat_setpoint'],
        convertSet: async (entity, key, value, meta) => {
            if (value >= 5 && value <= 36) {
                await entity.write('manuSpecificSinope', {
                    ambiantMaxHeatSetpointLimit: value * 100,
                });
            }
        },
    },
    sinope_floor_min_heat_setpoint: {
    // TH1300ZB specific
        key: ['floor_min_heat_setpoint'],
        convertSet: async (entity, key, value, meta) => {
            if (value >= 5 && value <= 36) {
                await entity.write('manuSpecificSinope', {
                    floorMinHeatSetpointLimit: value * 100,
                });
            }
        },
    },
    sinope_floor_max_heat_setpoint: {
    // TH1300ZB specific
        key: ['floor_max_heat_setpoint'],
        convertSet: async (entity, key, value, meta) => {
            if (value >= 5 && value <= 36) {
                await entity.write('manuSpecificSinope', {
                    floorMaxHeatSetpointLimit: value * 100,
                });
            }
        },
    },
    sinope_temperature_sensor: {
    // TH1300ZB specific
        key: ['floor_temperature_sensor'],
        convertSet: async (entity, key, value, meta) => {
            if (typeof value !== 'string') {
                return;
            }
            const lookup = {'10k': 0, '12k': 1};
            value = value.toLowerCase();
            if (lookup.hasOwnProperty(value)) {
                await entity.write('manuSpecificSinope', {
                    temperatureSensor: lookup[value],
                });
            }
        },
        convertGet: async (entity, key, meta) => {
            await entity.read('manuSpecificSinope', ['temperatureSensor']);
        },
    },
    sinope_time_format: {
    // TH1300ZB specific
        key: ['time_format'],
        convertSet: async (entity, key, value, meta) => {
            if (typeof value !== 'string') {
                return;
            }
            const lookup = {'24h': 0, '12h': 1};
            value = value.toLowerCase();
            if (lookup.hasOwnProperty(value)) {
                await entity.write('manuSpecificSinope', {
                    timeFormatToDisplay: lookup[value],
                });
            }
        },
    },
    sinope_led_intensity_on: {
    // DM2500ZB and SW2500ZB
        key: ['led_intensity_on'],
        convertSet: async (entity, key, value, meta) => {
            if (value >= 0 && value <= 100) {
                await entity.write('manuSpecificSinope', {ledIntensityOn: value});
            }
        },
    },
    sinope_led_intensity_off: {
    // DM2500ZB and SW2500ZB
        key: ['led_intensity_off'],
        convertSet: async (entity, key, value, meta) => {
            if (value >= 0 && value <= 100) {
                await entity.write('manuSpecificSinope', {ledIntensityOff: value});
            }
        },
    },
    sinope_minimum_brightness: {
    // DM2500ZB
        key: ['minimum_brightness'],
        convertSet: async (entity, key, value, meta) => {
            if (value >= 0 && value <= 3000) {
                await entity.write('manuSpecificSinope', {minimumBrightness: value});
            }
        },
    },
    stelpro_thermostat_outdoor_temperature: {
        key: ['thermostat_outdoor_temperature'],
        convertSet: async (entity, key, value, meta) => {
            if (value > -100 && value < 100) {
                await entity.write('hvacThermostat', {
                    StelproOutdoorTemp: value * 100,
                });
            }
        },
    },
    DTB190502A1_LED: {
        key: ['LED'],
        convertSet: async (entity, key, value, meta) => {
            if (value === 'default') {
                value = 1;
            }
            const lookup = {
                OFF: '0',
                ON: '1',
            };
            value = lookup[value];
            // Check for valid data
            if ((value >= 0 && value < 2) == false) value = 0;

            const payload = {
                0x4010: {
                    value,
                    type: 0x21,
                },
            };

            await entity.write('genBasic', payload);
        },
    },
    ptvo_switch_trigger: {
        key: ['trigger', 'interval'],
        convertSet: async (entity, key, value, meta) => {
            value = parseInt(value);
            if (!value) {
                return;
            }

            if (key === 'trigger') {
                await entity.command('genOnOff', 'onWithTimedOff', {
                    ctrlbits: 0,
                    ontime: Math.round(value / 100),
                    offwaittime: 0,
                });
            } else if (key === 'interval') {
                await entity.configureReporting('genOnOff', [
                    {
                        attribute: 'onOff',
                        minimumReportInterval: value,
                        maximumReportInterval: value,
                    },
                ]);
            }
        },
    },
    ptvo_switch_uart: {
        key: ['action'],
        convertSet: async (entity, key, value, meta) => {
            if (!value) {
                return;
            }
            const payload = {14: {value, type: 0x42}};
            for (const endpoint of meta.device.endpoints) {
                const cluster = 'genMultistateValue';
                if (
                    endpoint.supportsInputCluster(cluster) ||
          endpoint.supportsOutputCluster(cluster)
                ) {
                    await endpoint.write(cluster, payload);
                    return;
                }
            }
            await entity.write('genMultistateValue', payload);
        },
    },
    ptvo_switch_analog_input: {
        key: [
            'l1',
            'l2',
            'l3',
            'l4',
            'l5',
            'l6',
            'l7',
            'l8',
            'l9',
            'l10',
            'l11',
            'l12',
            'l13',
            'l14',
            'l15',
            'l16',
        ],
        convertGet: async (entity, key, meta) => {
            const epId = parseInt(key.substr(1, 2));
            if (utils.hasEndpoints(meta.device, [epId])) {
                const endpoint = meta.device.getEndpoint(epId);
                await endpoint.read('genAnalogInput', ['presentValue', 'description']);
            }
        },
        convertSet: async (entity, key, value, meta) => {
            const epId = parseInt(key.substr(1, 2));
            if (utils.hasEndpoints(meta.device, [epId])) {
                const endpoint = meta.device.getEndpoint(epId);
                let cluster = 'genLevelCtrl';
                if (
                    endpoint.supportsInputCluster(cluster) ||
          endpoint.supportsOutputCluster(cluster)
                ) {
                    const value2 = parseInt(value);
                    if (isNaN(value2)) {
                        return;
                    }
                    const payload = {currentLevel: value2};
                    await endpoint.write(cluster, payload);
                    return;
                }

                cluster = 'genAnalogInput';
                if (
                    endpoint.supportsInputCluster(cluster) ||
          endpoint.supportsOutputCluster(cluster)
                ) {
                    const value2 = parseFloat(value);
                    if (isNaN(value2)) {
                        return;
                    }
                    const payload = {presentValue: value2};
                    await endpoint.write(cluster, payload);
                    return;
                }
            }
            return;
        },
    },
    ptvo_switch_light_brightness: {
        key: ['brightness', 'brightness_percent', 'transition'],
        options: [exposes.options.transition()],
        convertSet: async (entity, key, value, meta) => {
            if (key === 'transition') {
                return;
            }
            const cluster = 'genLevelCtrl';
            if (
                entity.supportsInputCluster(cluster) ||
        entity.supportsOutputCluster(cluster)
            ) {
                const message = meta.message;

                let brightness = undefined;
                if (message.hasOwnProperty('brightness')) {
                    brightness = Number(message.brightness);
                } else if (message.hasOwnProperty('brightness_percent')) {
                    brightness = Math.round(Number(message.brightness_percent) * 2.55);
                }

                if (brightness !== undefined && brightness === 0) {
                    message.state = 'off';
                    message.brightness = 1;
                }
                return await converters.light_onoff_brightness.convertSet(
                    entity,
                    key,
                    value,
                    meta,
                );
            } else {
                throw new Error('LevelControl not supported on this endpoint.');
            }
        },
        convertGet: async (entity, key, meta) => {
            const cluster = 'genLevelCtrl';
            if (
                entity.supportsInputCluster(cluster) ||
        entity.supportsOutputCluster(cluster)
            ) {
                return await converters.light_onoff_brightness.convertGet(
                    entity,
                    key,
                    meta,
                );
            } else {
                throw new Error('LevelControl not supported on this endpoint.');
            }
        },
    },
    ubisys_configure_j1: {
        key: ['configure_j1'],
        convertSet: async (entity, key, value, meta) => {
            const log = (message) => {
                meta.logger.warn(`ubisys: ${message}`);
            };
            const sleepSeconds = async (s) => {
                return new Promise((resolve) => setTimeout(resolve, s * 1000));
            };
            const waitUntilStopped = async () => {
                let operationalStatus = 0;
                do {
                    await sleepSeconds(2);
                    operationalStatus = (
                        await entity.read('closuresWindowCovering', ['operationalStatus'])
                    ).operationalStatus;
                } while (operationalStatus != 0);
                await sleepSeconds(2);
            };
            const writeAttrFromJson = async (
                attr,
                jsonAttr = attr,
                converterFunc,
                delaySecondsAfter,
            ) => {
                if (jsonAttr.startsWith('ubisys')) {
                    jsonAttr =
            jsonAttr.substring(6, 1).toLowerCase + jsonAttr.substring(7);
                }
                if (value.hasOwnProperty(jsonAttr)) {
                    let attrValue = value[jsonAttr];
                    if (converterFunc) {
                        attrValue = converterFunc(attrValue);
                    }
                    const attributes = {};
                    attributes[attr] = attrValue;
                    await entity.write(
                        'closuresWindowCovering',
                        attributes,
                        manufacturerOptions.ubisys,
                    );
                    if (delaySecondsAfter) {
                        await sleepSeconds(delaySecondsAfter);
                    }
                }
            };
            const stepsPerSecond = value.steps_per_second || 50;
            const hasCalibrate = value.hasOwnProperty('calibrate');
            // cancel any running calibration
            let mode = (
                await entity.read('closuresWindowCovering', ['windowCoveringMode'])
            ).windowCoveringMode;
            const modeCalibrationBitMask = 0x02;
            if (mode & modeCalibrationBitMask) {
                await entity.write('closuresWindowCovering', {
                    windowCoveringMode: mode & ~modeCalibrationBitMask,
                });
                await sleepSeconds(2);
            }
            // delay a bit if reconfiguring basic configuration attributes
            await writeAttrFromJson('windowCoveringType', undefined, undefined, 2);
            await writeAttrFromJson('configStatus', undefined, undefined, 2);
            if (
                await writeAttrFromJson('windowCoveringMode', undefined, undefined, 2)
            ) {
                mode = value['windowCoveringMode'];
            }
            if (hasCalibrate) {
                log('Cover calibration starting...');
                // first of all, move to top position to not confuse calibration later
                log('  Moving cover to top position to get a good starting point...');
                await entity.command('closuresWindowCovering', 'upOpen');
                await waitUntilStopped();
                log('  Settings some attributes...');
                // reset attributes
                await entity.write(
                    'closuresWindowCovering',
                    {
                        installedOpenLimitLiftCm: 0,
                        installedClosedLimitLiftCm: 240,
                        installedOpenLimitTiltDdegree: 0,
                        installedClosedLimitTiltDdegree: 900,
                        ubisysLiftToTiltTransitionSteps: 0xffff,
                        ubisysTotalSteps: 0xffff,
                        ubisysLiftToTiltTransitionSteps2: 0xffff,
                        ubisysTotalSteps2: 0xffff,
                    },
                    manufacturerOptions.ubisys,
                );
                // enable calibration mode
                await sleepSeconds(2);
                await entity.write('closuresWindowCovering', {
                    windowCoveringMode: mode | modeCalibrationBitMask,
                });
                await sleepSeconds(2);
                // move down a bit and back up to detect upper limit
                log('  Moving cover down a bit...');
                await entity.command('closuresWindowCovering', 'downClose');
                await sleepSeconds(5);
                await entity.command('closuresWindowCovering', 'stop');
                await sleepSeconds(2);
                log('  Moving up again to detect upper limit...');
                await entity.command('closuresWindowCovering', 'upOpen');
                await waitUntilStopped();
                log('  Moving down to count steps from open to closed...');
                await entity.command('closuresWindowCovering', 'downClose');
                await waitUntilStopped();
                log('  Moving up to count steps from closed to open...');
                await entity.command('closuresWindowCovering', 'upOpen');
                await waitUntilStopped();
            }
            // now write any attribute values present in JSON
            await writeAttrFromJson('installedOpenLimitLiftCm');
            await writeAttrFromJson('installedClosedLimitLiftCm');
            await writeAttrFromJson('installedOpenLimitTiltDdegree');
            await writeAttrFromJson('installedClosedLimitTiltDdegree');
            await writeAttrFromJson('ubisysTurnaroundGuardTime');
            await writeAttrFromJson('ubisysLiftToTiltTransitionSteps');
            await writeAttrFromJson('ubisysTotalSteps');
            await writeAttrFromJson('ubisysLiftToTiltTransitionSteps2');
            await writeAttrFromJson('ubisysTotalSteps2');
            await writeAttrFromJson('ubisysAdditionalSteps');
            await writeAttrFromJson('ubisysInactivePowerThreshold');
            await writeAttrFromJson('ubisysStartupSteps');
            // some convenience functions to not have to calculate
            await writeAttrFromJson(
                'ubisysTotalSteps',
                'open_to_closed_s',
                (s) => s * stepsPerSecond,
            );
            await writeAttrFromJson(
                'ubisysTotalSteps2',
                'closed_to_open_s',
                (s) => s * stepsPerSecond,
            );
            await writeAttrFromJson(
                'ubisysLiftToTiltTransitionSteps',
                'lift_to_tilt_transition_ms',
                (s) => (s * stepsPerSecond) / 1000,
            );
            await writeAttrFromJson(
                'ubisysLiftToTiltTransitionSteps2',
                'lift_to_tilt_transition_ms',
                (s) => (s * stepsPerSecond) / 1000,
            );
            if (hasCalibrate) {
                log('  Finalizing calibration...');
                // disable calibration mode again
                await sleepSeconds(2);
                await entity.write('closuresWindowCovering', {
                    windowCoveringMode: mode & ~modeCalibrationBitMask,
                });
                await sleepSeconds(2);
                // re-read and dump all relevant attributes
                log('  Done - will now read back the results.');
                converters.ubisys_configure_j1.convertGet(entity, key, meta);
            }
        },
        convertGet: async (entity, key, meta) => {
            const log = (json) => {
                meta.logger.warn(
                    `ubisys: Cover configuration read: ${JSON.stringify(json)}`,
                );
            };
            log(
                await entity.read('closuresWindowCovering', [
                    'windowCoveringType',
                    'physicalClosedLimitLiftCm',
                    'physicalClosedLimitTiltDdegree',
                    'installedOpenLimitLiftCm',
                    'installedClosedLimitLiftCm',
                    'installedOpenLimitTiltDdegree',
                    'installedClosedLimitTiltDdegree',
                ]),
            );
            log(
                await entity.read('closuresWindowCovering', [
                    'configStatus',
                    'windowCoveringMode',
                    'currentPositionLiftPercentage',
                    'currentPositionLiftCm',
                    'currentPositionTiltPercentage',
                    'currentPositionTiltDdegree',
                    'operationalStatus',
                ]),
            );
            log(
                await entity.read(
                    'closuresWindowCovering',
                    [
                        'ubisysTurnaroundGuardTime',
                        'ubisysLiftToTiltTransitionSteps',
                        'ubisysTotalSteps',
                        'ubisysLiftToTiltTransitionSteps2',
                        'ubisysTotalSteps2',
                        'ubisysAdditionalSteps',
                        'ubisysInactivePowerThreshold',
                        'ubisysStartupSteps',
                    ],
                    manufacturerOptions.ubisys,
                ),
            );
        },
    },
    ubisys_dimmer_setup: {
        key: [
            'capabilities_forward_phase_control',
            'capabilities_reverse_phase_control',
            'capabilities_reactance_discriminator',
            'capabilities_configurable_curve',
            'capabilities_overload_detection',
            'status_forward_phase_control',
            'status_reverse_phase_control',
            'status_overload',
            'status_capacitive_load',
            'status_inductive_load',
            'mode_phase_control',
        ],
        convertSet: async (entity, key, value, meta) => {
            if (key === 'mode_phase_control') {
                const phaseControl = value.toLowerCase();
                const phaseControlValues = {automatic: 0, forward: 1, reverse: 2};
                utils.validateValue(phaseControl, Object.keys(phaseControlValues));
                await entity.write(
                    'manuSpecificUbisysDimmerSetup',
                    {mode: phaseControlValues[phaseControl]},
                    manufacturerOptions.ubisysNull,
                );
            }
            converters.ubisys_dimmer_setup.convertGet(entity, key, meta);
        },
        convertGet: async (entity, key, meta) => {
            await entity.read(
                'manuSpecificUbisysDimmerSetup',
                ['capabilities'],
                manufacturerOptions.ubisysNull,
            );
            await entity.read(
                'manuSpecificUbisysDimmerSetup',
                ['status'],
                manufacturerOptions.ubisysNull,
            );
            await entity.read(
                'manuSpecificUbisysDimmerSetup',
                ['mode'],
                manufacturerOptions.ubisysNull,
            );
        },
    },
    ubisys_dimmer_setup_genLevelCtrl: {
        key: ['minimum_on_level'],
        convertSet: async (entity, key, value, meta) => {
            if (key === 'minimum_on_level') {
                await entity.write(
                    'genLevelCtrl',
                    {ubisysMinimumOnLevel: value},
                    manufacturerOptions.ubisys,
                );
            }
            converters.ubisys_dimmer_setup_genLevelCtrl.convertGet(entity, key, meta);
        },
        convertGet: async (entity, key, meta) => {
            await entity.read(
                'genLevelCtrl',
                ['ubisysMinimumOnLevel'],
                manufacturerOptions.ubisys,
            );
        },
    },
    ubisys_device_setup: {
        key: ['configure_device_setup'],
        convertSet: async (entity, key, value, meta) => {
            const devMgmtEp = meta.device.getEndpoint(232);

            if (value.hasOwnProperty('input_configurations')) {
                // example: [0, 0, 0, 0]
                await devMgmtEp.write(
                    'manuSpecificUbisysDeviceSetup',
                    {
                        inputConfigurations: {
                            elementType: 'data8',
                            elements: value.input_configurations,
                        },
                    },
                    manufacturerOptions.ubisysNull,
                );
            }

            if (value.hasOwnProperty('input_actions')) {
                // example (default for C4): [[0,13,1,6,0,2], [1,13,2,6,0,2], [2,13,3,6,0,2], [3,13,4,6,0,2]]
                await devMgmtEp.write(
                    'manuSpecificUbisysDeviceSetup',
                    {
                        inputActions: {
                            elementType: 'octetStr',
                            elements: value.input_actions,
                        },
                    },
                    manufacturerOptions.ubisysNull,
                );
            }

            if (value.hasOwnProperty('input_action_templates')) {
                const templateTypes = {
                    // source: "ZigBee Device Physical Input Configurations Integrator’s Guide"
                    // (can be obtained directly from ubisys upon request)
                    toggle: {
                        getInputActions: (input, endpoint) => [
                            [input, 0x0d, endpoint, 0x06, 0x00, 0x02],
                        ],
                    },
                    toggle_switch: {
                        getInputActions: (input, endpoint) => [
                            [input, 0x0d, endpoint, 0x06, 0x00, 0x02],
                            [input, 0x03, endpoint, 0x06, 0x00, 0x02],
                        ],
                    },
                    on_off_switch: {
                        getInputActions: (input, endpoint) => [
                            [input, 0x0d, endpoint, 0x06, 0x00, 0x01],
                            [input, 0x03, endpoint, 0x06, 0x00, 0x00],
                        ],
                    },
                    on: {
                        getInputActions: (input, endpoint) => [
                            [input, 0x0d, endpoint, 0x06, 0x00, 0x01],
                        ],
                    },
                    off: {
                        getInputActions: (input, endpoint) => [
                            [input, 0x0d, endpoint, 0x06, 0x00, 0x00],
                        ],
                    },
                    dimmer_single: {
                        getInputActions: (input, endpoint, template) => {
                            const moveUpCmd =
                template.no_onoff || template.no_onoff_up ? 0x01 : 0x05;
                            const moveDownCmd =
                template.no_onoff || template.no_onoff_down ? 0x01 : 0x05;
                            const moveRate = template.rate || 50;
                            return [
                                [input, 0x07, endpoint, 0x06, 0x00, 0x02],
                                [input, 0x86, endpoint, 0x08, 0x00, moveUpCmd, 0x00, moveRate],
                                [
                                    input,
                                    0xc6,
                                    endpoint,
                                    0x08,
                                    0x00,
                                    moveDownCmd,
                                    0x01,
                                    moveRate,
                                ],
                                [input, 0x0b, endpoint, 0x08, 0x00, 0x03],
                            ];
                        },
                    },
                    dimmer_double: {
                        doubleInputs: true,
                        getInputActions: (inputs, endpoint, template) => {
                            const moveUpCmd =
                template.no_onoff || template.no_onoff_up ? 0x01 : 0x05;
                            const moveDownCmd =
                template.no_onoff || template.no_onoff_down ? 0x01 : 0x05;
                            const moveRate = template.rate || 50;
                            return [
                                [inputs[0], 0x07, endpoint, 0x06, 0x00, 0x01],
                                [
                                    inputs[0],
                                    0x06,
                                    endpoint,
                                    0x08,
                                    0x00,
                                    moveUpCmd,
                                    0x00,
                                    moveRate,
                                ],
                                [inputs[0], 0x0b, endpoint, 0x08, 0x00, 0x03],
                                [inputs[1], 0x07, endpoint, 0x06, 0x00, 0x00],
                                [
                                    inputs[1],
                                    0x06,
                                    endpoint,
                                    0x08,
                                    0x00,
                                    moveDownCmd,
                                    0x01,
                                    moveRate,
                                ],
                                [inputs[1], 0x0b, endpoint, 0x08, 0x00, 0x03],
                            ];
                        },
                    },
                    cover: {
                        cover: true,
                        doubleInputs: true,
                        getInputActions: (inputs, endpoint) => [
                            [inputs[0], 0x0d, endpoint, 0x02, 0x01, 0x00],
                            [inputs[0], 0x07, endpoint, 0x02, 0x01, 0x02],
                            [inputs[1], 0x0d, endpoint, 0x02, 0x01, 0x01],
                            [inputs[1], 0x07, endpoint, 0x02, 0x01, 0x02],
                        ],
                    },
                    cover_switch: {
                        cover: true,
                        doubleInputs: true,
                        getInputActions: (inputs, endpoint) => [
                            [inputs[0], 0x0d, endpoint, 0x02, 0x01, 0x00],
                            [inputs[0], 0x03, endpoint, 0x02, 0x01, 0x02],
                            [inputs[1], 0x0d, endpoint, 0x02, 0x01, 0x01],
                            [inputs[1], 0x03, endpoint, 0x02, 0x01, 0x02],
                        ],
                    },
                    cover_up: {
                        cover: true,
                        getInputActions: (input, endpoint) => [
                            [input, 0x0d, endpoint, 0x02, 0x01, 0x00],
                        ],
                    },
                    cover_down: {
                        cover: true,
                        getInputActions: (input, endpoint) => [
                            [input, 0x0d, endpoint, 0x02, 0x01, 0x01],
                        ],
                    },
                    scene: {
                        scene: true,
                        getInputActions: (input, endpoint, groupId, sceneId) => [
                            [
                                input,
                                0x07,
                                endpoint,
                                0x05,
                                0x00,
                                0x05,
                                groupId & 0xff,
                                groupId >> 8,
                                sceneId,
                            ],
                        ],
                        getInputActions2: (input, endpoint, groupId, sceneId) => [
                            [
                                input,
                                0x06,
                                endpoint,
                                0x05,
                                0x00,
                                0x05,
                                groupId & 0xff,
                                groupId >> 8,
                                sceneId,
                            ],
                        ],
                    },
                    scene_switch: {
                        scene: true,
                        getInputActions: (input, endpoint, groupId, sceneId) => [
                            [
                                input,
                                0x0d,
                                endpoint,
                                0x05,
                                0x00,
                                0x05,
                                groupId & 0xff,
                                groupId >> 8,
                                sceneId,
                            ],
                        ],
                        getInputActions2: (input, endpoint, groupId, sceneId) => [
                            [
                                input,
                                0x03,
                                endpoint,
                                0x05,
                                0x00,
                                0x05,
                                groupId & 0xff,
                                groupId >> 8,
                                sceneId,
                            ],
                        ],
                    },
                };

                // first input
                let input = 0;
                // first client endpoint - depends on actual device
                let endpoint = {S1: 2, S2: 3, D1: 2, J1: 2, C4: 1}[meta.mapped.model];
                // default group id
                let groupId = 0;

                const templates = Array.isArray(value.input_action_templates) ?
                    value.input_action_templates :
                    [value.input_action_templates];
                let resultingInputActions = [];
                for (const template of templates) {
                    const templateType = templateTypes[template.type];
                    if (!templateType) {
                        throw new Error(
                            `input_action_templates: Template type '${template.type}' is not valid ` +
                `(valid types: ${Object.keys(templateTypes)})`,
                        );
                    }

                    if (template.hasOwnProperty('input')) {
                        input = template.input;
                    }
                    if (template.hasOwnProperty('endpoint')) {
                        endpoint = template.endpoint;
                    }
                    // C4 cover endpoints only start at 5
                    if (
                        templateType.cover &&
            meta.mapped.model === 'C4' &&
            endpoint < 5
                    ) {
                        endpoint += 4;
                    }

                    let inputActions;
                    if (!templateType.doubleInputs) {
                        if (!templateType.scene) {
                            // single input, no scene(s)
                            inputActions = templateType.getInputActions(
                                input,
                                endpoint,
                                template,
                            );
                        } else {
                            // scene(s) (always single input)
                            if (!template.hasOwnProperty('scene_id')) {
                                throw new Error(
                                    `input_action_templates: Need an attribute 'scene_id' for '${template.type}'`,
                                );
                            }
                            if (template.hasOwnProperty('group_id')) {
                                groupId = template.group_id;
                            }
                            inputActions = templateType.getInputActions(
                                input,
                                endpoint,
                                groupId,
                                template.scene_id,
                            );

                            if (template.hasOwnProperty('scene_id_2')) {
                                if (template.hasOwnProperty('group_id_2')) {
                                    groupId = template.group_id_2;
                                }
                                inputActions = inputActions.concat(
                                    templateType.getInputActions2(
                                        input,
                                        endpoint,
                                        groupId,
                                        template.scene_id_2,
                                    ),
                                );
                            }
                        }
                    } else {
                        // double inputs
                        input = template.hasOwnProperty('inputs') ?
                            template.inputs :
                            [input, input + 1];
                        inputActions = templateType.getInputActions(
                            input,
                            endpoint,
                            template,
                        );
                    }
                    resultingInputActions = resultingInputActions.concat(inputActions);

                    meta.logger.warn(
                        `ubisys: Using input(s) ${input} and endpoint ${endpoint} for '${template.type}'.`,
                    );
                    // input might by now be an array (in case of double inputs)
                    input = (Array.isArray(input) ? Math.max(...input) : input) + 1;
                    endpoint += 1;
                }

                meta.logger.debug(
                    `ubisys: input_actions to be sent to '${meta.options.friendlyName}': ` +
            JSON.stringify(resultingInputActions),
                );
                await devMgmtEp.write(
                    'manuSpecificUbisysDeviceSetup',
                    {
                        inputActions: {
                            elementType: 'octetStr',
                            elements: resultingInputActions,
                        },
                    },
                    manufacturerOptions.ubisysNull,
                );
            }

            // re-read effective settings and dump them to the log
            converters.ubisys_device_setup.convertGet(entity, key, meta);
        },

        convertGet: async (entity, key, meta) => {
            const log = (dataRead) => {
                meta.logger.warn(
                    `ubisys: Device setup read for '${
                        meta.options.friendly_name
                    }': ${JSON.stringify(utils.toSnakeCase(dataRead))}`,
                );
            };
            const devMgmtEp = meta.device.getEndpoint(232);
            log(
                await devMgmtEp.read(
                    'manuSpecificUbisysDeviceSetup',
                    ['inputConfigurations'],
                    manufacturerOptions.ubisysNull,
                ),
            );
            log(
                await devMgmtEp.read(
                    'manuSpecificUbisysDeviceSetup',
                    ['inputActions'],
                    manufacturerOptions.ubisysNull,
                ),
            );
        },
    },
    tint_scene: {
        key: ['tint_scene'],
        convertSet: async (entity, key, value, meta) => {
            await entity.write(
                'genBasic',
                {0x4005: {value, type: 0x20}},
                manufacturerOptions.tint,
            );
        },
    },
    bticino_4027C_cover_state: {
        key: ['state'],
        options: [exposes.options.invert_cover()],
        convertSet: async (entity, key, value, meta) => {
            const invert = !(utils.getMetaValue(
                entity,
                meta.mapped,
                'coverInverted',
                'allEqual',
                false,
            ) ?
                !meta.options.invert_cover :
                meta.options.invert_cover);
            const lookup = invert ?
                {
                    open: 'upOpen',
                    close: 'downClose',
                    stop: 'stop',
                    on: 'upOpen',
                    off: 'downClose',
                } :
                {
                    open: 'downClose',
                    close: 'upOpen',
                    stop: 'stop',
                    on: 'downClose',
                    off: 'upOpen',
                };

            value = value.toLowerCase();
            utils.validateValue(value, Object.keys(lookup));

            let position = 50;
            if (value.localeCompare('open') == 0) {
                position = 100;
            } else if (value.localeCompare('close') == 0) {
                position = 0;
            }
            await entity.command(
                'closuresWindowCovering',
                lookup[value],
                {},
                utils.getOptions(meta.mapped, entity),
            );
            return {state: {position}, readAfterWriteTime: 0};
        },
    },
    bticino_4027C_cover_position: {
        key: ['position'],
        options: [
            exposes.options.invert_cover(),
            exposes.options.no_position_support(),
        ],
        convertSet: async (entity, key, value, meta) => {
            const invert = !(utils.getMetaValue(
                entity,
                meta.mapped,
                'coverInverted',
                'allEqual',
                false,
            ) ?
                !meta.options.invert_cover :
                meta.options.invert_cover);
            let newPosition = value;
            if (meta.options.no_position_support) {
                newPosition = value >= 50 ? 100 : 0;
            }
            const position = newPosition;
            if (invert) {
                newPosition = 100 - newPosition;
            }
            await entity.command(
                'closuresWindowCovering',
                'goToLiftPercentage',
                {percentageliftvalue: newPosition},
                utils.getOptions(meta.mapped, entity),
            );
            return {state: {['position']: position}, readAfterWriteTime: 0};
        },
        convertGet: async (entity, key, meta) => {
            await entity.read('closuresWindowCovering', [
                'currentPositionLiftPercentage',
            ]);
        },
    },
    legrand_identify: {
        key: ['identify'],
        convertSet: async (entity, key, value, meta) => {
            if (!value.timeout) {
                const effects = {
                    blink3: 0x00,
                    fixed: 0x01,
                    blinkgreen: 0x02,
                    blinkblue: 0x03,
                };
                // only works for blink3 & fixed
                const colors = {
                    default: 0x00,
                    red: 0x01,
                    green: 0x02,
                    blue: 0x03,
                    lightblue: 0x04,
                    yellow: 0x05,
                    pink: 0x06,
                    white: 0x07,
                };

                const selectedEffect = effects[value.effect] | effects['blink3'];
                const selectedColor = colors[value.color] | colors['default'];

                const payload = {
                    effectid: selectedEffect,
                    effectvariant: selectedColor,
                };
                await entity.command('genIdentify', 'triggerEffect', payload, {});
            } else {
                await entity.command(
                    'genIdentify',
                    'identify',
                    {identifytime: 10},
                    {},
                );
            }
        },
    },
    legrand_settingAlwaysEnableLed: {
    // connected power outlet is on attribute 2 and not 1
        key: ['permanent_led'],
        convertSet: async (entity, key, value, meta) => {
            // enable or disable the LED (blue) when permitJoin=false (LED off)
            const enableLedIfOn =
        value === 'ON' || (value === 'OFF' ? false : !!value);
            const payload = {1: {value: enableLedIfOn, type: 16}};
            await entity.write(
                'manuSpecificLegrandDevices',
                payload,
                manufacturerOptions.legrand,
            );
            return {state: {permanent_led: value}};
        },
        convertGet: async (entity, key, meta) => {
            await entity.read(
                'manuSpecificLegrandDevices',
                [0x0001],
                manufacturerOptions.legrand,
            );
        },
    },
    legrand_settingEnableLedIfOn: {
        key: ['led_when_on'],
        convertSet: async (entity, key, value, meta) => {
            // enable the LED when the light object is "doing something"
            // on the light switch, the LED is on when the light is on,
            // on the shutter switch, the LED is on when te shutter is moving
            const enableLedIfOn =
        value === 'ON' || (value === 'OFF' ? false : !!value);
            const payload = {2: {value: enableLedIfOn, type: 16}};
            await entity.write(
                'manuSpecificLegrandDevices',
                payload,
                manufacturerOptions.legrand,
            );
            return {state: {led_when_on: value}};
        },
        convertGet: async (entity, key, meta) => {
            await entity.read(
                'manuSpecificLegrandDevices',
                [0x0002],
                manufacturerOptions.legrand,
            );
        },
    },
    legrand_deviceMode: {
        key: ['device_mode'],
        convertSet: async (entity, key, value, meta) => {
            // enable the dimmer, requires a recent firmware on the device
            const lookup = {
                // dimmer
                dimmer_on: 0x0101,
                dimmer_off: 0x0100,
                // contactor
                switch: 0x0003,
                auto: 0x0004,
                // pilot wire
                pilot_on: 0x0002,
                pilot_off: 0x0001,
            };

            value = value.toLowerCase();
            utils.validateValue(value, Object.keys(lookup));
            const payload = {0: {value: lookup[value], type: 9}};
            await entity.write(
                'manuSpecificLegrandDevices',
                payload,
                manufacturerOptions.legrand,
            );
            return {state: {device_mode: value}};
        },
        convertGet: async (entity, key, meta) => {
            await entity.read(
                'manuSpecificLegrandDevices',
                [0x0000, 0x0001, 0x0002],
                manufacturerOptions.legrand,
            );
        },
    },
    legrand_cableOutletMode: {
        key: ['cable_outlet_mode'],
        convertSet: async (entity, key, value, meta) => {
            const mode = {
                'comfort': 0x00,
                'comfort-1': 0x01,
                'comfort-2': 0x02,
                'eco': 0x03,
                'frost_protection': 0x04,
                'off': 0x05,
            };
            const payload = {data: Buffer.from([mode[value]])};
            await entity.command('manuSpecificLegrandDevices2', 'command0', payload);
            return {state: {cable_outlet_mode: value}};
        },
        convertGet: async (entity, key, meta) => {
            await entity.read(
                'manuSpecificLegrandDevices2',
                [0x0000],
                manufacturerOptions.legrand,
            );
        },
    },
    legrand_powerAlarm: {
        key: ['power_alarm'],
        convertSet: async (entity, key, value, meta) => {
            const enableAlarm = value === 'DISABLE' || value === false ? false : true;
            const payloadBolean = {
                0xf001: {value: enableAlarm ? 0x01 : 0x00, type: 0x10},
            };
            const payloadValue = {0xf002: {value: value, type: 0x29}};
            await entity.write('haElectricalMeasurement', payloadValue);
            await entity.write('haElectricalMeasurement', payloadBolean);
            // To have consistent information in the system.
            await entity.read('haElectricalMeasurement', [0xf000, 0xf001, 0xf002]);
        },
        convertGet: async (entity, key, meta) => {
            await entity.read('haElectricalMeasurement', [0xf000, 0xf001, 0xf002]);
        },
    },
    etop_thermostat_system_mode: {
        key: ['system_mode'],
        convertSet: async (entity, key, value, meta) => {
            switch (value) {
            case 'off':
                await tuya.sendDataPointBool(entity, tuya.dataPoints.state, false);
                break;
            case 'heat':
                await tuya.sendDataPointBool(entity, tuya.dataPoints.state, true);
                await utils.sleep(500);
                await tuya.sendDataPointEnum(
                    entity,
                    tuya.dataPoints.mode,
                    0, /* manual */
                );
                break;
            case 'auto':
                await tuya.sendDataPointBool(entity, tuya.dataPoints.state, true);
                await utils.sleep(500);
                await tuya.sendDataPointEnum(
                    entity,
                    tuya.dataPoints.mode,
                    2, /* auto */
                );
                break;
            }
        },
    },
    etop_thermostat_away_mode: {
        key: ['away_mode'],
        convertSet: async (entity, key, value, meta) => {
            switch (value) {
            case 'ON':
                await tuya.sendDataPointBool(entity, tuya.dataPoints.state, true);
                await utils.sleep(500);
                await tuya.sendDataPointEnum(
                    entity,
                    tuya.dataPoints.mode,
                    1, /* away */
                );
                break;
            case 'OFF':
                await tuya.sendDataPointEnum(
                    entity,
                    tuya.dataPoints.mode,
                    0, /* manual */
                );
                break;
            }
        },
    },
    tuya_thermostat_weekly_schedule: {
        key: ['weekly_schedule'],
        convertSet: async (entity, key, value, meta) => {
            const thermostatMeta = utils.getMetaValue(
                entity,
                meta.mapped,
                'thermostat',
            );
            const maxTransitions = thermostatMeta.weeklyScheduleMaxTransitions;
            const supportedModes = thermostatMeta.weeklyScheduleSupportedModes;
            const firstDayDpId = thermostatMeta.weeklyScheduleFirstDayDpId;
            let conversion = 'generic';
            if (thermostatMeta.hasOwnProperty('weeklyScheduleConversion')) {
                conversion = thermostatMeta.weeklyScheduleConversion;
            }

            function transitionToData(transition) {
                // Later it is possible to move converter to meta or to other place outside if other type of converter
                // will be needed for other device. Currently this converter is based on ETOP HT-08 thermostat.
                // see also fromZigbee.tuya_thermostat_weekly_schedule()
                const minutesSinceMidnight = transition.transitionTime;
                const heatSetpoint = Math.floor(transition.heatSetpoint * 10);
                return [
                    (minutesSinceMidnight & 0xff00) >> 8,
                    minutesSinceMidnight & 0xff,
                    (heatSetpoint & 0xff00) >> 8,
                    heatSetpoint & 0xff,
                ];
            }

            for (const [, daySchedule] of Object.entries(value)) {
                const dayofweek = parseInt(daySchedule.dayofweek);
                const numoftrans = parseInt(daySchedule.numoftrans);
                let transitions = [...daySchedule.transitions];
                const mode = parseInt(daySchedule.mode);
                if (!supportedModes.includes(mode)) {
                    throw new Error(
                        `Invalid mode: ${mode} for device ${meta.options.friendly_name}`,
                    );
                }
                if (numoftrans != transitions.length) {
                    throw new Error(
                        `Invalid numoftrans provided. Real: ${transitions.length} ` +
              `provided ${numoftrans} for device ${meta.options.friendly_name}`,
                    );
                }
                if (transitions.length > maxTransitions) {
                    throw new Error(
                        `Too more transitions provided. Provided: ${transitions.length} ` +
              `but supports only ${numoftrans} for device ${meta.options.friendly_name}`,
                    );
                }
                if (transitions.length < maxTransitions) {
                    meta.logger.warn(
                        `Padding transitions from ${transitions.length} ` +
              `to ${maxTransitions} with last item for device ${meta.options.friendly_name}`,
                    );
                    const lastTransition = transitions[transitions.length - 1];
                    while (transitions.length != maxTransitions) {
                        transitions = [...transitions, lastTransition];
                    }
                }
                const payload = [];
                if (conversion == 'saswell') {
                    // Single data point for setting schedule
                    // [
                    //     bitmap of days: |  7|  6|  5|  4|  3|  2|  1|
                    //                     |Sat|Fri|Thu|Wed|Tue|Mon|Sun|,
                    //     schedule mode - see tuya.thermostatScheduleMode, currently
                    //                     no known devices support modes other than "7 day"
                    //     4 transitions:
                    //       minutes from midnight high byte
                    //       minutes from midnight low byte
                    //       temperature * 10 high byte
                    //       temperature * 10 low byte
                    // ]
                    payload.push(1 << (dayofweek - 1), 4);
                }
                transitions.forEach((transition) => {
                    payload.push(...transitionToData(transition));
                });
                if (conversion == 'saswell') {
                    await tuya.sendDataPointRaw(
                        entity,
                        tuya.dataPoints.saswellScheduleSet,
                        payload,
                    );
                } else {
                    await tuya.sendDataPointRaw(
                        entity,
                        firstDayDpId - 1 + dayofweek,
                        payload,
                    );
                }
            }
        },
    },
    tuya_thermostat_child_lock: {
        key: ['child_lock'],
        convertSet: async (entity, key, value, meta) => {
            await tuya.sendDataPointBool(
                entity,
                tuya.dataPoints.childLock,
                value === 'LOCK',
            );
        },
    },
    tuya_thermostat_window_detection: {
        key: ['window_detection'],
        convertSet: async (entity, key, value, meta) => {
            await tuya.sendDataPointRaw(entity, tuya.dataPoints.windowDetection, [
                value === 'ON' ? 1 : 0,
            ]);
        },
    },
    siterwell_thermostat_window_detection: {
        key: ['window_detection'],
        convertSet: async (entity, key, value, meta) => {
            await tuya.sendDataPointBool(
                entity,
                tuya.dataPoints.siterwellWindowDetection,
                value === 'ON',
            );
        },
    },
    tuya_thermostat_valve_detection: {
        key: ['valve_detection'],
        convertSet: async (entity, key, value, meta) => {
            await tuya.sendDataPointBool(
                entity,
                tuya.dataPoints.valveDetection,
                value === 'ON',
            );
        },
    },
    tuya_thermostat_current_heating_setpoint: {
        key: ['current_heating_setpoint'],
        convertSet: async (entity, key, value, meta) => {
            const temp = Math.round(value * 10);
            await tuya.sendDataPointValue(
                entity,
                tuya.dataPoints.heatingSetpoint,
                temp,
            );
        },
    },
    tuya_thermostat_system_mode: {
        key: ['system_mode'],
        convertSet: async (entity, key, value, meta) => {
            const modeId = utils.getKey(
                utils.getMetaValue(entity, meta.mapped, 'tuyaThermostatSystemMode'),
                value,
                null,
                Number,
            );
            if (modeId !== null) {
                await tuya.sendDataPointEnum(
                    entity,
                    tuya.dataPoints.mode,
                    parseInt(modeId),
                );
            } else {
                throw new Error(`TRV system mode ${value} is not recognized.`);
            }
        },
    },
    tuya_thermostat_preset: {
        key: ['preset'],
        convertSet: async (entity, key, value, meta) => {
            const presetId = utils.getKey(
                utils.getMetaValue(entity, meta.mapped, 'tuyaThermostatPreset'),
                value,
                null,
                Number,
            );
            if (presetId !== null) {
                await tuya.sendDataPointEnum(
                    entity,
                    tuya.dataPoints.mode,
                    parseInt(presetId),
                );
            } else {
                throw new Error(`TRV preset ${value} is not recognized.`);
            }
        },
    },
    tuya_thermostat_away_mode: {
        key: ['away_mode'],
        convertSet: async (entity, key, value, meta) => {
            // HA has special behavior for the away mode
            const awayPresetId = utils.getKey(
                utils.getMetaValue(entity, meta.mapped, 'tuyaThermostatPreset'),
                'away',
                null,
                Number,
            );
            const schedulePresetId = utils.getKey(
                utils.getMetaValue(entity, meta.mapped, 'tuyaThermostatPreset'),
                'schedule',
                null,
                Number,
            );
            if (awayPresetId !== null) {
                if (value == 'ON') {
                    await tuya.sendDataPointEnum(
                        entity,
                        tuya.dataPoints.mode,
                        parseInt(awayPresetId),
                    );
                } else if (schedulePresetId != null) {
                    await tuya.sendDataPointEnum(
                        entity,
                        tuya.dataPoints.mode,
                        parseInt(schedulePresetId),
                    );
                }
                // In case 'OFF' tuya_thermostat_preset() should be called with another preset
            } else {
                throw new Error(`TRV preset ${value} is not recognized.`);
            }
        },
    },
    tuya_thermostat_fan_mode: {
        key: ['fan_mode'],
        convertSet: async (entity, key, value, meta) => {
            const modeId = utils.getKey(tuya.fanModes, value, null, Number);
            if (modeId !== null) {
                await tuya.sendDataPointEnum(
                    entity,
                    tuya.dataPoints.fanMode,
                    parseInt(modeId),
                );
            } else {
                throw new Error(`TRV fan mode ${value} is not recognized.`);
            }
        },
    },
    tuya_thermostat_auto_lock: {
        key: ['auto_lock'],
        convertSet: async (entity, key, value, meta) => {
            await tuya.sendDataPointBool(
                entity,
                tuya.dataPoints.autoLock,
                value === 'AUTO',
            );
        },
    },
    tuya_thermostat_calibration: {
        key: ['local_temperature_calibration'],
        convertSet: async (entity, key, value, meta) => {
            let temp = Math.round(value * 10);
            if (temp < 0) {
                temp = 0xffffffff + temp + 1;
            }
            await tuya.sendDataPointValue(
                entity,
                tuya.dataPoints.tempCalibration,
                temp,
            );
        },
    },
    tuya_thermostat_min_temp: {
        key: ['min_temperature'],
        convertSet: async (entity, key, value, meta) => {
            await tuya.sendDataPointValue(entity, tuya.dataPoints.minTemp, value);
        },
    },
    tuya_thermostat_max_temp: {
        key: ['max_temperature'],
        convertSet: async (entity, key, value, meta) => {
            await tuya.sendDataPointValue(entity, tuya.dataPoints.maxTemp, value);
        },
    },
    tuya_thermostat_boost_time: {
        key: ['boost_time'],
        convertSet: async (entity, key, value, meta) => {
            await tuya.sendDataPointValue(entity, tuya.dataPoints.boostTime, value);
        },
    },
    tuya_thermostat_comfort_temp: {
        key: ['comfort_temperature'],
        convertSet: async (entity, key, value, meta) => {
            await tuya.sendDataPointValue(entity, tuya.dataPoints.comfortTemp, value);
        },
    },
    tuya_thermostat_eco_temp: {
        key: ['eco_temperature'],
        convertSet: async (entity, key, value, meta) => {
            await tuya.sendDataPointValue(entity, tuya.dataPoints.ecoTemp, value);
        },
    },
    tuya_thermostat_force: {
        key: ['force'],
        convertSet: async (entity, key, value, meta) => {
            const modeId = utils.getKey(
                tuya.thermostatForceMode,
                value,
                null,
                Number,
            );
            if (modeId !== null) {
                await tuya.sendDataPointEnum(
                    entity,
                    tuya.dataPoints.forceMode,
                    parseInt(modeId),
                );
            } else {
                throw new Error(`TRV force mode ${value} is not recognized.`);
            }
        },
    },
    tuya_thermostat_force_to_mode: {
        key: ['system_mode'],
        convertSet: async (entity, key, value, meta) => {
            const modeId = utils.getKey(
                utils.getMetaValue(entity, meta.mapped, 'tuyaThermostatSystemMode'),
                value,
                null,
                Number,
            );
            if (modeId !== null) {
                await tuya.sendDataPointEnum(
                    entity,
                    tuya.dataPoints.forceMode,
                    parseInt(modeId),
                );
            } else {
                throw new Error(`TRV system mode ${value} is not recognized.`);
            }
        },
    },
    tuya_thermostat_away_preset: {
        key: ['away_preset_temperature', 'away_preset_days'],
        convertSet: async (entity, key, value, meta) => {
            switch (key) {
            case 'away_preset_days':
                await tuya.sendDataPointValue(
                    entity,
                    tuya.dataPoints.awayDays,
                    value,
                );
                break;
            case 'away_preset_temperature':
                await tuya.sendDataPointValue(
                    entity,
                    tuya.dataPoints.awayTemp,
                    value,
                );
                break;
            }
        },
    },
    tuya_thermostat_window_detect: {
    // payload example { "detect":"OFF", "temperature":5, "minutes":8}
        key: ['window_detect'],
        convertSet: async (entity, key, value, meta) => {
            const detect = value.detect.toUpperCase() === 'ON' ? 1 : 0;
            await tuya.sendDataPointRaw(entity, tuya.dataPoints.windowDetection, [
                detect,
                value.temperature,
                value.minutes,
            ]);
        },
    },
    tuya_thermostat_schedule: {
    // payload example {"holidays":[{"hour":6,"minute":0,"temperature":20},{"hour":8,"minute":0,....  6x
        key: ['schedule'],
        convertSet: async (entity, key, value, meta) => {
            const prob = Object.keys(value)[0]; // "workdays" or "holidays"
            if (prob === 'workdays' || prob === 'holidays') {
                const dpId =
          prob === 'workdays' ?
              tuya.dataPoints.scheduleWorkday :
              tuya.dataPoints.scheduleHoliday;
                const payload = [];
                for (let i = 0; i < 6; i++) {
                    if (value[prob][i].hour >= 0 && value[prob][i].hour < 24) {
                        payload[i * 3] = value[prob][i].hour;
                    }
                    if (value[prob][i].minute >= 0 && value[prob][i].minute < 60) {
                        payload[i * 3 + 1] = value[prob][i].minute;
                    }
                    if (
                        value[prob][i].temperature >= 5 &&
            value[prob][i].temperature < 35
                    ) {
                        payload[i * 3 + 2] = value[prob][i].temperature;
                    }
                }
                tuya.sendDataPointRaw(entity, dpId, payload);
            }
        },
    },
    tuya_thermostat_schedule_programming_mode: {
    // payload example "00:20/5°C 01:20/5°C 6:59/15°C 18:00/5°C 20:00/5°C 23:30/5°C"
        key: ['workdays_schedule', 'holidays_schedule'],
        convertSet: async (entity, key, value, meta) => {
            const dpId =
        key === 'workdays_schedule' ?
            tuya.dataPoints.scheduleWorkday :
            tuya.dataPoints.scheduleHoliday;
            const payload = [];
            const items = value.split(' ');

            for (let i = 0; i < 6; i++) {
                const hourTemperature = items[i].split('/');
                const hourMinute = hourTemperature[0].split(':', 2);
                const hour = parseInt(hourMinute[0]);
                const minute = parseInt(hourMinute[1]);
                const temperature = parseInt(hourTemperature[1]);

                if (
                    hour < 0 ||
          hour >= 24 ||
          minute < 0 ||
          minute >= 60 ||
          temperature < 5 ||
          temperature >= 35
                ) {
                    throw new Error('Invalid hour, minute or temperature of:' + items[i]);
                }

                payload[i * 3] = hour;
                payload[i * 3 + 1] = minute;
                payload[i * 3 + 2] = temperature;
            }
            tuya.sendDataPointRaw(entity, dpId, payload);
        },
    },
    tuya_thermostat_week: {
        key: ['week'],
        convertSet: async (entity, key, value, meta) => {
            const lookup = {'5+2': 0, '6+1': 1, '7': 2};
            const week = lookup[value];
            await tuya.sendDataPointEnum(entity, tuya.dataPoints.weekFormat, week);
            return {state: {week: value}};
        },
    },
    tuya_cover_control: {
        key: ['state', 'position'],
        options: [exposes.options.invert_cover()],
        convertSet: async (entity, key, value, meta) => {
            // Protocol description
            // https://github.com/Koenkk/zigbee-herdsman-converters/issues/1159#issuecomment-614659802

            if (key === 'position') {
                if (value >= 0 && value <= 100) {
                    const invert = tuya.isCoverInverted(meta.device.manufacturerName) ?
                        !meta.options.invert_cover :
                        meta.options.invert_cover;

                    value = invert ? 100 - value : value;
                    await tuya.sendDataPointValue(
                        entity,
                        tuya.dataPoints.coverPosition,
                        value,
                    );
                } else {
                    throw new Error(
                        'TuYa_cover_control: Curtain motor position is out of range',
                    );
                }
            } else if (key === 'state') {
                const stateEnums = tuya.getCoverStateEnums(
                    meta.device.manufacturerName,
                );
                meta.logger.debug(`TuYa_cover_control: Using state enums for ${
                    meta.device.manufacturerName
                }:
                ${JSON.stringify(stateEnums)}`);

                value = value.toLowerCase();
                switch (value) {
                case 'close':
                    await tuya.sendDataPointEnum(
                        entity,
                        tuya.dataPoints.state,
                        stateEnums.close,
                    );
                    break;
                case 'open':
                    await tuya.sendDataPointEnum(
                        entity,
                        tuya.dataPoints.state,
                        stateEnums.open,
                    );
                    break;
                case 'stop':
                    await tuya.sendDataPointEnum(
                        entity,
                        tuya.dataPoints.state,
                        stateEnums.stop,
                    );
                    break;
                default:
                    throw new Error('TuYa_cover_control: Invalid command received');
                }
            }
        },
    },
    tuya_cover_options: {
        key: ['options'],
        convertSet: async (entity, key, value, meta) => {
            if (value.reverse_direction != undefined) {
                if (value.reverse_direction) {
                    meta.logger.info('Motor direction reverse');
                    await tuya.sendDataPointEnum(
                        entity,
                        tuya.dataPoints.motorDirection,
                        1,
                    );
                } else {
                    meta.logger.info('Motor direction forward');
                    await tuya.sendDataPointEnum(
                        entity,
                        tuya.dataPoints.motorDirection,
                        0,
                    );
                }
            }

            if (value.motor_speed != undefined) {
                if (value.motor_speed < 0 || value.motor_speed > 255) {
                    throw new Error('TuYa_cover_control: Motor speed is out of range');
                }

                meta.logger.info(`Setting motor speed to ${value.motor_speed}`);
                await tuya.sendDataPointValue(
                    entity,
                    tuya.dataPoints.coverSpeed,
                    value.motor_speed,
                );
            }
        },
    },
    diyruz_freepad_on_off_config: {
        key: ['switch_type', 'switch_actions'],
        convertGet: async (entity, key, meta) => {
            await entity.read('genOnOffSwitchCfg', ['switchType', 'switchActions']);
        },
        convertSet: async (entity, key, value, meta) => {
            const switchTypesLookup = {
                toggle: 0x00,
                momentary: 0x01,
                multifunction: 0x02,
            };
            const switchActionsLookup = {
                on: 0x00,
                off: 0x01,
                toggle: 0x02,
            };
            const intVal = parseInt(value, 10);
            const switchType = switchTypesLookup.hasOwnProperty(value) ?
                switchTypesLookup[value] :
                intVal;
            const switchActions = switchActionsLookup.hasOwnProperty(value) ?
                switchActionsLookup[value] :
                intVal;

            const payloads = {
                switch_type: {switchType},
                switch_actions: {switchActions},
            };
            await entity.write('genOnOffSwitchCfg', payloads[key]);

            return {state: {[`${key}`]: value}};
        },
    },
    TYZB01_on_off: {
        key: ['state', 'time_in_seconds'],
        convertSet: async (entity, key, value, meta) => {
            const result = await converters.on_off.convertSet(
                entity,
                key,
                value,
                meta,
            );
            const lowerCaseValue = value.toLowerCase();
            if (!['on', 'off'].includes(lowerCaseValue)) {
                return result;
            }
            const messageKeys = Object.keys(meta.message);
            const timeInSecondsValue = (function() {
                if (messageKeys.includes('state')) {
                    return meta.message.time_in_seconds;
                }
                if (meta.endpoint_name) {
                    return meta.message[`time_in_seconds_${meta.endpoint_name}`];
                }
                return null;
            })();
            if (!timeInSecondsValue) {
                return result;
            }
            const timeInSeconds = Number(timeInSecondsValue);
            if (
                !Number.isInteger(timeInSeconds) ||
        timeInSeconds < 0 ||
        timeInSeconds > 0xfffe
            ) {
                throw Error(
                    'The time_in_seconds value must be convertible to an integer in the ' +
            'range: <0x0000, 0xFFFE>',
                );
            }
            const on = lowerCaseValue === 'on';
            await entity.command(
                'genOnOff',
                'onWithTimedOff',
                {
                    ctrlbits: 0,
                    ontime: on ? 0 : timeInSeconds.valueOf(),
                    offwaittime: on ? timeInSeconds.valueOf() : 0,
                },
                utils.getOptions(meta.mapped, entity),
            );
            return result;
        },
        convertGet: async (entity, key, meta) => {
            await entity.read('genOnOff', ['onOff']);
        },
    },
    diyruz_geiger_config: {
        key: [
            'sensitivity',
            'led_feedback',
            'buzzer_feedback',
            'sensors_count',
            'sensors_type',
            'alert_threshold',
        ],
        convertSet: async (entity, key, rawValue, meta) => {
            const lookup = {
                OFF: 0x00,
                ON: 0x01,
            };
            const sensorsTypeLookup = {
                'СБМ-20/СТС-5/BOI-33': '0',
                'СБМ-19/СТС-6': '1',
                'Others': '2',
            };

            let value = lookup.hasOwnProperty(rawValue) ?
                lookup[rawValue] :
                parseInt(rawValue, 10);

            if (key == 'sensors_type') {
                value = sensorsTypeLookup.hasOwnProperty(rawValue) ?
                    sensorsTypeLookup[rawValue] :
                    parseInt(rawValue, 10);
            }

            const payloads = {
                sensitivity: {0xf000: {value, type: 0x21}},
                led_feedback: {0xf001: {value, type: 0x10}},
                buzzer_feedback: {0xf002: {value, type: 0x10}},
                sensors_count: {0xf003: {value, type: 0x20}},
                sensors_type: {0xf004: {value, type: 0x30}},
                alert_threshold: {0xf005: {value, type: 0x23}},
            };

            await entity.write('msIlluminanceLevelSensing', payloads[key]);
            return {
                state: {[key]: rawValue},
            };
        },
        convertGet: async (entity, key, meta) => {
            const payloads = {
                sensitivity: ['msIlluminanceLevelSensing', 0xf000],
                led_feedback: ['msIlluminanceLevelSensing', 0xf001],
                buzzer_feedback: ['msIlluminanceLevelSensing', 0xf002],
                sensors_count: ['msIlluminanceLevelSensing', 0xf003],
                sensors_type: ['msIlluminanceLevelSensing', 0xf004],
                alert_threshold: ['msIlluminanceLevelSensing', 0xf005],
            };
            await entity.read(payloads[key][0], [payloads[key][1]]);
        },
    },
    diyruz_airsense_config: {
        key: [
            'led_feedback',
            'enable_abc',
            'threshold1',
            'threshold2',
            'temperature_offset',
            'pressure_offset',
            'humidity_offset',
        ],
        convertSet: async (entity, key, rawValue, meta) => {
            const lookup = {OFF: 0x00, ON: 0x01};
            const value = lookup.hasOwnProperty(rawValue) ?
                lookup[rawValue] :
                parseInt(rawValue, 10);
            const payloads = {
                led_feedback: ['msCO2', {0x0203: {value, type: 0x10}}],
                enable_abc: ['msCO2', {0x0202: {value, type: 0x10}}],
                threshold1: ['msCO2', {0x0204: {value, type: 0x21}}],
                threshold2: ['msCO2', {0x0205: {value, type: 0x21}}],
                temperature_offset: [
                    'msTemperatureMeasurement',
                    {0x0210: {value, type: 0x29}},
                ],
                pressure_offset: [
                    'msPressureMeasurement',
                    {0x0210: {value, type: 0x2b}},
                ],
                humidity_offset: [
                    'msRelativeHumidity',
                    {0x0210: {value, type: 0x29}},
                ],
            };
            await entity.write(payloads[key][0], payloads[key][1]);
            return {
                state: {[key]: rawValue},
            };
        },
        convertGet: async (entity, key, meta) => {
            const payloads = {
                led_feedback: ['msCO2', 0x0203],
                enable_abc: ['msCO2', 0x0202],
                threshold1: ['msCO2', 0x0204],
                threshold2: ['msCO2', 0x0205],
                temperature_offset: ['msTemperatureMeasurement', 0x0210],
                pressure_offset: ['msPressureMeasurement', 0x0210],
                humidity_offset: ['msRelativeHumidity', 0x0210],
            };
            await entity.read(payloads[key][0], [payloads[key][1]]);
        },
    },
    diyruz_zintercom_config: {
        key: [
            'mode',
            'sound',
            'time_ring',
            'time_talk',
            'time_open',
            'time_bell',
            'time_report',
        ],
        convertSet: async (entity, key, rawValue, meta) => {
            const lookup = {OFF: 0x00, ON: 0x01};
            const modeOpenLookup = {never: '0', once: '1', always: '2', drop: '3'};
            let value = lookup.hasOwnProperty(rawValue) ?
                lookup[rawValue] :
                parseInt(rawValue, 10);
            if (key == 'mode') {
                value = modeOpenLookup.hasOwnProperty(rawValue) ?
                    modeOpenLookup[rawValue] :
                    parseInt(rawValue, 10);
            }
            const payloads = {
                mode: {0x0051: {value, type: 0x30}},
                sound: {0x0052: {value, type: 0x10}},
                time_ring: {0x0053: {value, type: 0x20}},
                time_talk: {0x0054: {value, type: 0x20}},
                time_open: {0x0055: {value, type: 0x20}},
                time_bell: {0x0057: {value, type: 0x20}},
                time_report: {0x0056: {value, type: 0x20}},
            };
            await entity.write('closuresDoorLock', payloads[key]);
            return {
                state: {[key]: rawValue},
            };
        },
        convertGet: async (entity, key, meta) => {
            const payloads = {
                mode: ['closuresDoorLock', 0x0051],
                sound: ['closuresDoorLock', 0x0052],
                time_ring: ['closuresDoorLock', 0x0053],
                time_talk: ['closuresDoorLock', 0x0054],
                time_open: ['closuresDoorLock', 0x0055],
                time_bell: ['closuresDoorLock', 0x0057],
                time_report: ['closuresDoorLock', 0x0056],
            };
            await entity.read(payloads[key][0], [payloads[key][1]]);
        },
    },
    neo_nas_pd07: {
        key: ['temperature_max', 'temperature_min', 'humidity_max', 'humidity_min', 'temperature_scale', 'unknown_111', 'unknown_112'],
        convertSet: async (entity, key, value, meta) => {
            switch (key) {
            case 'temperature_max':
                await tuya.sendDataPointValue(entity, tuya.dataPoints.neoMaxTemp, value);
                break;
            case 'temperature_min':
                await tuya.sendDataPointValue(entity, tuya.dataPoints.neoMinTemp, value);
                break;
            case 'humidity_max':
                await tuya.sendDataPointValue(entity, tuya.dataPoints.neoMaxHumidity, value);
                break;
            case 'humidity_min':
                await tuya.sendDataPointValue(entity, tuya.dataPoints.neoMinHumidity, value);
                break;
            case 'temperature_scale':
                await tuya.sendDataPointBool(entity, tuya.dataPoints.neoTempScale, value === '°C');
                break;
            case 'unknown_111':
                await tuya.sendDataPointBool(entity, 111, value === 'ON');
                break;
            case 'unknown_112':
                await tuya.sendDataPointBool(entity, 112, value === 'ON');
                break;
            default: // Unknown key
                throw new Error(`tz.neo_nas_pd07: Unhandled key ${key}`);
            }
        },
    },
    neo_t_h_alarm: {
        key: [
            'alarm',
            'melody',
            'volume',
            'duration',
            'temperature_max',
            'temperature_min',
            'humidity_min',
            'humidity_max',
            'temperature_alarm',
            'humidity_alarm',
        ],
        convertSet: async (entity, key, value, meta) => {
            switch (key) {
            case 'alarm':
                await tuya.sendDataPointBool(entity, tuya.dataPoints.neoAlarm, value);
                break;
            case 'melody':
                await tuya.sendDataPointEnum(
                    entity,
                    tuya.dataPoints.neoMelody,
                    parseInt(value, 10),
                );
                break;
            case 'volume':
                await tuya.sendDataPointEnum(
                    entity,
                    tuya.dataPoints.neoVolume,
                    {low: 2, medium: 1, high: 0}[value],
                );
                break;
            case 'duration':
                await tuya.sendDataPointValue(
                    entity,
                    tuya.dataPoints.neoDuration,
                    value,
                );
                break;
            case 'temperature_max':
                await tuya.sendDataPointValue(
                    entity,
                    tuya.dataPoints.neoMaxTemp,
                    value,
                );
                break;
            case 'temperature_min':
                await tuya.sendDataPointValue(
                    entity,
                    tuya.dataPoints.neoMinTemp,
                    value,
                );
                break;
            case 'humidity_max':
                await tuya.sendDataPointValue(
                    entity,
                    tuya.dataPoints.neoMaxHumidity,
                    value,
                );
                break;
            case 'humidity_min':
                await tuya.sendDataPointValue(
                    entity,
                    tuya.dataPoints.neoMinHumidity,
                    value,
                );
                break;
            case 'temperature_alarm':
                await tuya.sendDataPointBool(
                    entity,
                    tuya.dataPoints.neoTempAlarm,
                    value,
                );
                break;
            case 'humidity_alarm':
                await tuya.sendDataPointBool(
                    entity,
                    tuya.dataPoints.neoHumidityAlarm,
                    value,
                );
                break;
            default: // Unknown key
                throw new Error(`tz.neo_t_h_alarm: Unhandled key ${key}`);
            }
        },
    },
    neo_alarm: {
        key: ['alarm', 'melody', 'volume', 'duration'],
        convertSet: async (entity, key, value, meta) => {
            switch (key) {
            case 'alarm':
                await tuya.sendDataPointBool(
                    entity,
                    tuya.dataPoints.neoAOAlarm,
                    value,
                );
                break;
            case 'melody':
                await tuya.sendDataPointEnum(
                    entity,
                    tuya.dataPoints.neoAOMelody,
                    parseInt(value, 10),
                );
                break;
            case 'volume':
                await tuya.sendDataPointEnum(
                    entity,
                    tuya.dataPoints.neoAOVolume,
                    {low: 0, medium: 1, high: 2}[value],
                );
                break;
            case 'duration':
                await tuya.sendDataPointValue(
                    entity,
                    tuya.dataPoints.neoAODuration,
                    value,
                );
                break;
            default: // Unknown key
                throw new Error(`Unhandled key ${key}`);
            }
        },
    },
    nous_lcd_temperature_humidity_sensor: {
        key: [
<<<<<<< HEAD
            'min_temperature',
            'max_temperature',
            'temperature_sensitivity',
            'temperature_unit_convert',
=======
            'min_temperature', 'max_temperature', 'temperature_sensitivity', 'temperature_unit_convert',
            'min_humidity', 'max_humidity', 'report_interval',
>>>>>>> cbc9a662
        ],
        convertSet: async (entity, key, value, meta) => {
            switch (key) {
            case 'temperature_unit_convert':
                await tuya.sendDataPointEnum(
                    entity,
                    tuya.dataPoints.nousTempUnitConvert,
                    ['celsius', 'fahrenheit'].indexOf(value),
                );
                break;
            case 'min_temperature':
                await tuya.sendDataPointValue(
                    entity,
                    tuya.dataPoints.nousMinTemp,
                    Math.round(value * 10),
                );
                break;
            case 'max_temperature':
                await tuya.sendDataPointValue(
                    entity,
                    tuya.dataPoints.nousMaxTemp,
                    Math.round(value * 10),
                );
                break;
            case 'temperature_sensitivity':
                await tuya.sendDataPointValue(
                    entity,
                    tuya.dataPoints.nousTempSensitivity,
                    Math.round(value * 10),
                );
                break;
            case 'min_humidity':
                await tuya.sendDataPointValue(entity, tuya.dataPoints.nousMinHumi, Math.round(value * 10));
                break;
            case 'max_humidity':
                await tuya.sendDataPointValue(entity, tuya.dataPoints.nousMaxHumi, Math.round(value * 10));
                break;
            case 'report_interval':
                await tuya.sendDataPointValue(entity, tuya.dataPoints.nousReportInterval, value);
                break;
            default: // Unknown key
                meta.logger.warn(`Unhandled key ${key}`);
            }
        },
    },
    ts0201_temperature_humidity_alarm: {
        key: [
            'alarm_humidity_max',
            'alarm_humidity_min',
            'alarm_temperature_max',
            'alarm_temperature_min',
        ],
        convertSet: async (entity, key, value, meta) => {
            switch (key) {
            case 'alarm_temperature_max':
            case 'alarm_temperature_min':
            case 'alarm_humidity_max':
            case 'alarm_humidity_min': {
                // await entity.write('manuSpecificTuya_2', {[key]: value});
                // instead write as custom attribute to override incorrect herdsman dataType from uint16 to int16
                // https://github.com/Koenkk/zigbee-herdsman/blob/v0.13.191/src/zcl/definition/cluster.ts#L4235
                const keyToAttributeLookup = {
                    alarm_temperature_max: 0xd00a,
                    alarm_temperature_min: 0xd00b,
                    alarm_humidity_max: 0xd00d,
                    alarm_humidity_min: 0xd00e,
                };
                const payload = {
                    [keyToAttributeLookup[key]]: {value: value, type: 0x29},
                };
                await entity.write('manuSpecificTuya_2', payload);
                break;
            }
            default: // Unknown key
                meta.logger.warn(`Unhandled key ${key}`);
            }
        },
    },
    heiman_ir_remote: {
        key: ['send_key', 'create', 'learn', 'delete', 'get_list'],
        convertSet: async (entity, key, value, meta) => {
            const options = {
                // Don't send a manufacturerCode (otherwise set in herdsman):
                // https://github.com/Koenkk/zigbee-herdsman-converters/pull/2827
                manufacturerCode: null,
                ...utils.getOptions(meta.mapped, entity),
            };
            switch (key) {
            case 'send_key':
                await entity.command(
                    'heimanSpecificInfraRedRemote',
                    'sendKey',
                    {id: value['id'], keyCode: value['key_code']},
                    options,
                );
                break;
            case 'create':
                await entity.command(
                    'heimanSpecificInfraRedRemote',
                    'createId',
                    {modelType: value['model_type']},
                    options,
                );
                break;
            case 'learn':
                await entity.command(
                    'heimanSpecificInfraRedRemote',
                    'studyKey',
                    {id: value['id'], keyCode: value['key_code']},
                    options,
                );
                break;
            case 'delete':
                await entity.command(
                    'heimanSpecificInfraRedRemote',
                    'deleteKey',
                    {id: value['id'], keyCode: value['key_code']},
                    options,
                );
                break;
            case 'get_list':
                await entity.command(
                    'heimanSpecificInfraRedRemote',
                    'getIdAndKeyCodeList',
                    {},
                    options,
                );
                break;
            default: // Unknown key
                throw new Error(`Unhandled key ${key}`);
            }
        },
    },
    scene_store: {
        key: ['scene_store'],
        convertSet: async (entity, key, value, meta) => {
            const isGroup = entity.constructor.name === 'Group';
            const groupid = isGroup ?
                entity.groupID :
                value.hasOwnProperty('group_id') ?
                    value.group_id :
                    0;
            let sceneid = value;
            let scenename = null;
            if (typeof value === 'object') {
                sceneid = value.ID;
                scenename = value.name;
            }

            const response = await entity.command(
                'genScenes',
                'store',
                {groupid, sceneid},
                utils.getOptions(meta.mapped),
            );

            if (isGroup) {
                if (meta.membersState) {
                    for (const member of entity.members) {
                        utils.saveSceneState(
                            member,
                            sceneid,
                            groupid,
                            meta.membersState[member.getDevice().ieeeAddr],
                            scenename,
                        );
                    }
                }
            } else if (response.status === 0) {
                utils.saveSceneState(entity, sceneid, groupid, meta.state, scenename);
            } else {
                throw new Error(
                    `Scene add not succesfull ('${herdsman.Zcl.Status[response.status]}')`,
                );
            }
            meta.logger.info('Successfully stored scene');
            return {state: {}};
        },
    },
    scene_recall: {
        key: ['scene_recall'],
        convertSet: async (entity, key, value, meta) => {
            const groupid = entity.constructor.name === 'Group' ? entity.groupID : 0;
            const sceneid = value;
            await entity.command(
                'genScenes',
                'recall',
                {groupid, sceneid},
                utils.getOptions(meta.mapped),
            );

            const addColorMode = (newState) => {
                if (newState.hasOwnProperty('color_temp')) {
                    newState.color_mode = constants.colorMode[2];
                } else if (newState.hasOwnProperty('color')) {
                    if (newState.color.hasOwnProperty('x')) {
                        newState.color_mode = constants.colorMode[1];
                    } else {
                        newState.color_mode = constants.colorMode[0];
                    }
                }

                return newState;
            };

            const isGroup = entity.constructor.name === 'Group';
            if (isGroup) {
                const membersState = {};
                for (const member of entity.members) {
                    let recalledState = utils.getSceneState(member, sceneid, groupid);
                    if (recalledState) {
                        // add color_mode if saved state does not contain it
                        if (!recalledState.hasOwnProperty('color_mode')) {
                            recalledState = addColorMode(recalledState);
                        }

                        Object.assign(
                            recalledState,
                            libColor.syncColorState(
                                recalledState,
                                meta.state,
                                entity,
                                meta.options,
                                meta.logger,
                            ),
                        );
                        membersState[member.getDevice().ieeeAddr] = recalledState;
                    } else {
                        meta.logger.warn(
                            `Unknown scene was recalled for ${
                                member.getDevice().ieeeAddr
                            }, can't restore state.`,
                        );
                        membersState[member.getDevice().ieeeAddr] = {};
                    }
                }
                meta.logger.info('Successfully recalled group scene');
                return {membersState};
            } else {
                let recalledState = utils.getSceneState(entity, sceneid, groupid);
                if (recalledState) {
                    // add color_mode if saved state does not contain it
                    if (!recalledState.hasOwnProperty('color_mode')) {
                        recalledState = addColorMode(recalledState);
                    }

                    Object.assign(
                        recalledState,
                        libColor.syncColorState(
                            recalledState,
                            meta.state,
                            entity,
                            meta.options,
                            meta.logger,
                        ),
                    );
                    meta.logger.info('Successfully recalled scene');
                    return {state: recalledState};
                } else {
                    meta.logger.warn(
                        `Unknown scene was recalled for ${entity.deviceIeeeAddress}, can't restore state.`,
                    );
                    return {state: {}};
                }
            }
        },
    },
    scene_add: {
        key: ['scene_add'],
        convertSet: async (entity, key, value, meta) => {
            if (typeof value !== 'object') {
                throw new Error('Payload should be object.');
            }

            if (!value.hasOwnProperty('ID')) {
                throw new Error('Payload missing ID.');
            }

            if (value.hasOwnProperty('color_temp') && value.hasOwnProperty('color')) {
                throw new Error(`Don't specify both 'color_temp' and 'color'`);
            }

            const isGroup = entity.constructor.name === 'Group';
            const groupid = isGroup ?
                entity.groupID :
                value.hasOwnProperty('group_id') ?
                    value.group_id :
                    0;
            const sceneid = value.ID;
            const scenename = value.name;
            const transtime = value.hasOwnProperty('transition') ?
                value.transition :
                0;

            const state = {};
            const extensionfieldsets = [];
            for (let [attribute, val] of Object.entries(value)) {
                if (attribute === 'state') {
                    extensionfieldsets.push({
                        clstId: 6,
                        len: 1,
                        extField: [val.toLowerCase() === 'on' ? 1 : 0],
                    });
                    state['state'] = val.toUpperCase();
                } else if (attribute === 'brightness') {
                    extensionfieldsets.push({clstId: 8, len: 1, extField: [val]});
                    state['brightness'] = val;
                } else if (attribute === 'color_temp') {
                    /*
           * ZCL version 7 added support for ColorTemperatureMireds
           *
           * Currently no devices seem to support this, so always fallback to XY conversion. In the future if a device
           * supports this, or other features get added this the following commit contains an implementation:
           * https://github.com/Koenkk/zigbee-herdsman-converters/pull/1837/commits/c22175b946b83230ce4e711c2a3796cf2029e78f
           *
           * Conversion to XY is allowed according to the ZCL:
           * `Since there is a direct relation between ColorTemperatureMireds and XY,
           *  color temperature, if supported, is stored as XY in the scenes table.`
           *
           * See https://github.com/Koenkk/zigbee2mqtt/issues/4926#issuecomment-735947705
           */
                    const [colorTempMin, colorTempMax] = light.findColorTempRange(
                        entity,
                        meta.logger,
                    );
                    val = light.clampColorTemp(
                        val,
                        colorTempMin,
                        colorTempMax,
                        meta.logger,
                    );

                    const xy = libColor.ColorXY.fromMireds(val);
                    const xScaled = utils.mapNumberRange(xy.x, 0, 1, 0, 65535);
                    const yScaled = utils.mapNumberRange(xy.y, 0, 1, 0, 65535);
                    extensionfieldsets.push({
                        clstId: 768,
                        len: 4,
                        extField: [xScaled, yScaled],
                    });
                    state['color_mode'] = constants.colorMode[2];
                    state['color_temp'] = val;
                } else if (attribute === 'color') {
                    try {
                        val = JSON.parse(val);
                    } catch (e) {
                        e;
                    }

                    const newColor = libColor.Color.fromConverterArg(val);
                    if (newColor.isXY()) {
                        const xScaled = utils.mapNumberRange(newColor.xy.x, 0, 1, 0, 65535);
                        const yScaled = utils.mapNumberRange(newColor.xy.y, 0, 1, 0, 65535);
                        extensionfieldsets.push({
                            clstId: 768,
                            len: 4,
                            extField: [xScaled, yScaled],
                        });
                        state['color_mode'] = constants.colorMode[1];
                        state['color'] = newColor.xy.toObject();
                    } else if (newColor.isHSV()) {
                        const hsvCorrected = newColor.hsv.colorCorrected(meta);
                        if (
                            utils.getMetaValue(
                                entity,
                                meta.mapped,
                                'enhancedHue',
                                'allEqual',
                                true,
                            )
                        ) {
                            const hScaled = utils.mapNumberRange(
                                hsvCorrected.hue,
                                0,
                                360,
                                0,
                                65535,
                            );
                            const sScaled = utils.mapNumberRange(
                                hsvCorrected.saturation,
                                0,
                                100,
                                0,
                                254,
                            );
                            extensionfieldsets.push({
                                clstId: 768,
                                len: 13,
                                extField: [0, 0, hScaled, sScaled, 0, 0, 0, 0],
                            });
                        } else {
                            // The extensionFieldSet is always EnhancedCurrentHue according to ZCL
                            // When the bulb or all bulbs in a group do not support enhanchedHue,
                            const colorXY = hsvCorrected.toXY();
                            const xScaled = utils.mapNumberRange(colorXY.x, 0, 1, 0, 65535);
                            const yScaled = utils.mapNumberRange(colorXY.y, 0, 1, 0, 65535);
                            extensionfieldsets.push({
                                clstId: 768,
                                len: 4,
                                extField: [xScaled, yScaled],
                            });
                        }
                        state['color_mode'] = constants.colorMode[0];
                        state['color'] = newColor.hsv.toObject(false, false);
                    }
                }
            }

            /*
       * Remove scene first
       *
       * Multiple add scene calls will result in the current and previous
       * payloads to be merged. Resulting in unexpected behavior when
       * trying to replace a scene.
       *
       * We accept a SUCESS or NOT_FOUND as a result of the remove call.
       */
            const removeresp = await entity.command(
                'genScenes',
                'remove',
                {groupid, sceneid},
                utils.getOptions(meta.mapped),
            );

            if (
                isGroup ||
        removeresp.status === 0 ||
        removeresp.status == 133 ||
        removeresp.status == 139
            ) {
                const response = await entity.command(
                    'genScenes',
                    'add',
                    {groupid, sceneid, scenename: '', transtime, extensionfieldsets},
                    utils.getOptions(meta.mapped),
                );

                if (isGroup) {
                    if (meta.membersState) {
                        for (const member of entity.members) {
                            utils.saveSceneState(member, sceneid, groupid, state, scenename);
                        }
                    }
                } else if (response.status === 0) {
                    utils.saveSceneState(entity, sceneid, groupid, state, scenename);
                } else {
                    throw new Error(
                        `Scene add not succesfull ('${
                            herdsman.Zcl.Status[response.status]
                        }')`,
                    );
                }
            } else {
                throw new Error(
                    `Scene add unable to remove existing scene ('${
                        herdsman.Zcl.Status[removeresp.status]
                    }')`,
                );
            }
            meta.logger.info('Successfully added scene');
            return {state: {}};
        },
    },
    scene_remove: {
        key: ['scene_remove'],
        convertSet: async (entity, key, value, meta) => {
            const groupid = entity.constructor.name === 'Group' ? entity.groupID : 0;
            const sceneid = value;
            const response = await entity.command(
                'genScenes',
                'remove',
                {groupid, sceneid},
                utils.getOptions(meta.mapped),
            );
            const isGroup = entity.constructor.name === 'Group';
            if (isGroup) {
                if (meta.membersState) {
                    for (const member of entity.members) {
                        utils.deleteSceneState(member, sceneid, groupid);
                    }
                }
            } else if (response.status === 0) {
                utils.deleteSceneState(entity, sceneid, groupid);
            } else {
                throw new Error(
                    `Scene remove not succesfull ('${
                        herdsman.Zcl.Status[response.status]
                    }')`,
                );
            }
            meta.logger.info('Successfully removed scene');
        },
    },
    scene_remove_all: {
        key: ['scene_remove_all'],
        convertSet: async (entity, key, value, meta) => {
            const groupid = entity.constructor.name === 'Group' ? entity.groupID : 0;
            const response = await entity.command(
                'genScenes',
                'removeAll',
                {groupid},
                utils.getOptions(meta.mapped),
            );
            const isGroup = entity.constructor.name === 'Group';
            if (isGroup) {
                if (meta.membersState) {
                    for (const member of entity.members) {
                        utils.deleteSceneState(member);
                    }
                }
            } else if (response.status === 0) {
                utils.deleteSceneState(entity);
            } else {
                throw new Error(
                    `Scene remove all not succesfull ('${
                        herdsman.Zcl.Status[response.status]
                    }')`,
                );
            }
            meta.logger.info('Successfully removed all scenes');
        },
    },
    TS0003_curtain_switch: {
        key: ['state'],
        convertSet: async (entity, key, value, meta) => {
            const lookup = {close: 1, stop: 2, open: 1};
            value = value.toLowerCase();
            utils.validateValue(value, Object.keys(lookup));
            const endpointID = lookup[value];
            const endpoint = entity.getDevice().getEndpoint(endpointID);
            await endpoint.command(
                'genOnOff',
                'on',
                {},
                utils.getOptions(meta.mapped, entity),
            );
        },
        convertGet: async (entity, key, meta) => {
            await entity.read('genOnOff', ['onOff']);
        },
    },
    saswell_thermostat_current_heating_setpoint: {
        key: ['current_heating_setpoint'],
        convertSet: async (entity, key, value, meta) => {
            const temp = Math.round(value * 10);
            await tuya.sendDataPointValue(
                entity,
                tuya.dataPoints.saswellHeatingSetpoint,
                temp,
            );
        },
    },
    saswell_thermostat_mode: {
        key: ['system_mode'],
        convertSet: async (entity, key, value, meta) => {
            const schedule = value === 'auto';
            const enable = !(value === 'off');
            await tuya.sendDataPointBool(
                entity,
                tuya.dataPoints.saswellState,
                enable,
            );
            // Older versions of Saswell TRVs need the delay to work reliably
            await utils.sleep(3000);
            await tuya.sendDataPointBool(
                entity,
                tuya.dataPoints.saswellScheduleEnable,
                schedule,
            );
        },
    },
    saswell_thermostat_away: {
        key: ['away_mode'],
        convertSet: async (entity, key, value, meta) => {
            if (value == 'ON') {
                await tuya.sendDataPointBool(
                    entity,
                    tuya.dataPoints.saswellAwayMode,
                    true,
                );
            } else {
                await tuya.sendDataPointBool(
                    entity,
                    tuya.dataPoints.saswellAwayMode,
                    false,
                );
            }
        },
    },
    saswell_thermostat_child_lock: {
        key: ['child_lock'],
        convertSet: async (entity, key, value, meta) => {
            // It seems that currently child lock can be sent and device responds,
            // but it's not entering lock state
            await tuya.sendDataPointBool(
                entity,
                tuya.dataPoints.saswellChildLock,
                value === 'LOCK',
            );
        },
    },
    saswell_thermostat_window_detection: {
        key: ['window_detection'],
        convertSet: async (entity, key, value, meta) => {
            await tuya.sendDataPointBool(
                entity,
                tuya.dataPoints.saswellWindowDetection,
                value === 'ON',
            );
        },
    },
    saswell_thermostat_frost_detection: {
        key: ['frost_detection'],
        convertSet: async (entity, key, value, meta) => {
            await tuya.sendDataPointBool(
                entity,
                tuya.dataPoints.saswellFrostDetection,
                value === 'ON',
            );
        },
    },
    saswell_thermostat_anti_scaling: {
        key: ['anti_scaling'],
        convertSet: async (entity, key, value, meta) => {
            await tuya.sendDataPointBool(
                entity,
                tuya.dataPoints.saswellAntiScaling,
                value === 'ON',
            );
        },
    },
    saswell_thermostat_calibration: {
        key: ['local_temperature_calibration'],
        convertSet: async (entity, key, value, meta) => {
            if (value < 0) value = 0xffffffff + value + 1;
            await tuya.sendDataPointValue(
                entity,
                tuya.dataPoints.saswellTempCalibration,
                value,
            );
        },
    },
    evanell_thermostat_current_heating_setpoint: {
        key: ['current_heating_setpoint'],
        convertSet: async (entity, key, value, meta) => {
            const temp = Math.round(value * 10);
            await tuya.sendDataPointValue(
                entity,
                tuya.dataPoints.evanellHeatingSetpoint,
                temp,
            );
        },
    },
    evanell_thermostat_system_mode: {
        key: ['system_mode'],
        convertSet: async (entity, key, value, meta) => {
            switch (value) {
            case 'off':
                await tuya.sendDataPointEnum(
                    entity,
                    tuya.dataPoints.evanellMode,
                    3, /* off */
                );
                break;
            case 'heat':
                await tuya.sendDataPointEnum(
                    entity,
                    tuya.dataPoints.evanellMode,
                    2, /* manual */
                );
                break;
            case 'auto':
                await tuya.sendDataPointEnum(
                    entity,
                    tuya.dataPoints.evanellMode,
                    0, /* auto */
                );
                break;
            }
        },
    },
    evanell_thermostat_child_lock: {
        key: ['child_lock'],
        convertSet: async (entity, key, value, meta) => {
            await tuya.sendDataPointBool(
                entity,
                tuya.dataPoints.evanellChildLock,
                value === 'LOCK',
            );
        },
    },
    silvercrest_smart_led_string: {
        key: ['color', 'brightness', 'effect'],
        convertSet: async (entity, key, value, meta) => {
            if (key === 'effect') {
                await tuya.sendDataPointEnum(
                    entity,
                    tuya.dataPoints.silvercrestChangeMode,
                    tuya.silvercrestModes.effect,
                );

                let data = [];
                const effect = tuya.silvercrestEffects[value.effect];
                data = data.concat(tuya.convertStringToHexArray(effect));
                let speed = utils.mapNumberRange(value.speed, 0, 100, 0, 64);

                // Max speed what the gateways sends is 64.
                if (speed > 64) {
                    speed = 64;
                }

                // Make it a string and attach a leading zero (0x30)
                let speedString = String(speed);
                if (speedString.length === 1) {
                    speedString = '0' + speedString;
                }
                if (!speedString) {
                    speedString = '00';
                }

                data = data.concat(tuya.convertStringToHexArray(speedString));
                let colors = value.colors;
                if (
                    !colors &&
          meta.state &&
          meta.state.effect &&
          meta.state.effect.colors
                ) {
                    colors = meta.state.effect.colors;
                }

                if (colors) {
                    for (const color of colors) {
                        let r = '00';
                        let g = '00';
                        let b = '00';

                        if (color.r) {
                            r = color.r.toString(16);
                        }
                        if (r.length === 1) {
                            r = '0' + r;
                        }

                        if (color.g) {
                            g = color.g.toString(16);
                        }
                        if (g.length === 1) {
                            g = '0' + g;
                        }

                        if (color.b) {
                            b = color.b.toString(16);
                        }
                        if (b.length === 1) {
                            b = '0' + b;
                        }

                        data = data.concat(tuya.convertStringToHexArray(r));
                        data = data.concat(tuya.convertStringToHexArray(g));
                        data = data.concat(tuya.convertStringToHexArray(b));
                    }
                }

                await tuya.sendDataPointStringBuffer(
                    entity,
                    tuya.dataPoints.silvercrestSetEffect,
                    data,
                );
            } else if (key === 'brightness') {
                await tuya.sendDataPointEnum(
                    entity,
                    tuya.dataPoints.silvercrestChangeMode,
                    tuya.silvercrestModes.white,
                );
                // It expects 2 leading zero's.
                let data = [0x00, 0x00];

                // Scale it to what the device expects (0-1000 instead of 0-255)
                const scaled = utils.mapNumberRange(value, 0, 255, 0, 1000);
                data = data.concat(tuya.convertDecimalValueTo2ByteHexArray(scaled));

                await tuya.sendDataPoint(entity, {
                    dp: tuya.dataPoints.silvercrestSetBrightness,
                    datatype: tuya.dataTypes.value,
                    data: data,
                });
            } else if (key === 'color') {
                await tuya.sendDataPointEnum(
                    entity,
                    tuya.dataPoints.silvercrestChangeMode,
                    tuya.silvercrestModes.color,
                );

                const make4sizedString = (v) => {
                    if (v.length >= 4) {
                        return v;
                    } else if (v.length === 3) {
                        return '0' + v;
                    } else if (v.length === 2) {
                        return '00' + v;
                    } else if (v.length === 1) {
                        return '000' + v;
                    } else {
                        return '0000';
                    }
                };

                const fillInHSB = (h, s, b, state) => {
                    // Define default values. Device expects leading zero in string.
                    const hsb = {
                        h: '0168', // 360
                        s: '03e8', // 1000
                        b: '03e8', // 1000
                    };

                    if (h) {
                        // The device expects 0-359
                        if (h >= 360) {
                            h = 359;
                        }
                        hsb.h = make4sizedString(h.toString(16));
                    } else if (state.color && state.color.h) {
                        hsb.h = make4sizedString(state.color.h.toString(16));
                    }

                    // Device expects 0-1000, saturation normally is 0-100 so we expect that from the user
                    // The device expects a round number, otherwise everything breaks
                    if (s) {
                        hsb.s = make4sizedString(
                            utils.mapNumberRange(s, 0, 100, 0, 1000).toString(16),
                        );
                    } else if (state.color && state.color.s) {
                        hsb.s = make4sizedString(
                            utils.mapNumberRange(state.color.s, 0, 100, 0, 1000).toString(16),
                        );
                    }

                    // Scale 0-255 to 0-1000 what the device expects.
                    if (b) {
                        hsb.b = make4sizedString(
                            utils.mapNumberRange(b, 0, 255, 0, 1000).toString(16),
                        );
                    } else if (state.brightness) {
                        hsb.b = make4sizedString(
                            utils
                                .mapNumberRange(state.brightness, 0, 255, 0, 1000)
                                .toString(16),
                        );
                    }

                    return hsb;
                };

                let hsb = {};

                if (value.hasOwnProperty('hsb')) {
                    const splitted = value.hsb.split(',').map((i) => parseInt(i));
                    hsb = fillInHSB(splitted[0], splitted[1], splitted[2], meta.state);
                } else {
                    hsb = fillInHSB(
                        value.h || value.hue || null,
                        value.s || value.saturation || null,
                        value.b || value.brightness || null,
                        meta.state,
                    );
                }

                let data = [];
                data = data.concat(tuya.convertStringToHexArray(hsb.h));
                data = data.concat(tuya.convertStringToHexArray(hsb.s));
                data = data.concat(tuya.convertStringToHexArray(hsb.b));

                await tuya.sendDataPointStringBuffer(
                    entity,
                    tuya.dataPoints.silvercrestSetColor,
                    data,
                );
            }
        },
    },
    tuya_data_point_test: {
        key: ['tuya_data_point_test'],
        convertSet: async (entity, key, value, meta) => {
            const args = value.split(',');
            const mode = args[0];
            const dp = parseInt(args[1]);
            const data = [];

            switch (mode) {
            case 'raw':
                for (let i = 2; i < args.length; i++) {
                    data.push(parseInt(args[i]));
                }
                await tuya.sendDataPointRaw(entity, dp, data);
                break;
            case 'bool':
                await tuya.sendDataPointBool(entity, dp, args[2] === '1');
                break;
            case 'value':
                await tuya.sendDataPointValue(entity, dp, parseInt(args[2]));
                break;
            case 'enum':
                await tuya.sendDataPointEnum(entity, dp, parseInt(args[2]));
                break;
            case 'bitmap':
                for (let i = 2; i < args.length; i++) {
                    data.push(parseInt(args[i]));
                }
                await tuya.sendDataPointBitmap(entity, dp, data);
                break;
            }
        },
    },
    ts0216_duration: {
        key: ['duration'],
        convertSet: async (entity, key, value, meta) => {
            await entity.write('ssIasWd', {maxDuration: value});
        },
        convertGet: async (entity, key, meta) => {
            await entity.read('ssIasWd', ['maxDuration']);
        },
    },
    ts0216_volume: {
        key: ['volume'],
        convertSet: async (entity, key, value, meta) => {
            await entity.write('ssIasWd', {
                0x0002: {
                    value: utils.mapNumberRange(value, 0, 100, 100, 10),
                    type: 0x20,
                },
            });
        },
        convertGet: async (entity, key, meta) => {
            await entity.read('ssIasWd', [0x0002]);
        },
    },
    ts0216_alarm: {
        key: ['alarm'],
        convertSet: async (entity, key, value, meta) => {
            const info = value ? (2 << 4) + (1 << 2) + 0 : 0;

            await entity.command(
                'ssIasWd',
                'startWarning',
                {
                    startwarninginfo: info,
                    warningduration: 0,
                    strobedutycycle: 0,
                    strobelevel: 3,
                },
                utils.getOptions(meta.mapped, entity),
            );
        },
    },
    tuya_cover_calibration: {
        key: ['calibration'],
        convertSet: async (entity, key, value, meta) => {
            const lookup = {ON: 0, OFF: 1};
            value = value.toUpperCase();
            utils.validateValue(value, Object.keys(lookup));
            const calibration = lookup[value];
            await entity.write('closuresWindowCovering', {
                tuyaCalibration: calibration,
            });
            return {state: {calibration: value}};
        },
        convertGet: async (entity, key, meta) => {
            await entity.read('closuresWindowCovering', ['tuyaCalibration']);
        },
    },
    tuya_cover_reversal: {
        key: ['motor_reversal'],
        convertSet: async (entity, key, value, meta) => {
            const lookup = {ON: 1, OFF: 0};
            value = value.toUpperCase();
            utils.validateValue(value, Object.keys(lookup));
            const reversal = lookup[value];
            await entity.write('closuresWindowCovering', {
                tuyaMotorReversal: reversal,
            });
            return {state: {motor_reversal: value}};
        },
        convertGet: async (entity, key, meta) => {
            await entity.read('closuresWindowCovering', ['tuyaMotorReversal']);
        },
    },
    moes_cover_calibration: {
        key: ['calibration_time'],
        convertSet: async (entity, key, value, meta) => {
            const calibration = value * 10;
            await entity.write('closuresWindowCovering', {
                moesCalibrationTime: calibration,
            });
            return {state: {calibration_time: value}};
        },
        convertGet: async (entity, key, meta) => {
            await entity.read('closuresWindowCovering', ['moesCalibrationTime']);
        },
    },
    tuya_backlight_mode: {
        key: ['backlight_mode'],
        convertSet: async (entity, key, value, meta) => {
            const lookup = {LOW: 0, MEDIUM: 1, HIGH: 2};
            value = value.toUpperCase();
            utils.validateValue(value, Object.keys(lookup));
            const backlight = lookup[value];
            await entity.write('genOnOff', {tuyaBacklightMode: backlight});
            return {state: {backlight_mode: value}};
        },
        convertGet: async (entity, key, meta) => {
            await entity.read('genOnOff', ['tuyaBacklightMode']);
        },
    },
    ts011f_plug_indicator_mode: {
        key: ['indicator_mode'],
        convertSet: async (entity, key, value, meta) => {
            if (typeof value === 'string') {
                value = value.toLowerCase();
                const lookup = {'off': 0, 'off/on': 1, 'on/off': 2, 'on': 3};
                utils.validateValue(value, Object.keys(lookup));
                value = lookup[value];
            }

            if (typeof value === 'number' && value >= 0 && value <= 3) {
                await entity.write('genOnOff', {tuyaBacklightMode: value});
            } else {
                meta.logger.warn(
                    `toZigbee.ts011f_plug_indicator_mode: Unsupported value ${value}`,
                );
            }
        },
        convertGet: async (entity, key, meta) => {
            await entity.read('genOnOff', ['tuyaBacklightMode']);
        },
    },
    ts011f_plug_child_mode: {
        key: ['child_lock'],
        convertSet: async (entity, key, value, meta) => {
            await entity.write('genOnOff', {
                0x8000: {value: value === 'LOCK', type: 0x10},
            });
        },
    },
    hy_thermostat: {
        key: [
            'child_lock',
            'current_heating_setpoint',
            'local_temperature_calibration',
            'max_temperature_protection',
            'min_temperature_protection',
            'state',
            'hysteresis',
            'hysteresis_for_protection',
            'max_temperature_for_protection',
            'min_temperature_for_protection',
            'max_temperature',
            'min_temperature',
            'sensor_type',
            'power_on_behavior',
            'week',
            'system_mode',
            'away_preset_days',
            'away_preset_temperature',
        ],
        convertSet: async (entity, key, value, meta) => {
            switch (key) {
            case 'max_temperature_protection':
                await tuya.sendDataPointBool(
                    entity,
                    tuya.dataPoints.hyMaxTempProtection,
                    value === 'ON',
                );
                break;
            case 'min_temperature_protection':
                await tuya.sendDataPointBool(
                    entity,
                    tuya.dataPoints.hyMinTempProtection,
                    value === 'ON',
                );
                break;
            case 'state':
                await tuya.sendDataPointBool(
                    entity,
                    tuya.dataPoints.hyState,
                    value === 'ON',
                );
                break;
            case 'child_lock':
                await tuya.sendDataPointBool(
                    entity,
                    tuya.dataPoints.hyChildLock,
                    value === 'LOCK',
                );
                break;
            case 'away_preset_days':
                await tuya.sendDataPointValue(
                    entity,
                    tuya.dataPoints.hyAwayDays,
                    value,
                );
                break;
            case 'away_preset_temperature':
                await tuya.sendDataPointValue(
                    entity,
                    tuya.dataPoints.hyAwayTemp,
                    value,
                );
                break;
            case 'local_temperature_calibration':
                value = Math.round(value * 10);
                if (value < 0) value = 0xffffffff + value + 1;
                await tuya.sendDataPointValue(
                    entity,
                    tuya.dataPoints.hyTempCalibration,
                    value,
                );
                break;
            case 'hysteresis':
                value = Math.round(value * 10);
                await tuya.sendDataPointValue(
                    entity,
                    tuya.dataPoints.hyHysteresis,
                    value,
                );
                break;
            case 'hysteresis_for_protection':
                await tuya.sendDataPointValue(
                    entity,
                    tuya.dataPoints.hyProtectionHysteresis,
                    value,
                );
                break;
            case 'max_temperature_for_protection':
                await tuya.sendDataPointValue(
                    entity,
                    tuya.dataPoints.hyProtectionMaxTemp,
                    value,
                );
                break;
            case 'min_temperature_for_protection':
                await tuya.sendDataPointValue(
                    entity,
                    tuya.dataPoints.hyProtectionMinTemp,
                    value,
                );
                break;
            case 'max_temperature':
                await tuya.sendDataPointValue(
                    entity,
                    tuya.dataPoints.hyMaxTemp,
                    value,
                );
                break;
            case 'min_temperature':
                await tuya.sendDataPointValue(
                    entity,
                    tuya.dataPoints.hyMinTemp,
                    value,
                );
                break;
            case 'current_heating_setpoint':
                value = Math.round(value * 10);
                await tuya.sendDataPointValue(
                    entity,
                    tuya.dataPoints.hyHeatingSetpoint,
                    value,
                );
                break;
            case 'sensor_type':
                await tuya.sendDataPointEnum(
                    entity,
                    tuya.dataPoints.hySensor,
                    {internal: 0, external: 1, both: 2}[value],
                );
                break;
            case 'power_on_behavior':
                await tuya.sendDataPointEnum(
                    entity,
                    tuya.dataPoints.hyPowerOnBehavior,
                    {restore: 0, off: 1, on: 2}[value],
                );
                break;
            case 'week':
                await tuya.sendDataPointEnum(
                    entity,
                    tuya.dataPoints.hyWeekFormat,
                    utils.getKey(tuya.thermostatWeekFormat, value, value, Number),
                );
                break;
            case 'system_mode':
                await tuya.sendDataPointEnum(
                    entity,
                    tuya.dataPoints.hyMode,
                    {manual: 0, auto: 1, away: 2}[value],
                );
                break;
            default: // Unknown key
                throw new Error(`Unhandled key ${key}`);
            }
        },
    },
    ZB003X: {
        key: [
            'reporting_time',
            'temperature_calibration',
            'humidity_calibration',
            'illuminance_calibration',
            'pir_enable',
            'led_enable',
            'reporting_enable',
            'sensitivity',
            'keep_time',
        ],
        convertSet: async (entity, key, value, meta) => {
            switch (key) {
            case 'reporting_time':
                await tuya.sendDataPointValue(entity, tuya.dataPoints.fantemReportingTime, value, 'sendData');
                break;
            case 'temperature_calibration':
                value = Math.round(value * 10);
<<<<<<< HEAD
                if (value < 0) value = 0xffffffff + value + 1;
                await tuya.sendDataPointValue(entity, 104, value, 'sendData');
                break;
            case 'humidity_calibration':
                if (value < 0) value = 0xffffffff + value + 1;
                await tuya.sendDataPointValue(entity, 105, value, 'sendData');
                break;
            case 'illuminance_calibration':
                if (value < 0) value = 0xffffffff + value + 1;
                await tuya.sendDataPointValue(entity, 106, value, 'sendData');
=======
                if (value < 0) value = 0xFFFFFFFF + value + 1;
                await tuya.sendDataPointValue(entity, tuya.dataPoints.fantemTempCalibration, value, 'sendData');
                break;
            case 'humidity_calibration':
                if (value < 0) value = 0xFFFFFFFF + value + 1;
                await tuya.sendDataPointValue(entity, tuya.dataPoints.fantemHumidityCalibration, value, 'sendData');
                break;
            case 'illuminance_calibration':
                if (value < 0) value = 0xFFFFFFFF + value + 1;
                await tuya.sendDataPointValue(entity, tuya.dataPoints.fantemLuxCalibration, value, 'sendData');
>>>>>>> cbc9a662
                break;
            case 'pir_enable':
                await tuya.sendDataPointBool(entity, tuya.dataPoints.fantemMotionEnable, value, 'sendData');
                break;
            case 'led_enable':
                await tuya.sendDataPointBool(entity, tuya.dataPoints.fantemLedEnable, value === false, 'sendData');
                break;
            case 'reporting_enable':
                await tuya.sendDataPointBool(entity, tuya.dataPoints.fantemReportingEnable, value, 'sendData');
                break;
            case 'sensitivity':
                await entity.write('ssIasZone', {
                    currentZoneSensitivityLevel: {low: 0, medium: 1, high: 2}[value],
                });
                break;
            case 'keep_time':
<<<<<<< HEAD
                await entity.write('ssIasZone', {
                    61441: {
                        value: {0: 0, 30: 1, 60: 2, 120: 3, 240: 4}[value],
                        type: 0x20,
                    },
                });
=======
                await entity.write('ssIasZone', {61441: {value: {'0': 0, '30': 1, '60': 2, '120': 3,
                    '240': 4, '480': 5}[value], type: 0x20}});
>>>>>>> cbc9a662
                break;
            default: // Unknown key
                throw new Error(`tz.ZB003X: Unhandled key ${key}`);
            }
        },
    },
    ZB006X_settings: {
        key: ['switch_type', 'load_detection_mode', 'control_mode'],
        convertSet: async (entity, key, value, meta) => {
            switch (key) {
            case 'switch_type':
                await tuya.sendDataPointEnum(entity, tuya.dataPoints.fantemExtSwitchType, {'unknown': 0, 'toggle': 1,
                    'momentary': 2, 'rotary': 3, 'auto_config': 4}[value], 'sendData');
                break;
            case 'load_detection_mode':
                await tuya.sendDataPointEnum(entity, tuya.dataPoints.fantemLoadDetectionMode, {'none': 0, 'first_power_on': 1,
                    'every_power_on': 2}[value], 'sendData');
                break;
            case 'control_mode':
                await tuya.sendDataPointEnum(entity, tuya.dataPoints.fantemControlMode, {'ext_switch': 0, 'remote': 1,
                    'both': 2}[value], 'sendData');
                break;
            default: // Unknown key
                throw new Error(`tz.ZB006X_settings: Unhandled key ${key}`);
            }
        },
    },
    ZM35HQ_attr: {
        key: ['sensitivity', 'keep_time'],
        convertSet: async (entity, key, value, meta) => {
            switch (key) {
            case 'sensitivity':
                await entity.write(
                    'ssIasZone',
                    {
                        currentZoneSensitivityLevel: {low: 0, medium: 1, high: 2}[
                            value
                        ],
                    },
                    {sendWhen: 'active'},
                );
                break;
            case 'keep_time':
<<<<<<< HEAD
                await entity.write(
                    'ssIasZone',
                    {61441: {value: {30: 0, 60: 1, 120: 2}[value], type: 0x20}},
                    {sendWhen: 'active'},
                );
=======
                await entity.write('ssIasZone', {61441: {value: {30: 0, 60: 1, 120: 2}[value], type: 0x20}}, {sendWhen: 'active'});
>>>>>>> cbc9a662
                break;
            default: // Unknown key
                throw new Error(`Unhandled key ${key}`);
            }
        },
        convertGet: async (entity, key, meta) => {
            // Apparently, reading values may interfere with a commandStatusChangeNotification for changed occupancy.
            // Therefore, read "zoneStatus" as well.
            await entity.read(
                'ssIasZone',
                ['currentZoneSensitivityLevel', 61441, 'zoneStatus'],
                {sendWhen: 'active'},
            );
        },
    },
    TS0210_sensitivity: {
        key: ['sensitivity'],
        convertSet: async (entity, key, value, meta) => {
            const sens = {high: 0, medium: 2, low: 6}[value];
            await entity.write('ssIasZone', {currentZoneSensitivityLevel: sens});
            return {state: {sensitivity: value}};
        },
    },
    viessmann_window_open: {
        key: ['window_open'],
        convertGet: async (entity, key, meta) => {
            await entity.read(
                'hvacThermostat',
                ['viessmannWindowOpenInternal'],
                manufacturerOptions.viessmann,
            );
        },
    },
    viessmann_window_open_force: {
        key: ['window_open_force'],
        convertSet: async (entity, key, value, meta) => {
            if (typeof value === 'boolean') {
                await entity.write(
                    'hvacThermostat',
                    {viessmannWindowOpenForce: value},
                    manufacturerOptions.viessmann,
                );
                return {readAfterWriteTime: 200, state: {window_open_force: value}};
            } else {
                meta.logger.error('window_open_force must be a boolean!');
            }
        },
        convertGet: async (entity, key, meta) => {
            await entity.read(
                'hvacThermostat',
                ['viessmannWindowOpenForce'],
                manufacturerOptions.viessmann,
            );
        },
    },
    viessmann_assembly_mode: {
        key: ['assembly_mode'],
        convertGet: async (entity, key, meta) => {
            await entity.read(
                'hvacThermostat',
                ['viessmannAssemblyMode'],
                manufacturerOptions.viessmann,
            );
        },
    },
    dawondns_only_off: {
        key: ['state'],
        convertSet: async (entity, key, value, meta) => {
            value = value.toLowerCase();
            utils.validateValue(value, ['off']);
            await entity.command(
                'genOnOff',
                value,
                {},
                utils.getOptions(meta.mapped, entity),
            );
        },
        convertGet: async (entity, key, meta) => {
            await entity.read('genOnOff', ['onOff']);
        },
    },
    idlock_master_pin_mode: {
        key: ['master_pin_mode'],
        convertSet: async (entity, key, value, meta) => {
            await entity.write(
                'closuresDoorLock',
                {0x4000: {value: value === true ? 1 : 0, type: 0x10}},
                {manufacturerCode: 4919},
            );
            return {state: {master_pin_mode: value}};
        },
        convertGet: async (entity, key, meta) => {
            await entity.read('closuresDoorLock', [0x4000], {
                manufacturerCode: 4919,
            });
        },
    },
    idlock_rfid_enable: {
        key: ['rfid_enable'],
        convertSet: async (entity, key, value, meta) => {
            await entity.write(
                'closuresDoorLock',
                {0x4001: {value: value === true ? 1 : 0, type: 0x10}},
                {manufacturerCode: 4919},
            );
            return {state: {rfid_enable: value}};
        },
        convertGet: async (entity, key, meta) => {
            await entity.read('closuresDoorLock', [0x4001], {
                manufacturerCode: 4919,
            });
        },
    },
    idlock_service_mode: {
        key: ['service_mode'],
        convertSet: async (entity, key, value, meta) => {
            const lookup = {
                deactivated: 0,
                random_pin_1x_use: 5,
                random_pin_24_hours: 6,
            };
            await entity.write(
                'closuresDoorLock',
                {0x4003: {value: lookup[value], type: 0x20}},
                {manufacturerCode: 4919},
            );
            return {state: {service_mode: value}};
        },
        convertGet: async (entity, key, meta) => {
            await entity.read('closuresDoorLock', [0x4003], {
                manufacturerCode: 4919,
            });
        },
    },
    idlock_lock_mode: {
        key: ['lock_mode'],
        convertSet: async (entity, key, value, meta) => {
            const lookup = {
                auto_off_away_off: 0,
                auto_on_away_off: 1,
                auto_off_away_on: 2,
                auto_on_away_on: 3,
            };
            await entity.write(
                'closuresDoorLock',
                {0x4004: {value: lookup[value], type: 0x20}},
                {manufacturerCode: 4919},
            );
            return {state: {lock_mode: value}};
        },
        convertGet: async (entity, key, meta) => {
            await entity.read('closuresDoorLock', [0x4004], {
                manufacturerCode: 4919,
            });
        },
    },
    idlock_relock_enabled: {
        key: ['relock_enabled'],
        convertSet: async (entity, key, value, meta) => {
            await entity.write(
                'closuresDoorLock',
                {0x4005: {value: value === true ? 1 : 0, type: 0x10}},
                {manufacturerCode: 4919},
            );
            return {state: {relock_enabled: value}};
        },
        convertGet: async (entity, key, meta) => {
            await entity.read('closuresDoorLock', [0x4005], {
                manufacturerCode: 4919,
            });
        },
    },
    schneider_pilot_mode: {
        key: ['schneider_pilot_mode'],
        convertSet: async (entity, key, value, meta) => {
            const lookup = {contactor: 1, pilot: 3};
            value = value.toLowerCase();
            utils.validateValue(value, Object.keys(lookup));
            const mode = lookup[value];
            await entity.write(
                'schneiderSpecificPilotMode',
                {pilotMode: mode},
                {manufacturerCode: 0x105e},
            );
            return {state: {schneider_pilot_mode: value}};
        },
        convertGet: async (entity, key, meta) => {
            await entity.read('schneiderSpecificPilotMode', ['pilotMode'], {
                manufacturerCode: 0x105e,
            });
        },
    },
    schneider_dimmer_mode: {
        key: ['dimmer_mode'],
        convertSet: async (entity, key, value, meta) => {
            const lookup = {RC: 1, RL: 2};
            utils.validateValue(value, Object.keys(lookup));
            const mode = lookup[value];
            await entity.write(
                'lightingBallastCfg',
                {0xe000: {value: mode, type: 0x30}},
                {manufacturerCode: 0x105e},
            );
            return {state: {dimmer_mode: value}};
        },
        convertGet: async (entity, key, meta) => {
            await entity.read('lightingBallastCfg', [0xe000], {
                manufacturerCode: 0x105e,
            });
        },
    },
    wiser_dimmer_mode: {
        key: ['dimmer_mode'],
        convertSet: async (entity, key, value, meta) => {
            const controlMode = utils.getKey(
                constants.wiserDimmerControlMode,
                value,
                value,
                Number,
            );
            await entity.write(
                'lightingBallastCfg',
                {wiserControlMode: controlMode},
                {manufacturerCode: herdsman.Zcl.ManufacturerCode.SCHNEIDER},
            );
            return {state: {dimmer_mode: value}};
        },
        convertGet: async (entity, key, meta) => {
            await entity.read('lightingBallastCfg', ['wiserControlMode'], {
                manufacturerCode: herdsman.Zcl.ManufacturerCode.SCHNEIDER,
            });
        },
    },
    schneider_temperature_measured_value: {
        key: ['temperature_measured_value'],
        convertSet: async (entity, key, value, meta) => {
            await entity.report('msTemperatureMeasurement', {
                measuredValue: Math.round(value * 100),
            });
        },
    },
    schneider_thermostat_system_mode: {
        key: ['system_mode'],
        convertSet: async (entity, key, value, meta) => {
            const systemMode = utils.getKey(
                constants.thermostatSystemModes,
                value,
                undefined,
                Number,
            );
            entity.saveClusterAttributeKeyValue('hvacThermostat', {
                systemMode: systemMode,
            });
            return {state: {system_mode: value}};
        },
    },
    schneider_thermostat_occupied_heating_setpoint: {
        key: ['occupied_heating_setpoint'],
        convertSet: async (entity, key, value, meta) => {
            const occupiedHeatingSetpoint =
        (Math.round((value * 2).toFixed(1)) / 2).toFixed(1) * 100;
            entity.saveClusterAttributeKeyValue('hvacThermostat', {
                occupiedHeatingSetpoint: occupiedHeatingSetpoint,
            });
            return {state: {occupied_heating_setpoint: value}};
        },
    },
    schneider_thermostat_control_sequence_of_operation: {
        key: ['control_sequence_of_operation'],
        convertSet: async (entity, key, value, meta) => {
            const val = utils.getKey(
                constants.thermostatControlSequenceOfOperations,
                value,
                value,
                Number,
            );
            entity.saveClusterAttributeKeyValue('hvacThermostat', {
                ctrlSeqeOfOper: val,
            });
            return {state: {control_sequence_of_operation: value}};
        },
    },
    schneider_thermostat_pi_heating_demand: {
        key: ['pi_heating_demand'],
        convertSet: async (entity, key, value, meta) => {
            entity.saveClusterAttributeKeyValue('hvacThermostat', {
                pIHeatingDemand: value,
            });
            return {state: {pi_heating_demand: value}};
        },
    },
    schneider_thermostat_keypad_lockout: {
        key: ['keypad_lockout'],
        convertSet: async (entity, key, value, meta) => {
            const keypadLockout = utils.getKey(
                constants.keypadLockoutMode,
                value,
                value,
                Number,
            );
            entity.write(
                'hvacUserInterfaceCfg',
                {keypadLockout},
                {sendWhen: 'active'},
            );
            entity.saveClusterAttributeKeyValue('hvacUserInterfaceCfg', {
                keypadLockout,
            });
            return {state: {keypad_lockout: value}};
        },
    },
    ZNCJMB14LM: {
        key: [
            'theme',
            'standby_enabled',
            'beep_volume',
            'lcd_brightness',
            'language',
            'screen_saver_style',
            'standby_time',
            'font_size',
            'lcd_auto_brightness_enabled',
            'homepage',
            'screen_saver_enabled',
            'standby_lcd_brightness',
            'available_switches',
            'switch_1_text_icon',
            'switch_2_text_icon',
            'switch_3_text_icon',
        ],
        convertSet: async (entity, key, value, meta) => {
            if (key === 'theme') {
                const lookup = {classic: 0, concise: 1};
                await entity.write(
                    'aqaraOpple',
                    {0x0215: {value: lookup[value], type: 0x20}},
                    manufacturerOptions.xiaomi,
                );
                return {state: {theme: value}};
            } else if (key === 'standby_enabled') {
                await entity.write(
                    'aqaraOpple',
                    {0x0213: {value: value, type: 0x10}},
                    manufacturerOptions.xiaomi,
                );
                return {state: {standby_enabled: value}};
            } else if (key === 'beep_volume') {
                const lookup = {mute: 0, low: 1, medium: 2, high: 3};
                await entity.write(
                    'aqaraOpple',
                    {0x0212: {value: lookup[value], type: 0x20}},
                    manufacturerOptions.xiaomi,
                );
                return {state: {beep_volume: value}};
            } else if (key === 'lcd_brightness') {
                await entity.write(
                    'aqaraOpple',
                    {0x0211: {value: value, type: 0x20}},
                    manufacturerOptions.xiaomi,
                );
                return {state: {lcd_brightness: value}};
            } else if (key === 'language') {
                const lookup = {chinese: 0, english: 1};
                await entity.write(
                    'aqaraOpple',
                    {0x0210: {value: lookup[value], type: 0x20}},
                    manufacturerOptions.xiaomi,
                );
                return {state: {language: value}};
            } else if (key === 'screen_saver_style') {
                const lookup = {'classic': 1, 'analog clock': 2};
                await entity.write(
                    'aqaraOpple',
                    {0x0214: {value: lookup[value], type: 0x20}},
                    manufacturerOptions.xiaomi,
                );
                return {state: {screen_saver_style: value}};
            } else if (key === 'standby_time') {
                await entity.write(
                    'aqaraOpple',
                    {0x0216: {value: value, type: 0x23}},
                    manufacturerOptions.xiaomi,
                );
                return {state: {standby_time: value}};
            } else if (key === 'font_size') {
                const lookup = {small: 3, medium: 4, large: 5};
                await entity.write(
                    'aqaraOpple',
                    {0x0217: {value: lookup[value], type: 0x20}},
                    manufacturerOptions.xiaomi,
                );
                return {state: {font_size: value}};
            } else if (key === 'lcd_auto_brightness_enabled') {
                await entity.write(
                    'aqaraOpple',
                    {0x0218: {value: value, type: 0x10}},
                    manufacturerOptions.xiaomi,
                );
                return {state: {lcd_auto_brightness_enabled: value}};
            } else if (key === 'homepage') {
                const lookup = {scene: 0, feel: 1, thermostat: 2, switch: 3};
                await entity.write(
                    'aqaraOpple',
                    {0x0219: {value: lookup[value], type: 0x20}},
                    manufacturerOptions.xiaomi,
                );
                return {state: {homepage: value}};
            } else if (key === 'screen_saver_enabled') {
                await entity.write(
                    'aqaraOpple',
                    {0x0221: {value: value, type: 0x10}},
                    manufacturerOptions.xiaomi,
                );
                return {state: {screen_saver_enabled: value}};
            } else if (key === 'standby_lcd_brightness') {
                await entity.write(
                    'aqaraOpple',
                    {0x0222: {value: value, type: 0x20}},
                    manufacturerOptions.xiaomi,
                );
                return {state: {standby_lcd_brightness: value}};
            } else if (key === 'available_switches') {
                const lookup = {
                    'none': 0,
                    '1': 1,
                    '2': 2,
                    '1 and 2': 3,
                    '3': 4,
                    '1 and 3': 5,
                    '2 and 3': 6,
                    'all': 7,
                };
                await entity.write(
                    'aqaraOpple',
                    {0x022b: {value: lookup[value], type: 0x20}},
                    manufacturerOptions.xiaomi,
                );
                return {state: {available_switches: value}};
            } else if (key === 'switch_1_text_icon') {
                const lookup = {
                    1: 1,
                    2: 2,
                    3: 3,
                    4: 4,
                    5: 5,
                    6: 6,
                    7: 7,
                    8: 8,
                    9: 9,
                    10: 10,
                    11: 11,
                };
                const payload = [];
                const statearr = {};
                if (value.hasOwnProperty('switch_1_icon')) {
                    payload.push(lookup[value.switch_1_icon]);
                    statearr.switch_1_icon = value.switch_1_icon;
                } else {
                    payload.push(1);
                    statearr.switch_1_icon = '1';
                }
                if (value.hasOwnProperty('switch_1_text')) {
                    payload.push(
                        ...value.switch_1_text.split('').map((c) => c.charCodeAt(0)),
                    );
                    statearr.switch_1_text = value.switch_1_text;
                } else {
                    payload.push(...''.text.split('').map((c) => c.charCodeAt(0)));
                    statearr.switch_1_text = '';
                }
                await entity.write(
                    'aqaraOpple',
                    {0x0223: {value: payload, type: 0x41}},
                    manufacturerOptions.xiaomi,
                );
                return {state: statearr};
            } else if (key === 'switch_2_text_icon') {
                const lookup = {
                    1: 1,
                    2: 2,
                    3: 3,
                    4: 4,
                    5: 5,
                    6: 6,
                    7: 7,
                    8: 8,
                    9: 9,
                    10: 10,
                    11: 11,
                };
                const payload = [];
                const statearr = {};
                if (value.hasOwnProperty('switch_2_icon')) {
                    payload.push(lookup[value.switch_2_icon]);
                    statearr.switch_2_icon = value.switch_2_icon;
                } else {
                    payload.push(1);
                    statearr.switch_2_icon = '1';
                }
                if (value.hasOwnProperty('switch_2_text')) {
                    payload.push(
                        ...value.switch_2_text.split('').map((c) => c.charCodeAt(0)),
                    );
                    statearr.switch_2_text = value.switch_2_text;
                } else {
                    payload.push(...''.text.split('').map((c) => c.charCodeAt(0)));
                    statearr.switch_2_text = '';
                }
                await entity.write(
                    'aqaraOpple',
                    {0x0224: {value: payload, type: 0x41}},
                    manufacturerOptions.xiaomi,
                );
                return {state: statearr};
            } else if (key === 'switch_3_text_icon') {
                const lookup = {
                    1: 1,
                    2: 2,
                    3: 3,
                    4: 4,
                    5: 5,
                    6: 6,
                    7: 7,
                    8: 8,
                    9: 9,
                    10: 10,
                    11: 11,
                };
                const payload = [];
                const statearr = {};
                if (value.hasOwnProperty('switch_3_icon')) {
                    payload.push(lookup[value.switch_3_icon]);
                    statearr.switch_3_icon = value.switch_3_icon;
                } else {
                    payload.push(1);
                    statearr.switch_3_icon = '1';
                }
                if (value.hasOwnProperty('switch_3_text')) {
                    payload.push(
                        ...value.switch_3_text.split('').map((c) => c.charCodeAt(0)),
                    );
                    statearr.switch_3_text = value.switch_3_text;
                } else {
                    payload.push(...''.text.split('').map((c) => c.charCodeAt(0)));
                    statearr.switch_3_text = '';
                }
                await entity.write(
                    'aqaraOpple',
                    {0x0225: {value: payload, type: 0x41}},
                    manufacturerOptions.xiaomi,
                );
                return {state: statearr};
            } else {
                throw new Error(`Not supported: '${key}'`);
            }
        },
    },
    wiser_vact_calibrate_valve: {
        key: ['calibrate_valve'],
        convertSet: async (entity, key, value, meta) => {
            await entity.command(
                'hvacThermostat',
                'wiserSmartCalibrateValve',
                {},
                {srcEndpoint: 11, disableDefaultResponse: true, sendWhen: 'active'},
            );
            return {state: {calibrate_valve: value}};
        },
    },
    wiser_sed_zone_mode: {
        key: ['zone_mode'],
        convertSet: async (entity, key, value, meta) => {
            return {state: {zone_mode: value}};
        },
    },
    wiser_sed_occupied_heating_setpoint: {
        key: ['occupied_heating_setpoint'],
        convertSet: async (entity, key, value, meta) => {
            const occupiedHeatingSetpoint =
        (Math.round((value * 2).toFixed(1)) / 2).toFixed(1) * 100;
            entity.saveClusterAttributeKeyValue('hvacThermostat', {
                occupiedHeatingSetpoint,
            });
            return {state: {occupied_heating_setpoint: value}};
        },
    },
    wiser_sed_thermostat_local_temperature_calibration: {
        key: ['local_temperature_calibration'],
        convertSet: (entity, key, value, meta) => {
            entity.write(
                'hvacThermostat',
                {localTemperatureCalibration: Math.round(value * 10)},
                {srcEndpoint: 11, disableDefaultResponse: true, sendWhen: 'active'},
            );
            return {state: {local_temperature_calibration: value}};
        },
    },
    wiser_sed_thermostat_keypad_lockout: {
        key: ['keypad_lockout'],
        convertSet: async (entity, key, value, meta) => {
            const keypadLockout = utils.getKey(
                constants.keypadLockoutMode,
                value,
                value,
                Number,
            );
            await entity.write(
                'hvacUserInterfaceCfg',
                {keypadLockout},
                {srcEndpoint: 11, disableDefaultResponse: true, sendWhen: 'active'},
            );
            return {state: {keypad_lockout: value}};
        },
    },
    moes_105_dimmer: {
        key: ['state', 'brightness'],
        convertSet: async (entity, key, value, meta) => {
            meta.logger.debug(`to moes_105_dimmer key=[${key}], value=[${value}]`);

            const multiEndpoint = utils.getMetaValue(
                entity,
                meta.mapped,
                'multiEndpoint',
                'allEqual',
                false,
            );
            const lookupState = {
                l1: tuya.dataPoints.moes105DimmerState1,
                l2: tuya.dataPoints.moes105DimmerState2,
            };
            const lookupBrightness = {
                l1: tuya.dataPoints.moes105DimmerLevel1,
                l2: tuya.dataPoints.moes105DimmerLevel2,
            };
            const stateKeyId = multiEndpoint ?
                lookupState[meta.endpoint_name] :
                lookupState.l1;
            const brightnessKeyId = multiEndpoint ?
                lookupBrightness[meta.endpoint_name] :
                lookupBrightness.l1;

            switch (key) {
            case 'state':
                await tuya.sendDataPointBool(
                    entity,
                    stateKeyId,
                    value === 'ON',
                    'dataRequest',
                    1,
                );
                break;

            case 'brightness':
                if (value >= 0 && value <= 254) {
                    const newValue = utils.mapNumberRange(value, 0, 254, 0, 1000);
                    if (newValue === 0) {
                        await tuya.sendDataPointBool(
                            entity,
                            stateKeyId,
                            false,
                            'dataRequest',
                            1,
                        );
                    } else {
                        await tuya.sendDataPointBool(
                            entity,
                            stateKeyId,
                            true,
                            'dataRequest',
                            1,
                        );
                    }
                    await tuya.sendDataPointValue(
                        entity,
                        brightnessKeyId,
                        newValue,
                        'dataRequest',
                        1,
                    );
                    break;
                } else {
                    throw new Error('Dimmer brightness is out of range 0..254');
                }

            default:
                throw new Error(`Unsupported Key=[${key}]`);
            }
        },
    },
    tuya_do_not_disturb: {
        key: ['do_not_disturb'],
        convertSet: async (entity, key, value, meta) => {
            await entity.command('lightingColorCtrl', 'tuyaDoNotDisturb', {
                enable: value ? 1 : 0,
            });
            return {state: {do_not_disturb: value}};
        },
    },
    tuya_color_power_on_behavior: {
        key: ['color_power_on_behavior'],
        convertSet: async (entity, key, value, meta) => {
            const lookup = {initial: 0, previous: 1, cutomized: 2};
            utils.validateValue(value, Object.keys(lookup));
            await entity.command('lightingColorCtrl', 'tuyaOnStartUp', {
                mode: lookup[value] * 256,
                data: [0, 0, 0, 0, 0, 0, 0, 0, 0, 0],
            });
            return {state: {color_power_on_behavior: value}};
        },
    },
    tuya_motion_sensor: {
        key: [
            'o_sensitivity',
            'v_sensitivity',
            'led_status',
            'vacancy_delay',
            'light_on_luminance_prefer',
            'light_off_luminance_prefer',
            'mode',
        ],
        convertSet: async (entity, key, value, meta) => {
            switch (key) {
            case 'o_sensitivity':
                await tuya.sendDataPointEnum(
                    entity,
                    tuya.dataPoints.msOSensitivity,
                    utils.getKey(tuya.msLookups.OSensitivity, value),
                );
                break;
            case 'v_sensitivity':
                await tuya.sendDataPointEnum(
                    entity,
                    tuya.dataPoints.msVSensitivity,
                    utils.getKey(tuya.msLookups.VSensitivity, value),
                );
                break;
            case 'led_status':
                await tuya.sendDataPointEnum(
                    entity,
                    tuya.dataPoints.msLedStatus,
                    {on: 0, off: 1}[value.toLowerCase()],
                );
                break;
            case 'vacancy_delay':
                await tuya.sendDataPointValue(
                    entity,
                    tuya.dataPoints.msVacancyDelay,
                    value,
                );
                break;
            case 'light_on_luminance_prefer':
                await tuya.sendDataPointValue(
                    entity,
                    tuya.dataPoints.msLightOnLuminancePrefer,
                    value,
                );
                break;
            case 'light_off_luminance_prefer':
                await tuya.sendDataPointValue(
                    entity,
                    tuya.dataPoints.msLightOffLuminancePrefer,
                    value,
                );
                break;
            case 'mode':
                await tuya.sendDataPointEnum(
                    entity,
                    tuya.dataPoints.msMode,
                    utils.getKey(tuya.msLookups.Mode, value),
                );
                break;
            default: // Unknown key
                meta.logger.warn(`toZigbee.tuya_motion_sensor: Unhandled key ${key}`);
            }
        },
    },
    tuya_radar_sensor: {
        key: ['radar_scene', 'radar_sensitivity'],
        convertSet: async (entity, key, value, meta) => {
            switch (key) {
            case 'radar_scene':
                await tuya.sendDataPointEnum(
                    entity,
                    tuya.dataPoints.trsScene,
                    utils.getKey(tuya.tuyaRadar.radarScene, value),
                );
                break;
            case 'radar_sensitivity':
                await tuya.sendDataPointValue(
                    entity,
                    tuya.dataPoints.trsSensitivity,
                    value,
                );
                break;
            default: // Unknown Key
                meta.logger.warn(`toZigbee.tuya_radar_sensor: Unhandled Key ${key}`);
            }
        },
    },
    tuya_radar_sensor_fall: {
        key: [
            'radar_scene',
            'radar_sensitivity',
            'tumble_alarm_time',
            'tumble_switch',
            'fall_sensitivity',
        ],
        convertSet: async (entity, key, value, meta) => {
            switch (key) {
            case 'radar_scene':
                await tuya.sendDataPointEnum(
                    entity,
                    tuya.dataPoints.trsfScene,
                    utils.getKey(tuya.tuyaRadar.radarScene, value),
                );
                break;
            case 'radar_sensitivity':
                await tuya.sendDataPointValue(
                    entity,
                    tuya.dataPoints.trsfSensitivity,
                    value,
                );
                break;
            case 'tumble_switch':
                await tuya.sendDataPointEnum(
                    entity,
                    tuya.dataPoints.trsfTumbleSwitch,
                    {on: true, off: false}[value.toLowerCase()],
                );
                break;
            case 'tumble_alarm_time':
                await tuya.sendDataPointEnum(
                    entity,
                    tuya.dataPoints.trsfTumbleAlarmTime,
                    value - 1,
                );
                break;
            case 'fall_sensitivity':
                await tuya.sendDataPointValue(
                    entity,
                    tuya.dataPoints.trsfFallSensitivity,
                    value,
                );
                break;
            default: // Unknown Key
                meta.logger.warn(
                    `toZigbee.tuya_radar_sensor_fall: Unhandled Key ${key}`,
                );
            }
        },
    },
    javis_microwave_sensor: {
        key: ['illuminance_calibration', 'led_enable', 'sensitivity', 'keep_time'],
        convertSet: async (entity, key, value, meta) => {
            switch (key) {
            case 'illuminance_calibration': // (10--100) sensor illuminance sensitivity
                if (meta.device.manufacturerName === '_TZE200_kagkgk0i') {
                    await tuya.sendDataPointRaw(entity, 102, [value]);
                    break;
                } else {
                    tuya.sendDataPointRaw(entity, 105, [value]);
                    break;
                }
            case 'led_enable': // OK (value true/false or 1/0)
                if (meta.device.manufacturerName === '_TZE200_kagkgk0i') {
                    await tuya.sendDataPointRaw(entity, 107, [value ? 1 : 0]);
                    break;
                } else {
                    await tuya.sendDataPointRaw(entity, 103, [value ? 1 : 0]);
                    break;
                }

            case 'sensitivity': // value: 25, 50, 75, 100
                await tuya.sendDataPointRaw(entity, 2, [value]);
                break;
            case 'keep_time': // value 0 --> 7 corresponding 5s, 30s, 1, 3, 5, 10, 20, 30 min
                if (meta.device.manufacturerName === '_TZE200_kagkgk0i') {
                    await tuya.sendDataPointRaw(entity, 106, [value]);
                    break;
                } else {
                    await tuya.sendDataPointRaw(entity, 102, [value]);
                    break;
                }
            default: // Unknown key
                throw new Error(`Unhandled key ${key}`);
            }
        },
    },
    moes_thermostat_tv: {
        key: [
            'system_mode',
            'window_detection',
            'frost_detection',
            'child_lock',
            'current_heating_setpoint',
            'local_temperature_calibration',
            'holiday_temperature',
            'comfort_temperature',
            'eco_temperature',
            'open_window_temperature',
            'heating_stop',
            'preset',
        ],
        convertSet: async (entity, key, value, meta) => {
            switch (key) {
            case 'system_mode':
                if (value != 'off') {
                    await tuya.sendDataPointBool(
                        entity,
                        tuya.dataPoints.tvHeatingStop,
                        0,
                    );
                    await tuya.sendDataPointEnum(
                        entity,
                        tuya.dataPoints.tvMode,
                        utils.getKey(tuya.tvThermostatMode, value),
                    );
                } else {
                    await tuya.sendDataPointBool(
                        entity,
                        tuya.dataPoints.tvHeatingStop,
                        1,
                    );
                }
                break;
            case 'window_detection':
                await tuya.sendDataPointBool(
                    entity,
                    tuya.dataPoints.tvWindowDetection,
                    value,
                );
                break;
            case 'frost_detection':
                if (value == false) {
                    await tuya.sendDataPointBool(
                        entity,
                        tuya.dataPoints.tvFrostDetection,
                        0,
                    );
                    await tuya.sendDataPointEnum(entity, tuya.dataPoints.tvMode, 1);
                } else {
                    await tuya.sendDataPointBool(
                        entity,
                        tuya.dataPoints.tvFrostDetection,
                        1,
                    );
                }
                break;
            case 'child_lock':
                await tuya.sendDataPointBool(
                    entity,
                    tuya.dataPoints.tvChildLock,
                    value === 'LOCK',
                );
                break;
            case 'local_temperature_calibration':
                value = Math.round(value * 10);
                value = value < 0 ? 0xffffffff + value + 1 : value;
                await tuya.sendDataPointValue(
                    entity,
                    tuya.dataPoints.tvTempCalibration,
                    value,
                );
                break;
            case 'current_heating_setpoint':
                value = Math.round(value * 10);
                await tuya.sendDataPointValue(
                    entity,
                    tuya.dataPoints.tvHeatingSetpoint,
                    value,
                );
                break;
            case 'holiday_temperature':
                value = Math.round(value * 10);
                await tuya.sendDataPointValue(
                    entity,
                    tuya.dataPoints.tvHolidayTemp,
                    value,
                );
                break;
            case 'comfort_temperature':
                value = Math.round(value * 10);
                await tuya.sendDataPointValue(
                    entity,
                    tuya.dataPoints.tvComfortTemp,
                    value,
                );
                break;
            case 'eco_temperature':
                value = Math.round(value * 10);
                await tuya.sendDataPointValue(
                    entity,
                    tuya.dataPoints.tvEcoTemp,
                    value,
                );
                break;
            case 'heating_stop':
                if (value == true) {
                    await tuya.sendDataPointBool(
                        entity,
                        tuya.dataPoints.tvHeatingStop,
                        1,
                    );
                } else {
                    await tuya.sendDataPointBool(
                        entity,
                        tuya.dataPoints.tvHeatingStop,
                        0,
                    );
                    await tuya.sendDataPointEnum(entity, tuya.dataPoints.tvMode, 1);
                }
                break;
                // case 'boost_mode':
                //     // set 300sec boost time
                //     await tuya.sendDataPointValue(entity, tuya.dataPoints.tvBoostTime, 300);
                //     await tuya.sendDataPointEnum(entity, tuya.dataPoints.tvBoostMode, (value) ? 0 : 1);
                //     break;
            case 'open_window_temperature':
                value = Math.round(value * 10);
                await tuya.sendDataPointValue(
                    entity,
                    tuya.dataPoints.tvOpenWindowTemp,
                    value,
                );
                break;
            case 'preset':
                await tuya.sendDataPointBool(
                    entity,
                    tuya.dataPoints.tvHeatingStop,
                    0,
                );
                await tuya.sendDataPointEnum(
                    entity,
                    tuya.dataPoints.tvMode,
                    utils.getKey(tuya.tvThermostatPreset, value),
                );
                break;
            default: // Unknown key
                meta.logger.warn(`toZigbee.moes_thermostat_tv: Unhandled key ${key}`);
            }
        },
    },
    sihas_set_people: {
        key: ['people'],
        convertSet: async (entity, key, value, meta) => {
            const payload = {presentValue: value};
            const endpoint = meta.device.endpoints.find((e) =>
                e.supportsInputCluster('genAnalogInput'),
            );
            await endpoint.write('genAnalogInput', payload);
        },
        convertGet: async (entity, key, meta) => {
            const endpoint = meta.device.endpoints.find((e) =>
                e.supportsInputCluster('genAnalogInput'),
            );
            await endpoint.read('genAnalogInput', ['presentValue']);
        },
    },
    tuya_operation_mode: {
        key: ['operation_mode'],
        convertSet: async (entity, key, value, meta) => {
            // modes:
            // 0 - 'command' mode. keys send commands. useful for group control
            // 1 - 'event' mode. keys send events. useful for handling
            const lookup = {command: 0, event: 1};
            const endpoint = meta.device.getEndpoint(1);
            await endpoint.write('genOnOff', {
                tuyaOperationMode: lookup[value.toLowerCase()],
            });
            return {state: {operation_mode: value.toLowerCase()}};
        },
        convertGet: async (entity, key, meta) => {
            const endpoint = meta.device.getEndpoint(1);
            await endpoint.read('genOnOff', ['tuyaOperationMode']);
        },
    },
    xiaomi_switch_click_mode: {
        key: ['click_mode'],
        convertSet: async (entity, key, value, meta) => {
            const lookupState = {fast: 0x1, multi: 0x02};
            await entity.write(
                'aqaraOpple',
                {0x0125: {value: lookupState[value], type: 0x20}},
                manufacturerOptions.xiaomi,
            );
            return {state: {click_mode: value}};
        },
        convertGet: async (entity, key, meta) => {
            await entity.read('aqaraOpple', [0x125], manufacturerOptions.xiaomi);
        },
    },
    tuya_light_wz5: {
        key: ['color', 'color_temp', 'brightness', 'white_brightness'],
        convertSet: async (entity, key, value, meta) => {
            const separateWhite = meta.mapped.meta && meta.mapped.meta.separateWhite;
            if (
                key == 'white_brightness' ||
        (!separateWhite && key == 'brightness')
            ) {
                // upscale to 1000
                let newValue;
                if (value >= 0 && value <= 255) {
                    newValue = utils.mapNumberRange(value, 0, 255, 0, 1000);
                } else {
                    throw new Error('Dimmer brightness is out of range 0..255');
                }
                await tuya.sendDataPoints(
                    entity,
                    [
                        tuya.dpValueFromEnum(
                            tuya.dataPoints.silvercrestChangeMode,
                            tuya.silvercrestModes.white,
                        ),
                        tuya.dpValueFromIntValue(tuya.dataPoints.dimmerLevel, newValue),
                    ],
                    'dataRequest',
                );

                return {
                    state:
            key == 'white_brightness' ?
                {white_brightness: value} :
                {brightness: value},
                };
            } else if (key == 'color_temp') {
                const [colorTempMin, colorTempMax] = [250, 454];
                const preset = {
                    warmest: colorTempMax,
                    warm: 454,
                    neutral: 370,
                    cool: 250,
                    coolest: colorTempMin,
                };
                if (typeof value === 'string' && isNaN(value)) {
                    const presetName = value.toLowerCase();
                    if (presetName in preset) {
                        value = preset[presetName];
                    } else {
                        throw new Error(`Unknown preset '${value}'`);
                    }
                } else {
                    value = light.clampColorTemp(
                        Number(value),
                        colorTempMin,
                        colorTempMax,
                        meta.logger,
                    );
                }
                const data = utils.mapNumberRange(
                    value,
                    colorTempMax,
                    colorTempMin,
                    0,
                    1000,
                );

                await tuya.sendDataPoints(
                    entity,
                    [
                        tuya.dpValueFromEnum(
                            tuya.dataPoints.silvercrestChangeMode,
                            tuya.silvercrestModes.white,
                        ),
                        tuya.dpValueFromIntValue(
                            tuya.dataPoints.silvercrestSetColorTemp,
                            data,
                        ),
                    ],
                    'dataRequest',
                );

                return {state: {color_temp: value}};
            } else if (key == 'color' || (separateWhite && key == 'brightness')) {
                const newState = {};
                if (key == 'brightness') {
                    newState.brightness = value;
                } else if (key == 'color') {
                    newState.color = value;
                    newState.color_mode = 'hs';
                }

                const make4sizedString = (v) => {
                    if (v.length >= 4) {
                        return v;
                    } else if (v.length === 3) {
                        return '0' + v;
                    } else if (v.length === 2) {
                        return '00' + v;
                    } else if (v.length === 1) {
                        return '000' + v;
                    } else {
                        return '0000';
                    }
                };

                const fillInHSB = (h, s, b, state) => {
                    // Define default values. Device expects leading zero in string.
                    const hsb = {
                        h: '0168', // 360
                        s: '03e8', // 1000
                        b: '03e8', // 1000
                    };

                    if (h) {
                        // The device expects 0-359
                        if (h >= 360) {
                            h = 359;
                        }
                        hsb.h = make4sizedString(h.toString(16));
                    } else if (state.color && state.color.hue) {
                        hsb.h = make4sizedString(state.color.hue.toString(16));
                    }

                    // Device expects 0-1000, saturation normally is 0-100 so we expect that from the user
                    // The device expects a round number, otherwise everything breaks
                    if (s) {
                        hsb.s = make4sizedString(
                            utils.mapNumberRange(s, 0, 100, 0, 1000).toString(16),
                        );
                    } else if (state.color && state.color.saturation) {
                        hsb.s = make4sizedString(
                            utils
                                .mapNumberRange(state.color.saturation, 0, 100, 0, 1000)
                                .toString(16),
                        );
                    }

                    // Scale 0-255 to 0-1000 what the device expects.
                    if (b != null) {
                        hsb.b = make4sizedString(
                            utils.mapNumberRange(b, 0, 255, 0, 1000).toString(16),
                        );
                    } else if (state.brightness != null) {
                        hsb.b = make4sizedString(
                            utils
                                .mapNumberRange(state.brightness, 0, 255, 0, 1000)
                                .toString(16),
                        );
                    }
                    return hsb;
                };

                const hsb = fillInHSB(
                    value.h || value.hue || null,
                    value.s || value.saturation || null,
                    value.b || value.brightness || key == 'brightness' ? value : null,
                    meta.state,
                );

                let data = [];
                data = data.concat(tuya.convertStringToHexArray(hsb.h));
                data = data.concat(tuya.convertStringToHexArray(hsb.s));
                data = data.concat(tuya.convertStringToHexArray(hsb.b));

                const commands = [
                    tuya.dpValueFromEnum(
                        tuya.dataPoints.silvercrestChangeMode,
                        tuya.silvercrestModes.color,
                    ),
                    tuya.dpValueFromStringBuffer(
                        tuya.dataPoints.silvercrestSetColor,
                        data,
                    ),
                ];

                await tuya.sendDataPoints(entity, commands, 'dataRequest');

                return {state: newState};
            }
        },
    },
    ZMAM02_cover: {
        key: [
            'state',
            'position',
            'mode',
            'motor_direction',
            'border',
            'motor_working_mode',
        ],
        options: [exposes.options.invert_cover()],
        convertSet: async (entity, key, value, meta) => {
            if (key === 'position') {
                if (value >= 0 && value <= 100) {
                    const invert = tuya.isCoverInverted(meta.device.manufacturerName) ?
                        !meta.options.invert_cover :
                        meta.options.invert_cover;

                    value = invert ? 100 - value : value;
                    await tuya.sendDataPointValue(
                        entity,
                        tuya.dataPoints.coverPosition,
                        value,
                    );
                } else {
                    throw new Error(
                        'TuYa_cover_control: Curtain motor position is out of range',
                    );
                }
            } else if (key === 'state') {
                const stateEnums = tuya.getCoverStateEnums(
                    meta.device.manufacturerName,
                );
                meta.logger.debug(`ZMAM02: Using state enums for ${
                    meta.device.manufacturerName
                }:
                ${JSON.stringify(stateEnums)}`);
                value = value.toLowerCase();
                switch (value) {
                case 'close':
                    await tuya.sendDataPointEnum(
                        entity,
                        tuya.dataPoints.AM02Control,
                        stateEnums.close,
                    );
                    break;
                case 'open':
                    await tuya.sendDataPointEnum(
                        entity,
                        tuya.dataPoints.AM02Control,
                        stateEnums.open,
                    );
                    break;
                case 'stop':
                    await tuya.sendDataPointEnum(
                        entity,
                        tuya.dataPoints.AM02Control,
                        stateEnums.stop,
                    );
                    break;
                default:
                    throw new Error('ZMAM02: Invalid command received');
                }
            }
            switch (key) {
            case 'mode':
                await tuya.sendDataPointEnum(
                    entity,
                    tuya.dataPoints.AM02Mode,
                    utils.getKey(tuya.ZMLookups.AM02Mode, value),
                );
                break;
            case 'motor_direction':
                await tuya.sendDataPointEnum(
                    entity,
                    tuya.dataPoints.AM02Direction,
                    utils.getKey(tuya.ZMLookups.AM02Direction, value),
                );
                break;
            case 'border':
                await tuya.sendDataPointEnum(
                    entity,
                    tuya.dataPoints.AM02Border,
                    utils.getKey(tuya.ZMLookups.AM02Border, value),
                );
                break;
            case 'motor_working_mode':
                await tuya.sendDataPointEnum(
                    entity,
                    tuya.dataPoints.AM02MotorWorkingMode,
                    utils.getKey(tuya.ZMLookups.AM02MotorWorkingMode, value),
                );
                break;
            }
        },
    },
<<<<<<< HEAD
    inovelli_led_effect: {
        key: ['ledEffect'],
        convertSet: async (entity, key, values, meta) => {
            const ledEffects = {
                'Off': 0,
                'Solid': 1,
                'Fast Blink': 2,
                'Slow Blink': 3,
                'Pulse': 4,
                'Chase': 5,
                'Open/Close': 6,
                'Small to Big': 7,
                'Clear': 255,
            };

            await entity.command(
                'manuSpecificInovelliVZM31SN',
                'ledEffect',
                {
                    effect: ledEffects[values.effect] || 255,
                    color: Math.min(Math.max(0, values.color), 255),
                    level: Math.min(Math.max(0, values.level), 100),
                    duration: Math.min(Math.max(0, values.duration), 255),
                },
                {disableResponse: true, disableDefaultResponse: true},
            );
            return {state: {[key]: values}};
        },
    },
    inovelli_individual_led_effect: {
        key: ['individualLedEffect'],
        convertSet: async (entity, key, values, meta) => {
            const individualLedEffects = {
                'Off': 0,
                'Solid': 1,
                'Fast Blink': 2,
                'Slow Blink': 3,
                'Pulse': 4,
                'Chase': 5,
                'Clear': 255,
            };

            await entity.command(
                'manuSpecificInovelliVZM31SN',
                'individualLedEffect',
                {
                    led: Math.min(Math.max(0, parseInt(values.led)), 7),
                    effect: individualLedEffects[values.effect] || 255,
                    color: Math.min(Math.max(0, values.color), 255),
                    level: Math.min(Math.max(0, values.level), 100),
                    duration: Math.min(Math.max(0, values.duration), 255),
                },
                {disableResponse: true, disableDefaultResponse: true},
            );
            return {state: {[key]: values}};
=======
    tuya_smart_human_presense_sensor: {
        key: ['radar_sensitivity', 'minimum_range', 'maximum_range', 'detection_delay', 'fading_time'],
        convertSet: async (entity, key, value, meta) => {
            switch (key) {
            case 'radar_sensitivity':
                await tuya.sendDataPointValue(entity, tuya.dataPoints.tshpscSensitivity, value);
                break;
            case 'minimum_range':
                await tuya.sendDataPointValue(entity, tuya.dataPoints.tshpsMinimumRange, value*100);
                break;
            case 'maximum_range':
                await tuya.sendDataPointValue(entity, tuya.dataPoints.tshpsMaximumRange, value*100);
                break;
            case 'detection_delay':
                await tuya.sendDataPointValue(entity, tuya.dataPoints.tshpsDetectionDelay, value*10);
                break;
            case 'fading_time':
                await tuya.sendDataPointValue(entity, tuya.dataPoints.tshpsFadingTime, value*10);
                break;
            default: // Unknown Key
                meta.logger.warn(`toZigbee.tuya_smart_human_presense_sensor: Unhandled Key ${key}`);
            }
>>>>>>> cbc9a662
        },
    },
    // #endregion

    // #region Ignore converters
    ignore_transition: {
        key: ['transition'],
        attr: [],
        convertSet: async (entity, key, value, meta) => {},
    },
    ignore_rate: {
        key: ['rate'],
        attr: [],
        convertSet: async (entity, key, value, meta) => {},
    },
    // #endregion

    // Not a converter, can be used by tests to clear the store.
    __clearStore__: () => {
        globalStore.clear();
    },
    hoch_din: {
        key: [
            'state',
            'child_lock',
            'countdown_timer',
            'power_on_behavior',
            'trip',
            'clear_device_data',
            /* TODO: Add the below keys when toZigbee converter work has been completed
            'voltage_setting',
            'current_setting',
            'temperature_setting',
            'leakage_current_setting'*/
        ],
        convertSet: async (entity, key, value, meta) => {
            if (key === 'state') {
                await tuya.sendDataPointBool(
                    entity,
                    tuya.dataPoints.state,
                    value === 'ON',
                );
                return {state: {state: value}};
            } else if (key === 'child_lock') {
                await tuya.sendDataPointBool(
                    entity,
                    tuya.dataPoints.hochChildLock,
                    value === 'ON',
                );
                return {state: {child_lock: value}};
            } else if (key === 'countdown_timer') {
                await tuya.sendDataPointValue(
                    entity,
                    tuya.dataPoints.hochCountdownTimer,
                    value,
                );
                return {state: {countdown_timer: value}};
            } else if (key === 'power_on_behavior') {
                const lookup = {off: 0, on: 1, previous: 2};
                await tuya.sendDataPointEnum(
                    entity,
                    tuya.dataPoints.hochRelayStatus,
                    lookup[value],
                    'sendData',
                );
                return {state: {power_on_behavior: value}};
            } else if (key === 'trip') {
                if (value === 'clear') {
                    await tuya.sendDataPointBool(
                        entity,
                        tuya.dataPoints.hochLocking,
                        true,
                        'sendData',
                    );
                }
                return {state: {trip: 'clear'}};
            } else if (key === 'clear_device_data') {
                await tuya.sendDataPointBool(
                    entity,
                    tuya.dataPoints.hochClearEnergy,
                    true,
                    'sendData',
                );
                /* TODO: Release the below with other toZigbee converters for device composites
            } else if (key === 'temperature_setting') {
                if (value.over_temperature_threshold && value.over_temperature_trip && value.over_temperature_alarm){
                    const payload = [];
                    payload.push(value.over_temperature_threshold < 1
                        ? ((value.over_temperature_threshold * -1) + 128)
                        : value.over_temperature_threshold);
                    payload.push(value.over_temperature_trip === 'ON' ? 1 : 0);
                    payload.push(value.over_temperature_alarm === 'ON' ? 1 : 0);
                    await tuya.sendDataPointRaw(entity, tuya.dataPoints.hochTemperatureThreshold, payload, 'sendData');
                    return {state: {over_temperature_threshold: value.over_temperature_threshold,
                        over_temperature_trip: value.over_temperature_trip,
                        over_temperature_alarm: value.over_temperature_alarm}};
                }*/
            } else {
                throw new Error(`Not supported: '${key}'`);
            }
        },
    },
};

module.exports = converters;<|MERGE_RESOLUTION|>--- conflicted
+++ resolved
@@ -11,15 +11,8 @@
 const exposes = require('../lib/exposes');
 
 const manufacturerOptions = {
-<<<<<<< HEAD
-    xiaomi: {
-        manufacturerCode: herdsman.Zcl.ManufacturerCode.LUMI_UNITED_TECH,
-        disableDefaultResponse: true,
-    },
-=======
     sunricher: {manufacturerCode: herdsman.Zcl.ManufacturerCode.SHENZHEN_SUNRICH},
     xiaomi: {manufacturerCode: herdsman.Zcl.ManufacturerCode.LUMI_UNITED_TECH, disableDefaultResponse: true},
->>>>>>> cbc9a662
     osram: {manufacturerCode: herdsman.Zcl.ManufacturerCode.OSRAM},
     eurotronic: {manufacturerCode: herdsman.Zcl.ManufacturerCode.JENNIC},
     danfoss: {manufacturerCode: herdsman.Zcl.ManufacturerCode.DANFOSS},
@@ -3127,49 +3120,12 @@
     xiaomi_switch_power_outage_memory: {
         key: ['power_outage_memory'],
         convertSet: async (entity, key, value, meta) => {
-<<<<<<< HEAD
-            if (
-                [
-                    'ZNCZ04LM',
-                    'ZNCZ15LM',
-                    'QBCZ14LM',
-                    'QBCZ15LM',
-                    'SSM-U01',
-                    'SSM-U02',
-                    'DLKZMK11LM',
-                    'DLKZMK12LM',
-                    'WS-EUK01',
-                    'WS-EUK02',
-                    'WS-EUK03',
-                    'WS-EUK04',
-                    'QBKG19LM',
-                    'QBKG20LM',
-                    'QBKG25LM',
-                    'QBKG26LM',
-                    'QBKG31LM',
-                    'QBKG34LM',
-                    'QBKG38LM',
-                    'QBKG39LM',
-                    'QBKG40LM',
-                    'QBKG41LM',
-                    'ZNDDMK11LM',
-                ].includes(meta.mapped.model)
-            ) {
-                await entity.write(
-                    'aqaraOpple',
-                    {0x0201: {value: value ? 1 : 0, type: 0x10}},
-                    manufacturerOptions.xiaomi,
-                );
-            } else if (
-                ['ZNCZ02LM', 'QBCZ11LM', 'LLKZMK11LM'].includes(meta.mapped.model)
-            ) {
-=======
+
             if (['SP-EUC01', 'ZNCZ04LM', 'ZNCZ15LM', 'QBCZ14LM', 'QBCZ15LM', 'SSM-U01', 'SSM-U02', 'DLKZMK11LM', 'DLKZMK12LM',
                 'WS-EUK01', 'WS-EUK02', 'WS-EUK03', 'WS-EUK04', 'QBKG19LM', 'QBKG20LM', 'QBKG25LM', 'QBKG26LM',
                 'QBKG31LM', 'QBKG34LM', 'QBKG38LM', 'QBKG39LM', 'QBKG40LM', 'QBKG41LM', 'ZNDDMK11LM'].includes(meta.mapped.model)) {
                 await entity.write('aqaraOpple', {0x0201: {value: value ? 1 : 0, type: 0x10}}, manufacturerOptions.xiaomi);
             } else if (['ZNCZ02LM', 'QBCZ11LM', 'LLKZMK11LM'].includes(meta.mapped.model)) {
->>>>>>> cbc9a662
                 const payload = value ?
                     [
                         [0xaa, 0x80, 0x05, 0xd1, 0x47, 0x07, 0x01, 0x10, 0x01],
@@ -3206,39 +3162,9 @@
             return {state: {power_outage_memory: value}};
         },
         convertGet: async (entity, key, meta) => {
-<<<<<<< HEAD
-            if (
-                [
-                    'ZNCZ04LM',
-                    'ZNCZ15LM',
-                    'QBCZ14LM',
-                    'QBCZ15LM',
-                    'SSM-U01',
-                    'SSM-U02',
-                    'DLKZMK11LM',
-                    'DLKZMK12LM',
-                    'WS-EUK01',
-                    'WS-EUK02',
-                    'WS-EUK03',
-                    'WS-EUK04',
-                    'QBKG19LM',
-                    'QBKG20LM',
-                    'QBKG25LM',
-                    'QBKG26LM',
-                    'QBKG31LM',
-                    'QBKG34LM',
-                    'QBKG38LM',
-                    'QBKG39LM',
-                    'QBKG40LM',
-                    'QBKG41LM',
-                    'ZNDDMK11LM',
-                ].includes(meta.mapped.model)
-            ) {
-=======
             if (['SP-EUC01', 'ZNCZ04LM', 'ZNCZ15LM', 'QBCZ14LM', 'QBCZ15LM', 'SSM-U01', 'SSM-U02', 'DLKZMK11LM', 'DLKZMK12LM',
                 'WS-EUK01', 'WS-EUK02', 'WS-EUK03', 'WS-EUK04', 'QBKG19LM', 'QBKG20LM', 'QBKG25LM', 'QBKG26LM',
                 'QBKG31LM', 'QBKG34LM', 'QBKG38LM', 'QBKG39LM', 'QBKG40LM', 'QBKG41LM', 'ZNDDMK11LM'].includes(meta.mapped.model)) {
->>>>>>> cbc9a662
                 await entity.read('aqaraOpple', [0x0201]);
             } else if (
                 ['ZNCZ02LM', 'QBCZ11LM', 'ZNCZ11LM'].includes(meta.mapped.model)
@@ -3956,23 +3882,10 @@
     aqara_mute_buzzer: {
         key: ['mute_buzzer'],
         convertSet: async (entity, key, value, meta) => {
-<<<<<<< HEAD
-            await entity.write(
-                'aqaraOpple',
-                {0x013f: {value: 15360, type: 0x23}},
-                manufacturerOptions.xiaomi,
-            );
-            await entity.write(
-                'aqaraOpple',
-                {0x0126: {value: 1, type: 0x20}},
-                manufacturerOptions.xiaomi,
-            );
-=======
             let attribute = 0x013f;
             if (['JY-GZ-01AQ'].includes(meta.mapped.model)) attribute = 0x013e;
             await entity.write('aqaraOpple', {[`${attribute}`]: {value: 15360, type: 0x23}}, manufacturerOptions.xiaomi);
             await entity.write('aqaraOpple', {0x0126: {value: 1, type: 0x20}}, manufacturerOptions.xiaomi);
->>>>>>> cbc9a662
         },
     },
     aqara_mute: {
@@ -8381,15 +8294,8 @@
     },
     nous_lcd_temperature_humidity_sensor: {
         key: [
-<<<<<<< HEAD
-            'min_temperature',
-            'max_temperature',
-            'temperature_sensitivity',
-            'temperature_unit_convert',
-=======
             'min_temperature', 'max_temperature', 'temperature_sensitivity', 'temperature_unit_convert',
             'min_humidity', 'max_humidity', 'report_interval',
->>>>>>> cbc9a662
         ],
         convertSet: async (entity, key, value, meta) => {
             switch (key) {
@@ -9611,18 +9517,6 @@
                 break;
             case 'temperature_calibration':
                 value = Math.round(value * 10);
-<<<<<<< HEAD
-                if (value < 0) value = 0xffffffff + value + 1;
-                await tuya.sendDataPointValue(entity, 104, value, 'sendData');
-                break;
-            case 'humidity_calibration':
-                if (value < 0) value = 0xffffffff + value + 1;
-                await tuya.sendDataPointValue(entity, 105, value, 'sendData');
-                break;
-            case 'illuminance_calibration':
-                if (value < 0) value = 0xffffffff + value + 1;
-                await tuya.sendDataPointValue(entity, 106, value, 'sendData');
-=======
                 if (value < 0) value = 0xFFFFFFFF + value + 1;
                 await tuya.sendDataPointValue(entity, tuya.dataPoints.fantemTempCalibration, value, 'sendData');
                 break;
@@ -9633,7 +9527,6 @@
             case 'illuminance_calibration':
                 if (value < 0) value = 0xFFFFFFFF + value + 1;
                 await tuya.sendDataPointValue(entity, tuya.dataPoints.fantemLuxCalibration, value, 'sendData');
->>>>>>> cbc9a662
                 break;
             case 'pir_enable':
                 await tuya.sendDataPointBool(entity, tuya.dataPoints.fantemMotionEnable, value, 'sendData');
@@ -9650,17 +9543,8 @@
                 });
                 break;
             case 'keep_time':
-<<<<<<< HEAD
-                await entity.write('ssIasZone', {
-                    61441: {
-                        value: {0: 0, 30: 1, 60: 2, 120: 3, 240: 4}[value],
-                        type: 0x20,
-                    },
-                });
-=======
                 await entity.write('ssIasZone', {61441: {value: {'0': 0, '30': 1, '60': 2, '120': 3,
                     '240': 4, '480': 5}[value], type: 0x20}});
->>>>>>> cbc9a662
                 break;
             default: // Unknown key
                 throw new Error(`tz.ZB003X: Unhandled key ${key}`);
@@ -9704,15 +9588,7 @@
                 );
                 break;
             case 'keep_time':
-<<<<<<< HEAD
-                await entity.write(
-                    'ssIasZone',
-                    {61441: {value: {30: 0, 60: 1, 120: 2}[value], type: 0x20}},
-                    {sendWhen: 'active'},
-                );
-=======
                 await entity.write('ssIasZone', {61441: {value: {30: 0, 60: 1, 120: 2}[value], type: 0x20}}, {sendWhen: 'active'});
->>>>>>> cbc9a662
                 break;
             default: // Unknown key
                 throw new Error(`Unhandled key ${key}`);
@@ -11079,7 +10955,6 @@
             }
         },
     },
-<<<<<<< HEAD
     inovelli_led_effect: {
         key: ['ledEffect'],
         convertSet: async (entity, key, values, meta) => {
@@ -11135,7 +11010,7 @@
                 {disableResponse: true, disableDefaultResponse: true},
             );
             return {state: {[key]: values}};
-=======
+    },
     tuya_smart_human_presense_sensor: {
         key: ['radar_sensitivity', 'minimum_range', 'maximum_range', 'detection_delay', 'fading_time'],
         convertSet: async (entity, key, value, meta) => {
@@ -11158,7 +11033,6 @@
             default: // Unknown Key
                 meta.logger.warn(`toZigbee.tuya_smart_human_presense_sensor: Unhandled Key ${key}`);
             }
->>>>>>> cbc9a662
         },
     },
     // #endregion
