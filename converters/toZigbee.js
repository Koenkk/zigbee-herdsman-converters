--- conflicted
+++ resolved
@@ -1922,15 +1922,6 @@
             // modes:
             // 0 - 'command' mode. keys send commands. useful for binding
             // 1 - 'event' mode. keys send events. useful for handling
-<<<<<<< HEAD
-            const endpoint = meta.device.getEndpoint(1);
-            await endpoint.write('aqaraOpple', {'mode': value}, {manufacturerCode: 0x115f});
-        },
-        convertGet: async (entity, key, meta) => {
-            await endpoint.read('aqaraOpple', ['mode'], {manufacturerCode: 0x115f});
-        },
-    },
-=======
             const lookup = {command: 0, event: 1};
             const endpoint = meta.device.getEndpoint(1);
             await endpoint.write('aqaraOpple', {'mode': lookup[value.toLowerCase()]}, {manufacturerCode: 0x115f});
@@ -1959,7 +1950,6 @@
             return {state: {interface_mode: lookup[value]}};
         },
     },
->>>>>>> 32c567aa
 
     /**
      * Ignore converters
