--- conflicted
+++ resolved
@@ -3441,7 +3441,6 @@
             );
         },
     },
-<<<<<<< HEAD
     tuya_cover_calibration: {
         key: ['calibration'],
         convertSet: async (entity, key, value, meta) => {
@@ -3478,8 +3477,6 @@
             await entity.read('genOnOff', ['tuyaBacklightMode']);
         },
     },
-    
-=======
     hy_thermostat: {
         key: [
             'child_lock', 'current_heating_setpoint', 'local_temperature_calibration',
@@ -3556,7 +3553,6 @@
         },
     },
 
->>>>>>> c9af0387
     // Not a converter, can be used by tests to clear the store.
     __clearStore__: () => {
         for (const key of Object.keys(store)) {
