'use strict';

const utils = require('./utils');
const common = require('./common');

const options = {
    xiaomi: {
        manufacturerCode: 0x115F,
        disableDefaultResponse: true,
    },
    osram: {
        manufacturerCode: 0x110c,
    },
    eurotronic: {
        manufacturerCode: 4151,
    },
    hue: {
        manufacturerCode: 4107,
    },
    sinope: {
        manufacturerCode: 0x119C,
    },
};

function getTransition(message, options) {
    if (message.hasOwnProperty('transition')) {
        return message.transition;
    } else if (options.hasOwnProperty('transition')) {
        return options.transition;
    } else {
        return 0;
    }
}

// Entity is expected to be either a zigbee-herdsman group or endpoint

// Meta is expect to contain:
// {
//   message: the full message, used for e.g. {brightness; transition;}
//   options: {disableFeedback: skip waiting for feedback, e.g. Hampton Bay 99432 doesn't respond}
//   endpoint_name: name of the endpoint, used for e.g. livolo where left and right is
//                  seperated by transition time instead of separte endpoint
// }

const converters = {
    /**
     * Generic
     */
    factory_reset: {
        key: ['reset'],
        convertSet: async (entity, key, value, meta) => {
            await entity.command('genBasic', 'resetFactDefault', {});
        },
    },
    on_off: {
        key: ['state'],
        convertSet: async (entity, key, value, meta) => {
            await entity.command('genOnOff', value.toLowerCase(), {});
            return {state: {state: value.toUpperCase()}};
        },
        convertGet: async (entity, key, meta) => {
            await entity.read('genOnOff', ['onOff']);
        },
    },
    cover_open_close: {
        key: ['state'],
        convertSet: async (entity, key, value, meta) => {
            if (typeof value !== 'string') {
                return;
            }

            const positionByState = {
                'open': 100,
                'close': 0,
            };

            value = positionByState[value.toLowerCase()];
            return await converters.cover_position.convertSet(entity, key, value, meta);
        },
        convertGet: async (entity, key, meta) => {
            return await converters.cover_position.convertGet(entity, key, meta);
        },
    },
    cover_position: {
        key: ['position'],
        convertSet: async (entity, key, value, meta) => {
            await entity.command(
                'genLevelCtrl',
                'currentLevel',
                {level: Math.round(Number(value) * 2.55).toString(), transtime: 0}
            );

            return {state: {position: value}, readAfterWriteTime: 0};
        },
        convertGet: async (entity, key, meta) => {
            await entity.read('genLevelCtrl', ['currentLevel']);
        },
    },
    warning: {
        key: ['warning'],
        convertSet: async (entity, key, value, meta) => {
            const mode = {
                'stop': 0,
                'burglar': 1,
                'fire': 2,
                'emergency': 3,
                'police_panic': 4,
                'fire_panic': 5,
                'emergency_panic': 6,
            };

            const level = {
                'low': 0,
                'medium': 1,
                'high': 2,
                'very_high': 3,
            };

            const values = {
                mode: value.mode || 'emergency',
                level: value.level || 'medium',
                strobe: value.hasOwnProperty('strobe') ? value.strobe : true,
                duration: value.hasOwnProperty('duration') ? value.duration : 10,
            };

            const info = (mode[values.mode] << 4) + ((values.strobe ? 1 : 0) << 2) + (level[values.level]);

            await entity.command(
                'ssIasWd',
                'startWarning',
                {startwarninginfo: info, warningduration: values.duration}
            );
        },
    },
    cover_control: {
        key: ['state'],
        convertSet: async (entity, key, value, meta) => {
            const zclCmdLookup = {
                'open': 'upOpen',
                'close': 'downClose',
                'stop': 'stop',
                'on': 'upOpen',
                'off': 'downClose',
            };

            await entity.command('closuresWindowCovering', zclCmdLookup[value.toLowerCase()], {});
        },
    },
    cover_gotopercentage: {
        key: ['position', 'tilt'],
        convertSet: async (entity, key, value, meta) => {
            const isPosition = (key === 'position');
            // ZigBee officially expects "open" to be 0 and "closed" to be 100 whereas
            // HomeAssistant etc. work the other way round.
            value = 100 - value;

            await entity.command(
                'closuresWindowCovering',
                isPosition ? 'goToLiftPercentage' : 'goToTiltPercentage',
                isPosition ? {percentageliftvalue: value} : {percentagetiltvalue: value},
            );
        },
        convertGet: async (entity, key, meta) => {
            const isPosition = (key === 'position');
            await entity.read(
                'closuresWindowCovering',
                [isPosition ? 'currentPositionLiftPercentage' : 'currentPositionTiltPercentage']
            );
        },
    },
    occupancy_timeout: {
        // set delay after motion detector changes from occupied to unoccupied
        key: ['occupancy_timeout'],
        convertSet: async (entity, key, value, meta) => {
            await entity.write('msOccupancySensing', {pirOToUDelay: value});
        },
        convertGet: async (entity, key, meta) => {
            await entity.read('msOccupancySensing', ['pirOToUDelay']);
        },
    },
    light_brightness: {
        key: ['brightness', 'brightness_percent'],
        convertSet: async (entity, key, value, meta) => {
            const {message, options} = meta;
            if (key === 'brightness_percent') {
                value = Math.round(Number(value) * 2.55).toString();
            }

            if (Number(value) === 0) {
                const result = await converters.on_off.convertSet(entity, 'state', 'off', meta);
                result.state.brightness = 0;
                return result;
            } else {
                const payload = {level: Number(value), transtime: getTransition(message, options) * 10};
                await entity.command('genLevelCtrl', 'moveToLevel', payload);
                const readAfterWriteTime = message.hasOwnProperty('transition') ? message.transition * 1000 : 0;
                return {state: {brightness: Number(value)}, readAfterWriteTime};
            }
        },
        convertGet: async (entity, key, meta) => {
            await entity.read('genLevelCtrl', ['currentLevel']);
        },
    },
    light_onoff_brightness: {
        key: ['state', 'brightness', 'brightness_percent'],
        convertSet: async (entity, key, value, meta) => {
            const {message, options} = meta;
            const hasBrightness = message.hasOwnProperty('brightness') || message.hasOwnProperty('brightness_percent');
            const brightnessValue = message.hasOwnProperty('brightness') ?
                message.brightness : message.brightness_percent;
            const hasState = message.hasOwnProperty('state');
            const hasTrasition = message.hasOwnProperty('transition') || options.hasOwnProperty('transition');
            const state = hasState ? message.state.toLowerCase() : null;

            if (hasState && (state === 'off' || !hasBrightness) && !hasTrasition) {
                const result = await converters.on_off.convertSet(entity, 'state', state, options);
                if (state === 'on') {
                    result.readAfterWriteTime = 0;
                }
                return result;
            } else if (!hasState && hasBrightness && Number(brightnessValue) === 0) {
                const result = await converters.on_off.convertSet(entity, 'state', 'off', options);
                result.state.brightness = 0;
                return result;
            } else {
                const transition = getTransition(message, options);
                let brightness = 0;

                if (hasState && !hasBrightness && state == 'on') {
                    brightness = 255;
                } else if (message.hasOwnProperty('brightness')) {
                    brightness = message.brightness;
                } else if (message.hasOwnProperty('brightness_percent')) {
                    brightness = Math.round(Number(message.brightness_percent) * 2.55).toString();
                }

                await entity.command(
                    'genLevelCtrl',
                    'moveToLevelWithOnOff',
                    {level: Number(brightness), transtime: transition * 10}
                );
                return {
                    state: {state: brightness === 0 ? 'OFF' : 'ON', brightness: Number(brightness)},
                    readAfterWriteTime: transition * 1000,
                };
            }
        },
        convertGet: async (entity, key, meta) => {
            if (meta.message) {
                if (meta.message.hasOwnProperty('brightness')) {
                    await entity.read('genLevelCtrl', ['currentLevel']);
                }
                if (meta.message.hasOwnProperty('state')) {
                    await converters.on_off.convertGet(entity, key, meta);
                }
            } else {
                await converters.on_off.convertGet(entity, key, meta);
                await entity.read('genLevelCtrl', ['currentLevel']);
            }
        },
    },
    light_colortemp: {
        key: ['color_temp', 'color_temp_percent'],
        convertSet: async (entity, key, value, meta) => {
            const {message, options} = meta;

            if (key === 'color_temp_percent') {
                value = Number(value) * 3.46;
                value = Math.round(value + 154).toString();
            }

            value = Number(value);
            const payload = {colortemp: value, transtime: getTransition(message, options) * 10};
            await entity.command('lightingColorCtrl', 'moveToColorTemp', payload);
            const readAfterWriteTime = message.hasOwnProperty('transition') ? message.transition * 1000 : 0;
            return {state: {color_temp: value}, readAfterWriteTime};
        },
        convertGet: async (entity, key, meta) => {
            await entity.read('lightingColorCtrl', ['colorTemperature']);
        },
    },
    light_color: {
        key: ['color'],
        convertSet: async (entity, key, value, meta) => {
            // Check if we need to convert from RGB to XY and which cmd to use
            const {message, options} = meta;
            let cmd;
            if (value.hasOwnProperty('r') && value.hasOwnProperty('g') && value.hasOwnProperty('b')) {
                const xy = utils.rgbToXY(value.r, value.g, value.b);
                value.x = xy.x;
                value.y = xy.y;
            } else if (value.hasOwnProperty('rgb')) {
                const rgb = value.rgb.split(',').map((i) => parseInt(i));
                const xy = utils.rgbToXY(rgb[0], rgb[1], rgb[2]);
                value.x = xy.x;
                value.y = xy.y;
            } else if (value.hasOwnProperty('hex')) {
                const xy = utils.hexToXY(value.hex);
                value.x = xy.x;
                value.y = xy.y;
            } else if (value.hasOwnProperty('hue') && value.hasOwnProperty('saturation')) {
                value.hue = value.hue * (65535 / 360);
                value.saturation = value.saturation * (2.54);
                cmd = 'enhancedMoveToHueAndSaturation';
            } else if (value.hasOwnProperty('hue')) {
                value.hue = value.hue * (65535 / 360);
                cmd = 'enhancedMoveToHue';
            } else if (value.hasOwnProperty('saturation')) {
                value.saturation = value.saturation * (2.54);
                cmd = 'moveToSaturation';
            }

            const zclData = {
                transtime: getTransition(message, options) * 10,
            };

            let newState = null;
            switch (cmd) {
            case 'enhancedMoveToHueAndSaturation':
                zclData.enhancehue = value.hue;
                zclData.saturation = value.saturation;
                zclData.direction = value.direction || 0;
                break;
            case 'enhancedMoveToHue':
                zclData.enhancehue = value.hue;
                zclData.direction = value.direction || 0;
                break;

            case 'moveToSaturation':
                zclData.saturation = value.saturation;
                break;

            default:
                cmd = 'moveToColor';
                newState = {color: {x: value.x, y: value.y}};
                zclData.colorx = Math.round(value.x * 65535);
                zclData.colory = Math.round(value.y * 65535);
            }

            await entity.command('lightingColorCtrl', cmd, zclData);
            const readAfterWriteTime = message.hasOwnProperty('transition') ? message.transition * 1000 : 0;
            return {state: newState, readAfterWriteTime};
        },
        convertGet: async (entity, key, meta) => {
            await entity.read('lightingColorCtrl', ['currentX', 'currentY']);
        },
    },
    light_color_colortemp: {
        /**
          * This converter is a combination of light_color and light_colortemp and
          * can be used instead of the two individual converters. When used to set,
          * it actually calls out to light_color or light_colortemp to get the
          * return value. When used to get, it gets both color and colorTemp in
          * one call.
          * The reason for the existence of this somewhat peculiar converter is
          * that some lights don't report their state when changed. To fix this,
          * we query the state after we set it. We want to query color and colorTemp
          * both when setting either, because both change when setting one. This
          * converter is used to do just that.
         */
        key: ['color', 'color_temp', 'color_temp_percent'],
        convertSet: async (entity, key, value, meta) => {
            if (key == 'color') {
                return await converters.light_color.convertSet(entity, key, value, meta);
            } else if (key == 'color_temp' || key == 'color_temp_percent') {
                return await converters.light_colortemp.convertSet(entity, key, value, meta);
            }
        },
        convertGet: async (entity, key, meta) => {
            await entity.read('lightingColorCtrl', ['currentX', 'currentY', 'colorTemperature']);
        },
    },
    light_alert: {
        key: ['alert', 'flash'],
        convertSet: async (entity, key, value, meta) => {
            const lookup = {
                'select': 0x00,
                'lselect': 0x01,
                'none': 0xFF,
            };
            if (key === 'flash') {
                if (value === 2) {
                    value = 'select';
                } else if (value === 10) {
                    value = 'lselect';
                }
            }

            const payload = {effectid: lookup[value.toLowerCase()], effectvariant: 0x01};
            await entity.command('genIdentify', 'triggerEffect', payload);
        },
    },
    thermostat_local_temperature: {
        key: 'local_temperature',
        convertGet: async (entity, key, meta) => {
            await entity.read('hvacThermostat', ['localTemp']);
        },
    },
    thermostat_local_temperature_calibration: {
        key: 'local_temperature_calibration',
        convertSet: async (entity, key, value, meta) => {
            await entity.write('hvacThermostat', {localTemperatureCalibration: Math.round(value * 10)});
        },
        convertGet: async (entity, key, meta) => {
            await entity.read('hvacThermostat', ['localTemperatureCalibration']);
        },
    },
    thermostat_occupancy: {
        key: 'occupancy',
        convertGet: async (entity, key, meta) => {
            await entity.read('hvacThermostat', ['ocupancy']);
        },
    },
    thermostat_occupied_heating_setpoint: {
        key: 'occupied_heating_setpoint',
        convertSet: async (entity, key, value, meta) => {
            const occupiedHeatingSetpoint = (Math.round((value * 2).toFixed(1))/2).toFixed(1) * 100;
            await entity.write('hvacThermostat', {occupiedHeatingSetpoint});
        },
        convertGet: async (entity, key, meta) => {
            await entity.read('hvacThermostat', ['occupiedHeatingSetpoint']);
        },
    },
    thermostat_unoccupied_heating_setpoint: {
        key: 'unoccupied_heating_setpoint',
        convertSet: async (entity, key, value, meta) => {
            const unoccupiedHeatingSetpoint = (Math.round((value * 2).toFixed(1))/2).toFixed(1) * 100;
            await entity.write('hvacThermostat', {unoccupiedHeatingSetpoint});
        },
        convertGet: async (entity, key, meta) => {
            await entity.read('hvacThermostat', ['unoccupiedHeatingSetpoint']);
        },
    },
    thermostat_occupied_cooling_setpoint: {
        key: 'occupied_cooling_setpoint',
        convertSet: async (entity, key, value, meta) => {
            const occupiedCoolingSetpoint = (Math.round((value * 2).toFixed(1))/2).toFixed(1) * 100;
            await entity.write('hvacThermostat', {occupiedCoolingSetpoint});
        },
        convertGet: async (entity, key, meta) => {
            await entity.read('hvacThermostat', ['occupiedCoolingSetpoint']);
        },
    },
    thermostat_remote_sensing: {
        key: 'remote_sensing',
        convertSet: async (entity, key, value, meta) => {
            await entity.write('hvacThermostat', {remoteSensing: value});
        },
        convertGet: async (entity, key, meta) => {
            await entity.read('hvacThermostat', ['remoteSensing']);
        },
    },
    thermostat_control_sequence_of_operation: {
        key: 'control_sequence_of_operation',
        convertSet: async (entity, key, value, meta) => {
            const ctrlSeqeOfOper = utils.getKeyByValue(common.thermostatControlSequenceOfOperations, value, value);
            await entity.write('hvacThermostat', {ctrlSeqeOfOper});
        },
        convertGet: async (entity, key, meta) => {
            await entity.read('hvacThermostat', ['ctrlSeqeOfOper']);
        },
    },
    thermostat_system_mode: {
        key: 'system_mode',
        convertSet: async (entity, key, value, meta) => {
            const systemMode = utils.getKeyByValue(common.thermostatSystemModes, value, value);
            await entity.write('hvacThermostat', {systemMode});
            return {readAfterWriteTime: 250};
        },
        convertGet: async (entity, key, meta) => {
            await entity.read('hvacThermostat', ['systemMode']);
        },
    },
    thermostat_setpoint_raise_lower: {
        key: 'setpoint_raise_lower',
        convertSet: async (entity, key, value, meta) => {
            const payload = {mode: value.mode, amount: Math.round(value.amount) * 100};
            await entity.command('hvacThermostat', 'setpointRaiseLower', payload);
        },
    },
    thermostat_weekly_schedule: {
        key: 'weekly_schedule',
        convertSet: async (entity, key, value, meta) => {
            const payload = {
                temperature_setpoint_hold: value.temperature_setpoint_hold,
                temperature_setpoint_hold_duration: value.temperature_setpoint_hold_duration,
                thermostat_programming_operation_mode: value.thermostat_programming_operation_mode,
                thermostat_running_state: value.thermostat_running_state,
            };
            await entity.command('hvacThermostat', 'setWeeklySchedule', payload);
        },
        convertGet: async (entity, key, meta) => {
            await entity.command('hvacThermostat', 'getWeeklySchedule', {});
        },
    },
    thermostat_clear_weekly_schedule: {
        key: 'clear_weekly_schedule',
        convertSet: async (entity, key, value, meta) => {
            await entity.command('hvacThermostat', 'clearWeeklySchedule', {});
        },
    },
    thermostat_relay_status_log: {
        key: 'relay_status_log',
        convertGet: async (entity, key, meta) => {
            await entity.command('hvacThermostat', 'getRelayStatusLog', {});
        },
    },
    thermostat_weekly_schedule_rsp: {
        key: 'weekly_schedule_rsp',
        convertGet: async (entity, key, meta) => {
            const payload = {
                number_of_transitions: meta.message[key].numoftrans, // TODO: Lookup in Zigbee documentation
                day_of_week: meta.message[key].dayofweek,
                mode: meta.message[key].mode,
                thermoseqmode: meta.message[key].thermoseqmode,
            };
            await entity.command('hvacThermostat', 'getWeeklyScheduleRsp', payload);
        },
    },
    thermostat_relay_status_log_rsp: {
        key: 'relay_status_log_rsp',
        attr: [],
        convertGet: async (entity, key, meta) => {
            const payload = {
                time_of_day: meta.message[key].timeofday, // TODO: Lookup in Zigbee documentation
                relay_status: meta.message[key].relaystatus,
                local_temperature: meta.message[key].localtemp,
                humidity: meta.message[key].humidity,
                setpoint: meta.message[key].setpoint,
                unread_entries: meta.message[key].unreadentries,
            };
            await entity.command('hvacThermostat', 'getRelayStatusLogRsp', payload);
        },
    },
    thermostat_running_mode: {
        key: 'running_mode',
        convertGet: async (entity, key, meta) => {
            await entity.read('hvacThermostat', ['runningMode']);
        },
    },
    thermostat_running_state: {
        key: 'running_state',
        convertGet: async (entity, key, meta) => {
            await entity.read('hvacThermostat', ['runningState']);
        },
    },
    thermostat_temperature_display_mode: {
        key: 'temperature_display_mode',
        convertSet: async (entity, key, value, meta) => {
            const tempDisplayMode = utils.getKeyByValue(common.temperatureDisplayMode, value, value);
            await entity.write('hvacUserInterfaceCfg', {tempDisplayMode});
        },
    },
    thermostat_keypad_lockout: {
        key: 'keypad_lockout',
        convertSet: async (entity, key, value, meta) => {
            const keypadLockout = utils.getKeyByValue(common.keypadLockoutMode, value, value);
            await entity.write('hvacUserInterfaceCfg', {keypadLockout});
        },
    },
    fan_mode: {
        key: ['fan_mode', 'fan_state'],
        convertSet: async (entity, key, value, meta) => {
            const fanMode = common.fanMode[value.toLowerCase()];
            await entity.write('hvacFanCtrl', {fanMode});
            return {state: {fan_mode: value, fan_state: value === 'off' ? 'OFF' : 'ON'}};
        },
        convertGet: async (entity, key, meta) => {
            await entity.read('hvacFanCtrl', ['fanMode']);
        },
    },

    /**
     * Device specific
     */
    DJT11LM_vibration_sensitivity: {
        key: ['sensitivity'],
        convertSet: async (entity, key, value, meta) => {
            const lookup = {
                'low': 0x15,
                'medium': 0x0B,
                'high': 0x01,
            };

            if (lookup.hasOwnProperty(value)) {
                await entity.write('genBasic', {0xFF0D: {value: lookup[value], type: 0x20}}, options.xiaomi);
            }
        },
        convertGet: async (entity, key, meta) => {
            await entity.read('genBasic', [0xFF0D], options.xiaomi);
        },
    },
    JTQJBF01LMBW_sensitivity: {
        key: ['sensitivity'],
        convertSet: async (entity, key, value, meta) => {
            const lookup = {
                'low': 0x04010000,
                'medium': 0x04020000,
                'high': 0x04030000,
            };


            if (lookup.hasOwnProperty(value)) {
                await entity.write('ssIasZone', {0xFFF1: {value: lookup[value], type: 0x23}}, options.xiaomi);
            }
        },
        convertGet: async (entity, key, meta) => {
            await entity.read('ssIasZone', [0xFFF0], options.xiaomi);
        },
    },
    JTQJBF01LMBW_selfest: {
        key: ['selftest'],
        convertSet: async (entity, key, value, meta) => {
            await entity.write('ssIasZone', {0xFFF1: {value: 0x03010000, type: 0x23}}, options.xiaomi);
        },
    },
    xiaomi_switch_operation_mode: {
        key: ['operation_mode'],
        convertSet: async (entity, key, value, meta) => {
            const lookupAttrId = {
                'single': 0xFF22,
                'left': 0xFF22,
                'right': 0xFF23,
            };
            const lookupState = {
                'control_relay': 0x12,
                'control_left_relay': 0x12,
                'control_right_relay': 0x22,
                'decoupled': 0xFE,
            };
            let button;
            if (value.hasOwnProperty('button')) {
                button = value.button;
            } else {
                button = 'single';
            }

            const payload = {};
            payload[lookupAttrId[button]] = {value: lookupState[value.state], type: 0x20};

            await entity.write('genBasic', payload, options.xiaomi);
        },
        convertGet: async (entity, key, meta) => {
            const lookupAttrId = {
                'single': 0xFF22,
                'left': 0xFF22,
                'right': 0xFF23,
            };

            let button;
            if (meta.message[key].hasOwnProperty('button')) {
                button = meta.message[key].button;
            } else {
                button = 'single';
            }

            await entity.read('genBasic', [lookupAttrId[button]], options.xiaomi);
        },
    },
    STS_PRS_251_beep: {
        key: ['beep'],
        convertSet: async (entity, key, value, meta) => {
            await entity.command('genIdentify', 'identifyTime', {identifytime: value});
        },
    },
    ZNCLDJ11LM_control: {
        key: ['state', 'position'],
        convertSet: async (entity, key, value, meta) => {
            if (key === 'state' && value.toLowerCase() === 'stop') {
                await entity.command('closuresWindowCovering', 'stop', {});
            } else {
                const lookup = {
                    'open': 100,
                    'close': 0,
                    'on': 100,
                    'off': 0,
                };

                value = typeof value === 'string' ? value.toLowerCase() : value;
                value = lookup.hasOwnProperty(value) ? lookup[value] : value;

                const payload = {0x0055: {value, type: 0x39}};
                await entity.write('genAnalogOutput', payload);
            }
        },
    },
    osram_cmds: {
        key: ['osram_set_transition', 'osram_remember_state'],
        convertSet: async (entity, key, value, meta) => {
            if ( key === 'osram_set_transition' ) {
                if (value) {
                    const transition = ( value > 1 ) ? (Math.round((value * 2).toFixed(1))/2).toFixed(1) * 10 : 1;
                    const payload = {0x0012: {value: transition, type: 0x21}, 0x0013: {value: transition, type: 0x21}};
                    await entity.write('genLevelCtrl', payload);
                }
            } else if ( key == 'osram_remember_state' ) {
                if (value === true) {
                    await entity.command('manuSpecificOsram', 'saveStartupParams', {}, options.osram);
                } else if ( value === false ) {
                    await entity.command('manuSpecificOsram', 'resetStartupParams', {}, options.osram);
                }
            }
        },
    },
    eurotronic_system_mode: {
        key: 'eurotronic_system_mode',
        convertSet: async (entity, key, value, meta) => {
            const payload = {0x4008: {value, type: 0x22}};
            await entity.write('hvacThermostat', payload, options.eurotronic);
        },
        convertGet: async (entity, key, meta) => {
            await entity.read('hvacThermostat', [0x4008], options.eurotronic);
        },
    },
    eurotronic_error_status: {
        key: 'eurotronic_error_status',
        convertGet: async (entity, key, meta) => {
            await entity.read('hvacThermostat', [0x4002], options.eurotronic);
        },
    },
    eurotronic_current_heating_setpoint: {
        key: 'current_heating_setpoint',
        convertSet: async (entity, key, value, meta) => {
            const payload = {
                0x4003: {
                    value: (Math.round((value * 2).toFixed(1))/2).toFixed(1) * 100,
                    type: 0x29,
                },
            };
            await entity.write('hvacThermostat', payload, options.eurotronic);
        },
        convertGet: async (entity, key, meta) => {
            await entity.read('hvacThermostat', [0x4003], options.eurotronic);
        },
    },
    eurotronic_valve_position: {
        key: 'eurotronic_valve_position',
        convertSet: async (entity, key, value, meta) => {
            const payload = {0x4001: {value, type: 0x20}};
            await entity.write('hvacThermostat', payload, options.eurotronic);
        },
        convertGet: async (entity, key, meta) => {
            await entity.read('hvacThermostat', [0x4001], options.eurotronic);
        },
    },
    eurotronic_trv_mode: {
        key: 'eurotronic_trv_mode',
        convertSet: async (entity, key, value, meta) => {
            const payload = {0x4000: {value, type: 0x30}};
            await entity.write('hvacThermostat', payload, options.eurotronic);
        },
        convertGet: async (entity, key, meta) => {
            await entity.read('hvacThermostat', [0x4000], options.eurotronic);
        },
    },
    livolo_switch_on_off: {
        key: ['state'],
        convertSet: async (entity, key, value, meta) => {
            if (typeof value !== 'string') {
                return;
            }

            const postfix = meta.endpoint_name || 'left';
            let state = value.toLowerCase();
            let channel = 1;

            if (state === 'on') {
                state = 108;
            } else if (state === 'off') {
                state = 1;
            } else {
                return;
            }

            if (postfix === 'left') {
                channel = 1.0;
            } else if (postfix === 'right') {
                channel = 2.0;
            } else {
                return;
            }

            await entity.command('genLevelCtrl', 'moveToLevelWithOnOff', {level: state, transtime: channel});
            return {state: {state: value.toUpperCase()}, readAfterWriteTime: 250};
        },
        convertGet: async (entity, key, meta) => {
            await entity.read('genOnOff', ['onOff'], options.eurotronic);
        },
    },
    generic_lock: {
        key: ['state'],
        convertSet: async (entity, key, value, meta) => {
            await entity.command('closuresDoorLock', `${value.toLowerCase()}Door`, {'pincodevalue': ''});
            return {readAfterWriteTime: 200};
        },
        convertGet: async (entity, key, meta) => {
            await entity.read('closuresDoorLock', ['lockState']);
        },
    },
    gledopto_light_onoff_brightness: {
        key: ['state', 'brightness', 'brightness_percent'],
        convertSet: async (entity, key, value, meta) => {
            if (meta.message && meta.message.hasOwnProperty('transition')) {
                meta.message.transition = meta.message.transition * 3.3;
            }

            return await converters.light_onoff_brightness.convertSet(entity, key, value, meta);
        },
        convertGet: async (entity, key, meta) => {
            return await converters.light_onoff_brightness.convertGet(entity, key, meta);
        },
    },
    gledopto_light_color_colortemp: {
        key: ['color', 'color_temp', 'color_temp_percent'],
        convertSet: async (entity, key, value, meta) => {
            if (meta.message && meta.message.hasOwnProperty('transition')) {
                meta.message.transition = meta.message.transition * 3.3;
            }

            return await converters.light_color_colortemp.convertSet(entity, key, value, meta);
        },
        convertGet: async (entity, key, meta) => {
            return await converters.light_color_colortemp.convertGet(entity, key, meta);
        },
    },
    gledopto_light_colortemp: {
        key: ['color_temp', 'color_temp_percent'],
        convertSet: async (entity, key, value, meta) => {
            if (meta.message && meta.message.hasOwnProperty('transition')) {
                meta.message.transition = meta.message.transition * 3.3;
            }

            return await converters.light_colortemp.convertSet(entity, key, value, meta);
        },
        convertGet: async (entity, key, meta) => {
            return await converters.light_colortemp.convertGet(entity, key, meta);
        },
    },
    hue_power_on_behavior: {
        key: ['hue_power_on_behavior'],
        convertSet: async (entity, key, value, meta) => {
            const lookup = {
                'default': 0x01,
                'on': 0x01,
                'off': 0x00,
                'recover': 0xff,
            };

            const payload = {
                0x4003: {
                    value: lookup[value],
                    type: 0x30,
                },
            };
            await entity.write('genOnOff', payload, options.hue);
        },
    },
    hue_power_on_brightness: {
        key: ['hue_power_on_brightness'],
        convertSet: async (entity, key, value, meta) => {
            if (value === 'default') {
                value = 255;
            }

            const payload = {
                0x4000: {
                    value,
                    type: 0x20,
                },
            };
            await entity.write('genLevelCtrl', payload, options.hue);
        },
    },
    hue_power_on_color_temperature: {
        key: ['hue_power_on_color_temperature'],
        convertSet: async (entity, key, value, meta) => {
            if (value === 'default') {
                value = 366;
            }

            const payload = {
                0x4010: {
                    value,
                    type: 0x21,
                },
            };
            await entity.write('lightingColorCtrl', payload, options.hue);
        },
    },
    hue_motion_sensitivity: {
        // motion detect sensitivity, philips specific
        key: ['motion_sensitivity'],
        convertSet: async (entity, key, value, meta) => {
            // hue_sml:
            // 0: low, 1: medium, 2: high (default)
            // make sure you write to second endpoint!
            const lookup = {
                'low': 0,
                'medium': 1,
                'high': 2,
            };

<<<<<<< HEAD

            const payload = {
                48: {
                    value: lookup[value],
                    type: 32,
                },
            };
            await entity.write('msOccupancySensing', payload, options.hue);
        },
        convertGet: async (entity, key, meta) => {
            await entity.read('msOccupancySensing', [48], options.hue);
=======
                return [{
                    cid: cid,
                    cmd: 'write',
                    cmdType: 'foundation',
                    zclData: [{
                        attrId: attrId,
                        dataType: 32,
                        attrData: typeof value === 'string' ? lookup[value] : value,
                    }],
                    cfg: cfg.hue,
                }];
            } else if (type === 'get') {
                return [{
                    cid: cid,
                    cmd: 'read',
                    cmdType: 'foundation',
                    zclData: [{
                        attrId: attrId,
                    }],
                    cfg: cfg.hue,
                }];
            }
>>>>>>> d9c38bf2
        },
    },
    ZigUP_lock: {
        key: ['led'],
        convertSet: async (entity, key, value, meta) => {
            const lookup = {
                'off': 'lockDoor',
                'on': 'unlockDoor',
                'toggle': 'toggleDoor',
            };

            await entity.command('closuresDoorLock', lookup[value], {'pincodevalue': ''});
        },
    },

    // Sinope
    sinope_thermostat_backlight_autodim_param: {
        key: 'backlight_auto_dim',
        convertSet: async (entity, key, value, meta) => {
            const sinopeBacklightAutoDimParam = {
                0: 'on demand',
                1: 'sensing',
            };

            const payload = {
                0x0402: {
                    value: utils.getKeyByValue(sinopeBacklightAutoDimParam, value, value),
                    type: 0x30,
                },
            };
            await entity.write('hvacThermostat', payload, options.hue);
        },
    },
    sinope_thermostat_enable_outdoor_temperature: {
        key: 'enable_outdoor_temperature',
        convertSet: async (entity, key, value, meta) => {
            if (value.toLowerCase() == 'on') {
                const payload = {
                    0x0011: {
                        value: 10800,
                        type: 0x21,
                    },
                };
                await entity.write(0xFF01, payload, options.sinope);
            } else if (value.toLowerCase()=='off') {
                const payload = {
                    0x0011: {
                        // set timer to 30sec in order to disable outdoor temperature
                        value: 30,
                        type: 0x21,
                    },
                };
                await entity.write(0xFF01, payload, options.sinope);
            }
        },
    },
    sinope_thermostat_outdoor_temperature: {
        key: 'thermostat_outdoor_temperature',
        convertSet: async (entity, key, value, meta) => {
            if (value > -100 && value < 100) {
                const payload = {
                    0x0010: {
                        value: value * 100,
                        type: 0x29,
                    },
                };
                await entity.write(0xFF01, payload, options.sinope);
            }
        },
    },
    sinope_thermostat_time: {
        key: 'thermostat_time',
        convertSet: async (entity, key, value, meta) => {
            if (value === '') {
                const thermostatDate = new Date();
                const thermostatTimeSec = thermostatDate.getTime() / 1000;
                const thermostatTimezoneOffsetSec = thermostatDate.getTimezoneOffset() * 60;

                const payload = {
                    0x0020: {
                        value: Math.round(thermostatTimeSec - thermostatTimezoneOffsetSec - 946684800),
                        type: 0x23,
                    },
                };
                await entity.write(0xFF01, payload, options.sinope);
            } else if (value !== '') {
                const payload = {
                    0x0020: {
                        value,
                        type: 0x23,
                    },
                };
                await entity.write(0xFF01, payload, options.sinope);
            }
        },
    },
    DTB190502A1_LED: {
        key: ['LED'],
        convertSet: async (entity, key, value, meta) => {
            if (value === 'default') {
                value = 1;
            }
            const lookup = {
                'OFF': '0',
                'ON': '1',
            };
            value = lookup[value];
            // Check for valid data
            if ( ((value >= 0) && value < 2) == false ) value = 0;

            const payload = {
                0x4010: {
                    value,
                    type: 0x21,
                },
            };

            await entity.write('genBasic', payload);
        },
    },
    ptvo_switch_trigger: {
        key: ['trigger', 'interval'],
        convertSet: async (entity, key, value, meta) => {
            value = parseInt(value);
            if (!value) {
                return;
            }

            if (key === 'trigger') {
                await entity.command('genOnOff', 'onWithTimedOff', {ctrlbits: 0, ontime: value, offwaittime: 0});
            } else if (key === 'interval') {
                await entity.configureReporting('genOnOff', [{
                    attribute: 'onOff',
                    minimumReportInterval: value,
                    maximumReportInterval: value,
                }]);
            }
        },
    },

    /**
     * Ignore converters
     */
    ignore_transition: {
        key: ['transition'],
        attr: [],
        convertSet: async (entity, key, value, meta) => {
        },
    },
};

module.exports = converters;<|MERGE_RESOLUTION|>--- conflicted
+++ resolved
@@ -900,11 +900,10 @@
                 'high': 2,
             };
 
-<<<<<<< HEAD
 
             const payload = {
                 48: {
-                    value: lookup[value],
+                    value: typeof value === 'string' ? lookup[value] : value,
                     type: 32,
                 },
             };
@@ -912,30 +911,6 @@
         },
         convertGet: async (entity, key, meta) => {
             await entity.read('msOccupancySensing', [48], options.hue);
-=======
-                return [{
-                    cid: cid,
-                    cmd: 'write',
-                    cmdType: 'foundation',
-                    zclData: [{
-                        attrId: attrId,
-                        dataType: 32,
-                        attrData: typeof value === 'string' ? lookup[value] : value,
-                    }],
-                    cfg: cfg.hue,
-                }];
-            } else if (type === 'get') {
-                return [{
-                    cid: cid,
-                    cmd: 'read',
-                    cmdType: 'foundation',
-                    zclData: [{
-                        attrId: attrId,
-                    }],
-                    cfg: cfg.hue,
-                }];
-            }
->>>>>>> d9c38bf2
         },
     },
     ZigUP_lock: {
