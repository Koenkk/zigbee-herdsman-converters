--- conflicted
+++ resolved
@@ -4501,12 +4501,12 @@
             return {state: {sensitivity: value}};
         },
     },
-<<<<<<< HEAD
     viessmann_window_open: {
         key: ['window_open'],
         convertGet: async (entity, key, meta) => {
             await entity.read('hvacThermostat', ['viessmannCustom0'], {manufacturerCode: 0x1221});
-=======
+        },
+    },
     dawondns_only_off: {
         key: ['state'],
         convertSet: async (entity, key, value, meta) => {
@@ -4516,7 +4516,6 @@
         },
         convertGet: async (entity, key, meta) => {
             await entity.read('genOnOff', ['onOff']);
->>>>>>> f981f219
         },
     },
 
