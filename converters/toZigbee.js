--- conflicted
+++ resolved
@@ -5836,7 +5836,6 @@
             }
         },
     },
-<<<<<<< HEAD
     moes_thermostat_tv: {
         key: [
             'system_mode', 'window_detection', 'frost_detection', 'child_lock',
@@ -5890,7 +5889,6 @@
             default: // Unknown key
                 meta.logger.warn(`toZigbee.moes_thermostat_tv: Unhandled key ${key}`);
             }
-=======
     sihas_set_people: {
         key: ['people'],
         convertSet: async (entity, key, value, meta) => {
@@ -5901,7 +5899,6 @@
         convertGet: async (entity, key, meta) => {
             const endpoint = meta.device.endpoints.find((e) => e.supportsInputCluster('genAnalogInput'));
             await endpoint.read('genAnalogInput', ['presentValue']);
->>>>>>> 361f696f
         },
     },
     // #endregion
