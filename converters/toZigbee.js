--- conflicted
+++ resolved
@@ -785,54 +785,6 @@
             }
         },
     },
-<<<<<<< HEAD
-    osram_set_transition: {
-        key: 'osram_set_transition',
-        convert: (key, value, message, type, postfix) => {
-            if (type === 'set') {
-                const transition = ( value > 1 ) ? (Math.round((value * 2).toFixed(1))/2).toFixed(1) * 10 : 1;
-                if (value) {
-                    return {
-                        cid: 'genLevelCtrl',
-                        cmd: 'write',
-                        cmdType: 'foundation',
-                        zclData: [{
-                            attrId: 0x0012,
-                            dataType: 0x21,
-                            attrData: transition,
-                        }, {attrId: 0x0013,
-                            dataType: 0x21,
-                            attrData: transition,
-                        }],
-                        cfg: cfg.default,
-                    };
-                }
-            }
-        },
-    },
-    osram_remember_state: {
-        key: 'osram_remember_state',
-        convert: (key, value, message, type, postfix) => {
-            if (type === 'set') {
-                if (value === true) {
-                    return {
-                        cid: 'manuSpecificOsram',
-                        cmd: 'saveStartupParams',
-                        cmdType: 'functional',
-                        zclData: {},
-                        cfg: cfg.osram,
-                    };
-                } else if ( value === false ) {
-                    return {
-                        cid: 'manuSpecificOsram',
-                        cmd: 'resetStartupParams',
-                        cmdType: 'functional',
-                        zclData: {},
-                        cfg: cfg.osram,
-                    };
-                }
-            }
-=======
     eurotronic_thermostat_system_mode: {
         key: 'system_mode',
         convertSet: async (entity, key, value, meta) => {
@@ -852,7 +804,6 @@
         },
         convertGet: async (entity, key, meta) => {
             await entity.read('hvacThermostat', ['systemMode']);
->>>>>>> 6a86bfa9
         },
     },
     eurotronic_system_mode: {
