--- conflicted
+++ resolved
@@ -2404,7 +2404,6 @@
             }
         },
     },
-<<<<<<< HEAD
     tuya_thermostat_preset: {
         key: ['preset'],
         convertSet: async (entity, key, value, meta) => {
@@ -2413,7 +2412,9 @@
                 sendTuyaCommand(entity, 1028, 0, [1, parseInt(presetId)]);
             } else {
                 console.log(`TRV preset ${value} is not recognized.`);
-=======
+            }
+        },
+    },
     tuya_thermostat_fan_mode: {
         key: ['fan_mode'],
         convertSet: async (entity, key, value, meta) => {
@@ -2422,7 +2423,6 @@
                 sendTuyaCommand(entity, 1029, 0, [1, parseInt(modeId)]);
             } else {
                 console.log(`TRV fan mode ${value} is not recognized.`);
->>>>>>> 3a5abc7e
             }
         },
     },
