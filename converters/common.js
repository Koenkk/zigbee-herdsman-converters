--- conflicted
+++ resolved
@@ -91,21 +91,6 @@
     3: 'auto',
 };
 
-const TuyaThermostatSystemModes2 = {
-    0: 'auto',
-    1: 'cool',
-    2: 'heat',
-    3: 'dry',
-    4: 'fan',
-};
-
-const TuyaFanModes = {
-    0: 'low',
-    1: 'medium',
-    2: 'high',
-    3: 'auto',
-};
-
 const TuyaThermostatWeekFormat = {
     0: '5+2',
     1: '6+1',
@@ -145,10 +130,7 @@
     TuyaThermostatForceMode,
     TuyaThermostatPresets,
     lockSourceName,
-<<<<<<< HEAD
-=======
     armMode,
->>>>>>> 0fa142ba
     TuyaFanModes,
     TuyaThermostatSystemModes2,
 };