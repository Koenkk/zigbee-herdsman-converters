--- conflicted
+++ resolved
@@ -5024,8 +5024,6 @@
             }
         },
     },
-<<<<<<< HEAD
-=======
     hue_wall_switch_device_mode: {
         cluster: 'genBasic',
         type: ['attributeReport', 'readResponse'],
@@ -5036,7 +5034,6 @@
             }
         },
     },
->>>>>>> 93dfb2aa
     RTCGQ13LM_motion_sensitivity: {
         cluster: 'aqaraOpple',
         type: ['attributeReport', 'readResponse'],
