--- conflicted
+++ resolved
@@ -5182,7 +5182,6 @@
             return {occupancy: (zoneStatus & 1<<2) > 0};
         },
     },
-<<<<<<< HEAD
     innr_rc110_scene: {
         cluster: 'genLevelCtrl',
         type: 'commandMoveToLevelWithOnOff',
@@ -5268,9 +5267,7 @@
             return payload;
         },
     },
-=======
-
->>>>>>> 0c34d244
+
     // #endregion
 
     // #region Ignore converters (these message dont need parsing).
