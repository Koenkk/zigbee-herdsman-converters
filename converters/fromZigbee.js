--- conflicted
+++ resolved
@@ -616,15 +616,9 @@
         convert: (model, msg, publish, options) => {
             if (msg.data.data['65328']) {
                 const data = msg.data.data['65328'];
-<<<<<<< HEAD
-                const state = data.substr(2,2);
-                const action = data.substr(4,2);
-                const keynum = data.substr(6,2);
-=======
                 const state = data.substr(2, 2);
                 const action = data.substr(4, 2);
                 const keynum = data.substr(6, 2);
->>>>>>> d4af7429
                 if (state == 11 && action == 7) {
                     // wrong key or not success inserted
                     return {keyerror: true};
