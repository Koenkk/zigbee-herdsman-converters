--- conflicted
+++ resolved
@@ -787,11 +787,7 @@
                 2: 'sleep',
                 3: 'away',
             };
-<<<<<<< HEAD
-            return { action : modeLookup[action] };
-=======
             return {action: modeLookup[action]};
->>>>>>> 24d2928c
         },
     },
     KEF1PA_panic: {
@@ -799,11 +795,7 @@
         type: 'cmdPanic',
         convert: (model, msg, publish, options) => {
             delete msg.data.data['armmode'];
-<<<<<<< HEAD
-            return { action : 'panic' };
-=======
             return {action: 'panic'};
->>>>>>> 24d2928c
         },
     },
     SJCGQ11LM_water_leak_iaszone: {
