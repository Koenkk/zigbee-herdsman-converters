'use strict';

/**
 * Documentation of convert() parameters
 * - model: zigbee-herdsman-converters definition (form devices.js)
 * - msg: message data property
 * - publish: publish method
 * - options: converter options object, e.g. {occupancy_timeout: 120}
 * - meta: object containing {device: (zigbee-herdsman device object)}
 */

const common = require('./common');
const utils = require('./utils');

const occupancyTimeout = 90; // In seconds

const defaultPrecision = {
    temperature: 2,
    humidity: 2,
    pressure: 1,
};

const calibrateAndPrecisionRoundOptions = (number, options, type) => {
    // Calibrate
    const calibrateKey = `${type}_calibration`;
    let calibrationOffset = options && options.hasOwnProperty(calibrateKey) ? options[calibrateKey] : 0;
    if (type == 'illuminance' || type === 'illuminance_lux') {
        // linear calibration because measured value is zero based
        // +/- percent
        calibrationOffset = Math.round(number * calibrationOffset / 100);
    }
    number = number + calibrationOffset;

    // Precision round
    const precisionKey = `${type}_precision`;
    const defaultValue = defaultPrecision[type] || 0;
    const precision = options && options.hasOwnProperty(precisionKey) ? options[precisionKey] : defaultValue;
    return precisionRound(number, precision);
};

const precisionRound = (number, precision) => {
    if (typeof precision === 'number') {
        const factor = Math.pow(10, precision);
        return Math.round(number * factor) / factor;
    } else if (typeof precision === 'object') {
        const thresholds = Object.keys(precision).map(Number).sort((a, b) => b - a);
        for (const t of thresholds) {
            if (! isNaN(t) && number >= t) {
                return precisionRound(number, precision[t]);
            }
        }
    }
    return number;
};


const toPercentage = (value, min, max) => {
    if (value > max) {
        value = max;
    } else if (value < min) {
        value = min;
    }

    const normalised = (value - min) / (max - min);
    return Math.round(normalised * 100);
};

const toPercentageCR2032 = (voltage) => {
    let percentage = null;

    if (voltage < 2100) {
        percentage = 0;
    } else if (voltage < 2440) {
        percentage = 6 - ((2440 - voltage) * 6) / 340;
    } else if (voltage < 2740) {
        percentage = 18 - ((2740 - voltage) * 12) / 300;
    } else if (voltage < 2900) {
        percentage = 42 - ((2900 - voltage) * 24) / 160;
    } else if (voltage < 3000) {
        percentage = 100 - ((3000 - voltage) * 58) / 100;
    } else if (voltage >= 3000) {
        percentage = 100;
    }

    return Math.round(percentage);
};

const numberWithinRange = (number, min, max) => {
    if (number > max) {
        return max;
    } else if (number < min) {
        return min;
    } else {
        return number;
    }
};

// get object property name (key) by it's value
const getKey = (object, value) => {
    for (const key in object) {
        if (object[key]==value) return key;
    }
};

// Global variable store that can be used by devices.
const store = {};

const ictcg1 = (model, msg, publish, options, action) => {
    const deviceID = msg.device.ieeeAddr;
    const payload = {};

    if (!store[deviceID]) {
        store[deviceID] = {since: false, direction: false, value: 255, publish: publish};
    }

    const s = store[deviceID];
    // if rate == 70 so we rotate slowly
    const rate = (msg.data.rate == 70) ? 0.3 : 1;

    if (action === 'move') {
        s.since = Date.now();
        const direction = msg.data.movemode === 1 ? 'left' : 'right';
        s.direction = direction;
        payload.action = `rotate_${direction}`;
    } else if (action === 'level') {
        s.value = msg.data.level;
        const direction = s.value === 0 ? 'left' : 'right';
        payload.action = `rotate_${direction}_quick`;
        payload.brightness = s.value;
    } else if (action === 'stop') {
        if (s.direction) {
            const duration = Date.now() - s.since;
            const delta = Math.round(rate * (duration / 10) * (s.direction === 'left' ? -1 : 1));
            const newValue = s.value + delta;
            if (newValue >= 0 && newValue <= 255) {
                s.value = newValue;
            }
        }
        payload.action = 'rotate_stop';
        payload.brightness = s.value;
        s.direction = false;
    }
    if (s.timerId) {
        clearInterval(s.timerId);
        s.timerId = false;
    }
    if (action === 'move') {
        s.timerId = setInterval(() => {
            const duration = Date.now() - s.since;
            const delta = Math.round(rate * (duration / 10) * (s.direction === 'left' ? -1 : 1));
            const newValue = s.value + delta;
            if (newValue >= 0 && newValue <= 255) {
                s.value = newValue;
            }
            payload.brightness = s.value;
            s.since = Date.now();
            s.publish(payload);
        }, 200);
    }
    return payload.brightness;
};

const postfixWithEndpointName = (name, msg, definition) => {
    if (definition.meta && definition.meta.multiEndpoint) {
        const endpointName = definition.hasOwnProperty('endpoint') ?
            getKey(definition.endpoint(msg.device), msg.endpoint.ID) : msg.endpoint.ID;
        return `${name}_${endpointName}`;
    } else {
        return name;
    }
};

const addActionGroup = (payload, msg, definition) => {
    const disableActionGroup = definition.meta && definition.meta.disableActionGroup;
    if (!disableActionGroup && msg.groupID) {
        payload.action_group = msg.groupID;
    }
};

const ratelimitedDimmer = (model, msg, publish, options, meta) => {
    const deviceID = msg.device.ieeeAddr;
    const payload = {};
    let duration = 0;

    if (!store[deviceID]) {
        store[deviceID] = {lastmsg: false};
    }
    const s = store[deviceID];

    if (s.lastmsg) {
        duration = Date.now() - s.lastmsg;
    } else {
        s.lastmsg = Date.now();
    }

    if (duration > 500) {
        s.lastmsg = Date.now();
        payload.action = 'brightness';
        payload.brightness = msg.data.level;
        publish(payload);
    }
};

const transactionStore = {};
const hasAlreadyProcessedMessage = (msg, transaction=null) => {
    const current = transaction !== null ? transaction : msg.meta.zclTransactionSequenceNumber;
    if (transactionStore[msg.device.ieeeAddr] === current) return true;
    transactionStore[msg.device.ieeeAddr] = current;
    return false;
};

const holdUpdateBrightness324131092621 = (deviceID) => {
    if (store[deviceID] && store[deviceID].brightnessSince && store[deviceID].brightnessDirection) {
        const duration = Date.now() - store[deviceID].brightnessSince;
        const delta = (duration / 10) * (store[deviceID].brightnessDirection === 'up' ? 1 : -1);
        const newValue = store[deviceID].brightnessValue + delta;
        store[deviceID].brightnessValue = numberWithinRange(newValue, 1, 255);
    }
};

const moesThermostat = (model, msg, publish, options, meta) => {
    const dp = msg.data.dp;
    const data = msg.data.data;
    const dataAsDecNumber = utils.convertMultiByteNumberPayloadToSingleDecimalNumber(data);
    let temperature;
    // See tuyaThermostat above for message structure comment
    switch (dp) {
    case 257: // 0x0101 Thermostat on standby = OFF, running = ON
        return {running: dataAsDecNumber ? 'ON' : 'OFF'};
    case 296: // 0x2801 Changed child lock status for moes thermostat
        return {child_lock: dataAsDecNumber ? 'LOCKED' : 'UNLOCKED'};
    case 263: // 0x0701 Changed child lock status
        return {child_lock: dataAsDecNumber ? 'LOCKED' : 'UNLOCKED'};
    case 528: // 0x1002 set temperature
        temperature = dataAsDecNumber;
        return {current_heating_setpoint: temperature};
    case 536: // 0x1802 moes room temperature
        temperature = (dataAsDecNumber / 10).toFixed(1);
        return {local_temperature: temperature};
    case 556: // 0x2c02 Temperature calibration
        temperature = (dataAsDecNumber / 10).toFixed(1);
        return {local_temperature_calibration: temperature};
    case 1026: // 0x0204 Changed program mode for moes thermostat
        return {program_mode: dataAsDecNumber ? 'ON' : 'OFF'};
    case 1027: // 0x0304 Changed manual mode status for moes thermostat
        return {manual_mode: dataAsDecNumber ? 'ON' : 'OFF'};
    case 1060: // 0x2404 Moes Thermostat is Open or Closed
        return {heating: dataAsDecNumber ? 'OFF' : 'ON'};
    default: // The purpose of the codes 1041 & 1043 are still unknown
        console.log(`zigbee-herdsman-converters:moesThermostat: NOT RECOGNIZED DP #${
            dp} with data ${JSON.stringify(data)}`);
    }
};

const eTopThermostat = (model, msg, publish, options, meta) => {
    const dp = msg.data.dp;
    const data = msg.data.data;
    const dataAsDecNumber = utils.convertMultiByteNumberPayloadToSingleDecimalNumber(data);

    if (dp >= 101 && dp <=107) return; // handled by tuya_thermostat_weekly_schedule

    switch (dp) {
    case 257: // on/off
        return !dataAsDecNumber ? {system_mode: 'off'} : {};
    case 1293: // errors status
        return {
            high_temperature: (dataAsDecNumber & 1<<0) > 0 ? 'ON' : 'OFF',
            low_temperature: (dataAsDecNumber & 1<<1) > 0 ? 'ON' : 'OFF',
            internal_sensor_error: (dataAsDecNumber & 1<<2) > 0 ? 'ON' : 'OFF',
            external_sensor_error: (dataAsDecNumber & 1<<3) > 0 ? 'ON' : 'OFF',
            battery_low: (dataAsDecNumber & 1<<4) > 0 ? 'ON' : 'OFF',
            device_offline: (dataAsDecNumber & 1<<5) > 0 ? 'ON' : 'OFF',
        };
    case 263:
        return {child_lock: dataAsDecNumber ? 'LOCKED' : 'UNLOCKED'};
    case 514:
        return {current_heating_setpoint: (dataAsDecNumber / 10).toFixed(1)};
    case 515:
        return {local_temperature: (dataAsDecNumber / 10).toFixed(1)};
    case 1028:
        switch (dataAsDecNumber) {
        case 0: // manual
            return {system_mode: 'heat', away_mode: 'OFF', preset: 'none'};
        case 1: // away
            return {system_mode: 'heat', away_mode: 'ON', preset: 'away'};
        case 2: // auto
            return {system_mode: 'auto', away_mode: 'OFF', preset: 'none'};
        default:
            meta.logger.warn('zigbee-herdsman-converters:eTopThermostat: ' +
                'preset ${dataAsDecNumber} is not recognized.');
            break;
        }
        break;
    case 1038:
        return {running_state: dataAsDecNumber ? 'heat' : 'idle'};
    default:
        meta.logger.warn(`zigbee-herdsman-converters:eTopThermostat: NOT RECOGNIZED DP #${
            dp} with data ${JSON.stringify(data)}`);
    }
};

const tuyaThermostat = (model, msg, publish, options, meta) => {
    const dp = msg.data.dp;
    const data = msg.data.data;
    const dataAsDecNumber = utils.convertMultiByteNumberPayloadToSingleDecimalNumber(data);
    let temperature;

    /*
     * Structure of the ZCL payload used by Tuya:
     *
     * - status: unit8 - 1 byte
     * - transid: unit8 - 1 byte
     * - dp: uint16 - 2 bytes* (Big Endian format)
     * - fn: uint8 - 1 byte
     * - data: octStr - variable**
     *
     * Examples:
     * | status | transid | dp                | fn | data              |
     * | 0      | 4       | 0x02 0x02 -> 514  | 0  | [4, 0, 0, 0, 180] |
     * | 0      | 16      | 0x04 0x04 -> 1028 | 0  | [1, 2]            |
     *
     * * The 2 bytes field "dp" uses Big Endian which means that the most meaninful
     * byte goes right. In plain English: a value like 0x07 0x01 has to be read
     * from the left so, it becomes 0x0107 witch in base 10 is 263 (the code for
     * child lock status).
     *
     * ** The type octStr prefixes the first byte of the value with the lenght of the
     * data payload.
     */

    switch (dp) {
    case 104: // 0x6800 window params
        return {
            window_detection: data[0] ? 'ON' : 'OFF',
            window_detection_params: {
                // valve: data[0] ? 'ON' : 'OFF',
                temperature: data[1],
                minutes: data[2],
            },
        };
    case 112: // set schedule for workdays [6,0,20,8,0,15,11,30,15,12,30,15,17,30,20,22,0,15]
        // 6:00 - 20*, 8:00 - 15*, 11:30 - 15*, 12:30 - 15*, 17:30 - 20*, 22:00 - 15*
        return {workdays: [
            {hour: data[0], minute: data[1], temperature: data[2]},
            {hour: data[3], minute: data[4], temperature: data[5]},
            {hour: data[6], minute: data[7], temperature: data[8]},
            {hour: data[9], minute: data[10], temperature: data[11]},
            {hour: data[12], minute: data[13], temperature: data[14]},
            {hour: data[15], minute: data[16], temperature: data[17]},
        ]};
    case 113: // set schedule for holidays [6,0,20,8,0,15,11,30,15,12,30,15,17,30,20,22,0,15]
        // 6:00 - 20*, 8:00 - 15*, 11:30 - 15*, 12:30 - 15*, 17:30 - 20*, 22:00 - 15*
        return {holidays: [
            {hour: data[0], minute: data[1], temperature: data[2]},
            {hour: data[3], minute: data[4], temperature: data[5]},
            {hour: data[6], minute: data[7], temperature: data[8]},
            {hour: data[9], minute: data[10], temperature: data[11]},
            {hour: data[12], minute: data[13], temperature: data[14]},
            {hour: data[15], minute: data[16], temperature: data[17]},
        ]};
    case 263: // 0x0701 Changed child lock status
        return {child_lock: dataAsDecNumber ? 'LOCKED' : 'UNLOCKED'};
    case 274: // 0x1201 Enabled/disabled window detection feature
        return {window_detection: dataAsDecNumber ? 'ON' : 'OFF'};
    case 276: // 0x1401 Enabled/disabled Valve detection feature
        return {valve_detection: dataAsDecNumber ? 'ON' : 'OFF'};
    case 372: // 0x7401 auto lock mode
        return {auto_lock: dataAsDecNumber ? 'AUTO' : 'MANUAL'};
    case 514: // 0x0202 Changed target temperature
        temperature = (dataAsDecNumber / 10).toFixed(1);
        return {current_heating_setpoint: temperature};
    case 515: // 0x0302 MCU reporting room temperature
        temperature = (dataAsDecNumber / 10).toFixed(1);
        return {local_temperature: temperature};
    case 556: // 0x2c02 Temperature calibration
        temperature = (dataAsDecNumber / 10).toFixed(1);
        return {local_temperature_calibration: temperature};
    case 533: // 0x1502 MCU reporting battery status
        return {battery: dataAsDecNumber};
    case 614: // 0x6602 min temperature limit
        return {min_temperature: dataAsDecNumber};
    case 615: // 0x6702 max temperature limit
        return {max_temperature: dataAsDecNumber};
    case 617: // 0x6902 boost time
        return {boost_time: dataAsDecNumber};
    case 619: // 0x6b02 comfort temperature
        return {comfort_temperature: dataAsDecNumber};
    case 620: // 0x6c02 ECO temperature
        return {eco_temperature: dataAsDecNumber};
    case 621: // 0x6d02 valve position
        return {position: dataAsDecNumber};
    case 626: // 0x7202 away preset temperature
        return {away_preset_temperature: dataAsDecNumber};
    case 629: // 0x7502 away preset number of days
        return {away_preset_days: dataAsDecNumber};
    case 1028: {// 0x0404 Preset changed
        const ret = {};
        const presetOk = utils.getMetaValue(msg.endpoint, model, 'tuyaThermostatPreset').hasOwnProperty(dataAsDecNumber);
        const modeOk = utils.getMetaValue(msg.endpoint, model, 'tuyaThermostatSystemMode').hasOwnProperty(dataAsDecNumber);
        if (presetOk) {
            ret.preset = utils.getMetaValue(msg.endpoint, model, 'tuyaThermostatPreset')[dataAsDecNumber];
        }
        if (modeOk) {
            ret.system_mode = utils.getMetaValue(msg.endpoint, model, 'tuyaThermostatSystemMode')[dataAsDecNumber];
        } else {
            console.log(`TRV preset/mode ${dataAsDecNumber} is not recognized.`);
            return;
        }
        return ret;
    }
    case 1029: // fan mode 0 - low , 1 - medium , 2 - high , 3 - auto ( tested on 6dfgetq TUYA zigbee module )
        return {fan_mode: common.TuyaFanModes[dataAsDecNumber]};
    case 1130: // 0x6a04 force mode 0 - normal, 1 - open, 2 - close
        return {force: common.TuyaThermostatForceMode[dataAsDecNumber]};
    case 1135: // Week select 0 - 5 days, 1 - 6 days, 2 - 7 days
        return {week: common.TuyaThermostatWeekFormat[dataAsDecNumber]};
    default: // The purpose of the codes 1041 & 1043 are still unknown
        console.log(`zigbee-herdsman-converters:tuyaThermostat: NOT RECOGNIZED DP #${
            dp} with data ${JSON.stringify(data)}`);
    }
};

const converters = {
    /**
     * Generic/recommended converters, re-use if possible.
     */
    lock_operation_event: {
        cluster: 'closuresDoorLock',
        type: 'commandOperationEventNotification',
        convert: (model, msg, publish, options, meta) => {
            const lookup = {
                0: 'unknown',
                1: 'lock',
                2: 'unlock',
                3: 'lock_failure_invalid_pin_or_id',
                4: 'lock_failure_invalid_schedule',
                5: 'unlock_failure_invalid_pin_or_id',
                6: 'unlock_failure_invalid_schedule',
                7: 'one_touch_lock',
                8: 'key_lock',
                9: 'key_unlock',
                10: 'auto_lock',
                11: 'schedule_lock',
                12: 'schedule_unlock',
                13: 'manual_lock',
                14: 'manual_unlock',
                15: 'non_access_user_operational_event',
            };

            return {
                action: lookup[msg.data['opereventcode']],
                action_user: msg.data['userid'],
                action_source: msg.data['opereventsrc'],
                action_source_name: common.lockSourceName[msg.data['opereventsrc']],
            };
        },
    },
    lock_programming_event: {
        cluster: 'closuresDoorLock',
        type: 'commandProgrammingEventNotification',
        convert: (model, msg, publish, options, meta) => {
            const lookup = {
                0: 'unknown',
                1: 'master_code_changed',
                2: 'pin_code_added',
                3: 'pin_code_deleted',
                4: 'pin_code_changed',
                5: 'rfid_code_added',
                6: 'rfid_code_deleted',
            };
            return {
                action: lookup[msg.data['programeventcode']],
                action_user: msg.data['userid'],
                action_source: msg.data['programeventsrc'],
                action_source_name: common.lockSourceName[msg.data['programeventsrc']],
            };
        },
    },
    lock: {
        cluster: 'closuresDoorLock',
        type: ['attributeReport', 'readResponse'],
        convert: (model, msg, publish, options, meta) => {
            if (msg.data.hasOwnProperty('lockState')) {
                const lookup = {0: 'not_fully_locked', 1: 'locked', 2: 'unlocked'};
                return {
                    state: msg.data.lockState == 1 ? 'LOCK' : 'UNLOCK',
                    lock_state: lookup[msg.data['lockState']],
                };
            }
        },
    },
    lock_pin_code_rep: {
        cluster: 'closuresDoorLock',
        type: ['commandGetPinCodeRsp'],
        convert: (model, msg, publish, options, meta) => {
            const {data} = msg;
            let status = '';
            let pinCodeValue = null;
            switch (data.userstatus) {
            case 0:
                status = 'available';
                break;
            case 1:
                status = 'enabled';
                pinCodeValue = data.pincodevalue;
                break;
            case 2:
                status = 'disabled';
                break;
            default:
                status = 'not_supported';
            }
            const userId = data.userid.toString();
            const result = {users: {}};
            result.users[userId] = {status: status};
            if (options && options.expose_pin && pinCodeValue) {
                result.users[userId].pin_code = pinCodeValue;
            }
            return result;
        },
    },
    battery: {
        cluster: 'genPowerCfg',
        type: ['attributeReport', 'readResponse'],
        convert: (model, msg, publish, options, meta) => {
            const payload = {};
            if (msg.data.hasOwnProperty('batteryPercentageRemaining')) {
                payload.battery = precisionRound(msg.data['batteryPercentageRemaining'] / 2, 2);
            }

            if (msg.data.hasOwnProperty('batteryVoltage')) {
                // Deprecated: voltage is = mV now but should be V
                payload.voltage = msg.data['batteryVoltage'] * 100;

                if (model.meta && model.meta.battery && model.meta.battery.voltageToPercentage) {
                    if (model.meta.battery.voltageToPercentage === 'CR2032') {
                        payload.battery = toPercentageCR2032(payload.voltage);
                    }
                }
            }

            if (msg.data.hasOwnProperty('batteryAlarmState')) {
                const battery1Low = (msg.data.batteryAlarmState & 1<<0) > 0;
                const battery2Low = (msg.data.batteryAlarmState & 1<<9) > 0;
                const battery3Low = (msg.data.batteryAlarmState & 1<<19) > 0;
                payload.battery_low = battery1Low || battery2Low || battery3Low;
            }

            return payload;
        },
    },
    battery_not_divided: {
        cluster: 'genPowerCfg',
        type: ['attributeReport', 'readResponse'],
        convert: (model, msg, publish, options, meta) => {
            const payload = converters.battery.convert(model, msg, publish, options, meta);

            if (msg.data.hasOwnProperty('batteryPercentageRemaining')) {
                // Some devices do not comply to the ZCL and report a
                // batteryPercentageRemaining of 100 when the battery is full.
                payload['battery'] = precisionRound(msg.data['batteryPercentageRemaining'], 2);
            }

            return payload;
        },
    },
    temperature: {
        cluster: 'msTemperatureMeasurement',
        type: ['attributeReport', 'readResponse'],
        convert: (model, msg, publish, options, meta) => {
            const temperature = parseFloat(msg.data['measuredValue']) / 100.0;
            return {temperature: calibrateAndPrecisionRoundOptions(temperature, options, 'temperature')};
        },
    },
    device_temperature: {
        cluster: 'genDeviceTempCfg',
        type: ['attributeReport', 'readResponse'],
        convert: (model, msg, publish, options, meta) => {
            return {device_temperature: parseInt(msg.data['currentTemperature'])};
        },
    },
    humidity: {
        cluster: 'msRelativeHumidity',
        type: ['attributeReport', 'readResponse'],
        convert: (model, msg, publish, options, meta) => {
            const humidity = parseFloat(msg.data['measuredValue']) / 100.0;

            // https://github.com/Koenkk/zigbee2mqtt/issues/798
            // Sometimes the sensor publishes non-realistic vales, it should only publish message
            // in the 0 - 100 range, don't produce messages beyond these values.
            if (humidity >= 0 && humidity <= 100) {
                return {humidity: calibrateAndPrecisionRoundOptions(humidity, options, 'humidity')};
            }
        },
    },
    illuminance: {
        cluster: 'msIlluminanceMeasurement',
        type: ['attributeReport', 'readResponse'],
        convert: (model, msg, publish, options, meta) => {
            // DEPRECATED: only return lux here (change illuminance_lux -> illuminance)
            const illuminance = msg.data['measuredValue'];
            const illuminanceLux = Math.pow(10, illuminance / 10000) - 1;
            return {
                illuminance: calibrateAndPrecisionRoundOptions(illuminance, options, 'illuminance'),
                illuminance_lux: calibrateAndPrecisionRoundOptions(illuminanceLux, options, 'illuminance_lux'),
            };
        },
    },
    pressure: {
        cluster: 'msPressureMeasurement',
        type: ['attributeReport', 'readResponse'],
        convert: (model, msg, publish, options, meta) => {
            const pressure = parseFloat(msg.data['measuredValue']);
            return {pressure: calibrateAndPrecisionRoundOptions(pressure, options, 'pressure')};
        },
    },
    co2: {
        cluster: 'msCO2',
        type: ['attributeReport', 'readResponse'],
        convert: (model, msg, publish, options, meta) => {
            return {co2: Math.floor(msg.data.measuredValue * 1000000)};
        },
    },
    occupancy: {
        // This is for occupancy sensor that send motion start AND stop messages
        cluster: 'msOccupancySensing',
        type: ['attributeReport', 'readResponse'],
        convert: (model, msg, publish, options, meta) => {
            if (msg.data.hasOwnProperty('occupancy')) {
                return {occupancy: msg.data.occupancy === 1};
            }
        },
    },
    occupancy_with_timeout: {
        // This is for occupancy sensor that only send a message when motion detected,
        // but do not send a motion stop.
        // Therefore we need to publish the no_motion detected by ourselves.
        cluster: 'msOccupancySensing',
        type: ['attributeReport', 'readResponse'],
        convert: (model, msg, publish, options, meta) => {
            if (msg.data.occupancy !== 1) {
                // In case of 0 no occupancy is reported.
                // https://github.com/Koenkk/zigbee2mqtt/issues/467
                return;
            }

            // The occupancy sensor only sends a message when motion detected.
            // Therefore we need to publish the no_motion detected by ourselves.
            const timeout = options && options.hasOwnProperty('occupancy_timeout') ?
                options.occupancy_timeout : occupancyTimeout;
            const deviceID = msg.device.ieeeAddr;

            // Stop existing timers because motion is detected and set a new one.
            if (store[deviceID]) {
                store[deviceID].forEach((t) => clearTimeout(t));
            }

            store[deviceID] = [];

            if (timeout !== 0) {
                const timer = setTimeout(() => {
                    publish({occupancy: false});
                }, timeout * 1000);

                store[deviceID].push(timer);
            }

            // No occupancy since
            if (options && options.no_occupancy_since) {
                options.no_occupancy_since.forEach((since) => {
                    const timer = setTimeout(() => {
                        publish({no_occupancy_since: since});
                    }, since * 1000);
                    store[deviceID].push(timer);
                });
            }

            if (options && options.no_occupancy_since) {
                return {occupancy: true, no_occupancy_since: 0};
            } else {
                return {occupancy: true};
            }
        },
    },
    occupancy_timeout: {
        cluster: 'msOccupancySensing',
        type: ['attributeReport', 'readResponse'],
        convert: (model, msg, publish, options, meta) => {
            if (msg.data.hasOwnProperty('pirOToUDelay')) {
                return {occupancy_timeout: msg.data.pirOToUDelay};
            }
        },
    },
    brightness: {
        cluster: 'genLevelCtrl',
        type: ['attributeReport', 'readResponse'],
        convert: (model, msg, publish, options, meta) => {
            if (msg.data.hasOwnProperty('currentLevel')) {
                const property = postfixWithEndpointName('brightness', msg, model);
                return {[property]: msg.data['currentLevel']};
            }
        },
    },
    metering_power: {
        /**
         * When using this converter also add the following to the configure method of the device:
         * await readMeteringPowerConverterAttributes(endpoint);
         */
        cluster: 'seMetering',
        type: ['attributeReport', 'readResponse'],
        convert: (model, msg, publish, options, meta) => {
            const payload = {};
            const multiplier = msg.endpoint.getClusterAttributeValue('seMetering', 'multiplier');
            const divisor = msg.endpoint.getClusterAttributeValue('seMetering', 'divisor');
            const factor = multiplier && divisor ? multiplier / divisor : null;

            if (msg.data.hasOwnProperty('instantaneousDemand')) {
                let power = msg.data['instantaneousDemand'];
                if (factor != null) {
                    power = (power * factor) * 1000; // kWh to Watt
                }
                payload.power = precisionRound(power, 2);
            }

            if (factor != null && (msg.data.hasOwnProperty('currentSummDelivered') ||
                msg.data.hasOwnProperty('currentSummReceived'))) {
                let energy = 0;
                if (msg.data.hasOwnProperty('currentSummDelivered')) {
                    const data = msg.data['currentSummDelivered'];
                    const value = (parseInt(data[0]) << 32) + parseInt(data[1]);
                    energy += value * factor;
                }
                if (msg.data.hasOwnProperty('currentSummReceived')) {
                    const data = msg.data['currentSummReceived'];
                    const value = (parseInt(data[0]) << 32) + parseInt(data[1]);
                    energy -= value * factor;
                }
                payload.energy = precisionRound(energy, 2);
            }

            return payload;
        },
    },
    electrical_measurement_power: {
        /**
         * When using this converter also add the following to the configure method of the device:
         * await readEletricalMeasurementConverterAttributes(endpoint);
         */
        cluster: 'haElectricalMeasurement',
        type: ['attributeReport', 'readResponse'],
        convert: (model, msg, publish, options, meta) => {
            const getFactor = (key) => {
                const multiplier = msg.endpoint.getClusterAttributeValue('haElectricalMeasurement', `${key}Multiplier`);
                const divisor = msg.endpoint.getClusterAttributeValue('haElectricalMeasurement', `${key}Divisor`);
                const factor = multiplier && divisor ? multiplier / divisor : 1;
                return factor;
            };

            const lookup = [
                {key: 'activePower', name: 'power', factor: 'acPower'},
                {key: 'activePowerPhB', name: 'power_phase_b', factor: 'acPower'},
                {key: 'activePowerPhC', name: 'power_phase_c', factor: 'acPower'},
                {key: 'rmsCurrent', name: 'current', factor: 'acCurrent'},
                {key: 'rmsCurrentPhB', name: 'current_phase_b', factor: 'acCurrent'},
                {key: 'rmsCurrentPhC', name: 'current_phase_c', factor: 'acCurrent'},
                {key: 'rmsVoltage', name: 'voltage', factor: 'acVoltage'},
                {key: 'rmsVoltagePhB', name: 'voltage_phase_b', factor: 'acVoltage'},
                {key: 'rmsVoltagePhC', name: 'voltage_phase_c', factor: 'acVoltage'},
            ];

            const payload = {};
            for (const entry of lookup) {
                if (msg.data.hasOwnProperty(entry.key)) {
                    const factor = getFactor(entry.factor);
                    const property = postfixWithEndpointName(entry.name, msg, model);
                    payload[property] = precisionRound(msg.data[entry.key] * factor, 2);
                }
            }
            return payload;
        },
    },
    on_off: {
        cluster: 'genOnOff',
        type: ['attributeReport', 'readResponse'],
        convert: (model, msg, publish, options, meta) => {
            if (msg.data.hasOwnProperty('onOff')) {
                const property = postfixWithEndpointName('state', msg, model);
                return {[property]: msg.data['onOff'] === 1 ? 'ON' : 'OFF'};
            }
        },
    },
    ias_water_leak_alarm_1: {
        cluster: 'ssIasZone',
        type: 'commandStatusChangeNotification',
        convert: (model, msg, publish, options, meta) => {
            const zoneStatus = msg.data.zonestatus;
            return {
                water_leak: (zoneStatus & 1) > 0,
                tamper: (zoneStatus & 1<<2) > 0,
                battery_low: (zoneStatus & 1<<3) > 0,
            };
        },
    },
    ias_vibration_alarm_1: {
        cluster: 'ssIasZone',
        type: 'commandStatusChangeNotification',
        convert: (model, msg, publish, options, meta) => {
            const zoneStatus = msg.data.zonestatus;
            return {
                vibration: (zoneStatus & 1) > 0,
                tamper: (zoneStatus & 1<<2) > 0,
                battery_low: (zoneStatus & 1<<3) > 0,
            };
        },
    },
    ias_gas_alarm_1: {
        cluster: 'ssIasZone',
        type: 'commandStatusChangeNotification',
        convert: (model, msg, publish, options, meta) => {
            const zoneStatus = msg.data.zonestatus;
            return {
                gas: (zoneStatus & 1) > 0,
                tamper: (zoneStatus & 1<<2) > 0,
                battery_low: (zoneStatus & 1<<3) > 0,
            };
        },
    },
    ias_gas_alarm_2: {
        cluster: 'ssIasZone',
        type: 'commandStatusChangeNotification',
        convert: (model, msg, publish, options, meta) => {
            const zoneStatus = msg.data.zonestatus;
            return {
                gas: (zoneStatus & 1<<1) > 0,
                tamper: (zoneStatus & 1<<2) > 0,
                battery_low: (zoneStatus & 1<<3) > 0,
            };
        },
    },
    ias_smoke_alarm_1: {
        cluster: 'ssIasZone',
        type: 'commandStatusChangeNotification',
        convert: (model, msg, publish, options, meta) => {
            const zoneStatus = msg.data.zonestatus;
            const zoneState = msg.data.zoneState;
            return {
                enrolled: zoneState === 1,
                smoke: (zoneStatus & 1) > 0,
                tamper: (zoneStatus & 1<<2) > 0,
                battery_low: (zoneStatus & 1<<3) > 0,
                supervision_reports: (zoneStatus & 1<<4) > 0,
                restore_reports: (zoneStatus & 1<<5) > 0,
                trouble: (zoneStatus & 1<<6) > 0,
                ac_status: (zoneStatus & 1<<7) > 0,
            };
        },
    },
    ias_contact_alarm_1: {
        cluster: 'ssIasZone',
        type: 'commandStatusChangeNotification',
        convert: (model, msg, publish, options, meta) => {
            const zoneStatus = msg.data.zonestatus;
            return {
                contact: !((zoneStatus & 1) > 0),
                tamper: (zoneStatus & 1<<2) > 0,
                battery_low: (zoneStatus & 1<<3) > 0,
            };
        },
    },
    ias_carbon_monoxide_alarm_1: {
        cluster: 'ssIasZone',
        type: 'commandStatusChangeNotification',
        convert: (model, msg, publish, options, meta) => {
            const zoneStatus = msg.data.zonestatus;
            return {
                carbon_monoxide: (zoneStatus & 1) > 0,
                tamper: (zoneStatus & 1<<2) > 0,
                battery_low: (zoneStatus & 1<<3) > 0,
            };
        },
    },
    ias_sos_alarm_2: {
        cluster: 'ssIasZone',
        type: 'commandStatusChangeNotification',
        convert: (model, msg, publish, options, meta) => {
            const zoneStatus = msg.data.zonestatus;
            return {
                sos: (zoneStatus & 1<<1) > 0,
                battery_low: (zoneStatus & 1<<3) > 0,
            };
        },
    },
    ias_occupancy_alarm_1: {
        cluster: 'ssIasZone',
        type: 'commandStatusChangeNotification',
        convert: (model, msg, publish, options, meta) => {
            const zoneStatus = msg.data.zonestatus;
            return {
                occupancy: (zoneStatus & 1) > 0,
                tamper: (zoneStatus & 1<<2) > 0,
                battery_low: (zoneStatus & 1<<3) > 0,
            };
        },
    },
    ias_occupancy_alarm_2: {
        cluster: 'ssIasZone',
        type: 'commandStatusChangeNotification',
        convert: (model, msg, publish, options, meta) => {
            const zoneStatus = msg.data.zonestatus;
            return {
                occupancy: (zoneStatus & 1<<1) > 0,
                tamper: (zoneStatus & 1<<2) > 0,
                battery_low: (zoneStatus & 1<<3) > 0,
            };
        },
    },
    ias_occupancy_alarm_1_with_timeout: {
        cluster: 'ssIasZone',
        type: 'commandStatusChangeNotification',
        convert: (model, msg, publish, options, meta) => {
            const zoneStatus = msg.data.zonestatus;
            const deviceID = msg.device.ieeeAddr;
            const timeout = options && options.hasOwnProperty('occupancy_timeout') ?
                options.occupancy_timeout : occupancyTimeout;

            if (store[deviceID]) {
                clearTimeout(store[deviceID]);
                store[deviceID] = null;
            }

            if (timeout !== 0) {
                store[deviceID] = setTimeout(() => {
                    publish({occupancy: false});
                    store[deviceID] = null;
                }, timeout * 1000);
            }

            return {
                occupancy: (zoneStatus & 1) > 0,
                tamper: (zoneStatus & 1<<2) > 0,
                battery_low: (zoneStatus & 1<<3) > 0,
            };
        },
    },
    command_recall: {
        cluster: 'genScenes',
        type: 'commandRecall',
        convert: (model, msg, publish, options, meta) => {
            const payload = {action: postfixWithEndpointName(`recall_${msg.data.sceneid}`, msg, model)};
            addActionGroup(payload, msg, model);
            return payload;
        },
    },
    command_panic: {
        cluster: 'ssIasAce',
        type: 'commandPanic',
        convert: (model, msg, publish, options, meta) => {
            const payload = {action: postfixWithEndpointName(`panic`, msg, model)};
            addActionGroup(payload, msg, model);
            return payload;
        },
    },
    command_arm: {
        cluster: 'ssIasAce',
        type: 'commandArm',
        convert: (model, msg, publish, options, meta) => {
            const payload = {
                action: postfixWithEndpointName(common.armMode[msg.data['armmode']], msg, model),
                action_code: msg.data.code,
                action_zone: msg.data.zoneid,
            };
            if (model.meta && model.meta.commandArmIncludeTransaction) {
                payload.action_transaction = msg.meta.zclTransactionSequenceNumber;
            }
            if (msg.groupID) payload.action_group = msg.groupID;
            return payload;
        },
    },
    command_cover_stop: {
        cluster: 'closuresWindowCovering',
        type: 'commandStop',
        convert: (model, msg, publish, options, meta) => {
            const payload = {action: postfixWithEndpointName('stop', msg, model)};
            addActionGroup(payload, msg, model);
            return payload;
        },
    },
    command_cover_open: {
        cluster: 'closuresWindowCovering',
        type: 'commandUpOpen',
        convert: (model, msg, publish, options, meta) => {
            const payload = {action: postfixWithEndpointName('open', msg, model)};
            addActionGroup(payload, msg, model);
            return payload;
        },
    },
    command_cover_close: {
        cluster: 'closuresWindowCovering',
        type: 'commandDownClose',
        convert: (model, msg, publish, options, meta) => {
            const payload = {action: postfixWithEndpointName('close', msg, model)};
            addActionGroup(payload, msg, model);
            return payload;
        },
    },
    command_on: {
        cluster: 'genOnOff',
        type: 'commandOn',
        convert: (model, msg, publish, options, meta) => {
            const payload = {action: postfixWithEndpointName('on', msg, model)};
            addActionGroup(payload, msg, model);
            return payload;
        },
    },
    command_off: {
        cluster: 'genOnOff',
        type: 'commandOff',
        convert: (model, msg, publish, options, meta) => {
            const payload = {action: postfixWithEndpointName('off', msg, model)};
            addActionGroup(payload, msg, model);
            return payload;
        },
    },
    command_off_with_effect: {
        cluster: 'genOnOff',
        type: 'commandOffWithEffect',
        convert: (model, msg, publish, options, meta) => {
            const payload = {action: postfixWithEndpointName(`off`, msg, model)};
            addActionGroup(payload, msg, model);
            return payload;
        },
    },
    command_toggle: {
        cluster: 'genOnOff',
        type: 'commandToggle',
        convert: (model, msg, publish, options, meta) => {
            const payload = {action: postfixWithEndpointName('toggle', msg, model)};
            addActionGroup(payload, msg, model);
            return payload;
        },
    },
    command_move_to_level: {
        cluster: 'genLevelCtrl',
        type: ['commandMoveToLevel', 'commandMoveToLevelWithOnOff'],
        convert: (model, msg, publish, options, meta) => {
            const payload = {
                action: postfixWithEndpointName(`brightness_move_to_level`, msg, model),
                action_level: msg.data.level,
                action_transition_time: msg.data.transtime / 100,
            };
            addActionGroup(payload, msg, model);
            return payload;
        },
    },
    command_move: {
        cluster: 'genLevelCtrl',
        type: ['commandMove', 'commandMoveWithOnOff'],
        convert: (model, msg, publish, options, meta) => {
            const direction = msg.data.movemode === 1 ? 'down' : 'up';
            const action = postfixWithEndpointName(`brightness_move_${direction}`, msg, model);
            const payload = {action, action_rate: msg.data.rate};
            addActionGroup(payload, msg, model);
            return payload;
        },
    },
    command_step: {
        cluster: 'genLevelCtrl',
        type: ['commandStep', 'commandStepWithOnOff'],
        convert: (model, msg, publish, options, meta) => {
            const direction = msg.data.stepmode === 1 ? 'down' : 'up';
            const payload = {
                action: postfixWithEndpointName(`brightness_step_${direction}`, msg, model),
                action_step_size: msg.data.stepsize,
                action_transition_time: msg.data.transtime / 100,
            };
            addActionGroup(payload, msg, model);
            return payload;
        },
    },
    command_stop: {
        cluster: 'genLevelCtrl',
        type: ['commandStop', 'commandStopWithOnOff'],
        convert: (model, msg, publish, options, meta) => {
            const payload = {action: postfixWithEndpointName(`brightness_stop`, msg, model)};
            addActionGroup(payload, msg, model);
            return payload;
        },
    },
    command_step_color_temperature: {
        cluster: 'lightingColorCtrl',
        type: 'commandStepColorTemp',
        convert: (model, msg, publish, options, meta) => {
            const direction = msg.data.stepmode === 1 ? 'up' : 'down';
            const payload = {
                action: postfixWithEndpointName(`color_temperature_step_${direction}`, msg, model),
                action_step_size: msg.data.stepsize,
            };
            addActionGroup(payload, msg, model);
            return payload;
        },
    },
    command_ehanced_move_to_hue_and_saturation: {
        cluster: 'lightingColorCtrl',
        type: 'commandEnhancedMoveToHueAndSaturation',
        convert: (model, msg, publish, options, meta) => {
            const payload = {
                action: postfixWithEndpointName(`enhanced_move_to_hue_and_saturation`, msg, model),
                action_enhanced_hue: msg.data.enhancehue,
                action_hue: msg.data.enhancehue * 360 / 65536 % 360,
                action_saturation: msg.data.saturation,
                action_transition_time: msg.data.transtime,
            };

            addActionGroup(payload, msg, model);
            return payload;
        },
    },
    command_color_loop_set: {
        cluster: 'lightingColorCtrl',
        type: 'commandColorLoopSet',
        convert: (model, msg, publish, options, meta) => {
            const updateFlags = msg.data.updateflags;
            const actionLookup = {
                0x00: 'deactivate',
                0x01: 'activate_from_color_loop_start_enhanced_hue',
                0x02: 'activate_from_enhanced_current_hue',
            };

            const payload = {
                action: postfixWithEndpointName(`color_loop_set`, msg, model),
                action_update_flags: {
                    action: (updateFlags & 1 << 0) > 0,
                    direction: (updateFlags & 1 << 1) > 0,
                    time: (updateFlags & 1 << 2) > 0,
                    start_hue: (updateFlags & 1 << 3) > 0,
                },
                action_action: actionLookup[msg.data.action],
                action_direction: msg.data.direction === 0 ? 'decrement' : 'increment',
                action_time: msg.data.time,
                action_start_hue: msg.data.starthue,
            };

            addActionGroup(payload, msg, model);
            return payload;
        },
    },
    command_move_to_color_temp: {
        cluster: 'lightingColorCtrl',
        type: 'commandMoveToColorTemp',
        convert: (model, msg, publish, options, meta) => {
            const payload = {
                action: postfixWithEndpointName(`color_temperature_move`, msg, model),
                action_color_temperature: msg.data.colortemp,
                action_transition_time: msg.data.transtime,
            };
            addActionGroup(payload, msg, model);
            return payload;
        },
    },
    command_move_to_color: {
        cluster: 'lightingColorCtrl',
        type: 'commandMoveToColor',
        convert: (model, msg, publish, options, meta) => {
            const payload = {
                action: postfixWithEndpointName(`color_move`, msg, model),
                action_color: {
                    x: precisionRound(msg.data.colorx / 65535, 3),
                    y: precisionRound(msg.data.colory / 65535, 3),
                },
                action_transition_time: msg.data.transtime,
            };
            addActionGroup(payload, msg, model);
            return payload;
        },
    },
    command_move_hue: {
        cluster: 'lightingColorCtrl',
        type: 'commandMoveHue',
        convert: (model, msg, publish, options, meta) => {
            const payload = {action: postfixWithEndpointName('hue_move', msg, model)};
            addActionGroup(payload, msg, model);
            return payload;
        },
    },
    command_emergency: {
        cluster: 'ssIasAce',
        type: 'commandEmergency',
        convert: (model, msg, publish, options, meta) => {
            const payload = {action: postfixWithEndpointName(`emergency`, msg, model)};
            addActionGroup(payload, msg, model);
            return payload;
        },
    },
    command_on_state: {
        cluster: 'genOnOff',
        type: 'commandOn',
        convert: (model, msg, publish, options, meta) => {
            const property = postfixWithEndpointName('state', msg, model);
            return {[property]: 'ON'};
        },
    },
    command_off_state: {
        cluster: 'genOnOff',
        type: 'commandOff',
        convert: (model, msg, publish, options, meta) => {
            const property = postfixWithEndpointName('state', msg, model);
            return {[property]: 'OFF'};
        },
    },
    identify: {
        cluster: 'genIdentify',
        type: ['attributeReport', 'readResponse'],
        convert: (model, msg, publish, options, meta) => {
            return {action: postfixWithEndpointName(`identify`, msg, model)};
        },
    },
    cover_position_tilt: {
        cluster: 'closuresWindowCovering',
        type: ['attributeReport', 'readResponse'],
        convert: (model, msg, publish, options, meta) => {
            const result = {};
            // Zigbee officially expects 'open' to be 0 and 'closed' to be 100 whereas
            // HomeAssistant etc. work the other way round.
            // For zigbee-herdsman-converters: open = 100, close = 0
            // ubisys J1 will report 255 if lift or tilt positions are not known, so skip that.
            const invert = model.meta && model.meta.coverInverted ? !options.invert_cover : options.invert_cover;
            if (msg.data.hasOwnProperty('currentPositionLiftPercentage') && msg.data['currentPositionLiftPercentage'] <= 100) {
                const value = msg.data['currentPositionLiftPercentage'];
                result.position = invert ? value : 100 - value;
            }
            if (msg.data.hasOwnProperty('currentPositionTiltPercentage') && msg.data['currentPositionTiltPercentage'] <= 100) {
                const value = msg.data['currentPositionTiltPercentage'];
                result.tilt = invert ? value : 100 - value;
            }
            return result;
        },
    },

    cover_position_via_brightness: {
        cluster: 'genLevelCtrl',
        type: ['attributeReport', 'readResponse'],
        convert: (model, msg, publish, options, meta) => {
            const currentLevel = msg.data['currentLevel'];
            let position = Math.round(Number(currentLevel) / 2.55).toString();
            position = options.invert_cover ? 100 - position : position;
            const state = options.invert_cover ? (position > 0 ? 'CLOSE' : 'OPEN') : (position > 0 ? 'OPEN' : 'CLOSE');
            return {state: state, position: position};
        },
    },
    cover_state_via_onoff: {
        cluster: 'genOnOff',
        type: ['attributeReport', 'readResponse'],
        convert: (model, msg, publish, options, meta) => {
            if (msg.data.hasOwnProperty('onOff')) {
                return {state: msg.data['onOff'] === 1 ? 'OPEN' : 'CLOSE'};
            }
        },
    },

    /**
     * Non-generic converters, re-use if possible
     */
    xiaomi_battery: {
        cluster: 'genBasic',
        type: ['attributeReport', 'readResponse'],
        convert: (model, msg, publish, options, meta) => {
            let voltage = null;
            if (msg.data['65281']) {
                voltage = msg.data['65281']['1'];
            } else if (msg.data['65282']) {
                voltage = msg.data['65282']['1'].elmVal;
            }

            if (voltage) {
                const payload = {
                    voltage: voltage, // @deprecated
                    // voltage: voltage / 1000.0,
                };

                if (model.meta && model.meta.battery && model.meta.battery.voltageToPercentage) {
                    if (model.meta.battery.voltageToPercentage === 'CR2032') {
                        payload.battery = toPercentageCR2032(payload.voltage);
                    } else if (model.meta.battery.voltageToPercentage === '4LR6AA1_5v') {
                        payload.battery = toPercentage(voltage, 3000, 4200);
                    }
                }

                return payload;
            }
        },
    },
    xiaomi_on_off_action: {
        cluster: 'genOnOff',
        type: ['attributeReport'],
        convert: (model, msg, publish, options, meta) => {
            if (['QBKG04LM', 'QBKG11LM', 'QBKG21LM', 'QBKG03LM', 'QBKG12LM', 'QBKG22LM'].includes(model.model) && msg.data['61440']) {
                return;
            }

            let mapping = null;
            if (['QBKG03LM', 'QBKG12LM', 'QBKG22LM'].includes(model.model)) mapping = {4: 'left', 5: 'right', 6: 'both'};
            if (['WXKG02LM'].includes(model.model)) mapping = {1: 'left', 2: 'right', 3: 'both'};

            // Dont' use postfixWithEndpointName here, endpoints don't match
            if (mapping) {
                const button = mapping[msg.endpoint.ID];
                return {action: `single_${button}`};
            } else {
                return {action: 'single'};
            }
        },
    },
    xiaomi_multistate_action: {
        cluster: 'genMultistateInput',
        type: ['attributeReport'],
        convert: (model, msg, publish, options, meta) => {
            if (hasAlreadyProcessedMessage(msg)) return;
            let actionLookup = {0: 'hold', 1: 'single', 2: 'double', 255: 'release'};
            let buttonLookup = null;
            if (model.model === 'WXKG02LM') buttonLookup = {1: 'left', 2: 'right', 3: 'both'};
            if (model.model === 'QBKG12LM') buttonLookup = {5: 'left', 6: 'right', 7: 'both'};
            if (model.model === 'WXKG12LM') {
                actionLookup = {...actionLookup, 16: 'hold', 17: 'release', 18: 'shake'};
            }

            const action = actionLookup[msg.data['presentValue']];
            if (buttonLookup) {
                const button = buttonLookup[msg.endpoint.ID];
                if (button) {
                    return {action: `${action}_${button}`};
                }
            } else {
                return {action};
            }
        },
    },
    xiaomi_WXKG01LM_action: {
        cluster: 'genOnOff',
        type: ['attributeReport', 'readResponse'],
        convert: (model, msg, publish, options, meta) => {
            if (hasAlreadyProcessedMessage(msg)) return;
            const deviceID = msg.device.ieeeAddr;
            const state = msg.data['onOff'];
            if (!store[deviceID]) store[deviceID] = {};

            // 0 = click down, 1 = click up, else = multiple clicks
            if (state === 0) {
                store[deviceID].timer = setTimeout(() => {
                    publish({action: 'hold'});
                    store[deviceID].timer = null;
                    store[deviceID].hold = Date.now();
                    store[deviceID].hold_timer = setTimeout(() => {
                        store[deviceID].hold = false;
                    }, options.hold_timeout_expire || 4000);
                    // After 4000 milliseconds of not reciving release we assume it will not happen.
                }, options.hold_timeout || 1000); // After 1000 milliseconds of not releasing we assume hold.
            } else if (state === 1) {
                if (store[deviceID].hold) {
                    const duration = Date.now() - store[deviceID].hold;
                    publish({action: 'release', duration: duration});
                    store[deviceID].hold = false;
                }

                if (store[deviceID].timer) {
                    clearTimeout(store[deviceID].timer);
                    store[deviceID].timer = null;
                    publish({action: 'single'});
                }
            } else {
                const clicks = msg.data['32768'];
                const actionLookup = {1: 'single', 2: 'double', 3: 'triple', 4: 'quadruple'};
                const payload = actionLookup[clicks] ? actionLookup[clicks] : 'many';
                publish({action: payload});
            }
        },
    },
    xiaomi_WXKG11LM_action: {
        cluster: 'genOnOff',
        type: ['attributeReport', 'readResponse'],
        convert: (model, msg, publish, options, meta) => {
            let clicks;
            if (msg.data.onOff) {
                clicks = 1;
            } else if (msg.data['32768']) {
                clicks = msg.data['32768'];
            }

            const actionLookup = {1: 'single', 2: 'double', 3: 'triple', 4: 'quadruple'};
            if (actionLookup[clicks]) {
                return {action: actionLookup[clicks]};
            }
        },
    },
    command_status_change_notification_action: {
        cluster: 'ssIasZone',
        type: 'commandStatusChangeNotification',
        convert: (model, msg, publish, options, meta) => {
            const lookup = {0: 'off', 1: 'single', 2: 'double', 3: 'hold'};
            const zoneStatus = msg.data.zonestatus;
            return {action: lookup[zoneStatus]};
        },
    },
    ptvo_multistate_action: {
        cluster: 'genMultistateInput',
        type: ['attributeReport', 'readResponse'],
        convert: (model, msg, publish, options, meta) => {
            const actionLookup = {1: 'single', 2: 'double', 3: 'tripple', 4: 'hold'};
            const value = msg.data['presentValue'];
            const action = actionLookup[value];
            return {action: postfixWithEndpointName(action, msg, model)};
        },
    },
    terncy_raw: {
        cluster: 'manuSpecificClusterAduroSmart',
        type: 'raw',
        convert: (model, msg, publish, options, meta) => {
            // 13,40,18,104, 0,8,1 - single
            // 13,40,18,22,  0,17,1
            // 13,40,18,32,  0,18,1
            // 13,40,18,6,   0,16,1
            // 13,40,18,111, 0,4,2 - double
            // 13,40,18,58,  0,7,2
            // 13,40,18,6,   0,2,3 - triple
            // motion messages:
            // 13,40,18,105, 4,167,0,7 - motion on right side
            // 13,40,18,96,  4,27,0,5
            // 13,40,18,101, 4,27,0,7
            // 13,40,18,125, 4,28,0,5
            // 13,40,18,85,  4,28,0,7
            // 13,40,18,3,   4,24,0,5
            // 13,40,18,81,  4,10,1,7
            // 13,40,18,72,  4,30,1,5
            // 13,40,18,24,  4,25,0,40 - motion on left side
            // 13,40,18,47,  4,28,0,56
            // 13,40,18,8,   4,32,0,40
            let value = {};
            if (msg.data[4] == 0) {
                value = msg.data[6];
                if (1 <= value && value <= 3) {
                    const actionLookup = {1: 'single', 2: 'double', 3: 'triple', 4: 'quadruple'};
                    return {action: actionLookup[value]};
                }
            } else if (msg.data[4] == 4) {
                value = msg.data[7];
                const sidelookup = {5: 'right', 7: 'right', 40: 'left', 56: 'left'};
                if (sidelookup[value]) {
                    msg.data.occupancy = 1;
                    const payload = converters.occupancy_with_timeout.convert(model, msg, publish, options, meta);
                    payload.action_side = sidelookup[value];
                    payload.side = sidelookup[value]; /* legacy: remove this line (replaced by action_side) */

                    return payload;
                }
            }
        },
    },
    konke_action: {
        cluster: 'genOnOff',
        type: ['attributeReport', 'readResponse'],
        convert: (model, msg, publish, options, meta) => {
            const value = msg.data['onOff'];
            const lookup = {128: 'single', 129: 'double', 130: 'hold'};
            return lookup[value] ? {action: lookup[value]} : null;
        },
    },
    xiaomi_curtain_position: {
        cluster: 'genAnalogOutput',
        type: ['attributeReport', 'readResponse'],
        convert: (model, msg, publish, options, meta) => {
            let running = false;

            if (model.model === 'ZNCLDJ12LM' && msg.type === 'attributeReport' && [0, 2].includes(msg.data['presentValue'])) {
                // Incorrect reports from the device, ignore (re-read by onEvent of ZNCLDJ12LM)
                // https://github.com/Koenkk/zigbee-herdsman-converters/pull/1427#issuecomment-663862724
                return;
            }

            if (msg.data['61440']) {
                running = msg.data['61440'] !== 0;
            }

            let position = precisionRound(msg.data['presentValue'], 2);
            position = options.invert_cover ? 100 - position : position;
            return {position: position, running: running};
        },
    },
    xiaomi_curtain_options: {
        cluster: 'genBasic',
        type: ['attributeReport', 'readResponse'],
        convert: (model, msg, publish, options, meta) => {
            const data = msg.data['1025'];
            if (data) {
                return {
                    options: { // next values update only when curtain finished initial setup and knows current position
                        reverse_direction: data[2]=='\u0001',
                        hand_open: data[5]=='\u0000',
                    },
                };
            }
        },
    },
    xiaomi_operation_mode_basic: {
        cluster: 'genBasic',
        type: ['attributeReport', 'readResponse'],
        convert: (model, msg, publish, options, meta) => {
            const payload = {};
            if (['QBKG04LM', 'QBKG11LM', 'QBKG21LM'].includes(model.model)) {
                const mappingMode = {0x12: 'control_relay', 0xFE: 'decoupled'};
                const key = '65314';
                if (msg.data.hasOwnProperty(key)) {
                    payload.operation_mode = mappingMode[msg.data[key]];
                }
            } else if (['QBKG03LM', 'QBKG12LM', 'QBKG22LM'].includes(model.model)) {
                const mappingButton = {'65314': 'left', '65315': 'right'};
                const mappingMode = {0x12: 'control_left_relay', 0x22: 'control_right_relay', 0xFE: 'decoupled'};
                for (const key in mappingButton) {
                    if (msg.data.hasOwnProperty(key)) {
                        const mode = mappingMode[msg.data[key]];
                        payload[`operation_mode_${mappingButton[key]}`] = mode;
                    }
                }
            } else {
                throw new Error('Not supported');
            }

            return payload;
        },
    },
    xiaomi_operation_mode_opple: {
        cluster: 'aqaraOpple',
        type: ['attributeReport', 'readResponse'],
        convert: (model, msg, publish, options, meta) => {
            const mappingButton = {
                1: 'left',
                2: 'center',
                3: 'right',
            };
            const mappingMode = {
                0x01: 'control_relay',
                0x00: 'decoupled',
            };
            for (const key in mappingButton) {
                if (msg.endpoint.ID == key && msg.data.hasOwnProperty('512')) {
                    const payload = {};
                    const mode = mappingMode['512'];
                    payload[`operation_mode_${mappingButton[key]}`] = mode;
                    return payload;
                }
            }
        },
    },
    qlwz_letv8key_switch: {
        cluster: 'genMultistateInput',
        type: ['attributeReport', 'readResponse'],
        convert: (model, msg, publish, options, meta) => {
            const buttonLookup = {4: 'up', 2: 'down', 5: 'left', 3: 'right', 8: 'center', 1: 'back', 7: 'play', 6: 'voice'};
            const actionLookup = {0: 'hold', 1: 'single', 2: 'double', 3: 'tripple'};
            const button = buttonLookup[msg.endpoint.ID];
            const action = actionLookup[msg.data['presentValue']] || msg.data['presentValue'];
            if (button) {
                return {action: `${action}_${button}`};
            }
        },
    },

    /**
     * Legacy: DONT RE-USE!!
     */
    legacy_WXKG11LM_click: {
        cluster: 'genOnOff',
        type: ['attributeReport', 'readResponse'],
        convert: (model, msg, publish, options, meta) => {
            if (!options.hasOwnProperty('legacy') || options.legacy) {
                const data = msg.data;
                let clicks;

                if (data.onOff) {
                    clicks = 1;
                } else if (data['32768']) {
                    clicks = data['32768'];
                }

                const actionLookup = {1: 'single', 2: 'double', 3: 'triple', 4: 'quadruple'};
                if (actionLookup[clicks]) {
                    return {click: actionLookup[clicks]};
                }
            }
        },
    },
    legacy_konke_click: {
        cluster: 'genOnOff',
        type: ['attributeReport', 'readResponse'],
        convert: (model, msg, publish, options, meta) => {
            const value = msg.data['onOff'];
            const lookup = {
                128: {click: 'single'}, // single click
                129: {click: 'double'}, // double and many click
                130: {click: 'long'}, // hold
            };

            return lookup[value] ? lookup[value] : null;
        },
    },
    legacy_xiaomi_action_click_multistate: {
        cluster: 'genMultistateInput',
        type: ['attributeReport', 'readResponse'],
        convert: (model, msg, publish, options, meta) => {
            const value = msg.data['presentValue'];
            const lookup = {
                1: {click: 'single'}, // single click
                2: {click: 'double'}, // double click
            };

            return lookup[value] ? lookup[value] : null;
        },
    },
    legacy_WXKG12LM_action_click_multistate: {
        cluster: 'genMultistateInput',
        type: ['attributeReport', 'readResponse'],
        convert: (model, msg, publish, options, meta) => {
            if (!options.hasOwnProperty('legacy') || options.legacy) {
                const value = msg.data['presentValue'];
                const lookup = {
                    1: {click: 'single'}, // single click
                    2: {click: 'double'}, // double click
                };

                return lookup[value] ? lookup[value] : null;
            }
        },
    },
    legacy_terncy_raw: {
        cluster: 'manuSpecificClusterAduroSmart',
        type: 'raw',
        convert: (model, msg, publish, options, meta) => {
            if (!options.hasOwnProperty('legacy') || options.legacy) {
                // 13,40,18,104, 0,8,1 - click
                // 13,40,18,22,  0,17,1
                // 13,40,18,32,  0,18,1
                // 13,40,18,6,   0,16,1
                // 13,40,18,111, 0,4,2 - double click
                // 13,40,18,58,  0,7,2
                // 13,40,18,6,   0,2,3 - triple click
                // motion messages:
                // 13,40,18,105, 4,167,0,7 - motion on right side
                // 13,40,18,96,  4,27,0,5
                // 13,40,18,101, 4,27,0,7
                // 13,40,18,125, 4,28,0,5
                // 13,40,18,85,  4,28,0,7
                // 13,40,18,3,   4,24,0,5
                // 13,40,18,81,  4,10,1,7
                // 13,40,18,72,  4,30,1,5
                // 13,40,18,24,  4,25,0,40 - motion on left side
                // 13,40,18,47,  4,28,0,56
                // 13,40,18,8,   4,32,0,40
                let value = {};
                if (msg.data[4] == 0) {
                    value = msg.data[6];
                    if (1 <= value && value <= 3) {
                        const actionLookup = {1: 'single', 2: 'double', 3: 'triple', 4: 'quadruple'};
                        return {click: actionLookup[value]};
                    }
                }
            }
        },
    },
    legacy_CCTSwitch_D0001_on_off: {
        cluster: 'genOnOff',
        type: ['commandOn', 'commandOff'],
        convert: (model, msg, publish, options, meta) => {
            if (!options.hasOwnProperty('legacy') || options.legacy) {
                return {click: 'power'};
            }
        },
    },
    legacy_ptvo_switch_buttons: {
        cluster: 'genMultistateInput',
        type: ['attributeReport', 'readResponse'],
        convert: (model, msg, publish, options, meta) => {
            if (!options.hasOwnProperty('legacy') || options.legacy) {
                const button = getKey(model.endpoint(msg.device), msg.endpoint.ID);
                const value = msg.data['presentValue'];

                const actionLookup = {
                    1: 'single',
                    2: 'double',
                    3: 'tripple',
                    4: 'hold',
                };

                const action = actionLookup[value];

                if (button) {
                    return {click: button + (action ? `_${action}` : '')};
                }
            }
        },
    },
    legacy_ZGRC013_brightness_onoff: {
        cluster: 'genLevelCtrl',
        type: 'commandMoveWithOnOff',
        convert: (model, msg, publish, options, meta) => {
            if (!options.hasOwnProperty('legacy') || options.legacy) {
                const button = msg.endpoint.ID;
                const direction = msg.data.movemode == 0 ? 'up' : 'down';
                if (button) {
                    return {click: `${button}_${direction}`};
                }
            }
        },
    },
    legacy_ZGRC013_brightness_stop: {
        cluster: 'genLevelCtrl',
        type: 'commandStopWithOnOff',
        convert: (model, msg, publish, options, meta) => {
            if (!options.hasOwnProperty('legacy') || options.legacy) {
                const button = msg.endpoint.ID;
                if (button) {
                    return {click: `${button}_stop`};
                }
            }
        },
    },
    legacy_ZGRC013_scene: {
        cluster: 'genScenes',
        type: 'commandRecall',
        convert: (model, msg, publish, options, meta) => {
            if (!options.hasOwnProperty('legacy') || options.legacy) {
                return {click: `scene_${msg.data.groupid}_${msg.data.sceneid}`};
            }
        },
    },
    legacy_ZGRC013_cmdOn: {
        cluster: 'genOnOff',
        type: 'commandOn',
        convert: (model, msg, publish, options, meta) => {
            const button = msg.endpoint.ID;
            if (button) {
                return {click: `${button}_on`};
            }
        },
    },
    legacy_ZGRC013_cmdOff: {
        cluster: 'genOnOff',
        type: 'commandOff',
        convert: (model, msg, publish, options, meta) => {
            if (!options.hasOwnProperty('legacy') || options.legacy) {
                const button = msg.endpoint.ID;
                if (button) {
                    return {click: `${button}_off`};
                }
            }
        },
    },
    legacy_ZGRC013_brightness: {
        cluster: 'genLevelCtrl',
        type: 'commandMove',
        convert: (model, msg, publish, options, meta) => {
            if (!options.hasOwnProperty('legacy') || options.legacy) {
                const button = msg.endpoint.ID;
                const direction = msg.data.movemode == 0 ? 'up' : 'down';
                if (button) {
                    return {click: `${button}_${direction}`};
                }
            }
        },
    },
    legacy_CTR_U_scene: {
        cluster: 'genScenes',
        type: 'commandRecall',
        convert: (model, msg, publish, options, meta) => {
            if (!options.hasOwnProperty('legacy') || options.legacy) {
                return {click: `scene_${msg.data.groupid}_${msg.data.sceneid}`};
            }
        },
    },
    legacy_st_button_state: {
        cluster: 'ssIasZone',
        type: 'commandStatusChangeNotification',
        convert: (model, msg, publish, options, meta) => {
            if (!options.hasOwnProperty('legacy') || options.legacy) {
                const buttonStates = {
                    0: 'off',
                    1: 'single',
                    2: 'double',
                    3: 'hold',
                };

                if (msg.data.hasOwnProperty('data')) {
                    const zoneStatus = msg.data.zonestatus;
                    return {click: buttonStates[zoneStatus]};
                } else {
                    const zoneStatus = msg.data.zonestatus;
                    return {click: buttonStates[zoneStatus]};
                }
            }
        },
    },
    legacy_QBKG11LM_click: {
        cluster: 'genMultistateInput',
        type: ['attributeReport', 'readResponse'],
        convert: (model, msg, publish, options, meta) => {
            if (!options.hasOwnProperty('legacy') || options.legacy) {
                if ([1, 2].includes(msg.data.presentValue)) {
                    const times = {1: 'single', 2: 'double'};
                    return {click: times[msg.data.presentValue]};
                }
            }
        },
    },
    legacy_QBKG12LM_click: {
        cluster: 'genMultistateInput',
        type: ['attributeReport', 'readResponse'],
        convert: (model, msg, publish, options, meta) => {
            if (!options.hasOwnProperty('legacy') || options.legacy) {
                if ([1, 2].includes(msg.data.presentValue)) {
                    const mapping = {5: 'left', 6: 'right', 7: 'both'};
                    const times = {1: 'single', 2: 'double'};
                    const button = mapping[msg.endpoint.ID];
                    return {click: `${button}_${times[msg.data.presentValue]}`};
                }
            }
        },
    },
    legacy_QBKG03LM_QBKG12LM_click: {
        cluster: 'genOnOff',
        type: ['attributeReport'],
        convert: (model, msg, publish, options, meta) => {
            if (!options.hasOwnProperty('legacy') || options.legacy) {
                if (!msg.data['61440']) {
                    const mapping = {4: 'left', 5: 'right', 6: 'both'};
                    const button = mapping[msg.endpoint.ID];
                    return {click: button};
                }
            }
        },
    },
    legacy_QBKG04LM_QBKG11LM_click: {
        cluster: 'genOnOff',
        type: ['attributeReport'],
        convert: (model, msg, publish, options, meta) => {
            if (!options.hasOwnProperty('legacy') || options.legacy) {
                if (!msg.data['61440']) {
                    return {click: 'single'};
                }
            }
        },
    },
    legacy_cover_stop: {
        cluster: 'closuresWindowCovering',
        type: 'commandStop',
        convert: (model, msg, publish, options, meta) => {
            if (!options.hasOwnProperty('legacy') || options.legacy) {
                return {click: 'release'};
            }
        },
    },
    legacy_cover_open: {
        cluster: 'closuresWindowCovering',
        type: 'commandUpOpen',
        convert: (model, msg, publish, options, meta) => {
            if (!options.hasOwnProperty('legacy') || options.legacy) {
                return {click: 'open'};
            }
        },
    },
    legacy_cover_close: {
        cluster: 'closuresWindowCovering',
        type: 'commandDownClose',
        convert: (model, msg, publish, options, meta) => {
            if (!options.hasOwnProperty('legacy') || options.legacy) {
                return {click: 'close'};
            }
        },
    },
    legacy_WXKG03LM_click: {
        cluster: 'genOnOff',
        type: ['attributeReport', 'readResponse'],
        convert: (model, msg, publish, options, meta) => {
            if (!options.hasOwnProperty('legacy') || options.legacy) {
                return {click: 'single'};
            }
        },
    },
    legacy_xiaomi_on_off_action: {
        cluster: 'genOnOff',
        type: ['attributeReport'],
        convert: (model, msg, publish, options, meta) => {
            // Legacy: use xiaomi_on_off_action_single
            return {action: getKey(model.endpoint(msg.device), msg.endpoint.ID)};
        },
    },
    legacy_WXKG02LM_click: {
        cluster: 'genOnOff',
        type: ['attributeReport', 'readResponse'],
        convert: (model, msg, publish, options, meta) => {
            if (!options.hasOwnProperty('legacy') || options.legacy) {
                return {click: getKey(model.endpoint(msg.device), msg.endpoint.ID)};
            }
        },
    },
    legacy_WXKG02LM_click_multistate: {
        cluster: 'genMultistateInput',
        type: ['attributeReport', 'readResponse'],
        convert: (model, msg, publish, options, meta) => {
            // Somestime WXKG02LM sends multiple messages on a single click, this prevents handling
            // of a message with the same transaction sequence number twice.
            const current = msg.meta.zclTransactionSequenceNumber;
            if (store[msg.device.ieeeAddr + 'legacy'] === current) return;
            store[msg.device.ieeeAddr + 'legacy'] = current;

            const button = getKey(model.endpoint(msg.device), msg.endpoint.ID);
            const value = msg.data['presentValue'];

            const actionLookup = {
                0: 'long',
                1: null,
                2: 'double',
            };

            const action = actionLookup[value];

            if (button) {
                if (!options.hasOwnProperty('legacy') || options.legacy) {
                    return {click: button + (action ? `_${action}` : '')};
                }
            }
        },
    },
    legacy_WXKG01LM_click: {
        cluster: 'genOnOff',
        type: ['attributeReport', 'readResponse'],
        convert: (model, msg, publish, options, meta) => {
            if (!options.hasOwnProperty('legacy') || options.legacy) {
                const deviceID = msg.device.ieeeAddr;
                const state = msg.data['onOff'];
                const key = `${deviceID}_legacy`;

                if (!store[key]) {
                    store[key] = {};
                }

                const current = msg.meta.zclTransactionSequenceNumber;
                if (store[key].transaction === current) return;
                store[key].transaction = current;

                // 0 = click down, 1 = click up, else = multiple clicks
                if (state === 0) {
                    store[key].timer = setTimeout(() => {
                        publish({click: 'long'});
                        store[key].timer = null;
                        store[key].long = Date.now();
                        store[key].long_timer = setTimeout(() => {
                            store[key].long = false;
                        }, 4000); // After 4000 milliseconds of not reciving long_release we assume it will not happen.
                    }, options.long_timeout || 1000); // After 1000 milliseconds of not releasing we assume long click.
                } else if (state === 1) {
                    if (store[key].long) {
                        const duration = Date.now() - store[key].long;
                        publish({click: 'long_release', duration: duration});
                        store[key].long = false;
                    }

                    if (store[key].timer) {
                        clearTimeout(store[key].timer);
                        store[key].timer = null;
                        publish({click: 'single'});
                    }
                } else {
                    const clicks = msg.data['32768'];
                    const actionLookup = {1: 'single', 2: 'double', 3: 'triple', 4: 'quadruple'};
                    const payload = actionLookup[clicks] ? actionLookup[clicks] : 'many';
                    publish({click: payload});
                }
            }
        },
    },
    legacy_scenes_recall_click: {
        cluster: 'genScenes',
        type: 'commandRecall',
        convert: (model, msg, publish, options, meta) => {
            if (!options.hasOwnProperty('legacy') || options.legacy) {
                return {click: msg.data.sceneid};
            }
        },
    },
    legacy_AV2010_34_click: {
        cluster: 'genScenes',
        type: 'commandRecall',
        convert: (model, msg, publish, options, meta) => {
            if (!options.hasOwnProperty('legacy') || options.legacy) {
                return {click: msg.data.groupid};
            }
        },
    },
    legacy_E1743_brightness_down: {
        cluster: 'genLevelCtrl',
        type: 'commandMove',
        convert: (model, msg, publish, options, meta) => {
            if (!options.hasOwnProperty('legacy') || options.legacy) {
                return {click: 'brightness_down'};
            }
        },
    },
    legacy_E1743_brightness_up: {
        cluster: 'genLevelCtrl',
        type: 'commandMoveWithOnOff',
        convert: (model, msg, publish, options, meta) => {
            if (!options.hasOwnProperty('legacy') || options.legacy) {
                return {click: 'brightness_up'};
            }
        },
    },
    legacy_E1743_brightness_stop: {
        cluster: 'genLevelCtrl',
        type: 'commandStopWithOnOff',
        convert: (model, msg, publish, options, meta) => {
            if (!options.hasOwnProperty('legacy') || options.legacy) {
                return {click: 'brightness_stop'};
            }
        },
    },
    legacy_genOnOff_cmdOn: {
        cluster: 'genOnOff',
        type: 'commandOn',
        convert: (model, msg, publish, options, meta) => {
            if (!options.hasOwnProperty('legacy') || options.legacy) {
                return {click: 'on'};
            }
        },
    },
    legacy_genOnOff_cmdOff: {
        cluster: 'genOnOff',
        type: 'commandOff',
        convert: (model, msg, publish, options, meta) => {
            if (!options.hasOwnProperty('legacy') || options.legacy) {
                return {click: 'off'};
            }
        },
    },
    legacy_xiaomi_multistate_action: {
        cluster: 'genMultistateInput',
        type: ['attributeReport', 'readResponse'],
        convert: (model, msg, publish, options, meta) => {
            // refactor to xiaomi_multistate_action]
            const button = getKey(model.endpoint(msg.device), msg.endpoint.ID);
            const value = msg.data['presentValue'];
            const actionLookup = {0: 'long', 1: null, 2: 'double'};
            const action = actionLookup[value];

            if (button) {
                return {action: `${button}${(action ? `_${action}` : '')}`};
            }
        },
    },
    legacy_E1744_play_pause: {
        cluster: 'genOnOff',
        type: 'commandToggle',
        convert: (model, msg, publish, options, meta) => {
            if (options.hasOwnProperty('legacy') && options.legacy === false) {
                return converters.command_toggle.convert(model, msg, publish, options, meta);
            } else {
                return {action: 'play_pause'};
            }
        },
    },
    legacy_E1744_skip: {
        cluster: 'genLevelCtrl',
        type: 'commandStep',
        convert: (model, msg, publish, options, meta) => {
            if (options.hasOwnProperty('legacy') && options.legacy === false) {
                return converters.command_step.convert(model, msg, publish, options, meta);
            } else {
                const direction = msg.data.stepmode === 1 ? 'backward' : 'forward';
                return {
                    action: `skip_${direction}`,
                    step_size: msg.data.stepsize,
                    transition_time: msg.data.transtime,
                };
            }
        },
    },
    legacy_cmd_move: {
        cluster: 'genLevelCtrl',
        type: 'commandMove',
        convert: (model, msg, publish, options, meta) => {
            if (options.hasOwnProperty('legacy') && options.legacy === false) {
                return converters.command_move.convert(model, msg, publish, options, meta);
            } else {
                ictcg1(model, msg, publish, options, 'move');
                const direction = msg.data.movemode === 1 ? 'left' : 'right';
                return {action: `rotate_${direction}`, rate: msg.data.rate};
            }
        },
    },
    legacy_cmd_move_with_onoff: {
        cluster: 'genLevelCtrl',
        type: 'commandMoveWithOnOff',
        convert: (model, msg, publish, options, meta) => {
            if (options.hasOwnProperty('legacy') && options.legacy === false) {
                return converters.command_move.convert(model, msg, publish, options, meta);
            } else {
                ictcg1(model, msg, publish, options, 'move');
                const direction = msg.data.movemode === 1 ? 'left' : 'right';
                return {action: `rotate_${direction}`, rate: msg.data.rate};
            }
        },
    },
    legacy_cmd_stop: {
        cluster: 'genLevelCtrl',
        type: 'commandStop',
        convert: (model, msg, publish, options, meta) => {
            if (options.hasOwnProperty('legacy') && options.legacy === false) {
                return converters.command_stop.convert(model, msg, publish, options, meta);
            } else {
                const value = ictcg1(model, msg, publish, options, 'stop');
                return {action: `rotate_stop`, brightness: value};
            }
        },
    },
    legacy_cmd_stop_with_onoff: {
        cluster: 'genLevelCtrl',
        type: 'commandStopWithOnOff',
        convert: (model, msg, publish, options, meta) => {
            if (options.hasOwnProperty('legacy') && options.legacy === false) {
                return converters.command_stop.convert(model, msg, publish, options, meta);
            } else {
                const value = ictcg1(model, msg, publish, options, 'stop');
                return {action: `rotate_stop`, brightness: value};
            }
        },
    },
    legacy_cmd_move_to_level_with_onoff: {
        cluster: 'genLevelCtrl',
        type: 'commandMoveToLevelWithOnOff',
        convert: (model, msg, publish, options, meta) => {
            if (options.hasOwnProperty('legacy') && options.legacy === false) {
                return converters.command_move_to_level.convert(model, msg, publish, options, meta);
            } else {
                const value = ictcg1(model, msg, publish, options, 'level');
                const direction = msg.data.level === 0 ? 'left' : 'right';
                return {action: `rotate_${direction}_quick`, level: msg.data.level, brightness: value};
            }
        },
    },

    /**
     * TODO: Converters to be checked
     */
    scenes_recall_scene_65029: {
        cluster: 65029,
        type: ['raw'],
        convert: (model, msg, publish, options, meta) => {
            return {action: `scene_${msg.data[msg.data.length - 1]}`};
        },
    },
    HS2SK_SKHMP30I1_power: {
        cluster: 'haElectricalMeasurement',
        type: ['attributeReport', 'readResponse'],
        convert: (model, msg, publish, options, meta) => {
            const result = {};

            if (msg.data.hasOwnProperty('activePower')) {
                result.power = msg.data['activePower'] / 10;
            }

            if (msg.data.hasOwnProperty('rmsCurrent')) {
                result.current = msg.data['rmsCurrent'] / 100;
            }

            if (msg.data.hasOwnProperty('rmsVoltage')) {
                result.voltage = msg.data['rmsVoltage'] / 100;
            }

            return result;
        },
    },
    bitron_power: {
        cluster: 'seMetering',
        type: ['attributeReport', 'readResponse'],
        convert: (model, msg, publish, options, meta) => {
            return {power: parseFloat(msg.data['instantaneousDemand']) / 10.0};
        },
    },
    bitron_battery_att_report: {
        cluster: 'genPowerCfg',
        type: ['attributeReport', 'readResponse'],
        convert: (model, msg, publish, options, meta) => {
            const result = {};
            if (typeof msg.data['batteryVoltage'] == 'number') {
                const battery = {max: 3200, min: 2500};
                const voltage = msg.data['batteryVoltage'] * 100;
                result.battery = toPercentage(voltage, battery.min, battery.max);
                result.voltage = voltage; // @deprecated
                // result.voltage = voltage / 1000.0;
            }
            if (typeof msg.data['batteryAlarmState'] == 'number') {
                result.battery_alarm_state = msg.data['batteryAlarmState'];
            }
            return result;
        },
    },
    bitron_thermostat_att_report: {
        cluster: 'hvacThermostat',
        type: ['attributeReport', 'readResponse'],
        convert: (model, msg, publish, options, meta) => {
            const result = {};
            if (typeof msg.data['localTemp'] == 'number') {
                result.local_temperature = precisionRound(msg.data['localTemp'], 2) / 100;
            }
            if (typeof msg.data['localTemperatureCalibration'] == 'number') {
                result.local_temperature_calibration =
                    precisionRound(msg.data['localTemperatureCalibration'], 2) / 10;
            }
            if (typeof msg.data['occupiedHeatingSetpoint'] == 'number') {
                result.occupied_heating_setpoint =
                    precisionRound(msg.data['occupiedHeatingSetpoint'], 2) / 100;
            }
            if (typeof msg.data['runningState'] == 'number') {
                result.running_state = msg.data['runningState'];
            }
            if (typeof msg.data['batteryAlarmState'] == 'number') {
                result.battery_alarm_state = msg.data['batteryAlarmState'];
            }
            return result;
        },
    },
    smartthings_contact: {
        cluster: 'ssIasZone',
        type: 'commandStatusChangeNotification',
        convert: (model, msg, publish, options, meta) => {
            return {contact: msg.data.zonestatus === 48};
        },
    },
    RTCGQ11LM_interval: {
        cluster: 'genBasic',
        type: ['attributeReport', 'readResponse'],
        convert: (model, msg, publish, options, meta) => {
            if (msg.data['65281']) {
                // DEPRECATED: only return lux here (change illuminance_lux -> illuminance)
                const illuminance = msg.data['65281']['11'];
                return {
                    illuminance: calibrateAndPrecisionRoundOptions(illuminance, options, 'illuminance'),
                    illuminance_lux: calibrateAndPrecisionRoundOptions(illuminance, options, 'illuminance_lux'),
                };
            }
        },
    },
    RTCGQ11LM_illuminance: {
        cluster: 'msIlluminanceMeasurement',
        type: ['attributeReport', 'readResponse'],
        convert: (model, msg, publish, options, meta) => {
            // DEPRECATED: only return lux here (change illuminance_lux -> illuminance)
            const illuminance = msg.data['measuredValue'];
            return {
                illuminance: calibrateAndPrecisionRoundOptions(illuminance, options, 'illuminance'),
                illuminance_lux: calibrateAndPrecisionRoundOptions(illuminance, options, 'illuminance_lux'),
            };
        },
    },
    WSDCGQ01LM_WSDCGQ11LM_interval: {
        cluster: 'genBasic',
        type: ['attributeReport', 'readResponse'],
        convert: (model, msg, publish, options, meta) => {
            if (msg.data['65281']) {
                const result = {};
                const temperature = parseFloat(msg.data['65281']['100']) / 100.0;
                const humidity = parseFloat(msg.data['65281']['101']) / 100.0;

                // https://github.com/Koenkk/zigbee2mqtt/issues/798
                // Sometimes the sensor publishes non-realistic vales, as the sensor only works from
                // -20 till +60, don't produce messages beyond these values.
                if (temperature > -25 && temperature < 65) {
                    result.temperature = calibrateAndPrecisionRoundOptions(temperature, options, 'temperature');
                }

                // in the 0 - 100 range, don't produce messages beyond these values.
                if (humidity >= 0 && humidity <= 100) {
                    result.humidity = calibrateAndPrecisionRoundOptions(humidity, options, 'humidity');
                }

                // Check if contains pressure (WSDCGQ11LM only)
                if (msg.data['65281'].hasOwnProperty('102')) {
                    const pressure = parseFloat(msg.data['65281']['102']) / 100.0;
                    result.pressure = calibrateAndPrecisionRoundOptions(pressure, options, 'pressure');
                }

                return result;
            }
        },
    },
    xiaomi_temperature: {
        cluster: 'msTemperatureMeasurement',
        type: ['attributeReport', 'readResponse'],
        convert: (model, msg, publish, options, meta) => {
            const temperature = parseFloat(msg.data['measuredValue']) / 100.0;

            // https://github.com/Koenkk/zigbee2mqtt/issues/798
            // Sometimes the sensor publishes non-realistic vales, as the sensor only works from
            // -20 till +60, don't produce messages beyond these values.
            if (temperature > -25 && temperature < 65) {
                return {temperature: calibrateAndPrecisionRoundOptions(temperature, options, 'temperature')};
            }
        },
    },
    MFKZQ01LM_action_multistate: {
        cluster: 'genMultistateInput',
        type: ['attributeReport', 'readResponse'],
        convert: (model, msg, publish, options, meta) => {
            /*
            Source: https://github.com/kirovilya/ioBroker.zigbee
                +---+
                | 2 |
            +---+---+---+
            | 4 | 0 | 1 |
            +---+---+---+
                |M5I|
                +---+
                | 3 |
                +---+
            Side 5 is with the MI logo, side 3 contains the battery door.
            presentValue = 0 = shake
            presentValue = 2 = wakeup
            presentValue = 3 = fly/fall
            presentValue = y + x * 8 + 64 = 90º Flip from side x on top to side y on top
            presentValue = x + 128 = 180º flip to side x on top
            presentValue = x + 256 = push/slide cube while side x is on top
            presentValue = x + 512 = double tap while side x is on top
            */
            const value = msg.data['presentValue'];
            let action = null;

            if (value === 0) action = {'action': 'shake'};
            else if (value === 2) action = {'action': 'wakeup'};
            else if (value === 3) action = {'action': 'fall'};
            else if (value >= 512) action = {'action': 'tap', 'side': value-512};
            else if (value >= 256) action = {'action': 'slide', 'side': value-256};
            else if (value >= 128) action = {'action': 'flip180', 'side': value-128};
            else if (value >= 64) {
                action = {action: 'flip90', from_side: Math.floor((value-64) / 8), to_side: value % 8, side: value % 8};
            }

            return action ? action : null;
        },
    },
    MFKZQ01LM_action_analog: {
        cluster: 'genAnalogInput',
        type: ['attributeReport', 'readResponse'],
        convert: (model, msg, publish, options, meta) => {
            /*
            Source: https://github.com/kirovilya/ioBroker.zigbee
            presentValue = rotation angle left < 0, right > 0
            */
            const value = msg.data['presentValue'];
            return {
                action: value < 0 ? 'rotate_left' : 'rotate_right',
                angle: Math.floor(value * 100) / 100,
            };
        },
    },
    tradfri_occupancy: {
        cluster: 'genOnOff',
        type: 'commandOnWithTimedOff',
        convert: (model, msg, publish, options, meta) => {
            if (msg.data.ctrlbits === 1) return;

            const timeout = msg.data.ontime / 10;
            const deviceID = msg.device.ieeeAddr;

            // Stop existing timer because motion is detected and set a new one.
            if (store[deviceID]) {
                clearTimeout(store[deviceID]);
                store[deviceID] = null;
            }

            if (timeout !== 0) {
                store[deviceID] = setTimeout(() => {
                    publish({occupancy: false});
                    store[deviceID] = null;
                }, timeout * 1000);
            }

            return {occupancy: true};
        },
    },
    E1745_requested_brightness: {
        // Possible values are 76 (30%) or 254 (100%)
        cluster: 'genLevelCtrl',
        type: 'commandMoveToLevelWithOnOff',
        convert: (model, msg, publish, options, meta) => {
            return {
                requested_brightness_level: msg.data.level,
                requested_brightness_percent: Math.round(msg.data.level / 254 * 100),
            };
        },
    },
    SP600_power: {
        cluster: 'seMetering',
        type: ['attributeReport', 'readResponse'],
        convert: (model, msg, publish, options, meta) => {
            if (meta.device.dateCode === '20160120') {
                // Cannot use metering_power, divisor/multiplier is not according to ZCL.
                // https://github.com/Koenkk/zigbee2mqtt/issues/2233
                // https://github.com/Koenkk/zigbee-herdsman-converters/issues/915

                const result = {};
                if (msg.data.hasOwnProperty('instantaneousDemand')) {
                    result.power = msg.data['instantaneousDemand'];
                }
                // Summation is reported in Watthours
                if (msg.data.hasOwnProperty('currentSummDelivered')) {
                    const data = msg.data['currentSummDelivered'];
                    const value = (parseInt(data[0]) << 32) + parseInt(data[1]);
                    result.energy = value / 1000.0;
                }
                return result;
            } else {
                return converters.metering_power.convert(model, msg, publish, options, meta);
            }
        },
    },
    xiaomi_contact: {
        cluster: 'genOnOff',
        type: ['attributeReport', 'readResponse'],
        convert: (model, msg, publish, options, meta) => {
            return {contact: msg.data['onOff'] === 0};
        },
    },
    xiaomi_contact_interval: {
        cluster: 'genBasic',
        type: ['attributeReport', 'readResponse'],
        convert: (model, msg, publish, options, meta) => {
            if (msg.data.hasOwnProperty('65281') && msg.data['65281'].hasOwnProperty('100')) {
                return {contact: msg.data['65281']['100'] === 0};
            }
        },
    },
    color_colortemp: {
        cluster: 'lightingColorCtrl',
        type: ['attributeReport', 'readResponse'],
        convert: (model, msg, publish, options, meta) => {
            const result = {};

            if (msg.data.hasOwnProperty('colorTemperature')) {
                result.color_temp = msg.data['colorTemperature'];
            }

            if (msg.data.hasOwnProperty('colorMode')) {
                result.color_mode = msg.data['colorMode'];
            }

            if (
                msg.data.hasOwnProperty('currentX') || msg.data.hasOwnProperty('currentY') ||
                msg.data.hasOwnProperty('currentSaturation') || msg.data.hasOwnProperty('currentHue') ||
                msg.data.hasOwnProperty('enhancedCurrentHue')
            ) {
                result.color = {};

                if (msg.data.hasOwnProperty('currentX')) {
                    result.color.x = precisionRound(msg.data['currentX'] / 65535, 4);
                }

                if (msg.data.hasOwnProperty('currentY')) {
                    result.color.y = precisionRound(msg.data['currentY'] / 65535, 4);
                }

                if (msg.data.hasOwnProperty('currentSaturation')) {
                    result.color.saturation = precisionRound(msg.data['currentSaturation'] / 2.54, 0);
                }

                if (msg.data.hasOwnProperty('currentHue')) {
                    result.color.hue = precisionRound((msg.data['currentHue'] * 360) / 254, 0);
                }

                if (msg.data.hasOwnProperty('enhancedCurrentHue')) {
                    result.color.hue = precisionRound(msg.data['enhancedCurrentHue'] / (65535 / 360), 1);
                }
            }

            return result;
        },
    },
    WSDCGQ11LM_pressure: {
        cluster: 'msPressureMeasurement',
        type: ['attributeReport', 'readResponse'],
        convert: (model, msg, publish, options, meta) => {
            const pressure = msg.data.hasOwnProperty('16') ?
                parseFloat(msg.data['16']) / 10 : parseFloat(msg.data['measuredValue']);
            return {pressure: calibrateAndPrecisionRoundOptions(pressure, options, 'pressure')};
        },
    },
    immax_07046L_arm: {
        cluster: 'ssIasAce',
        type: 'commandArm',
        convert: (model, msg, publish, options, meta) => {
            const action = msg.data['armmode'];
            delete msg.data['armmode'];
            const modeLookup = {
                0: 'disarm',
                1: 'arm_stay',
                3: 'arm_away',
            };
            return {action: modeLookup[action]};
        },
    },
    KEF1PA_arm: {
        cluster: 'ssIasAce',
        type: 'commandArm',
        convert: (model, msg, publish, options, meta) => {
            const action = msg.data['armmode'];
            delete msg.data['armmode'];
            const modeLookup = {
                0: 'home',
                2: 'sleep',
                3: 'away',
            };
            return {action: modeLookup[action]};
        },
    },
    SJCGQ11LM_water_leak_iaszone: {
        cluster: 'ssIasZone',
        type: 'commandStatusChangeNotification',
        convert: (model, msg, publish, options, meta) => {
            return {water_leak: msg.data.zonestatus === 1};
        },
    },
    xiaomi_power: {
        cluster: 'genAnalogInput',
        type: ['attributeReport', 'readResponse'],
        convert: (model, msg, publish, options, meta) => {
            return {power: precisionRound(msg.data['presentValue'], 2)};
        },
    },
    xiaomi_plug_eu_state: {
        cluster: 'aqaraOpple',
        type: ['attributeReport', 'readResponse'],
        convert: (model, msg, publish, options, meta) => {
            if (msg.data['247']) {
                const data = msg.data['247'];
                const payload = {};
                // Xiaomi struct parsing
                const length = data.length;
                // if (meta.logger) meta.logger.debug(`plug.mmeu01: Xiaomi struct: length ${length}`);
                for (let i=0; i < length; i++) {
                    const index = data[i];
                    let value = null;
                    // if (meta.logger) meta.logger.debug(`plug.mmeu01: pos=${i}, ind=${data[i]}, vtype=${data[i+1]}`);
                    switch (data[i+1]) {
                    case 16:
                        // 0x10 ZclBoolean
                        value = data.readUInt8(i+2);
                        i += 2;
                        break;
                    case 32:
                        // 0x20 Zcl8BitUint
                        value = data.readUInt8(i+2);
                        i += 2;
                        break;
                    case 33:
                        // 0x21 Zcl16BitUint
                        value = data.readUInt16LE(i+2);
                        i += 3;
                        break;
                    case 39:
                        // 0x27 Zcl64BitUint
                        i += 9;
                        break;
                    case 40:
                        // 0x28 Zcl8BitInt
                        value = data.readInt8(i+2);
                        i += 2;
                        break;
                    case 57:
                        // 0x39 ZclSingleFloat
                        value = data.readFloatLE(i+2);
                        i += 5;
                        break;
                    default:
                        // if (meta.logger) meta.logger.debug(`plug.mmeu01: unknown vtype=${data[i+1]}, pos=${i+1}`);
                    }
                    payload[index] = value;
                    // if (meta.logger) meta.logger.debug(`plug.mmeu01: recorded index ${index} with value ${value}`);
                }
                return {
                    state: payload['100'] === 1 ? 'ON' : 'OFF',
                    power: precisionRound(payload['152'], 2),
                    voltage: precisionRound(payload['150'] * 0.1, 1),
                    current: precisionRound((payload['151'] * 0.001), 4),
                    consumption: precisionRound(payload['149'], 2),
                    temperature: calibrateAndPrecisionRoundOptions(payload['3'], options, 'temperature'),
                };
            }
        },
    },
    xiaomi_plug_state: {
        cluster: 'genBasic',
        type: ['attributeReport', 'readResponse'],
        convert: (model, msg, publish, options, meta) => {
            if (msg.data['65281']) {
                const data = msg.data['65281'];
                const payload = {
                    state: data['100'] === 1 ? 'ON' : 'OFF',
                    power: precisionRound(data['152'], 2),
                    consumption: precisionRound(data['149'], 2),
                    temperature: calibrateAndPrecisionRoundOptions(data['3'], options, 'temperature'),
                };

                if (data.hasOwnProperty('150')) {
                    // Not all support voltage: https://github.com/Koenkk/zigbee2mqtt/issues/4092
                    payload.voltage = precisionRound(data['150'] * 0.1, 1);
                }

                return payload;
            }
        },
    },
    xiaomi_bulb_interval: {
        cluster: 'genBasic',
        type: ['attributeReport', 'readResponse'],
        convert: (model, msg, publish, options, meta) => {
            if (msg.data['65281']) {
                const data = msg.data['65281'];
                return {
                    state: data['100'] === 1 ? 'ON' : 'OFF',
                    brightness: data['101'],
                    color_temp: data['102'],
                };
            }
        },
    },
    xiaomi_power_from_basic: {
        cluster: 'genBasic',
        type: ['attributeReport', 'readResponse'],
        convert: (model, msg, publish, options, meta) => {
            if (msg.data['65281']) {
                const data = msg.data['65281'];
                const result = {};
                if (data['152']) {
                    result.power = precisionRound(data['152'], 2);
                }
                if (data['149']) {
                    result.consumption = precisionRound(data['149'], 2);
                }
                if (data['3']) {
                    result.temperature = calibrateAndPrecisionRoundOptions(data['3'], options, 'temperature');
                }
                return result;
            }
        },
    },
    QBKG04LM_buttons: {
        cluster: 'genOnOff',
        type: ['attributeReport', 'readResponse'],
        convert: (model, msg, publish, options, meta) => {
            if (msg.endpoint.ID == 4) {
                return {action: msg.data['onOff'] === 1 ? 'release' : 'hold'};
            }
        },
    },
    QBKG25LM_click: {
        cluster: 'genMultistateInput',
        type: ['attributeReport', 'readResponse'],
        convert: (model, msg, publish, options, meta) => {
            if ([1, 2, 3, 0, 255].includes(msg.data.presentValue)) {
                const mapping = {41: 'left', 42: 'center', 43: 'right'};
                const times = {1: 'single', 2: 'double', 3: 'triple', 0: 'hold', 255: 'release'};
                const button = mapping[msg.endpoint.ID];
                return {action: `${button}_${times[msg.data.presentValue]}`};
            }
        },
    },
    QBKG03LM_buttons: {
        cluster: 'genOnOff',
        type: ['attributeReport'],
        convert: (model, msg, publish, options, meta) => {
            const mapping = {4: 'left', 5: 'right'};
            const button = mapping[msg.endpoint.ID];
            if (button) {
                const payload = {};
                payload[`button_${button}`] = msg.data['onOff'] === 1 ? 'release' : 'hold';
                return payload;
            }
        },
    },
    xiaomi_lock_report: {
        cluster: 'genBasic',
        type: ['attributeReport', 'readResponse'],
        convert: (model, msg, publish, options, meta) => {
            if (msg.data['65328']) {
                const data = msg.data['65328'];
                const state = data.substr(2, 2);
                const action = data.substr(4, 2);
                const keynum = data.substr(6, 2);
                if (state == 11) {
                    if (action == 1) {
                        // unknown key
                        return {keyerror: true, inserted: 'unknown'};
                    }
                    if (action == 3) {
                        // explicitly disabled key (i.e. reported lost)
                        return {keyerror: true, inserted: keynum};
                    }
                    if (action == 7) {
                        // strange object introduced into the cylinder (e.g. a lock pick)
                        return {keyerror: true, inserted: 'strange'};
                    }
                }
                if (state == 12) {
                    if (action == 1) {
                        return {inserted: keynum};
                    }
                    if (action == 11) {
                        return {forgotten: keynum};
                    }
                }
            }
        },
    },
    curtain_position_analog_output: {
        cluster: 'genAnalogOutput',
        type: ['attributeReport', 'readResponse'],
        convert: (model, msg, publish, options, meta) => {
            let position = precisionRound(msg.data['presentValue'], 2);
            position = options.invert_cover ? 100 - position : position;
            return {position};
        },
    },
    JTYJGD01LMBW_smoke: {
        cluster: 'ssIasZone',
        type: 'commandStatusChangeNotification',
        convert: (model, msg, publish, options, meta) => {
            return {smoke: msg.data.zonestatus === 1};
        },
    },
    heiman_smoke: {
        cluster: 'ssIasZone',
        type: 'commandStatusChangeNotification',
        convert: (model, msg, publish, options, meta) => {
            const zoneStatus = msg.data.zonestatus;
            return {
                smoke: (zoneStatus & 1) > 0, // Bit 1 = Alarm: Smoke
                battery_low: (zoneStatus & 1<<3) > 0, // Bit 4 = Battery LOW indicator
            };
        },
    },
    heiman_smart_controller_armmode: {
        cluster: 'ssIasAce',
        type: 'commandArm',
        convert: (model, msg, publish, options, meta) => {
            if (msg.data.armmode != null) {
                const lookup = {
                    0: 'disarm',
                    1: 'arm_partial_zones',
                    3: 'arm_all_zones',
                };

                const value = msg.data.armmode;
                return {action: lookup[value] || `armmode_${value}`};
            }
        },
    },
    heiman_pm25: {
        cluster: 'heimanSpecificPM25Measurement',
        type: ['attributeReport', 'readResponse'],
        convert: (model, msg, publish, options, meta) => {
            const result = {};
            if (msg.data['measuredValue']) result['pm25'] = msg.data['measuredValue'];
            return result;
        },
    },
    heiman_hcho: {
        cluster: 'heimanSpecificFormaldehydeMeasurement',
        type: ['attributeReport', 'readResponse'],
        convert: (model, msg, publish, options, meta) => {
            const result = {};
            if (msg.data['measuredValue']) result['hcho'] = parseFloat(msg.data['measuredValue']) / 100.0;
            return result;
        },
    },
    heiman_air_quality: {
        cluster: 'heimanSpecificAirQuality',
        type: ['attributeReport', 'readResponse'],
        convert: (model, msg, publish, options, meta) => {
            const result = {};
            if (msg.data['batteryState']) {
                const lookup = {
                    0: 'not_charging',
                    1: 'charging',
                    2: 'charged',
                };
                result['battery_state'] = lookup[msg.data['batteryState']];
            }
            if (msg.data['tvocMeasuredValue']) result['voc'] = msg.data['tvocMeasuredValue'];
            if (msg.data['aqiMeasuredValue']) result['aqi'] = msg.data['aqiMeasuredValue'];
            if (msg.data['pm10measuredValue']) result['pm10'] = msg.data['pm10measuredValue'];
            return result;
        },
    },
    heiman_scenes: {
        cluster: 'heimanSpecificScenes',
        type: ['commandAtHome', 'commandGoOut', 'commandCinema', 'commandRepast', 'commandSleep'],
        convert: (model, msg, publish, options, meta) => {
            const lookup = {
                'commandCinema': 'cinema',
                'commandAtHome': 'at_home',
                'commandSleep': 'sleep',
                'commandGoOut': 'go_out',
                'repast': 'repast',
            };
            if (lookup.hasOwnProperty(msg.type)) return {action: lookup[msg.type]};
        },
    },
    TS0218_click: {
        cluster: 'ssIasAce',
        type: 'commandEmergency',
        convert: (model, msg, publish, options, meta) => {
            return {action: 'click'};
        },
    },
    heiman_smoke_enrolled: {
        cluster: 'ssIasZone',
        type: ['attributeReport', 'readResponse'],
        convert: (model, msg, publish, options, meta) => {
            const zoneId = msg.data.zoneId;
            const zoneState = msg.data.zoneState;
            const results = {};
            if (zoneState) {
                results['enrolled'] = true;
            } else {
                results['enrolled'] = false;
            }
            results['zone_id'] = zoneId;
            return results;
        },
    },
    heiman_ir_remote: {
        cluster: 'heimanSpecificInfraRedRemote',
        type: ['commandStudyKeyRsp', 'commandCreateIdRsp', 'commandGetIdAndKeyCodeListRsp'],
        convert: (model, msg, publish, options, meta) => {
            switch (msg.type) {
            case 'commandStudyKeyRsp':
                return {
                    action: 'learn',
                    action_result: msg.data.result === 1 ? 'success' : 'error',
                    action_key_code: msg.data.keyCode,
                    action_id: msg.data.result === 1 ? msg.data.id : undefined,
                };
            case 'commandCreateIdRsp':
                return {
                    action: 'create',
                    action_result: msg.data.id === 0xFF ? 'error' : 'success',
                    action_model_type: msg.data.modelType,
                    action_id: msg.data.id !== 0xFF ? msg.data.id : undefined,
                };
            case 'commandGetIdAndKeyCodeListRsp': {
                // See cluster.js with data format description
                if (msg.data.packetNumber === 1) {
                    // start to collect and merge list
                    // so, we use device instance for temp storage during merging
                    msg.device.heimanIrDb = [];
                }
                const buffer = msg.data.learnedDevicesList;
                for (let i = 0; i < msg.data.packetLength;) {
                    const modelDescription = {
                        id: buffer[i],
                        model_type: buffer[i + 1],
                        key_codes: [],
                    };
                    const numberOfKeys = buffer[i + 2];
                    for (let j = i + 3; j < i + 3 + numberOfKeys; j++) {
                        modelDescription.key_codes.push(buffer[j]);
                    }
                    i = i + 3 + numberOfKeys;
                    msg.device.heimanIrDb.push(modelDescription);
                }
                if (msg.data.packetNumber === msg.data.packetsTotal) {
                    // last packet, all data collected, can publish
                    const result = {
                        'devices': msg.device.heimanIrDb,
                    };
                    msg.device.heimanIrDb = undefined;
                    return result;
                }
                break;
            }
            }
        },
    },
    JTQJBF01LMBW_gas: {
        cluster: 'ssIasZone',
        type: 'commandStatusChangeNotification',
        convert: (model, msg, publish, options, meta) => {
            return {gas: msg.data.zonestatus === 1};
        },
    },
    JTQJBF01LMBW_gas_density: {
        cluster: 'genBasic',
        type: ['attributeReport', 'readResponse'],
        convert: (model, msg, publish, options, meta) => {
            const data = msg.data;
            if (data && data['65281']) {
                const basicAttrs = data['65281'];
                if (basicAttrs.hasOwnProperty('100')) {
                    return {gas_density: basicAttrs['100']};
                }
            }
        },
    },
    JTYJGD01LMBW_smoke_density: {
        cluster: 'genBasic',
        type: ['attributeReport', 'readResponse'],
        convert: (model, msg, publish, options, meta) => {
            const data = msg.data;
            if (data && data['65281']) {
                const basicAttrs = data['65281'];
                if (basicAttrs.hasOwnProperty('100')) {
                    return {smoke_density: basicAttrs['100']};
                }
            }
        },
    },
    JTQJBF01LMBW_sensitivity: {
        cluster: 'ssIasZone',
        type: ['attributeReport', 'readResponse'],
        convert: (model, msg, publish, options, meta) => {
            const data = msg.data;
            const lookup = {
                '1': 'low',
                '2': 'medium',
                '3': 'high',
            };

            if (data && data.hasOwnProperty('65520')) {
                const value = data['65520'];
                if (value && value.startsWith('0x020')) {
                    return {
                        sensitivity: lookup[value.charAt(5)],
                    };
                }
            }
        },
    },
    DJT11LM_vibration: {
        cluster: 'closuresDoorLock',
        type: ['attributeReport', 'readResponse'],
        convert: (model, msg, publish, options, meta) => {
            const result = {};
            const vibrationLookup = {
                1: 'vibration',
                2: 'tilt',
                3: 'drop',
            };

            if (msg.data['85']) {
                const data = msg.data['85'];
                result.action = vibrationLookup[data];
            }
            if (msg.data['1283']) {
                const data = msg.data['1283'];
                result.angle = data;
            }

            if (msg.data['1285']) {
                // https://github.com/dresden-elektronik/deconz-rest-plugin/issues/748#issuecomment-419669995
                // Only first 2 bytes are relevant.
                const data = (msg.data['1285'] >> 8);
                // Swap byte order
                result.strength = ((data & 0xFF) << 8) | ((data >> 8) & 0xFF);
            }

            if (msg.data['1288']) {
                const data = msg.data['1288'];

                // array interpretation:
                // 12 bit two's complement sign extended integer
                // data[1][bit0..bit15] : x
                // data[1][bit16..bit31]: y
                // data[0][bit0..bit15] : z
                // left shift first to preserve sign extension for 'x'
                const x = ((data['1'] << 16) >> 16);
                const y = (data['1'] >> 16);
                // left shift first to preserve sign extension for 'z'
                const z = ((data['0'] << 16) >> 16);

                // calculate angle
                result.angle_x = Math.round(Math.atan(x/Math.sqrt(y*y+z*z)) * 180 / Math.PI);
                result.angle_y = Math.round(Math.atan(y/Math.sqrt(x*x+z*z)) * 180 / Math.PI);
                result.angle_z = Math.round(Math.atan(z/Math.sqrt(x*x+y*y)) * 180 / Math.PI);

                // calculate absolulte angle
                const R = Math.sqrt(x * x + y * y + z * z);
                result.angle_x_absolute = Math.round((Math.acos(x / R)) * 180 / Math.PI);
                result.angle_y_absolute = Math.round((Math.acos(y / R)) * 180 / Math.PI);
            }

            return result;
        },
    },
    DJT12LM_vibration: {
        cluster: 'genOnOff',
        type: 'commandOn',
        convert: (model, msg, publish, options, meta) => {
            return {action: 'vibration'};
        },
    },
    CC2530ROUTER_led: {
        cluster: 'genOnOff',
        type: ['attributeReport', 'readResponse'],
        convert: (model, msg, publish, options, meta) => {
            return {led: msg.data['onOff'] === 1};
        },
    },
    CC2530ROUTER_meta: {
        cluster: 'genBinaryValue',
        type: ['attributeReport', 'readResponse'],
        convert: (model, msg, publish, options, meta) => {
            const data = msg.data;
            return {
                description: data['description'],
                type: data['inactiveText'],
                rssi: data['presentValue'],
            };
        },
    },
    DNCKAT_S00X_state: {
        cluster: 'genOnOff',
        type: ['attributeReport', 'readResponse'],
        convert: (model, msg, publish, options, meta) => {
            const key = `state_${getKey(model.endpoint(msg.device), msg.endpoint.ID)}`;
            const payload = {};
            payload[key] = msg.data['onOff'] === 1 ? 'ON' : 'OFF';
            return payload;
        },
    },
    DNCKAT_S00X_buttons: {
        cluster: 'genOnOff',
        type: ['attributeReport', 'readResponse'],
        convert: (model, msg, publish, options, meta) => {
            const key = `button_${getKey(model.endpoint(msg.device), msg.endpoint.ID)}`;
            const payload = {};
            payload[key] = msg.data['onOff'] === 1 ? 'release' : 'hold';
            return payload;
        },
    },
    ZigUP_parse: {
        cluster: 'genOnOff',
        type: ['attributeReport', 'readResponse'],
        convert: (model, msg, publish, options, meta) => {
            const lookup = {
                '0': 'timer',
                '1': 'key',
                '2': 'dig-in',
            };

            let ds18b20Id = null;
            let ds18b20Value = null;
            if (msg.data['41368']) {
                ds18b20Id = msg.data['41368'].split(':')[0];
                ds18b20Value = precisionRound(msg.data['41368'].split(':')[1], 2);
            }

            return {
                state: msg.data['onOff'] === 1 ? 'ON' : 'OFF',
                cpu_temperature: precisionRound(msg.data['41361'], 2),
                external_temperature: precisionRound(msg.data['41362'], 1),
                external_humidity: precisionRound(msg.data['41363'], 1),
                s0_counts: msg.data['41364'],
                adc_volt: precisionRound(msg.data['41365'], 3),
                dig_input: msg.data['41366'],
                reason: lookup[msg.data['41367']],
                [`${ds18b20Id}`]: ds18b20Value,
            };
        },
    },
    Z809A_power: {
        cluster: 'haElectricalMeasurement',
        type: ['attributeReport', 'readResponse'],
        convert: (model, msg, publish, options, meta) => {
            return {
                power: msg.data['activePower'],
                current: msg.data['rmsCurrent'],
                voltage: msg.data['rmsVoltage'],
                power_factor: msg.data['powerFactor'],
            };
        },
    },
    peanut_electrical: {
        cluster: 'haElectricalMeasurement',
        type: ['attributeReport', 'readResponse'],
        convert: (model, msg, publish, options, meta) => {
            const result = {};
            const deviceID = msg.device.ieeeAddr;

            // initialize stored defaults with observed values
            if (!store[deviceID]) {
                store[deviceID] = {
                    acVoltageMultiplier: 180, acVoltageDivisor: 39321, acCurrentMultiplier: 72,
                    acCurrentDivisor: 39321, acPowerMultiplier: 10255, acPowerDivisor: 39321,
                };
            }

            // if new multipliers/divisors come in, replace prior values or defaults
            Object.keys(store[deviceID]).forEach((key) => {
                if (msg.data.hasOwnProperty(key)) {
                    store[deviceID][key] = msg.data[key];
                }
            });

            // if raw measurement comes in, apply stored/default multiplier and divisor
            if (msg.data.hasOwnProperty('rmsVoltage')) {
                result.voltage = (msg.data['rmsVoltage'] * store[deviceID].acVoltageMultiplier /
                    store[deviceID].acVoltageDivisor).toFixed(2);
            }

            if (msg.data.hasOwnProperty('rmsCurrent')) {
                result.current = (msg.data['rmsCurrent'] * store[deviceID].acCurrentMultiplier /
                    store[deviceID].acCurrentDivisor).toFixed(2);
            }

            if (msg.data.hasOwnProperty('activePower')) {
                result.power = (msg.data['activePower'] * store[deviceID].acPowerMultiplier /
                    store[deviceID].acPowerDivisor).toFixed(2);
            }

            return result;
        },
    },
    STS_PRS_251_presence: {
        cluster: 'genBinaryInput',
        type: ['attributeReport', 'readResponse'],
        convert: (model, msg, publish, options, meta) => {
            const useOptionsTimeout = options && options.hasOwnProperty('presence_timeout');
            const timeout = useOptionsTimeout ? options.presence_timeout : 100; // 100 seconds by default
            const deviceID = msg.device.ieeeAddr;

            // Stop existing timer because presence is detected and set a new one.
            if (store.hasOwnProperty(deviceID)) {
                clearTimeout(store[deviceID]);
                store[deviceID] = null;
            }

            store[deviceID] = setTimeout(() => {
                publish({presence: false});
                store[deviceID] = null;
            }, timeout * 1000);

            return {presence: true};
        },
    },
    PGC410EU_presence: {
        cluster: 'manuSpecificSmartThingsArrivalSensor',
        type: 'commandArrivalSensorNotify',
        convert: (model, msg, publish, options, meta) => {
            const useOptionsTimeout = options && options.hasOwnProperty('presence_timeout');
            const timeout = useOptionsTimeout ? options.presence_timeout : 100; // 100 seconds by default
            const deviceID = msg.device.ieeeAddr;

            // Stop existing timer because presence is detected and set a new one.
            if (store.hasOwnProperty(deviceID)) {
                clearTimeout(store[deviceID]);
                store[deviceID] = null;
            }

            store[deviceID] = setTimeout(() => {
                publish({presence: false});
                store[deviceID] = null;
            }, timeout * 1000);

            return {presence: true};
        },
    },
    battery_3V: {
        cluster: 'genPowerCfg',
        type: ['attributeReport', 'readResponse'],
        convert: (model, msg, publish, options, meta) => {
            if (msg.data.hasOwnProperty('batteryVoltage')) {
                const battery = {max: 3000, min: 2500};
                const voltage = msg.data['batteryVoltage'] * 100;
                return {
                    battery: toPercentage(voltage, battery.min, battery.max),
                    voltage: voltage, // @deprecated
                    // voltage: voltage / 1000.0,
                };
            }
        },
    },
    battery_3V_2100: {
        cluster: 'genPowerCfg',
        type: ['attributeReport', 'readResponse'],
        convert: (model, msg, publish, options, meta) => {
            const result = {};
            if (msg.data.hasOwnProperty('batteryVoltage')) {
                const battery = {max: 3000, min: 2100};
                const voltage = msg.data['batteryVoltage'] * 100;
                result.battery = toPercentage(voltage, battery.min, battery.max);
                result.voltage = voltage / 1000.0;
            }
            if (msg.data.hasOwnProperty('batteryAlarmState')) {
                result.battery_alarm_state = msg.data['batteryAlarmState'];
            }
            return result;
        },
    },
    battery_cr2032: {
        cluster: 'genPowerCfg',
        type: ['attributeReport', 'readResponse'],
        convert: (model, msg, publish, options, meta) => {
            const voltage = msg.data['batteryVoltage'] * 100;
            return {
                battery: toPercentageCR2032(voltage),
                voltage: voltage / 1000.0,
            };
        },
    },
    battery_cr2450: {
        cluster: 'genPowerCfg',
        type: ['attributeReport', 'readResponse'],
        convert: (model, msg, publish, options, meta) => {
            const voltage = msg.data['batteryVoltage'] * 100;
            const cr2450Max = 3000;
            const cr2450Min = 2000;
            return {
                battery: (voltage - cr2450Min) / (cr2450Max - cr2450Min) * 100,
                voltage: voltage / 1000.0,
            };
        },
    },
    STS_PRS_251_beeping: {
        cluster: 'genIdentify',
        type: ['attributeReport', 'readResponse'],
        convert: (model, msg, publish, options, meta) => {
            return {action: 'beeping'};
        },
    },
    _324131092621_notification: {
        cluster: 'manuSpecificPhilips',
        type: 'commandHueNotification',
        convert: (model, msg, publish, options, meta) => {
            const multiplePressTimeout = options && options.hasOwnProperty('multiple_press_timeout') ?
                options.multiple_press_timeout : 0.25;

            const getPayload = function(button, pressType, pressDuration, pressCounter,
                brightnessSend, brightnessValue) {
                const payLoad = {};
                payLoad['action'] = `${button}-${pressType}`;
                payLoad['duration'] = pressDuration / 1000;
                if (pressCounter) {
                    payLoad['counter'] = pressCounter;
                }
                if (brightnessSend) {
                    payLoad['brightness'] = store[deviceID].brightnessValue;
                }
                return payLoad;
            };

            const deviceID = msg.device.ieeeAddr;
            let button = null;
            switch (msg.data['button']) {
            case 1:
                button = 'on';
                break;
            case 2:
                button = 'up';
                break;
            case 3:
                button = 'down';
                break;
            case 4:
                button = 'off';
                break;
            }
            let type = null;
            switch (msg.data['type']) {
            case 0:
                type = 'press';
                break;
            case 1:
                type = 'hold';
                break;
            case 2:
            case 3:
                type = 'release';
                break;
            }

            const brightnessEnabled = options && options.hasOwnProperty('send_brightess') ?
                options.send_brightess : true;
            const brightnessSend = brightnessEnabled && button && (button == 'up' || button == 'down');

            // Initialize store
            if (!store[deviceID]) {
                store[deviceID] = {pressStart: null, pressType: null,
                    delayedButton: null, delayedBrightnessSend: null, delayedType: null,
                    delayedCounter: 0, delayedTimerStart: null, delayedTimer: null};
                if (brightnessEnabled) {
                    store[deviceID].brightnessValue = 255;
                    store[deviceID].brightnessSince = null;
                    store[deviceID].brightnessDirection = null;
                }
            }

            if (button && type) {
                if (type == 'press') {
                    store[deviceID].pressStart = Date.now();
                    store[deviceID].pressType = 'press';
                    if (brightnessSend) {
                        const newValue = store[deviceID].brightnessValue + (button === 'up' ? 32 : -32);
                        store[deviceID].brightnessValue = numberWithinRange(newValue, 1, 255);
                    }
                } else if (type == 'hold') {
                    store[deviceID].pressType = 'hold';
                    if (brightnessSend) {
                        holdUpdateBrightness324131092621(deviceID);
                        store[deviceID].brightnessSince = Date.now();
                        store[deviceID].brightnessDirection = button;
                    }
                } else if (type == 'release') {
                    if (brightnessSend) {
                        store[deviceID].brightnessSince = null;
                        store[deviceID].brightnessDirection = null;
                    }
                    if (store[deviceID].pressType == 'hold') {
                        store[deviceID].pressType += '-release';
                    }
                }
                if (type == 'press') {
                    // pressed different button
                    if (store[deviceID].delayedTimer && (store[deviceID].delayedButton != button)) {
                        clearTimeout(store[deviceID].delayedTimer);
                        store[deviceID].delayedTimer = null;
                        publish(getPayload(store[deviceID].delayedButton,
                            store[deviceID].delayedType, 0, store[deviceID].delayedCounter,
                            store[deviceID].delayedBrightnessSend,
                            store[deviceID].brightnessValue));
                    }
                } else {
                    // released after press: start timer
                    if (store[deviceID].pressType == 'press') {
                        if (store[deviceID].delayedTimer) {
                            clearTimeout(store[deviceID].delayedTimer);
                            store[deviceID].delayedTimer = null;
                        } else {
                            store[deviceID].delayedCounter = 0;
                        }
                        store[deviceID].delayedButton = button;
                        store[deviceID].delayedBrightnessSend = brightnessSend;
                        store[deviceID].delayedType = store[deviceID].pressType;
                        store[deviceID].delayedCounter++;
                        store[deviceID].delayedTimerStart = Date.now();
                        store[deviceID].delayedTimer = setTimeout(() => {
                            publish(getPayload(store[deviceID].delayedButton,
                                store[deviceID].delayedType, 0, store[deviceID].delayedCounter,
                                store[deviceID].delayedBrightnessSend,
                                store[deviceID].brightnessValue));
                            store[deviceID].delayedTimer = null;
                        }, multiplePressTimeout * 1000);
                    } else {
                        const pressDuration =
                            (store[deviceID].pressType == 'hold' || store[deviceID].pressType == 'hold-release') ?
                                Date.now() - store[deviceID].pressStart : 0;
                        return getPayload(button,
                            store[deviceID].pressType, pressDuration, null, brightnessSend,
                            store[deviceID].brightnessValue);
                    }
                }
            }

            return {};
        },
    },
    legacy_battery: {
        cluster: 'genPowerCfg',
        type: ['attributeReport', 'readResponse'],
        convert: (model, msg, publish, options, meta) => {
            if (msg.data.hasOwnProperty('batteryPercentageRemaining')) {
                return {battery: msg.data['batteryPercentageRemaining']};
            }
        },
    },
    legacy_battery_voltage: {
        cluster: 'genPowerCfg',
        type: ['attributeReport', 'readResponse'],
        convert: (model, msg, publish, options, meta) => {
            if (msg.data.hasOwnProperty('batteryVoltage')) {
                return {voltage: msg.data['batteryVoltage'] / 100};
            }
        },
    },
    iris_3320L_contact: {
        cluster: 'ssIasZone',
        type: 'commandStatusChangeNotification',
        convert: (model, msg, publish, options, meta) => {
            return {contact: msg.data.zonestatus === 36};
        },
    },
    RZHAC_4256251_power: {
        cluster: 'haElectricalMeasurement',
        type: ['attributeReport', 'readResponse'],
        convert: (model, msg, publish, options, meta) => {
            return {
                power: msg.data['activePower'],
                current: msg.data['rmsCurrent'],
                voltage: msg.data['rmsVoltage'],
            };
        },
    },
    restorable_brightness: {
        cluster: 'genLevelCtrl',
        type: ['attributeReport', 'readResponse'],
        convert: (model, msg, publish, options, meta) => {
            if (msg.data.hasOwnProperty('currentLevel')) {
                // Ignore brightness = 0, which only happens when state is OFF
                if (Number(msg.data['currentLevel']) > 0) {
                    return {brightness: msg.data['currentLevel']};
                }
                return {};
            }
        },
    },
    smartsense_multi: {
        cluster: 'ssIasZone',
        type: ['attributeReport', 'readResponse'],
        convert: (model, msg, publish, options, meta) => {
            const zoneStatus = msg.data.zonestatus;
            return {
                contact: !(zoneStatus & 1), // Bit 1 = Contact
                // Bit 5 = Currently always set?
            };
        },
    },
    SE21_action: {
        cluster: 'ssIasZone',
        type: 'commandStatusChangeNotification',
        convert: (model, msg, publish, options, meta) => {
            const buttonStates = {
                0: 'off',
                1: 'single',
                2: 'double',
                3: 'hold',
            };

            return {action: buttonStates[msg.data.zonestatus]};
        },
    },
    CTR_U_brightness_updown_click: {
        cluster: 'genLevelCtrl',
        type: 'commandStep',
        convert: (model, msg, publish, options, meta) => {
            const deviceID = msg.device.ieeeAddr;
            const direction = msg.data.stepmode === 1 ? 'down' : 'up';

            // Save last direction for release event
            if (!store[deviceID]) {
                store[deviceID] = {};
            }
            store[deviceID].direction = direction;

            return {
                action: `brightness_${direction}_click`,
                step_size: msg.data.stepsize,
                transition_time: msg.data.transtime,
            };
        },
    },
    CTR_U_brightness_updown_hold: {
        cluster: 'genLevelCtrl',
        type: 'commandMove',
        convert: (model, msg, publish, options, meta) => {
            const deviceID = msg.device.ieeeAddr;
            const direction = msg.data.movemode === 1 ? 'down' : 'up';

            // Save last direction for release event
            if (!store[deviceID]) {
                store[deviceID] = {};
            }
            store[deviceID].direction = direction;

            return {
                action: `brightness_${direction}_hold`,
                rate: msg.data.rate,
            };
        },
    },
    CTR_U_brightness_updown_release: {
        cluster: 'genLevelCtrl',
        type: 'commandStop',
        convert: (model, msg, publish, options, meta) => {
            const deviceID = msg.device.ieeeAddr;
            if (!store[deviceID]) {
                return null;
            }

            const direction = store[deviceID].direction;
            return {
                action: `brightness_${direction}_release`,
            };
        },
    },
    hue_motion_sensitivity: {
        cluster: 'msOccupancySensing',
        type: ['attributeReport', 'readResponse'],
        convert: (model, msg, publish, options, meta) => {
            const lookup = ['low', 'medium', 'high'];

            if (msg.data.hasOwnProperty('48')) {
                return {motion_sensitivity: lookup[msg.data['48']]};
            }
        },
    },
    thermostat_att_report: {
        cluster: 'hvacThermostat',
        type: ['attributeReport', 'readResponse'],
        convert: (model, msg, publish, options, meta) => {
            const result = {};
            if (typeof msg.data['localTemp'] == 'number') {
                result.local_temperature = precisionRound(msg.data['localTemp'], 2) / 100;
            }
            if (typeof msg.data['localTemperatureCalibration'] == 'number') {
                result.local_temperature_calibration =
                    precisionRound(msg.data['localTemperatureCalibration'], 2) / 10;
            }
            if (typeof msg.data['occupancy'] == 'number') {
                result.occupancy = msg.data['occupancy'];
            }
            if (typeof msg.data['occupiedHeatingSetpoint'] == 'number') {
                const ohs = precisionRound(msg.data['occupiedHeatingSetpoint'], 2) / 100;
                if (ohs < -250) {
                    // Stelpro will return -325.65 when set to off
                    result.occupied_heating_setpoint = 0;
                } else {
                    result.occupied_heating_setpoint = ohs;
                }
            }
            if (typeof msg.data['unoccupiedHeatingSetpoint'] == 'number') {
                result.unoccupied_heating_setpoint =
                    precisionRound(msg.data['unoccupiedHeatingSetpoint'], 2) / 100;
            }
            if (typeof msg.data['occupiedCoolingSetpoint'] == 'number') {
                result.occupied_cooling_setpoint =
                    precisionRound(msg.data['occupiedCoolingSetpoint'], 2) / 100;
            }
            if (typeof msg.data['unoccupiedCoolingSetpoint'] == 'number') {
                result.unoccupied_cooling_setpoint =
                    precisionRound(msg.data['unoccupiedCoolingSetpoint'], 2) / 100;
            }
            if (typeof msg.data['weeklySchedule'] == 'number') {
                result.weekly_schedule = msg.data['weeklySchedule'];
            }
            if (typeof msg.data['setpointChangeAmount'] == 'number') {
                result.setpoint_change_amount = msg.data['setpointChangeAmount'] / 100;
            }
            if (typeof msg.data['setpointChangeSource'] == 'number') {
                result.setpoint_change_source = msg.data['setpointChangeSource'];
            }
            if (typeof msg.data['setpointChangeSourceTimeStamp'] == 'number') {
                result.setpoint_change_source_timestamp = msg.data['setpointChangeSourceTimeStamp'];
            }
            if (typeof msg.data['remoteSensing'] == 'number') {
                result.remote_sensing = msg.data['remoteSensing'];
            }
            const ctrl = msg.data['ctrlSeqeOfOper'];
            if (typeof ctrl == 'number' && common.thermostatControlSequenceOfOperations.hasOwnProperty(ctrl)) {
                result.control_sequence_of_operation = common.thermostatControlSequenceOfOperations[ctrl];
            }
            const smode = msg.data['systemMode'];
            if (typeof smode == 'number' && common.thermostatSystemModes.hasOwnProperty(smode)) {
                result.system_mode = common.thermostatSystemModes[smode];
            }
            const rmode = msg.data['runningMode'];
            if (typeof rmode == 'number' && common.thermostatSystemModes.hasOwnProperty(rmode)) {
                result.running_mode = common.thermostatSystemModes[rmode];
            }
            const state = msg.data['runningState'];
            if (typeof state == 'number' && common.thermostatRunningStates.hasOwnProperty(state)) {
                result.running_state = common.thermostatRunningStates[state];
            }
            if (typeof msg.data['pIHeatingDemand'] == 'number') {
                result.pi_heating_demand = precisionRound(msg.data['pIHeatingDemand'] / 255.0 * 100.0, 0);
            }
            if (typeof msg.data['tempSetpointHold'] == 'number') {
                result.temperature_setpoint_hold = msg.data['tempSetpointHold'];
            }
            if (typeof msg.data['tempSetpointHoldDuration'] == 'number') {
                result.temperature_setpoint_hold_duration = msg.data['tempSetpointHoldDuration'];
            }
            return result;
        },
    },
    thermostat_weekly_schedule_rsp: {
        cluster: 'hvacThermostat',
        type: ['commandGetWeeklyScheduleRsp'],
        convert: (model, msg, publish, options, meta) => {
            const result = {};
            result.weekly_schedule = {};
            if (typeof msg.data['dayofweek'] == 'number') {
                result.weekly_schedule[msg.data['dayofweek']] = msg.data;
                for (const elem of result.weekly_schedule[msg.data['dayofweek']]['transitions']) {
                    if (typeof elem['heatSetpoint'] == 'number') {
                        elem['heatSetpoint'] /= 100;
                    }
                    if (typeof elem['coolSetpoint'] == 'number') {
                        elem['coolSetpoint'] /= 100;
                    }
                }
            }
            return result;
        },
    },
    viessmann_thermostat_att_report: {
        cluster: 'hvacThermostat',
        type: ['attributeReport', 'readResponse'],
        convert: (model, msg, publish, options, meta) => {
            const result = converters.thermostat_att_report.convert(model, msg, publish, options, meta);

            // ViessMann TRVs report piHeatingDemand from 0-5
            // NOTE: remove the result for now, but leave it configure for reporting
            //       it will show up in the debug log still to help try and figure out
            //       what this value potentially means.
            if (typeof msg.data['pIHeatingDemand'] == 'number') {
                delete result.pi_heating_demand;
            }

            return result;
        },
    },
    hvac_user_interface: {
        cluster: 'hvacUserInterfaceCfg',
        type: ['attributeReport', 'readResponse'],
        convert: (model, msg, publish, options, meta) => {
            const result = {};
            const lockoutMode = msg.data['keypadLockout'];
            if (typeof lockoutMode == 'number') {
                result.keypad_lockout = lockoutMode;
            }
            return result;
        },
    },
    stelpro_thermostat: {
        cluster: 'hvacThermostat',
        type: ['attributeReport', 'readResponse'],
        convert: (model, msg, publish, options, meta) => {
            const result = {};
            const mode = msg.data['StelproSystemMode'];
            if (mode == 'number') {
                result.stelpro_mode = mode;
                switch (mode) {
                case 5:
                    // 'Eco' mode is translated into 'auto' here
                    result.system_mode = common.thermostatSystemModes[1];
                    break;
                }
            }
            const piHeatingDemand = msg.data['pIHeatingDemand'];
            if (typeof piHeatingDemand == 'number') {
                // DEPRECATED: only return running_state here (change operation -> running_state)
                result.operation = piHeatingDemand >= 10 ? 'heating' : 'idle';
                result.running_state = piHeatingDemand >= 10 ? 'heat' : 'idle';
            }
            return result;
        },
    },
    sinope_thermostat_att_report: {
        cluster: 'hvacThermostat',
        type: ['attributeReport', 'readResponse'],
        convert: (model, msg, publish, options, meta) => {
            const result = converters.thermostat_att_report.convert(model, msg, publish, options, meta);
            // Sinope seems to report pIHeatingDemand between 0 and 100 already
            if (typeof msg.data['pIHeatingDemand'] == 'number') {
                result.pi_heating_demand = precisionRound(msg.data['pIHeatingDemand'], 0);
            }
            return result;
        },
    },
    sinope_thermostat_state: {
        cluster: 'hvacThermostat',
        type: ['attributeReport', 'readResponse'],
        convert: (model, msg, publish, options, meta) => {
            const result = {};
            const piHeatingDemand = msg.data['pIHeatingDemand'];
            if (typeof piHeatingDemand == 'number') {
                result.operation = piHeatingDemand >= 10 ? 'heating' : 'idle';
            }
            return result;
        },
    },
    sinope_GFCi_status: {
        // TH1300ZB specific
        cluster: 'manuSpecificSinope',
        type: ['attributeReport', 'readResponse'],
        convert: (model, msg, publish, options, meta) => {
            const lookup = {0: 'off', 1: 'on'};
            if (msg.data.hasOwnProperty('GFCiStatus')) {
                return {gfci_status: lookup[msg.data['GFCiStatus']]};
            }
        },
    },
    sinope_floor_limit_status: {
        // TH1300ZB specific
        cluster: 'manuSpecificSinope',
        type: ['attributeReport', 'readResponse'],
        convert: (model, msg, publish, options, meta) => {
            const lookup = {0: 'off', 1: 'on'};
            if (msg.data.hasOwnProperty('floorLimitStatus')) {
                return {floor_limit_status: lookup[msg.data['floorLimitStatus']]};
            }
        },
    },

    eurotronic_thermostat: {
        cluster: 'hvacThermostat',
        type: ['attributeReport', 'readResponse'],
        convert: (model, msg, publish, options, meta) => {
            const result = converters.thermostat_att_report.convert(model, msg, publish, options, meta);
            // system_mode is always 'heat', we set it below based on eurotronic_host_flags
            if (result.system_mode) {
                delete result['system_mode'];
            }
            if (typeof msg.data[0x4003] == 'number') {
                result.current_heating_setpoint =
                    precisionRound(msg.data[0x4003], 2) / 100;
            }
            if (typeof msg.data[0x4008] == 'number') {
                result.eurotronic_host_flags = msg.data[0x4008];
                const resultHostFlags = {
                    'mirror_display': false,
                    'boost': false,
                    'window_open': false,
                    'child_protection': false,
                };
                if ((result.eurotronic_host_flags & 1 << 2) != 0) {
                    // system_mode => 'heat', boost mode
                    result.system_mode = common.thermostatSystemModes[4];
                    resultHostFlags.boost = true;
                } else if ((result.eurotronic_host_flags & (1 << 4)) != 0 ) {
                    // system_mode => 'off', window open detected
                    result.system_mode = common.thermostatSystemModes[0];
                    resultHostFlags.window_open = true;
                } else {
                    // system_mode => 'auto', default
                    result.system_mode = common.thermostatSystemModes[1];
                }
                if ((result.eurotronic_host_flags & (1 << 1)) != 0 ) {
                    // mirror_display
                    resultHostFlags.mirror_display = true;
                }
                if ((result.eurotronic_host_flags & (1 << 7)) != 0 ) {
                    // child protection
                    resultHostFlags.child_protection = true;
                }
                // keep eurotronic_system_mode for compatibility (is there a way to mark this as deprecated?)
                result.eurotronic_system_mode = result.eurotronic_host_flags;
                result.eurotronic_host_flags = resultHostFlags;
            }
            if (typeof msg.data[0x4002] == 'number') {
                result.eurotronic_error_status = msg.data[0x4002];
            }
            if (typeof msg.data[0x4000] == 'number') {
                result.eurotronic_trv_mode = msg.data[0x4000];
            }
            if (typeof msg.data[0x4001] == 'number') {
                result.eurotronic_valve_position = msg.data[0x4001];
            }
            return result;
        },
    },
    tuya_on_off_action: {
        cluster: 'genOnOff',
        type: 'raw',
        convert: (model, msg, publish, options, meta) => {
            if (hasAlreadyProcessedMessage(msg, msg.data[1])) return;
            const clickMapping = {0: 'single', 1: 'double', 2: 'hold'};
            let buttonMapping = null;
            if (model.model === 'TS0042') {
                buttonMapping = {1: 'left', 2: 'right'};
            } else if (model.model === 'TS0043' && msg.device.manufacturerName === '_TZ3000_bi6lpsew') {
                buttonMapping = {1: '1', 2: '2', 3: '3'};
            } else if (model.model === 'TS0043') {
                buttonMapping = {1: 'right', 2: 'middle', 3: 'left'};
            } else if (model.model === 'TS0044') {
                buttonMapping = {1: 'left_bottom', 2: 'right_bottom', 3: 'right_top', 4: 'left_top'};
            }
            const button = buttonMapping ? `${buttonMapping[msg.endpoint.ID]}_` : '';
            return {action: `${button}${clickMapping[msg.data[3]]}`};
        },
    },
    tuya_water_leak: {
        cluster: 'manuSpecificTuyaDimmer',
        type: 'commandSetDataResponse',
        convert: (model, msg, publish, options, meta) => {
            const key = msg.data.dp;
            const val = msg.data.data;
            if (key === 357) {
                return {
                    water_leak: val[0] === 1,
                };
            }

            return null;
        },
    },
    tint404011_brightness_updown_click: {
        cluster: 'genLevelCtrl',
        type: 'commandStep',
        convert: (model, msg, publish, options, meta) => {
            const direction = msg.data.stepmode === 1 ? 'down' : 'up';
            const payload = {
                action: `brightness_${direction}_click`,
                step_size: msg.data.stepsize,
                transition_time: msg.data.transtime,
            };
            addActionGroup(payload, msg, model);
            return payload;
        },
    },
    tint404011_brightness_updown_hold: {
        cluster: 'genLevelCtrl',
        type: 'commandMove',
        convert: (model, msg, publish, options, meta) => {
            const deviceID = msg.device.ieeeAddr;
            const direction = msg.data.movemode === 1 ? 'down' : 'up';

            // Save last direction for release event
            if (!store[deviceID]) {
                store[deviceID] = {};
            }
            store[deviceID].movemode = direction;

            const payload = {
                action: `brightness_${direction}_hold`,
                rate: msg.data.rate,
            };
            addActionGroup(payload, msg, model);
            return payload;
        },
    },
    tint404011_brightness_updown_release: {
        cluster: 'genLevelCtrl',
        type: 'commandStop',
        convert: (model, msg, publish, options, meta) => {
            const deviceID = msg.device.ieeeAddr;
            if (!store[deviceID]) {
                return null;
            }

            const direction = store[deviceID].movemode;
            const payload = {action: `brightness_${direction}_release`};
            addActionGroup(payload, msg, model);
            return payload;
        },
    },
    SA003_on_off: {
        cluster: 'genOnOff',
        type: ['attributeReport', 'readResponse'],
        convert: (model, msg, publish, options, meta) => {
            if (msg.type === 'attributeReport') {
                msg.meta.frameControl.disableDefaultResponse = true;
            }

            if (msg.data.hasOwnProperty('onOff') && !hasAlreadyProcessedMessage(msg)) {
                return {state: msg.data['onOff'] === 1 ? 'ON' : 'OFF'};
            }
        },
    },
    on_off_xiaomi_ignore_endpoint_4_5_6: {
        cluster: 'genOnOff',
        type: ['attributeReport', 'readResponse'],
        convert: (model, msg, publish, options, meta) => {
            // Xiaomi wall switches use endpoint 4, 5 or 6 to indicate an action on the button so we have to skip that.
            if (msg.data.hasOwnProperty('onOff') && ![4, 5, 6].includes(msg.endpoint.ID)) {
                const property = postfixWithEndpointName('state', msg, model);
                return {[property]: msg.data['onOff'] === 1 ? 'ON' : 'OFF'};
            }
        },
    },
    tint404011_scene: {
        cluster: 'genBasic',
        type: 'write',
        convert: (model, msg, publish, options, meta) => {
            const payload = {action: `scene_${msg.data['16389']}`};
            addActionGroup(payload, msg, model);
            return payload;
        },
    },
    tint404011_move_to_color_temp: {
        cluster: 'lightingColorCtrl',
        type: 'commandMoveToColorTemp',
        convert: (model, msg, publish, options, meta) => {
            const payload = {
                action: `color_temp`,
                action_color_temperature: msg.data.colortemp,
                transition_time: msg.data.transtime,
            };
            addActionGroup(payload, msg, model);
            return payload;
        },
    },
    tint404011_move_to_color: {
        cluster: 'lightingColorCtrl',
        type: 'commandMoveToColor',
        convert: (model, msg, publish, options, meta) => {
            const payload = {
                action_color: {
                    x: precisionRound(msg.data.colorx / 65535, 3),
                    y: precisionRound(msg.data.colory / 65535, 3),
                },
                action: 'color_wheel',
                transition_time: msg.data.transtime,
            };
            addActionGroup(payload, msg, model);
            return payload;
        },
    },
    E1524_E1810_toggle: {
        cluster: 'genOnOff',
        type: 'commandToggle',
        convert: (model, msg, publish, options, meta) => {
            const payload = {action: postfixWithEndpointName('toggle', msg, model)};
            return payload;
        },
    },
    E1524_E1810_hold: {
        cluster: 'genLevelCtrl',
        type: 'commandMoveToLevelWithOnOff',
        convert: (model, msg, publish, options, meta) => {
            return {action: 'toggle_hold'};
        },
    },
    E1524_E1810_arrow_click: {
        cluster: 'genScenes',
        type: 'commandTradfriArrowSingle',
        convert: (model, msg, publish, options, meta) => {
            if (msg.data.value === 2) {
                // This is send on toggle hold, ignore it as a toggle_hold is already handled above.
                return;
            }

            const direction = msg.data.value === 257 ? 'left' : 'right';
            return {action: `arrow_${direction}_click`};
        },
    },
    E1524_E1810_arrow_hold: {
        cluster: 'genScenes',
        type: 'commandTradfriArrowHold',
        convert: (model, msg, publish, options, meta) => {
            const direction = msg.data.value === 3329 ? 'left' : 'right';
            store[msg.device.ieeeAddr] = direction;
            return {action: `arrow_${direction}_hold`};
        },
    },
    E1524_E1810_arrow_release: {
        cluster: 'genScenes',
        type: 'commandTradfriArrowRelease',
        convert: (model, msg, publish, options, meta) => {
            const direction = store[msg.device.ieeeAddr];
            if (direction) {
                delete store[msg.device.ieeeAddr];
                return {action: `arrow_${direction}_release`, duration: msg.data.value / 1000};
            }
        },
    },
    E1524_E1810_brightness_up_click: {
        cluster: 'genLevelCtrl',
        type: 'commandStepWithOnOff',
        convert: (model, msg, publish, options, meta) => {
            return {action: `brightness_up_click`};
        },
    },
    E1524_E1810_brightness_down_click: {
        cluster: 'genLevelCtrl',
        type: 'commandStep',
        convert: (model, msg, publish, options, meta) => {
            return {action: `brightness_down_click`};
        },
    },
    E1524_E1810_brightness_up_hold: {
        cluster: 'genLevelCtrl',
        type: 'commandMoveWithOnOff',
        convert: (model, msg, publish, options, meta) => {
            return {action: `brightness_up_hold`};
        },
    },
    E1524_E1810_brightness_up_release: {
        cluster: 'genLevelCtrl',
        type: 'commandStopWithOnOff',
        convert: (model, msg, publish, options, meta) => {
            return {action: `brightness_up_release`};
        },
    },
    E1524_E1810_brightness_down_hold: {
        cluster: 'genLevelCtrl',
        type: 'commandMove',
        convert: (model, msg, publish, options, meta) => {
            return {action: `brightness_down_hold`};
        },
    },
    E1524_E1810_brightness_down_release: {
        cluster: 'genLevelCtrl',
        type: 'commandStop',
        convert: (model, msg, publish, options, meta) => {
            return {action: `brightness_down_release`};
        },
    },
    livolo_switch_state: {
        cluster: 'genOnOff',
        type: ['attributeReport', 'readResponse'],
        convert: (model, msg, publish, options, meta) => {
            const status = msg.data.onOff;
            const payload = {};
            payload['state_left'] = status & 1 ? 'ON' : 'OFF';
            payload['state_right'] = status & 2 ? 'ON' : 'OFF';
            payload['linkquality'] = msg.linkquality;
            return payload;
        },
    },
    livolo_socket_state: {
        cluster: 'genPowerCfg',
        type: ['raw'],
        convert: (model, msg, publish, options, meta) => {
            const stateHeader = Buffer.from([122, 209]);
            if (msg.data.indexOf(stateHeader) === 0) {
                const status = msg.data[14];
                const state = {};
                state['state'] = status & 1 ? 'ON' : 'OFF';
                state['linkquality'] = msg.linkquality;
                return state;
            }
            return;
        },
    },
    livolo_new_switch_state: {
        cluster: 'genPowerCfg',
        type: ['raw'],
        convert: (model, msg, publish, options, meta) => {
            const stateHeader = Buffer.from([122, 209]);
            if (msg.data.indexOf(stateHeader) === 0) {
                const status = msg.data[14];
                const state = {};
                state['state'] = status & 1 ? 'ON' : 'OFF';
                state['linkquality'] = msg.linkquality;
                return state;
            }
            return;
        },
    },
    livolo_switch_state_raw: {
        cluster: 'genPowerCfg',
        type: ['raw'],
        convert: (model, msg, publish, options, meta) => {
            /*
            header                ieee address            info data
            new socket
            [124,210,21,216,128,  199,147,3,24,0,75,18,0,  19,7,0]       after interview
            [122,209,             199,147,3,24,0,75,18,0,  7,1,6,1,0,11] off
            [122,209,             199,147,3,24,0,75,18,0,  7,1,6,1,1,11] on
            new switch
            [124,210,21,216,128,  228,41,3,24,0,75,18,0,  19,1,0]       after interview
            [122,209,             228,41,3,24,0,75,18,0,  7,1,0,1,0,11] off
            [122,209,             228,41,3,24,0,75,18,0,  7,1,0,1,1,11] on
            old switch
            [124,210,21,216,128,  170, 10,2,24,0,75,18,0,  17,0,1] after interview
            [124,210,21,216,0,     18, 15,5,24,0,75,18,0,  34,0,0] left: 0, right: 0
            [124,210,21,216,0,     18, 15,5,24,0,75,18,0,  34,0,1] left: 1, right: 0
            [124,210,21,216,0,     18, 15,5,24,0,75,18,0,  34,0,2] left: 0, right: 1
            [124,210,21,216,0,     18, 15,5,24,0,75,18,0,  34,0,3] left: 1, right: 1
            */
            const malformedHeader = Buffer.from([0x7c, 0xd2, 0x15, 0xd8, 0x00]);
            const infoHeader = Buffer.from([0x7c, 0xd2, 0x15, 0xd8, 0x80]);
            // status of old devices
            if (msg.data.indexOf(malformedHeader) === 0) {
                const status = msg.data[15];
                console.log(`status of old devices`);
                const state = {};
                state['state_left'] = status & 1 ? 'ON' : 'OFF';
                state['state_right'] = status & 2 ? 'ON' : 'OFF';
                state['linkquality'] = msg.linkquality;
                return state;
            }
            // info about device
            if (msg.data.indexOf(infoHeader) === 0) {
                if (msg.data.includes(Buffer.from([19, 7, 0]), 13)) {
                    // new socket
                    // hack
                    meta.device.modelID = 'TI0001-socket';
                    meta.device.save();
                }
                if (msg.data.includes(Buffer.from([19, 1, 0]), 13)) {
                    // new switch
                    // hack
                    meta.device.modelID = 'TI0001-switch';
                    meta.device.save();
                }
                // if (msg.data.includes(Buffer.from([17, 0, 1]), 13)) {
                //     // old switch
                //     // hack
                //     meta.device.modelID = 'TI0001-old-switch';
                //     meta.device.save();
                // }
                return null;
            }
            return null;
        },
    },
    eria_81825_updown: {
        cluster: 'genLevelCtrl',
        type: 'commandStep',
        convert: (model, msg, publish, options, meta) => {
            const direction = msg.data.stepmode === 0 ? 'up' : 'down';
            return {action: `${direction}`};
        },
    },
    ZYCT202_stop: {
        cluster: 'genLevelCtrl',
        type: 'commandStop',
        convert: (model, msg, publish, options, meta) => {
            return {action: 'stop', action_group: msg.groupID};
        },
    },
    ZYCT202_up_down: {
        cluster: 'genLevelCtrl',
        type: 'commandMove',
        convert: (model, msg, publish, options, meta) => {
            const value = msg.data['movemode'];
            let action = null;
            if (value === 0) action = {'action': 'up-press', 'action_group': msg.groupID};
            else if (value === 1) action = {'action': 'down-press', 'action_group': msg.groupID};
            return action ? action : null;
        },
    },
    keen_home_smart_vent_pressure: {
        cluster: 'msPressureMeasurement',
        type: ['attributeReport', 'readResponse'],
        convert: (model, msg, publish, options, meta) => {
            const pressure = msg.data.hasOwnProperty('measuredValue') ?
                msg.data.measuredValue : parseFloat(msg.data['32']) / 1000.0;
            return {pressure: calibrateAndPrecisionRoundOptions(pressure, options, 'pressure')};
        },
    },
    osram_lightify_switch_cmdOn: {
        cluster: 'genOnOff',
        type: 'commandOn',
        convert: (model, msg, publish, options, meta) => {
            return {action: 'up'};
        },
    },
    osram_lightify_switch_cmdOff: {
        cluster: 'genOnOff',
        type: 'commandOff',
        convert: (model, msg, publish, options, meta) => {
            return {action: 'down'};
        },
    },
    osram_lightify_switch_cmdMoveWithOnOff: {
        cluster: 'genLevelCtrl',
        type: 'commandMoveWithOnOff',
        convert: (model, msg, publish, options, meta) => {
            const deviceID = msg.device.ieeeAddr;
            if (!store[deviceID]) {
                store[deviceID] = {direction: null};
            }
            store[deviceID].direction = 'up';
            return {action: 'up_hold'};
        },
    },
    osram_lightify_switch_AC0251100NJ_cmdStop: {
        cluster: 'genLevelCtrl',
        type: 'commandStop',
        convert: (model, msg, publish, options, meta) => {
            const map = {
                1: 'up_release',
                2: 'down_release',
            };

            return {action: map[msg.endpoint.ID]};
        },
    },
    osram_lightify_switch_cmdMove: {
        cluster: 'genLevelCtrl',
        type: 'commandMove',
        convert: (model, msg, publish, options, meta) => {
            const deviceID = msg.device.ieeeAddr;
            if (!store[deviceID]) {
                store[deviceID] = {direction: null};
            }
            store[deviceID].direction = 'down';
            return {action: 'down_hold'};
        },
    },
    osram_lightify_switch_cmdMoveHue: {
        cluster: 'lightingColorCtrl',
        type: 'commandMoveHue',
        convert: (model, msg, publish, options, meta) => {
            if (msg.data.movemode === 0) {
                return {action: 'circle_release'};
            }
        },
    },
    osram_lightify_switch_cmdMoveToSaturation: {
        cluster: 'lightingColorCtrl',
        type: 'commandMoveToSaturation',
        convert: (model, msg, publish, options, meta) => {
            return {action: 'circle_hold'};
        },
    },
    osram_lightify_switch_cmdMoveToLevelWithOnOff: {
        cluster: 'genLevelCtrl',
        type: 'commandMoveToLevelWithOnOff',
        convert: (model, msg, publish, options, meta) => {
            return {action: 'circle_click'};
        },
    },
    osram_lightify_switch_cmdMoveToColorTemp: {
        cluster: 'lightingColorCtrl',
        type: 'commandMoveToColorTemp',
        convert: (model, msg, publish, options, meta) => null,
    },
    osram_lightify_switch_73743_cmdStop: {
        cluster: 'genLevelCtrl',
        type: 'commandStop',
        convert: (model, msg, publish, options, meta) => {
            const deviceID = msg.device.ieeeAddr;
            if (!store[deviceID]) {
                store[deviceID] = {direction: null};
            }
            let direction;
            if (store[deviceID].direction) {
                direction = `${store[deviceID].direction}_`;
            }
            return {action: `${direction}release`};
        },
    },
    osram_lightify_switch_AB371860355_cmdOn: {
        cluster: 'genOnOff',
        type: 'commandOn',
        convert: (model, msg, publish, options, meta) => {
            return {action: 'left_top_click'};
        },
    },
    osram_lightify_switch_AB371860355_cmdOff: {
        cluster: 'genOnOff',
        type: 'commandOff',
        convert: (model, msg, publish, options, meta) => {
            return {action: 'left_bottom_click'};
        },
    },
    osram_lightify_switch_AB371860355_cmdStepColorTemp: {
        cluster: 'lightingColorCtrl',
        type: 'commandStepColorTemp',
        convert: (model, msg, publish, options, meta) => {
            const pos = (msg.data.stepmode === 1) ? 'top' : 'bottom';
            return {action: `right_${pos}_click`};
        },
    },
    osram_lightify_switch_AB371860355_cmdMoveWithOnOff: {
        cluster: 'genLevelCtrl',
        type: 'commandMoveWithOnOff',
        convert: (model, msg, publish, options, meta) => {
            return {action: 'left_top_hold'};
        },
    },
    osram_lightify_switch_AB371860355_cmdMove: {
        cluster: 'genLevelCtrl',
        type: 'commandMove',
        convert: (model, msg, publish, options, meta) => {
            return {action: 'left_bottom_hold'};
        },
    },
    osram_lightify_switch_AB371860355_cmdStop: {
        cluster: 'genLevelCtrl',
        type: 'commandStop',
        convert: (model, msg, publish, options, meta) => {
            const pos = (msg.endpoint.ID === 1) ? 'top' : 'bottom';
            return {action: `left_${pos}_release`};
        },
    },
    osram_lightify_switch_AB371860355_cmdMoveHue: {
        cluster: 'lightingColorCtrl',
        type: 'commandMoveHue',
        convert: (model, msg, publish, options, meta) => {
            const pos = (msg.endpoint.ID === 2) ? 'top' : 'bottom';
            const action = (msg.data.movemode === 0) ? 'release' : 'hold';
            return {action: `right_${pos}_${action}`};
        },
    },
    osram_lightify_switch_AB371860355_cmdMoveSat: {
        cluster: 'lightingColorCtrl',
        type: 'commandMoveToSaturation',
        convert: (model, msg, publish, options, meta) => {
            const pos = (msg.endpoint.ID === 2) ? 'top' : 'bottom';
            return {action: `right_${pos}_hold`};
        },
    },
    OJBCR701YZ_statuschange: {
        cluster: 'ssIasZone',
        type: 'commandStatusChangeNotification',
        convert: (model, msg, publish, options, meta) => {
            const {zoneStatus} = msg.data;
            return {
                carbon_monoxide: (zoneStatus & 1) > 0, // Bit 0 = Alarm 1: Carbon Monoxide (CO)
                gas: (zoneStatus & 1 << 1) > 0, // Bit 1 = Alarm 2: Gas (CH4)
                tamper: (zoneStatus & 1 << 2) > 0, // Bit 2 = Tamper
                battery_low: (zoneStatus & 1 << 3) > 0, // Bit 3 = Low battery alarm
                trouble: (zoneStatus & 1 << 6) > 0, // Bit 6 = Trouble/Failure
                ac_connected: !((zoneStatus & 1 << 7) > 0), // Bit 7 = AC Connected
                test: (zoneStatus & 1 << 8) > 0, // Bit 8 = Self test
                battery_defect: (zoneStatus & 1 << 9) > 0, // Bit 9 = Battery Defect
            };
        },
    },
    generic_fan_mode: {
        cluster: 'hvacFanCtrl',
        type: ['attributeReport', 'readResponse'],
        convert: (model, msg, publish, options, meta) => {
            const key = getKey(common.fanMode, msg.data.fanMode);
            return {fan_mode: key, fan_state: key === 'off' ? 'OFF' : 'ON'};
        },
    },
    RM01_on_click: {
        cluster: 'genOnOff',
        type: 'commandOn',
        convert: (model, msg, publish, options, meta) => {
            const button = getKey(model.endpoint(msg.device), msg.endpoint.ID);
            return {action: `${button}_on`};
        },
    },
    RM01_off_click: {
        cluster: 'genOnOff',
        type: 'commandOff',
        convert: (model, msg, publish, options, meta) => {
            const button = getKey(model.endpoint(msg.device), msg.endpoint.ID);
            return {action: `${button}_off`};
        },
    },
    RM01_down_hold: {
        cluster: 'genLevelCtrl',
        type: 'commandStep',
        convert: (model, msg, publish, options, meta) => {
            const button = getKey(model.endpoint(msg.device), msg.endpoint.ID);
            return {
                action: `${button}_down`,
                step_mode: msg.data.stepmode,
                step_size: msg.data.stepsize,
                transition_time: msg.data.transtime,
            };
        },
    },
    RM01_up_hold: {
        cluster: 'genLevelCtrl',
        type: 'commandStepWithOnOff',
        convert: (model, msg, publish, options, meta) => {
            const button = getKey(model.endpoint(msg.device), msg.endpoint.ID);
            return {
                action: `${button}_up`,
                step_mode: msg.data.stepmode,
                step_size: msg.data.stepsize,
                transition_time: msg.data.transtime,
            };
        },
    },
    RM01_stop: {
        cluster: 'genLevelCtrl',
        type: 'commandStop',
        convert: (model, msg, publish, options, meta) => {
            const button = getKey(model.endpoint(msg.device), msg.endpoint.ID);
            return {action: `${button}_stop`};
        },
    },
    insta_scene_click: {
        cluster: 'genScenes',
        type: 'commandRecall',
        convert: (model, msg, publish, options, meta) => {
            return {
                action: `select_${msg.data.sceneid}`,
            };
        },
    },
    insta_down_hold: {
        cluster: 'genLevelCtrl',
        type: 'commandStep',
        convert: (model, msg, publish, options, meta) => {
            return {
                action: 'down',
                step_mode: msg.data.stepmode,
                step_size: msg.data.stepsize,
                transition_time: msg.data.transtime,
            };
        },
    },
    insta_up_hold: {
        cluster: 'genLevelCtrl',
        type: 'commandStepWithOnOff',
        convert: (model, msg, publish, options, meta) => {
            return {
                action: 'up',
                step_mode: msg.data.stepmode,
                step_size: msg.data.stepsize,
                transition_time: msg.data.transtime,
            };
        },
    },
    insta_stop: {
        cluster: 'genLevelCtrl',
        type: 'commandStop',
        convert: (model, msg, publish, options, meta) => {
            return {
                action: 'stop',
            };
        },
    },
    LZL4B_onoff: {
        cluster: 'genLevelCtrl',
        type: 'commandMoveToLevelWithOnOff',
        convert: (model, msg, publish, options, meta) => {
            return {
                action: msg.data.level,
                transition_time: msg.data.transtime,
            };
        },
    },
    SZ_ESW01_AU_power: {
        cluster: 'seMetering',
        type: ['attributeReport', 'readResponse'],
        convert: (model, msg, publish, options, meta) => {
            if (msg.data.hasOwnProperty('instantaneousDemand')) {
                return {power: precisionRound(msg.data['instantaneousDemand'] / 1000, 2)};
            }
        },
    },
    meazon_meter: {
        cluster: 'seMetering',
        type: ['attributeReport', 'readResponse'],
        convert: (model, msg, publish, options, meta) => {
            const result = {};
            // typo on property name to stick with zcl definition
            if (msg.data.hasOwnProperty('inletTempreature')) {
                result.inletTemperature = precisionRound(msg.data['inletTempreature'], 2);
            }

            if (msg.data.hasOwnProperty('status')) {
                result.status = precisionRound(msg.data['status'], 2);
            }

            if (msg.data.hasOwnProperty('8192')) {
                result.linefrequency = precisionRound((parseFloat(msg.data['8192'])) / 100.0, 2);
            }

            if (msg.data.hasOwnProperty('8193')) {
                result.power = precisionRound(msg.data['8193'], 2);
            }

            if (msg.data.hasOwnProperty('8196')) {
                result.voltage = precisionRound(msg.data['8196'], 2);
            }

            if (msg.data.hasOwnProperty('8213')) {
                result.voltage = precisionRound(msg.data['8213'], 2);
            }

            if (msg.data.hasOwnProperty('8199')) {
                result.current = precisionRound(msg.data['8199'], 2);
            }

            if (msg.data.hasOwnProperty('8216')) {
                result.current = precisionRound(msg.data['8216'], 2);
            }

            if (msg.data.hasOwnProperty('8202')) {
                result.reactivepower = precisionRound(msg.data['8202'], 2);
            }

            if (msg.data.hasOwnProperty('12288')) {
                result.energyconsumed = precisionRound(msg.data['12288'], 2);
            }

            if (msg.data.hasOwnProperty('12291')) {
                result.energyproduced = precisionRound(msg.data['12291'], 2);
            }

            if (msg.data.hasOwnProperty('12294')) {
                result.reactivesummation = precisionRound(msg.data['12294'], 2);
            }

            if (msg.data.hasOwnProperty('16408')) {
                result.measureserial = precisionRound(msg.data['16408'], 2);
            }

            return result;
        },
    },
    ZNMS11LM_closuresDoorLock_report: {
        cluster: 'closuresDoorLock',
        type: ['attributeReport', 'readResponse'],
        convert: (model, msg, publish, options, meta) => {
            const result = {};
            const lockStatusLookup = {
                1: 'finger_not_match',
                2: 'password_not_match',
                3: 'reverse_lock', // disable open from outside
                4: 'reverse_lock_cancel', // enable open from outside
                5: 'locked',
                6: 'lock_opened',
                7: 'finger_add',
                8: 'finger_delete',
                9: 'password_add',
                10: 'password_delete',
                11: 'lock_opened_inside', // Open form inside reverse lock enbable
                12: 'lock_opened_outside', // Open form outside reverse lock disable
                13: 'ring_bell',
                14: 'change_language_to',
                15: 'finger_open',
                16: 'password_open',
                17: 'door_closed',
            };
            result.user = null;
            result.repeat = null;
            result.data = null;
            if (msg.data['65296']) { // finger/password success
                const data = msg.data['65296'].toString(16);
                const command = data.substr(0, 1); // 1 finger open, 2 password open
                const userId = data.substr(5, 2);
                const userType = data.substr(1, 1); // 1 admin, 2 user
                result.data = data;
                result.action = (lockStatusLookup[14+parseInt(command, 16)] +
                    (userType === '1' ? '_admin' : '_user') + '_id' + parseInt(userId, 16).toString());
                result.user = parseInt(userId, 16);
            } else if (msg.data['65297']) { // finger, password failed or bell
                const data = msg.data['65297'].toString(16);
                const times = data.substr(0, 1);
                const type = data.substr(5, 2); // 00 bell, 02 password, 40 error finger
                result.data = data;
                if (type === '40') {
                    result.action = lockStatusLookup[1];
                    result.repeat = parseInt(times, 16);
                } else if (type === '02') {
                    result.action = lockStatusLookup[2];
                    result.repeat = parseInt(times, 16);
                } else if (type === '00') {
                    result.action = lockStatusLookup[13];
                    result.repeat = null;
                }
            } else if (msg.data['65281'] && msg.data['65281']['1']) { // user added/delete
                const data = msg.data['65281']['1'].toString(16);
                const command = data.substr(0, 1); // 1 add, 2 delete
                const userId = data.substr(5, 2);
                result.data = data;
                result.action = lockStatusLookup[6+parseInt(command, 16)];
                result.user = parseInt(userId, 16);
                result.repeat = null;
            }
            return result;
        },
    },
    ZNMS12LM_ZNMS13LM_closuresDoorLock_report: {
        cluster: 'closuresDoorLock',
        type: ['attributeReport', 'readResponse'],
        convert: (model, msg, publish, options, meta) => {
            const result = {};
            const lockStatusLookup = {
                1: 'finger_not_match',
                2: 'password_not_match',
                3: 'reverse_lock', // disable open from outside
                4: 'reverse_lock_cancel', // enable open from outside
                5: 'locked',
                6: 'lock_opened',
                7: 'finger_add',
                8: 'finger_delete',
                9: 'password_add',
                10: 'password_delete',
                11: 'lock_opened_inside', // Open form inside reverse lock enbable
                12: 'lock_opened_outside', // Open form outside reverse lock disable
                13: 'ring_bell',
                14: 'change_language_to',
                15: 'finger_open',
                16: 'password_open',
                17: 'door_closed',
            };
            result.user = null;
            result.repeat = null;
            if (msg.data['65526']) { // lock final status
                // Convert data back to hex to decode
                const data = Buffer.from(msg.data['65526'], 'ascii').toString('hex');
                const command = data.substr(6, 4);
                if (
                    command === '0301' || // ZNMS12LM
                        command === '0341' // ZNMS13LM
                ) {
                    result.action = lockStatusLookup[4];
                    result.state = 'UNLOCK';
                    result.reverse = 'UNLOCK';
                } else if (
                    command === '0311' || // ZNMS12LM
                        command === '0351' // ZNMS13LM
                ) {
                    result.action = lockStatusLookup[4];
                    result.state = 'LOCK';
                    result.reverse = 'UNLOCK';
                } else if (
                    command === '0205' || // ZNMS12LM
                        command === '0245' // ZNMS13LM
                ) {
                    result.action = lockStatusLookup[3];
                    result.state = 'UNLOCK';
                    result.reverse = 'LOCK';
                } else if (
                    command === '0215' || // ZNMS12LM
                        command === '0255' || // ZNMS13LM
                        command === '1355' // ZNMS13LM
                ) {
                    result.action = lockStatusLookup[3];
                    result.state = 'LOCK';
                    result.reverse = 'LOCK';
                } else if (
                    command === '0111' || // ZNMS12LM
                        command === '1351' || // ZNMS13LM locked from inside
                        command === '1451' // ZNMS13LM locked from outside
                ) {
                    result.action = lockStatusLookup[5];
                    result.state = 'LOCK';
                    result.reverse = 'UNLOCK';
                } else if (
                    command === '0b00' || // ZNMS12LM
                        command === '0640' || // ZNMS13LM
                        command === '0600' // ZNMS13LM

                ) {
                    result.action = lockStatusLookup[12];
                    result.state = 'UNLOCK';
                    result.reverse = 'UNLOCK';
                } else if (
                    command === '0c00' || // ZNMS12LM
                        command === '2300' || // ZNMS13LM
                        command === '0540' || // ZNMS13LM
                        command === '0440' // ZNMS13LM
                ) {
                    result.action = lockStatusLookup[11];
                    result.state = 'UNLOCK';
                    result.reverse = 'UNLOCK';
                } else if (
                    command === '2400' || // ZNMS13LM door closed from insed
                        command === '2401' // ZNMS13LM door closed from outside
                ) {
                    result.action = lockStatusLookup[17];
                    result.state = 'UNLOCK';
                    result.reverse = 'UNLOCK';
                }
            } else if (msg.data['65296']) { // finger/password success
                const data = Buffer.from(msg.data['65296'], 'ascii').toString('hex');
                const command = data.substr(6, 2); // 1 finger open, 2 password open
                const userId = data.substr(12, 2);
                const userType = data.substr(8, 1); // 1 admin, 2 user
                result.action = (lockStatusLookup[14+parseInt(command, 16)] +
                    (userType === '1' ? '_admin' : '_user') + '_id' + parseInt(userId, 16).toString());
                result.user = parseInt(userId, 16);
            } else if (msg.data['65297']) { // finger, password failed or bell
                const data = Buffer.from(msg.data['65297'], 'ascii').toString('hex');
                const times = data.substr(6, 2);
                const type = data.substr(12, 2); // 00 bell, 02 password, 40 error finger
                if (type === '40') {
                    result.action = lockStatusLookup[1];
                    result.repeat = parseInt(times, 16);
                } else if (type === '00') {
                    result.action = lockStatusLookup[13];
                    result.repeat = null;
                } else if (type === '02') {
                    result.action = lockStatusLookup[2];
                    result.repeat = parseInt(times, 16);
                }
            } else if (msg.data['65281']) { // password added/delete
                const data = Buffer.from(msg.data['65281'], 'ascii').toString('hex');
                const command = data.substr(18, 2); // 1 add, 2 delete
                const userId = data.substr(12, 2);
                result.action = lockStatusLookup[6+parseInt(command, 16)];
                result.user = parseInt(userId, 16);
                result.repeat = null;
            } else if (msg.data['65522']) { // set languge
                const data = Buffer.from(msg.data['65522'], 'ascii').toString('hex');
                const langId = data.substr(6, 2); // 1 chinese, 2: english
                result.action = (lockStatusLookup[14])+ (langId==='2'?'_english':'_chinese');
                result.user = null;
                result.repeat = null;
            }
            return result;
        },
    },
    ZNMS12LM_low_battery: {
        cluster: 'genPowerCfg',
        type: ['attributeReport', 'readResponse'],
        convert: (model, msg, publish, options, meta) => {
            if (typeof msg.data['batteryAlarmMask'] == 'number') {
                return {battery_low: msg.data['batteryAlarmMask'] === 1};
            }
        },
    },
    DTB190502A1_parse: {
        cluster: 'genOnOff',
        type: ['attributeReport', 'readResponse'],
        convert: (model, msg, publish, options, meta) => {
            const lookupKEY = {
                '0': 'KEY_SYS',
                '1': 'KEY_UP',
                '2': 'KEY_DOWN',
                '3': 'KEY_NONE',
            };
            const lookupLED = {
                '0': 'OFF',
                '1': 'ON',
            };
            return {
                cpu_temperature: precisionRound(msg.data['41361'], 2),
                key_state: lookupKEY[msg.data['41362']],
                led_state: lookupLED[msg.data['41363']],
            };
        },
    },
    linkquality_from_basic: {
        cluster: 'genBasic',
        type: ['attributeReport', 'readResponse'],
        convert: (model, msg, publish, options, meta) => {
            return {linkquality: msg.linkquality};
        },
    },
    generic_device_temperature: {
        cluster: 'genDeviceTempCfg',
        type: ['attributeReport', 'readResponse'],
        convert: (model, msg, publish, options, meta) => {
            if (msg.data.hasOwnProperty('currentTemperature')) {
                return {temperature: msg.data.currentTemperature};
            }
        },
    },
    ptvo_switch_state: {
        cluster: 'genOnOff',
        type: ['attributeReport', 'readResponse'],
        convert: (model, msg, publish, options, meta) => {
            const key = `state_${getKey(model.endpoint(msg.device), msg.endpoint.ID)}`;
            const payload = {};
            payload[key] = msg.data['onOff'] === 1 ? 'ON' : 'OFF';
            return payload;
        },
    },
    ptvo_switch_uart: {
        cluster: 'genMultistateValue',
        type: ['attributeReport', 'readResponse'],
        convert: (model, msg, publish, options, meta) => {
            let data = msg.data['stateText'];
            if (typeof data === 'object') {
                let bHex = false;
                let code;
                let index;
                for (index = 0; index < data.length; index += 1) {
                    code = data[index];
                    if ((code < 32) || (code > 127)) {
                        bHex = true;
                        break;
                    }
                }
                if (!bHex) {
                    data = data.toString('latin1');
                } else {
                    data = [...data];
                }
            }
            return {'action': data};
        },
    },
    ptvo_switch_analog_input: {
        cluster: 'genAnalogInput',
        type: ['attributeReport', 'readResponse'],
        convert: (model, msg, publish, options, meta) => {
            const payload = {};
            const channel = msg.endpoint.ID;
            const name = `l${channel}`;
            payload[name] = precisionRound(msg.data['presentValue'], 3);
            if (msg.data.hasOwnProperty('description')) {
                const data1 = msg.data['description'];
                if (data1) {
                    const data2 = data1.split(',');
                    const devid = data2[1];
                    const unit = data2[0];
                    if (devid) {
                        payload['device'] = devid;
                    }
                    if (unit === 'C') {
                        payload['temperature'] = precisionRound(msg.data['presentValue'], 1);
                    } else if (unit === '%') {
                        payload['humidity'] = precisionRound(msg.data['presentValue'], 1);
                    } else if (unit === 'Pa') {
                        payload['pressure'] = precisionRound(msg.data['presentValue'], 1);
                    } else if (unit === 'm') {
                        payload['altitude'] = precisionRound(msg.data['presentValue'], 1);
                    } else if (unit === 'ppm') {
                        payload['quality'] = precisionRound(msg.data['presentValue'], 1);
                    }
                }
            }
            return payload;
        },
    },
    ptvo_switch_level_control: {
        cluster: 'genLevelCtrl',
        type: ['attributeReport', 'readResponse'],
        convert: (model, msg, publish, options, meta) => {
            const payload = {};
            const channel = msg.endpoint.ID;
            const name = `l${channel}`;
            payload[name] = msg.data['currentLevel'];
            payload['brightness_' + name] = msg.data['currentLevel'];
            return payload;
        },
    },
    keypad20states: {
        cluster: 'genOnOff',
        type: ['readResponse', 'attributeReport'],
        convert: (model, msg, publish, options, meta) => {
            const button = getKey(model.endpoint(msg.device), msg.endpoint.ID);
            const state = msg.data['onOff'] === 1 ? true : false;
            if (button) {
                return {[button]: state};
            }
        },
    },
    keypad20_battery: {
        cluster: 'genPowerCfg',
        type: ['readResponse', 'attributeReport'],
        convert: (model, msg, publish, options, meta) => {
            const battery = {max: 3000, min: 2100};
            const voltage = msg.data['mainsVoltage'] /10;
            return {
                battery: toPercentage(voltage, battery.min, battery.max),
                voltage: voltage, // @deprecated
                // voltage: voltage / 1000.0,
            };
        },
    },
    dimmer_passthru_brightness: {
        cluster: 'genLevelCtrl',
        type: 'commandMoveToLevelWithOnOff',
        convert: (model, msg, publish, options, meta) => {
            ratelimitedDimmer(model, msg, publish, options, meta);
        },
    },
    terncy_contact: {
        cluster: 'genBinaryInput',
        type: 'attributeReport',
        convert: (model, msg, publish, options, meta) => {
            return {contact: (msg.data['presentValue']==0)};
        },
    },
    terncy_temperature: {
        cluster: 'msTemperatureMeasurement',
        type: ['attributeReport', 'readResponse'],
        convert: (model, msg, publish, options, meta) => {
            const temperature = parseFloat(msg.data['measuredValue']) / 10.0;
            return {temperature: calibrateAndPrecisionRoundOptions(temperature, options, 'temperature')};
        },
    },
    terncy_knob: {
        cluster: 'manuSpecificClusterAduroSmart',
        type: ['attributeReport', 'readResponse'],
        convert: (model, msg, publish, options, meta) => {
            if (typeof msg.data['27'] === 'number') {
                return {
                    direction: (msg.data['27'] > 0 ? 'clockwise' : 'counterclockwise'),
                    number: (Math.abs(msg.data['27']) / 12),
                };
            }
        },
    },
    orvibo_raw: {
        cluster: 23,
        type: 'raw',
        convert: (model, msg, publish, options, meta) => {
            // 25,0,8,3,0,0 - click btn 1
            // 25,0,8,3,0,2 - hold btn 1
            // 25,0,8,3,0,3 - release btn 1
            // 25,0,8,11,0,0 - click btn 2
            // 25,0,8,11,0,2 - hold btn 2
            // 25,0,8,11,0,3 - release btn 2
            // 25,0,8,7,0,0 - click btn 3
            // 25,0,8,7,0,2 - hold btn 3
            // 25,0,8,7,0,3 - release btn 3
            // 25,0,8,15,0,0 - click btn 4
            // 25,0,8,15,0,2 - hold btn 4
            // 25,0,8,15,0,3 - release btn 4
            // TODO: do not know how to get to use 5,6,7,8 buttons
            const buttonLookup = {
                3: 'button_1',
                11: 'button_2',
                7: 'button_3',
                15: 'button_4',
            };

            const actionLookup = {
                0: 'click',
                2: 'hold',
                3: 'release',
            };
            const button = buttonLookup[msg.data[3]];
            const action = actionLookup[msg.data[5]];
            if (button) {
                return {action: `${button}_${action}`};
            }
        },
    },
    orvibo_raw2: {
        cluster: 23,
        type: 'raw',
        convert: (model, msg, publish, options, meta) => {
            const buttonLookup = {
                1: 'button_1',
                2: 'button_2',
                3: 'button_3',
                4: 'button_4',
                5: 'button_5',
                6: 'button_6',
                7: 'button_7',
            };

            const actionLookup = {
                0: 'click',
                2: 'hold',
                3: 'release',
            };
            const button = buttonLookup[msg.data[3]];
            const action = actionLookup[msg.data[5]];
            if (button) {
                return {action: `${button}_${action}`};
            }
        },
    },
    diyruz_contact: {
        cluster: 'genOnOff',
        type: ['attributeReport', 'readResponse'],
        convert: (model, msg, publish, options, meta) => {
            return {contact: msg.data['onOff'] !== 0};
        },
    },
    diyruz_rspm: {
        cluster: 'genOnOff',
        type: ['attributeReport', 'readResponse'],
        convert: (model, msg, publish, options, meta) => {
            const power = precisionRound(msg.data['41364'], 2);
            return {
                state: msg.data['onOff'] === 1 ? 'ON' : 'OFF',
                cpu_temperature: precisionRound(msg.data['41361'], 2),
                power: power,
                current: precisionRound(power/230, 2),
                action: msg.data['41367'] === 1 ? 'hold' : 'release',
            };
        },
    },
    diyruz_freepad_clicks: {
        cluster: 'genMultistateInput',
        type: ['readResponse', 'attributeReport'],
        convert: (model, msg, publish, options, meta) => {
            const button = getKey(model.endpoint(msg.device), msg.endpoint.ID);
            const lookup = {
                0: 'hold',
                1: 'single',
                2: 'double',
                3: 'triple',
                4: 'quadruple',
                255: 'release',
            };
            const clicks = msg.data['presentValue'];
            const action = lookup[clicks] ? lookup[clicks] : `many_${clicks}`;
            return {action: `${button}_${action}`};
        },
    },
    diyruz_geiger: {
        cluster: 'msIlluminanceMeasurement',
        type: ['attributeReport', 'readResponse'],
        convert: (model, msg, publish, options, meta) => {
            return {
                radioactive_events_per_minute: msg.data['61441'],
                radiation_dose_per_hour: msg.data['61442'],
            };
        },
    },
    aqara_opple_report: {
        cluster: 'aqaraOpple',
        type: ['attributeReport', 'readResponse'],
        convert: (model, msg, publish, options, meta) => {
            // it is like xiaomi_battery_3v, but not parsed
            // https://github.com/Koenkk/zigbee-herdsman/blob/master/src/zcl/buffaloZcl.ts#L93
            // data: { '247': <Buffer 01 21 b8 0b 03 28 19 04 21 a8 13 05 21 44 01 06 24 02
            //                        00 00 00 00 08 21 11 01 0a 21 00 00 0c 20 01 64 10 00> }
            let voltage = null;

            if (msg.data['247']) {
                voltage = msg.data['247'][2] + msg.data['247'][3]*256;
            }

            if (voltage) {
                return {
                    battery: toPercentageCR2032(voltage),
                    voltage: voltage,
                };
            }
        },
    },
    aqara_opple_multistate: {
        cluster: 'genMultistateInput',
        type: ['attributeReport', 'readResponse'],
        convert: (model, msg, publish, options, meta) => {
            const actionLookup = {
                0: 'hold',
                255: 'release',
                1: 'single',
                2: 'double',
                3: 'triple',
            };
            const btn = msg.endpoint.ID;
            const value = msg.data.presentValue;
            return {action: `button_${btn}_${actionLookup[value]}`};
        },
    },
    aqara_opple_on: {
        cluster: 'genOnOff',
        type: 'commandOn',
        convert: (model, msg, publish, options, meta) => {
            return {action: 'button_2_single'};
        },
    },
    aqara_opple_off: {
        cluster: 'genOnOff',
        type: 'commandOff',
        convert: (model, msg, publish, options, meta) => {
            return {action: 'button_1_single'};
        },
    },
    aqara_opple_step: {
        cluster: 'genLevelCtrl',
        type: 'commandStep',
        convert: (model, msg, publish, options, meta) => {
            const button = msg.data.stepmode === 0 ? '4' : '3';
            return {action: `button_${button}_single`};
        },
    },
    aqara_opple_stop: {
        cluster: 'genLevelCtrl',
        type: 'commandStop',
        convert: (model, msg, publish, options, meta) => {
            const deviceID = msg.device.ieeeAddr;
            if (store[deviceID]) {
                const duration = Date.now() - store[deviceID].start;
                const button = store[deviceID].button;
                return {action: `button_${button}_release`, duration: duration};
            }
        },
    },
    aqara_opple_move: {
        cluster: 'genLevelCtrl',
        type: 'commandMove',
        convert: (model, msg, publish, options, meta) => {
            // store button and start moment
            const deviceID = msg.device.ieeeAddr;
            if (!store[deviceID]) {
                store[deviceID] = {};
            }
            const button = msg.data.movemode === 0 ? '4' : '3';
            store[deviceID].button = button;
            store[deviceID].start = Date.now();
            return {action: `button_${button}_hold`};
        },
    },
    aqara_opple_step_color_temp: {
        cluster: 'lightingColorCtrl',
        type: 'commandStepColorTemp',
        convert: (model, msg, publish, options, meta) => {
            let act;
            if (model.model === 'WXCJKG12LM') {
                // for WXCJKG12LM model it's double click event on buttons 3 and 4
                act = (msg.data.stepmode === 1) ? '3_double' : '4_double';
            } else {
                // but for WXCJKG13LM model it's single click event on buttons 5 and 6
                act = (msg.data.stepmode === 1) ? '5_single' : '6_single';
            }
            return {action: `button_${act}`};
        },
    },
    aqara_opple_move_color_temp: {
        cluster: 'lightingColorCtrl',
        type: 'commandMoveColorTemp',
        convert: (model, msg, publish, options, meta) => {
            const deviceID = msg.device.ieeeAddr;
            if (!store[deviceID]) {
                store[deviceID] = {};
            }
            const stop = msg.data.movemode === 0;
            let button;
            const result = {};
            if (stop) {
                button = store[deviceID].button;
                const duration = Date.now() - store[deviceID].start;
                result.action = `button_${button}_release`;
                result.duration = duration;
            } else {
                button = msg.data.movemode === 3 ? '6' : '5';
                result.action = `button_${button}_hold`;
                // store button and start moment
                store[deviceID].button = button;
                store[deviceID].start = Date.now();
            }
            return result;
        },
    },
    SmartButton_skip: {
        cluster: 'genLevelCtrl',
        type: 'commandStep',
        convert: (model, msg, publish, options, meta) => {
            const direction = msg.data.stepmode === 1 ? 'backward' : 'forward';
            return {
                action: `skip_${direction}`,
                step_size: msg.data.stepsize,
                transition_time: msg.data.transtime,
            };
        },
    },
    SmartButton_event: {
        cluster: 'manuSpecificPhilips',
        type: 'commandHueNotification',
        convert: (model, msg, publish, options, meta) => {
            // Philips HUE Smart Button "ROM001": these events are always from "button 1"
            let type = null;
            switch (msg.data['type']) {
            case 0:
                type = 'press';
                break;
            case 1:
                type = 'hold';
                break;
            case 2:
            case 3:
                type = 'release';
                break;
            }
            return {
                action: `${type}`,
            };
        },
    },
    CCTSwitch_D0001_move_to_level_recall: {
        cluster: 'genLevelCtrl',
        type: ['commandMoveToLevel', 'commandMoveToLevelWithOnOff'],
        convert: (model, msg, publish, options, meta) => {
            // wrap the messages from button2 and button4 into a single function
            // button2 always sends "commandMoveToLevel"
            // button4 sends two messages, with "commandMoveToLevelWithOnOff" coming first in the sequence
            //         so that's the one we key off of to indicate "button4". we will NOT print it in that case,
            //         instead it will be returned as part of the second sequence with
            //         CCTSwitch_D0001_move_to_colortemp_recall below.

            const deviceID = msg.device.ieeeAddr;
            if (!store[deviceID]) {
                store[deviceID] = {lastClk: null, lastSeq: -10, lastBrightness: null,
                    lastMoveLevel: null, lastColorTemp: null};
            }

            let clk = 'brightness';
            let cmd = null;
            const payload = {brightness: msg.data.level, transition: parseFloat(msg.data.transtime/10.0)};
            if ( msg.type == 'commandMoveToLevel' ) {
                // pressing the brightness button increments/decrements from 13-254.
                // when it reaches the end (254) it will start decrementing by a step,
                // and vice versa.
                const direction = msg.data.level > store[deviceID].lastBrightness ? 'up' : 'down';
                cmd = `${clk}_${direction}`;
                store[deviceID].lastBrightness = msg.data.level;
            } else if ( msg.type == 'commandMoveToLevelWithOnOff' ) {
                // This is the 'start' of the 4th button sequence.
                clk = 'memory';
                store[deviceID].lastMoveLevel = msg.data.level;
                store[deviceID].lastClk = clk;
            }

            if ( clk != 'memory' ) {
                store[deviceID].lastSeq = msg.meta.zclTransactionSequenceNumber;
                store[deviceID].lastClk = clk;
                payload.click = clk;
                payload.action = cmd;
                return payload;
            }
        },
    },
    on_off_skip_duplicate_transaction: {
        cluster: 'genOnOff',
        type: ['attributeReport', 'readResponse'],
        convert: (model, msg, publish, options, meta) => {
            // Device sends multiple messages with the same transactionSequenceNumber,
            // prevent that multiple messages get send.
            // https://github.com/Koenkk/zigbee2mqtt/issues/3687
            if (msg.data.hasOwnProperty('onOff') && !hasAlreadyProcessedMessage(msg)) {
                return {state: msg.data['onOff'] === 1 ? 'ON' : 'OFF'};
            }
        },
    },
    CCTSwitch_D0001_move_to_colortemp_recall: {
        cluster: 'lightingColorCtrl',
        type: 'commandMoveToColorTemp',
        convert: (model, msg, publish, options, meta) => {
            // both button3 and button4 send the command "commandMoveToColorTemp"
            // in order to distinguish between the buttons, use the sequence number and the previous command
            // to determine if this message was immediately preceded by "commandMoveToLevelWithOnOff"
            // if this command follows a "commandMoveToLevelWithOnOff", then it's actually button4's second message
            // and we can ignore it entirely
            const deviceID = msg.device.ieeeAddr;
            if (!store[deviceID]) {
                store[deviceID] = {lastClk: null, lastSeq: -10, lastBrightness: null,
                    lastMoveLevel: null, lastColorTemp: null};
            }
            const lastClk = store[deviceID].lastClk;
            const lastSeq = store[deviceID].lastSeq;

            const seq = msg.meta.zclTransactionSequenceNumber;
            let clk = 'colortemp';
            const payload = {color_temp: msg.data.colortemp, transition: parseFloat(msg.data.transtime/10.0)};

            // because the remote sends two commands for button4, we need to look at the previous command and
            // see if it was the recognized start command for button4 - if so, ignore this second command,
            // because it's not really button3, it's actually button4
            if ( lastClk == 'memory' ) {
                payload.click = lastClk;
                payload.action = 'recall';
                payload.brightness = store[deviceID].lastMoveLevel;

                // ensure the "last" message was really the message prior to this one
                // accounts for missed messages (gap >1) and for the remote's rollover from 127 to 0
                if ( (seq == 0 && lastSeq == 127 ) || ( seq - lastSeq ) == 1 ) {
                    clk = null;
                }
            } else {
                // pressing the color temp button increments/decrements from 153-370K.
                // when it reaches the end (370) it will start decrementing by a step,
                // and vice versa.
                const direction = msg.data.colortemp > store[deviceID].lastColorTemp ? 'up' : 'down';
                const cmd = `${clk}_${direction}`;
                payload.click = clk;
                payload.action = cmd;
                store[deviceID].lastColorTemp = msg.data.colortemp;
            }

            if ( clk != null ) {
                store[deviceID].lastSeq = msg.meta.zclTransactionSequenceNumber;
                store[deviceID].lastClk = clk;
                return payload;
            }
        },
    },
    CCTSwitch_D0001_brightness_updown_hold_release: {
        cluster: 'genLevelCtrl',
        type: ['commandMove', 'commandStop'],
        convert: (model, msg, publish, options, meta) => {
            const deviceID = msg.device.ieeeAddr;
            if (!store[deviceID]) {
                store[deviceID] = {};
            }
            const stop = msg.type === 'commandStop' ? true : false;
            let direction = null;
            const clk = 'brightness';
            const payload = {click: clk};
            if (stop) {
                direction = store[deviceID].direction;
                const duration = Date.now() - store[deviceID].start;
                payload.action = `${clk}_${direction}_release`;
                payload.duration = duration;
            } else {
                direction = msg.data.movemode === 1 ? 'down' : 'up';
                payload.action = `${clk}_${direction}_hold`;
                // store button and start moment
                store[deviceID].direction = direction;
                payload.rate = msg.data.rate;
                store[deviceID].start = Date.now();
            }
            return payload;
        },
    },
    CCTSwitch_D0001_colortemp_updown_hold_release: {
        cluster: 'lightingColorCtrl',
        type: 'commandMoveColorTemp',
        convert: (model, msg, publish, options, meta) => {
            const deviceID = msg.device.ieeeAddr;
            if (!store[deviceID]) {
                store[deviceID] = {};
            }
            const stop = msg.data.movemode === 0;
            let direction = null;
            const clk = 'colortemp';
            const payload = {click: clk, rate: msg.data.rate};
            if (stop) {
                direction = store[deviceID].direction;
                const duration = Date.now() - store[deviceID].start;
                payload.action = `${clk}_${direction}_release`;
                payload.duration = duration;
            } else {
                direction = msg.data.movemode === 3 ? 'down' : 'up';
                payload.action = `${clk}_${direction}_hold`;
                payload.rate = msg.data.rate;
                // store button and start moment
                store[deviceID].direction = direction;
                store[deviceID].start = Date.now();
            }
            return payload;
        },
    },
    wiser_device_info: {
        cluster: 'wiserDeviceInfo',
        type: 'attributeReport',
        convert: (model, msg, publish, options, meta) => {
            const result = {};
            const data = msg.data['deviceInfo'].split(',');
            if (data[0] === 'ALG') {
                // TODO What is ALG
                const alg = data.slice(1);
                result['ALG'] = alg.join(',');
                result['occupied_heating_setpoint'] = alg[2]/10;
                result['local_temperature'] = alg[3]/10;
                result['pi_heating_demand'] = parseInt(alg[9]);
            } else if (data[0] === 'ADC') {
                // TODO What is ADC
                const adc = data.slice(1);
                result['ADC'] = adc.join(',');
                result['occupied_heating_setpoint'] = adc[5]/100;
                result['local_temperature'] = adc[3]/10;
            } else if (data[0] === 'UI') {
                if (data[1] === 'BoostUp') {
                    result['boost'] = 'Up';
                } else if (data[1] === 'BoostDown') {
                    result['boost'] = 'Down';
                } else {
                    result['boost'] = 'None';
                }
            } else if (data[0] === 'MOT') {
                // Info about the motor
                result['MOT'] = data[1];
            }
            return result;
        },
    },
    wiser_itrv_battery: {
        cluster: 'genPowerCfg',
        type: ['attributeReport', 'readResponse'],
        convert: (model, msg, publish, options, meta) => {
            const result = {};
            if (typeof msg.data['batteryVoltage'] == 'number') {
                const battery = {max: 30, min: 22};
                const voltage = msg.data['batteryVoltage'];
                result.battery = toPercentage(voltage, battery.min, battery.max);
                result.voltage = voltage / 10;
            }
            if (typeof msg.data['batteryAlarmState'] == 'number') {
                const battLow = msg.data['batteryAlarmState'];
                if (battLow) {
                    result['battery_low'] = true;
                } else {
                    result['battery_low'] = false;
                }
            }
            return result;
        },
    },
    wiser_thermostat: {
        cluster: 'hvacThermostat',
        type: ['attributeReport', 'readResponse'],
        convert: (model, msg, publish, options, meta) => {
            const result = {};
            if (typeof msg.data['localTemp'] == 'number') {
                result.local_temperature = precisionRound(msg.data['localTemp'], 2) / 100;
            }
            if (typeof msg.data['occupiedHeatingSetpoint'] == 'number') {
                result.occupied_heating_setpoint =
                    precisionRound(msg.data['occupiedHeatingSetpoint'], 2) / 100;
            }
            if (typeof msg.data['pIHeatingDemand'] == 'number') {
                result.pi_heating_demand = precisionRound(msg.data['pIHeatingDemand'], 2);
            }
            return result;
        },
    },
    wiser_user_interface: {
        cluster: 'hvacUserInterfaceCfg',
        type: ['attributeReport', 'readResponse'],
        convert: (model, msg, publish, options, meta) => {
            const result = {};
            if (typeof msg.data['keypadLockout'] == 'number') {
                const kLock = msg.data['keypadLockout'];
                if (kLock) {
                    result['keypad_lockout'] = true;
                } else {
                    result['keypad_lockout'] = false;
                }
            }
            return result;
        },
    },


    legrand_binary_input_moving: {
        cluster: 'genBinaryInput',
        type: ['attributeReport', 'readResponse'],
        convert: (model, msg, publish, options, meta) => {
            return {
                action: msg.data.presentValue ? 'moving' : 'stopped',
            };
        },
    },
    legrand_scenes: {
        cluster: 'genScenes',
        type: 'commandRecall',
        convert: (model, msg, publish, options, meta) => {
            let action = 'default';
            switch (msg.data.groupid) {
            case 0xfff7:
                action = 'enter';
                break;

            case 0xfff6:
                action = 'leave';
                break;

            case 0xfff4:
                action = 'sleep';
                break;

            case 0xfff5:
                action = 'wakeup';
                break;
            }

            return {
                action: action,
            };
        },
    },
    legrand_master_switch_center: {
        cluster: 'manuSpecificLegrandDevices',
        type: 'raw',
        convert: (model, msg, publish, options, meta) => {
            if (
                msg.data && msg.data.length === 6 &&
                msg.data[0] === 0x15 && msg.data[1] === 0x21 && msg.data[2] === 0x10 &&
                msg.data[3] === 0x00 && msg.data[4] === 0x03 && msg.data[5] === 0xff
            ) {
                return {
                    action: 'center',
                };
            }
        },
    },
    legrand_power_alarm: {
        cluster: 'haElectricalMeasurement',
        type: ['attributeReport', 'readResponse'],
        convert: (model, msg, publish, options, meta) => {
            const payload = {};

            // 0xf000 = 61440
            // This attribute returns usually 2 when power is over the defined threshold.
            if (msg.data.hasOwnProperty('61440')) {
                payload.power_alarm_active_value = msg.data['61440'];
                payload.power_alarm_active = (payload.power_alarm_active_value > 0);
            }
            // 0xf001 = 61441
            if (msg.data.hasOwnProperty('61441')) {
                payload.power_alarm_enabled = msg.data['61441'];
            }
            // 0xf002 = 61442, wh = watt hour
            if (msg.data.hasOwnProperty('61442')) {
                payload.power_alarm_wh_threshold = msg.data['61442'];
            }
            return payload;
        },
    },
    tuya_led_controller: {
        cluster: 'lightingColorCtrl',
        type: ['attributeReport'],
        convert: (model, msg, publish, options, meta) => {
            const result = {};

            if (msg.data['61441']) {
                result.brightness = msg.data['61441'];
            }

            result.color = {};

            if (msg.data.hasOwnProperty('currentHue')) {
                result.color.h = precisionRound((msg.data['currentHue'] * 360) / 254, 0);
            }

            if (msg.data['currentSaturation']) {
                result.color.s = precisionRound(msg.data['currentSaturation'] / 2.54, 0);
            }

            return result;
        },
    },
    tuya_dimmer: {
        cluster: 'manuSpecificTuyaDimmer',
        type: ['commandGetData', 'commandSetDataResponse'],
        convert: (model, msg, publish, options, meta) => {
            const key = msg.data.dp;
            const val = msg.data.data;
            if (key === 257) {
                return {state: (val[0]) ? 'ON': 'OFF'};
            } else {
                const level = val[2]*256 + val[3];
                const normalised = (level - 10) / (1000 - 10);
                return {brightness: Math.round(normalised * 254), level: level};
            }
        },
    },
    moes_thermostat_on_set_data: {
        cluster: 'manuSpecificTuyaDimmer',
        type: 'commandSetDataResponse',
        convert: moesThermostat,
    },
    moes_thermostat: {
        cluster: 'manuSpecificTuyaDimmer',
        type: 'commandGetData',
        convert: moesThermostat,
    },
    etop_thermostat: {
        cluster: 'manuSpecificTuyaDimmer',
        type: ['commandGetData', 'commandSetDataResponse'],
        convert: eTopThermostat,
    },
    tuya_thermostat_on_set_data: {
        cluster: 'manuSpecificTuyaDimmer',
        type: 'commandSetDataResponse',
        convert: tuyaThermostat,
    },
    tuya_thermostat: {
        cluster: 'manuSpecificTuyaDimmer',
        type: 'commandGetData',
        convert: tuyaThermostat,
    },
    tuya_fan_mode: {
        cluster: 'manuSpecificTuyaDimmer',
        type: 'commandGetData',
        convert: tuyaThermostat,
    },
    tuya_thermostat_weekly_schedule: {
        cluster: 'manuSpecificTuyaDimmer',
        type: ['commandGetData', 'commandGetData', 'commandSetDataResponse'],
        convert: (model, msg, publish, options, meta) => {
            const dp = msg.data.dp;
            const data = msg.data.data;

            const thermostatMeta = utils.getMetaValue(msg.endpoint, model, 'thermostat');
            const firstDayDpId = thermostatMeta.weeklyScheduleFirstDayDpId;
            const maxTransitions = thermostatMeta.weeklyScheduleMaxTransitions;

            function dataToTransitions(data) {
                // Later it is possible to move converter to meta or to other place outside if other type of converter
                // will be needed for other device. Currently this converter is based on ETOP HT-08 thermostat.
                // see also toZigbee.tuya_thermostat_weekly_schedule()
                function dataToTransition(data, index) {
                    return {
                        transitionTime: (data[index+0] << 8) + data [index+1],
                        heatSetpoint: (parseFloat((data[index+2] << 8) + data [index+3]) / 10.0).toFixed(1),
                    };
                }
                return [
                    dataToTransition(data, 0),
                    dataToTransition(data, 4),
                    dataToTransition(data, 8),
                    dataToTransition(data, 12),
                ];
            }

            if (dp >= firstDayDpId && dp < firstDayDpId+7) {
                const dayOfWeek = dp - firstDayDpId + 1;
                return {
                    // Same as in hvacThermostat:getWeeklyScheduleRsp hvacThermostat:setWeeklySchedule cluster format
                    weekly_schedule: {
                        [dayOfWeek]: {
                            dayofweek: dayOfWeek,
                            numoftrans: maxTransitions,
                            mode: 1, // bits: 0-heat present, 1-cool present (dec: 1-heat,2-cool,3-heat+cool)
                            transitions: dataToTransitions(data),
                        },
                    },
                };
            }
        },
    },
    tuya_ignore_set_time_request: {
        cluster: 'manuSpecificTuyaDimmer',
        type: ['commandSetTimeRequest'],
        convert: (model, msg, publish, options, meta) => null,
    },
    tuya_switch: {
        cluster: 'manuSpecificTuyaDimmer',
        type: 'raw',
        convert: (model, msg, publish, options, meta) => {
            const key = msg.data[5];
            const val = msg.data[9];
            const lookup = {
                1: 'state_l1',
                2: 'state_l2',
                3: 'state_l3',
                4: 'state_l4',
            };
            return {[lookup[key]]: (val) ? 'ON': 'OFF'};
        },
    },
    tuya_switch2: {
        cluster: 'manuSpecificTuyaDimmer',
        type: ['commandSetDataResponse', 'commandGetData'],
        convert: (model, msg, publish, options, meta) => {
            const multiEndpoint = model.meta && model.meta.multiEndpoint;
            const dp = msg.data.dp;
            const state = msg.data.data[0] ? 'ON' : 'OFF';
            if (multiEndpoint) {
                const lookup = {257: 'l1', 258: 'l2', 259: 'l3'};
                const endpoint = lookup[dp];
                if (endpoint in model.endpoint(msg.device)) {
                    return {[`state_${endpoint}`]: state};
                }
            } else if (dp === 257) {
                return {state: state};
            }
            return null;
        },
    },
    tuya_curtain: {
        cluster: 'manuSpecificTuyaDimmer',
        type: ['commandSetDataResponse', 'commandGetData'],
        convert: (model, msg, publish, options, meta) => {
            const dp = msg.data.dp;

            // Protocol description
            // https://github.com/Koenkk/zigbee-herdsman-converters/issues/1159#issuecomment-614659802

            switch (dp) {
            case 1025: // 0x04 0x01: Confirm opening/closing/stopping (triggered from Zigbee)
            case 514: // 0x02 0x02: Started moving to position (triggered from Zigbee)
            case 1031: // 0x04 0x07: Started moving (triggered by transmitter oder pulling on curtain)
                return {'running': true};
            case 515: { // 0x02 0x03: Arrived at position
                let position = msg.data.data[3];
                position = options.invert_cover ? position : 100 - position;

                if (position > 0 && position <= 100) {
                    return {running: false, position: position};
                } else if (position == 0) { // Report fully closed
                    return {running: false, position: position};
                } else {
                    return {running: false}; // Not calibrated yet, no position is available
                }
            }
            case 261: // 0x01 0x05: Returned by configuration set; ignore
                break;
            default: // Unknown code
                console.log(`owvfni3: Unhandled DP #${dp}: ${JSON.stringify(msg.data)}`);
            }
        },
    },
    almond_click: {
        cluster: 'ssIasAce',
        type: ['commandArm'],
        convert: (model, msg, publish, options, meta) => {
            const action = msg.data['armmode'];
            delete msg.data['armmode'];
            const lookup = {
                3: {action: 'single'}, // single click
                0: {action: 'double'}, // double
                2: {action: 'long'}, // hold
            };

            // Workaround to ignore duplicated (false) presses that
            // are 100ms apart, since the button often generates
            // multiple duplicated messages for a single click event.
            const deviceID = msg.device.ieeeAddr;
            if (!store[deviceID]) {
                store[deviceID] = {since: 0};
            }

            const now = Date.now();
            const since = store[deviceID].since;

            if ((now-since)>100) {
                store[deviceID].since = now;
                return lookup[action] ? lookup[action] : null;
            } else {
                return;
            }
        },
    },
    blitzwolf_occupancy_with_timeout: {
        cluster: 'manuSpecificTuyaDimmer',
        type: 'commandGetData',
        convert: (model, msg, publish, options, meta) => {
            msg.data.occupancy = msg.data.dp === 1027 ? 1 : 0;
            return converters.occupancy_with_timeout.convert(model, msg, publish, options, meta);
        },
    },
    ewelink_action: {
        cluster: 'genOnOff',
        type: ['commandOn', 'commandOff', 'commandToggle'],
        convert: (model, msg, publish, options, meta) => {
            const lookup = {
                'commandToggle': {action: 'single'},
                'commandOn': {action: 'double'},
                'commandOff': {action: 'long'},
            };
            return lookup[msg.type];
        },
    },
    ubisys_c4_scenes: {
        cluster: 'genScenes',
        type: 'commandRecall',
        convert: (model, msg, publish, options, meta) => {
            return {action: `${msg.endpoint.ID}_scene_${msg.data.groupid}_${msg.data.sceneid}`};
        },
    },
    ubisys_c4_onoff: {
        cluster: 'genOnOff',
        type: ['commandOn', 'commandOff', 'commandToggle'],
        convert: (model, msg, publish, options, meta) => {
            return {action: `${msg.endpoint.ID}_${msg.type.substr(7).toLowerCase()}`};
        },
    },
    ubisys_c4_level: {
        cluster: 'genLevelCtrl',
        type: ['commandMoveWithOnOff', 'commandStopWithOnOff'],
        convert: (model, msg, publish, options, meta) => {
            switch (msg.type) {
            case 'commandMoveWithOnOff':
                return {action: `${msg.endpoint.ID}_level_move_${msg.data.movemode ? 'down' : 'up'}`};
            case 'commandStopWithOnOff':
                return {action: `${msg.endpoint.ID}_level_stop`};
            }
        },
    },
    ubisys_c4_cover: {
        cluster: 'closuresWindowCovering',
        type: ['commandUpOpen', 'commandDownClose', 'commandStop'],
        convert: (model, msg, publish, options, meta) => {
            const lookup = {
                'commandUpOpen': 'open',
                'commandDownClose': 'close',
                'commandStop': 'stop',
            };
            return {action: `${msg.endpoint.ID}_cover_${lookup[msg.type]}`};
        },
    },
    EMIZB_132_power: {
        cluster: 'haElectricalMeasurement',
        type: ['attributeReport', 'readResponse'],
        convert: (model, msg, publish, options, meta) => {
            // Cannot use electrical_measurement_power here as the reported divisor is not correct
            // https://github.com/Koenkk/zigbee-herdsman-converters/issues/974#issuecomment-600834722
            const payload = {};
            if (msg.data.hasOwnProperty('rmsCurrent')) {
                payload.current = precisionRound(msg.data['rmsCurrent'] / 10, 2);
            }
            if (msg.data.hasOwnProperty('rmsVoltage')) {
                payload.voltage = precisionRound(msg.data['rmsVoltage'] / 10, 2);
            }
            return payload;
        },
    },
    _3310_humidity: {
        cluster: 'manuSpecificCentraliteHumidity',
        type: ['attributeReport', 'readResponse'],
        convert: (model, msg, publish, options, meta) => {
            const humidity = parseFloat(msg.data['measuredValue']) / 100.0;
            return {humidity: calibrateAndPrecisionRoundOptions(humidity, options, 'humidity')};
        },
    },
    smartthings_acceleration: {
        cluster: 'manuSpecificSamsungAccelerometer',
        type: ['attributeReport', 'readResponse'],
        convert: (model, msg, publish, options, meta) => {
            return {moving: msg.data['acceleration'] === 1 ? true : false};
        },
    },
    MultiSensor_ias_contact_alarm: {
        cluster: 'ssIasZone',
        type: 'commandStatusChangeNotification',
        convert: (model, msg, publish, options, meta) => {
            const zoneStatus = msg.data.zonestatus;
            if (msg.endpoint.ID != 1) return;
            return {
                contact: !((zoneStatus & 1) > 0),
            };
        },
    },
    MultiSensor_ias_water_leak_alarm: {
        cluster: 'ssIasZone',
        type: 'commandStatusChangeNotification',
        convert: (model, msg, publish, options, meta) => {
            const zoneStatus = msg.data.zonestatus;
            if (msg.endpoint.ID != 2) return;
            return {
                water_leak: (zoneStatus & 1) > 0,
            };
        },
    },
    ZMCSW032D_cover_position_tilt: {
        cluster: 'closuresWindowCovering',
        type: ['attributeReport', 'readResponse'],
        convert: (model, msg, publish, options, meta) => {
            const result = {};
            const timeCoverSetMiddle = 60;

            // https://github.com/Koenkk/zigbee-herdsman-converters/pull/1336
            // Need to add time_close and time_open in your configuration.yaml after friendly_name (and set your time)
            if (options.hasOwnProperty('time_close') && options.hasOwnProperty('time_open')) {
                const deviceID = msg.device.ieeeAddr;
                if (!store[deviceID]) {
                    store[deviceID] = {lastPreviousAction: -1, CurrentPosition: -1, since: false};
                }
                // ignore if first action is middle and ignore action middle if previous action is middle
                if (msg.data.hasOwnProperty('currentPositionLiftPercentage') &&
                    msg.data['currentPositionLiftPercentage'] == 50 ) {
                    if ((store[deviceID].CurrentPosition == -1 && store[deviceID].lastPreviousAction == -1) ||
                        store[deviceID].lastPreviousAction == 50 ) {
                        console.log(`ZMCSW032D ignore action `);
                        return;
                    }
                }
                let currentPosition = store[deviceID].CurrentPosition;
                const lastPreviousAction = store[deviceID].lastPreviousAction;
                const deltaTimeSec = Math.floor((Date.now() - store[deviceID].since)/1000); // convert to sec

                store[deviceID].since = Date.now();
                store[deviceID].lastPreviousAction = msg.data['currentPositionLiftPercentage'];

                if (msg.data.hasOwnProperty('currentPositionLiftPercentage') &&
                    msg.data['currentPositionLiftPercentage'] == 50 ) {
                    if (deltaTimeSec < timeCoverSetMiddle || deltaTimeSec > timeCoverSetMiddle) {
                        if (lastPreviousAction == 100 ) {
                            // Open
                            currentPosition = currentPosition == -1 ? 0 : currentPosition;
                            currentPosition = currentPosition + ((deltaTimeSec * 100)/options.time_open);
                        } else if (lastPreviousAction == 0 ) {
                            // Close
                            currentPosition = currentPosition == -1 ? 100 : currentPosition;
                            currentPosition = currentPosition - ((deltaTimeSec * 100)/options.time_close);
                        }
                        currentPosition = currentPosition > 100 ? 100 : currentPosition;
                        currentPosition = currentPosition < 0 ? 0 : currentPosition;
                    }
                }
                store[deviceID].CurrentPosition = currentPosition;

                if (msg.data.hasOwnProperty('currentPositionLiftPercentage') &&
                    msg.data['currentPositionLiftPercentage'] !== 50 ) {
                    // postion cast float to int
                    result.position = currentPosition | 0;
                    result.position = options.invert_cover ? 100 - result.position : result.position;
                } else {
                    if (deltaTimeSec < timeCoverSetMiddle || deltaTimeSec > timeCoverSetMiddle) {
                        // postion cast float to int
                        result.position = currentPosition | 0;
                        result.position = options.invert_cover ? 100 - result.position : result.position;
                    } else {
                        store[deviceID].CurrentPosition = lastPreviousAction;
                        result.position = lastPreviousAction;
                        result.position = options.invert_cover ? 100 - result.position : result.position;
                    }
                }
            } else {
                // Previous solution without time_close and time_open
                if (msg.data.hasOwnProperty('currentPositionLiftPercentage') &&
                    msg.data['currentPositionLiftPercentage'] !== 50) {
                    const liftPercentage = msg.data['currentPositionLiftPercentage'];
                    result.position = liftPercentage;
                    result.position = options.invert_cover ? 100 - result.position : result.position;
                }
            }
            return result;
        },
    },
    ZG2819S_command_on: {
        cluster: 'genOnOff',
        type: 'commandOn',
        convert: (model, msg, publish, options, meta) => {
            // The device sends this command for all four group IDs.
            // Only forward for the first group.
            if (msg.groupID !== 46337) {
                return null;
            }
            return {action: postfixWithEndpointName('on', msg, model)};
        },
    },
    ZG2819S_command_off: {
        cluster: 'genOnOff',
        type: 'commandOff',
        convert: (model, msg, publish, options, meta) => {
            // The device sends this command for all four group IDs.
            // Only forward for the first group.
            if (msg.groupID !== 46337) {
                return null;
            }
            return {action: postfixWithEndpointName('off', msg, model)};
        },
    },
    K4003C_binary_input: {
        cluster: 'genBinaryInput',
        type: 'attributeReport',
        convert: (model, msg, publish, options, meta) => {
            return {action: msg.data.presentValue === 1 ? 'off' : 'on'};
        },
    },
    greenpower_on_off_switch: {
        cluster: 'greenPower',
        type: ['commandNotification', 'commandCommisioningNotification'],
        convert: (model, msg, publish, options, meta) => {
            const commandID = msg.data.commandID;
            if (commandID === 224) return; // Skip commisioning command.
            const lookup = {
                0x00: 'identify',
                0x10: 'recall_scene_0',
                0x11: 'recall_scene_1',
                0x12: 'recall_scene_2',
                0x13: 'recall_scene_3',
                0x14: 'recall_scene_4',
                0x15: 'recall_scene_5',
                0x16: 'recall_scene_6',
                0x17: 'recall_scene_7',
                0x18: 'store_scene_0',
                0x19: 'store_scene_1',
                0x1A: 'store_scene_2',
                0x1B: 'store_scene_3',
                0x1C: 'store_scene_4',
                0x1D: 'store_scene_5',
                0x1E: 'store_scene_6',
                0x1F: 'store_scene_7',
                0x20: 'off',
                0x21: 'on',
                0x22: 'toggle',
                0x23: 'release',
                0x60: 'press_1_of_1',
                0x61: 'release_1_of_1',
                0x62: 'press_1_of_2',
                0x63: 'release_1_of_2',
                0x64: 'press_2_of_2',
                0x65: 'release_2_of_2',
                0x66: 'short_press_1_of_1',
                0x67: 'short_press_1_of_2',
                0x68: 'short_press_2_of_1',
            };

            return {action: lookup[commandID] || commandID.toString()};
        },
    },
    greenpower_7: {
        cluster: 'greenPower',
        type: ['commandNotification', 'commandCommisioningNotification'],
        convert: (model, msg, publish, options, meta) => {
            const commandID = msg.data.commandID;
            if (commandID === 224) return; // Skip commisioning command.
            let postfix = '';

            if (msg.data.commandFrame && msg.data.commandFrame.raw) {
                postfix = `_${[...msg.data.commandFrame.raw].join('_')}`;
            }

            return {action: `${commandID.toString()}${postfix}`};
        },
    },
    lifecontrolVoc: {
        cluster: 'msTemperatureMeasurement',
        type: ['attributeReport', 'readResponse'],
        convert: (model, msg, publish, options, meta) => {
            const temperature = parseFloat(msg.data['measuredValue']) / 100.0;
            const humidity = parseFloat(msg.data['minMeasuredValue']) / 100.0;
            const eco2 = parseFloat(msg.data['maxMeasuredValue']);
            const voc = parseFloat(msg.data['tolerance']);
            return {
                temperature: calibrateAndPrecisionRoundOptions(temperature, options, 'temperature'),
                humidity: calibrateAndPrecisionRoundOptions(humidity, options, 'humidity'),
                eco2: eco2,
                voc: voc,
            };
        },
    },
    _8840100H_water_leak_alarm: {
        cluster: 'haApplianceEventsAlerts',
        type: 'commandAlertsNotification',
        convert: (model, msg, publish, options, meta) => {
            const alertStatus = msg.data.aalert;
            return {
                water_leak: (alertStatus & 1<<12) > 0,
            };
        },
    },
    E1E_G7F_action: {
        cluster: 64528,
        type: ['raw'],
        convert: (model, msg, publish, options, meta) => {
            // A list of commands the sixth digit in the raw data can map to
            const lookup = {
                1: 'on',
                2: 'up',
                // Two outputs for long press. The eighth digit outputs 1 for initial press then 2 for each
                // LED blink (approx 1 second, repeating until release)
                3: 'down', // Same as above
                4: 'off',
                5: 'on_double',
                6: 'on_long',
                7: 'off_double',
                8: 'off_long',
            };

            if (msg.data[7] === 2) { // If the 8th digit is 2 (implying long press)
                // Append '_long' to the end of the action so the user knows it was a long press.
                // This only applies to the up and down action
                return {action: `${lookup[msg.data[5]]}_long`};
            } else {
                return {action: lookup[msg.data[5]]}; // Just output the data from the above lookup list
            }
        },
    },
    SAGE206612_state: {
        cluster: 'genOnOff',
        type: 'commandOn',
        convert: (model, msg, publish, options, meta) => {
            const deviceId = msg.endpoint.deviceIeeeAddress;
            const timeout = 28;

            if (!store[deviceId]) {
                store[deviceId] = [];
            }

            const timer = setTimeout(() => {
                store[deviceId].pop();
            }, timeout * 1000);

            if (store[deviceId].length === 0 || store[deviceId].length > 4) {
                store[deviceId].push(timer);
                return {action: 'on'};
            } else {
                if (timeout > 0) {
                    store[deviceId].push(timer);
                }

                return null;
            }
        },
    },
    kmpcil_res005_occupancy: {
        cluster: 'genBinaryInput',
        type: ['attributeReport', 'readResponse'],
        convert: (model, msg, publish, options, meta) => {
            return {occupancy: (msg.data['presentValue']===1)};
        },
    },
    kmpcil_res005_on_off: {
        cluster: 'genBinaryOutput',
        type: ['attributeReport', 'readResponse'],
        convert: (model, msg, publish, options, meta) => {
            return {state: (msg.data['presentValue']==0) ? 'OFF' : 'ON'};
        },
    },
    neo_t_h_alarm: {
        cluster: 'manuSpecificTuyaDimmer',
        type: ['commandSetDataResponse', 'commandGetData'],
        convert: (model, msg, publish, options, meta) => {
            const dp = msg.data.dp;
            const data = msg.data.data;
            const dataAsDecNumber = utils.convertMultiByteNumberPayloadToSingleDecimalNumber(data);
            switch (dp) {
            case 360: // 0x0168 [0]/[1] Alarm!
                return {alarm: (dataAsDecNumber!=0)};
            case 368: // 0x0170 [0]
                break;
            case 369: // 0x0171 [0]/[1] Disable/Enable alarm by temperature
                return {temperature_alarm: (dataAsDecNumber!=0)};
            case 370: // 0x0172 [0]/[1] Disable/Enable alarm by humidity
                return {humidity_alarm: (dataAsDecNumber!=0)};
            case 615: // 0x0267 [0,0,0,10] duration alarm in second
                return {duration: dataAsDecNumber};
            case 617: // 0x0269 [0,0,0,240] temperature
                return {temperature: (dataAsDecNumber/10).toFixed(1)};
            case 618: // 0x026A [0,0,0,36] humidity
                return {humidity: dataAsDecNumber};
            case 619: // 0x026B [0,0,0,18] min alarm temperature
                return {temperature_min: dataAsDecNumber};
            case 620: // 0x026C [0,0,0,27] max alarm temperature
                return {temperature_max: dataAsDecNumber};
            case 621: // 0x026D [0,0,0,45] min alarm humidity
                return {humidity_min: dataAsDecNumber};
            case 622: // 0x026E [0,0,0,80] max alarm humidity
                return {humidity_max: dataAsDecNumber};
            case 1125: // 0x0465 [4]
                break;
            case 1126: // 0x0466 [5] Melody
                return {melody: dataAsDecNumber};
            case 1139: // 0x0473 [0]
                break;
            case 1140: // 0x0474 [0]/[1]/[2] Volume 0-max, 2-low
                return {volume: {2: 'low', 1: 'medium', 0: 'high'}[dataAsDecNumber]};
            default: // Unknown code
                console.log(`Unhandled DP #${dp}: ${JSON.stringify(msg.data)}`);
            }
        },
    },
<<<<<<< HEAD
    // Zemismart curtain switch - Garage controller
    zemismart_curtain: {
=======
    TS0003_curtain_switch: {
>>>>>>> 93152d81
        cluster: 'genOnOff',
        type: ['attributeReport', 'readResponse'],
        convert: (model, msg, publish, options, meta) => {
            if (msg.data.hasOwnProperty('onOff')) {
<<<<<<< HEAD
                // const property = postfixWithEndpointName('state', msg, model);
=======
>>>>>>> 93152d81
                return {'running': msg.data['onOff'] === 1 ? true : false};
            }
        },
    },
<<<<<<< HEAD
=======

>>>>>>> 93152d81
    // Ignore converters (these message dont need parsing).
    ignore_onoff_report: {
        cluster: 'genOnOff',
        type: ['attributeReport', 'readResponse'],
        convert: (model, msg, publish, options, meta) => null,
    },
    ignore_basic_report: {
        cluster: 'genBasic',
        type: ['attributeReport', 'readResponse'],
        convert: (model, msg, publish, options, meta) => null,
    },
    ignore_illuminance_report: {
        cluster: 'msIlluminanceMeasurement',
        type: ['attributeReport', 'readResponse'],
        convert: (model, msg, publish, options, meta) => null,
    },
    ignore_occupancy_report: {
        cluster: 'msOccupancySensing',
        type: ['attributeReport', 'readResponse'],
        convert: (model, msg, publish, options, meta) => null,
    },
    ignore_temperature_report: {
        cluster: 'msTemperatureMeasurement',
        type: ['attributeReport', 'readResponse'],
        convert: (model, msg, publish, options, meta) => null,
    },
    ignore_humidity_report: {
        cluster: 'msRelativeHumidity',
        type: ['attributeReport', 'readResponse'],
        convert: (model, msg, publish, options, meta) => null,
    },
    ignore_pressure_report: {
        cluster: 'msPressureMeasurement',
        type: ['attributeReport', 'readResponse'],
        convert: (model, msg, publish, options, meta) => null,
    },
    ignore_analog_report: {
        cluster: 'genAnalogInput',
        type: ['attributeReport', 'readResponse'],
        convert: (model, msg, publish, options, meta) => null,
    },
    ignore_multistate_report: {
        cluster: 'genMultistateInput',
        type: ['attributeReport', 'readResponse'],
        convert: (model, msg, publish, options, meta) => null,
    },
    ignore_power_report: {
        cluster: 'genPowerCfg',
        type: ['attributeReport', 'readResponse'],
        convert: (model, msg, publish, options, meta) => null,
    },
    ignore_light_brightness_report: {
        cluster: 'genLevelCtrl',
        type: ['attributeReport', 'readResponse'],
        convert: (model, msg, publish, options, meta) => null,
    },
    ignore_light_color_colortemp_report: {
        cluster: 'lightingColorCtrl',
        type: ['attributeReport', 'readResponse'],
        convert: (model, msg, publish, options, meta) => null,
    },
    ignore_closuresWindowCovering_report: {
        cluster: 'closuresWindowCovering',
        type: ['attributeReport', 'readResponse'],
        convert: (model, msg, publish, options, meta) => null,
    },
    ignore_thermostat_report: {
        cluster: 'hvacThermostat',
        type: ['attributeReport', 'readResponse'],
        convert: (model, msg, publish, options, meta) => null,
    },
    ignore_iaszone_attreport: {
        cluster: 'ssIasZone',
        type: ['attributeReport', 'readResponse'],
        convert: (model, msg, publish, options, meta) => null,
    },
    ignore_iaszone_statuschange: {
        cluster: 'ssIasZone',
        type: 'commandStatusChangeNotification',
        convert: (model, msg, publish, options, meta) => null,
    },
    ignore_iaszone_report: {
        cluster: 'ssIasZone',
        type: ['attributeReport', 'readResponse'],
        convert: (model, msg, publish, options, meta) => null,
    },
    ignore_genIdentify: {
        cluster: 'genIdentify',
        type: ['attributeReport', 'readResponse'],
        convert: (model, msg, publish, options, meta) => null,
    },
    _324131092621_ignore_on: {
        cluster: 'genOnOff',
        type: 'commandOn',
        convert: (model, msg, publish, options, meta) => null,
    },
    _324131092621_ignore_off: {
        cluster: 'genOnOff',
        type: 'commandOffWithEffect',
        convert: (model, msg, publish, options, meta) => null,
    },
    _324131092621_ignore_step: {
        cluster: 'genLevelCtrl',
        type: 'commandStep',
        convert: (model, msg, publish, options, meta) => null,
    },
    _324131092621_ignore_stop: {
        cluster: 'genLevelCtrl',
        type: 'commandStop',
        convert: (model, msg, publish, options, meta) => null,
    },
    ignore_poll_ctrl: {
        cluster: 'genPollCtrl',
        type: ['attributeReport', 'readResponse'],
        convert: (model, msg, publish, options, meta) => null,
    },
    ignore_genLevelCtrl_report: {
        cluster: 'genLevelCtrl',
        type: ['attributeReport', 'readResponse'],
        convert: (model, msg, publish, options, meta) => null,
    },
    ignore_genOta: {
        cluster: 'genOta',
        type: ['attributeReport', 'readResponse'],
        convert: (model, msg, publish, options, meta) => null,
    },
    ignore_haDiagnostic: {
        cluster: 'haDiagnostic',
        type: ['attributeReport', 'readResponse'],
        convert: (model, msg, publish, options, meta) => null,
    },
    ignore_zclversion_read: {
        cluster: 'genBasic',
        type: 'read',
        convert: (model, msg, publish, options, meta) => null,
    },
    ignore_time_read: {
        cluster: 'genTime',
        type: 'read',
        convert: (model, msg, publish, options, meta) => null,
    },
};

module.exports = converters;<|MERGE_RESOLUTION|>--- conflicted
+++ resolved
@@ -6097,28 +6097,16 @@
             }
         },
     },
-<<<<<<< HEAD
-    // Zemismart curtain switch - Garage controller
-    zemismart_curtain: {
-=======
     TS0003_curtain_switch: {
->>>>>>> 93152d81
         cluster: 'genOnOff',
         type: ['attributeReport', 'readResponse'],
         convert: (model, msg, publish, options, meta) => {
             if (msg.data.hasOwnProperty('onOff')) {
-<<<<<<< HEAD
-                // const property = postfixWithEndpointName('state', msg, model);
-=======
->>>>>>> 93152d81
                 return {'running': msg.data['onOff'] === 1 ? true : false};
             }
         },
     },
-<<<<<<< HEAD
-=======
-
->>>>>>> 93152d81
+
     // Ignore converters (these message dont need parsing).
     ignore_onoff_report: {
         cluster: 'genOnOff',
