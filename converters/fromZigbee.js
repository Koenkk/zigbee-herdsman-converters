--- conflicted
+++ resolved
@@ -2795,34 +2795,6 @@
             return result;
         },
     },
-<<<<<<< HEAD
-    konke_click: {
-        cid: 'genOnOff',
-        type: ['attReport', 'readRsp'],
-        convert: (model, msg, publish, options) => {
-            const value = msg.data.data['onOff'];
-            const lookup = {
-                128: {click: 'single'}, // single click
-                129: {click: 'double'}, // double and many click
-                130: {click: 'long'},   // hold
-            };
-
-            return lookup[value] ? lookup[value] : null;
-        },
-    },
-    generic_change_batteryvoltage_3000_2500: {
-        cid: 'genPowerCfg',
-        type: ['devChange'],
-        convert: (model, msg, publish, options) => {
-            const battery = {max: 3000, min: 2500};
-            const voltage = msg.data.data['batteryVoltage'] * 100;
-            return {
-                battery: toPercentage(voltage, battery.min, battery.max),
-                voltage: voltage,
-            };
-        },
-    },
-=======
     ZNMS12LM_closuresDoorLock_report: {
         cid: 'closuresDoorLock',
         type: 'attReport',
@@ -2920,8 +2892,33 @@
             return result;
         },
     },
-
->>>>>>> 9c45fda7
+    konke_click: {
+        cid: 'genOnOff',
+        type: ['attReport', 'readRsp'],
+        convert: (model, msg, publish, options) => {
+            const value = msg.data.data['onOff'];
+            const lookup = {
+                128: {click: 'single'}, // single click
+                129: {click: 'double'}, // double and many click
+                130: {click: 'long'},   // hold
+            };
+
+            return lookup[value] ? lookup[value] : null;
+        },
+    },
+    generic_change_batteryvoltage_3000_2500: {
+        cid: 'genPowerCfg',
+        type: ['devChange'],
+        convert: (model, msg, publish, options) => {
+            const battery = {max: 3000, min: 2500};
+            const voltage = msg.data.data['batteryVoltage'] * 100;
+            return {
+                battery: toPercentage(voltage, battery.min, battery.max),
+                voltage: voltage,
+            };
+        },
+    },
+
     // Ignore converters (these message dont need parsing).
     ignore_fan_change: {
         cid: 'hvacFanCtrl',
