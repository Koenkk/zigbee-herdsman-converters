'use strict';

const debounce = require('debounce');

const clickLookup = {
    1: 'single',
    2: 'double',
    3: 'triple',
    4: 'quadruple',
};

const occupancyTimeout = 90; // In seconds

const defaultPrecision = {
    temperature: 2,
    humidity: 2,
    pressure: 1,
};

const precisionRoundOptions = (number, options, type) => {
    const key = `${type}_precision`;
    const defaultValue = defaultPrecision[type];
    const precision = options && options.hasOwnProperty(key) ? options[key] : defaultValue;
    return precisionRound(number, precision);
};

const precisionRound = (number, precision) => {
    const factor = Math.pow(10, precision);
    return Math.round(number * factor) / factor;
};

const toPercentage = (value, min, max) => {
    if (value > max) {
        value = max;
    } else if (value < min) {
        value = min;
    }

    const normalised = (value - min) / (max - min);
    return (normalised * 100).toFixed(2);
};

const toPercentageCR2032 = (voltage) => {
    let percentage = null;

    if (voltage < 2100) {
        percentage = 0;
    } else if (voltage < 2440) {
        percentage = 6 - ((2440 - voltage) * 6) / 340;
    } else if (voltage < 2740) {
        percentage = 18 - ((2740 - voltage) * 12) / 300;
    } else if (voltage < 2900) {
        percentage = 42 - ((2900 - voltage) * 24) / 160;
    } else if (voltage < 3000) {
        percentage = 100 - ((3000 - voltage) * 58) / 100;
    } else if (voltage >= 3000) {
        percentage = 100;
    }

    return Math.round(percentage);
};

const numberWithinRange = (number, min, max) => {
    if (number > max) {
        return max;
    } else if (number < min) {
        return min;
    } else {
        return number;
    }
};

// get object property name (key) by it's value
const getKey = (object, value) => {
    for (const key in object) {
        if (object[key]==value) return key;
    }
};

// Global variable store that can be used by devices.
const store = {};

const ictcg1 = (model, msg, publish, options, action) => {
    const deviceID = msg.endpoints[0].device.ieeeAddr;

    if (!store[deviceID]) {
        const _publish = debounce((msg) => publish(msg), 250);
        store[deviceID] = {since: false, direction: false, value: 255, publish: _publish};
    }

    const s = store[deviceID];
    if (s.since && s.direction) {
        // Update value
        const duration = Date.now() - s.since;
        const delta = Math.round((duration / 10) * (s.direction === 'left' ? -1 : 1));
        const newValue = s.value + delta;
        if (newValue >= 0 && newValue <= 255) {
            s.value = newValue;
        }
    }

    if (action === 'move') {
        s.since = Date.now();
        s.direction = msg.data.data.movemode === 1 ? 'left' : 'right';
    } else if (action === 'stop' || action === 'level') {
        if (action === 'level') {
            s.value = msg.data.data.level;
        }

        s.since = false;
        s.direction = false;
    }

    s.publish({brightness: s.value});
};

const holdUpdateBrightness324131092621 = (deviceID) => {
    if (store[deviceID] && store[deviceID].since && store[deviceID].direction) {
        const duration = Date.now() - store[deviceID].since;
        const delta = (duration / 10) * (store[deviceID].direction === 'up' ? 1 : -1);
        const newValue = store[deviceID].value + delta;
        store[deviceID].value = numberWithinRange(newValue, 0, 255);
    }
};


const converters = {
    bitron_power: {
        cid: 'seMetering',
        type: 'attReport',
        convert: (model, msg, publish, options) => {
            return {power: parseFloat(msg.data.data['instantaneousDemand']) / 10.0};
        },
    },
    bitron_occupancy: {
        cid: 'ssIasZone',
        type: 'statusChange',
        convert: (model, msg, publish, options) => {
            // The occupancy sensor only sends a message when motion detected.
            // Therefore we need to publish the no_motion detected by ourselves.
            const useOptionsTimeout = options && options.hasOwnProperty('occupancy_timeout');
            const timeout = useOptionsTimeout ? options.occupancy_timeout : occupancyTimeout;
            const deviceID = msg.endpoints[0].device.ieeeAddr;

            // Stop existing timer because motion is detected and set a new one.
            if (store[deviceID]) {
                clearTimeout(store[deviceID]);
                store[deviceID] = null;
            }

            if (timeout !== 0) {
                store[deviceID] = setTimeout(() => {
                    publish({occupancy: false});
                    store[deviceID] = null;
                }, timeout * 1000);
            }

            return {occupancy: true};
        },
    },
    smartthings_contact: {
        cid: 'ssIasZone',
        type: 'statusChange',
        convert: (model, msg, publish, options) => {
            return {contact: msg.data.zoneStatus === 48};
        },
    },
    xiaomi_battery_3v: {
        cid: 'genBasic',
        type: 'attReport',
        convert: (model, msg, publish, options) => {
            let voltage = null;

            if (msg.data.data['65281']) {
                voltage = msg.data.data['65281']['1'];
            } else if (msg.data.data['65282']) {
                voltage = msg.data.data['65282']['1'].elmVal;
            }

            if (voltage) {
                return {
                    battery: parseFloat(toPercentageCR2032(voltage)),
                    voltage: voltage,
                };
            }
        },
    },
    WSDCGQ01LM_WSDCGQ11LM_interval: {
        cid: 'genBasic',
        type: 'attReport',
        convert: (model, msg, publish, options) => {
            if (msg.data.data['65281']) {
                const temperature = parseFloat(msg.data.data['65281']['100']) / 100.0;
                const humidity = parseFloat(msg.data.data['65281']['101']) / 100.0;
                const result = {
                    temperature: precisionRoundOptions(temperature, options, 'temperature'),
                    humidity: precisionRoundOptions(humidity, options, 'humidity'),
                };

                // Check if contains pressure (WSDCGQ11LM only)
                if (msg.data.data['65281'].hasOwnProperty('102')) {
                    const pressure = parseFloat(msg.data.data['65281']['102']) / 100.0;
                    result.pressure = precisionRoundOptions(pressure, options, 'pressure');
                }

                return result;
            }
        },
    },
    WXKG01LM_click: {
        cid: 'genOnOff',
        type: 'attReport',
        convert: (model, msg, publish, options) => {
            const deviceID = msg.endpoints[0].device.ieeeAddr;
            const state = msg.data.data['onOff'];

            if (!store[deviceID]) {
                store[deviceID] = {};
            }

            // 0 = click down, 1 = click up, else = multiple clicks
            if (state === 0) {
                store[deviceID].timer = setTimeout(() => {
                    publish({click: 'long'});
                    store[deviceID].timer = null;
                    store[deviceID].long = Date.now();
                }, 300); // After 300 milliseconds of not releasing we assume long click.
            } else if (state === 1) {
                if (store[deviceID].long) {
                    const duration = Date.now() - store[deviceID].long;
                    publish({click: 'long_release', duration: duration});
                    store[deviceID].long = false;
                }

                if (store[deviceID].timer) {
                    clearTimeout(store[deviceID].timer);
                    store[deviceID].timer = null;
                    publish({click: 'single'});
                }
            } else {
                const clicks = msg.data.data['32768'];
                const payload = clickLookup[clicks] ? clickLookup[clicks] : 'many';
                publish({click: payload});
            }
        },
    },
    generic_temperature: {
        cid: 'msTemperatureMeasurement',
        type: 'attReport',
        convert: (model, msg, publish, options) => {
            const temperature = parseFloat(msg.data.data['measuredValue']) / 100.0;
            return {temperature: precisionRoundOptions(temperature, options, 'temperature')};
        },
    },
    MFKZQ01LM_action_multistate: {
        cid: 'genMultistateInput',
        type: 'attReport',
        convert: (model, msg, publish, options) => {
            /*
            Source: https://github.com/kirovilya/ioBroker.zigbee
                +---+
                | 2 |
            +---+---+---+
            | 4 | 0 | 1 |
            +---+---+---+
                |M5I|
                +---+
                | 3 |
                +---+
            Side 5 is with the MI logo, side 3 contains the battery door.
            presentValue = 0 = shake
            presentValue = 2 = wakeup
            presentValue = 3 = fly/fall
            presentValue = y + x * 8 + 64 = 90º Flip from side x on top to side y on top
            presentValue = x + 128 = 180º flip to side x on top
            presentValue = x + 256 = push/slide cube while side x is on top
            presentValue = x + 512 = double tap while side x is on top
            */
            const value = msg.data.data['presentValue'];
            let action = null;

            if (value === 0) action = {'action': 'shake'};
            else if (value === 2) action = {'action': 'wakeup'};
            else if (value === 3) action = {'action': 'fall'};
            else if (value >= 512) action = {'action': 'tap', 'side': value-512};
            else if (value >= 256) action = {'action': 'slide', 'side': value-256};
            else if (value >= 128) action = {'action': 'flip180', 'side': value-128};
            else if (value >= 64) {
                action = {'action': 'flip90', 'from_side': Math.floor((value-64) / 8), 'to_side': value % 8};
            }

            return action ? action : null;
        },
    },
    MFKZQ01LM_action_analog: {
        cid: 'genAnalogInput',
        type: 'attReport',
        convert: (model, msg, publish, options) => {
            /*
            Source: https://github.com/kirovilya/ioBroker.zigbee
            presentValue = rotation angle left < 0, right > 0
            */
            const value = msg.data.data['presentValue'];
            return {
                action: value < 0 ? 'rotate_left' : 'rotate_right',
                angle: Math.floor(value * 100) / 100,
            };
        },
    },
    WXKG12LM_action_click_multistate: {
        cid: 'genMultistateInput',
        type: 'attReport',
        convert: (model, msg, publish, options) => {
            const value = msg.data.data['presentValue'];
            const lookup = {
                1: {click: 'single'}, // single click
                2: {click: 'double'}, // double click
                16: {action: 'hold'}, // hold for more than 400ms
                17: {action: 'release'}, // release after hold for more than 400ms
                18: {action: 'shake'}, // shake
            };

            return lookup[value] ? lookup[value] : null;
        },
    },
    xiaomi_action_click_multistate: {
        cid: 'genMultistateInput',
        type: 'attReport',
        convert: (model, msg, publish, options) => {
            const value = msg.data.data['presentValue'];
            const lookup = {
                1: {click: 'single'}, // single click
                2: {click: 'double'}, // double click
                0: {action: 'hold'}, // hold for more than 400ms
                255: {action: 'release'}, // release after hold for more than 400ms
            };

            return lookup[value] ? lookup[value] : null;
        },
    },
    xiaomi_humidity: {
        cid: 'msRelativeHumidity',
        type: 'attReport',
        convert: (model, msg, publish, options) => {
            const humidity = parseFloat(msg.data.data['measuredValue']) / 100.0;
            return {humidity: precisionRoundOptions(humidity, options, 'humidity')};
        },
    },
    generic_occupancy: {
        // This is for occupancy sensor that send motion start AND stop messages
        // Note: options.occupancy_timeout not available yet, to implement it will be
        // needed to update device report intervall as well, see devices.js
        cid: 'msOccupancySensing',
        type: 'attReport',
        convert: (model, msg, publish, options) => {
            if (msg.data.data.occupancy === 0) {
                return {occupancy: false};
            } else if (msg.data.data.occupancy === 1) {
                return {occupancy: true};
            }
        },
    },
    generic_occupancy_no_off_msg: {
        // This is for occupancy sensor that only send a message when motion detected,
        // but do not send a motion stop.
        // Therefore we need to publish the no_motion detected by ourselves.
        cid: 'msOccupancySensing',
        type: 'attReport',
        convert: (model, msg, publish, options) => {
            if (msg.data.data.occupancy !== 1) {
                // In case of 0 no occupancy is reported.
                // https://github.com/Koenkk/zigbee2mqtt/issues/467
                return;
            }

            // The occupancy sensor only sends a message when motion detected.
            // Therefore we need to publish the no_motion detected by ourselves.
            const useOptionsTimeout = options && options.hasOwnProperty('occupancy_timeout');
            const timeout = useOptionsTimeout ? options.occupancy_timeout : occupancyTimeout;
            const deviceID = msg.endpoints[0].device.ieeeAddr;

            // Stop existing timer because motion is detected and set a new one.
            if (store[deviceID]) {
                clearTimeout(store[deviceID]);
                store[deviceID] = null;
            }

            if (timeout !== 0) {
                store[deviceID] = setTimeout(() => {
                    publish({occupancy: false});
                    store[deviceID] = null;
                }, timeout * 1000);
            }

            return {occupancy: true};
        },
    },
    xiaomi_contact: {
        cid: 'genOnOff',
        type: 'attReport',
        convert: (model, msg, publish, options) => {
            return {contact: msg.data.data['onOff'] === 0};
        },
    },
    xiaomi_contact_interval: {
        cid: 'genBasic',
        type: 'attReport',
        convert: (model, msg, publish, options) => {
            return {contact: msg.data.data['65281']['100'] === 0};
        },
    },
    light_state: {
        cid: 'genOnOff',
        type: 'devChange',
        convert: (model, msg, publish, options) => {
            return {state: msg.data.data['onOff'] === 1 ? 'ON' : 'OFF'};
        },
    },
    light_brightness: {
        cid: 'genLevelCtrl',
        type: 'devChange',
        convert: (model, msg, publish, options) => {
            return {brightness: msg.data.data['currentLevel']};
        },
    },
    light_color_colortemp: {
        cid: 'lightingColorCtrl',
        type: 'devChange',
        convert: (model, msg, publish, options) => {
            const result = {};

            if (msg.data.data['colorTemperature']) {
                result.color_temp = msg.data.data['colorTemperature'];
            }

            if (msg.data.data['colorMode']) {
                result.color_mode = msg.data.data['colorMode'];
            }

            if (msg.data.data['currentX'] || msg.data.data['currentY']) {
                result.color = {};

                if (msg.data.data['currentX']) {
                    result.color.x = precisionRound(msg.data.data['currentX'] / 65535, 3);
                }

                if (msg.data.data['currentY']) {
                    result.color.y = precisionRound(msg.data.data['currentY'] / 65535, 3);
                }
            }

            return result;
        },
    },
    WXKG11LM_click: {
        cid: 'genOnOff',
        type: 'attReport',
        convert: (model, msg, publish, options) => {
            const data = msg.data.data;
            let clicks;

            if (data.onOff) {
                clicks = 1;
            } else if (data['32768']) {
                clicks = data['32768'];
            }

            if (clickLookup[clicks]) {
                return {click: clickLookup[clicks]};
            }
        },
    },
    generic_illuminance: {
        cid: 'msIlluminanceMeasurement',
        type: 'attReport',
        convert: (model, msg, publish, options) => {
            return {illuminance: msg.data.data['measuredValue']};
        },
    },
    xiaomi_pressure: {
        cid: 'msPressureMeasurement',
        type: 'attReport',
        convert: (model, msg, publish, options) => {
            const pressure = parseFloat(msg.data.data['measuredValue']);
            return {pressure: precisionRoundOptions(pressure, options, 'pressure')};
        },
    },
    WXKG02LM_click: {
        cid: 'genOnOff',
        type: 'attReport',
        convert: (model, msg, publish, options) => {
            const ep = msg.endpoints[0];
            return {click: getKey(model.ep(ep.device), ep.epId)};
        },
    },
    WXKG02LM_click_multistate: {
        cid: 'genMultistateInput',
        type: 'attReport',
        convert: (model, msg, publish, options) => {
            const ep = msg.endpoints[0];
            const button = getKey(model.ep(ep.device), ep.epId);
            const value = msg.data.data['presentValue'];

            const actionLookup = {
                0: 'long',
                1: null,
                2: 'double',
            };

            const action = actionLookup[value];

            if (button) {
                return {click: button + (action ? `_${action}` : '')};
            }
        },
    },
    WXKG03LM_click: {
        cid: 'genOnOff',
        type: 'attReport',
        convert: (model, msg, publish, options) => {
            return {click: 'single'};
        },
    },
    SJCGQ11LM_water_leak_iaszone: {
        cid: 'ssIasZone',
        type: 'statusChange',
        convert: (model, msg, publish, options) => {
            return {water_leak: msg.data.zoneStatus === 1};
        },
    },
    generic_state: {
        cid: 'genOnOff',
        type: 'attReport',
        convert: (model, msg, publish, options) => {
            return {state: msg.data.data['onOff'] === 1 ? 'ON' : 'OFF'};
        },
    },
    generic_state_change: {
        cid: 'genOnOff',
        type: 'devChange',
        convert: (model, msg, publish, options) => {
            return {state: msg.data.data['onOff'] === 1 ? 'ON' : 'OFF'};
        },
    },
    xiaomi_power: {
        cid: 'genAnalogInput',
        type: 'attReport',
        convert: (model, msg, publish, options) => {
            return {power: precisionRound(msg.data.data['presentValue'], 2)};
        },
    },
    xiaomi_plug_state: {
        cid: 'genBasic',
        type: 'attReport',
        convert: (model, msg, publish, options) => {
            if (msg.data.data['65281']) {
                const data = msg.data.data['65281'];
                return {
                    state: data['100'] === 1 ? 'ON' : 'OFF',
                    power: precisionRound(data['152'], 2),
                    voltage: precisionRound(data['150'] * 0.1, 1),
                    consumption: precisionRound(data['149'], 2),
                    temperature: precisionRoundOptions(data['3'], options, 'temperature'),
                };
            }
        },
    },
    xiaomi_bulb_interval: {
        cid: 'genBasic',
        type: 'attReport',
        convert: (model, msg, publish, options) => {
            if (msg.data.data['65281']) {
                const data = msg.data.data['65281'];
                return {
                    state: data['100'] === 1 ? 'ON' : 'OFF',
                    brightness: data['101'],
                    color_temp: data['102'],
                };
            }
        },
    },
    QBKG11LM_power: {
        cid: 'genBasic',
        type: 'attReport',
        convert: (model, msg, publish, options) => {
            if (msg.data.data['65281']) {
                const data = msg.data.data['65281'];
                return {
                    power: precisionRound(data['152'], 2),
                    consumption: precisionRound(data['149'], 2),
                    temperature: precisionRoundOptions(data['3'], options, 'temperature'),
                };
            }
        },
    },
    QBKG12LM_power: {
        cid: 'genBasic',
        type: 'attReport',
        convert: (model, msg, publish, options) => {
            if (msg.data.data['65281']) {
                const data = msg.data.data['65281'];
                return {
                    power: precisionRound(data['152'], 2),
                    consumption: precisionRound(data['149'], 2),
                    temperature: precisionRoundOptions(data['3'], options, 'temperature'),
                };
            }
        },
    },
    QBKG04LM_QBKG11LM_state: {
        cid: 'genOnOff',
        type: 'attReport',
        convert: (model, msg, publish, options) => {
            if (msg.data.data['61440']) {
                return {state: msg.data.data['onOff'] === 1 ? 'ON' : 'OFF'};
            }
        },
    },
    QBKG03LM_QBKG12LM_state: {
        cid: 'genOnOff',
        type: 'attReport',
        convert: (model, msg, publish, options) => {
            if (msg.data.data['61440']) {
                const ep = msg.endpoints[0];
                const key = `state_${getKey(model.ep(ep.device), ep.epId)}`;
                const payload = {};
                payload[key] = msg.data.data['onOff'] === 1 ? 'ON' : 'OFF';
                return payload;
            }
        },
    },
    QBKG03LM_buttons: {
        cid: 'genOnOff',
        type: 'devChange',
        convert: (model, msg, publish, options) => {
            const mapping = {4: 'left', 5: 'right'};
            const button = mapping[msg.endpoints[0].epId];
            if (button) {
                const payload = {};
                payload[`button_${button}`] = msg.data.data['onOff'] === 1 ? 'release' : 'hold';
                return payload;
            }
        },
    },
    xiaomi_lock_report: {
        cid: 'genBasic',
        type: 'attReport',
        convert: (model, msg, publish, options) => {
            if (msg.data.data['65328']) {
                const data = msg.data.data['65328'];
                const state = data.substr(2, 2);
                const action = data.substr(4, 2);
                const keynum = data.substr(6, 2);
                if (state == 11) {
                    if (action == 1) {
                        // unknown key
                        return {keyerror: true, inserted: 'unknown'};
                    }
                    if (action == 3) {
                        // explicitly disabled key (e.g.: reported lost)
                        return {keyerror: true, inserted: keynum};
                    }
                }
                if (state == 12) {
                    if (action == 1) {
                        return {inserted: keynum};
                    }
                    if (action == 11) {
                        return {forgotten: keynum};
                    }
                }
            }
        },
    },
    ZNCLDJ11LM_curtain_genAnalogOutput_change: {
        cid: 'genAnalogOutput',
        type: 'devChange',
        convert: (model, msg, publish, options) => {
            let running = false;

            if (msg.data.data['61440']) {
                running = msg.data.data['61440'] !== 0;
            }

            const position = precisionRound(msg.data.data['presentValue'], 2);
            return {position: position, running: running};
        },
    },
    ZNCLDJ11LM_curtain_genAnalogOutput_report: {
        cid: 'genAnalogOutput',
        type: 'attReport',
        convert: (model, msg, publish, options) => {
            let running = false;

            if (msg.data.data['61440']) {
                running = msg.data.data['61440'] !== 0;
            }

            const position = precisionRound(msg.data.data['presentValue'], 2);
            return {position: position, running: running};
        },
    },
    JTYJGD01LMBW_smoke: {
        cid: 'ssIasZone',
        type: 'statusChange',
        convert: (model, msg, publish, options) => {
            return {smoke: msg.data.zoneStatus === 1};
        },
    },
    heiman_smoke: {
        cid: 'ssIasZone',
        type: 'statusChange',
        convert: (model, msg, publish, options) => {
            const zoneStatus = msg.data.zoneStatus;
            return {
                smoke: (zoneStatus & 1) > 0, // Bit 1 = Alarm: Smoke
                battery_low: (zoneStatus & 1<<3) > 0, // Bit 4 = Battery LOW indicator
            };
        },
    },
    heiman_water_leak: {
        cid: 'ssIasZone',
        type: 'statusChange',
        convert: (model, msg, publish, options) => {
            const zoneStatus = msg.data.zoneStatus;
            return {
                water_leak: (zoneStatus & 1) > 0, // Bit 1 = Alarm: Water leak
                tamper: (zoneStatus & 1<<2) > 0, // Bit 3 = Tamper status
                battery_low: (zoneStatus & 1<<3) > 0, // Bit 4 = Battery LOW indicator
            };
        },
    },
    heiman_contact: {
        cid: 'ssIasZone',
        type: 'statusChange',
        convert: (model, msg, publish, options) => {
            const zoneStatus = msg.data.zoneStatus;
            return {
                contact: (zoneStatus & 1) > 0, // Bit 1 = Alarm: Contact detection
                tamper: (zoneStatus & 1<<2) > 0, // Bit 3 = Tamper status
                battery_low: (zoneStatus & 1<<3) > 0, // Bit 4 = Battery LOW indicator
            };
        },
    },
    JTQJBF01LMBW_gas: {
        cid: 'ssIasZone',
        type: 'statusChange',
        convert: (model, msg, publish, options) => {
            return {gas: msg.data.zoneStatus === 1};
        },
    },
    JTQJBF01LMBW_gas_density: {
        cid: 'genBasic',
        type: 'attReport',
        convert: (model, msg, publish, options) => {
            const data = msg.data.data;
            if (data && data['65281']) {
                const basicAttrs = data['65281'];
                if (basicAttrs.hasOwnProperty('100')) {
                    return {density: basicAttrs['100']};
                }
            }
        },
    },
    JTQJBF01LMBW_sensitivity: {
        cid: 'ssIasZone',
        type: 'devChange',
        convert: (model, msg, publish, options) => {
            const data = msg.data.data;
            const lookup = {
                '1': 'low',
                '2': 'medium',
                '3': 'high',
            };

            if (data && data.hasOwnProperty('65520')) {
                const value = data['65520'];
                if (value && value.startsWith('0x020')) {
                    return {
                        sensitivity: lookup[value.charAt(5)],
                    };
                }
            }
        },
    },
    DJT11LM_vibration: {
        cid: 'closuresDoorLock',
        type: 'attReport',
        convert: (model, msg, publish, options) => {
            const result = {};
            const vibrationLookup = {
                1: 'vibration',
                2: 'tilt',
                3: 'drop',
            };

            if (msg.data.data['85']) {
                const data = msg.data.data['85'];
                result.action = vibrationLookup[data];
            }
            if (msg.data.data['1283']) {
                const data = msg.data.data['1283'];
                result.angle = data;
            }

            if (msg.data.data['1288']) {
                const data = msg.data.data['1288'];

                // array interpretation:
                // 12 bit two's complement sign extended integer
                // data[1][bit0..bit15] : x
                // data[1][bit16..bit31]: y
                // data[0][bit0..bit15] : z
                // left shift first to preserve sign extension for 'x'
                const x = ((data['1'] << 16) >> 16);
                const y = (data['1'] >> 16);
                // left shift first to preserve sign extension for 'z'
                const z = ((data['0'] << 16) >> 16);

                // calculate angle
                result.angle_x = Math.round(Math.atan(x/Math.sqrt(y*y+z*z)) * 180 / Math.PI);
                result.angle_y = Math.round(Math.atan(y/Math.sqrt(x*x+z*z)) * 180 / Math.PI);
                result.angle_z = Math.round(Math.atan(z/Math.sqrt(x*x+y*y)) * 180 / Math.PI);

                // calculate absolulte angle
                const R = Math.sqrt(x * x + y * y + z * z);
                result.angle_x_absolute = Math.round((Math.acos(x / R)) * 180 / Math.PI);
                result.angle_y_absolute = Math.round((Math.acos(y / R)) * 180 / Math.PI);
            }

            return result;
        },
    },
    EDP_power: {
        cid: 'seMetering',
        type: 'attReport',
        convert: (model, msg, publish, options) => {
            return {power: precisionRound(msg.data.data['instantaneousDemand'], 2)};
        },
    },
    CC2530ROUTER_state: {
        cid: 'genOnOff',
        type: 'attReport',
        convert: (model, msg, publish, options) => {
            return {state: msg.data.data['onOff'] === 1};
        },
    },
    CC2530ROUTER_meta: {
        cid: 'genBinaryValue',
        type: 'attReport',
        convert: (model, msg, publish, options) => {
            const data = msg.data.data;
            return {
                description: data['description'],
                type: data['inactiveText'],
                rssi: data['presentValue'],
            };
        },
    },
    DNCKAT_S00X_state: {
        cid: 'genOnOff',
        type: 'attReport',
        convert: (model, msg, publish, options) => {
            const ep = msg.endpoints[0];
            const key = `state_${getKey(model.ep(ep.device), ep.epId)}`;
            const payload = {};
            payload[key] = msg.data.data['onOff'] === 1 ? 'ON' : 'OFF';
            return payload;
        },
    },
    DNCKAT_S00X_buttons: {
        cid: 'genOnOff',
        type: 'devChange',
        convert: (model, msg, publish, options) => {
            const ep = msg.endpoints[0];
            const key = `button_${getKey(model.ep(ep.device), ep.epId)}`;
            const payload = {};
            payload[key] = msg.data.data['onOff'] === 1 ? 'release' : 'hold';
            return payload;
        },
    },
    Z809A_power: {
        cid: 'haElectricalMeasurement',
        type: 'attReport',
        convert: (model, msg, publish, options) => {
            return {
                power: msg.data.data['activePower'],
                current: msg.data.data['rmsCurrent'],
                voltage: msg.data.data['rmsVoltage'],
                power_factor: msg.data.data['powerFactor'],
            };
        },
    },
    SP120_power: {
        cid: 'haElectricalMeasurement',
        type: 'attReport',
        convert: (model, msg, publish, options) => {
            const result = {};

            if (msg.data.data.hasOwnProperty('activePower')) {
                result.power = msg.data.data['activePower'];
            }

            if (msg.data.data.hasOwnProperty('rmsCurrent')) {
                result.current = msg.data.data['rmsCurrent'] / 1000;
            }

            if (msg.data.data.hasOwnProperty('rmsVoltage')) {
                result.voltage = msg.data.data['rmsVoltage'];
            }

            return result;
        },
    },
    STS_PRS_251_presence: {
        cid: 'genBinaryInput',
        type: 'attReport',
        convert: (model, msg, publish, options) => {
            const useOptionsTimeout = options && options.hasOwnProperty('presence_timeout');
            const timeout = useOptionsTimeout ? options.presence_timeout : 100; // 100 seconds by default
            const deviceID = msg.endpoints[0].device.ieeeAddr;

            // Stop existing timer because presence is detected and set a new one.
            if (store.hasOwnProperty(deviceID)) {
                clearTimeout(store[deviceID]);
                store[deviceID] = null;
            }

            store[deviceID] = setTimeout(() => {
                publish({presence: false});
                store[deviceID] = null;
            }, timeout * 1000);

            return {presence: true};
        },
    },
    STS_PRS_251_battery: {
        cid: 'genPowerCfg',
        type: 'attReport',
        convert: (model, msg, publish, options) => {
            const battery = {max: 3000, min: 2500};
            const voltage = msg.data.data['batteryVoltage'] * 100;
            return {
                battery: toPercentage(voltage, battery.min, battery.max),
                voltage: voltage,
            };
        },
    },
    STS_PRS_251_beeping: {
        cid: 'genIdentify',
        type: 'devChange',
        convert: (model, msg, publish, options) => {
            return {action: 'beeping'};
        },
    },
    _324131092621_on: {
        cid: 'genOnOff',
        type: 'cmdOn',
        convert: (model, msg, publish, options) => {
            return {action: 'on'};
        },
    },
    _324131092621_off: {
        cid: 'genOnOff',
        type: 'cmdOffWithEffect',
        convert: (model, msg, publish, options) => {
            return {action: 'off'};
        },
    },
    _324131092621_step: {
        cid: 'genLevelCtrl',
        type: 'cmdStep',
        convert: (model, msg, publish, options) => {
            const deviceID = msg.endpoints[0].device.ieeeAddr;
            const direction = msg.data.data.stepmode === 0 ? 'up' : 'down';
            const mode = msg.data.data.stepsize === 30 ? 'press' : 'hold';

            // Initialize store
            if (!store[deviceID]) {
                store[deviceID] = {value: 255, since: null, direction: null};
            }

            if (mode === 'press') {
                const newValue = store[deviceID].value + (direction === 'up' ? 50 : -50);
                store[deviceID].value = numberWithinRange(newValue, 0, 255);
            } else if (mode === 'hold') {
                holdUpdateBrightness324131092621(deviceID);
                store[deviceID].since = Date.now();
                store[deviceID].direction = direction;
            }

            return {action: `${direction}-${mode}`, brightness: store[deviceID].value};
        },
    },
    _324131092621_stop: {
        cid: 'genLevelCtrl',
        type: 'cmdStop',
        convert: (model, msg, publish, options) => {
            const deviceID = msg.endpoints[0].device.ieeeAddr;

            if (store[deviceID]) {
                holdUpdateBrightness324131092621(deviceID);
                const payload = {
                    brightness: store[deviceID].value,
                    action: `${store[deviceID].direction}-hold-release`,
                };

                store[deviceID].since = null;
                store[deviceID].direction = null;
                return payload;
            }
        },
    },
    generic_battery: {
        cid: 'genPowerCfg',
        type: 'attReport',
        convert: (model, msg, publish, options) => {
            return {battery: precisionRound(msg.data.data['batteryPercentageRemaining'], 2) / 2};
        },
    },
    generic_battery_voltage: {
        cid: 'genPowerCfg',
        type: 'attReport',
        convert: (model, msg, publish, options) => {
            return {voltage: msg.data.data['batteryVoltage'] / 100};
        },
    },
    ICTC_G_1_move: {
        cid: 'genLevelCtrl',
        type: 'cmdMove',
        convert: (model, msg, publish, options) => ictcg1(model, msg, publish, options, 'move'),
    },
    ICTC_G_1_moveWithOnOff: {
        cid: 'genLevelCtrl',
        type: 'cmdMoveWithOnOff',
        convert: (model, msg, publish, options) => ictcg1(model, msg, publish, options, 'move'),
    },
    ICTC_G_1_stop: {
        cid: 'genLevelCtrl',
        type: 'cmdStop',
        convert: (model, msg, publish, options) => ictcg1(model, msg, publish, options, 'stop'),
    },
    ICTC_G_1_stopWithOnOff: {
        cid: 'genLevelCtrl',
        type: 'cmdStopWithOnOff',
        convert: (model, msg, publish, options) => ictcg1(model, msg, publish, options, 'stop'),
    },
    ICTC_G_1_moveToLevelWithOnOff: {
        cid: 'genLevelCtrl',
        type: 'cmdMoveToLevelWithOnOff',
        convert: (model, msg, publish, options) => ictcg1(model, msg, publish, options, 'level'),
    },
    iris_3210L_power: {
        cid: 'haElectricalMeasurement',
        type: 'attReport',
        convert: (model, msg, publish, options) => {
            return {power: msg.data.data['activePower'] / 10.0};
        },
    },
    iris_3320L_contact: {
        cid: 'ssIasZone',
        type: 'statusChange',
        convert: (model, msg, publish, options) => {
            return {contact: msg.data.zoneStatus === 36};
        },
    },
    nue_power_state: {
        cid: 'genOnOff',
        type: 'attReport',
        convert: (model, msg, publish, options) => {
            const ep = msg.endpoints[0];
            const button = getKey(model.ep(ep.device), ep.epId);
            if (button) {
                const payload = {};
                payload[`state_${button}`] = msg.data.data['onOff'] === 1 ? 'ON' : 'OFF';
                return payload;
            }
        },
    },
    RZHAC_4256251_power: {
        cid: 'haElectricalMeasurement',
        type: 'attReport',
        convert: (model, msg, publish, options) => {
            return {
                power: msg.data.data['activePower'],
                current: msg.data.data['rmsCurrent'],
                voltage: msg.data.data['rmsVoltage'],
            };
        },
    },
    ias_zone_motion_dev_change: {
        cid: 'ssIasZone',
        type: 'devChange',
        convert: (model, msg, publish, options) => {
            if (msg.data.data.zoneType === 0x000D) { // type 0x000D = motion sensor
                const zoneStatus = msg.data.data.zoneStatus;
                return {
                    occupancy: (zoneStatus & 1<<1) > 0, // Bit 1 = Alarm 2: Presence Indication
                    tamper: (zoneStatus & 1<<2) > 0, // Bit 2 = Tamper status
                    battery_low: (zoneStatus & 1<<3) > 0, // Bit 3 = Battery LOW indicator (trips around 2.4V)
                };
            }
        },
    },
    ias_zone_motion_status_change: {
        cid: 'ssIasZone',
        type: 'statusChange',
        convert: (model, msg, publish, options) => {
            const zoneStatus = msg.data.zoneStatus;
            return {
                occupancy: (zoneStatus & 1<<1) > 0, // Bit 1 = Alarm 2: Presence Indication
                tamper: (zoneStatus & 1<<2) > 0, // Bit 2 = Tamper status
                battery_low: (zoneStatus & 1<<3) > 0, // Bit 3 = Battery LOW indicator (trips around 2.4V)
            };
        },
    },
    ias_contact_dev_change: {
        cid: 'ssIasZone',
        type: 'devChange',
        convert: (model, msg, publish, options) => {
            const zoneStatus = msg.data.zoneStatus;
            return {
                contact: (zoneStatus & 1) > 0,
            };
        },
    },
    ias_contact_status_change: {
        cid: 'ssIasZone',
        type: 'statusChange',
        convert: (model, msg, publish, options) => {
            const zoneStatus = msg.data.zoneStatus;
            return {
                contact: (zoneStatus & 1) > 0,
            };
        },
    },
<<<<<<< HEAD
    light_brightness_report: {
        cid: 'genLevelCtrl',
        type: 'attReport',
        convert: (model, msg, publish, options) => {
            return {
                brightness: msg.data.data['currentLevel']
=======
    smartsense_multi: {
        cid: 'ssIasZone',
        type: 'attReport',
        convert: (model, msg, publish, options) => {
            const zoneStatus = msg.data.data.zoneStatus;
            return {
                contact: !(zoneStatus & 1), // Bit 1 = Contact
                // Bit 5 = Currently always set?
            };
        },
    },
    thermostat_dev_change: {
        cid: 'hvacThermostat',
        type: 'devChange',
        convert: (model, msg, publish, options) => {
            return {
                local_temperature: precisionRound(msg.data.data['localTemp'], 2) / 100,
                // Signed difference in 0.01 degrees Celsius between the previous temperature setpoint and the new
                // temperature setpoint.
                local_temperature_calibration: precisionRound(msg.data.data['localTemperatureCalibration'], 2) / 10,
                // Specifies whether the heated/cooled space is occupied or not.
                // If bit 0 = 1, the space is occupied, else it is unoccupied
                occupancy: msg.data.data['occupancy'],
                occupied_heating_setpoint: precisionRound(msg.data.data['occupiedHeatingSetpoint'], 2) / 100,
                unoccupied_heating_setpoint: precisionRound(msg.data.data['unoccupiedHeatingSetpoint'], 2) / 100,
                // start_of_week: value.start_of_week, // 0x00 = Sunday to 0x06 = Saturday
                // number_of_daily_transitions: value.number_of_daily_transitions,
                // number_of_weeky_transitions: value.number_of_weeky_transitions,
                weekly_schedule: msg.data.data['weeklySchedule'],
                // The signed difference in 0.01 degrees Celsius between the previous temperature setpoint and
                // the new temperature setpoint.
                setpoint_change_amount: msg.data.data['setpointChangeAmount'] / 100,
                // 0x00 Manual, user-initiated setpoint change via the thermostat
                // 0x01 Schedule/internal programming-initiated setpoint change
                // 0x02 Externally-initiated setpoint change (e.g., DRLC cluster command, attribute write)
                setpoint_change_source: msg.data.data['setpointChangeSource'],
                setpoint_change_source_timestamp: msg.data.data['setpointChangeSourceTimeStamp'],
                remote_sensing: msg.data.data['remoteSensing'],
                control_sequence_of_operation: msg.data.data['ctrlSeqeOfOper'],
                system_mode: msg.data.data['systemMode'],
                running_state: msg.data.data['runningState'],
            };
        },
    },
    thermostat_att_report: {
        cid: 'hvacThermostat',
        type: 'attReport',
        convert: (model, msg, publish, options) => {
            return {
                local_temperature: precisionRound(msg.data.data['localTemp'], 2) / 100,
                local_temperature_calibration: precisionRound(msg.data.data['localTemperatureCalibration'], 2) / 10,
                occupancy: msg.data.data['occupancy'],
                occupied_heating_setpoint: precisionRound(msg.data.data['occupiedHeatingSetpoint'], 2) / 100,
                unoccupied_heating_setpoint: precisionRound(msg.data.data['unoccupiedHeatingSetpoint'], 2) / 100,
                weekly_schedule: msg.data.data['weeklySchedule'],
                setpoint_change_amount: msg.data.data['setpointChangeAmount'] / 100,
                setpoint_change_source: msg.data.data['setpointChangeSource'],
                setpoint_change_source_timestamp: msg.data.data['setpointChangeSourceTimeStamp'],
                remote_sensing: msg.data.data['remoteSensing'],
                control_sequence_of_operation: msg.data.data['ctrlSeqeOfOper'],
                system_mode: msg.data.data['systemMode'],
                running_state: msg.data.data['runningState'],
>>>>>>> 9188208c
            };
        },
    },

    // Ignore converters (these message dont need parsing).
    ignore_doorlock_change: {
        cid: 'closuresDoorLock',
        type: 'devChange',
        convert: (model, msg, publish, options) => null,
    },
    ignore_onoff_change: {
        cid: 'genOnOff',
        type: 'devChange',
        convert: (model, msg, publish, options) => null,
    },
    ignore_basic_change: {
        cid: 'genBasic',
        type: 'devChange',
        convert: (model, msg, publish, options) => null,
    },
    ignore_basic_report: {
        cid: 'genBasic',
        type: 'attReport',
        convert: (model, msg, publish, options) => null,
    },
    ignore_illuminance_change: {
        cid: 'msIlluminanceMeasurement',
        type: 'devChange',
        convert: (model, msg, publish, options) => null,
    },
    ignore_occupancy_change: {
        cid: 'msOccupancySensing',
        type: 'devChange',
        convert: (model, msg, publish, options) => null,
    },
    ignore_temperature_change: {
        cid: 'msTemperatureMeasurement',
        type: 'devChange',
        convert: (model, msg, publish, options) => null,
    },
    ignore_humidity_change: {
        cid: 'msRelativeHumidity',
        type: 'devChange',
        convert: (model, msg, publish, options) => null,
    },
    ignore_pressure_change: {
        cid: 'msPressureMeasurement',
        type: 'devChange',
        convert: (model, msg, publish, options) => null,
    },
    ignore_analog_change: {
        cid: 'genAnalogInput',
        type: 'devChange',
        convert: (model, msg, publish, options) => null,
    },
    ignore_analog_report: {
        cid: 'genAnalogInput',
        type: 'attReport',
        convert: (model, msg, publish, options) => null,
    },
    ignore_multistate_report: {
        cid: 'genMultistateInput',
        type: 'attReport',
        convert: (model, msg, publish, options) => null,
    },
    ignore_multistate_change: {
        cid: 'genMultistateInput',
        type: 'devChange',
        convert: (model, msg, publish, options) => null,
    },
    ignore_power_change: {
        cid: 'genPowerCfg',
        type: 'devChange',
        convert: (model, msg, publish, options) => null,
    },
    ignore_metering_change: {
        cid: 'seMetering',
        type: 'devChange',
        convert: (model, msg, publish, options) => null,
    },
    ignore_electrical_change: {
        cid: 'haElectricalMeasurement',
        type: 'devChange',
        convert: (model, msg, publish, options) => null,
    },
    ignore_light_brightness_report: {
        cid: 'genLevelCtrl',
        type: 'attReport',
        convert: (model, msg, publish, options) => null,
    },
    ignore_light_color_colortemp_report: {
        cid: 'lightingColorCtrl',
        type: 'attReport',
        convert: (model, msg, publish, options) => null,
    },
    ignore_closuresWindowCovering_change: {
        cid: 'closuresWindowCovering',
        type: 'devChange',
        convert: (model, msg, publish, options) => null,
    },
    ignore_closuresWindowCovering_report: {
        cid: 'closuresWindowCovering',
        type: 'attReport',
        convert: (model, msg, publish, options) => null,
    },
};

module.exports = converters;<|MERGE_RESOLUTION|>--- conflicted
+++ resolved
@@ -1134,14 +1134,15 @@
             };
         },
     },
-<<<<<<< HEAD
     light_brightness_report: {
         cid: 'genLevelCtrl',
         type: 'attReport',
         convert: (model, msg, publish, options) => {
             return {
-                brightness: msg.data.data['currentLevel']
-=======
+                brightness: msg.data.data['currentLevel'],
+            };
+        },
+    },
     smartsense_multi: {
         cid: 'ssIasZone',
         type: 'attReport',
@@ -1204,7 +1205,6 @@
                 control_sequence_of_operation: msg.data.data['ctrlSeqeOfOper'],
                 system_mode: msg.data.data['systemMode'],
                 running_state: msg.data.data['runningState'],
->>>>>>> 9188208c
             };
         },
     },
