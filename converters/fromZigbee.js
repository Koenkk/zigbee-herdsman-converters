'use strict';

const debounce = require('debounce');
const common = require('./common');

const clickLookup = {
    1: 'single',
    2: 'double',
    3: 'triple',
    4: 'quadruple',
};

const occupancyTimeout = 90; // In seconds

const defaultPrecision = {
    temperature: 2,
    humidity: 2,
    pressure: 1,
};

const precisionRoundOptions = (number, options, type) => {
    const key = `${type}_precision`;
    const defaultValue = defaultPrecision[type];
    const precision = options && options.hasOwnProperty(key) ? options[key] : defaultValue;
    return precisionRound(number, precision);
};

const precisionRound = (number, precision) => {
    const factor = Math.pow(10, precision);
    return Math.round(number * factor) / factor;
};

const calibrateOptions = (number, options, type) => {
    const key = `${type}_calibration`;
    let calibrationOffset = options && options.hasOwnProperty(key) ? options[key] : 0;
    if (type == 'illuminance') {
        // linear calibration because measured value is zero based
        // +/- percent
        calibrationOffset = Math.round(number * calibrationOffset / 100);
    }
    return number + calibrationOffset;
};

const toPercentage = (value, min, max) => {
    if (value > max) {
        value = max;
    } else if (value < min) {
        value = min;
    }

    const normalised = (value - min) / (max - min);
    return (normalised * 100).toFixed(2);
};

const toPercentageCR2032 = (voltage) => {
    let percentage = null;

    if (voltage < 2100) {
        percentage = 0;
    } else if (voltage < 2440) {
        percentage = 6 - ((2440 - voltage) * 6) / 340;
    } else if (voltage < 2740) {
        percentage = 18 - ((2740 - voltage) * 12) / 300;
    } else if (voltage < 2900) {
        percentage = 42 - ((2900 - voltage) * 24) / 160;
    } else if (voltage < 3000) {
        percentage = 100 - ((3000 - voltage) * 58) / 100;
    } else if (voltage >= 3000) {
        percentage = 100;
    }

    return Math.round(percentage);
};

const numberWithinRange = (number, min, max) => {
    if (number > max) {
        return max;
    } else if (number < min) {
        return min;
    } else {
        return number;
    }
};

// get object property name (key) by it's value
const getKey = (object, value) => {
    for (const key in object) {
        if (object[key]==value) return key;
    }
};

// Global variable store that can be used by devices.
const store = {};

const ictcg1 = (model, msg, publish, options, action) => {
    const deviceID = msg.device.ieeeAddr;
    const payload = {};

    if (!store[deviceID]) {
        const _publish = debounce((msg) => publish(msg), 250);
        store[deviceID] = {since: false, direction: false, value: 255, publish: _publish};
    }

    const s = store[deviceID];
    if (s.since && s.direction) {
        // Update value
        const duration = Date.now() - s.since;
        const delta = Math.round((duration / 10) * (s.direction === 'left' ? -1 : 1));
        const newValue = s.value + delta;
        if (newValue >= 0 && newValue <= 255) {
            s.value = newValue;
        }
    }

    if (action === 'move') {
        s.since = Date.now();
        const direction = msg.data.movemode === 1 ? 'left' : 'right';
        s.direction = direction;
        payload.action = `rotate_${direction}`;
    } else if (action === 'stop' || action === 'level') {
        if (action === 'level') {
            s.value = msg.data.level;
            const direction = s.value === 0 ? 'left' : 'right';
            payload.action = `rotate_${direction}_quick`;
        } else {
            payload.action = 'rotate_stop';
        }

        s.since = false;
        s.direction = false;
    }

    payload.brightness = s.value;
    s.publish(payload);
};

const ratelimitedDimmer = (model, msg, publish, options) => {
    const deviceID = msg.endpoints[0].device.ieeeAddr;
    const payload = {};
    let duration = 0;

    if (!store[deviceID]) {
        store[deviceID] = {lastmsg: false};
    }
    const s = store[deviceID];

    if (s.lastmsg) {
        duration = Date.now() - s.lastmsg;
    } else {
        s.lastmsg = Date.now();
    }

    if (duration > 500) {
        s.lastmsg = Date.now();
        payload.action = 'brightness';
        payload.brightness = msg.data.data.level;
        publish(payload);
    }
};

const holdUpdateBrightness324131092621 = (deviceID) => {
    if (store[deviceID] && store[deviceID].brightnessSince && store[deviceID].brightnessDirection) {
        const duration = Date.now() - store[deviceID].brightnessSince;
        const delta = (duration / 10) * (store[deviceID].brightnessDirection === 'up' ? 1 : -1);
        const newValue = store[deviceID].brightnessValue + delta;
        store[deviceID].brightnessValue = numberWithinRange(newValue, 0, 255);
    }
};


const converters = {
    HS2SK_power: {
        cluster: 'haElectricalMeasurement',
        type: ['attributeReport', 'readResponse'],
        convert: (model, msg, publish, options) => {
            return {
                power: msg.data['activePower'] / 10,
                current: msg.data['rmsCurrent'] / 100,
                voltage: msg.data['rmsVoltage'] / 100,
            };
        },
    },
    generic_lock: {
        cluster: 'closuresDoorLock',
        type: ['attributeReport', 'readResponse'],
        convert: (model, msg, publish, options) => {
            if (msg.data.hasOwnProperty('lockState')) {
                return {state: msg.data.lockState == 2 ? 'UNLOCK' : 'LOCK'};
            }
        },
    },
    generic_lock_operation_event: {
        cluster: 'closuresDoorLock',
        type: 'commandOperationEventNotification',
        convert: (model, msg, publish, options) => {
            return {
                state: msg.data['opereventcode'] == 2 ? 'UNLOCK' : 'LOCK',
                user: msg.data['userid'],
                source: msg.data['opereventsrc'],
            };
        },
    },
    genOnOff_cmdOn: {
        cluster: 'genOnOff',
        type: 'commandOn',
        convert: (model, msg, publish, options) => {
            return {click: 'on'};
        },
    },
    genOnOff_cmdOff: {
        cluster: 'genOnOff',
        type: 'commandOff',
        convert: (model, msg, publish, options) => {
            return {click: 'off'};
        },
    },
    E1743_brightness_up: {
        cluster: 'genLevelCtrl',
        type: 'commandMove',
        convert: (model, msg, publish, options) => {
            return {click: 'brightness_down'};
        },
    },
    E1743_brightness_down: {
        cluster: 'genLevelCtrl',
        type: 'commandMoveWithOnOff',
        convert: (model, msg, publish, options) => {
            return {click: 'brightness_up'};
        },
    },
    E1743_brightness_stop: {
        cluster: 'genLevelCtrl',
        type: 'commandStopWithOnOff',
        convert: (model, msg, publish, options) => {
            return {click: 'brightness_stop'};
        },
    },
    AC0251100NJ_long_middle: {
        cluster: 'lightingColorCtrl',
        type: 'commandMoveHue',
        convert: (model, msg, publish, options) => {
            return {click: 'long_middle'};
        },
    },
    AV2010_34_click: {
        cluster: 'genScenes',
        type: 'commandRecall',
        convert: (model, msg, publish, options) => {
            return {click: msg.data.groupid};
        },
    },
    bitron_power: {
        cluster: 'seMetering',
        type: ['attributeReport', 'readResponse'],
        convert: (model, msg, publish, options) => {
            return {power: parseFloat(msg.data['instantaneousDemand']) / 10.0};
        },
    },
    bitron_occupancy: {
        cluster: 'ssIasZone',
        type: 'commandStatusChangeNotification',
        convert: (model, msg, publish, options) => {
            // The occupancy sensor only sends a message when motion detected.
            // Therefore we need to publish the no_motion detected by ourselves.
            const useOptionsTimeout = options && options.hasOwnProperty('occupancy_timeout');
            const timeout = useOptionsTimeout ? options.occupancy_timeout : occupancyTimeout;
            const deviceID = msg.device.ieeeAddr;

            // Stop existing timer because motion is detected and set a new one.
            if (store[deviceID]) {
                clearTimeout(store[deviceID]);
                store[deviceID] = null;
            }

            if (timeout !== 0) {
                store[deviceID] = setTimeout(() => {
                    publish({occupancy: false});
                    store[deviceID] = null;
                }, timeout * 1000);
            }

            return {occupancy: true};
        },
    },
    bitron_battery_att_report: {
        cluster: 'genPowerCfg',
        type: ['attributeReport', 'readResponse'],
        convert: (model, msg, publish, options) => {
            const result = {};
            if (typeof msg.data['batteryVoltage'] == 'number') {
                const battery = {max: 3200, min: 2500};
                const voltage = msg.data['batteryVoltage'] * 100;
                result.battery = toPercentage(voltage, battery.min, battery.max);
                result.voltage = voltage;
            }
            if (typeof msg.data['batteryAlarmState'] == 'number') {
                result.battery_alarm_state = msg.data['batteryAlarmState'];
            }
            return result;
        },
    },
    bitron_thermostat_att_report: {
        cluster: 'hvacThermostat',
        type: ['attributeReport', 'readResponse'],
        convert: (model, msg, publish, options) => {
            const result = {};
            if (typeof msg.data['localTemp'] == 'number') {
                result.local_temperature = precisionRound(msg.data['localTemp'], 2) / 100;
            }
            if (typeof msg.data['localTemperatureCalibration'] == 'number') {
                result.local_temperature_calibration =
                    precisionRound(msg.data['localTemperatureCalibration'], 2) / 10;
            }
            if (typeof msg.data['occupiedHeatingSetpoint'] == 'number') {
                result.occupied_heating_setpoint =
                    precisionRound(msg.data['occupiedHeatingSetpoint'], 2) / 100;
            }
            if (typeof msg.data['runningState'] == 'number') {
                result.running_state = msg.data['runningState'];
            }
            if (typeof msg.data['batteryAlarmState'] == 'number') {
                result.battery_alarm_state = msg.data['batteryAlarmState'];
            }
            return result;
        },
    },
    nue_click: {
        cluster: 'genScenes',
        type: 'commandRecall',
        convert: (model, msg, publish, options) => {
            return {click: msg.data.sceneid};
        },
    },
    smartthings_contact: {
        cluster: 'ssIasZone',
        type: 'commandStatusChangeNotification',
        convert: (model, msg, publish, options) => {
            return {contact: msg.data.zonestatus === 48};
        },
    },
    xiaomi_battery_3v: {
        cluster: 'genBasic',
        type: ['attributeReport', 'readResponse'],
        convert: (model, msg, publish, options) => {
            let voltage = null;

            if (msg.data['65281']) {
                voltage = msg.data['65281']['1'];
            } else if (msg.data['65282']) {
                voltage = msg.data['65282']['1'].elmVal;
            }

            if (voltage) {
                return {
                    battery: parseFloat(toPercentageCR2032(voltage)),
                    voltage: voltage,
                };
            }
        },
    },
    RTCGQ11LM_interval: {
        cluster: 'genBasic',
        type: ['attributeReport', 'readResponse'],
        convert: (model, msg, publish, options) => {
            if (msg.data['65281']) {
                return {illuminance: msg.data['65281']['11']};
            }
        },
    },
    WSDCGQ01LM_WSDCGQ11LM_interval: {
        cluster: 'genBasic',
        type: ['attributeReport', 'readResponse'],
        convert: (model, msg, publish, options) => {
            if (msg.data['65281']) {
                const temperature = parseFloat(msg.data['65281']['100']) / 100.0;
                const humidity = parseFloat(msg.data['65281']['101']) / 100.0;
                const result = {};

                // https://github.com/Koenkk/zigbee2mqtt/issues/798
                // Sometimes the sensor publishes non-realistic vales, as the sensor only works from
                // -20 till +60, don't produce messages beyond these values.
                if (temperature > -25 && temperature < 65) {
                    result.temperature = precisionRoundOptions(temperature, options, 'temperature');
                }

                // in the 0 - 100 range, don't produce messages beyond these values.
                if (humidity >= 0 && humidity <= 100) {
                    result.humidity = precisionRoundOptions(humidity, options, 'humidity');
                }

                // Check if contains pressure (WSDCGQ11LM only)
                if (msg.data['65281'].hasOwnProperty('102')) {
                    const pressure = parseFloat(msg.data['65281']['102']) / 100.0;
                    result.pressure = precisionRoundOptions(pressure, options, 'pressure');
                }

                return result;
            }
        },
    },
    WXKG01LM_click: {
        cluster: 'genOnOff',
        type: ['attributeReport', 'readResponse'],
        convert: (model, msg, publish, options) => {
            const deviceID = msg.device.ieeeAddr;
            const state = msg.data['onOff'];

            if (!store[deviceID]) {
                store[deviceID] = {};
            }

            // 0 = click down, 1 = click up, else = multiple clicks
            if (state === 0) {
                store[deviceID].timer = setTimeout(() => {
                    publish({click: 'long'});
                    store[deviceID].timer = null;
                    store[deviceID].long = Date.now();
                }, options.long_timeout || 1000); // After 1000 milliseconds of not releasing we assume long click.
            } else if (state === 1) {
                if (store[deviceID].long) {
                    const duration = Date.now() - store[deviceID].long;
                    publish({click: 'long_release', duration: duration});
                    store[deviceID].long = false;
                }

                if (store[deviceID].timer) {
                    clearTimeout(store[deviceID].timer);
                    store[deviceID].timer = null;
                    publish({click: 'single'});
                }
            } else {
                const clicks = msg.data['32768'];
                const payload = clickLookup[clicks] ? clickLookup[clicks] : 'many';
                publish({click: payload});
            }
        },
    },
    generic_temperature: {
        cluster: 'msTemperatureMeasurement',
        type: ['attributeReport', 'readResponse'],
        convert: (model, msg, publish, options) => {
            const temperature = parseFloat(msg.data['measuredValue']) / 100.0;
            const calTemperature = calibrateOptions(temperature, options, 'temperature');
            return {temperature: precisionRoundOptions(calTemperature, options, 'temperature')};
        },
    },
    xiaomi_temperature: {
        cluster: 'msTemperatureMeasurement',
        type: ['attributeReport', 'readResponse'],
        convert: (model, msg, publish, options) => {
            const temperature = parseFloat(msg.data['measuredValue']) / 100.0;

            // https://github.com/Koenkk/zigbee2mqtt/issues/798
            // Sometimes the sensor publishes non-realistic vales, as the sensor only works from
            // -20 till +60, don't produce messages beyond these values.
            if (temperature > -25 && temperature < 65) {
                return {temperature: precisionRoundOptions(temperature, options, 'temperature')};
            }
        },
    },
    MFKZQ01LM_action_multistate: {
        cluster: 'genMultistateInput',
        type: ['attributeReport', 'readResponse'],
        convert: (model, msg, publish, options) => {
            /*
            Source: https://github.com/kirovilya/ioBroker.zigbee
                +---+
                | 2 |
            +---+---+---+
            | 4 | 0 | 1 |
            +---+---+---+
                |M5I|
                +---+
                | 3 |
                +---+
            Side 5 is with the MI logo, side 3 contains the battery door.
            presentValue = 0 = shake
            presentValue = 2 = wakeup
            presentValue = 3 = fly/fall
            presentValue = y + x * 8 + 64 = 90º Flip from side x on top to side y on top
            presentValue = x + 128 = 180º flip to side x on top
            presentValue = x + 256 = push/slide cube while side x is on top
            presentValue = x + 512 = double tap while side x is on top
            */
            const value = msg.data['presentValue'];
            let action = null;

            if (value === 0) action = {'action': 'shake'};
            else if (value === 2) action = {'action': 'wakeup'};
            else if (value === 3) action = {'action': 'fall'};
            else if (value >= 512) action = {'action': 'tap', 'side': value-512};
            else if (value >= 256) action = {'action': 'slide', 'side': value-256};
            else if (value >= 128) action = {'action': 'flip180', 'side': value-128};
            else if (value >= 64) {
                action = {'action': 'flip90', 'from_side': Math.floor((value-64) / 8), 'to_side': value % 8};
            }

            return action ? action : null;
        },
    },
    MFKZQ01LM_action_analog: {
        cluster: 'genAnalogInput',
        type: ['attributeReport', 'readResponse'],
        convert: (model, msg, publish, options) => {
            /*
            Source: https://github.com/kirovilya/ioBroker.zigbee
            presentValue = rotation angle left < 0, right > 0
            */
            const value = msg.data['presentValue'];
            return {
                action: value < 0 ? 'rotate_left' : 'rotate_right',
                angle: Math.floor(value * 100) / 100,
            };
        },
    },
    WXKG12LM_action_click_multistate: {
        cluster: 'genMultistateInput',
        type: ['attributeReport', 'readResponse'],
        convert: (model, msg, publish, options) => {
            const value = msg.data['presentValue'];
            const lookup = {
                1: {click: 'single'}, // single click
                2: {click: 'double'}, // double click
                16: {action: 'hold'}, // hold for more than 400ms
                17: {action: 'release'}, // release after hold for more than 400ms
                18: {action: 'shake'}, // shake
            };

            return lookup[value] ? lookup[value] : null;
        },
    },
    xiaomi_action_click_multistate: {
        cluster: 'genMultistateInput',
        type: ['attributeReport', 'readResponse'],
        convert: (model, msg, publish, options) => {
            const value = msg.data['presentValue'];
            const lookup = {
                1: {click: 'single'}, // single click
                2: {click: 'double'}, // double click
                0: {action: 'hold'}, // hold for more than 400ms
                255: {action: 'release'}, // release after hold for more than 400ms
            };

            return lookup[value] ? lookup[value] : null;
        },
    },
    generic_humidity: {
        cluster: 'msRelativeHumidity',
        type: ['attributeReport', 'readResponse'],
        convert: (model, msg, publish, options) => {
            const humidity = parseFloat(msg.data['measuredValue']) / 100.0;

            // https://github.com/Koenkk/zigbee2mqtt/issues/798
            // Sometimes the sensor publishes non-realistic vales, it should only publish message
            // in the 0 - 100 range, don't produce messages beyond these values.
            if (humidity >= 0 && humidity <= 100) {
                return {humidity: precisionRoundOptions(humidity, options, 'humidity')};
            }
        },
    },
    generic_occupancy: {
        // This is for occupancy sensor that send motion start AND stop messages
        // Note: options.occupancy_timeout not available yet, to implement it will be
        // needed to update device report intervall as well, see devices.js
        cluster: 'msOccupancySensing',
        type: ['attributeReport', 'readResponse'],
        convert: (model, msg, publish, options) => {
            if (msg.data.occupancy === 0) {
                return {occupancy: false};
            } else if (msg.data.occupancy === 1) {
                return {occupancy: true};
            }
        },
    },
    E1525_occupancy: {
        cluster: 'genOnOff',
        type: 'commandOnWithTimedOff',
        convert: (model, msg, publish, options) => {
            const timeout = msg.data.ontime / 10;
            const deviceID = msg.device.ieeeAddr;

            // Stop existing timer because motion is detected and set a new one.
            if (store[deviceID]) {
                clearTimeout(store[deviceID]);
                store[deviceID] = null;
            }

            if (timeout !== 0) {
                store[deviceID] = setTimeout(() => {
                    publish({occupancy: false});
                    store[deviceID] = null;
                }, timeout * 1000);
            }

            return {occupancy: true};
        },
    },
    generic_occupancy_no_off_msg: {
        // This is for occupancy sensor that only send a message when motion detected,
        // but do not send a motion stop.
        // Therefore we need to publish the no_motion detected by ourselves.
        cluster: 'msOccupancySensing',
        type: ['attributeReport', 'readResponse'],
        convert: (model, msg, publish, options) => {
            if (msg.data.occupancy !== 1) {
                // In case of 0 no occupancy is reported.
                // https://github.com/Koenkk/zigbee2mqtt/issues/467
                return;
            }

            // The occupancy sensor only sends a message when motion detected.
            // Therefore we need to publish the no_motion detected by ourselves.
            const useOptionsTimeout = options && options.hasOwnProperty('occupancy_timeout');
            const timeout = useOptionsTimeout ? options.occupancy_timeout : occupancyTimeout;
            const deviceID = msg.device.ieeeAddr;

            // Stop existing timers because motion is detected and set a new one.
            if (store[deviceID]) {
                store[deviceID].forEach((t) => clearTimeout(t));
            }

            store[deviceID] = [];

            if (timeout !== 0) {
                const timer = setTimeout(() => {
                    publish({occupancy: false});
                }, timeout * 1000);

                store[deviceID].push(timer);
            }

            // No occupancy since
            if (options && options.no_occupancy_since) {
                options.no_occupancy_since.forEach((since) => {
                    const timer = setTimeout(() => {
                        publish({no_occupancy_since: since});
                    }, since * 1000);
                    store[deviceID].push(timer);
                });
            }

            if (options && options.no_occupancy_since) {
                return {occupancy: true, no_occupancy_since: 0};
            } else {
                return {occupancy: true};
            }
        },
    },
    xiaomi_contact: {
        cluster: 'genOnOff',
        type: ['attributeReport', 'readResponse'],
        convert: (model, msg, publish, options) => {
            return {contact: msg.data['onOff'] === 0};
        },
    },
    xiaomi_contact_interval: {
        cluster: 'genBasic',
        type: ['attributeReport', 'readResponse'],
        convert: (model, msg, publish, options) => {
            if (msg.data.hasOwnProperty('65281') && msg.data['65281'].hasOwnProperty('100')) {
                return {contact: msg.data['65281']['100'] === 0};
            }
        },
    },
    color_colortemp: {
        cluster: 'lightingColorCtrl',
        type: ['attributeReport', 'readResponse'],
        convert: (model, msg, publish, options) => {
            const result = {};

            if (msg.data['colorTemperature']) {
                result.color_temp = msg.data['colorTemperature'];
            }

            if (msg.data['colorMode']) {
                result.color_mode = msg.data['colorMode'];
            }

            if (
                msg.data['currentX']
                || msg.data['currentY']
                || msg.data['currentSaturation']
                || msg.data['enhancedCurrentHue']
            ) {
                result.color = {};

                if (msg.data['currentX']) {
                    result.color.x = precisionRound(msg.data['currentX'] / 65535, 4);
                }

                if (msg.data['currentY']) {
                    result.color.y = precisionRound(msg.data['currentY'] / 65535, 4);
                }

                if (msg.data['currentSaturation']) {
                    result.color.saturation = precisionRound(msg.data['currentSaturation'] / 2.54, 1);
                }

                if (msg.data['enhancedCurrentHue']) {
                    result.color.hue = precisionRound(msg.data['enhancedCurrentHue'] / (65535 / 360), 1);
                }
            }

            return result;
        },
    },
    WXKG11LM_click: {
        cluster: 'genOnOff',
        type: ['attributeReport', 'readResponse'],
        convert: (model, msg, publish, options) => {
            const data = msg.data;
            let clicks;

            if (data.onOff) {
                clicks = 1;
            } else if (data['32768']) {
                clicks = data['32768'];
            }

            if (clickLookup[clicks]) {
                return {click: clickLookup[clicks]};
            }
        },
    },
    generic_illuminance: {
        cluster: 'msIlluminanceMeasurement',
        type: ['attributeReport', 'readResponse'],
        convert: (model, msg, publish, options) => {
            const illuminance = msg.data['measuredValue'];
            const calIlluminance = calibrateOptions(illuminance, options, 'illuminance');
            // calibration value in +/- percent!
            return {illuminance: calIlluminance};
        },
    },
    generic_pressure: {
        cluster: 'msPressureMeasurement',
        type: ['attributeReport', 'readResponse'],
        convert: (model, msg, publish, options) => {
            const pressure = parseFloat(msg.data['measuredValue']);
            const calPressure = calibrateOptions(pressure, options, 'pressure');
            return {pressure: precisionRoundOptions(calPressure, options, 'pressure')};
        },
    },
    WXKG02LM_click: {
        cluster: 'genOnOff',
        type: ['attributeReport', 'readResponse'],
        convert: (model, msg, publish, options) => {
            return {click: getKey(model.endpoint(msg.device), msg.endpoint.ID)};
        },
    },
    WXKG02LM_click_multistate: {
        cluster: 'genMultistateInput',
        type: ['attributeReport', 'readResponse'],
        convert: (model, msg, publish, options) => {
            const button = getKey(model.endpoint(msg.device), msg.endpoint.ID);
            const value = msg.data['presentValue'];

            const actionLookup = {
                0: 'long',
                1: null,
                2: 'double',
            };

            const action = actionLookup[value];

            if (button) {
                return {click: button + (action ? `_${action}` : '')};
            }
        },
    },
    WXKG03LM_click: {
        cluster: 'genOnOff',
        type: ['attributeReport', 'readResponse'],
        convert: (model, msg, publish, options) => {
            return {click: 'single'};
        },
    },
    KEF1PA_arm: {
        cluster: 'ssIasAce',
        type: 'commandArm',
        convert: (model, msg, publish, options) => {
            const action = msg.data['armmode'];
            delete msg.data['armmode'];
            const modeLookup = {
                0: 'home',
                2: 'sleep',
                3: 'away',
            };
            return {action: modeLookup[action]};
        },
    },
    KEF1PA_panic: {
        cluster: 'ssIasAce',
        type: 'commandPanic',
        convert: (model, msg, publish, options) => {
            delete msg.data['armmode'];
            return {action: 'panic'};
        },
    },
    SJCGQ11LM_water_leak_iaszone: {
        cluster: 'ssIasZone',
        type: 'commandStatusChangeNotification',
        convert: (model, msg, publish, options) => {
            return {water_leak: msg.data.zonestatus === 1};
        },
    },
    SJCGQ11LM_water_leak_interval: {
        cluster: 'genBasic',
        type: ['attributeReport', 'readResponse'],
        convert: (model, msg, publish, options) => {
            if (msg.data.hasOwnProperty('65281') && msg.data['65281'].hasOwnProperty('100')) {
                return {water_leak: msg.data['65281']['100'] === 1};
            }
        },
    },
    state: {
        cluster: 'genOnOff',
        type: ['attributeReport', 'readResponse'],
        convert: (model, msg, publish, options) => {
            if (msg.data.hasOwnProperty('onOff')) {
                return {state: msg.data['onOff'] === 1 ? 'ON' : 'OFF'};
            }
        },
    },
    xiaomi_power: {
        cluster: 'genAnalogInput',
        type: ['attributeReport', 'readResponse'],
        convert: (model, msg, publish, options) => {
            return {power: precisionRound(msg.data['presentValue'], 2)};
        },
    },
    xiaomi_plug_state: {
        cluster: 'genBasic',
        type: ['attributeReport', 'readResponse'],
        convert: (model, msg, publish, options) => {
            if (msg.data['65281']) {
                const data = msg.data['65281'];
                return {
                    state: data['100'] === 1 ? 'ON' : 'OFF',
                    power: precisionRound(data['152'], 2),
                    voltage: precisionRound(data['150'] * 0.1, 1),
                    consumption: precisionRound(data['149'], 2),
                    temperature: precisionRoundOptions(data['3'], options, 'temperature'),
                };
            }
        },
    },
    xiaomi_bulb_interval: {
        cluster: 'genBasic',
        type: ['attributeReport', 'readResponse'],
        convert: (model, msg, publish, options) => {
            if (msg.data['65281']) {
                const data = msg.data['65281'];
                return {
                    state: data['100'] === 1 ? 'ON' : 'OFF',
                    brightness: data['101'],
                    color_temp: data['102'],
                };
            }
        },
    },
    QBKG11LM_power: {
        cluster: 'genBasic',
        type: ['attributeReport', 'readResponse'],
        convert: (model, msg, publish, options) => {
            if (msg.data['65281']) {
                const data = msg.data['65281'];
                return {
                    power: precisionRound(data['152'], 2),
                    consumption: precisionRound(data['149'], 2),
                    temperature: precisionRoundOptions(data['3'], options, 'temperature'),
                };
            }
        },
    },
    QBKG12LM_LLKZMK11LM_power: {
        cluster: 'genBasic',
        type: ['attributeReport', 'readResponse'],
        convert: (model, msg, publish, options) => {
            if (msg.data['65281']) {
                const data = msg.data['65281'];
                return {
                    power: precisionRound(data['152'], 2),
                    consumption: precisionRound(data['149'], 2),
                    temperature: precisionRoundOptions(data['3'], options, 'temperature'),
                };
            }
        },
    },
    QBKG04LM_QBKG11LM_state: {
        cluster: 'genOnOff',
        type: ['attributeReport', 'readResponse'],
        convert: (model, msg, publish, options) => {
            if (msg.data['61440']) {
                return {state: msg.data['onOff'] === 1 ? 'ON' : 'OFF'};
            } else {
                return {click: 'single'};
            }
        },
    },
    QBKG04LM_buttons: {
        cluster: 'genOnOff',
        type: ['attributeReport', 'readResponse'],
        convert: (model, msg, publish, options) => {
            if (msg.endpoint.ID == 4) {
                return {action: msg.data['onOff'] === 1 ? 'release' : 'hold'};
            }
        },
    },
    QBKG04LM_QBKG11LM_operation_mode: {
        cluster: 'genBasic',
        type: ['attributeReport', 'readResponse'],
        convert: (model, msg, publish, options) => {
            const mappingMode = {
                0x12: 'control_relay',
                0xFE: 'decoupled',
            };
            const key = '65314';
            if (msg.data.hasOwnProperty(key)) {
                const mode = mappingMode[msg.data[key]];
                return {operation_mode: mode};
            }
        },
    },
    QBKG03LM_QBKG12LM_LLKZMK11LM_state: {
        cluster: 'genOnOff',
        type: ['attributeReport', 'readResponse'],
        convert: (model, msg, publish, options) => {
            if (msg.data['61440']) {
                const key = `state_${getKey(model.endpoint(msg.device), msg.endpoint.ID)}`;
                const payload = {};
                payload[key] = msg.data['onOff'] === 1 ? 'ON' : 'OFF';
                return payload;
            } else {
                const mapping = {4: 'left', 5: 'right', 6: 'both'};
                const button = mapping[msg.endpoint.ID];
                return {click: button};
            }
        },
    },
    QBKG11LM_click: {
        cluster: 'genMultistateInput',
        type: ['attributeReport', 'readResponse'],
        convert: (model, msg, publish, options) => {
            if ([1, 2].includes(msg.data.presentValue)) {
                const times = {1: 'single', 2: 'double'};
                return {click: times[msg.data.presentValue]};
            }
        },
    },
    QBKG12LM_click: {
        cluster: 'genMultistateInput',
        type: ['attributeReport', 'readResponse'],
        convert: (model, msg, publish, options) => {
            if ([1, 2].includes(msg.data.presentValue)) {
                const mapping = {5: 'left', 6: 'right', 7: 'both'};
                const times = {1: 'single', 2: 'double'};
                const button = mapping[msg.endpoint.ID];
                return {click: `${button}_${times[msg.data.presentValue]}`};
            }
        },
    },
    QBKG03LM_buttons: {
        cluster: 'genOnOff',
        type: ['attributeReport', 'readResponse'],
        convert: (model, msg, publish, options) => {
            const mapping = {4: 'left', 5: 'right'};
            const button = mapping[msg.endpoint.ID];
            if (button) {
                const payload = {};
                payload[`button_${button}`] = msg.data['onOff'] === 1 ? 'release' : 'hold';
                return payload;
            }
        },
    },
    QBKG03LM_QBKG12LM_operation_mode: {
        cluster: 'genBasic',
        type: ['attributeReport', 'readResponse'],
        convert: (model, msg, publish, options) => {
            const mappingButton = {
                '65314': 'left',
                '65315': 'right',
            };
            const mappingMode = {
                0x12: 'control_left_relay',
                0x22: 'control_right_relay',
                0xFE: 'decoupled',
            };
            for (const key in mappingButton) {
                if (msg.data.hasOwnProperty(key)) {
                    const payload = {};
                    const mode = mappingMode[msg.data[key]];
                    payload[`operation_mode_${mappingButton[key]}`] = mode;
                    return payload;
                }
            }
        },
    },
    xiaomi_lock_report: {
        cluster: 'genBasic',
        type: ['attributeReport', 'readResponse'],
        convert: (model, msg, publish, options) => {
            if (msg.data['65328']) {
                const data = msg.data['65328'];
                const state = data.substr(2, 2);
                const action = data.substr(4, 2);
                const keynum = data.substr(6, 2);
                if (state == 11) {
                    if (action == 1) {
                        // unknown key
                        return {keyerror: true, inserted: 'unknown'};
                    }
                    if (action == 3) {
                        // explicitly disabled key (i.e. reported lost)
                        return {keyerror: true, inserted: keynum};
                    }
                    if (action == 7) {
                        // strange object introduced into the cylinder (e.g. a lock pick)
                        return {keyerror: true, inserted: 'strange'};
                    }
                }
                if (state == 12) {
                    if (action == 1) {
                        return {inserted: keynum};
                    }
                    if (action == 11) {
                        return {forgotten: keynum};
                    }
                }
            }
        },
    },
    ZNCLDJ11LM_curtain_genAnalogOutput: {
        cluster: 'genAnalogOutput',
        type: ['attributeReport', 'readResponse'],
        convert: (model, msg, publish, options) => {
            let running = false;

            if (msg.data['61440']) {
                running = msg.data['61440'] !== 0;
            }

            const position = precisionRound(msg.data['presentValue'], 2);
            return {position: position, running: running};
        },
    },
    JTYJGD01LMBW_smoke: {
        cluster: 'ssIasZone',
        type: 'commandStatusChangeNotification',
        convert: (model, msg, publish, options) => {
            return {smoke: msg.data.zonestatus === 1};
        },
    },
    heiman_pir: {
        cluster: 'ssIasZone',
        type: 'commandStatusChangeNotification',
        convert: (model, msg, publish, options) => {
            const zoneStatus = msg.data.zonestatus;
            return {
                occupancy: (zoneStatus & 1) > 0, // Bit 1 = Alarm: Motion detection
                tamper: (zoneStatus & 1<<2) > 0, // Bit 3 = Tamper status
                battery_low: (zoneStatus & 1<<3) > 0, // Bit 4 = Battery LOW indicator
            };
        },
    },
    heiman_smoke: {
        cluster: 'ssIasZone',
        type: 'commandStatusChangeNotification',
        convert: (model, msg, publish, options) => {
            const zoneStatus = msg.data.zonestatus;
            return {
                smoke: (zoneStatus & 1) > 0, // Bit 1 = Alarm: Smoke
                battery_low: (zoneStatus & 1<<3) > 0, // Bit 4 = Battery LOW indicator
            };
        },
    },
    heiman_smart_controller_armmode: {
        cluster: 'ssIasAce',
        type: 'commandArm',
        convert: (model, msg, publish, options) => {
            if (msg.data.armmode != null) {
                const lookup = {
                    0: 'disarm',
                    1: 'arm_partial_zones',
                    3: 'arm_all_zones',
                };

                const value = msg.data.armmode;
                return {action: lookup[value] || `armmode_${value}`};
            }
        },
    },
    heiman_smart_controller_emergency: {
        cluster: 'ssIasAce',
        type: 'commandEmergency',
        convert: (model, msg, publish, options) => {
            return {action: 'emergency'};
        },
    },
    battery_200: {
        cluster: 'genPowerCfg',
        type: ['attributeReport', 'readResponse'],
        convert: (model, msg, publish, options) => {
            const batt = msg.data.batteryPercentageRemaining;
            const battLow = msg.data.batteryAlarmState;
            const voltage = msg.data.batteryVoltage;
            const results = {};
            if (batt != null) {
                const value = Math.round(batt/200.0*10000)/100; // Out of 200
                results['battery'] = value;
            }
            if (battLow != null) {
                if (battLow) {
                    results['battery_low'] = true;
                } else {
                    results['battery_low'] = false;
                }
            }
            if (voltage != null) {
                results['voltage'] = voltage * 100;
            }
            return results;
        },
    },
    heiman_smoke_enrolled: {
        cluster: 'ssIasZone',
        type: ['attributeReport', 'readResponse'],
        convert: (model, msg, publish, options) => {
            const zoneId = msg.data.zoneId;
            const zoneState = msg.data.zoneState;
            const results = {};
            if (zoneState) {
                results['enrolled'] = true;
            } else {
                results['enrolled'] = false;
            }
            results['zone_id'] = zoneId;
            return results;
        },
    },
    heiman_gas: {
        cluster: 'ssIasZone',
        type: 'commandStatusChangeNotification',
        convert: (model, msg, publish, options) => {
            const zoneStatus = msg.data.zonestatus;
            return {
                gas: (zoneStatus & 1) > 0, // Bit 1 = Alarm: Gas
                battery_low: (zoneStatus & 1<<3) > 0, // Bit 4 = Battery LOW indicator
            };
        },
    },
    heiman_water_leak: {
        cluster: 'ssIasZone',
        type: 'commandStatusChangeNotification',
        convert: (model, msg, publish, options) => {
            const zoneStatus = msg.data.zonestatus;
            return {
                water_leak: (zoneStatus & 1) > 0, // Bit 1 = Alarm: Water leak
                tamper: (zoneStatus & 1<<2) > 0, // Bit 3 = Tamper status
                battery_low: (zoneStatus & 1<<3) > 0, // Bit 4 = Battery LOW indicator
            };
        },
    },
    heiman_contact: {
        cluster: 'ssIasZone',
        type: 'commandStatusChangeNotification',
        convert: (model, msg, publish, options) => {
            const zoneStatus = msg.data.zonestatus;
            return {
                contact: (zoneStatus & 1) > 0, // Bit 1 = Alarm: Contact detection
                tamper: (zoneStatus & 1<<2) > 0, // Bit 3 = Tamper status
                battery_low: (zoneStatus & 1<<3) > 0, // Bit 4 = Battery LOW indicator
            };
        },
    },
    heiman_carbon_monoxide: {
        cluster: 'ssIasZone',
        type: 'commandStatusChangeNotification',
        convert: (model, msg, publish, options) => {
            const zoneStatus = msg.data.zonestatus;
            return {
                carbon_monoxide: (zoneStatus & 1) > 0, // Bit 1 = Alarm: Carbon monoxide
                battery_low: (zoneStatus & 1<<3) > 0, // Bit 4 = Battery LOW indicator
            };
        },
    },
    JTQJBF01LMBW_gas: {
        cluster: 'ssIasZone',
        type: 'commandStatusChangeNotification',
        convert: (model, msg, publish, options) => {
            return {gas: msg.data.zonestatus === 1};
        },
    },
    JTQJBF01LMBW_gas_density: {
        cluster: 'genBasic',
        type: ['attributeReport', 'readResponse'],
        convert: (model, msg, publish, options) => {
            const data = msg.data;
            if (data && data['65281']) {
                const basicAttrs = data['65281'];
                if (basicAttrs.hasOwnProperty('100')) {
                    return {gas_density: basicAttrs['100']};
                }
            }
        },
    },
    JTQJBF01LMBW_sensitivity: {
        cluster: 'ssIasZone',
        type: ['attributeReport', 'readResponse'],
        convert: (model, msg, publish, options) => {
            const data = msg.data;
            const lookup = {
                '1': 'low',
                '2': 'medium',
                '3': 'high',
            };

            if (data && data.hasOwnProperty('65520')) {
                const value = data['65520'];
                if (value && value.startsWith('0x020')) {
                    return {
                        sensitivity: lookup[value.charAt(5)],
                    };
                }
            }
        },
    },
    DJT11LM_vibration: {
        cluster: 'closuresDoorLock',
        type: ['attributeReport', 'readResponse'],
        convert: (model, msg, publish, options) => {
            const result = {};
            const vibrationLookup = {
                1: 'vibration',
                2: 'tilt',
                3: 'drop',
            };

            if (msg.data['85']) {
                const data = msg.data['85'];
                result.action = vibrationLookup[data];
            }
            if (msg.data['1283']) {
                const data = msg.data['1283'];
                result.angle = data;
            }

            if (msg.data['1288']) {
                const data = msg.data['1288'];

                // array interpretation:
                // 12 bit two's complement sign extended integer
                // data[1][bit0..bit15] : x
                // data[1][bit16..bit31]: y
                // data[0][bit0..bit15] : z
                // left shift first to preserve sign extension for 'x'
                const x = ((data['1'] << 16) >> 16);
                const y = (data['1'] >> 16);
                // left shift first to preserve sign extension for 'z'
                const z = ((data['0'] << 16) >> 16);

                // calculate angle
                result.angle_x = Math.round(Math.atan(x/Math.sqrt(y*y+z*z)) * 180 / Math.PI);
                result.angle_y = Math.round(Math.atan(y/Math.sqrt(x*x+z*z)) * 180 / Math.PI);
                result.angle_z = Math.round(Math.atan(z/Math.sqrt(x*x+y*y)) * 180 / Math.PI);

                // calculate absolulte angle
                const R = Math.sqrt(x * x + y * y + z * z);
                result.angle_x_absolute = Math.round((Math.acos(x / R)) * 180 / Math.PI);
                result.angle_y_absolute = Math.round((Math.acos(y / R)) * 180 / Math.PI);
            }

            return result;
        },
    },
    generic_power: {
        cluster: 'seMetering',
        type: ['attributeReport', 'readResponse'],
        convert: (model, msg, publish, options) => {
            const result = {};
            let factor = null;

            if (msg.endpoint.clusters['seMetering']) {
                const attrs = msg.endpoint.clusters['seMetering'].attributes;

                if (attrs.multiplier && attrs.divisor) {
                    factor = attrs.multiplier / attrs.divisor;
                }
            }

            if (msg.data.hasOwnProperty('instantaneousDemand')) {
                let power = msg.data['instantaneousDemand'];
                if (factor != null) {
                    power = (power * factor) * 1000; // kWh to Watt
                }
                result.power = precisionRound(power, 2);
            }

            if (factor != null && (msg.data.hasOwnProperty('currentSummDelivered') ||
                msg.data.hasOwnProperty('currentSummReceived'))) {
                result.energy = 0;
                if (msg.data.hasOwnProperty('currentSummDelivered')) {
                    const data = msg.data['currentSummDelivered'];
                    const value = (parseInt(data[0]) << 32) + parseInt(data[1]);
                    result.energy += value * factor;
                }
                if (msg.data.hasOwnProperty('currentSummReceived')) {
                    const data = msg.data['currentSummReceived'];
                    const value = (parseInt(data[0]) << 32) + parseInt(data[1]);
                    result.energy -= value * factor;
                }
            }

            return result;
        },
    },
    CC2530ROUTER_state: {
        cluster: 'genOnOff',
        type: ['attributeReport', 'readResponse'],
        convert: (model, msg, publish, options) => {
            return {state: true, led_state: msg.data['onOff'] === 1};
        },
    },
    CC2530ROUTER_meta: {
        cluster: 'genBinaryValue',
        type: ['attributeReport', 'readResponse'],
        convert: (model, msg, publish, options) => {
            const data = msg.data;
            return {
                description: data['description'],
                type: data['inactiveText'],
                rssi: data['presentValue'],
            };
        },
    },
    DNCKAT_S00X_state: {
        cluster: 'genOnOff',
        type: ['attributeReport', 'readResponse'],
        convert: (model, msg, publish, options) => {
            const key = `state_${getKey(model.endpoint(msg.device), msg.endpoint.ID)}`;
            const payload = {};
            payload[key] = msg.data['onOff'] === 1 ? 'ON' : 'OFF';
            return payload;
        },
    },
    DNCKAT_S00X_buttons: {
        cluster: 'genOnOff',
        type: ['attributeReport', 'readResponse'],
        convert: (model, msg, publish, options) => {
            const key = `button_${getKey(model.endpoint(msg.device), msg.endpoint.ID)}`;
            const payload = {};
            payload[key] = msg.data['onOff'] === 1 ? 'release' : 'hold';
            return payload;
        },
    },
    ZigUP_parse: {
        cluster: 'genOnOff',
        type: ['attributeReport', 'readResponse'],
        convert: (model, msg, publish, options) => {
            const lookup = {
                '0': 'timer',
                '1': 'key',
                '2': 'dig-in',
            };

            let ds18b20Id = null;
            let ds18b20Value = null;
            if (msg.data.data['41368']) {
                ds18b20Id = msg.data.data['41368'].split(':')[0];
                ds18b20Value = precisionRound(msg.data.data['41368'].split(':')[1], 2);
            }

            return {
<<<<<<< HEAD
                state: msg.data['onOff'] === 1 ? 'ON' : 'OFF',
                cpu_temperature: precisionRound(msg.data['41361'], 2),
                external_temperature: precisionRound(msg.data['41362'], 1),
                external_humidity: precisionRound(msg.data['41363'], 1),
                s0_counts: msg.data['41364'],
                adc_volt: precisionRound(msg.data['41365'], 3),
                dig_input: msg.data['41366'],
                reason: lookup[msg.data['41367']],
=======
                state: msg.data.data['onOff'] === 1 ? 'ON' : 'OFF',
                cpu_temperature: precisionRound(msg.data.data['41361'], 2),
                external_temperature: precisionRound(msg.data.data['41362'], 1),
                external_humidity: precisionRound(msg.data.data['41363'], 1),
                s0_counts: msg.data.data['41364'],
                adc_volt: precisionRound(msg.data.data['41365'], 3),
                dig_input: msg.data.data['41366'],
                reason: lookup[msg.data.data['41367']],
                [`${ds18b20Id}`]: ds18b20Value,
>>>>>>> d9c38bf2
            };
        },
    },
    Z809A_power: {
        cluster: 'haElectricalMeasurement',
        type: ['attributeReport', 'readResponse'],
        convert: (model, msg, publish, options) => {
            return {
                power: msg.data['activePower'],
                current: msg.data['rmsCurrent'],
                voltage: msg.data['rmsVoltage'],
                power_factor: msg.data['powerFactor'],
            };
        },
    },
    SP120_power: {
        cluster: 'haElectricalMeasurement',
        type: ['attributeReport', 'readResponse'],
        convert: (model, msg, publish, options) => {
            const result = {};

            if (msg.data.hasOwnProperty('activePower')) {
                result.power = msg.data['activePower'];
            }

            if (msg.data.hasOwnProperty('rmsCurrent')) {
                result.current = msg.data['rmsCurrent'] / 1000;
            }

            if (msg.data.hasOwnProperty('rmsVoltage')) {
                result.voltage = msg.data['rmsVoltage'];
            }

            return result;
        },
    },
    peanut_electrical: {
        cluster: 'haElectricalMeasurement',
        type: ['attributeReport', 'readResponse'],
        convert: (model, msg, publish, options) => {
            const result = {};
            const deviceID = msg.device.ieeeAddr;

            // initialize stored defaults with observed values
            if (!store[deviceID]) {
                store[deviceID] = {
                    acVoltageMultiplier: 180, acVoltageDivisor: 39321, acCurrentMultiplier: 72,
                    acCurrentDivisor: 39321, acPowerMultiplier: 10255, acPowerDivisor: 39321,
                };
            }

            // if new multipliers/divisors come in, replace prior values or defaults
            Object.keys(store[deviceID]).forEach((key) => {
                if (msg.data.hasOwnProperty(key)) {
                    store[deviceID][key] = msg.data[key];
                }
            });

            // if raw measurement comes in, apply stored/default multiplier and divisor
            if (msg.data.hasOwnProperty('rmsVoltage')) {
                result.voltage = (msg.data['rmsVoltage']
                    * store[deviceID].acVoltageMultiplier
                    / store[deviceID].acVoltageDivisor).toFixed(2);
            }

            if (msg.data.hasOwnProperty('rmsCurrent')) {
                result.current = (msg.data['rmsCurrent']
                    * store[deviceID].acCurrentMultiplier
                    / store[deviceID].acCurrentDivisor).toFixed(2);
            }

            if (msg.data.hasOwnProperty('activePower')) {
                result.power = (msg.data['activePower']
                    * store[deviceID].acPowerMultiplier
                    / store[deviceID].acPowerDivisor).toFixed(2);
            }

            return result;
        },
    },
    STS_PRS_251_presence: {
        cluster: 'genBinaryInput',
        type: ['attributeReport', 'readResponse'],
        convert: (model, msg, publish, options) => {
            const useOptionsTimeout = options && options.hasOwnProperty('presence_timeout');
            const timeout = useOptionsTimeout ? options.presence_timeout : 100; // 100 seconds by default
            const deviceID = msg.device.ieeeAddr;

            // Stop existing timer because presence is detected and set a new one.
            if (store.hasOwnProperty(deviceID)) {
                clearTimeout(store[deviceID]);
                store[deviceID] = null;
            }

            store[deviceID] = setTimeout(() => {
                publish({presence: false});
                store[deviceID] = null;
            }, timeout * 1000);

            return {presence: true};
        },
    },
    generic_batteryvoltage_3000_2500: {
        cluster: 'genPowerCfg',
        type: ['attributeReport', 'readResponse'],
        convert: (model, msg, publish, options) => {
            const battery = {max: 3000, min: 2500};
            const voltage = msg.data['batteryVoltage'] * 100;
            return {
                battery: toPercentage(voltage, battery.min, battery.max),
                voltage: voltage,
            };
        },
    },
    STS_PRS_251_beeping: {
        cluster: 'genIdentify',
        type: ['attributeReport', 'readResponse'],
        convert: (model, msg, publish, options) => {
            return {action: 'beeping'};
        },
    },
    _324131092621_notification: {
        cluster: 'manuSpecificPhilips',
        type: 'commandHueNotification',
        convert: (model, msg, publish, options) => {
            const multiplePressTimeout = options && options.hasOwnProperty('multiple_press_timeout') ?
                options.multiple_press_timeout : 0.25;

            const getPayload = function(button, pressType, pressDuration, pressCounter,
                brightnessSend, brightnessValue) {
                const payLoad = {};
                payLoad['action'] = `${button}-${pressType}`;
                payLoad['duration'] = pressDuration / 1000;
                if (pressCounter) {
                    payLoad['counter'] = pressCounter;
                }
                if (brightnessSend) {
                    payLoad['brightness'] = store[deviceID].brightnessValue;
                }
                return payLoad;
            };

            const deviceID = msg.device.ieeeAddr;
            let button = null;
            switch (msg.data['button']) {
            case 1:
                button = 'on';
                break;
            case 2:
                button = 'up';
                break;
            case 3:
                button = 'down';
                break;
            case 4:
                button = 'off';
                break;
            }
            let type = null;
            switch (msg.data['type']) {
            case 0:
                type = 'press';
                break;
            case 1:
                type = 'hold';
                break;
            case 2:
            case 3:
                type = 'release';
                break;
            }

            const brightnessEnabled = options && options.hasOwnProperty('send_brightess') ?
                options.send_brightess : true;
            const brightnessSend = brightnessEnabled && button && (button == 'up' || button == 'down');

            // Initialize store
            if (!store[deviceID]) {
                store[deviceID] = {pressStart: null, pressType: null,
                    delayedButton: null, delayedBrightnessSend: null, delayedType: null,
                    delayedCounter: 0, delayedTimerStart: null, delayedTimer: null};
                if (brightnessEnabled) {
                    store[deviceID].brightnessValue = 255;
                    store[deviceID].brightnessSince = null;
                    store[deviceID].brightnessDirection = null;
                }
            }

            if (button && type) {
                if (type == 'press') {
                    store[deviceID].pressStart = Date.now();
                    store[deviceID].pressType = 'press';
                    if (brightnessSend) {
                        const newValue = store[deviceID].brightnessValue + (button === 'up' ? 50 : -50);
                        store[deviceID].brightnessValue = numberWithinRange(newValue, 0, 255);
                    }
                } else if (type == 'hold') {
                    store[deviceID].pressType = 'hold';
                    if (brightnessSend) {
                        holdUpdateBrightness324131092621(deviceID);
                        store[deviceID].brightnessSince = Date.now();
                        store[deviceID].brightnessDirection = button;
                    }
                } else if (type == 'release') {
                    if (brightnessSend) {
                        store[deviceID].brightnessSince = null;
                        store[deviceID].brightnessDirection = null;
                    }
                    if (store[deviceID].pressType == 'hold') {
                        store[deviceID].pressType += '-release';
                    }
                }
                if (type == 'press') {
                    // pressed different button
                    if (store[deviceID].delayedTimer && (store[deviceID].delayedButton != button)) {
                        clearTimeout(store[deviceID].delayedTimer);
                        store[deviceID].delayedTimer = null;
                        publish(getPayload(store[deviceID].delayedButton,
                            store[deviceID].delayedType, 0, store[deviceID].delayedCounter,
                            store[deviceID].delayedBrightnessSend,
                            store[deviceID].brightnessValue));
                    }
                } else {
                    // released after press: start timer
                    if (store[deviceID].pressType == 'press') {
                        if (store[deviceID].delayedTimer) {
                            clearTimeout(store[deviceID].delayedTimer);
                            store[deviceID].delayedTimer = null;
                        } else {
                            store[deviceID].delayedCounter = 0;
                        }
                        store[deviceID].delayedButton = button;
                        store[deviceID].delayedBrightnessSend = brightnessSend;
                        store[deviceID].delayedType = store[deviceID].pressType;
                        store[deviceID].delayedCounter++;
                        store[deviceID].delayedTimerStart = Date.now();
                        store[deviceID].delayedTimer = setTimeout(() => {
                            publish(getPayload(store[deviceID].delayedButton,
                                store[deviceID].delayedType, 0, store[deviceID].delayedCounter,
                                store[deviceID].delayedBrightnessSend,
                                store[deviceID].brightnessValue));
                            store[deviceID].delayedTimer = null;
                        }, multiplePressTimeout * 1000);
                    } else {
                        const pressDuration =
                            (store[deviceID].pressType == 'hold' || store[deviceID].pressType == 'hold-release') ?
                                Date.now() - store[deviceID].pressStart : 0;
                        return getPayload(button,
                            store[deviceID].pressType, pressDuration, null, brightnessSend,
                            store[deviceID].brightnessValue);
                    }
                }
            }

            return {};
        },
    },
    generic_battery: {
        cluster: 'genPowerCfg',
        type: ['attributeReport', 'readResponse'],
        convert: (model, msg, publish, options) => {
            if (msg.data.hasOwnProperty('batteryPercentageRemaining')) {
                return {battery: msg.data['batteryPercentageRemaining']};
            }
        },
    },
    generic_battery_remaining: {
        cluster: 'genPowerCfg',
        type: ['attributeReport', 'readResponse'],
        convert: (model, msg, publish, options) => {
            if (msg.data.hasOwnProperty('batteryPercentageRemaining')) {
                return {battery: precisionRound(msg.data['batteryPercentageRemaining'] / 2, 2)};
            }
        },
    },
    generic_battery_voltage: {
        cluster: 'genPowerCfg',
        type: ['attributeReport', 'readResponse'],
        convert: (model, msg, publish, options) => {
            if (msg.data.hasOwnProperty('batteryVoltage')) {
                return {voltage: msg.data['batteryVoltage'] / 100};
            }
        },
    },
    cmd_move: {
        cluster: 'genLevelCtrl',
        type: 'commandMove',
        convert: (model, msg, publish, options) => {
            ictcg1(model, msg, publish, options, 'move');
            const direction = msg.data.movemode === 1 ? 'left' : 'right';
            return {action: `rotate_${direction}`, rate: msg.data.rate};
        },
    },
    cmd_move_with_onoff: {
        cluster: 'genLevelCtrl',
        type: 'commandMoveWithOnOff',
        convert: (model, msg, publish, options) => {
            ictcg1(model, msg, publish, options, 'move');
            const direction = msg.data.movemode === 1 ? 'left' : 'right';
            return {action: `rotate_${direction}`, rate: msg.data.rate};
        },
    },
    cmd_stop: {
        cluster: 'genLevelCtrl',
        type: 'commandStop',
        convert: (model, msg, publish, options) => {
            ictcg1(model, msg, publish, options, 'stop');
            return {action: `rotate_stop`};
        },
    },
    cmd_stop_with_onoff: {
        cluster: 'genLevelCtrl',
        type: 'commandStopWithOnOff',
        convert: (model, msg, publish, options) => {
            ictcg1(model, msg, publish, options, 'stop');
            return {action: `rotate_stop`};
        },
    },
    cmd_move_to_level_with_onoff: {
        cluster: 'genLevelCtrl',
        type: 'commandMoveToLevelWithOnOff',
        convert: (model, msg, publish, options) => {
            ictcg1(model, msg, publish, options, 'level');
            const direction = msg.data.level === 0 ? 'left' : 'right';
            return {action: `rotate_${direction}_quick`, level: msg.data.level};
        },
    },
    iris_3210L_power: {
        cluster: 'haElectricalMeasurement',
        type: ['attributeReport', 'readResponse'],
        convert: (model, msg, publish, options) => {
            return {power: msg.data['activePower'] / 10.0};
        },
    },
    iris_3320L_contact: {
        cluster: 'ssIasZone',
        type: 'commandStatusChangeNotification',
        convert: (model, msg, publish, options) => {
            return {contact: msg.data.zonestatus === 36};
        },
    },
    nue_power_state: {
        cluster: 'genOnOff',
        type: ['attributeReport', 'readResponse'],
        convert: (model, msg, publish, options) => {
            const button = getKey(model.endpoint(msg.device), msg.endpoint.ID);
            if (button) {
                const payload = {};
                payload[`state_${button}`] = msg.data['onOff'] === 1 ? 'ON' : 'OFF';
                return payload;
            }
        },
    },
    generic_state_multi_ep: {
        cluster: 'genOnOff',
        type: ['attributeReport', 'readResponse'],
        convert: (model, msg, publish, options) => {
            const key = `state_${getKey(model.endpoint(msg.device), msg.endpoint.ID)}`;
            const payload = {};
            payload[key] = msg.data['onOff'] === 1 ? 'ON' : 'OFF';
            return payload;
        },
    },
    RZHAC_4256251_power: {
        cluster: 'haElectricalMeasurement',
        type: ['attributeReport', 'readResponse'],
        convert: (model, msg, publish, options) => {
            return {
                power: msg.data['activePower'],
                current: msg.data['rmsCurrent'],
                voltage: msg.data['rmsVoltage'],
            };
        },
    },
    ias_zone_motion_status_change: {
        cluster: 'ssIasZone',
        type: 'commandStatusChangeNotification',
        convert: (model, msg, publish, options) => {
            const zoneStatus = msg.data.zonestatus;
            return {
                occupancy: (zoneStatus & 1<<1) > 0, // Bit 1 = Alarm 2: Presence Indication
                tamper: (zoneStatus & 1<<2) > 0, // Bit 2 = Tamper status
                battery_low: (zoneStatus & 1<<3) > 0, // Bit 3 = Battery LOW indicator (trips around 2.4V)
            };
        },
    },
    generic_ias_zone_occupancy_status_change: {
        cluster: 'ssIasZone',
        type: 'commandStatusChangeNotification',
        convert: (model, msg, publish, options) => {
            const zoneStatus = msg.data.zonestatus;
            return {
                occupancy: (zoneStatus & 1) > 0, // Bit 0 = Alarm 1: Presence Indication
                tamper: (zoneStatus & 1<<2) > 0, // Bit 2 = Tamper status
                battery_low: (zoneStatus & 1<<3) > 0, // Bit 3 = Battery LOW indicator (trips around 2.4V)
            };
        },
    },
    generic_ias_zone_occupancy_status_change_no_off_msg: {
        cluster: 'ssIasZone',
        type: 'commandStatusChangeNotification',
        convert: (model, msg, publish, options) => {
            const zoneStatus = msg.data.zonestatus;
            const useOptionsTimeout = options && options.hasOwnProperty('occupancy_timeout');
            const timeout = useOptionsTimeout ? options.occupancy_timeout : occupancyTimeout;
            const deviceID = msg.device.ieeeAddr;

            if (store[deviceID]) {
                clearTimeout(store[deviceID]);
                store[deviceID] = null;
            }

            if (timeout !== 0) {
                store[deviceID] = setTimeout(() => {
                    publish({occupancy: false});
                    store[deviceID] = null;
                }, timeout * 1000);
            }

            return {
                occupancy: (zoneStatus & 1) > 0, // Bit 0 = Alarm 1: Presence Indication
                tamper: (zoneStatus & 1<<2) > 0, // Bit 2 = Tamper status
                battery_low: (zoneStatus & 1<<3) > 0, // Bit 3 = Battery LOW indicator (trips around 2.4V)
            };
        },
    },
    ias_contact_status_change: {
        cluster: 'ssIasZone',
        type: 'commandStatusChangeNotification',
        convert: (model, msg, publish, options) => {
            const zoneStatus = msg.data.zonestatus;
            return {
                contact: !((zoneStatus & 1) > 0),
            };
        },
    },
    brightness: {
        cluster: 'genLevelCtrl',
        type: ['attributeReport', 'readResponse'],
        convert: (model, msg, publish, options) => {
            if (msg.data.hasOwnProperty('currentLevel')) {
                return {brightness: msg.data['currentLevel']};
            }
        },
    },
    smartsense_multi: {
        cluster: 'ssIasZone',
        type: ['attributeReport', 'readResponse'],
        convert: (model, msg, publish, options) => {
            const zoneStatus = msg.data.zonestatus;
            return {
                contact: !(zoneStatus & 1), // Bit 1 = Contact
                // Bit 5 = Currently always set?
            };
        },
    },
    st_leak: {
        cluster: 'ssIasZone',
        type: ['attributeReport', 'readResponse'],
        convert: (model, msg, publish, options) => {
            const zoneStatus = msg.data.zonestatus;
            return {
                water_leak: (zoneStatus & 1) > 0, // Bit 1 = wet
            };
        },
    },
    st_contact_status_change: {
        cluster: 'ssIasZone',
        type: 'commandStatusChangeNotification',
        convert: (model, msg, publish, options) => {
            const zoneStatus = msg.data.zonestatus;
            return {
                contact: !((zoneStatus & 1) > 0), // Bit 0 = Alarm: Contact detection
                battery_low: (zoneStatus & 1<<3) > 0, // Bit 3 = Battery LOW indicator
            };
        },
    },
    st_button_state: {
        cluster: 'ssIasZone',
        type: 'commandStatusChangeNotification',
        convert: (model, msg, publish, options) => {
            const buttonStates = {
                0: 'off',
                1: 'single',
                2: 'double',
                3: 'hold',
            };

            if (msg.data.hasOwnProperty('data')) {
                const zoneStatus = msg.data.zonestatus;
                return {click: buttonStates[zoneStatus]};
            } else {
                const zoneStatus = msg.data.zonestatus;
                return {click: buttonStates[zoneStatus]};
            }
        },
    },
    CTR_U_brightness_updown_click: {
        cluster: 'genLevelCtrl',
        type: 'commandStep',
        convert: (model, msg, publish, options) => {
            const deviceID = msg.device.ieeeAddr;
            const direction = msg.data.stepmode === 1 ? 'down' : 'up';

            // Save last direction for release event
            if (!store[deviceID]) {
                store[deviceID] = {};
            }
            store[deviceID].direction = direction;

            return {
                action: `brightness_${direction}_click`,
                step_size: msg.data.stepsize,
                transition_time: msg.data.transtime,
            };
        },
    },
    CTR_U_brightness_updown_hold: {
        cluster: 'genLevelCtrl',
        type: 'commandMove',
        convert: (model, msg, publish, options) => {
            const deviceID = msg.device.ieeeAddr;
            const direction = msg.data.movemode === 1 ? 'down' : 'up';

            // Save last direction for release event
            if (!store[deviceID]) {
                store[deviceID] = {};
            }
            store[deviceID].direction = direction;

            return {
                action: `brightness_${direction}_hold`,
                rate: msg.data.rate,
            };
        },
    },
    CTR_U_brightness_updown_release: {
        cluster: 'genLevelCtrl',
        type: 'commandStop',
        convert: (model, msg, publish, options) => {
            const deviceID = msg.device.ieeeAddr;
            if (!store[deviceID]) {
                return null;
            }

            const direction = store[deviceID].direction;
            return {
                action: `brightness_${direction}_release`,
            };
        },
    },
    CTR_U_scene: {
        cluster: 'genScenes',
        type: 'commandRecall',
        convert: (model, msg, publish, options) => {
            return {click: `scene_${msg.data.groupid}_${msg.data.sceneid}`};
        },
    },
    thermostat_att_report: {
        cluster: 'hvacThermostat',
        type: ['attributeReport', 'readResponse'],
        convert: (model, msg, publish, options) => {
            const result = {};
            if (typeof msg.data['localTemp'] == 'number') {
                result.local_temperature = precisionRound(msg.data['localTemp'], 2) / 100;
            }
            if (typeof msg.data['localTemperatureCalibration'] == 'number') {
                result.local_temperature_calibration =
                    precisionRound(msg.data['localTemperatureCalibration'], 2) / 10;
            }
            if (typeof msg.data['occupancy'] == 'number') {
                result.occupancy = msg.data['occupancy'];
            }
            if (typeof msg.data['occupiedHeatingSetpoint'] == 'number') {
                result.occupied_heating_setpoint =
                    precisionRound(msg.data['occupiedHeatingSetpoint'], 2) / 100;
            }
            if (typeof msg.data['unoccupiedHeatingSetpoint'] == 'number') {
                result.unoccupied_heating_setpoint =
                    precisionRound(msg.data['unoccupiedHeatingSetpoint'], 2) / 100;
            }
            if (typeof msg.data['occupiedCoolingSetpoint'] == 'number') {
                result.occupied_cooling_setpoint =
                    precisionRound(msg.data['occupiedCoolingSetpoint'], 2) / 100;
            }
            if (typeof msg.data['weeklySchedule'] == 'number') {
                result.weekly_schedule = msg.data['weeklySchedule'];
            }
            if (typeof msg.data['setpointChangeAmount'] == 'number') {
                result.setpoint_change_amount = msg.data['setpointChangeAmount'] / 100;
            }
            if (typeof msg.data['setpointChangeSource'] == 'number') {
                result.setpoint_change_source = msg.data['setpointChangeSource'];
            }
            if (typeof msg.data['setpointChangeSourceTimeStamp'] == 'number') {
                result.setpoint_change_source_timestamp = msg.data['setpointChangeSourceTimeStamp'];
            }
            if (typeof msg.data['remoteSensing'] == 'number') {
                result.remote_sensing = msg.data['remoteSensing'];
            }
            const ctrl = msg.data['ctrlSeqeOfOper'];
            if (typeof ctrl == 'number' && common.thermostatControlSequenceOfOperations.hasOwnProperty(ctrl)) {
                result.control_sequence_of_operation = common.thermostatControlSequenceOfOperations[ctrl];
            }
            const smode = msg.data['systemMode'];
            if (typeof smode == 'number' && common.thermostatSystemModes.hasOwnProperty(smode)) {
                result.system_mode = common.thermostatSystemModes[smode];
            }
            const rmode = msg.data['runningMode'];
            if (typeof rmode == 'number' && common.thermostatSystemModes.hasOwnProperty(rmode)) {
                result.running_mode = common.thermostatSystemModes[rmode];
            }
            const state = msg.data['runningState'];
            if (typeof state == 'number' && common.thermostatRunningStates.hasOwnProperty(state)) {
                result.running_state = common.thermostatRunningStates[state];
            }
            if (typeof msg.data['pIHeatingDemand'] == 'number') {
                result.pi_heating_demand = msg.data['pIHeatingDemand'];
            }
            return result;
        },
    },
    eurotronic_thermostat: {
        cluster: 'hvacThermostat',
        type: ['attributeReport', 'readResponse'],
        convert: (model, msg, publish, options) => {
            const result = {};
            if (typeof msg.data[0x4003] == 'number') {
                result.current_heating_setpoint =
                    precisionRound(msg.data[0x4003], 2) / 100;
            }
            if (typeof msg.data[0x4008] == 'number') {
                result.eurotronic_system_mode = msg.data[0x4008];
            }
            if (typeof msg.data[0x4002] == 'number') {
                result.eurotronic_error_status = msg.data[0x4002];
            }
            if (typeof msg.data[0x4000] == 'number') {
                result.eurotronic_trv_mode = msg.data[0x4000];
            }
            if (typeof msg.data[0x4001] == 'number') {
                result.eurotronic_valve_position = msg.data[0x4001];
            }
            return result;
        },
    },
    tint404011_on: {
        cluster: 'genOnOff',
        type: 'commandOn',
        convert: (model, msg, publish, options) => {
            return {action: 'on'};
        },
    },
    tint404011_off: {
        cluster: 'genOnOff',
        type: 'commandOff',
        convert: (model, msg, publish, options) => {
            return {action: 'off'};
        },
    },
    tint404011_brightness_updown_click: {
        cluster: 'genLevelCtrl',
        type: 'commandStep',
        convert: (model, msg, publish, options) => {
            const direction = msg.data.stepmode === 1 ? 'down' : 'up';
            return {
                action: `brightness_${direction}_click`,
                step_size: msg.data.stepsize,
                transition_time: msg.data.transtime,
            };
        },
    },
    tint404011_brightness_updown_hold: {
        cluster: 'genLevelCtrl',
        type: 'commandMove',
        convert: (model, msg, publish, options) => {
            const deviceID = msg.device.ieeeAddr;
            const direction = msg.data.movemode === 1 ? 'down' : 'up';

            // Save last direction for release event
            if (!store[deviceID]) {
                store[deviceID] = {};
            }
            store[deviceID].movemode = direction;

            return {
                action: `brightness_${direction}_hold`,
                rate: msg.data.rate,
            };
        },
    },
    tint404011_brightness_updown_release: {
        cluster: 'genLevelCtrl',
        type: 'commandStop',
        convert: (model, msg, publish, options) => {
            const deviceID = msg.device.ieeeAddr;
            if (!store[deviceID]) {
                return null;
            }

            const direction = store[deviceID].movemode;
            return {
                action: `brightness_${direction}_release`,
            };
        },
    },
    tint404011_scene: {
        cluster: 'genBasic',
        type: 'commandWrite',
        convert: (model, msg, publish, options) => {
            return {action: `scene${msg.data[0].attrData}`};
        },
    },
    tint404011_move_to_color_temp: {
        cluster: 'lightingColorCtrl',
        type: 'commandMoveToColorTemp',
        convert: (model, msg, publish, options) => {
            return {
                action: `color_temp`,
                action_color_temperature: msg.data.colortemp,
                transition_time: msg.data.transtime,
            };
        },
    },
    tint404011_move_to_color: {
        cluster: 'lightingColorCtrl',
        type: 'commandMoveToColor',
        convert: (model, msg, publish, options) => {
            return {
                action_color: {
                    x: precisionRound(msg.data.colorx / 65535, 3),
                    y: precisionRound(msg.data.colory / 65535, 3),
                },
                action: 'color_wheel',
                transition_time: msg.data.transtime,
            };
        },
    },
    cmdToggle: {
        cluster: 'genOnOff',
        type: 'commandToggle',
        convert: (model, msg, publish, options) => {
            return {action: 'toggle'};
        },
    },
    E1524_hold: {
        cluster: 'genLevelCtrl',
        type: 'commandMoveToLevelWithOnOff',
        convert: (model, msg, publish, options) => {
            return {action: 'toggle_hold'};
        },
    },
    E1524_arrow_click: {
        cluster: 'genScenes',
        type: 'commandTradfriArrowSingle',
        convert: (model, msg, publish, options) => {
            if (msg.data.value === 2) {
                // This is send on toggle hold, ignore it as a toggle_hold is already handled above.
                return;
            }

            const direction = msg.data.value === 257 ? 'left' : 'right';
            return {action: `arrow_${direction}_click`};
        },
    },
    E1524_arrow_hold: {
        cluster: 'genScenes',
        type: 'commandTradfriArrowHold',
        convert: (model, msg, publish, options) => {
            const direction = msg.data.value === 3329 ? 'left' : 'right';
            store[msg.device.ieeeAddr] = direction;
            return {action: `arrow_${direction}_hold`};
        },
    },
    E1524_arrow_release: {
        cluster: 'genScenes',
        type: 'commandTradfriArrowRelease',
        convert: (model, msg, publish, options) => {
            const direction = store[msg.device.ieeeAddr];
            if (direction) {
                delete store[msg.device.ieeeAddr];
                return {action: `arrow_${direction}_release`, duration: msg.data.value / 1000};
            }
        },
    },
    E1524_brightness_up_click: {
        cluster: 'genLevelCtrl',
        type: 'commandStepWithOnOff',
        convert: (model, msg, publish, options) => {
            return {action: `brightness_up_click`};
        },
    },
    E1524_brightness_down_click: {
        cluster: 'genLevelCtrl',
        type: 'commandStep',
        convert: (model, msg, publish, options) => {
            return {action: `brightness_down_click`};
        },
    },
    E1524_brightness_up_hold: {
        cluster: 'genLevelCtrl',
        type: 'commandMoveWithOnOff',
        convert: (model, msg, publish, options) => {
            return {action: `brightness_up_hold`};
        },
    },
    E1524_brightness_up_release: {
        cluster: 'genLevelCtrl',
        type: 'commandStopWithOnOff',
        convert: (model, msg, publish, options) => {
            return {action: `brightness_up_release`};
        },
    },
    E1524_brightness_down_hold: {
        cluster: 'genLevelCtrl',
        type: 'commandMove',
        convert: (model, msg, publish, options) => {
            return {action: `brightness_down_hold`};
        },
    },
    E1524_brightness_down_release: {
        cluster: 'genLevelCtrl',
        type: 'commandStop',
        convert: (model, msg, publish, options) => {
            return {action: `brightness_down_release`};
        },
    },
    livolo_switch_state: {
        cluster: 'genOnOff',
        type: ['attributeReport', 'readResponse'],
        convert: (model, msg, publish, options) => {
            const status = msg.data.onOff;
            const payload = {};
            payload['state_left'] = status & 1 ? 'ON' : 'OFF';
            payload['state_right'] = status & 2 ? 'ON' : 'OFF';
            payload['linkquality'] = msg.linkquality;
            return payload;
        },
    },
    eria_81825_on: {
        cluster: 'genOnOff',
        type: 'commandOn',
        convert: (model, msg, publish, options) => {
            return {action: 'on'};
        },
    },
    eria_81825_off: {
        cluster: 'genOnOff',
        type: 'commandOff',
        convert: (model, msg, publish, options) => {
            return {action: 'off'};
        },
    },
    eria_81825_updown: {
        cluster: 'genLevelCtrl',
        type: 'commandStep',
        convert: (model, msg, publish, options) => {
            const direction = msg.data.stepmode === 0 ? 'up' : 'down';
            return {action: `${direction}`};
        },
    },
    ZYCT202_on: {
        cluster: 'genOnOff',
        type: 'commandOn',
        convert: (model, msg, publish, options) => {
            return {action: 'on', action_group: msg.groupID};
        },
    },
    ZYCT202_off: {
        cluster: 'genOnOff',
        type: 'commandOffWithEffect',
        convert: (model, msg, publish, options) => {
            return {action: 'off', action_group: msg.groupID};
        },
    },
    ZYCT202_stop: {
        cluster: 'genLevelCtrl',
        type: 'commandStop',
        convert: (model, msg, publish, options) => {
            return {action: 'stop', action_group: msg.groupID};
        },
    },
    ZYCT202_up_down: {
        cluster: 'genLevelCtrl',
        type: 'commandMove',
        convert: (model, msg, publish, options) => {
            const value = msg.data['movemode'];
            let action = null;
            if (value === 0) action = {'action': 'up-press', 'action_group': msg.groupID};
            else if (value === 1) action = {'action': 'down-press', 'action_group': msg.groupID};
            return action ? action : null;
        },
    },
    cover_position: {
        cluster: 'genLevelCtrl',
        type: ['attributeReport', 'readResponse'],
        convert: (model, msg, publish, options) => {
            const currentLevel = msg.data['currentLevel'];
            const position = Math.round(Number(currentLevel) / 2.55).toString();
            const state = position > 0 ? 'OPEN' : 'CLOSE';
            return {state: state, position: position};
        },
    },
    cover_state: {
        cluster: 'genOnOff',
        type: ['attributeReport', 'readResponse'],
        convert: (model, msg, publish, options) => {
            if (msg.data.hasOwnProperty('onOff')) {
                return {state: msg.data['onOff'] === 1 ? 'OPEN' : 'CLOSE'};
            }
        },
    },
    keen_home_smart_vent_pressure: {
        cluster: 'msPressureMeasurement',
        type: ['attributeReport', 'readResponse'],
        convert: (model, msg, publish, options) => {
            // '{"cid":"msPressureMeasurement","data":{"32":990494}}'
            const pressure = parseFloat(msg.data['32']) / 1000.0;
            return {pressure: precisionRoundOptions(pressure, options, 'pressure')};
        },
    },
    AC0251100NJ_cmdOn: {
        cluster: 'genOnOff',
        type: 'commandOn',
        convert: (model, msg, publish, options) => {
            return {action: 'up'};
        },
    },
    AC0251100NJ_cmdOff: {
        cluster: 'genOnOff',
        type: 'commandOff',
        convert: (model, msg, publish, options) => {
            return {action: 'down'};
        },
    },
    AC0251100NJ_cmdMoveWithOnOff: {
        cluster: 'genLevelCtrl',
        type: 'commandMoveWithOnOff',
        convert: (model, msg, publish, options) => {
            return {action: 'up_hold'};
        },
    },
    AC0251100NJ_cmdStop: {
        cluster: 'genLevelCtrl',
        type: 'commandStop',
        convert: (model, msg, publish, options) => {
            const map = {
                1: 'up_release',
                2: 'down_release',
            };

            return {action: map[msg.endpoint.ID]};
        },
    },
    AC0251100NJ_cmdMove: {
        cluster: 'genLevelCtrl',
        type: 'commandMove',
        convert: (model, msg, publish, options) => {
            return {action: 'down_hold'};
        },
    },
    AC0251100NJ_cmdMoveHue: {
        cluster: 'lightingColorCtrl',
        type: 'commandMoveHue',
        convert: (model, msg, publish, options) => {
            if (msg.data.movemode === 0) {
                return {action: 'circle_release'};
            }
        },
    },
    AC0251100NJ_cmdMoveToSaturation: {
        cluster: 'lightingColorCtrl',
        type: 'commandMoveToSaturation',
        convert: (model, msg, publish, options) => {
            return {action: 'circle_hold'};
        },
    },
    AC0251100NJ_cmdMoveToLevelWithOnOff: {
        cluster: 'genLevelCtrl',
        type: 'commandMoveToLevelWithOnOff',
        convert: (model, msg, publish, options) => {
            return {action: 'circle_click'};
        },
    },
    AC0251100NJ_cmdMoveToColorTemp: {
        cluster: 'lightingColorCtrl',
        type: 'commandMoveToColorTemp',
        convert: (model, msg, publish, options) => null,
    },
    visonic_contact: {
        cluster: 'ssIasZone',
        type: 'commandStatusChangeNotification',
        convert: (model, msg, publish, options) => {
            const zoneStatus = msg.data.zonestatus;
            return {
                contact: !((zoneStatus & 1) > 0), // Bit 1 = Alarm: Contact detection
                tamper: (zoneStatus & 1<<2) > 0, // Bit 3 = Tamper status
                battery_low: (zoneStatus & 1<<3) > 0, // Bit 4 = Battery LOW indicator
            };
        },
    },
    OJBCR701YZ_statuschange: {
        cluster: 'ssIasZone',
        type: 'commandStatusChangeNotification',
        convert: (model, msg, publish, options) => {
            const {zoneStatus} = msg.data;
            return {
                carbon_monoxide: (zoneStatus & 1) > 0, // Bit 0 = Alarm 1: Carbon Monoxide (CO)
                gas: (zoneStatus & 1 << 1) > 0, // Bit 1 = Alarm 2: Gas (CH4)
                tamper: (zoneStatus & 1 << 2) > 0, // Bit 2 = Tamper
                battery_low: (zoneStatus & 1 << 3) > 0, // Bit 3 = Low battery alarm
                trouble: (zoneStatus & 1 << 6) > 0, // Bit 6 = Trouble/Failure
                ac_connected: !((zoneStatus & 1 << 7) > 0), // Bit 7 = AC Connected
                test: (zoneStatus & 1 << 8) > 0, // Bit 8 = Self test
                battery_defect: (zoneStatus & 1 << 9) > 0, // Bit 9 = Battery Defect
            };
        },
    },
    closuresWindowCovering_report: {
        cluster: 'closuresWindowCovering',
        type: ['attributeReport', 'readResponse'],
        convert: (model, msg, publish, options) => {
            return {position: msg.data.currentPositionLiftPercentage};
        },
    },
    closuresWindowCovering_report_pos_and_tilt: {
        cluster: 'closuresWindowCovering',
        type: ['attributeReport', 'readResponse'],
        convert: (model, msg, publish, options) => {
            const result = {};
            // ZigBee officially expects "open" to be 0 and "closed" to be 100 whereas
            // HomeAssistant etc. work the other way round.
            // ubisys J1 will report 255 if lift or tilt positions are not known.
            if (msg.data.hasOwnProperty('currentPositionLiftPercentage')) {
                const liftPercentage = msg.data['currentPositionLiftPercentage'];
                result.position = liftPercentage <= 100 ? (100 - liftPercentage) : null;
            }
            if (msg.data.hasOwnProperty('currentPositionTiltPercentage')) {
                const tiltPercentage = msg.data['currentPositionTiltPercentage'];
                result.tilt = tiltPercentage <= 100 ? (100 - tiltPercentage) : null;
            }
            return result;
        },
    },
    generic_fan_mode: {
        cluster: 'hvacFanCtrl',
        type: ['attributeReport', 'readResponse'],
        convert: (model, msg, publish, options) => {
            const key = getKey(common.fanMode, msg.data.fanMode);
            return {fan_mode: key, fan_state: key === 'off' ? 'OFF' : 'ON'};
        },
    },
    GIRA2430_scene_click: {
        cluster: 'genScenes',
        type: 'commandRecall',
        convert: (model, msg, publish, options) => {
            return {
                action: `select_${msg.data.sceneid}`,
            };
        },
    },
    GIRA2430_on_click: {
        cluster: 'genOnOff',
        type: 'commandOn',
        convert: (model, msg, publish, options) => {
            return {action: 'on'};
        },
    },
    GIRA2430_off_click: {
        cluster: 'genOnOff',
        type: 'commandOffWithEffect',
        convert: (model, msg, publish, options) => {
            return {action: 'off'};
        },
    },
    GIRA2430_down_hold: {
        cluster: 'genLevelCtrl',
        type: 'commandStep',
        convert: (model, msg, publish, options) => {
            return {
                action: 'down',
                step_mode: msg.data.stepmode,
                step_size: msg.data.stepsize,
                transition_time: msg.data.transtime,
            };
        },
    },
    GIRA2430_up_hold: {
        cluster: 'genLevelCtrl',
        type: 'commandStepWithOnOff',
        convert: (model, msg, publish, options) => {
            return {
                action: 'up',
                step_mode: msg.data.stepmode,
                step_size: msg.data.stepsize,
                transition_time: msg.data.transtime,
            };
        },
    },
    GIRA2430_stop: {
        cluster: 'genLevelCtrl',
        type: 'commandStop',
        convert: (model, msg, publish, options) => {
            return {
                action: 'stop',
            };
        },
    },
    ZGRC013_cmdOn: {
        cluster: 'genOnOff',
        type: 'commandOn',
        convert: (model, msg, publish, options) => {
            const button = msg.endpoint.ID;
            if (button) {
                return {click: `${button}_on`};
            }
        },
    },
    ZGRC013_cmdOff: {
        cluster: 'genOnOff',
        type: 'commandOff',
        convert: (model, msg, publish, options) => {
            const button = msg.endpoint.ID;
            if (button) {
                return {click: `${button}_off`};
            }
        },
    },
    ZGRC013_brightness: {
        cluster: 'genLevelCtrl',
        type: 'commandMove',
        convert: (model, msg, publish, options) => {
            const button = msg.endpoint.ID;
            const direction = msg.data.movemode == 0 ? 'up' : 'down';
            if (button) {
                return {click: `${button}_${direction}`};
            }
        },
    },
    ZGRC013_brightness_onoff: {
        cluster: 'genLevelCtrl',
        type: 'commandMoveWithOnOff',
        convert: (model, msg, publish, options) => {
            const button = msg.endpoint.ID;
            const direction = msg.data.movemode == 0 ? 'up' : 'down';
            if (button) {
                return {click: `${button}_${direction}`};
            }
        },
    },
    ZGRC013_brightness_stop: {
        cluster: 'genLevelCtrl',
        type: 'commandStopWithOnOff',
        convert: (model, msg, publish, options) => {
            const button = msg.endpoint.ID;
            if (button) {
                return {click: `${button}_stop`};
            }
        },
    },
    ZGRC013_scene: {
        cluster: 'genScenes',
        type: 'commandRecall',
        convert: (model, msg, publish, options) => {
            return {click: `scene_${msg.data.groupid}_${msg.data.sceneid}`};
        },
    },
    SZ_ESW01_AU_power: {
        cluster: 'seMetering',
        type: ['attributeReport', 'readResponse'],
        convert: (model, msg, publish, options) => {
            if (msg.data.hasOwnProperty('instantaneousDemand')) {
                return {power: precisionRound(msg.data['instantaneousDemand'] / 1000, 2)};
            }
        },
    },
    meazon_meter: {
        cluster: 'seMetering',
        type: ['attributeReport', 'readResponse'],
        convert: (model, msg, publish, options) => {
            const result = {};
            // typo on property name to stick with zcl definition
            if (msg.data.hasOwnProperty('inletTempreature')) {
                result.inletTemperature = precisionRound(msg.data['inletTempreature'], 2);
            }

            if (msg.data.hasOwnProperty('status')) {
                result.status = precisionRound(msg.data['status'], 2);
            }

            if (msg.data.hasOwnProperty('8192')) {
                result.linefrequency = precisionRound((parseFloat(msg.data['8192'])) / 100.0, 2);
            }

            if (msg.data.hasOwnProperty('8193')) {
                result.power = precisionRound(msg.data['8193'], 2);
            }

            if (msg.data.hasOwnProperty('8196')) {
                result.voltage = precisionRound(msg.data['8196'], 2);
            }

            if (msg.data.hasOwnProperty('8213')) {
                result.voltage = precisionRound(msg.data['8213'], 2);
            }

            if (msg.data.hasOwnProperty('8199')) {
                result.current = precisionRound(msg.data['8199'], 2);
            }

            if (msg.data.hasOwnProperty('8216')) {
                result.current = precisionRound(msg.data['8216'], 2);
            }

            if (msg.data.hasOwnProperty('8202')) {
                result.reactivepower = precisionRound(msg.data['8202'], 2);
            }

            if (msg.data.hasOwnProperty('12288')) {
                result.energyconsumed = precisionRound(msg.data['12288'], 2);
            }

            if (msg.data.hasOwnProperty('12291')) {
                result.energyproduced = precisionRound(msg.data['12291'], 2);
            }

            if (msg.data.hasOwnProperty('12294')) {
                result.reactivesummation = precisionRound(msg.data['12294'], 2);
            }

            if (msg.data.hasOwnProperty('16408')) {
                result.measureserial = precisionRound(msg.data['16408'], 2);
            }

            return result;
        },
    },
    ZNMS12LM_ZNMS13LM_closuresDoorLock_report: {
        cluster: 'closuresDoorLock',
        type: ['attributeReport', 'readResponse'],
        convert: (model, msg, publish, options) => {
            const result = {};
            const lockStatusLookup = {
                1: 'finger_not_match',
                2: 'password_not_match',
                3: 'reverse_lock', // disable open from outside
                4: 'reverse_lock_cancel', // enable open from outside
                5: 'locked',
                6: 'lock_opened',
                7: 'finger_add',
                8: 'finger_delete',
                9: 'password_add',
                10: 'password_delete',
                11: 'lock_opened_inside', // Open form inside reverse lock enbable
                12: 'lock_opened_outside', // Open form outside reverse lock disable
                13: 'ring_bell',
                14: 'change_language_to',
                15: 'finger_open',
                16: 'password_open',
                17: 'door_closed',
            };
            result.user = null;
            result.repeat = null;
            if (msg.data['65526']) { // lock final status
                // Convert data back to hex to decode
                const data = Buffer.from(msg.data['65526'], 'ascii').toString('hex');
                const command = data.substr(6, 4);
                if (
                    command === '0301' // ZNMS12LM
                    || command === '0341' // ZNMS13LM
                ) {
                    result.action = lockStatusLookup[4];
                    result.state = 'UNLOCK';
                    result.reverse = 'UNLOCK';
                } else if (
                    command === '0311' // ZNMS12LM
                    || command === '0351' // ZNMS13LM
                ) {
                    result.action = lockStatusLookup[4];
                    result.state = 'LOCK';
                    result.reverse = 'UNLOCK';
                } else if (
                    command === '0205' // ZNMS12LM
                    || command === '0245' // ZNMS13LM
                ) {
                    result.action = lockStatusLookup[3];
                    result.state = 'UNLOCK';
                    result.reverse = 'LOCK';
                } else if (
                    command === '0215' // ZNMS12LM
                    || command === '0255' // ZNMS13LM
                    || command === '1355' // ZNMS13LM
                ) {
                    result.action = lockStatusLookup[3];
                    result.state = 'LOCK';
                    result.reverse = 'LOCK';
                } else if (
                    command === '0111' // ZNMS12LM
                    || command === '1351' // ZNMS13LM locked from inside
                    || command === '1451' // ZNMS13LM locked from outside
                ) {
                    result.action = lockStatusLookup[5];
                    result.state = 'LOCK';
                    result.reverse = 'UNLOCK';
                } else if (
                    command === '0b00' // ZNMS12LM
                    || command === '0640' // ZNMS13LM
                    ||command === '0600' // ZNMS13LM

                ) {
                    result.action = lockStatusLookup[12];
                    result.state = 'UNLOCK';
                    result.reverse = 'UNLOCK';
                } else if (
                    command === '0c00' // ZNMS12LM
                    || command === '2300' // ZNMS13LM
                    || command === '0540' // ZNMS13LM
                    || command === '0440' // ZNMS13LM
                ) {
                    result.action = lockStatusLookup[11];
                    result.state = 'UNLOCK';
                    result.reverse = 'UNLOCK';
                } else if (
                    command === '2400' // ZNMS13LM door closed from insed
                    || command === '2401' // ZNMS13LM door closed from outside
                ) {
                    result.action = lockStatusLookup[17];
                    result.state = 'UNLOCK';
                    result.reverse = 'UNLOCK';
                }
            } else if (msg.data['65296']) { // finger/password success
                const data = Buffer.from(msg.data['65296'], 'ascii').toString('hex');
                const command = data.substr(6, 2); // 1 finger open, 2 password open
                const userId = data.substr(12, 2);
                const userType = data.substr(8, 1); // 1 admin, 2 user
                result.action = (lockStatusLookup[14+parseInt(command, 16)]
                 + (userType === '1' ? '_admin' : '_user') + '_id' + parseInt(userId, 16).toString());
                result.user = parseInt(userId, 16);
            } else if (msg.data['65297']) { // finger, password failed or bell
                const data = Buffer.from(msg.data['65297'], 'ascii').toString('hex');
                const times = data.substr(6, 2);
                const type = data.substr(12, 2); // 00 bell, 02 password, 40 error finger
                if (type === '40') {
                    result.action = lockStatusLookup[1];
                    result.repeat = parseInt(times, 16);
                } else if (type === '00') {
                    result.action = lockStatusLookup[13];
                    result.repeat = null;
                } else if (type === '02') {
                    result.action = lockStatusLookup[2];
                    result.repeat = parseInt(times, 16);
                }
            } else if (msg.data['65281']) { // password added/delete
                const data = Buffer.from(msg.data['65281'], 'ascii').toString('hex');
                const command = data.substr(18, 2); // 1 add, 2 delete
                const userId = data.substr(12, 2);
                result.action = lockStatusLookup[6+parseInt(command, 16)];
                result.user = parseInt(userId, 16);
                result.repeat = null;
            } else if (msg.data['65522']) { // set languge
                const data = Buffer.from(msg.data['65522'], 'ascii').toString('hex');
                const langId = data.substr(6, 2); // 1 chinese, 2: english
                result.action = (lockStatusLookup[14])+ (langId==='2'?'_english':'_chinese');
                result.user = null;
                result.repeat = null;
            }
            return result;
        },
    },
    DTB190502A1_parse: {
        cluster: 'genOnOff',
        type: ['attributeReport', 'readResponse'],
        convert: (model, msg, publish, options) => {
            const lookupKEY = {
                '0': 'KEY_SYS',
                '1': 'KEY_UP',
                '2': 'KEY_DOWN',
                '3': 'KEY_NONE',
            };
            const lookupLED = {
                '0': 'OFF',
                '1': 'ON',
            };
            return {
                cpu_temperature: precisionRound(msg.data['41361'], 2),
                key_state: lookupKEY[msg.data['41362']],
                led_state: lookupLED[msg.data['41363']],
            };
        },
    },
    konke_click: {
        cluster: 'genOnOff',
        type: ['attributeReport', 'readResponse'],
        convert: (model, msg, publish, options) => {
            const value = msg.data['onOff'];
            const lookup = {
                128: {click: 'single'}, // single click
                129: {click: 'double'}, // double and many click
                130: {click: 'long'}, // hold
            };

            return lookup[value] ? lookup[value] : null;
        },
    },
    E1746_linkquality: {
        cluster: 'genBasic',
        type: ['attributeReport', 'readResponse'],
        convert: (model, msg, publish, options) => {
            return {linkquality: msg.linkquality};
        },
    },
    generic_device_temperature: {
        cluster: 'genDeviceTempCfg',
        type: ['attributeReport', 'readResponse'],
        convert: (model, msg, publish, options) => {
            if (msg.data.hasOwnProperty('currentTemperature')) {
                return {temperature: msg.data.currentTemperature};
            }
        },
    },
    ptvo_switch_state: {
        cluster: 'genOnOff',
        type: ['attributeReport', 'readResponse'],
        convert: (model, msg, publish, options) => {
            const key = `state_${getKey(model.endpoint(msg.device), msg.endpoint.ID)}`;
            const payload = {};
            payload[key] = msg.data['onOff'] === 1 ? 'ON' : 'OFF';
            return payload;
        },
    },
    ptvo_switch_buttons: {
        cluster: 'genMultistateInput',
        type: ['attributeReport', 'readResponse'],
        convert: (model, msg, publish, options) => {
            const button = getKey(model.endpoint(msg.device), msg.endpoint.ID);
            const value = msg.data['presentValue'];

            const actionLookup = {
                1: 'single',
                2: 'double',
                3: 'tripple',
                4: 'hold',
            };

            const action = actionLookup[value];

            if (button) {
                return {click: button + (action ? `_${action}` : '')};
            }
        },
    },
    keypad20states: {
        cluster: 'genOnOff',
        type: ['readResponse', 'attributeReport'],
        convert: (model, msg, publish, options) => {
            const button = getKey(model.endpoint(msg.device), msg.endpoint.ID);
            const state = msg.data['onOff'] === 1 ? true : false;
            if (button) {
                return {[button]: state};
            }
        },
    },
    keypad20_battery: {
        cluster: 'genPowerCfg',
        type: ['readResponse', 'attributeReport'],
        convert: (model, msg, publish, options) => {
            const battery = {max: 3000, min: 2100};
            const voltage = msg.data['mainsVoltage'] /10;
            return {
                battery: toPercentage(voltage, battery.min, battery.max),
                voltage: voltage,
            };
        },
    },
    dimmer_passthru_brightness: {
        cid: 'genLevelCtrl',
        type: 'cmdMoveToLevelWithOnOff',
        convert: (model, msg, publish, options) => {
            ratelimitedDimmer(model, msg, publish, options);
        },
    },

    // Ignore converters (these message dont need parsing).
    ignore_onoff_report: {
        cluster: 'genOnOff',
        type: ['attributeReport', 'readResponse'],
        convert: (model, msg, publish, options) => null,
    },
    ignore_basic_report: {
        cluster: 'genBasic',
        type: ['attributeReport', 'readResponse'],
        convert: (model, msg, publish, options) => null,
    },
    ignore_illuminance_report: {
        cluster: 'msIlluminanceMeasurement',
        type: ['attributeReport', 'readResponse'],
        convert: (model, msg, publish, options) => null,
    },
    ignore_occupancy_report: {
        cluster: 'msOccupancySensing',
        type: ['attributeReport', 'readResponse'],
        convert: (model, msg, publish, options) => null,
    },
    ignore_temperature_report: {
        cluster: 'msTemperatureMeasurement',
        type: ['attributeReport', 'readResponse'],
        convert: (model, msg, publish, options) => null,
    },
    ignore_humidity_report: {
        cluster: 'msRelativeHumidity',
        type: ['attributeReport', 'readResponse'],
        convert: (model, msg, publish, options) => null,
    },
    ignore_pressure_report: {
        cluster: 'msPressureMeasurement',
        type: ['attributeReport', 'readResponse'],
        convert: (model, msg, publish, options) => null,
    },
    ignore_analog_report: {
        cluster: 'genAnalogInput',
        type: ['attributeReport', 'readResponse'],
        convert: (model, msg, publish, options) => null,
    },
    ignore_multistate_report: {
        cluster: 'genMultistateInput',
        type: ['attributeReport', 'readResponse'],
        convert: (model, msg, publish, options) => null,
    },
    ignore_power_report: {
<<<<<<< HEAD
        cluster: 'genPowerCfg',
        type: ['attributeReport', 'readResponse'],
=======
        cid: 'genPowerCfg',
        type: ['attReport', 'readRsp'],
        convert: (model, msg, publish, options) => null,
    },
    ignore_metering_change: {
        cid: 'seMetering',
        type: ['devChange', 'attReport'],
        convert: (model, msg, publish, options) => null,
    },
    ignore_electrical_change: {
        cid: 'haElectricalMeasurement',
        type: 'devChange',
>>>>>>> d9c38bf2
        convert: (model, msg, publish, options) => null,
    },
    ignore_light_brightness_report: {
        cluster: 'genLevelCtrl',
        type: ['attributeReport', 'readResponse'],
        convert: (model, msg, publish, options) => null,
    },
    ignore_light_color_colortemp_report: {
        cluster: 'lightingColorCtrl',
        type: ['attributeReport', 'readResponse'],
        convert: (model, msg, publish, options) => null,
    },
    ignore_closuresWindowCovering_report: {
        cluster: 'closuresWindowCovering',
        type: ['attributeReport', 'readResponse'],
        convert: (model, msg, publish, options) => null,
    },
    ignore_thermostat_report: {
        cluster: 'hvacThermostat',
        type: ['attributeReport', 'readResponse'],
        convert: (model, msg, publish, options) => null,
    },
    ignore_iaszone_attreport: {
        cluster: 'ssIasZone',
        type: ['attributeReport', 'readResponse'],
        convert: (model, msg, publish, options) => null,
    },
    ignore_iaszone_statuschange: {
        cluster: 'ssIasZone',
        type: 'commandStatusChangeNotification',
        convert: (model, msg, publish, options) => null,
    },
    ignore_iaszone_report: {
        cluster: 'ssIasZone',
        type: ['attributeReport', 'readResponse'],
        convert: (model, msg, publish, options) => null,
    },
    ignore_genIdentify: {
        cluster: 'genIdentify',
        type: ['attributeReport', 'readResponse'],
        convert: (model, msg, publish, options) => null,
    },
    _324131092621_ignore_on: {
        cluster: 'genOnOff',
        type: 'commandOn',
        convert: (model, msg, publish, options) => null,
    },
    _324131092621_ignore_off: {
        cluster: 'genOnOff',
        type: 'commandOffWithEffect',
        convert: (model, msg, publish, options) => null,
    },
    _324131092621_ignore_step: {
        cluster: 'genLevelCtrl',
        type: 'commandStep',
        convert: (model, msg, publish, options) => null,
    },
    _324131092621_ignore_stop: {
        cluster: 'genLevelCtrl',
        type: 'commandStop',
        convert: (model, msg, publish, options) => null,
    },
    ignore_poll_ctrl: {
        cluster: 'genPollCtrl',
        type: ['attributeReport', 'readResponse'],
        convert: (model, msg, publish, options) => null,
    },
    ignore_genLevelCtrl_report: {
        cluster: 'genLevelCtrl',
        type: ['attributeReport', 'readResponse'],
        convert: (model, msg, publish, options) => null,
    },
};

module.exports = converters;<|MERGE_RESOLUTION|>--- conflicted
+++ resolved
@@ -135,7 +135,7 @@
 };
 
 const ratelimitedDimmer = (model, msg, publish, options) => {
-    const deviceID = msg.endpoints[0].device.ieeeAddr;
+    const deviceID = msg.device.ieeeAddr;
     const payload = {};
     let duration = 0;
 
@@ -153,7 +153,7 @@
     if (duration > 500) {
         s.lastmsg = Date.now();
         payload.action = 'brightness';
-        payload.brightness = msg.data.data.level;
+        payload.brightness = msg.data.level;
         publish(payload);
     }
 };
@@ -1371,7 +1371,6 @@
             }
 
             return {
-<<<<<<< HEAD
                 state: msg.data['onOff'] === 1 ? 'ON' : 'OFF',
                 cpu_temperature: precisionRound(msg.data['41361'], 2),
                 external_temperature: precisionRound(msg.data['41362'], 1),
@@ -1380,17 +1379,7 @@
                 adc_volt: precisionRound(msg.data['41365'], 3),
                 dig_input: msg.data['41366'],
                 reason: lookup[msg.data['41367']],
-=======
-                state: msg.data.data['onOff'] === 1 ? 'ON' : 'OFF',
-                cpu_temperature: precisionRound(msg.data.data['41361'], 2),
-                external_temperature: precisionRound(msg.data.data['41362'], 1),
-                external_humidity: precisionRound(msg.data.data['41363'], 1),
-                s0_counts: msg.data.data['41364'],
-                adc_volt: precisionRound(msg.data.data['41365'], 3),
-                dig_input: msg.data.data['41366'],
-                reason: lookup[msg.data.data['41367']],
                 [`${ds18b20Id}`]: ds18b20Value,
->>>>>>> d9c38bf2
             };
         },
     },
@@ -2866,8 +2855,8 @@
         },
     },
     dimmer_passthru_brightness: {
-        cid: 'genLevelCtrl',
-        type: 'cmdMoveToLevelWithOnOff',
+        cluster: 'genLevelCtrl',
+        type: 'commandMoveToLevelWithOnOff',
         convert: (model, msg, publish, options) => {
             ratelimitedDimmer(model, msg, publish, options);
         },
@@ -2920,23 +2909,8 @@
         convert: (model, msg, publish, options) => null,
     },
     ignore_power_report: {
-<<<<<<< HEAD
         cluster: 'genPowerCfg',
         type: ['attributeReport', 'readResponse'],
-=======
-        cid: 'genPowerCfg',
-        type: ['attReport', 'readRsp'],
-        convert: (model, msg, publish, options) => null,
-    },
-    ignore_metering_change: {
-        cid: 'seMetering',
-        type: ['devChange', 'attReport'],
-        convert: (model, msg, publish, options) => null,
-    },
-    ignore_electrical_change: {
-        cid: 'haElectricalMeasurement',
-        type: 'devChange',
->>>>>>> d9c38bf2
         convert: (model, msg, publish, options) => null,
     },
     ignore_light_brightness_report: {
