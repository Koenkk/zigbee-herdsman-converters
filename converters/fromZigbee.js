'use strict';

/**
 * Documentation of convert() parameters
 * - model: zigbee-herdsman-converters definition (form devices.js)
 * - msg: message data property
 * - publish: publish method
 * - options: converter options object, e.g. {occupancy_timeout: 120}
 * - meta: object containing {device: (zigbee-herdsman device object)}
 */

const common = require('./common');
const utils = require('./utils');

const occupancyTimeout = 90; // In seconds

const defaultPrecision = {
    temperature: 2,
    humidity: 2,
    pressure: 1,
};

const calibrateAndPrecisionRoundOptions = (number, options, type) => {
    // Calibrate
    const calibrateKey = `${type}_calibration`;
    let calibrationOffset = options && options.hasOwnProperty(calibrateKey) ? options[calibrateKey] : 0;
    if (type == 'illuminance' || type === 'illuminance_lux') {
        // linear calibration because measured value is zero based
        // +/- percent
        calibrationOffset = Math.round(number * calibrationOffset / 100);
    }
    number = number + calibrationOffset;

    // Precision round
    const precisionKey = `${type}_precision`;
    const defaultValue = defaultPrecision[type] || 0;
    const precision = options && options.hasOwnProperty(precisionKey) ? options[precisionKey] : defaultValue;
    return precisionRound(number, precision);
};

const precisionRound = (number, precision) => {
    if (typeof precision === 'number') {
        const factor = Math.pow(10, precision);
        return Math.round(number * factor) / factor;
    } else if (typeof precision === 'object') {
        const thresholds = Object.keys(precision).map(Number).sort((a, b) => b - a);
        for (const t of thresholds) {
            if (! isNaN(t) && number >= t) {
                return precisionRound(number, precision[t]);
            }
        }
    }
    return number;
};


const toPercentage = (value, min, max) => {
    if (value > max) {
        value = max;
    } else if (value < min) {
        value = min;
    }

    const normalised = (value - min) / (max - min);
    return Math.round(normalised * 100);
};

const toPercentageCR2032 = (voltage) => {
    let percentage = null;

    if (voltage < 2100) {
        percentage = 0;
    } else if (voltage < 2440) {
        percentage = 6 - ((2440 - voltage) * 6) / 340;
    } else if (voltage < 2740) {
        percentage = 18 - ((2740 - voltage) * 12) / 300;
    } else if (voltage < 2900) {
        percentage = 42 - ((2900 - voltage) * 24) / 160;
    } else if (voltage < 3000) {
        percentage = 100 - ((3000 - voltage) * 58) / 100;
    } else if (voltage >= 3000) {
        percentage = 100;
    }

    return Math.round(percentage);
};

const numberWithinRange = (number, min, max) => {
    if (number > max) {
        return max;
    } else if (number < min) {
        return min;
    } else {
        return number;
    }
};

// get object property name (key) by it's value
const getKey = (object, value) => {
    for (const key in object) {
        if (object[key]==value) return key;
    }
};

// Global variable store that can be used by devices.
const store = {};

const ictcg1 = (model, msg, publish, options, action) => {
    const deviceID = msg.device.ieeeAddr;
    const payload = {};

    if (!store[deviceID]) {
        store[deviceID] = {since: false, direction: false, value: 255, publish: publish};
    }

    const s = store[deviceID];
    // if rate == 70 so we rotate slowly
    const rate = (msg.data.rate == 70) ? 0.3 : 1;

    if (action === 'move') {
        s.since = Date.now();
        const direction = msg.data.movemode === 1 ? 'left' : 'right';
        s.direction = direction;
        payload.action = `rotate_${direction}`;
    } else if (action === 'level') {
        s.value = msg.data.level;
        const direction = s.value === 0 ? 'left' : 'right';
        payload.action = `rotate_${direction}_quick`;
        payload.brightness = s.value;
    } else if (action === 'stop') {
        if (s.direction) {
            const duration = Date.now() - s.since;
            const delta = Math.round(rate * (duration / 10) * (s.direction === 'left' ? -1 : 1));
            const newValue = s.value + delta;
            if (newValue >= 0 && newValue <= 255) {
                s.value = newValue;
            }
        }
        payload.action = 'rotate_stop';
        payload.brightness = s.value;
        s.direction = false;
    }
    if (s.timerId) {
        clearInterval(s.timerId);
        s.timerId = false;
    }
    if (action === 'move') {
        s.timerId = setInterval(() => {
            const duration = Date.now() - s.since;
            const delta = Math.round(rate * (duration / 10) * (s.direction === 'left' ? -1 : 1));
            const newValue = s.value + delta;
            if (newValue >= 0 && newValue <= 255) {
                s.value = newValue;
            }
            payload.brightness = s.value;
            s.since = Date.now();
            s.publish(payload);
        }, 200);
    }
    return payload.brightness;
};

const postfixWithEndpointName = (name, msg, definition) => {
    if (definition.meta && definition.meta.multiEndpoint) {
        const endpointName = definition.hasOwnProperty('endpoint') ?
            getKey(definition.endpoint(msg.device), msg.endpoint.ID) : msg.endpoint.ID;
        return `${name}_${endpointName}`;
    } else {
        return name;
    }
};

const addActionGroup = (payload, msg, definition) => {
    const disableActionGroup = definition.meta && definition.meta.disableActionGroup;
    if (!disableActionGroup && msg.groupID) {
        payload.action_group = msg.groupID;
    }
};

const ratelimitedDimmer = (model, msg, publish, options, meta) => {
    const deviceID = msg.device.ieeeAddr;
    const payload = {};
    let duration = 0;

    if (!store[deviceID]) {
        store[deviceID] = {lastmsg: false};
    }
    const s = store[deviceID];

    if (s.lastmsg) {
        duration = Date.now() - s.lastmsg;
    } else {
        s.lastmsg = Date.now();
    }

    if (duration > 500) {
        s.lastmsg = Date.now();
        payload.action = 'brightness';
        payload.brightness = msg.data.level;
        publish(payload);
    }
};

const transactionStore = {};
const hasAlreadyProcessedMessage = (msg, transaction=null) => {
    const current = transaction !== null ? transaction : msg.meta.zclTransactionSequenceNumber;
    if (transactionStore[msg.device.ieeeAddr] === current) return true;
    transactionStore[msg.device.ieeeAddr] = current;
    return false;
};

const holdUpdateBrightness324131092621 = (deviceID) => {
    if (store[deviceID] && store[deviceID].brightnessSince && store[deviceID].brightnessDirection) {
        const duration = Date.now() - store[deviceID].brightnessSince;
        const delta = (duration / 10) * (store[deviceID].brightnessDirection === 'up' ? 1 : -1);
        const newValue = store[deviceID].brightnessValue + delta;
        store[deviceID].brightnessValue = numberWithinRange(newValue, 1, 255);
    }
};

const tuyaThermostat = (model, msg, publish, options, meta) => {
    const dp = msg.data.dp;
    const data = msg.data.data;
    const dataAsDecNumber = utils.convertMultiByteNumberPayloadToSingleDecimalNumber(data);
    let temperature;

    /*
     * Structure of the ZCL payload used by Tuya:
     *
     * - status: unit8 - 1 byte
     * - transid: unit8 - 1 byte
     * - dp: uint16 - 2 bytes* (Big Endian format)
     * - fn: uint8 - 1 byte
     * - data: octStr - variable**
     *
     * Examples:
     * | status | transid | dp                | fn | data              |
     * | 0      | 4       | 0x02 0x02 -> 514  | 0  | [4, 0, 0, 0, 180] |
     * | 0      | 16      | 0x04 0x04 -> 1028 | 0  | [1, 2]            |
     *
     * * The 2 bytes field "dp" uses Big Endian which means that the most meaninful
     * byte goes right. In plain English: a value like 0x07 0x01 has to be read
     * from the left so, it becomes 0x0107 witch in base 10 is 263 (the code for
     * child lock status).
     *
     * ** The type octStr prefixes the first byte of the value with the lenght of the
     * data payload.
     */

    switch (dp) {
    case 104: // 0x6800 window params
        return {
            window_detection: data[0] ? 'ON' : 'OFF',
            window_detection_params: {
                // valve: data[0] ? 'ON' : 'OFF',
                temperature: data[1],
                minutes: data[2],
            },
        };
    case 112: // set schedule for workdays [6,0,20,8,0,15,11,30,15,12,30,15,17,30,20,22,0,15]
        // 6:00 - 20*, 8:00 - 15*, 11:30 - 15*, 12:30 - 15*, 17:30 - 20*, 22:00 - 15*
        return {workdays: [
            {hour: data[0], minute: data[1], temperature: data[2]},
            {hour: data[3], minute: data[4], temperature: data[5]},
            {hour: data[6], minute: data[7], temperature: data[8]},
            {hour: data[9], minute: data[10], temperature: data[11]},
            {hour: data[12], minute: data[13], temperature: data[14]},
            {hour: data[15], minute: data[16], temperature: data[17]},
        ]};
    case 113: // set schedule for holidays [6,0,20,8,0,15,11,30,15,12,30,15,17,30,20,22,0,15]
        // 6:00 - 20*, 8:00 - 15*, 11:30 - 15*, 12:30 - 15*, 17:30 - 20*, 22:00 - 15*
        return {holidays: [
            {hour: data[0], minute: data[1], temperature: data[2]},
            {hour: data[3], minute: data[4], temperature: data[5]},
            {hour: data[6], minute: data[7], temperature: data[8]},
            {hour: data[9], minute: data[10], temperature: data[11]},
            {hour: data[12], minute: data[13], temperature: data[14]},
            {hour: data[15], minute: data[16], temperature: data[17]},
        ]};
    case 263: // 0x0701 Changed child lock status
        return {child_lock: dataAsDecNumber ? 'LOCKED' : 'UNLOCKED'};
    case 274: // 0x1201 Enabled/disabled window detection feature
        return {window_detection: dataAsDecNumber ? 'ON' : 'OFF'};
    case 276: // 0x1401 Enabled/disabled Valve detection feature
        return {valve_detection: dataAsDecNumber ? 'ON' : 'OFF'};
    case 372: // 0x7401 auto lock mode
        return {auto_lock: dataAsDecNumber ? 'AUTO' : 'MANUAL'};
    case 514: // 0x0202 Changed target temperature
        temperature = (dataAsDecNumber / 10).toFixed(1);
        return {current_heating_setpoint: temperature};
    case 515: // 0x0302 MCU reporting room temperature
        temperature = (dataAsDecNumber / 10).toFixed(1);
        return {local_temperature: temperature};
    case 556: // 0x2c02 Temperature calibration
        temperature = (dataAsDecNumber / 10).toFixed(1);
        return {local_temperature_calibration: temperature};
    case 533: // 0x1502 MCU reporting battery status
        return {battery: dataAsDecNumber};
    case 614: // 0x6602 min temperature limit
        return {min_temperature: dataAsDecNumber};
    case 615: // 0x6702 max temperature limit
        return {max_temperature: dataAsDecNumber};
    case 617: // 0x6902 boost time
        return {boost_time: dataAsDecNumber};
    case 619: // 0x6b02 comfort temperature
        return {comfort_temperature: dataAsDecNumber};
    case 620: // 0x6c02 ECO temperature
        return {eco_temperature: dataAsDecNumber};
    case 621: // 0x6d02 valve position
        return {position: dataAsDecNumber};
<<<<<<< HEAD
    case 626: // 0x7202 away preset temperature
        return {away_preset_temperature: dataAsDecNumber};
    case 629: // 0x7502 away preset number of days
        return {away_preset_days: dataAsDecNumber};
    case 1028: // 0x0404 Preset changed
        if (common.TuyaThermostatPresets.hasOwnProperty(dataAsDecNumber)) {
            return {preset: common.TuyaThermostatPresets[dataAsDecNumber]};
=======
    case 626: // 0x7202 preset temp ?
        return {preset_temperature: dataAsDecNumber};
    case 629: // 0x7502 preset ?
        return {preset: dataAsDecNumber};
    case 1028: // 0x0404 Mode changed
        if (utils.getMetaValue(msg.endpoint, model, 'tuyaThermostatSystemMode').hasOwnProperty(dataAsDecNumber)) {
            return {system_mode: utils.getMetaValue(msg.endpoint, model, 'tuyaThermostatSystemMode')[dataAsDecNumber]};
>>>>>>> 3a5abc7e
        } else {
            console.log(`TRV preset ${dataAsDecNumber} is not recognized.`);
            return;
        }
    case 1029: // fan mode 0 - low , 1 - medium , 2 - high , 3 - auto ( tested on 6dfgetq TUYA zigbee module )
        return {fan_mode: common.TuyaFanModes[dataAsDecNumber]};
    case 1130: // 0x6a04 force mode 0 - normal, 1 - open, 2 - close
        return {force: common.TuyaThermostatForceMode[dataAsDecNumber]};
    case 1135: // Week select 0 - 5 days, 1 - 6 days, 2 - 7 days
        return {week: common.TuyaThermostatWeekFormat[dataAsDecNumber]};
    default: // The purpose of the codes 1041 & 1043 are still unknown
        console.log(`zigbee-herdsman-converters:siterwell_gs361: NOT RECOGNIZED DP #${
            dp} with data ${JSON.stringify(data)}`);
    }
};

const converters = {
    /**
     * Generic/recommended converters, re-use if possible.
     */
    lock_operation_event: {
        cluster: 'closuresDoorLock',
        type: 'commandOperationEventNotification',
        convert: (model, msg, publish, options, meta) => {
            const lookup = {
                0: 'unknown',
                1: 'lock',
                2: 'unlock',
                3: 'lock_failure_invalid_pin_or_id',
                4: 'lock_failure_invalid_schedule',
                5: 'unlock_failure_invalid_pin_or_id',
                6: 'unlock_failure_invalid_schedule',
                7: 'one_touch_lock',
                8: 'key_lock',
                9: 'key_unlock',
                10: 'auto_lock',
                11: 'schedule_lock',
                12: 'schedule_unlock',
                13: 'manual_lock',
                14: 'manual_unlock',
                15: 'non_access_user_operational_event',
            };

            return {
                action: lookup[msg.data['opereventcode']],
                action_user: msg.data['userid'],
                action_source: msg.data['opereventsrc'],
                action_source_name: common.lockSourceName[msg.data['opereventsrc']],
            };
        },
    },
    lock_programming_event: {
        cluster: 'closuresDoorLock',
        type: 'commandProgrammingEventNotification',
        convert: (model, msg, publish, options, meta) => {
            const lookup = {
                0: 'unknown',
                1: 'master_code_changed',
                2: 'pin_code_added',
                3: 'pin_code_deleted',
                4: 'pin_code_changed',
                5: 'rfid_code_added',
                6: 'rfid_code_deleted',
            };
            return {
                action: lookup[msg.data['programeventcode']],
                action_user: msg.data['userid'],
                action_source: msg.data['programeventsrc'],
                action_source_name: common.lockSourceName[msg.data['programeventsrc']],
            };
        },
    },
    lock: {
        cluster: 'closuresDoorLock',
        type: ['attributeReport', 'readResponse'],
        convert: (model, msg, publish, options, meta) => {
            if (msg.data.hasOwnProperty('lockState')) {
                const lookup = {0: 'not_fully_locked', 1: 'locked', 2: 'unlocked'};
                return {
                    state: msg.data.lockState == 1 ? 'LOCK' : 'UNLOCK',
                    lock_state: lookup[msg.data['lockState']],
                };
            }
        },
    },
    lock_pin_code_rep: {
        cluster: 'closuresDoorLock',
        type: ['commandGetPinCodeRsp'],
        convert: (model, msg, publish, options, meta) => {
            const {data} = msg;
            let status = '';
            let pinCodeValue = null;
            switch (data.userstatus) {
            case 0:
                status = 'available';
                break;
            case 1:
                status = 'enabled';
                pinCodeValue = data.pincodevalue;
                break;
            case 2:
                status = 'disabled';
                break;
            default:
                status = 'not_supported';
            }
            const userId = data.userid.toString();
            const result = {users: {}};
            result.users[userId] = {status: status};
            if (options && options.expose_pin && pinCodeValue) {
                result.users[userId].pin_code = pinCodeValue;
            }
            return result;
        },
    },
    battery: {
        cluster: 'genPowerCfg',
        type: ['attributeReport', 'readResponse'],
        convert: (model, msg, publish, options, meta) => {
            const payload = {};
            if (msg.data.hasOwnProperty('batteryPercentageRemaining')) {
                payload.battery = precisionRound(msg.data['batteryPercentageRemaining'] / 2, 2);
            }

            if (msg.data.hasOwnProperty('batteryVoltage')) {
                // Deprecated: voltage is = mV now but should be V
                payload.voltage = msg.data['batteryVoltage'] * 100;

                if (model.meta && model.meta.batery && model.meta.battery.voltageToPercentage) {
                    if (model.meta.battery.voltageToPercentage === 'CR2032') {
                        payload.battery = toPercentageCR2032(payload.voltage);
                    }
                }
            }

            if (msg.data.hasOwnProperty('batteryAlarmState')) {
                const battery1Low = (msg.data.batteryAlarmState & 1<<0) > 0;
                const battery2Low = (msg.data.batteryAlarmState & 1<<9) > 0;
                const battery3Low = (msg.data.batteryAlarmState & 1<<19) > 0;
                payload.battery_low = battery1Low || battery2Low || battery3Low;
            }

            return payload;
        },
    },
    battery_not_divided: {
        cluster: 'genPowerCfg',
        type: ['attributeReport', 'readResponse'],
        convert: (model, msg, publish, options, meta) => {
            const payload = converters.battery.convert(model, msg, publish, options, meta);

            if (msg.data.hasOwnProperty('batteryPercentageRemaining')) {
                // Some devices do not comply to the ZCL and report a
                // batteryPercentageRemaining of 100 when the battery is full.
                payload['battery'] = precisionRound(msg.data['batteryPercentageRemaining'], 2);
            }

            return payload;
        },
    },
    temperature: {
        cluster: 'msTemperatureMeasurement',
        type: ['attributeReport', 'readResponse'],
        convert: (model, msg, publish, options, meta) => {
            const temperature = parseFloat(msg.data['measuredValue']) / 100.0;
            return {temperature: calibrateAndPrecisionRoundOptions(temperature, options, 'temperature')};
        },
    },
    humidity: {
        cluster: 'msRelativeHumidity',
        type: ['attributeReport', 'readResponse'],
        convert: (model, msg, publish, options, meta) => {
            const humidity = parseFloat(msg.data['measuredValue']) / 100.0;

            // https://github.com/Koenkk/zigbee2mqtt/issues/798
            // Sometimes the sensor publishes non-realistic vales, it should only publish message
            // in the 0 - 100 range, don't produce messages beyond these values.
            if (humidity >= 0 && humidity <= 100) {
                return {humidity: calibrateAndPrecisionRoundOptions(humidity, options, 'humidity')};
            }
        },
    },
    illuminance: {
        cluster: 'msIlluminanceMeasurement',
        type: ['attributeReport', 'readResponse'],
        convert: (model, msg, publish, options, meta) => {
            // DEPRECATED: only return lux here (change illuminance_lux -> illuminance)
            const illuminance = msg.data['measuredValue'];
            const illuminanceLux = Math.pow(10, illuminance / 10000) - 1;
            return {
                illuminance: calibrateAndPrecisionRoundOptions(illuminance, options, 'illuminance'),
                illuminance_lux: calibrateAndPrecisionRoundOptions(illuminanceLux, options, 'illuminance_lux'),
            };
        },
    },
    pressure: {
        cluster: 'msPressureMeasurement',
        type: ['attributeReport', 'readResponse'],
        convert: (model, msg, publish, options, meta) => {
            const pressure = parseFloat(msg.data['measuredValue']);
            return {pressure: calibrateAndPrecisionRoundOptions(pressure, options, 'pressure')};
        },
    },
    occupancy: {
        // This is for occupancy sensor that send motion start AND stop messages
        cluster: 'msOccupancySensing',
        type: ['attributeReport', 'readResponse'],
        convert: (model, msg, publish, options, meta) => {
            if (msg.data.hasOwnProperty('occupancy')) {
                return {occupancy: msg.data.occupancy === 1};
            }
        },
    },
    occupancy_with_timeout: {
        // This is for occupancy sensor that only send a message when motion detected,
        // but do not send a motion stop.
        // Therefore we need to publish the no_motion detected by ourselves.
        cluster: 'msOccupancySensing',
        type: ['attributeReport', 'readResponse'],
        convert: (model, msg, publish, options, meta) => {
            if (msg.data.occupancy !== 1) {
                // In case of 0 no occupancy is reported.
                // https://github.com/Koenkk/zigbee2mqtt/issues/467
                return;
            }

            // The occupancy sensor only sends a message when motion detected.
            // Therefore we need to publish the no_motion detected by ourselves.
            const timeout = options && options.hasOwnProperty('occupancy_timeout') ?
                options.occupancy_timeout : occupancyTimeout;
            const deviceID = msg.device.ieeeAddr;

            // Stop existing timers because motion is detected and set a new one.
            if (store[deviceID]) {
                store[deviceID].forEach((t) => clearTimeout(t));
            }

            store[deviceID] = [];

            if (timeout !== 0) {
                const timer = setTimeout(() => {
                    publish({occupancy: false});
                }, timeout * 1000);

                store[deviceID].push(timer);
            }

            // No occupancy since
            if (options && options.no_occupancy_since) {
                options.no_occupancy_since.forEach((since) => {
                    const timer = setTimeout(() => {
                        publish({no_occupancy_since: since});
                    }, since * 1000);
                    store[deviceID].push(timer);
                });
            }

            if (options && options.no_occupancy_since) {
                return {occupancy: true, no_occupancy_since: 0};
            } else {
                return {occupancy: true};
            }
        },
    },
    occupancy_timeout: {
        cluster: 'msOccupancySensing',
        type: ['attributeReport', 'readResponse'],
        convert: (model, msg, publish, options, meta) => {
            if (msg.data.hasOwnProperty('pirOToUDelay')) {
                return {occupancy_timeout: msg.data.pirOToUDelay};
            }
        },
    },
    brightness: {
        cluster: 'genLevelCtrl',
        type: ['attributeReport', 'readResponse'],
        convert: (model, msg, publish, options, meta) => {
            if (msg.data.hasOwnProperty('currentLevel')) {
                const property = postfixWithEndpointName('brightness', msg, model);
                return {[property]: msg.data['currentLevel']};
            }
        },
    },
    metering_power: {
        /**
         * When using this converter also add the following to the configure method of the device:
         * await readMeteringPowerConverterAttributes(endpoint);
         */
        cluster: 'seMetering',
        type: ['attributeReport', 'readResponse'],
        convert: (model, msg, publish, options, meta) => {
            const payload = {};
            const multiplier = msg.endpoint.getClusterAttributeValue('seMetering', 'multiplier');
            const divisor = msg.endpoint.getClusterAttributeValue('seMetering', 'divisor');
            const factor = multiplier && divisor ? multiplier / divisor : null;

            if (msg.data.hasOwnProperty('instantaneousDemand')) {
                let power = msg.data['instantaneousDemand'];
                if (factor != null) {
                    power = (power * factor) * 1000; // kWh to Watt
                }
                payload.power = precisionRound(power, 2);
            }

            if (factor != null && (msg.data.hasOwnProperty('currentSummDelivered') ||
                msg.data.hasOwnProperty('currentSummReceived'))) {
                let energy = 0;
                if (msg.data.hasOwnProperty('currentSummDelivered')) {
                    const data = msg.data['currentSummDelivered'];
                    const value = (parseInt(data[0]) << 32) + parseInt(data[1]);
                    energy += value * factor;
                }
                if (msg.data.hasOwnProperty('currentSummReceived')) {
                    const data = msg.data['currentSummReceived'];
                    const value = (parseInt(data[0]) << 32) + parseInt(data[1]);
                    energy -= value * factor;
                }
                payload.energy = precisionRound(energy, 2);
            }

            return payload;
        },
    },
    electrical_measurement_power: {
        /**
         * When using this converter also add the following to the configure method of the device:
         * await readEletricalMeasurementConverterAttributes(endpoint);
         */
        cluster: 'haElectricalMeasurement',
        type: ['attributeReport', 'readResponse'],
        convert: (model, msg, publish, options, meta) => {
            const getFactor = (key) => {
                const multiplier = msg.endpoint.getClusterAttributeValue('haElectricalMeasurement', `${key}Multiplier`);
                const divisor = msg.endpoint.getClusterAttributeValue('haElectricalMeasurement', `${key}Divisor`);
                const factor = multiplier && divisor ? multiplier / divisor : 1;
                return factor;
            };

            const lookup = [
                {key: 'activePower', name: 'power', factor: 'acPower'},
                {key: 'activePowerPhB', name: 'power_phase_b', factor: 'acPower'},
                {key: 'activePowerPhC', name: 'power_phase_c', factor: 'acPower'},
                {key: 'rmsCurrent', name: 'current', factor: 'acCurrent'},
                {key: 'rmsCurrentPhB', name: 'current_phase_b', factor: 'acCurrent'},
                {key: 'rmsCurrentPhC', name: 'current_phase_c', factor: 'acCurrent'},
                {key: 'rmsVoltage', name: 'voltage', factor: 'acVoltage'},
                {key: 'rmsVoltagePhB', name: 'voltage_phase_b', factor: 'acVoltage'},
                {key: 'rmsVoltagePhC', name: 'voltage_phase_c', factor: 'acVoltage'},
            ];

            const payload = {};
            for (const entry of lookup) {
                if (msg.data.hasOwnProperty(entry.key)) {
                    const factor = getFactor(entry.factor);
                    const property = postfixWithEndpointName(entry.name, msg, model);
                    payload[property] = precisionRound(msg.data[entry.key] * factor, 2);
                }
            }
            return payload;
        },
    },
    on_off: {
        cluster: 'genOnOff',
        type: ['attributeReport', 'readResponse'],
        convert: (model, msg, publish, options, meta) => {
            if (msg.data.hasOwnProperty('onOff')) {
                const property = postfixWithEndpointName('state', msg, model);
                return {[property]: msg.data['onOff'] === 1 ? 'ON' : 'OFF'};
            }
        },
    },
    ias_water_leak_alarm_1: {
        cluster: 'ssIasZone',
        type: 'commandStatusChangeNotification',
        convert: (model, msg, publish, options, meta) => {
            const zoneStatus = msg.data.zonestatus;
            return {
                water_leak: (zoneStatus & 1) > 0,
                tamper: (zoneStatus & 1<<2) > 0,
                battery_low: (zoneStatus & 1<<3) > 0,
            };
        },
    },
    ias_gas_alarm_1: {
        cluster: 'ssIasZone',
        type: 'commandStatusChangeNotification',
        convert: (model, msg, publish, options, meta) => {
            const zoneStatus = msg.data.zonestatus;
            return {
                gas: (zoneStatus & 1) > 0,
                tamper: (zoneStatus & 1<<2) > 0,
                battery_low: (zoneStatus & 1<<3) > 0,
            };
        },
    },
    ias_gas_alarm_2: {
        cluster: 'ssIasZone',
        type: 'commandStatusChangeNotification',
        convert: (model, msg, publish, options, meta) => {
            const zoneStatus = msg.data.zonestatus;
            return {
                gas: (zoneStatus & 1<<1) > 0,
                tamper: (zoneStatus & 1<<2) > 0,
                battery_low: (zoneStatus & 1<<3) > 0,
            };
        },
    },
    ias_smoke_alarm_1: {
        cluster: 'ssIasZone',
        type: 'commandStatusChangeNotification',
        convert: (model, msg, publish, options, meta) => {
            const zoneStatus = msg.data.zonestatus;
            const zoneState = msg.data.zoneState;
            return {
                enrolled: zoneState === 1,
                smoke: (zoneStatus & 1) > 0,
                tamper: (zoneStatus & 1<<2) > 0,
                battery_low: (zoneStatus & 1<<3) > 0,
                supervision_reports: (zoneStatus & 1<<4) > 0,
                restore_reports: (zoneStatus & 1<<5) > 0,
                trouble: (zoneStatus & 1<<6) > 0,
                ac_status: (zoneStatus & 1<<7) > 0,
            };
        },
    },
    ias_contact_alarm_1: {
        cluster: 'ssIasZone',
        type: 'commandStatusChangeNotification',
        convert: (model, msg, publish, options, meta) => {
            const zoneStatus = msg.data.zonestatus;
            return {
                contact: !((zoneStatus & 1) > 0),
                tamper: (zoneStatus & 1<<2) > 0,
                battery_low: (zoneStatus & 1<<3) > 0,
            };
        },
    },
    ias_carbon_monoxide_alarm_1: {
        cluster: 'ssIasZone',
        type: 'commandStatusChangeNotification',
        convert: (model, msg, publish, options, meta) => {
            const zoneStatus = msg.data.zonestatus;
            return {
                carbon_monoxide: (zoneStatus & 1) > 0,
                tamper: (zoneStatus & 1<<2) > 0,
                battery_low: (zoneStatus & 1<<3) > 0,
            };
        },
    },
    ias_sos_alarm_2: {
        cluster: 'ssIasZone',
        type: 'commandStatusChangeNotification',
        convert: (model, msg, publish, options, meta) => {
            const zoneStatus = msg.data.zonestatus;
            return {
                sos: (zoneStatus & 1<<1) > 0,
                battery_low: (zoneStatus & 1<<3) > 0,
            };
        },
    },
    ias_occupancy_alarm_1: {
        cluster: 'ssIasZone',
        type: 'commandStatusChangeNotification',
        convert: (model, msg, publish, options, meta) => {
            const zoneStatus = msg.data.zonestatus;
            return {
                occupancy: (zoneStatus & 1) > 0,
                tamper: (zoneStatus & 1<<2) > 0,
                battery_low: (zoneStatus & 1<<3) > 0,
            };
        },
    },
    ias_occupancy_alarm_2: {
        cluster: 'ssIasZone',
        type: 'commandStatusChangeNotification',
        convert: (model, msg, publish, options, meta) => {
            const zoneStatus = msg.data.zonestatus;
            return {
                occupancy: (zoneStatus & 1<<1) > 0,
                tamper: (zoneStatus & 1<<2) > 0,
                battery_low: (zoneStatus & 1<<3) > 0,
            };
        },
    },
    ias_occupancy_alarm_1_with_timeout: {
        cluster: 'ssIasZone',
        type: 'commandStatusChangeNotification',
        convert: (model, msg, publish, options, meta) => {
            const zoneStatus = msg.data.zonestatus;
            const deviceID = msg.device.ieeeAddr;
            const timeout = options && options.hasOwnProperty('occupancy_timeout') ?
                options.occupancy_timeout : occupancyTimeout;

            if (store[deviceID]) {
                clearTimeout(store[deviceID]);
                store[deviceID] = null;
            }

            if (timeout !== 0) {
                store[deviceID] = setTimeout(() => {
                    publish({occupancy: false});
                    store[deviceID] = null;
                }, timeout * 1000);
            }

            return {
                occupancy: (zoneStatus & 1) > 0,
                tamper: (zoneStatus & 1<<2) > 0,
                battery_low: (zoneStatus & 1<<3) > 0,
            };
        },
    },
    command_recall: {
        cluster: 'genScenes',
        type: 'commandRecall',
        convert: (model, msg, publish, options, meta) => {
            const payload = {action: postfixWithEndpointName(`recall_${msg.data.sceneid}`, msg, model)};
            addActionGroup(payload, msg, model);
            return payload;
        },
    },
    command_panic: {
        cluster: 'ssIasAce',
        type: 'commandPanic',
        convert: (model, msg, publish, options, meta) => {
            const payload = {action: postfixWithEndpointName(`panic`, msg, model)};
            addActionGroup(payload, msg, model);
            return payload;
        },
    },
    command_arm: {
        cluster: 'ssIasAce',
        type: 'commandArm',
        convert: (model, msg, publish, options, meta) => {
            const lookup = {
                0: 'disarm',
                1: 'arm_day_zones',
                2: 'arm_night_zones',
                3: 'arm_all_zones',
            };
            const payload = {action: postfixWithEndpointName(lookup[msg.data['armmode']], msg, model)};
            addActionGroup(payload, msg, model);
            return payload;
        },
    },
    command_cover_stop: {
        cluster: 'closuresWindowCovering',
        type: 'commandStop',
        convert: (model, msg, publish, options, meta) => {
            const payload = {action: postfixWithEndpointName('stop', msg, model)};
            addActionGroup(payload, msg, model);
            return payload;
        },
    },
    command_cover_open: {
        cluster: 'closuresWindowCovering',
        type: 'commandUpOpen',
        convert: (model, msg, publish, options, meta) => {
            const payload = {action: postfixWithEndpointName('open', msg, model)};
            addActionGroup(payload, msg, model);
            return payload;
        },
    },
    command_cover_close: {
        cluster: 'closuresWindowCovering',
        type: 'commandDownClose',
        convert: (model, msg, publish, options, meta) => {
            const payload = {action: postfixWithEndpointName('close', msg, model)};
            addActionGroup(payload, msg, model);
            return payload;
        },
    },
    command_on: {
        cluster: 'genOnOff',
        type: 'commandOn',
        convert: (model, msg, publish, options, meta) => {
            const payload = {action: postfixWithEndpointName('on', msg, model)};
            addActionGroup(payload, msg, model);
            return payload;
        },
    },
    command_off: {
        cluster: 'genOnOff',
        type: 'commandOff',
        convert: (model, msg, publish, options, meta) => {
            const payload = {action: postfixWithEndpointName('off', msg, model)};
            addActionGroup(payload, msg, model);
            return payload;
        },
    },
    command_off_with_effect: {
        cluster: 'genOnOff',
        type: 'commandOffWithEffect',
        convert: (model, msg, publish, options, meta) => {
            const payload = {action: postfixWithEndpointName(`off`, msg, model)};
            addActionGroup(payload, msg, model);
            return payload;
        },
    },
    command_toggle: {
        cluster: 'genOnOff',
        type: 'commandToggle',
        convert: (model, msg, publish, options, meta) => {
            const payload = {action: postfixWithEndpointName('toggle', msg, model)};
            addActionGroup(payload, msg, model);
            return payload;
        },
    },
    command_move_to_level: {
        cluster: 'genLevelCtrl',
        type: ['commandMoveToLevel', 'commandMoveToLevelWithOnOff'],
        convert: (model, msg, publish, options, meta) => {
            const payload = {
                action: postfixWithEndpointName(`brightness_move_to_level`, msg, model),
                action_level: msg.data.level,
                action_transition_time: msg.data.transtime / 100,
            };
            addActionGroup(payload, msg, model);
            return payload;
        },
    },
    command_move: {
        cluster: 'genLevelCtrl',
        type: ['commandMove', 'commandMoveWithOnOff'],
        convert: (model, msg, publish, options, meta) => {
            const direction = msg.data.movemode === 1 ? 'down' : 'up';
            const action = postfixWithEndpointName(`brightness_move_${direction}`, msg, model);
            const payload = {action, action_rate: msg.data.rate};
            addActionGroup(payload, msg, model);
            return payload;
        },
    },
    command_step: {
        cluster: 'genLevelCtrl',
        type: ['commandStep', 'commandStepWithOnOff'],
        convert: (model, msg, publish, options, meta) => {
            const direction = msg.data.stepmode === 1 ? 'down' : 'up';
            const payload = {
                action: postfixWithEndpointName(`brightness_step_${direction}`, msg, model),
                action_step_size: msg.data.stepsize,
                action_transition_time: msg.data.transtime / 100,
            };
            addActionGroup(payload, msg, model);
            return payload;
        },
    },
    command_stop: {
        cluster: 'genLevelCtrl',
        type: ['commandStop', 'commandStopWithOnOff'],
        convert: (model, msg, publish, options, meta) => {
            const payload = {action: postfixWithEndpointName(`brightness_stop`, msg, model)};
            addActionGroup(payload, msg, model);
            return payload;
        },
    },
    command_step_color_temperature: {
        cluster: 'lightingColorCtrl',
        type: 'commandStepColorTemp',
        convert: (model, msg, publish, options, meta) => {
            const direction = msg.data.stepmode === 1 ? 'up' : 'down';
            const payload = {
                action: postfixWithEndpointName(`color_temperature_step_${direction}`, msg, model),
                action_step_size: msg.data.stepsize,
            };
            addActionGroup(payload, msg, model);
            return payload;
        },
    },
    command_ehanced_move_to_hue_and_saturation: {
        cluster: 'lightingColorCtrl',
        type: 'commandEnhancedMoveToHueAndSaturation',
        convert: (model, msg, publish, options, meta) => {
            const payload = {
                action: postfixWithEndpointName(`enhanced_move_to_hue_and_saturation`, msg, model),
                action_enhanced_hue: msg.data.enhancehue,
                action_hue: msg.data.enhancehue * 360 / 65536 % 360,
                action_saturation: msg.data.saturation,
                action_transition_time: msg.data.transtime,
            };

            addActionGroup(payload, msg, model);
            return payload;
        },
    },
    command_color_loop_set: {
        cluster: 'lightingColorCtrl',
        type: 'commandColorLoopSet',
        convert: (model, msg, publish, options, meta) => {
            const updateFlags = msg.data.updateflags;
            const actionLookup = {
                0x00: 'deactivate',
                0x01: 'activate_from_color_loop_start_enhanced_hue',
                0x02: 'activate_from_enhanced_current_hue',
            };

            const payload = {
                action: postfixWithEndpointName(`color_loop_set`, msg, model),
                action_update_flags: {
                    action: (updateFlags & 1 << 0) > 0,
                    direction: (updateFlags & 1 << 1) > 0,
                    time: (updateFlags & 1 << 2) > 0,
                    start_hue: (updateFlags & 1 << 3) > 0,
                },
                action_action: actionLookup[msg.data.action],
                action_direction: msg.data.direction === 0 ? 'decrement' : 'increment',
                action_time: msg.data.time,
                action_start_hue: msg.data.starthue,
            };

            addActionGroup(payload, msg, model);
            return payload;
        },
    },
    command_move_to_color_temp: {
        cluster: 'lightingColorCtrl',
        type: 'commandMoveToColorTemp',
        convert: (model, msg, publish, options, meta) => {
            const payload = {
                action: postfixWithEndpointName(`color_temperature_move`, msg, model),
                action_color_temperature: msg.data.colortemp,
                action_transition_time: msg.data.transtime,
            };
            addActionGroup(payload, msg, model);
            return payload;
        },
    },
    command_move_to_color: {
        cluster: 'lightingColorCtrl',
        type: 'commandMoveToColor',
        convert: (model, msg, publish, options, meta) => {
            const payload = {
                action: postfixWithEndpointName(`color_move`, msg, model),
                action_color: {
                    x: precisionRound(msg.data.colorx / 65535, 3),
                    y: precisionRound(msg.data.colory / 65535, 3),
                },
                action_transition_time: msg.data.transtime,
            };
            addActionGroup(payload, msg, model);
            return payload;
        },
    },
    command_move_hue: {
        cluster: 'lightingColorCtrl',
        type: 'commandMoveHue',
        convert: (model, msg, publish, options, meta) => {
            const payload = {action: postfixWithEndpointName('hue_move', msg, model)};
            addActionGroup(payload, msg, model);
            return payload;
        },
    },
    command_emergency: {
        cluster: 'ssIasAce',
        type: 'commandEmergency',
        convert: (model, msg, publish, options, meta) => {
            const payload = {action: postfixWithEndpointName(`emergency`, msg, model)};
            addActionGroup(payload, msg, model);
            return payload;
        },
    },
    identify: {
        cluster: 'genIdentify',
        type: ['attributeReport', 'readResponse'],
        convert: (model, msg, publish, options, meta) => {
            return {action: postfixWithEndpointName(`identify`, msg, model)};
        },
    },
    cover_position_tilt: {
        cluster: 'closuresWindowCovering',
        type: ['attributeReport', 'readResponse'],
        convert: (model, msg, publish, options, meta) => {
            const result = {};
            // Zigbee officially expects 'open' to be 0 and 'closed' to be 100 whereas
            // HomeAssistant etc. work the other way round.
            // For zigbee-herdsman-converters: open = 100, close = 0
            // ubisys J1 will report 255 if lift or tilt positions are not known, so skip that.
            const invert = model.meta && model.meta.coverInverted ? !options.invert_cover : options.invert_cover;
            if (msg.data.hasOwnProperty('currentPositionLiftPercentage') && msg.data['currentPositionLiftPercentage'] <= 100) {
                const value = msg.data['currentPositionLiftPercentage'];
                result.position = invert ? value : 100 - value;
            }
            if (msg.data.hasOwnProperty('currentPositionTiltPercentage') && msg.data['currentPositionTiltPercentage'] <= 100) {
                const value = msg.data['currentPositionTiltPercentage'];
                result.tilt = invert ? value : 100 - value;
            }
            return result;
        },
    },

    cover_position_via_brightness: {
        cluster: 'genLevelCtrl',
        type: ['attributeReport', 'readResponse'],
        convert: (model, msg, publish, options, meta) => {
            const currentLevel = msg.data['currentLevel'];
            let position = Math.round(Number(currentLevel) / 2.55).toString();
            position = options.invert_cover ? 100 - position : position;
            const state = options.invert_cover ? (position > 0 ? 'CLOSE' : 'OPEN') : (position > 0 ? 'OPEN' : 'CLOSE');
            return {state: state, position: position};
        },
    },
    cover_state_via_onoff: {
        cluster: 'genOnOff',
        type: ['attributeReport', 'readResponse'],
        convert: (model, msg, publish, options, meta) => {
            if (msg.data.hasOwnProperty('onOff')) {
                return {state: msg.data['onOff'] === 1 ? 'OPEN' : 'CLOSE'};
            }
        },
    },

    /**
     * Non-generic converters, re-use if possible
     */
    xiaomi_on_off_action: {
        cluster: 'genOnOff',
        type: ['attributeReport'],
        convert: (model, msg, publish, options, meta) => {
            if (['QBKG04LM', 'QBKG11LM', 'QBKG21LM', 'QBKG03LM', 'QBKG12LM', 'QBKG22LM'].includes(model.model) && !msg.data['61440']) {
                return;
            }

            let mapping = null;
            if (['QBKG03LM', 'QBKG12LM', 'QBKG22LM'].includes(model.model)) mapping = {4: 'left', 5: 'right', 6: 'both'};
            if (['WXKG02LM'].includes(model.model)) mapping = {1: 'left', 2: 'right', 3: 'both'};

            // Dont' use postfixWithEndpointName here, endpoints don't match
            if (mapping) {
                const button = mapping[msg.endpoint.ID];
                return {action: `single_${button}`};
            } else {
                return {action: 'single'};
            }
        },
    },
    xiaomi_multistate_action: {
        cluster: 'genMultistateInput',
        type: ['attributeReport'],
        convert: (model, msg, publish, options, meta) => {
            if (hasAlreadyProcessedMessage(msg)) return;
            let actionLookup = {0: 'hold', 1: 'single', 2: 'double', 255: 'release'};
            let buttonLookup = null;
            if (model.model === 'WXKG02LM') buttonLookup = {1: 'left', 2: 'right', 3: 'both'};
            if (model.model === 'QBKG12LM') buttonLookup = {5: 'left', 6: 'right', 7: 'both'};
            if (model.model === 'WXKG12LM') {
                actionLookup = {...actionLookup, 16: 'hold', 17: 'release', 18: 'shake'};
            }

            const action = actionLookup[msg.data['presentValue']];
            if (buttonLookup) {
                const button = buttonLookup[msg.endpoint.ID];
                if (button) {
                    return {action: `${action}_${button}`};
                }
            } else {
                return {action};
            }
        },
    },
    xiaomi_WXKG01LM_action: {
        cluster: 'genOnOff',
        type: ['attributeReport', 'readResponse'],
        convert: (model, msg, publish, options, meta) => {
            if (hasAlreadyProcessedMessage(msg)) return;
            const deviceID = msg.device.ieeeAddr;
            const state = msg.data['onOff'];
            if (!store[deviceID]) store[deviceID] = {};

            // 0 = click down, 1 = click up, else = multiple clicks
            if (state === 0) {
                store[deviceID].timer = setTimeout(() => {
                    publish({action: 'hold'});
                    store[deviceID].timer = null;
                    store[deviceID].hold = Date.now();
                    store[deviceID].hold_timer = setTimeout(() => {
                        store[deviceID].hold = false;
                    }, options.hold_timeout_expire || 4000);
                    // After 4000 milliseconds of not reciving release we assume it will not happen.
                }, options.hold_timeout || 1000); // After 1000 milliseconds of not releasing we assume hold.
            } else if (state === 1) {
                if (store[deviceID].hold) {
                    const duration = Date.now() - store[deviceID].hold;
                    publish({action: 'release', duration: duration});
                    store[deviceID].hold = false;
                }

                if (store[deviceID].timer) {
                    clearTimeout(store[deviceID].timer);
                    store[deviceID].timer = null;
                    publish({action: 'single'});
                }
            } else {
                const clicks = msg.data['32768'];
                const actionLookup = {1: 'single', 2: 'double', 3: 'triple', 4: 'quadruple'};
                const payload = actionLookup[clicks] ? actionLookup[clicks] : 'many';
                publish({action: payload});
            }
        },
    },
    xiaomi_WXKG11LM_action: {
        cluster: 'genOnOff',
        type: ['attributeReport', 'readResponse'],
        convert: (model, msg, publish, options, meta) => {
            let clicks;
            if (msg.data.onOff) {
                clicks = 1;
            } else if (msg.data['32768']) {
                clicks = msg.data['32768'];
            }

            const actionLookup = {1: 'single', 2: 'double', 3: 'triple', 4: 'quadruple'};
            if (actionLookup[clicks]) {
                return {action: actionLookup[clicks]};
            }
        },
    },
    command_status_change_notification_action: {
        cluster: 'ssIasZone',
        type: 'commandStatusChangeNotification',
        convert: (model, msg, publish, options, meta) => {
            const lookup = {0: 'off', 1: 'single', 2: 'double', 3: 'hold'};
            const zoneStatus = msg.data.zonestatus;
            return {action: lookup[zoneStatus]};
        },
    },
    ptvo_multistate_action: {
        cluster: 'genMultistateInput',
        type: ['attributeReport', 'readResponse'],
        convert: (model, msg, publish, options, meta) => {
            const actionLookup = {1: 'single', 2: 'double', 3: 'tripple', 4: 'hold'};
            const value = msg.data['presentValue'];
            const action = actionLookup[value];
            return {action: postfixWithEndpointName(action, msg, model)};
        },
    },
    terncy_raw: {
        cluster: 'manuSpecificClusterAduroSmart',
        type: 'raw',
        convert: (model, msg, publish, options, meta) => {
            // 13,40,18,104, 0,8,1 - single
            // 13,40,18,22,  0,17,1
            // 13,40,18,32,  0,18,1
            // 13,40,18,6,   0,16,1
            // 13,40,18,111, 0,4,2 - double
            // 13,40,18,58,  0,7,2
            // 13,40,18,6,   0,2,3 - triple
            // motion messages:
            // 13,40,18,105, 4,167,0,7 - motion on right side
            // 13,40,18,96,  4,27,0,5
            // 13,40,18,101, 4,27,0,7
            // 13,40,18,125, 4,28,0,5
            // 13,40,18,85,  4,28,0,7
            // 13,40,18,3,   4,24,0,5
            // 13,40,18,81,  4,10,1,7
            // 13,40,18,72,  4,30,1,5
            // 13,40,18,24,  4,25,0,40 - motion on left side
            // 13,40,18,47,  4,28,0,56
            // 13,40,18,8,   4,32,0,40
            let value = {};
            if (msg.data[4] == 0) {
                value = msg.data[6];
                if (1 <= value && value <= 3) {
                    const actionLookup = {1: 'single', 2: 'double', 3: 'triple', 4: 'quadruple'};
                    return {action: actionLookup[value]};
                }
            } else if (msg.data[4] == 4) {
                value = msg.data[7];
                const sidelookup = {5: 'right', 7: 'right', 40: 'left', 56: 'left'};
                if (sidelookup[value]) {
                    msg.data.occupancy = 1;
                    const payload = converters.occupancy_with_timeout.convert(model, msg, publish, options, meta);
                    payload.action_side = sidelookup[value];
                    payload.side = sidelookup[value]; /* legacy: remove this line (replaced by action_side) */

                    return payload;
                }
            }
        },
    },
    konke_action: {
        cluster: 'genOnOff',
        type: ['attributeReport', 'readResponse'],
        convert: (model, msg, publish, options, meta) => {
            const value = msg.data['onOff'];
            const lookup = {128: 'single', 129: 'double', 130: 'hold'};
            return lookup[value] ? {action: lookup[value]} : null;
        },
    },
    xiaomi_curtain_position: {
        cluster: 'genAnalogOutput',
        type: ['attributeReport', 'readResponse'],
        convert: (model, msg, publish, options, meta) => {
            let running = false;

            if (model.model === 'ZNCLDJ12LM' && msg.type === 'attributeReport' && [0, 2].includes(msg.data['presentValue'])) {
                // Incorrect reports from the device, ignore (re-read by onEvent of ZNCLDJ12LM)
                // https://github.com/Koenkk/zigbee-herdsman-converters/pull/1427#issuecomment-663862724
                return;
            }

            if (msg.data['61440']) {
                running = msg.data['61440'] !== 0;
            }

            let position = precisionRound(msg.data['presentValue'], 2);
            position = options.invert_cover ? 100 - position : position;
            return {position: position, running: running};
        },
    },
    xiaomi_curtain_options: {
        cluster: 'genBasic',
        type: ['attributeReport', 'readResponse'],
        convert: (model, msg, publish, options, meta) => {
            const data = msg.data['1025'];
            if (data) {
                return {
                    options: { // next values update only when curtain finished initial setup and knows current position
                        reverse_direction: data[2]=='\u0001',
                        hand_open: data[5]=='\u0000',
                    },
                };
            }
        },
    },
    xiaomi_operation_mode_basic: {
        cluster: 'genBasic',
        type: ['attributeReport', 'readResponse'],
        convert: (model, msg, publish, options, meta) => {
            const payload = {};
            if (['QBKG04LM', 'QBKG11LM', 'QBKG21LM'].includes(model.model)) {
                const mappingMode = {0x12: 'control_relay', 0xFE: 'decoupled'};
                const key = '65314';
                if (msg.data.hasOwnProperty(key)) {
                    payload.operation_mode = mappingMode[msg.data[key]];
                }
            } else if (['QBKG03LM', 'QBKG12LM', 'QBKG22LM'].includes(model.model)) {
                const mappingButton = {'65314': 'left', '65315': 'right'};
                const mappingMode = {0x12: 'control_left_relay', 0x22: 'control_right_relay', 0xFE: 'decoupled'};
                for (const key in mappingButton) {
                    if (msg.data.hasOwnProperty(key)) {
                        const mode = mappingMode[msg.data[key]];
                        payload[`operation_mode_${mappingButton[key]}`] = mode;
                    }
                }
            } else {
                throw new Error('Not supported');
            }

            return payload;
        },
    },
    xiaomi_operation_mode_opple: {
        cluster: 'aqaraOpple',
        type: ['attributeReport', 'readResponse'],
        convert: (model, msg, publish, options, meta) => {
            const mappingButton = {
                1: 'left',
                2: 'center',
                3: 'right',
            };
            const mappingMode = {
                0x01: 'control_relay',
                0x00: 'decoupled',
            };
            for (const key in mappingButton) {
                if (msg.endpoint.ID == key && msg.data.hasOwnProperty('512')) {
                    const payload = {};
                    const mode = mappingMode['512'];
                    payload[`operation_mode_${mappingButton[key]}`] = mode;
                    return payload;
                }
            }
        },
    },

    /**
     * Legacy: DONT RE-USE!!
     */
    legacy_WXKG11LM_click: {
        cluster: 'genOnOff',
        type: ['attributeReport', 'readResponse'],
        convert: (model, msg, publish, options, meta) => {
            if (!options.hasOwnProperty('legacy') || options.legacy) {
                const data = msg.data;
                let clicks;

                if (data.onOff) {
                    clicks = 1;
                } else if (data['32768']) {
                    clicks = data['32768'];
                }

                const actionLookup = {1: 'single', 2: 'double', 3: 'triple', 4: 'quadruple'};
                if (actionLookup[clicks]) {
                    return {click: actionLookup[clicks]};
                }
            }
        },
    },
    legacy_konke_click: {
        cluster: 'genOnOff',
        type: ['attributeReport', 'readResponse'],
        convert: (model, msg, publish, options, meta) => {
            const value = msg.data['onOff'];
            const lookup = {
                128: {click: 'single'}, // single click
                129: {click: 'double'}, // double and many click
                130: {click: 'long'}, // hold
            };

            return lookup[value] ? lookup[value] : null;
        },
    },
    legacy_xiaomi_action_click_multistate: {
        cluster: 'genMultistateInput',
        type: ['attributeReport', 'readResponse'],
        convert: (model, msg, publish, options, meta) => {
            const value = msg.data['presentValue'];
            const lookup = {
                1: {click: 'single'}, // single click
                2: {click: 'double'}, // double click
            };

            return lookup[value] ? lookup[value] : null;
        },
    },
    legacy_WXKG12LM_action_click_multistate: {
        cluster: 'genMultistateInput',
        type: ['attributeReport', 'readResponse'],
        convert: (model, msg, publish, options, meta) => {
            if (!options.hasOwnProperty('legacy') || options.legacy) {
                const value = msg.data['presentValue'];
                const lookup = {
                    1: {click: 'single'}, // single click
                    2: {click: 'double'}, // double click
                };

                return lookup[value] ? lookup[value] : null;
            }
        },
    },
    legacy_terncy_raw: {
        cluster: 'manuSpecificClusterAduroSmart',
        type: 'raw',
        convert: (model, msg, publish, options, meta) => {
            if (!options.hasOwnProperty('legacy') || options.legacy) {
                // 13,40,18,104, 0,8,1 - click
                // 13,40,18,22,  0,17,1
                // 13,40,18,32,  0,18,1
                // 13,40,18,6,   0,16,1
                // 13,40,18,111, 0,4,2 - double click
                // 13,40,18,58,  0,7,2
                // 13,40,18,6,   0,2,3 - triple click
                // motion messages:
                // 13,40,18,105, 4,167,0,7 - motion on right side
                // 13,40,18,96,  4,27,0,5
                // 13,40,18,101, 4,27,0,7
                // 13,40,18,125, 4,28,0,5
                // 13,40,18,85,  4,28,0,7
                // 13,40,18,3,   4,24,0,5
                // 13,40,18,81,  4,10,1,7
                // 13,40,18,72,  4,30,1,5
                // 13,40,18,24,  4,25,0,40 - motion on left side
                // 13,40,18,47,  4,28,0,56
                // 13,40,18,8,   4,32,0,40
                let value = {};
                if (msg.data[4] == 0) {
                    value = msg.data[6];
                    if (1 <= value && value <= 3) {
                        const actionLookup = {1: 'single', 2: 'double', 3: 'triple', 4: 'quadruple'};
                        return {click: actionLookup[value]};
                    }
                }
            }
        },
    },
    legacy_CCTSwitch_D0001_on_off: {
        cluster: 'genOnOff',
        type: ['commandOn', 'commandOff'],
        convert: (model, msg, publish, options, meta) => {
            if (!options.hasOwnProperty('legacy') || options.legacy) {
                return {click: 'power'};
            }
        },
    },
    legacy_ptvo_switch_buttons: {
        cluster: 'genMultistateInput',
        type: ['attributeReport', 'readResponse'],
        convert: (model, msg, publish, options, meta) => {
            if (!options.hasOwnProperty('legacy') || options.legacy) {
                const button = getKey(model.endpoint(msg.device), msg.endpoint.ID);
                const value = msg.data['presentValue'];

                const actionLookup = {
                    1: 'single',
                    2: 'double',
                    3: 'tripple',
                    4: 'hold',
                };

                const action = actionLookup[value];

                if (button) {
                    return {click: button + (action ? `_${action}` : '')};
                }
            }
        },
    },
    legacy_ZGRC013_brightness_onoff: {
        cluster: 'genLevelCtrl',
        type: 'commandMoveWithOnOff',
        convert: (model, msg, publish, options, meta) => {
            if (!options.hasOwnProperty('legacy') || options.legacy) {
                const button = msg.endpoint.ID;
                const direction = msg.data.movemode == 0 ? 'up' : 'down';
                if (button) {
                    return {click: `${button}_${direction}`};
                }
            }
        },
    },
    legacy_ZGRC013_brightness_stop: {
        cluster: 'genLevelCtrl',
        type: 'commandStopWithOnOff',
        convert: (model, msg, publish, options, meta) => {
            if (!options.hasOwnProperty('legacy') || options.legacy) {
                const button = msg.endpoint.ID;
                if (button) {
                    return {click: `${button}_stop`};
                }
            }
        },
    },
    legacy_ZGRC013_scene: {
        cluster: 'genScenes',
        type: 'commandRecall',
        convert: (model, msg, publish, options, meta) => {
            if (!options.hasOwnProperty('legacy') || options.legacy) {
                return {click: `scene_${msg.data.groupid}_${msg.data.sceneid}`};
            }
        },
    },
    legacy_ZGRC013_cmdOn: {
        cluster: 'genOnOff',
        type: 'commandOn',
        convert: (model, msg, publish, options, meta) => {
            const button = msg.endpoint.ID;
            if (button) {
                return {click: `${button}_on`};
            }
        },
    },
    legacy_ZGRC013_cmdOff: {
        cluster: 'genOnOff',
        type: 'commandOff',
        convert: (model, msg, publish, options, meta) => {
            if (!options.hasOwnProperty('legacy') || options.legacy) {
                const button = msg.endpoint.ID;
                if (button) {
                    return {click: `${button}_off`};
                }
            }
        },
    },
    legacy_ZGRC013_brightness: {
        cluster: 'genLevelCtrl',
        type: 'commandMove',
        convert: (model, msg, publish, options, meta) => {
            if (!options.hasOwnProperty('legacy') || options.legacy) {
                const button = msg.endpoint.ID;
                const direction = msg.data.movemode == 0 ? 'up' : 'down';
                if (button) {
                    return {click: `${button}_${direction}`};
                }
            }
        },
    },
    legacy_CTR_U_scene: {
        cluster: 'genScenes',
        type: 'commandRecall',
        convert: (model, msg, publish, options, meta) => {
            if (!options.hasOwnProperty('legacy') || options.legacy) {
                return {click: `scene_${msg.data.groupid}_${msg.data.sceneid}`};
            }
        },
    },
    legacy_st_button_state: {
        cluster: 'ssIasZone',
        type: 'commandStatusChangeNotification',
        convert: (model, msg, publish, options, meta) => {
            if (!options.hasOwnProperty('legacy') || options.legacy) {
                const buttonStates = {
                    0: 'off',
                    1: 'single',
                    2: 'double',
                    3: 'hold',
                };

                if (msg.data.hasOwnProperty('data')) {
                    const zoneStatus = msg.data.zonestatus;
                    return {click: buttonStates[zoneStatus]};
                } else {
                    const zoneStatus = msg.data.zonestatus;
                    return {click: buttonStates[zoneStatus]};
                }
            }
        },
    },
    legacy_QBKG11LM_click: {
        cluster: 'genMultistateInput',
        type: ['attributeReport', 'readResponse'],
        convert: (model, msg, publish, options, meta) => {
            if (!options.hasOwnProperty('legacy') || options.legacy) {
                if ([1, 2].includes(msg.data.presentValue)) {
                    const times = {1: 'single', 2: 'double'};
                    return {click: times[msg.data.presentValue]};
                }
            }
        },
    },
    legacy_QBKG12LM_click: {
        cluster: 'genMultistateInput',
        type: ['attributeReport', 'readResponse'],
        convert: (model, msg, publish, options, meta) => {
            if (!options.hasOwnProperty('legacy') || options.legacy) {
                if ([1, 2].includes(msg.data.presentValue)) {
                    const mapping = {5: 'left', 6: 'right', 7: 'both'};
                    const times = {1: 'single', 2: 'double'};
                    const button = mapping[msg.endpoint.ID];
                    return {click: `${button}_${times[msg.data.presentValue]}`};
                }
            }
        },
    },
    legacy_QBKG03LM_QBKG12LM_click: {
        cluster: 'genOnOff',
        type: ['attributeReport'],
        convert: (model, msg, publish, options, meta) => {
            if (!options.hasOwnProperty('legacy') || options.legacy) {
                if (!msg.data['61440']) {
                    const mapping = {4: 'left', 5: 'right', 6: 'both'};
                    const button = mapping[msg.endpoint.ID];
                    return {click: button};
                }
            }
        },
    },
    legacy_QBKG04LM_QBKG11LM_click: {
        cluster: 'genOnOff',
        type: ['attributeReport'],
        convert: (model, msg, publish, options, meta) => {
            if (!options.hasOwnProperty('legacy') || options.legacy) {
                if (!msg.data['61440']) {
                    return {click: 'single'};
                }
            }
        },
    },
    legacy_cover_stop: {
        cluster: 'closuresWindowCovering',
        type: 'commandStop',
        convert: (model, msg, publish, options, meta) => {
            if (!options.hasOwnProperty('legacy') || options.legacy) {
                return {click: 'release'};
            }
        },
    },
    legacy_cover_open: {
        cluster: 'closuresWindowCovering',
        type: 'commandUpOpen',
        convert: (model, msg, publish, options, meta) => {
            if (!options.hasOwnProperty('legacy') || options.legacy) {
                return {click: 'open'};
            }
        },
    },
    legacy_cover_close: {
        cluster: 'closuresWindowCovering',
        type: 'commandDownClose',
        convert: (model, msg, publish, options, meta) => {
            if (!options.hasOwnProperty('legacy') || options.legacy) {
                return {click: 'close'};
            }
        },
    },
    legacy_WXKG03LM_click: {
        cluster: 'genOnOff',
        type: ['attributeReport', 'readResponse'],
        convert: (model, msg, publish, options, meta) => {
            if (!options.hasOwnProperty('legacy') || options.legacy) {
                return {click: 'single'};
            }
        },
    },
    legacy_xiaomi_on_off_action: {
        cluster: 'genOnOff',
        type: ['attributeReport'],
        convert: (model, msg, publish, options, meta) => {
            // Legacy: use xiaomi_on_off_action_single
            return {action: getKey(model.endpoint(msg.device), msg.endpoint.ID)};
        },
    },
    legacy_WXKG02LM_click: {
        cluster: 'genOnOff',
        type: ['attributeReport', 'readResponse'],
        convert: (model, msg, publish, options, meta) => {
            if (!options.hasOwnProperty('legacy') || options.legacy) {
                return {click: getKey(model.endpoint(msg.device), msg.endpoint.ID)};
            }
        },
    },
    legacy_WXKG02LM_click_multistate: {
        cluster: 'genMultistateInput',
        type: ['attributeReport', 'readResponse'],
        convert: (model, msg, publish, options, meta) => {
            // Somestime WXKG02LM sends multiple messages on a single click, this prevents handling
            // of a message with the same transaction sequence number twice.
            const current = msg.meta.zclTransactionSequenceNumber;
            if (store[msg.device.ieeeAddr + 'legacy'] === current) return;
            store[msg.device.ieeeAddr + 'legacy'] = current;

            const button = getKey(model.endpoint(msg.device), msg.endpoint.ID);
            const value = msg.data['presentValue'];

            const actionLookup = {
                0: 'long',
                1: null,
                2: 'double',
            };

            const action = actionLookup[value];

            if (button) {
                if (!options.hasOwnProperty('legacy') || options.legacy) {
                    return {click: button + (action ? `_${action}` : '')};
                }
            }
        },
    },
    legacy_WXKG01LM_click: {
        cluster: 'genOnOff',
        type: ['attributeReport', 'readResponse'],
        convert: (model, msg, publish, options, meta) => {
            if (!options.hasOwnProperty('legacy') || options.legacy) {
                const deviceID = msg.device.ieeeAddr;
                const state = msg.data['onOff'];
                const key = `${deviceID}_legacy`;

                if (!store[key]) {
                    store[key] = {};
                }

                const current = msg.meta.zclTransactionSequenceNumber;
                if (store[key].transaction === current) return;
                store[key].transaction = current;

                // 0 = click down, 1 = click up, else = multiple clicks
                if (state === 0) {
                    store[key].timer = setTimeout(() => {
                        publish({click: 'long'});
                        store[key].timer = null;
                        store[key].long = Date.now();
                        store[key].long_timer = setTimeout(() => {
                            store[key].long = false;
                        }, 4000); // After 4000 milliseconds of not reciving long_release we assume it will not happen.
                    }, options.long_timeout || 1000); // After 1000 milliseconds of not releasing we assume long click.
                } else if (state === 1) {
                    if (store[key].long) {
                        const duration = Date.now() - store[key].long;
                        publish({click: 'long_release', duration: duration});
                        store[key].long = false;
                    }

                    if (store[key].timer) {
                        clearTimeout(store[key].timer);
                        store[key].timer = null;
                        publish({click: 'single'});
                    }
                } else {
                    const clicks = msg.data['32768'];
                    const actionLookup = {1: 'single', 2: 'double', 3: 'triple', 4: 'quadruple'};
                    const payload = actionLookup[clicks] ? actionLookup[clicks] : 'many';
                    publish({click: payload});
                }
            }
        },
    },
    legacy_scenes_recall_click: {
        cluster: 'genScenes',
        type: 'commandRecall',
        convert: (model, msg, publish, options, meta) => {
            if (!options.hasOwnProperty('legacy') || options.legacy) {
                return {click: msg.data.sceneid};
            }
        },
    },
    legacy_AV2010_34_click: {
        cluster: 'genScenes',
        type: 'commandRecall',
        convert: (model, msg, publish, options, meta) => {
            if (!options.hasOwnProperty('legacy') || options.legacy) {
                return {click: msg.data.groupid};
            }
        },
    },
    legacy_E1743_brightness_down: {
        cluster: 'genLevelCtrl',
        type: 'commandMove',
        convert: (model, msg, publish, options, meta) => {
            if (!options.hasOwnProperty('legacy') || options.legacy) {
                return {click: 'brightness_down'};
            }
        },
    },
    legacy_E1743_brightness_up: {
        cluster: 'genLevelCtrl',
        type: 'commandMoveWithOnOff',
        convert: (model, msg, publish, options, meta) => {
            if (!options.hasOwnProperty('legacy') || options.legacy) {
                return {click: 'brightness_up'};
            }
        },
    },
    legacy_E1743_brightness_stop: {
        cluster: 'genLevelCtrl',
        type: 'commandStopWithOnOff',
        convert: (model, msg, publish, options, meta) => {
            if (!options.hasOwnProperty('legacy') || options.legacy) {
                return {click: 'brightness_stop'};
            }
        },
    },
    legacy_genOnOff_cmdOn: {
        cluster: 'genOnOff',
        type: 'commandOn',
        convert: (model, msg, publish, options, meta) => {
            if (!options.hasOwnProperty('legacy') || options.legacy) {
                return {click: 'on'};
            }
        },
    },
    legacy_genOnOff_cmdOff: {
        cluster: 'genOnOff',
        type: 'commandOff',
        convert: (model, msg, publish, options, meta) => {
            if (!options.hasOwnProperty('legacy') || options.legacy) {
                return {click: 'off'};
            }
        },
    },
    legacy_xiaomi_multistate_action: {
        cluster: 'genMultistateInput',
        type: ['attributeReport', 'readResponse'],
        convert: (model, msg, publish, options, meta) => {
            // refactor to xiaomi_multistate_action]
            const button = getKey(model.endpoint(msg.device), msg.endpoint.ID);
            const value = msg.data['presentValue'];
            const actionLookup = {0: 'long', 1: null, 2: 'double'};
            const action = actionLookup[value];

            if (button) {
                return {action: `${button}${(action ? `_${action}` : '')}`};
            }
        },
    },
    legacy_E1744_play_pause: {
        cluster: 'genOnOff',
        type: 'commandToggle',
        convert: (model, msg, publish, options, meta) => {
            if (options.hasOwnProperty('legacy') && options.legacy === false) {
                return converters.command_toggle.convert(model, msg, publish, options, meta);
            } else {
                return {action: 'play_pause'};
            }
        },
    },
    legacy_E1744_skip: {
        cluster: 'genLevelCtrl',
        type: 'commandStep',
        convert: (model, msg, publish, options, meta) => {
            if (options.hasOwnProperty('legacy') && options.legacy === false) {
                return converters.command_step.convert(model, msg, publish, options, meta);
            } else {
                const direction = msg.data.stepmode === 1 ? 'backward' : 'forward';
                return {
                    action: `skip_${direction}`,
                    step_size: msg.data.stepsize,
                    transition_time: msg.data.transtime,
                };
            }
        },
    },
    legacy_cmd_move: {
        cluster: 'genLevelCtrl',
        type: 'commandMove',
        convert: (model, msg, publish, options, meta) => {
            if (options.hasOwnProperty('legacy') && options.legacy === false) {
                return converters.command_move.convert(model, msg, publish, options, meta);
            } else {
                ictcg1(model, msg, publish, options, 'move');
                const direction = msg.data.movemode === 1 ? 'left' : 'right';
                return {action: `rotate_${direction}`, rate: msg.data.rate};
            }
        },
    },
    legacy_cmd_move_with_onoff: {
        cluster: 'genLevelCtrl',
        type: 'commandMoveWithOnOff',
        convert: (model, msg, publish, options, meta) => {
            if (options.hasOwnProperty('legacy') && options.legacy === false) {
                return converters.command_move.convert(model, msg, publish, options, meta);
            } else {
                ictcg1(model, msg, publish, options, 'move');
                const direction = msg.data.movemode === 1 ? 'left' : 'right';
                return {action: `rotate_${direction}`, rate: msg.data.rate};
            }
        },
    },
    legacy_cmd_stop: {
        cluster: 'genLevelCtrl',
        type: 'commandStop',
        convert: (model, msg, publish, options, meta) => {
            if (options.hasOwnProperty('legacy') && options.legacy === false) {
                return converters.command_stop.convert(model, msg, publish, options, meta);
            } else {
                const value = ictcg1(model, msg, publish, options, 'stop');
                return {action: `rotate_stop`, brightness: value};
            }
        },
    },
    legacy_cmd_stop_with_onoff: {
        cluster: 'genLevelCtrl',
        type: 'commandStopWithOnOff',
        convert: (model, msg, publish, options, meta) => {
            if (options.hasOwnProperty('legacy') && options.legacy === false) {
                return converters.command_stop.convert(model, msg, publish, options, meta);
            } else {
                const value = ictcg1(model, msg, publish, options, 'stop');
                return {action: `rotate_stop`, brightness: value};
            }
        },
    },
    legacy_cmd_move_to_level_with_onoff: {
        cluster: 'genLevelCtrl',
        type: 'commandMoveToLevelWithOnOff',
        convert: (model, msg, publish, options, meta) => {
            if (options.hasOwnProperty('legacy') && options.legacy === false) {
                return converters.command_move_to_level.convert(model, msg, publish, options, meta);
            } else {
                const value = ictcg1(model, msg, publish, options, 'level');
                const direction = msg.data.level === 0 ? 'left' : 'right';
                return {action: `rotate_${direction}_quick`, level: msg.data.level, brightness: value};
            }
        },
    },

    /**
     * TODO: Converters to be checked
     */
    scenes_recall_scene_65029: {
        cluster: 65029,
        type: ['raw'],
        convert: (model, msg, publish, options, meta) => {
            return {action: `scene_${msg.data[msg.data.length - 1]}`};
        },
    },
    HS2SK_SKHMP30I1_power: {
        cluster: 'haElectricalMeasurement',
        type: ['attributeReport', 'readResponse'],
        convert: (model, msg, publish, options, meta) => {
            const result = {};

            if (msg.data.hasOwnProperty('activePower')) {
                result.power = msg.data['activePower'] / 10;
            }

            if (msg.data.hasOwnProperty('rmsCurrent')) {
                result.current = msg.data['rmsCurrent'] / 100;
            }

            if (msg.data.hasOwnProperty('rmsVoltage')) {
                result.voltage = msg.data['rmsVoltage'] / 100;
            }

            return result;
        },
    },
    bitron_power: {
        cluster: 'seMetering',
        type: ['attributeReport', 'readResponse'],
        convert: (model, msg, publish, options, meta) => {
            return {power: parseFloat(msg.data['instantaneousDemand']) / 10.0};
        },
    },
    bitron_battery_att_report: {
        cluster: 'genPowerCfg',
        type: ['attributeReport', 'readResponse'],
        convert: (model, msg, publish, options, meta) => {
            const result = {};
            if (typeof msg.data['batteryVoltage'] == 'number') {
                const battery = {max: 3200, min: 2500};
                const voltage = msg.data['batteryVoltage'] * 100;
                result.battery = toPercentage(voltage, battery.min, battery.max);
                result.voltage = voltage; // @deprecated
                // result.voltage = voltage / 1000.0;
            }
            if (typeof msg.data['batteryAlarmState'] == 'number') {
                result.battery_alarm_state = msg.data['batteryAlarmState'];
            }
            return result;
        },
    },
    bitron_thermostat_att_report: {
        cluster: 'hvacThermostat',
        type: ['attributeReport', 'readResponse'],
        convert: (model, msg, publish, options, meta) => {
            const result = {};
            if (typeof msg.data['localTemp'] == 'number') {
                result.local_temperature = precisionRound(msg.data['localTemp'], 2) / 100;
            }
            if (typeof msg.data['localTemperatureCalibration'] == 'number') {
                result.local_temperature_calibration =
                    precisionRound(msg.data['localTemperatureCalibration'], 2) / 10;
            }
            if (typeof msg.data['occupiedHeatingSetpoint'] == 'number') {
                result.occupied_heating_setpoint =
                    precisionRound(msg.data['occupiedHeatingSetpoint'], 2) / 100;
            }
            if (typeof msg.data['runningState'] == 'number') {
                result.running_state = msg.data['runningState'];
            }
            if (typeof msg.data['batteryAlarmState'] == 'number') {
                result.battery_alarm_state = msg.data['batteryAlarmState'];
            }
            return result;
        },
    },
    smartthings_contact: {
        cluster: 'ssIasZone',
        type: 'commandStatusChangeNotification',
        convert: (model, msg, publish, options, meta) => {
            return {contact: msg.data.zonestatus === 48};
        },
    },
    xiaomi_battery_3v: {
        cluster: 'genBasic',
        type: ['attributeReport', 'readResponse'],
        convert: (model, msg, publish, options, meta) => {
            let voltage = null;

            if (msg.data['65281']) {
                voltage = msg.data['65281']['1'];
            } else if (msg.data['65282']) {
                voltage = msg.data['65282']['1'].elmVal;
            }

            if (voltage) {
                return {
                    battery: toPercentageCR2032(voltage),
                    voltage: voltage, // @deprecated
                    // voltage: voltage / 1000.0,
                };
            }
        },
    },
    RTCGQ11LM_interval: {
        cluster: 'genBasic',
        type: ['attributeReport', 'readResponse'],
        convert: (model, msg, publish, options, meta) => {
            if (msg.data['65281']) {
                // DEPRECATED: only return lux here (change illuminance_lux -> illuminance)
                const illuminance = msg.data['65281']['11'];
                return {
                    illuminance: calibrateAndPrecisionRoundOptions(illuminance, options, 'illuminance'),
                    illuminance_lux: calibrateAndPrecisionRoundOptions(illuminance, options, 'illuminance_lux'),
                };
            }
        },
    },
    RTCGQ11LM_illuminance: {
        cluster: 'msIlluminanceMeasurement',
        type: ['attributeReport', 'readResponse'],
        convert: (model, msg, publish, options, meta) => {
            // DEPRECATED: only return lux here (change illuminance_lux -> illuminance)
            const illuminance = msg.data['measuredValue'];
            return {
                illuminance: calibrateAndPrecisionRoundOptions(illuminance, options, 'illuminance'),
                illuminance_lux: calibrateAndPrecisionRoundOptions(illuminance, options, 'illuminance_lux'),
            };
        },
    },
    WSDCGQ01LM_WSDCGQ11LM_interval: {
        cluster: 'genBasic',
        type: ['attributeReport', 'readResponse'],
        convert: (model, msg, publish, options, meta) => {
            if (msg.data['65281']) {
                const result = {};
                const temperature = parseFloat(msg.data['65281']['100']) / 100.0;
                const humidity = parseFloat(msg.data['65281']['101']) / 100.0;

                // https://github.com/Koenkk/zigbee2mqtt/issues/798
                // Sometimes the sensor publishes non-realistic vales, as the sensor only works from
                // -20 till +60, don't produce messages beyond these values.
                if (temperature > -25 && temperature < 65) {
                    result.temperature = calibrateAndPrecisionRoundOptions(temperature, options, 'temperature');
                }

                // in the 0 - 100 range, don't produce messages beyond these values.
                if (humidity >= 0 && humidity <= 100) {
                    result.humidity = calibrateAndPrecisionRoundOptions(humidity, options, 'humidity');
                }

                // Check if contains pressure (WSDCGQ11LM only)
                if (msg.data['65281'].hasOwnProperty('102')) {
                    const pressure = parseFloat(msg.data['65281']['102']) / 100.0;
                    result.pressure = calibrateAndPrecisionRoundOptions(pressure, options, 'pressure');
                }

                return result;
            }
        },
    },
    xiaomi_temperature: {
        cluster: 'msTemperatureMeasurement',
        type: ['attributeReport', 'readResponse'],
        convert: (model, msg, publish, options, meta) => {
            const temperature = parseFloat(msg.data['measuredValue']) / 100.0;

            // https://github.com/Koenkk/zigbee2mqtt/issues/798
            // Sometimes the sensor publishes non-realistic vales, as the sensor only works from
            // -20 till +60, don't produce messages beyond these values.
            if (temperature > -25 && temperature < 65) {
                return {temperature: calibrateAndPrecisionRoundOptions(temperature, options, 'temperature')};
            }
        },
    },
    MFKZQ01LM_action_multistate: {
        cluster: 'genMultistateInput',
        type: ['attributeReport', 'readResponse'],
        convert: (model, msg, publish, options, meta) => {
            /*
            Source: https://github.com/kirovilya/ioBroker.zigbee
                +---+
                | 2 |
            +---+---+---+
            | 4 | 0 | 1 |
            +---+---+---+
                |M5I|
                +---+
                | 3 |
                +---+
            Side 5 is with the MI logo, side 3 contains the battery door.
            presentValue = 0 = shake
            presentValue = 2 = wakeup
            presentValue = 3 = fly/fall
            presentValue = y + x * 8 + 64 = 90º Flip from side x on top to side y on top
            presentValue = x + 128 = 180º flip to side x on top
            presentValue = x + 256 = push/slide cube while side x is on top
            presentValue = x + 512 = double tap while side x is on top
            */
            const value = msg.data['presentValue'];
            let action = null;

            if (value === 0) action = {'action': 'shake'};
            else if (value === 2) action = {'action': 'wakeup'};
            else if (value === 3) action = {'action': 'fall'};
            else if (value >= 512) action = {'action': 'tap', 'side': value-512};
            else if (value >= 256) action = {'action': 'slide', 'side': value-256};
            else if (value >= 128) action = {'action': 'flip180', 'side': value-128};
            else if (value >= 64) {
                action = {action: 'flip90', from_side: Math.floor((value-64) / 8), to_side: value % 8, side: value % 8};
            }

            return action ? action : null;
        },
    },
    MFKZQ01LM_action_analog: {
        cluster: 'genAnalogInput',
        type: ['attributeReport', 'readResponse'],
        convert: (model, msg, publish, options, meta) => {
            /*
            Source: https://github.com/kirovilya/ioBroker.zigbee
            presentValue = rotation angle left < 0, right > 0
            */
            const value = msg.data['presentValue'];
            return {
                action: value < 0 ? 'rotate_left' : 'rotate_right',
                angle: Math.floor(value * 100) / 100,
            };
        },
    },
    tradfri_occupancy: {
        cluster: 'genOnOff',
        type: 'commandOnWithTimedOff',
        convert: (model, msg, publish, options, meta) => {
            const timeout = msg.data.ontime / 10;
            const deviceID = msg.device.ieeeAddr;

            // Stop existing timer because motion is detected and set a new one.
            if (store[deviceID]) {
                clearTimeout(store[deviceID]);
                store[deviceID] = null;
            }

            if (timeout !== 0) {
                store[deviceID] = setTimeout(() => {
                    publish({occupancy: false});
                    store[deviceID] = null;
                }, timeout * 1000);
            }

            return {occupancy: true};
        },
    },
    E1745_requested_brightness: {
        // Possible values are 76 (30%) or 254 (100%)
        cluster: 'genLevelCtrl',
        type: 'commandMoveToLevelWithOnOff',
        convert: (model, msg, publish, options, meta) => {
            return {
                requested_brightness_level: msg.data.level,
                requested_brightness_percent: Math.round(msg.data.level / 254 * 100),
            };
        },
    },
    SP600_power: {
        cluster: 'seMetering',
        type: ['attributeReport', 'readResponse'],
        convert: (model, msg, publish, options, meta) => {
            if (meta.device.dateCode === '20160120') {
                // Cannot use metering_power, divisor/multiplier is not according to ZCL.
                // https://github.com/Koenkk/zigbee2mqtt/issues/2233
                // https://github.com/Koenkk/zigbee-herdsman-converters/issues/915

                const result = {};
                if (msg.data.hasOwnProperty('instantaneousDemand')) {
                    result.power = msg.data['instantaneousDemand'];
                }
                // Summation is reported in Watthours
                if (msg.data.hasOwnProperty('currentSummDelivered')) {
                    const data = msg.data['currentSummDelivered'];
                    const value = (parseInt(data[0]) << 32) + parseInt(data[1]);
                    result.energy = value / 1000.0;
                }
                return result;
            } else {
                return converters.metering_power.convert(model, msg, publish, options, meta);
            }
        },
    },
    xiaomi_contact: {
        cluster: 'genOnOff',
        type: ['attributeReport', 'readResponse'],
        convert: (model, msg, publish, options, meta) => {
            return {contact: msg.data['onOff'] === 0};
        },
    },
    xiaomi_contact_interval: {
        cluster: 'genBasic',
        type: ['attributeReport', 'readResponse'],
        convert: (model, msg, publish, options, meta) => {
            if (msg.data.hasOwnProperty('65281') && msg.data['65281'].hasOwnProperty('100')) {
                return {contact: msg.data['65281']['100'] === 0};
            }
        },
    },
    color_colortemp: {
        cluster: 'lightingColorCtrl',
        type: ['attributeReport', 'readResponse'],
        convert: (model, msg, publish, options, meta) => {
            const result = {};

            if (msg.data['colorTemperature']) {
                result.color_temp = msg.data['colorTemperature'];
            }

            if (msg.data['colorMode']) {
                result.color_mode = msg.data['colorMode'];
            }

            if (
                msg.data['currentX'] || msg.data['currentY'] || msg.data['currentSaturation'] ||
                msg.data['currentHue'] || msg.data['enhancedCurrentHue']
            ) {
                result.color = {};

                if (msg.data['currentX']) {
                    result.color.x = precisionRound(msg.data['currentX'] / 65535, 4);
                }

                if (msg.data['currentY']) {
                    result.color.y = precisionRound(msg.data['currentY'] / 65535, 4);
                }

                if (msg.data['currentSaturation']) {
                    result.color.saturation = precisionRound(msg.data['currentSaturation'] / 2.54, 0);
                }

                if (msg.data['currentHue']) {
                    result.color.hue = precisionRound((msg.data['currentHue'] * 360) / 254, 0);
                }

                if (msg.data['enhancedCurrentHue']) {
                    result.color.hue = precisionRound(msg.data['enhancedCurrentHue'] / (65535 / 360), 1);
                }
            }

            return result;
        },
    },
    WSDCGQ11LM_pressure: {
        cluster: 'msPressureMeasurement',
        type: ['attributeReport', 'readResponse'],
        convert: (model, msg, publish, options, meta) => {
            const pressure = msg.data.hasOwnProperty('16') ?
                parseFloat(msg.data['16']) / 10 : parseFloat(msg.data['measuredValue']);
            return {pressure: calibrateAndPrecisionRoundOptions(pressure, options, 'pressure')};
        },
    },
    immax_07046L_arm: {
        cluster: 'ssIasAce',
        type: 'commandArm',
        convert: (model, msg, publish, options, meta) => {
            const action = msg.data['armmode'];
            delete msg.data['armmode'];
            const modeLookup = {
                0: 'disarm',
                1: 'arm_stay',
                3: 'arm_away',
            };
            return {action: modeLookup[action]};
        },
    },
    KEF1PA_arm: {
        cluster: 'ssIasAce',
        type: 'commandArm',
        convert: (model, msg, publish, options, meta) => {
            const action = msg.data['armmode'];
            delete msg.data['armmode'];
            const modeLookup = {
                0: 'home',
                2: 'sleep',
                3: 'away',
            };
            return {action: modeLookup[action]};
        },
    },
    SJCGQ11LM_water_leak_iaszone: {
        cluster: 'ssIasZone',
        type: 'commandStatusChangeNotification',
        convert: (model, msg, publish, options, meta) => {
            return {water_leak: msg.data.zonestatus === 1};
        },
    },
    xiaomi_power: {
        cluster: 'genAnalogInput',
        type: ['attributeReport', 'readResponse'],
        convert: (model, msg, publish, options, meta) => {
            return {power: precisionRound(msg.data['presentValue'], 2)};
        },
    },
    xiaomi_plug_eu_state: {
        cluster: 'aqaraOpple',
        type: ['attributeReport', 'readResponse'],
        convert: (model, msg, publish, options, meta) => {
            if (msg.data['247']) {
                const data = msg.data['247'];
                const payload = {};
                // Xiaomi struct parsing
                const length = data.length;
                // if (meta.logger) meta.logger.debug(`plug.mmeu01: Xiaomi struct: length ${length}`);
                for (let i=0; i < length; i++) {
                    const index = data[i];
                    let value = null;
                    // if (meta.logger) meta.logger.debug(`plug.mmeu01: pos=${i}, ind=${data[i]}, vtype=${data[i+1]}`);
                    switch (data[i+1]) {
                    case 16:
                        // 0x10 ZclBoolean
                        value = data.readUInt8(i+2);
                        i += 2;
                        break;
                    case 32:
                        // 0x20 Zcl8BitUint
                        value = data.readUInt8(i+2);
                        i += 2;
                        break;
                    case 33:
                        // 0x21 Zcl16BitUint
                        value = data.readUInt16LE(i+2);
                        i += 3;
                        break;
                    case 39:
                        // 0x27 Zcl64BitUint
                        i += 9;
                        break;
                    case 40:
                        // 0x28 Zcl8BitInt
                        value = data.readInt8(i+2);
                        i += 2;
                        break;
                    case 57:
                        // 0x39 ZclSingleFloat
                        value = data.readFloatLE(i+2);
                        i += 5;
                        break;
                    default:
                        // if (meta.logger) meta.logger.debug(`plug.mmeu01: unknown vtype=${data[i+1]}, pos=${i+1}`);
                    }
                    payload[index] = value;
                    // if (meta.logger) meta.logger.debug(`plug.mmeu01: recorded index ${index} with value ${value}`);
                }
                return {
                    state: payload['100'] === 1 ? 'ON' : 'OFF',
                    power: precisionRound(payload['152'], 2),
                    voltage: precisionRound(payload['150'] * 0.1, 1),
                    current: precisionRound((payload['151'] * 0.001), 4),
                    consumption: precisionRound(payload['149'], 2),
                    temperature: calibrateAndPrecisionRoundOptions(payload['3'], options, 'temperature'),
                };
            }
        },
    },
    xiaomi_plug_state: {
        cluster: 'genBasic',
        type: ['attributeReport', 'readResponse'],
        convert: (model, msg, publish, options, meta) => {
            if (msg.data['65281']) {
                const data = msg.data['65281'];
                return {
                    state: data['100'] === 1 ? 'ON' : 'OFF',
                    power: precisionRound(data['152'], 2),
                    voltage: precisionRound(data['150'] * 0.1, 1),
                    consumption: precisionRound(data['149'], 2),
                    temperature: calibrateAndPrecisionRoundOptions(data['3'], options, 'temperature'),
                };
            }
        },
    },
    xiaomi_bulb_interval: {
        cluster: 'genBasic',
        type: ['attributeReport', 'readResponse'],
        convert: (model, msg, publish, options, meta) => {
            if (msg.data['65281']) {
                const data = msg.data['65281'];
                return {
                    state: data['100'] === 1 ? 'ON' : 'OFF',
                    brightness: data['101'],
                    color_temp: data['102'],
                };
            }
        },
    },
    xiaomi_power_from_basic: {
        cluster: 'genBasic',
        type: ['attributeReport', 'readResponse'],
        convert: (model, msg, publish, options, meta) => {
            if (msg.data['65281']) {
                const data = msg.data['65281'];
                return {
                    power: precisionRound(data['152'], 2),
                    consumption: precisionRound(data['149'], 2),
                    temperature: calibrateAndPrecisionRoundOptions(data['3'], options, 'temperature'),
                };
            }
        },
    },
    QBKG04LM_buttons: {
        cluster: 'genOnOff',
        type: ['attributeReport', 'readResponse'],
        convert: (model, msg, publish, options, meta) => {
            if (msg.endpoint.ID == 4) {
                return {action: msg.data['onOff'] === 1 ? 'release' : 'hold'};
            }
        },
    },
    QBKG25LM_click: {
        cluster: 'genMultistateInput',
        type: ['attributeReport', 'readResponse'],
        convert: (model, msg, publish, options, meta) => {
            if ([1, 2, 3, 0, 255].includes(msg.data.presentValue)) {
                const mapping = {41: 'left', 42: 'center', 43: 'right'};
                const times = {1: 'single', 2: 'double', 3: 'triple', 0: 'hold', 255: 'release'};
                const button = mapping[msg.endpoint.ID];
                return {action: `${button}_${times[msg.data.presentValue]}`};
            }
        },
    },
    QBKG03LM_buttons: {
        cluster: 'genOnOff',
        type: ['attributeReport'],
        convert: (model, msg, publish, options, meta) => {
            const mapping = {4: 'left', 5: 'right'};
            const button = mapping[msg.endpoint.ID];
            if (button) {
                const payload = {};
                payload[`button_${button}`] = msg.data['onOff'] === 1 ? 'release' : 'hold';
                return payload;
            }
        },
    },
    xiaomi_lock_report: {
        cluster: 'genBasic',
        type: ['attributeReport', 'readResponse'],
        convert: (model, msg, publish, options, meta) => {
            if (msg.data['65328']) {
                const data = msg.data['65328'];
                const state = data.substr(2, 2);
                const action = data.substr(4, 2);
                const keynum = data.substr(6, 2);
                if (state == 11) {
                    if (action == 1) {
                        // unknown key
                        return {keyerror: true, inserted: 'unknown'};
                    }
                    if (action == 3) {
                        // explicitly disabled key (i.e. reported lost)
                        return {keyerror: true, inserted: keynum};
                    }
                    if (action == 7) {
                        // strange object introduced into the cylinder (e.g. a lock pick)
                        return {keyerror: true, inserted: 'strange'};
                    }
                }
                if (state == 12) {
                    if (action == 1) {
                        return {inserted: keynum};
                    }
                    if (action == 11) {
                        return {forgotten: keynum};
                    }
                }
            }
        },
    },
    curtain_position_analog_output: {
        cluster: 'genAnalogOutput',
        type: ['attributeReport', 'readResponse'],
        convert: (model, msg, publish, options, meta) => {
            let position = precisionRound(msg.data['presentValue'], 2);
            position = options.invert_cover ? 100 - position : position;
            return {position};
        },
    },
    JTYJGD01LMBW_smoke: {
        cluster: 'ssIasZone',
        type: 'commandStatusChangeNotification',
        convert: (model, msg, publish, options, meta) => {
            return {smoke: msg.data.zonestatus === 1};
        },
    },
    heiman_smoke: {
        cluster: 'ssIasZone',
        type: 'commandStatusChangeNotification',
        convert: (model, msg, publish, options, meta) => {
            const zoneStatus = msg.data.zonestatus;
            return {
                smoke: (zoneStatus & 1) > 0, // Bit 1 = Alarm: Smoke
                battery_low: (zoneStatus & 1<<3) > 0, // Bit 4 = Battery LOW indicator
            };
        },
    },
    heiman_smart_controller_armmode: {
        cluster: 'ssIasAce',
        type: 'commandArm',
        convert: (model, msg, publish, options, meta) => {
            if (msg.data.armmode != null) {
                const lookup = {
                    0: 'disarm',
                    1: 'arm_partial_zones',
                    3: 'arm_all_zones',
                };

                const value = msg.data.armmode;
                return {action: lookup[value] || `armmode_${value}`};
            }
        },
    },
    TS0218_click: {
        cluster: 'ssIasAce',
        type: 'commandEmergency',
        convert: (model, msg, publish, options, meta) => {
            return {action: 'click'};
        },
    },
    heiman_smoke_enrolled: {
        cluster: 'ssIasZone',
        type: ['attributeReport', 'readResponse'],
        convert: (model, msg, publish, options, meta) => {
            const zoneId = msg.data.zoneId;
            const zoneState = msg.data.zoneState;
            const results = {};
            if (zoneState) {
                results['enrolled'] = true;
            } else {
                results['enrolled'] = false;
            }
            results['zone_id'] = zoneId;
            return results;
        },
    },
    JTQJBF01LMBW_gas: {
        cluster: 'ssIasZone',
        type: 'commandStatusChangeNotification',
        convert: (model, msg, publish, options, meta) => {
            return {gas: msg.data.zonestatus === 1};
        },
    },
    JTQJBF01LMBW_gas_density: {
        cluster: 'genBasic',
        type: ['attributeReport', 'readResponse'],
        convert: (model, msg, publish, options, meta) => {
            const data = msg.data;
            if (data && data['65281']) {
                const basicAttrs = data['65281'];
                if (basicAttrs.hasOwnProperty('100')) {
                    return {gas_density: basicAttrs['100']};
                }
            }
        },
    },
    JTYJGD01LMBW_smoke_density: {
        cluster: 'genBasic',
        type: ['attributeReport', 'readResponse'],
        convert: (model, msg, publish, options, meta) => {
            const data = msg.data;
            if (data && data['65281']) {
                const basicAttrs = data['65281'];
                if (basicAttrs.hasOwnProperty('100')) {
                    return {smoke_density: basicAttrs['100']};
                }
            }
        },
    },
    JTQJBF01LMBW_sensitivity: {
        cluster: 'ssIasZone',
        type: ['attributeReport', 'readResponse'],
        convert: (model, msg, publish, options, meta) => {
            const data = msg.data;
            const lookup = {
                '1': 'low',
                '2': 'medium',
                '3': 'high',
            };

            if (data && data.hasOwnProperty('65520')) {
                const value = data['65520'];
                if (value && value.startsWith('0x020')) {
                    return {
                        sensitivity: lookup[value.charAt(5)],
                    };
                }
            }
        },
    },
    DJT11LM_vibration: {
        cluster: 'closuresDoorLock',
        type: ['attributeReport', 'readResponse'],
        convert: (model, msg, publish, options, meta) => {
            const result = {};
            const vibrationLookup = {
                1: 'vibration',
                2: 'tilt',
                3: 'drop',
            };

            if (msg.data['85']) {
                const data = msg.data['85'];
                result.action = vibrationLookup[data];
            }
            if (msg.data['1283']) {
                const data = msg.data['1283'];
                result.angle = data;
            }

            if (msg.data['1285']) {
                // https://github.com/dresden-elektronik/deconz-rest-plugin/issues/748#issuecomment-419669995
                // Only first 2 bytes are relevant.
                const data = (msg.data['1285'] >> 8);
                // Swap byte order
                result.strength = ((data & 0xFF) << 8) | ((data >> 8) & 0xFF);
            }

            if (msg.data['1288']) {
                const data = msg.data['1288'];

                // array interpretation:
                // 12 bit two's complement sign extended integer
                // data[1][bit0..bit15] : x
                // data[1][bit16..bit31]: y
                // data[0][bit0..bit15] : z
                // left shift first to preserve sign extension for 'x'
                const x = ((data['1'] << 16) >> 16);
                const y = (data['1'] >> 16);
                // left shift first to preserve sign extension for 'z'
                const z = ((data['0'] << 16) >> 16);

                // calculate angle
                result.angle_x = Math.round(Math.atan(x/Math.sqrt(y*y+z*z)) * 180 / Math.PI);
                result.angle_y = Math.round(Math.atan(y/Math.sqrt(x*x+z*z)) * 180 / Math.PI);
                result.angle_z = Math.round(Math.atan(z/Math.sqrt(x*x+y*y)) * 180 / Math.PI);

                // calculate absolulte angle
                const R = Math.sqrt(x * x + y * y + z * z);
                result.angle_x_absolute = Math.round((Math.acos(x / R)) * 180 / Math.PI);
                result.angle_y_absolute = Math.round((Math.acos(y / R)) * 180 / Math.PI);
            }

            return result;
        },
    },
    DJT12LM_vibration: {
        cluster: 'genOnOff',
        type: 'commandOn',
        convert: (model, msg, publish, options, meta) => {
            return {action: 'vibration'};
        },
    },
    CC2530ROUTER_led: {
        cluster: 'genOnOff',
        type: ['attributeReport', 'readResponse'],
        convert: (model, msg, publish, options, meta) => {
            return {led: msg.data['onOff'] === 1};
        },
    },
    CC2530ROUTER_meta: {
        cluster: 'genBinaryValue',
        type: ['attributeReport', 'readResponse'],
        convert: (model, msg, publish, options, meta) => {
            const data = msg.data;
            return {
                description: data['description'],
                type: data['inactiveText'],
                rssi: data['presentValue'],
            };
        },
    },
    DNCKAT_S00X_state: {
        cluster: 'genOnOff',
        type: ['attributeReport', 'readResponse'],
        convert: (model, msg, publish, options, meta) => {
            const key = `state_${getKey(model.endpoint(msg.device), msg.endpoint.ID)}`;
            const payload = {};
            payload[key] = msg.data['onOff'] === 1 ? 'ON' : 'OFF';
            return payload;
        },
    },
    DNCKAT_S00X_buttons: {
        cluster: 'genOnOff',
        type: ['attributeReport', 'readResponse'],
        convert: (model, msg, publish, options, meta) => {
            const key = `button_${getKey(model.endpoint(msg.device), msg.endpoint.ID)}`;
            const payload = {};
            payload[key] = msg.data['onOff'] === 1 ? 'release' : 'hold';
            return payload;
        },
    },
    ZigUP_parse: {
        cluster: 'genOnOff',
        type: ['attributeReport', 'readResponse'],
        convert: (model, msg, publish, options, meta) => {
            const lookup = {
                '0': 'timer',
                '1': 'key',
                '2': 'dig-in',
            };

            let ds18b20Id = null;
            let ds18b20Value = null;
            if (msg.data['41368']) {
                ds18b20Id = msg.data['41368'].split(':')[0];
                ds18b20Value = precisionRound(msg.data['41368'].split(':')[1], 2);
            }

            return {
                state: msg.data['onOff'] === 1 ? 'ON' : 'OFF',
                cpu_temperature: precisionRound(msg.data['41361'], 2),
                external_temperature: precisionRound(msg.data['41362'], 1),
                external_humidity: precisionRound(msg.data['41363'], 1),
                s0_counts: msg.data['41364'],
                adc_volt: precisionRound(msg.data['41365'], 3),
                dig_input: msg.data['41366'],
                reason: lookup[msg.data['41367']],
                [`${ds18b20Id}`]: ds18b20Value,
            };
        },
    },
    Z809A_power: {
        cluster: 'haElectricalMeasurement',
        type: ['attributeReport', 'readResponse'],
        convert: (model, msg, publish, options, meta) => {
            return {
                power: msg.data['activePower'],
                current: msg.data['rmsCurrent'],
                voltage: msg.data['rmsVoltage'],
                power_factor: msg.data['powerFactor'],
            };
        },
    },
    peanut_electrical: {
        cluster: 'haElectricalMeasurement',
        type: ['attributeReport', 'readResponse'],
        convert: (model, msg, publish, options, meta) => {
            const result = {};
            const deviceID = msg.device.ieeeAddr;

            // initialize stored defaults with observed values
            if (!store[deviceID]) {
                store[deviceID] = {
                    acVoltageMultiplier: 180, acVoltageDivisor: 39321, acCurrentMultiplier: 72,
                    acCurrentDivisor: 39321, acPowerMultiplier: 10255, acPowerDivisor: 39321,
                };
            }

            // if new multipliers/divisors come in, replace prior values or defaults
            Object.keys(store[deviceID]).forEach((key) => {
                if (msg.data.hasOwnProperty(key)) {
                    store[deviceID][key] = msg.data[key];
                }
            });

            // if raw measurement comes in, apply stored/default multiplier and divisor
            if (msg.data.hasOwnProperty('rmsVoltage')) {
                result.voltage = (msg.data['rmsVoltage'] * store[deviceID].acVoltageMultiplier /
                    store[deviceID].acVoltageDivisor).toFixed(2);
            }

            if (msg.data.hasOwnProperty('rmsCurrent')) {
                result.current = (msg.data['rmsCurrent'] * store[deviceID].acCurrentMultiplier /
                    store[deviceID].acCurrentDivisor).toFixed(2);
            }

            if (msg.data.hasOwnProperty('activePower')) {
                result.power = (msg.data['activePower'] * store[deviceID].acPowerMultiplier /
                    store[deviceID].acPowerDivisor).toFixed(2);
            }

            return result;
        },
    },
    STS_PRS_251_presence: {
        cluster: 'genBinaryInput',
        type: ['attributeReport', 'readResponse'],
        convert: (model, msg, publish, options, meta) => {
            const useOptionsTimeout = options && options.hasOwnProperty('presence_timeout');
            const timeout = useOptionsTimeout ? options.presence_timeout : 100; // 100 seconds by default
            const deviceID = msg.device.ieeeAddr;

            // Stop existing timer because presence is detected and set a new one.
            if (store.hasOwnProperty(deviceID)) {
                clearTimeout(store[deviceID]);
                store[deviceID] = null;
            }

            store[deviceID] = setTimeout(() => {
                publish({presence: false});
                store[deviceID] = null;
            }, timeout * 1000);

            return {presence: true};
        },
    },
    battery_3V: {
        cluster: 'genPowerCfg',
        type: ['attributeReport', 'readResponse'],
        convert: (model, msg, publish, options, meta) => {
            if (msg.data.hasOwnProperty('batteryVoltage')) {
                const battery = {max: 3000, min: 2500};
                const voltage = msg.data['batteryVoltage'] * 100;
                return {
                    battery: toPercentage(voltage, battery.min, battery.max),
                    voltage: voltage, // @deprecated
                    // voltage: voltage / 1000.0,
                };
            }
        },
    },
    battery_3V_2100: {
        cluster: 'genPowerCfg',
        type: ['attributeReport', 'readResponse'],
        convert: (model, msg, publish, options, meta) => {
            const result = {};
            if (msg.data.hasOwnProperty('batteryVoltage')) {
                const battery = {max: 3000, min: 2100};
                const voltage = msg.data['batteryVoltage'] * 100;
                result.battery = toPercentage(voltage, battery.min, battery.max);
                result.voltage = voltage / 1000.0;
            }
            if (msg.data.hasOwnProperty('batteryAlarmState')) {
                result.battery_alarm_state = msg.data['batteryAlarmState'];
            }
            return result;
        },
    },
    battery_cr2032: {
        cluster: 'genPowerCfg',
        type: ['attributeReport', 'readResponse'],
        convert: (model, msg, publish, options, meta) => {
            const voltage = msg.data['batteryVoltage'] * 100;
            return {
                battery: toPercentageCR2032(voltage),
                voltage: voltage / 1000.0,
            };
        },
    },
    battery_cr2450: {
        cluster: 'genPowerCfg',
        type: ['attributeReport', 'readResponse'],
        convert: (model, msg, publish, options, meta) => {
            const voltage = msg.data['batteryVoltage'] * 100;
            const cr2450Max = 3000;
            const cr2450Min = 2000;
            return {
                battery: (voltage - cr2450Min) / (cr2450Max - cr2450Min) * 100,
                voltage: voltage / 1000.0,
            };
        },
    },
    STS_PRS_251_beeping: {
        cluster: 'genIdentify',
        type: ['attributeReport', 'readResponse'],
        convert: (model, msg, publish, options, meta) => {
            return {action: 'beeping'};
        },
    },
    _324131092621_notification: {
        cluster: 'manuSpecificPhilips',
        type: 'commandHueNotification',
        convert: (model, msg, publish, options, meta) => {
            const multiplePressTimeout = options && options.hasOwnProperty('multiple_press_timeout') ?
                options.multiple_press_timeout : 0.25;

            const getPayload = function(button, pressType, pressDuration, pressCounter,
                brightnessSend, brightnessValue) {
                const payLoad = {};
                payLoad['action'] = `${button}-${pressType}`;
                payLoad['duration'] = pressDuration / 1000;
                if (pressCounter) {
                    payLoad['counter'] = pressCounter;
                }
                if (brightnessSend) {
                    payLoad['brightness'] = store[deviceID].brightnessValue;
                }
                return payLoad;
            };

            const deviceID = msg.device.ieeeAddr;
            let button = null;
            switch (msg.data['button']) {
            case 1:
                button = 'on';
                break;
            case 2:
                button = 'up';
                break;
            case 3:
                button = 'down';
                break;
            case 4:
                button = 'off';
                break;
            }
            let type = null;
            switch (msg.data['type']) {
            case 0:
                type = 'press';
                break;
            case 1:
                type = 'hold';
                break;
            case 2:
            case 3:
                type = 'release';
                break;
            }

            const brightnessEnabled = options && options.hasOwnProperty('send_brightess') ?
                options.send_brightess : true;
            const brightnessSend = brightnessEnabled && button && (button == 'up' || button == 'down');

            // Initialize store
            if (!store[deviceID]) {
                store[deviceID] = {pressStart: null, pressType: null,
                    delayedButton: null, delayedBrightnessSend: null, delayedType: null,
                    delayedCounter: 0, delayedTimerStart: null, delayedTimer: null};
                if (brightnessEnabled) {
                    store[deviceID].brightnessValue = 255;
                    store[deviceID].brightnessSince = null;
                    store[deviceID].brightnessDirection = null;
                }
            }

            if (button && type) {
                if (type == 'press') {
                    store[deviceID].pressStart = Date.now();
                    store[deviceID].pressType = 'press';
                    if (brightnessSend) {
                        const newValue = store[deviceID].brightnessValue + (button === 'up' ? 32 : -32);
                        store[deviceID].brightnessValue = numberWithinRange(newValue, 1, 255);
                    }
                } else if (type == 'hold') {
                    store[deviceID].pressType = 'hold';
                    if (brightnessSend) {
                        holdUpdateBrightness324131092621(deviceID);
                        store[deviceID].brightnessSince = Date.now();
                        store[deviceID].brightnessDirection = button;
                    }
                } else if (type == 'release') {
                    if (brightnessSend) {
                        store[deviceID].brightnessSince = null;
                        store[deviceID].brightnessDirection = null;
                    }
                    if (store[deviceID].pressType == 'hold') {
                        store[deviceID].pressType += '-release';
                    }
                }
                if (type == 'press') {
                    // pressed different button
                    if (store[deviceID].delayedTimer && (store[deviceID].delayedButton != button)) {
                        clearTimeout(store[deviceID].delayedTimer);
                        store[deviceID].delayedTimer = null;
                        publish(getPayload(store[deviceID].delayedButton,
                            store[deviceID].delayedType, 0, store[deviceID].delayedCounter,
                            store[deviceID].delayedBrightnessSend,
                            store[deviceID].brightnessValue));
                    }
                } else {
                    // released after press: start timer
                    if (store[deviceID].pressType == 'press') {
                        if (store[deviceID].delayedTimer) {
                            clearTimeout(store[deviceID].delayedTimer);
                            store[deviceID].delayedTimer = null;
                        } else {
                            store[deviceID].delayedCounter = 0;
                        }
                        store[deviceID].delayedButton = button;
                        store[deviceID].delayedBrightnessSend = brightnessSend;
                        store[deviceID].delayedType = store[deviceID].pressType;
                        store[deviceID].delayedCounter++;
                        store[deviceID].delayedTimerStart = Date.now();
                        store[deviceID].delayedTimer = setTimeout(() => {
                            publish(getPayload(store[deviceID].delayedButton,
                                store[deviceID].delayedType, 0, store[deviceID].delayedCounter,
                                store[deviceID].delayedBrightnessSend,
                                store[deviceID].brightnessValue));
                            store[deviceID].delayedTimer = null;
                        }, multiplePressTimeout * 1000);
                    } else {
                        const pressDuration =
                            (store[deviceID].pressType == 'hold' || store[deviceID].pressType == 'hold-release') ?
                                Date.now() - store[deviceID].pressStart : 0;
                        return getPayload(button,
                            store[deviceID].pressType, pressDuration, null, brightnessSend,
                            store[deviceID].brightnessValue);
                    }
                }
            }

            return {};
        },
    },
    legacy_battery: {
        cluster: 'genPowerCfg',
        type: ['attributeReport', 'readResponse'],
        convert: (model, msg, publish, options, meta) => {
            if (msg.data.hasOwnProperty('batteryPercentageRemaining')) {
                return {battery: msg.data['batteryPercentageRemaining']};
            }
        },
    },
    legacy_battery_voltage: {
        cluster: 'genPowerCfg',
        type: ['attributeReport', 'readResponse'],
        convert: (model, msg, publish, options, meta) => {
            if (msg.data.hasOwnProperty('batteryVoltage')) {
                return {voltage: msg.data['batteryVoltage'] / 100};
            }
        },
    },
    iris_3320L_contact: {
        cluster: 'ssIasZone',
        type: 'commandStatusChangeNotification',
        convert: (model, msg, publish, options, meta) => {
            return {contact: msg.data.zonestatus === 36};
        },
    },
    RZHAC_4256251_power: {
        cluster: 'haElectricalMeasurement',
        type: ['attributeReport', 'readResponse'],
        convert: (model, msg, publish, options, meta) => {
            return {
                power: msg.data['activePower'],
                current: msg.data['rmsCurrent'],
                voltage: msg.data['rmsVoltage'],
            };
        },
    },
    restorable_brightness: {
        cluster: 'genLevelCtrl',
        type: ['attributeReport', 'readResponse'],
        convert: (model, msg, publish, options, meta) => {
            if (msg.data.hasOwnProperty('currentLevel')) {
                // Ignore brightness = 0, which only happens when state is OFF
                if (Number(msg.data['currentLevel']) > 0) {
                    return {brightness: msg.data['currentLevel']};
                }
                return {};
            }
        },
    },
    smartsense_multi: {
        cluster: 'ssIasZone',
        type: ['attributeReport', 'readResponse'],
        convert: (model, msg, publish, options, meta) => {
            const zoneStatus = msg.data.zonestatus;
            return {
                contact: !(zoneStatus & 1), // Bit 1 = Contact
                // Bit 5 = Currently always set?
            };
        },
    },
    SE21_action: {
        cluster: 'ssIasZone',
        type: 'commandStatusChangeNotification',
        convert: (model, msg, publish, options, meta) => {
            const buttonStates = {
                0: 'off',
                1: 'single',
                2: 'double',
                3: 'hold',
            };

            return {action: buttonStates[msg.data.zonestatus]};
        },
    },
    CTR_U_brightness_updown_click: {
        cluster: 'genLevelCtrl',
        type: 'commandStep',
        convert: (model, msg, publish, options, meta) => {
            const deviceID = msg.device.ieeeAddr;
            const direction = msg.data.stepmode === 1 ? 'down' : 'up';

            // Save last direction for release event
            if (!store[deviceID]) {
                store[deviceID] = {};
            }
            store[deviceID].direction = direction;

            return {
                action: `brightness_${direction}_click`,
                step_size: msg.data.stepsize,
                transition_time: msg.data.transtime,
            };
        },
    },
    CTR_U_brightness_updown_hold: {
        cluster: 'genLevelCtrl',
        type: 'commandMove',
        convert: (model, msg, publish, options, meta) => {
            const deviceID = msg.device.ieeeAddr;
            const direction = msg.data.movemode === 1 ? 'down' : 'up';

            // Save last direction for release event
            if (!store[deviceID]) {
                store[deviceID] = {};
            }
            store[deviceID].direction = direction;

            return {
                action: `brightness_${direction}_hold`,
                rate: msg.data.rate,
            };
        },
    },
    CTR_U_brightness_updown_release: {
        cluster: 'genLevelCtrl',
        type: 'commandStop',
        convert: (model, msg, publish, options, meta) => {
            const deviceID = msg.device.ieeeAddr;
            if (!store[deviceID]) {
                return null;
            }

            const direction = store[deviceID].direction;
            return {
                action: `brightness_${direction}_release`,
            };
        },
    },
    hue_motion_sensitivity: {
        cluster: 'msOccupancySensing',
        type: ['attributeReport', 'readResponse'],
        convert: (model, msg, publish, options, meta) => {
            const lookup = ['low', 'medium', 'high'];

            if (msg.data.hasOwnProperty('48')) {
                return {motion_sensitivity: lookup[msg.data['48']]};
            }
        },
    },
    thermostat_att_report: {
        cluster: 'hvacThermostat',
        type: ['attributeReport', 'readResponse'],
        convert: (model, msg, publish, options, meta) => {
            const result = {};
            if (typeof msg.data['localTemp'] == 'number') {
                result.local_temperature = precisionRound(msg.data['localTemp'], 2) / 100;
            }
            if (typeof msg.data['localTemperatureCalibration'] == 'number') {
                result.local_temperature_calibration =
                    precisionRound(msg.data['localTemperatureCalibration'], 2) / 10;
            }
            if (typeof msg.data['occupancy'] == 'number') {
                result.occupancy = msg.data['occupancy'];
            }
            if (typeof msg.data['occupiedHeatingSetpoint'] == 'number') {
                const ohs = precisionRound(msg.data['occupiedHeatingSetpoint'], 2) / 100;
                if (ohs < -250) {
                    // Stelpro will return -325.65 when set to off
                    result.occupied_heating_setpoint = 0;
                } else {
                    result.occupied_heating_setpoint = ohs;
                }
            }
            if (typeof msg.data['unoccupiedHeatingSetpoint'] == 'number') {
                result.unoccupied_heating_setpoint =
                    precisionRound(msg.data['unoccupiedHeatingSetpoint'], 2) / 100;
            }
            if (typeof msg.data['occupiedCoolingSetpoint'] == 'number') {
                result.occupied_cooling_setpoint =
                    precisionRound(msg.data['occupiedCoolingSetpoint'], 2) / 100;
            }
            if (typeof msg.data['unoccupiedCoolingSetpoint'] == 'number') {
                result.unoccupied_cooling_setpoint =
                    precisionRound(msg.data['unoccupiedCoolingSetpoint'], 2) / 100;
            }
            if (typeof msg.data['weeklySchedule'] == 'number') {
                result.weekly_schedule = msg.data['weeklySchedule'];
            }
            if (typeof msg.data['setpointChangeAmount'] == 'number') {
                result.setpoint_change_amount = msg.data['setpointChangeAmount'] / 100;
            }
            if (typeof msg.data['setpointChangeSource'] == 'number') {
                result.setpoint_change_source = msg.data['setpointChangeSource'];
            }
            if (typeof msg.data['setpointChangeSourceTimeStamp'] == 'number') {
                result.setpoint_change_source_timestamp = msg.data['setpointChangeSourceTimeStamp'];
            }
            if (typeof msg.data['remoteSensing'] == 'number') {
                result.remote_sensing = msg.data['remoteSensing'];
            }
            const ctrl = msg.data['ctrlSeqeOfOper'];
            if (typeof ctrl == 'number' && common.thermostatControlSequenceOfOperations.hasOwnProperty(ctrl)) {
                result.control_sequence_of_operation = common.thermostatControlSequenceOfOperations[ctrl];
            }
            const smode = msg.data['systemMode'];
            if (typeof smode == 'number' && common.thermostatSystemModes.hasOwnProperty(smode)) {
                result.system_mode = common.thermostatSystemModes[smode];
            }
            const rmode = msg.data['runningMode'];
            if (typeof rmode == 'number' && common.thermostatSystemModes.hasOwnProperty(rmode)) {
                result.running_mode = common.thermostatSystemModes[rmode];
            }
            const state = msg.data['runningState'];
            if (typeof state == 'number' && common.thermostatRunningStates.hasOwnProperty(state)) {
                result.running_state = common.thermostatRunningStates[state];
            }
            if (typeof msg.data['pIHeatingDemand'] == 'number') {
                result.pi_heating_demand = precisionRound(msg.data['pIHeatingDemand'] / 255.0 * 100.0, 0);
            }
            if (typeof msg.data['tempSetpointHold'] == 'number') {
                result.temperature_setpoint_hold = msg.data['tempSetpointHold'];
            }
            if (typeof msg.data['tempSetpointHoldDuration'] == 'number') {
                result.temperature_setpoint_hold_duration = msg.data['tempSetpointHoldDuration'];
            }
            return result;
        },
    },
    thermostat_weekly_schedule_rsp: {
        cluster: 'hvacThermostat',
        type: ['commandGetWeeklyScheduleRsp'],
        convert: (model, msg, publish, options, meta) => {
            const result = {};
            result.weekly_schedule = {};
            if (typeof msg.data['dayofweek'] == 'number') {
                result.weekly_schedule[msg.data['dayofweek']] = msg.data;
                for (const elem of result.weekly_schedule[msg.data['dayofweek']]['transitions']) {
                    if (typeof elem['heatSetpoint'] == 'number') {
                        elem['heatSetpoint'] /= 100;
                    }
                    if (typeof elem['coolSetpoint'] == 'number') {
                        elem['coolSetpoint'] /= 100;
                    }
                }
            }
            return result;
        },
    },
    viessmann_thermostat_att_report: {
        cluster: 'hvacThermostat',
        type: ['attributeReport', 'readResponse'],
        convert: (model, msg, publish, options, meta) => {
            const result = converters.thermostat_att_report.convert(model, msg, publish, options, meta);

            // ViessMann TRVs report piHeatingDemand from 0-5
            // NOTE: remove the result for now, but leave it configure for reporting
            //       it will show up in the debug log still to help try and figure out
            //       what this value potentially means.
            if (typeof msg.data['pIHeatingDemand'] == 'number') {
                delete result.pi_heating_demand;
            }

            return result;
        },
    },
    hvac_user_interface: {
        cluster: 'hvacUserInterfaceCfg',
        type: ['attributeReport', 'readResponse'],
        convert: (model, msg, publish, options, meta) => {
            const result = {};
            const lockoutMode = msg.data['keypadLockout'];
            if (typeof lockoutMode == 'number') {
                result.keypad_lockout = lockoutMode;
            }
            return result;
        },
    },
    stelpro_thermostat: {
        cluster: 'hvacThermostat',
        type: ['attributeReport', 'readResponse'],
        convert: (model, msg, publish, options, meta) => {
            const result = {};
            const mode = msg.data['StelproSystemMode'];
            if (mode == 'number') {
                result.stelpro_mode = mode;
                switch (mode) {
                case 5:
                    // 'Eco' mode is translated into 'auto' here
                    result.system_mode = common.thermostatSystemModes[1];
                    break;
                }
            }
            const piHeatingDemand = msg.data['pIHeatingDemand'];
            if (typeof piHeatingDemand == 'number') {
                // DEPRECATED: only return running_state here (change operation -> running_state)
                result.operation = piHeatingDemand >= 10 ? 'heating' : 'idle';
                result.running_state = piHeatingDemand >= 10 ? 'heat' : 'idle';
            }
            return result;
        },
    },
    sinope_thermostat_att_report: {
        cluster: 'hvacThermostat',
        type: ['attributeReport', 'readResponse'],
        convert: (model, msg, publish, options, meta) => {
            const result = converters.thermostat_att_report.convert(model, msg, publish, options, meta);
            // Sinope seems to report pIHeatingDemand between 0 and 100 already
            if (typeof msg.data['pIHeatingDemand'] == 'number') {
                result.pi_heating_demand = precisionRound(msg.data['pIHeatingDemand'], 0);
            }
            return result;
        },
    },
    sinope_thermostat_state: {
        cluster: 'hvacThermostat',
        type: ['attributeReport', 'readResponse'],
        convert: (model, msg, publish, options, meta) => {
            const result = {};
            const piHeatingDemand = msg.data['pIHeatingDemand'];
            if (typeof piHeatingDemand == 'number') {
                result.operation = piHeatingDemand >= 10 ? 'heating' : 'idle';
            }
            return result;
        },
    },
    eurotronic_thermostat: {
        cluster: 'hvacThermostat',
        type: ['attributeReport', 'readResponse'],
        convert: (model, msg, publish, options, meta) => {
            const result = converters.thermostat_att_report.convert(model, msg, publish, options, meta);
            // system_mode is always 'heat', we set it below based on eurotronic_host_flags
            if (result.system_mode) {
                delete result['system_mode'];
            }
            if (typeof msg.data[0x4003] == 'number') {
                result.current_heating_setpoint =
                    precisionRound(msg.data[0x4003], 2) / 100;
            }
            if (typeof msg.data[0x4008] == 'number') {
                result.eurotronic_host_flags = msg.data[0x4008];
                const resultHostFlags = {
                    'mirror_display': false,
                    'boost': false,
                    'window_open': false,
                    'child_protection': false,
                };
                if ((result.eurotronic_host_flags & 1 << 2) != 0) {
                    // system_mode => 'heat', boost mode
                    result.system_mode = common.thermostatSystemModes[4];
                    resultHostFlags.boost = true;
                } else if ((result.eurotronic_host_flags & (1 << 4)) != 0 ) {
                    // system_mode => 'off', window open detected
                    result.system_mode = common.thermostatSystemModes[0];
                    resultHostFlags.window_open = true;
                } else {
                    // system_mode => 'auto', default
                    result.system_mode = common.thermostatSystemModes[1];
                }
                if ((result.eurotronic_host_flags & (1 << 1)) != 0 ) {
                    // mirror_display
                    resultHostFlags.mirror_display = true;
                }
                if ((result.eurotronic_host_flags & (1 << 7)) != 0 ) {
                    // child protection
                    resultHostFlags.child_protection = true;
                }
                // keep eurotronic_system_mode for compatibility (is there a way to mark this as deprecated?)
                result.eurotronic_system_mode = result.eurotronic_host_flags;
                result.eurotronic_host_flags = resultHostFlags;
            }
            if (typeof msg.data[0x4002] == 'number') {
                result.eurotronic_error_status = msg.data[0x4002];
            }
            if (typeof msg.data[0x4000] == 'number') {
                result.eurotronic_trv_mode = msg.data[0x4000];
            }
            if (typeof msg.data[0x4001] == 'number') {
                result.eurotronic_valve_position = msg.data[0x4001];
            }
            return result;
        },
    },
    tuya_on_off_action: {
        cluster: 'genOnOff',
        type: 'raw',
        convert: (model, msg, publish, options, meta) => {
            if (hasAlreadyProcessedMessage(msg, msg.data[1])) return;
            const clickMapping = {0: 'single', 1: 'double', 2: 'hold'};
            let buttonMapping = null;
            if (model.model === 'TS0042') buttonMapping = {1: 'left', 2: 'right'};
            if (model.model === 'TS0043') buttonMapping = {1: 'right', 2: 'middle', 3: 'left'};
            const button = buttonMapping ? `${buttonMapping[msg.endpoint.ID]}_` : '';
            return {action: `${button}${clickMapping[msg.data[3]]}`};
        },
    },
    tuya_water_leak: {
        cluster: 'manuSpecificTuyaDimmer',
        type: 'commandSetDataResponse',
        convert: (model, msg, publish, options, meta) => {
            const key = msg.data.dp;
            const val = msg.data.data;
            if (key === 357) {
                return {
                    water_leak: val[0] === 1,
                };
            }

            return null;
        },
    },
    tint404011_brightness_updown_click: {
        cluster: 'genLevelCtrl',
        type: 'commandStep',
        convert: (model, msg, publish, options, meta) => {
            const direction = msg.data.stepmode === 1 ? 'down' : 'up';
            return {
                action: `brightness_${direction}_click`,
                step_size: msg.data.stepsize,
                transition_time: msg.data.transtime,
            };
        },
    },
    tint404011_brightness_updown_hold: {
        cluster: 'genLevelCtrl',
        type: 'commandMove',
        convert: (model, msg, publish, options, meta) => {
            const deviceID = msg.device.ieeeAddr;
            const direction = msg.data.movemode === 1 ? 'down' : 'up';

            // Save last direction for release event
            if (!store[deviceID]) {
                store[deviceID] = {};
            }
            store[deviceID].movemode = direction;

            return {
                action: `brightness_${direction}_hold`,
                rate: msg.data.rate,
            };
        },
    },
    tint404011_brightness_updown_release: {
        cluster: 'genLevelCtrl',
        type: 'commandStop',
        convert: (model, msg, publish, options, meta) => {
            const deviceID = msg.device.ieeeAddr;
            if (!store[deviceID]) {
                return null;
            }

            const direction = store[deviceID].movemode;
            return {
                action: `brightness_${direction}_release`,
            };
        },
    },
    SA003_on_off: {
        cluster: 'genOnOff',
        type: ['attributeReport', 'readResponse'],
        convert: (model, msg, publish, options, meta) => {
            if (msg.type === 'attributeReport') {
                msg.meta.frameControl.disableDefaultResponse = true;
            }

            if (msg.data.hasOwnProperty('onOff') && !hasAlreadyProcessedMessage(msg)) {
                return {state: msg.data['onOff'] === 1 ? 'ON' : 'OFF'};
            }
        },
    },
    on_off_xiaomi_ignore_endpoint_4_5_6: {
        cluster: 'genOnOff',
        type: ['attributeReport', 'readResponse'],
        convert: (model, msg, publish, options, meta) => {
            // Xiaomi wall switches use endpoint 4, 5 or 6 to indicate an action on the button so we have to skip that.
            if (msg.data.hasOwnProperty('onOff') && ![4, 5, 6].includes(msg.endpoint.ID)) {
                const property = postfixWithEndpointName('state', msg, model);
                return {[property]: msg.data['onOff'] === 1 ? 'ON' : 'OFF'};
            }
        },
    },
    tint404011_scene: {
        cluster: 'genBasic',
        type: 'write',
        convert: (model, msg, publish, options, meta) => {
            return {action: `scene_${msg.data['16389']}`};
        },
    },
    tint404011_move_to_color_temp: {
        cluster: 'lightingColorCtrl',
        type: 'commandMoveToColorTemp',
        convert: (model, msg, publish, options, meta) => {
            return {
                action: `color_temp`,
                action_color_temperature: msg.data.colortemp,
                transition_time: msg.data.transtime,
            };
        },
    },
    tint404011_move_to_color: {
        cluster: 'lightingColorCtrl',
        type: 'commandMoveToColor',
        convert: (model, msg, publish, options, meta) => {
            return {
                action_color: {
                    x: precisionRound(msg.data.colorx / 65535, 3),
                    y: precisionRound(msg.data.colory / 65535, 3),
                },
                action: 'color_wheel',
                transition_time: msg.data.transtime,
            };
        },
    },
    E1524_E1810_toggle: {
        cluster: 'genOnOff',
        type: 'commandToggle',
        convert: (model, msg, publish, options, meta) => {
            const payload = {action: postfixWithEndpointName('toggle', msg, model)};
            return payload;
        },
    },
    E1524_E1810_hold: {
        cluster: 'genLevelCtrl',
        type: 'commandMoveToLevelWithOnOff',
        convert: (model, msg, publish, options, meta) => {
            return {action: 'toggle_hold'};
        },
    },
    E1524_E1810_arrow_click: {
        cluster: 'genScenes',
        type: 'commandTradfriArrowSingle',
        convert: (model, msg, publish, options, meta) => {
            if (msg.data.value === 2) {
                // This is send on toggle hold, ignore it as a toggle_hold is already handled above.
                return;
            }

            const direction = msg.data.value === 257 ? 'left' : 'right';
            return {action: `arrow_${direction}_click`};
        },
    },
    E1524_E1810_arrow_hold: {
        cluster: 'genScenes',
        type: 'commandTradfriArrowHold',
        convert: (model, msg, publish, options, meta) => {
            const direction = msg.data.value === 3329 ? 'left' : 'right';
            store[msg.device.ieeeAddr] = direction;
            return {action: `arrow_${direction}_hold`};
        },
    },
    E1524_E1810_arrow_release: {
        cluster: 'genScenes',
        type: 'commandTradfriArrowRelease',
        convert: (model, msg, publish, options, meta) => {
            const direction = store[msg.device.ieeeAddr];
            if (direction) {
                delete store[msg.device.ieeeAddr];
                return {action: `arrow_${direction}_release`, duration: msg.data.value / 1000};
            }
        },
    },
    E1524_E1810_brightness_up_click: {
        cluster: 'genLevelCtrl',
        type: 'commandStepWithOnOff',
        convert: (model, msg, publish, options, meta) => {
            return {action: `brightness_up_click`};
        },
    },
    E1524_E1810_brightness_down_click: {
        cluster: 'genLevelCtrl',
        type: 'commandStep',
        convert: (model, msg, publish, options, meta) => {
            return {action: `brightness_down_click`};
        },
    },
    E1524_E1810_brightness_up_hold: {
        cluster: 'genLevelCtrl',
        type: 'commandMoveWithOnOff',
        convert: (model, msg, publish, options, meta) => {
            return {action: `brightness_up_hold`};
        },
    },
    E1524_E1810_brightness_up_release: {
        cluster: 'genLevelCtrl',
        type: 'commandStopWithOnOff',
        convert: (model, msg, publish, options, meta) => {
            return {action: `brightness_up_release`};
        },
    },
    E1524_E1810_brightness_down_hold: {
        cluster: 'genLevelCtrl',
        type: 'commandMove',
        convert: (model, msg, publish, options, meta) => {
            return {action: `brightness_down_hold`};
        },
    },
    E1524_E1810_brightness_down_release: {
        cluster: 'genLevelCtrl',
        type: 'commandStop',
        convert: (model, msg, publish, options, meta) => {
            return {action: `brightness_down_release`};
        },
    },
    livolo_switch_state: {
        cluster: 'genOnOff',
        type: ['attributeReport', 'readResponse'],
        convert: (model, msg, publish, options, meta) => {
            const status = msg.data.onOff;
            const payload = {};
            payload['state_left'] = status & 1 ? 'ON' : 'OFF';
            payload['state_right'] = status & 2 ? 'ON' : 'OFF';
            payload['linkquality'] = msg.linkquality;
            return payload;
        },
    },
    livolo_socket_state: {
        cluster: 'genPowerCfg',
        type: ['raw'],
        convert: (model, msg, publish, options, meta) => {
            const stateHeader = Buffer.from([122, 209]);
            if (msg.data.indexOf(stateHeader) === 0) {
                const status = msg.data[14];
                const state = {};
                state['state'] = status & 1 ? 'ON' : 'OFF';
                state['linkquality'] = msg.linkquality;
                return state;
            }
            return;
        },
    },
    livolo_new_switch_state: {
        cluster: 'genPowerCfg',
        type: ['raw'],
        convert: (model, msg, publish, options, meta) => {
            const stateHeader = Buffer.from([122, 209]);
            if (msg.data.indexOf(stateHeader) === 0) {
                const status = msg.data[14];
                const state = {};
                state['state'] = status & 1 ? 'ON' : 'OFF';
                state['linkquality'] = msg.linkquality;
                return state;
            }
            return;
        },
    },
    livolo_switch_state_raw: {
        cluster: 'genPowerCfg',
        type: ['raw'],
        convert: (model, msg, publish, options, meta) => {
            /*
            header                ieee address            info data
            new socket
            [124,210,21,216,128,  199,147,3,24,0,75,18,0,  19,7,0]       after interview
            [122,209,             199,147,3,24,0,75,18,0,  7,1,6,1,0,11] off
            [122,209,             199,147,3,24,0,75,18,0,  7,1,6,1,1,11] on
            new switch
            [124,210,21,216,128,  228,41,3,24,0,75,18,0,  19,1,0]       after interview
            [122,209,             228,41,3,24,0,75,18,0,  7,1,0,1,0,11] off
            [122,209,             228,41,3,24,0,75,18,0,  7,1,0,1,1,11] on
            old switch
            [124,210,21,216,128,  170, 10,2,24,0,75,18,0,  17,0,1] after interview
            [124,210,21,216,0,     18, 15,5,24,0,75,18,0,  34,0,0] left: 0, right: 0
            [124,210,21,216,0,     18, 15,5,24,0,75,18,0,  34,0,1] left: 1, right: 0
            [124,210,21,216,0,     18, 15,5,24,0,75,18,0,  34,0,2] left: 0, right: 1
            [124,210,21,216,0,     18, 15,5,24,0,75,18,0,  34,0,3] left: 1, right: 1
            */
            const malformedHeader = Buffer.from([0x7c, 0xd2, 0x15, 0xd8, 0x00]);
            const infoHeader = Buffer.from([0x7c, 0xd2, 0x15, 0xd8, 0x80]);
            // status of old devices
            if (msg.data.indexOf(malformedHeader) === 0) {
                const status = msg.data[15];
                console.log(`status of old devices`);
                const state = {};
                state['state_left'] = status & 1 ? 'ON' : 'OFF';
                state['state_right'] = status & 2 ? 'ON' : 'OFF';
                state['linkquality'] = msg.linkquality;
                return state;
            }
            // info about device
            if (msg.data.indexOf(infoHeader) === 0) {
                if (msg.data.includes(Buffer.from([19, 7, 0]), 13)) {
                    // new socket
                    // hack
                    meta.device.modelID = 'TI0001-socket';
                    meta.device.save();
                }
                if (msg.data.includes(Buffer.from([19, 1, 0]), 13)) {
                    // new switch
                    // hack
                    meta.device.modelID = 'TI0001-switch';
                    meta.device.save();
                }
                // if (msg.data.includes(Buffer.from([17, 0, 1]), 13)) {
                //     // old switch
                //     // hack
                //     meta.device.modelID = 'TI0001-old-switch';
                //     meta.device.save();
                // }
                return null;
            }
            return null;
        },
    },
    eria_81825_updown: {
        cluster: 'genLevelCtrl',
        type: 'commandStep',
        convert: (model, msg, publish, options, meta) => {
            const direction = msg.data.stepmode === 0 ? 'up' : 'down';
            return {action: `${direction}`};
        },
    },
    ZYCT202_stop: {
        cluster: 'genLevelCtrl',
        type: 'commandStop',
        convert: (model, msg, publish, options, meta) => {
            return {action: 'stop', action_group: msg.groupID};
        },
    },
    ZYCT202_up_down: {
        cluster: 'genLevelCtrl',
        type: 'commandMove',
        convert: (model, msg, publish, options, meta) => {
            const value = msg.data['movemode'];
            let action = null;
            if (value === 0) action = {'action': 'up-press', 'action_group': msg.groupID};
            else if (value === 1) action = {'action': 'down-press', 'action_group': msg.groupID};
            return action ? action : null;
        },
    },
    keen_home_smart_vent_pressure: {
        cluster: 'msPressureMeasurement',
        type: ['attributeReport', 'readResponse'],
        convert: (model, msg, publish, options, meta) => {
            const pressure = msg.data.hasOwnProperty('measuredValue') ?
                msg.data.measuredValue : parseFloat(msg.data['32']) / 1000.0;
            return {pressure: calibrateAndPrecisionRoundOptions(pressure, options, 'pressure')};
        },
    },
    osram_lightify_switch_cmdOn: {
        cluster: 'genOnOff',
        type: 'commandOn',
        convert: (model, msg, publish, options, meta) => {
            return {action: 'up'};
        },
    },
    osram_lightify_switch_cmdOff: {
        cluster: 'genOnOff',
        type: 'commandOff',
        convert: (model, msg, publish, options, meta) => {
            return {action: 'down'};
        },
    },
    osram_lightify_switch_cmdMoveWithOnOff: {
        cluster: 'genLevelCtrl',
        type: 'commandMoveWithOnOff',
        convert: (model, msg, publish, options, meta) => {
            const deviceID = msg.device.ieeeAddr;
            if (!store[deviceID]) {
                store[deviceID] = {direction: null};
            }
            store[deviceID].direction = 'up';
            return {action: 'up_hold'};
        },
    },
    osram_lightify_switch_AC0251100NJ_cmdStop: {
        cluster: 'genLevelCtrl',
        type: 'commandStop',
        convert: (model, msg, publish, options, meta) => {
            const map = {
                1: 'up_release',
                2: 'down_release',
            };

            return {action: map[msg.endpoint.ID]};
        },
    },
    osram_lightify_switch_cmdMove: {
        cluster: 'genLevelCtrl',
        type: 'commandMove',
        convert: (model, msg, publish, options, meta) => {
            const deviceID = msg.device.ieeeAddr;
            if (!store[deviceID]) {
                store[deviceID] = {direction: null};
            }
            store[deviceID].direction = 'down';
            return {action: 'down_hold'};
        },
    },
    osram_lightify_switch_cmdMoveHue: {
        cluster: 'lightingColorCtrl',
        type: 'commandMoveHue',
        convert: (model, msg, publish, options, meta) => {
            if (msg.data.movemode === 0) {
                return {action: 'circle_release'};
            }
        },
    },
    osram_lightify_switch_cmdMoveToSaturation: {
        cluster: 'lightingColorCtrl',
        type: 'commandMoveToSaturation',
        convert: (model, msg, publish, options, meta) => {
            return {action: 'circle_hold'};
        },
    },
    osram_lightify_switch_cmdMoveToLevelWithOnOff: {
        cluster: 'genLevelCtrl',
        type: 'commandMoveToLevelWithOnOff',
        convert: (model, msg, publish, options, meta) => {
            return {action: 'circle_click'};
        },
    },
    osram_lightify_switch_cmdMoveToColorTemp: {
        cluster: 'lightingColorCtrl',
        type: 'commandMoveToColorTemp',
        convert: (model, msg, publish, options, meta) => null,
    },
    osram_lightify_switch_73743_cmdStop: {
        cluster: 'genLevelCtrl',
        type: 'commandStop',
        convert: (model, msg, publish, options, meta) => {
            const deviceID = msg.device.ieeeAddr;
            if (!store[deviceID]) {
                store[deviceID] = {direction: null};
            }
            let direction;
            if (store[deviceID].direction) {
                direction = `${store[deviceID].direction}_`;
            }
            return {action: `${direction}release`};
        },
    },
    osram_lightify_switch_AB371860355_cmdOn: {
        cluster: 'genOnOff',
        type: 'commandOn',
        convert: (model, msg, publish, options, meta) => {
            return {action: 'left_top_click'};
        },
    },
    osram_lightify_switch_AB371860355_cmdOff: {
        cluster: 'genOnOff',
        type: 'commandOff',
        convert: (model, msg, publish, options, meta) => {
            return {action: 'left_bottom_click'};
        },
    },
    osram_lightify_switch_AB371860355_cmdStepColorTemp: {
        cluster: 'lightingColorCtrl',
        type: 'commandStepColorTemp',
        convert: (model, msg, publish, options, meta) => {
            const pos = (msg.data.stepmode === 1) ? 'top' : 'bottom';
            return {action: `right_${pos}_click`};
        },
    },
    osram_lightify_switch_AB371860355_cmdMoveWithOnOff: {
        cluster: 'genLevelCtrl',
        type: 'commandMoveWithOnOff',
        convert: (model, msg, publish, options, meta) => {
            return {action: 'left_top_hold'};
        },
    },
    osram_lightify_switch_AB371860355_cmdMove: {
        cluster: 'genLevelCtrl',
        type: 'commandMove',
        convert: (model, msg, publish, options, meta) => {
            return {action: 'left_bottom_hold'};
        },
    },
    osram_lightify_switch_AB371860355_cmdStop: {
        cluster: 'genLevelCtrl',
        type: 'commandStop',
        convert: (model, msg, publish, options, meta) => {
            const pos = (msg.endpoint.ID === 1) ? 'top' : 'bottom';
            return {action: `left_${pos}_release`};
        },
    },
    osram_lightify_switch_AB371860355_cmdMoveHue: {
        cluster: 'lightingColorCtrl',
        type: 'commandMoveHue',
        convert: (model, msg, publish, options, meta) => {
            const pos = (msg.endpoint.ID === 2) ? 'top' : 'bottom';
            const action = (msg.data.movemode === 0) ? 'release' : 'hold';
            return {action: `right_${pos}_${action}`};
        },
    },
    osram_lightify_switch_AB371860355_cmdMoveSat: {
        cluster: 'lightingColorCtrl',
        type: 'commandMoveToSaturation',
        convert: (model, msg, publish, options, meta) => {
            const pos = (msg.endpoint.ID === 2) ? 'top' : 'bottom';
            return {action: `right_${pos}_hold`};
        },
    },
    OJBCR701YZ_statuschange: {
        cluster: 'ssIasZone',
        type: 'commandStatusChangeNotification',
        convert: (model, msg, publish, options, meta) => {
            const {zoneStatus} = msg.data;
            return {
                carbon_monoxide: (zoneStatus & 1) > 0, // Bit 0 = Alarm 1: Carbon Monoxide (CO)
                gas: (zoneStatus & 1 << 1) > 0, // Bit 1 = Alarm 2: Gas (CH4)
                tamper: (zoneStatus & 1 << 2) > 0, // Bit 2 = Tamper
                battery_low: (zoneStatus & 1 << 3) > 0, // Bit 3 = Low battery alarm
                trouble: (zoneStatus & 1 << 6) > 0, // Bit 6 = Trouble/Failure
                ac_connected: !((zoneStatus & 1 << 7) > 0), // Bit 7 = AC Connected
                test: (zoneStatus & 1 << 8) > 0, // Bit 8 = Self test
                battery_defect: (zoneStatus & 1 << 9) > 0, // Bit 9 = Battery Defect
            };
        },
    },
    generic_fan_mode: {
        cluster: 'hvacFanCtrl',
        type: ['attributeReport', 'readResponse'],
        convert: (model, msg, publish, options, meta) => {
            const key = getKey(common.fanMode, msg.data.fanMode);
            return {fan_mode: key, fan_state: key === 'off' ? 'OFF' : 'ON'};
        },
    },
    RM01_on_click: {
        cluster: 'genOnOff',
        type: 'commandOn',
        convert: (model, msg, publish, options, meta) => {
            const button = getKey(model.endpoint(msg.device), msg.endpoint.ID);
            return {action: `${button}_on`};
        },
    },
    RM01_off_click: {
        cluster: 'genOnOff',
        type: 'commandOff',
        convert: (model, msg, publish, options, meta) => {
            const button = getKey(model.endpoint(msg.device), msg.endpoint.ID);
            return {action: `${button}_off`};
        },
    },
    RM01_down_hold: {
        cluster: 'genLevelCtrl',
        type: 'commandStep',
        convert: (model, msg, publish, options, meta) => {
            const button = getKey(model.endpoint(msg.device), msg.endpoint.ID);
            return {
                action: `${button}_down`,
                step_mode: msg.data.stepmode,
                step_size: msg.data.stepsize,
                transition_time: msg.data.transtime,
            };
        },
    },
    RM01_up_hold: {
        cluster: 'genLevelCtrl',
        type: 'commandStepWithOnOff',
        convert: (model, msg, publish, options, meta) => {
            const button = getKey(model.endpoint(msg.device), msg.endpoint.ID);
            return {
                action: `${button}_up`,
                step_mode: msg.data.stepmode,
                step_size: msg.data.stepsize,
                transition_time: msg.data.transtime,
            };
        },
    },
    RM01_stop: {
        cluster: 'genLevelCtrl',
        type: 'commandStop',
        convert: (model, msg, publish, options, meta) => {
            const button = getKey(model.endpoint(msg.device), msg.endpoint.ID);
            return {action: `${button}_stop`};
        },
    },
    insta_scene_click: {
        cluster: 'genScenes',
        type: 'commandRecall',
        convert: (model, msg, publish, options, meta) => {
            return {
                action: `select_${msg.data.sceneid}`,
            };
        },
    },
    insta_down_hold: {
        cluster: 'genLevelCtrl',
        type: 'commandStep',
        convert: (model, msg, publish, options, meta) => {
            return {
                action: 'down',
                step_mode: msg.data.stepmode,
                step_size: msg.data.stepsize,
                transition_time: msg.data.transtime,
            };
        },
    },
    insta_up_hold: {
        cluster: 'genLevelCtrl',
        type: 'commandStepWithOnOff',
        convert: (model, msg, publish, options, meta) => {
            return {
                action: 'up',
                step_mode: msg.data.stepmode,
                step_size: msg.data.stepsize,
                transition_time: msg.data.transtime,
            };
        },
    },
    insta_stop: {
        cluster: 'genLevelCtrl',
        type: 'commandStop',
        convert: (model, msg, publish, options, meta) => {
            return {
                action: 'stop',
            };
        },
    },
    LZL4B_onoff: {
        cluster: 'genLevelCtrl',
        type: 'commandMoveToLevelWithOnOff',
        convert: (model, msg, publish, options, meta) => {
            return {
                action: msg.data.level,
                transition_time: msg.data.transtime,
            };
        },
    },
    SZ_ESW01_AU_power: {
        cluster: 'seMetering',
        type: ['attributeReport', 'readResponse'],
        convert: (model, msg, publish, options, meta) => {
            if (msg.data.hasOwnProperty('instantaneousDemand')) {
                return {power: precisionRound(msg.data['instantaneousDemand'] / 1000, 2)};
            }
        },
    },
    meazon_meter: {
        cluster: 'seMetering',
        type: ['attributeReport', 'readResponse'],
        convert: (model, msg, publish, options, meta) => {
            const result = {};
            // typo on property name to stick with zcl definition
            if (msg.data.hasOwnProperty('inletTempreature')) {
                result.inletTemperature = precisionRound(msg.data['inletTempreature'], 2);
            }

            if (msg.data.hasOwnProperty('status')) {
                result.status = precisionRound(msg.data['status'], 2);
            }

            if (msg.data.hasOwnProperty('8192')) {
                result.linefrequency = precisionRound((parseFloat(msg.data['8192'])) / 100.0, 2);
            }

            if (msg.data.hasOwnProperty('8193')) {
                result.power = precisionRound(msg.data['8193'], 2);
            }

            if (msg.data.hasOwnProperty('8196')) {
                result.voltage = precisionRound(msg.data['8196'], 2);
            }

            if (msg.data.hasOwnProperty('8213')) {
                result.voltage = precisionRound(msg.data['8213'], 2);
            }

            if (msg.data.hasOwnProperty('8199')) {
                result.current = precisionRound(msg.data['8199'], 2);
            }

            if (msg.data.hasOwnProperty('8216')) {
                result.current = precisionRound(msg.data['8216'], 2);
            }

            if (msg.data.hasOwnProperty('8202')) {
                result.reactivepower = precisionRound(msg.data['8202'], 2);
            }

            if (msg.data.hasOwnProperty('12288')) {
                result.energyconsumed = precisionRound(msg.data['12288'], 2);
            }

            if (msg.data.hasOwnProperty('12291')) {
                result.energyproduced = precisionRound(msg.data['12291'], 2);
            }

            if (msg.data.hasOwnProperty('12294')) {
                result.reactivesummation = precisionRound(msg.data['12294'], 2);
            }

            if (msg.data.hasOwnProperty('16408')) {
                result.measureserial = precisionRound(msg.data['16408'], 2);
            }

            return result;
        },
    },
    ZNMS11LM_closuresDoorLock_report: {
        cluster: 'closuresDoorLock',
        type: ['attributeReport', 'readResponse'],
        convert: (model, msg, publish, options, meta) => {
            const result = {};
            const lockStatusLookup = {
                1: 'finger_not_match',
                2: 'password_not_match',
                3: 'reverse_lock', // disable open from outside
                4: 'reverse_lock_cancel', // enable open from outside
                5: 'locked',
                6: 'lock_opened',
                7: 'finger_add',
                8: 'finger_delete',
                9: 'password_add',
                10: 'password_delete',
                11: 'lock_opened_inside', // Open form inside reverse lock enbable
                12: 'lock_opened_outside', // Open form outside reverse lock disable
                13: 'ring_bell',
                14: 'change_language_to',
                15: 'finger_open',
                16: 'password_open',
                17: 'door_closed',
            };
            result.user = null;
            result.repeat = null;
            result.data = null;
            if (msg.data['65296']) { // finger/password success
                const data = msg.data['65296'].toString(16);
                const command = data.substr(0, 1); // 1 finger open, 2 password open
                const userId = data.substr(5, 2);
                const userType = data.substr(1, 1); // 1 admin, 2 user
                result.data = data;
                result.action = (lockStatusLookup[14+parseInt(command, 16)] +
                    (userType === '1' ? '_admin' : '_user') + '_id' + parseInt(userId, 16).toString());
                result.user = parseInt(userId, 16);
            } else if (msg.data['65297']) { // finger, password failed or bell
                const data = msg.data['65297'].toString(16);
                const times = data.substr(0, 1);
                const type = data.substr(5, 2); // 00 bell, 02 password, 40 error finger
                result.data = data;
                if (type === '40') {
                    result.action = lockStatusLookup[1];
                    result.repeat = parseInt(times, 16);
                } else if (type === '02') {
                    result.action = lockStatusLookup[2];
                    result.repeat = parseInt(times, 16);
                } else if (type === '00') {
                    result.action = lockStatusLookup[13];
                    result.repeat = null;
                }
            } else if (msg.data['65281'] && msg.data['65281']['1']) { // user added/delete
                const data = msg.data['65281']['1'].toString(16);
                const command = data.substr(0, 1); // 1 add, 2 delete
                const userId = data.substr(5, 2);
                result.data = data;
                result.action = lockStatusLookup[6+parseInt(command, 16)];
                result.user = parseInt(userId, 16);
                result.repeat = null;
            }
            return result;
        },
    },
    ZNMS12LM_ZNMS13LM_closuresDoorLock_report: {
        cluster: 'closuresDoorLock',
        type: ['attributeReport', 'readResponse'],
        convert: (model, msg, publish, options, meta) => {
            const result = {};
            const lockStatusLookup = {
                1: 'finger_not_match',
                2: 'password_not_match',
                3: 'reverse_lock', // disable open from outside
                4: 'reverse_lock_cancel', // enable open from outside
                5: 'locked',
                6: 'lock_opened',
                7: 'finger_add',
                8: 'finger_delete',
                9: 'password_add',
                10: 'password_delete',
                11: 'lock_opened_inside', // Open form inside reverse lock enbable
                12: 'lock_opened_outside', // Open form outside reverse lock disable
                13: 'ring_bell',
                14: 'change_language_to',
                15: 'finger_open',
                16: 'password_open',
                17: 'door_closed',
            };
            result.user = null;
            result.repeat = null;
            if (msg.data['65526']) { // lock final status
                // Convert data back to hex to decode
                const data = Buffer.from(msg.data['65526'], 'ascii').toString('hex');
                const command = data.substr(6, 4);
                if (
                    command === '0301' || // ZNMS12LM
                        command === '0341' // ZNMS13LM
                ) {
                    result.action = lockStatusLookup[4];
                    result.state = 'UNLOCK';
                    result.reverse = 'UNLOCK';
                } else if (
                    command === '0311' || // ZNMS12LM
                        command === '0351' // ZNMS13LM
                ) {
                    result.action = lockStatusLookup[4];
                    result.state = 'LOCK';
                    result.reverse = 'UNLOCK';
                } else if (
                    command === '0205' || // ZNMS12LM
                        command === '0245' // ZNMS13LM
                ) {
                    result.action = lockStatusLookup[3];
                    result.state = 'UNLOCK';
                    result.reverse = 'LOCK';
                } else if (
                    command === '0215' || // ZNMS12LM
                        command === '0255' || // ZNMS13LM
                        command === '1355' // ZNMS13LM
                ) {
                    result.action = lockStatusLookup[3];
                    result.state = 'LOCK';
                    result.reverse = 'LOCK';
                } else if (
                    command === '0111' || // ZNMS12LM
                        command === '1351' || // ZNMS13LM locked from inside
                        command === '1451' // ZNMS13LM locked from outside
                ) {
                    result.action = lockStatusLookup[5];
                    result.state = 'LOCK';
                    result.reverse = 'UNLOCK';
                } else if (
                    command === '0b00' || // ZNMS12LM
                        command === '0640' || // ZNMS13LM
                        command === '0600' // ZNMS13LM

                ) {
                    result.action = lockStatusLookup[12];
                    result.state = 'UNLOCK';
                    result.reverse = 'UNLOCK';
                } else if (
                    command === '0c00' || // ZNMS12LM
                        command === '2300' || // ZNMS13LM
                        command === '0540' || // ZNMS13LM
                        command === '0440' // ZNMS13LM
                ) {
                    result.action = lockStatusLookup[11];
                    result.state = 'UNLOCK';
                    result.reverse = 'UNLOCK';
                } else if (
                    command === '2400' || // ZNMS13LM door closed from insed
                        command === '2401' // ZNMS13LM door closed from outside
                ) {
                    result.action = lockStatusLookup[17];
                    result.state = 'UNLOCK';
                    result.reverse = 'UNLOCK';
                }
            } else if (msg.data['65296']) { // finger/password success
                const data = Buffer.from(msg.data['65296'], 'ascii').toString('hex');
                const command = data.substr(6, 2); // 1 finger open, 2 password open
                const userId = data.substr(12, 2);
                const userType = data.substr(8, 1); // 1 admin, 2 user
                result.action = (lockStatusLookup[14+parseInt(command, 16)] +
                    (userType === '1' ? '_admin' : '_user') + '_id' + parseInt(userId, 16).toString());
                result.user = parseInt(userId, 16);
            } else if (msg.data['65297']) { // finger, password failed or bell
                const data = Buffer.from(msg.data['65297'], 'ascii').toString('hex');
                const times = data.substr(6, 2);
                const type = data.substr(12, 2); // 00 bell, 02 password, 40 error finger
                if (type === '40') {
                    result.action = lockStatusLookup[1];
                    result.repeat = parseInt(times, 16);
                } else if (type === '00') {
                    result.action = lockStatusLookup[13];
                    result.repeat = null;
                } else if (type === '02') {
                    result.action = lockStatusLookup[2];
                    result.repeat = parseInt(times, 16);
                }
            } else if (msg.data['65281']) { // password added/delete
                const data = Buffer.from(msg.data['65281'], 'ascii').toString('hex');
                const command = data.substr(18, 2); // 1 add, 2 delete
                const userId = data.substr(12, 2);
                result.action = lockStatusLookup[6+parseInt(command, 16)];
                result.user = parseInt(userId, 16);
                result.repeat = null;
            } else if (msg.data['65522']) { // set languge
                const data = Buffer.from(msg.data['65522'], 'ascii').toString('hex');
                const langId = data.substr(6, 2); // 1 chinese, 2: english
                result.action = (lockStatusLookup[14])+ (langId==='2'?'_english':'_chinese');
                result.user = null;
                result.repeat = null;
            }
            return result;
        },
    },
    DTB190502A1_parse: {
        cluster: 'genOnOff',
        type: ['attributeReport', 'readResponse'],
        convert: (model, msg, publish, options, meta) => {
            const lookupKEY = {
                '0': 'KEY_SYS',
                '1': 'KEY_UP',
                '2': 'KEY_DOWN',
                '3': 'KEY_NONE',
            };
            const lookupLED = {
                '0': 'OFF',
                '1': 'ON',
            };
            return {
                cpu_temperature: precisionRound(msg.data['41361'], 2),
                key_state: lookupKEY[msg.data['41362']],
                led_state: lookupLED[msg.data['41363']],
            };
        },
    },
    linkquality_from_basic: {
        cluster: 'genBasic',
        type: ['attributeReport', 'readResponse'],
        convert: (model, msg, publish, options, meta) => {
            return {linkquality: msg.linkquality};
        },
    },
    generic_device_temperature: {
        cluster: 'genDeviceTempCfg',
        type: ['attributeReport', 'readResponse'],
        convert: (model, msg, publish, options, meta) => {
            if (msg.data.hasOwnProperty('currentTemperature')) {
                return {temperature: msg.data.currentTemperature};
            }
        },
    },
    ptvo_switch_state: {
        cluster: 'genOnOff',
        type: ['attributeReport', 'readResponse'],
        convert: (model, msg, publish, options, meta) => {
            const key = `state_${getKey(model.endpoint(msg.device), msg.endpoint.ID)}`;
            const payload = {};
            payload[key] = msg.data['onOff'] === 1 ? 'ON' : 'OFF';
            return payload;
        },
    },
    ptvo_switch_uart: {
        cluster: 'genMultistateValue',
        type: ['attributeReport', 'readResponse'],
        convert: (model, msg, publish, options, meta) => {
            let data = msg.data['stateText'];
            if (typeof data === 'object') {
                let bHex = false;
                let code;
                let index;
                for (index = 0; index < data.length; index += 1) {
                    code = data[index];
                    if ((code < 32) || (code > 127)) {
                        bHex = true;
                        break;
                    }
                }
                if (!bHex) {
                    data = data.toString('latin1');
                } else {
                    data = [...data];
                }
            }
            return {'action': data};
        },
    },
    ptvo_switch_analog_input: {
        cluster: 'genAnalogInput',
        type: ['attributeReport', 'readResponse'],
        convert: (model, msg, publish, options, meta) => {
            const payload = {};
            const channel = msg.endpoint.ID;
            const name = `l${channel}`;
            payload[name] = precisionRound(msg.data['presentValue'], 3);
            if (msg.data.hasOwnProperty('description')) {
                const data1 = msg.data['description'];
                if (data1) {
                    const data2 = data1.split(',');
                    const devid = data2[1];
                    const unit = data2[0];
                    if (devid) {
                        payload['device'] = devid;
                    }
                    if (unit === 'C') {
                        payload['temperature'] = precisionRound(msg.data['presentValue'], 1);
                    } else if (unit === '%') {
                        payload['humidity'] = precisionRound(msg.data['presentValue'], 1);
                    } else if (unit === 'Pa') {
                        payload['pressure'] = precisionRound(msg.data['presentValue'], 1);
                    } else if (unit === 'm') {
                        payload['altitude'] = precisionRound(msg.data['presentValue'], 1);
                    } else if (unit === 'ppm') {
                        payload['quality'] = precisionRound(msg.data['presentValue'], 1);
                    }
                }
            }
            return payload;
        },
    },
    ptvo_switch_level_control: {
        cluster: 'genLevelCtrl',
        type: ['attributeReport', 'readResponse'],
        convert: (model, msg, publish, options, meta) => {
            const payload = {};
            const channel = msg.endpoint.ID;
            const name = `l${channel}`;
            payload[name] = msg.data['currentLevel'];
            payload['brightness_' + name] = msg.data['currentLevel'];
            return payload;
        },
    },
    keypad20states: {
        cluster: 'genOnOff',
        type: ['readResponse', 'attributeReport'],
        convert: (model, msg, publish, options, meta) => {
            const button = getKey(model.endpoint(msg.device), msg.endpoint.ID);
            const state = msg.data['onOff'] === 1 ? true : false;
            if (button) {
                return {[button]: state};
            }
        },
    },
    keypad20_battery: {
        cluster: 'genPowerCfg',
        type: ['readResponse', 'attributeReport'],
        convert: (model, msg, publish, options, meta) => {
            const battery = {max: 3000, min: 2100};
            const voltage = msg.data['mainsVoltage'] /10;
            return {
                battery: toPercentage(voltage, battery.min, battery.max),
                voltage: voltage, // @deprecated
                // voltage: voltage / 1000.0,
            };
        },
    },
    dimmer_passthru_brightness: {
        cluster: 'genLevelCtrl',
        type: 'commandMoveToLevelWithOnOff',
        convert: (model, msg, publish, options, meta) => {
            ratelimitedDimmer(model, msg, publish, options, meta);
        },
    },
    terncy_contact: {
        cluster: 'genBinaryInput',
        type: 'attributeReport',
        convert: (model, msg, publish, options, meta) => {
            return {contact: (msg.data['presentValue']==0)};
        },
    },
    terncy_temperature: {
        cluster: 'msTemperatureMeasurement',
        type: ['attributeReport', 'readResponse'],
        convert: (model, msg, publish, options, meta) => {
            const temperature = parseFloat(msg.data['measuredValue']) / 10.0;
            return {temperature: calibrateAndPrecisionRoundOptions(temperature, options, 'temperature')};
        },
    },
    terncy_knob: {
        cluster: 'manuSpecificClusterAduroSmart',
        type: ['attributeReport', 'readResponse'],
        convert: (model, msg, publish, options, meta) => {
            if (typeof msg.data['27'] === 'number') {
                return {
                    direction: (msg.data['27'] > 0 ? 'clockwise' : 'counterclockwise'),
                    number: (Math.abs(msg.data['27']) / 12),
                };
            }
        },
    },
    orvibo_raw: {
        cluster: 23,
        type: 'raw',
        convert: (model, msg, publish, options, meta) => {
            // 25,0,8,3,0,0 - click btn 1
            // 25,0,8,3,0,2 - hold btn 1
            // 25,0,8,3,0,3 - release btn 1
            // 25,0,8,11,0,0 - click btn 2
            // 25,0,8,11,0,2 - hold btn 2
            // 25,0,8,11,0,3 - release btn 2
            // 25,0,8,7,0,0 - click btn 3
            // 25,0,8,7,0,2 - hold btn 3
            // 25,0,8,7,0,3 - release btn 3
            // 25,0,8,15,0,0 - click btn 4
            // 25,0,8,15,0,2 - hold btn 4
            // 25,0,8,15,0,3 - release btn 4
            // TODO: do not know how to get to use 5,6,7,8 buttons
            const buttonLookup = {
                3: 'button_1',
                11: 'button_2',
                7: 'button_3',
                15: 'button_4',
            };

            const actionLookup = {
                0: 'click',
                2: 'hold',
                3: 'release',
            };
            const button = buttonLookup[msg.data[3]];
            const action = actionLookup[msg.data[5]];
            if (button) {
                return {action: `${button}_${action}`};
            }
        },
    },
    orvibo_raw2: {
        cluster: 23,
        type: 'raw',
        convert: (model, msg, publish, options, meta) => {
            const buttonLookup = {
                1: 'button_1',
                2: 'button_2',
                3: 'button_3',
                4: 'button_4',
                5: 'button_5',
                6: 'button_6',
                7: 'button_7',
            };

            const actionLookup = {
                0: 'click',
                2: 'hold',
                3: 'release',
            };
            const button = buttonLookup[msg.data[3]];
            const action = actionLookup[msg.data[5]];
            if (button) {
                return {action: `${button}_${action}`};
            }
        },
    },
    diyruz_contact: {
        cluster: 'genOnOff',
        type: ['attributeReport', 'readResponse'],
        convert: (model, msg, publish, options, meta) => {
            return {contact: msg.data['onOff'] !== 0};
        },
    },
    diyruz_rspm: {
        cluster: 'genOnOff',
        type: ['attributeReport', 'readResponse'],
        convert: (model, msg, publish, options, meta) => {
            const power = precisionRound(msg.data['41364'], 2);
            return {
                state: msg.data['onOff'] === 1 ? 'ON' : 'OFF',
                cpu_temperature: precisionRound(msg.data['41361'], 2),
                power: power,
                current: precisionRound(power/230, 2),
                action: msg.data['41367'] === 1 ? 'hold' : 'release',
            };
        },
    },
    diyruz_freepad_clicks: {
        cluster: 'genMultistateInput',
        type: ['readResponse', 'attributeReport'],
        convert: (model, msg, publish, options, meta) => {
            const button = getKey(model.endpoint(msg.device), msg.endpoint.ID);
            const lookup = {
                0: 'hold',
                1: 'single',
                2: 'double',
                3: 'triple',
                4: 'quadruple',
                255: 'release',
            };
            const clicks = msg.data['presentValue'];
            const action = lookup[clicks] ? lookup[clicks] : `many_${clicks}`;
            return {action: `${button}_${action}`};
        },
    },
    diyruz_geiger: {
        cluster: 'msIlluminanceMeasurement',
        type: ['attributeReport', 'readResponse'],
        convert: (model, msg, publish, options, meta) => {
            return {
                radioactive_events_per_minute: msg.data['61441'],
                radiation_dose_per_hour: msg.data['61442'],
            };
        },
    },
    aqara_opple_report: {
        cluster: 'aqaraOpple',
        type: ['attributeReport', 'readResponse'],
        convert: (model, msg, publish, options, meta) => {
            // it is like xiaomi_battery_3v, but not parsed
            // https://github.com/Koenkk/zigbee-herdsman/blob/master/src/zcl/buffaloZcl.ts#L93
            // data: { '247': <Buffer 01 21 b8 0b 03 28 19 04 21 a8 13 05 21 44 01 06 24 02
            //                        00 00 00 00 08 21 11 01 0a 21 00 00 0c 20 01 64 10 00> }
            let voltage = null;

            if (msg.data['247']) {
                voltage = msg.data['247'][2] + msg.data['247'][3]*256;
            }

            if (voltage) {
                return {
                    battery: toPercentageCR2032(voltage),
                    voltage: voltage,
                };
            }
        },
    },
    aqara_opple_multistate: {
        cluster: 'genMultistateInput',
        type: ['attributeReport', 'readResponse'],
        convert: (model, msg, publish, options, meta) => {
            const actionLookup = {
                0: 'hold',
                255: 'release',
                1: 'single',
                2: 'double',
                3: 'triple',
            };
            const btn = msg.endpoint.ID;
            const value = msg.data.presentValue;
            return {action: `button_${btn}_${actionLookup[value]}`};
        },
    },
    aqara_opple_on: {
        cluster: 'genOnOff',
        type: 'commandOn',
        convert: (model, msg, publish, options, meta) => {
            return {action: 'button_2_single'};
        },
    },
    aqara_opple_off: {
        cluster: 'genOnOff',
        type: 'commandOff',
        convert: (model, msg, publish, options, meta) => {
            return {action: 'button_1_single'};
        },
    },
    aqara_opple_step: {
        cluster: 'genLevelCtrl',
        type: 'commandStep',
        convert: (model, msg, publish, options, meta) => {
            const button = msg.data.stepmode === 0 ? '4' : '3';
            return {action: `button_${button}_single`};
        },
    },
    aqara_opple_stop: {
        cluster: 'genLevelCtrl',
        type: 'commandStop',
        convert: (model, msg, publish, options, meta) => {
            const deviceID = msg.device.ieeeAddr;
            if (store[deviceID]) {
                const duration = Date.now() - store[deviceID].start;
                const button = store[deviceID].button;
                return {action: `button_${button}_release`, duration: duration};
            }
        },
    },
    aqara_opple_move: {
        cluster: 'genLevelCtrl',
        type: 'commandMove',
        convert: (model, msg, publish, options, meta) => {
            // store button and start moment
            const deviceID = msg.device.ieeeAddr;
            if (!store[deviceID]) {
                store[deviceID] = {};
            }
            const button = msg.data.movemode === 0 ? '4' : '3';
            store[deviceID].button = button;
            store[deviceID].start = Date.now();
            return {action: `button_${button}_hold`};
        },
    },
    aqara_opple_step_color_temp: {
        cluster: 'lightingColorCtrl',
        type: 'commandStepColorTemp',
        convert: (model, msg, publish, options, meta) => {
            let act;
            if (model.model === 'WXCJKG12LM') {
                // for WXCJKG12LM model it's double click event on buttons 3 and 4
                act = (msg.data.stepmode === 1) ? '3_double' : '4_double';
            } else {
                // but for WXCJKG13LM model it's single click event on buttons 5 and 6
                act = (msg.data.stepmode === 1) ? '5_single' : '6_single';
            }
            return {action: `button_${act}`};
        },
    },
    aqara_opple_move_color_temp: {
        cluster: 'lightingColorCtrl',
        type: 'commandMoveColorTemp',
        convert: (model, msg, publish, options, meta) => {
            const deviceID = msg.device.ieeeAddr;
            if (!store[deviceID]) {
                store[deviceID] = {};
            }
            const stop = msg.data.movemode === 0;
            let button;
            const result = {};
            if (stop) {
                button = store[deviceID].button;
                const duration = Date.now() - store[deviceID].start;
                result.action = `button_${button}_release`;
                result.duration = duration;
            } else {
                button = msg.data.movemode === 3 ? '6' : '5';
                result.action = `button_${button}_hold`;
                // store button and start moment
                store[deviceID].button = button;
                store[deviceID].start = Date.now();
            }
            return result;
        },
    },
    SmartButton_skip: {
        cluster: 'genLevelCtrl',
        type: 'commandStep',
        convert: (model, msg, publish, options, meta) => {
            const direction = msg.data.stepmode === 1 ? 'backward' : 'forward';
            return {
                action: `skip_${direction}`,
                step_size: msg.data.stepsize,
                transition_time: msg.data.transtime,
            };
        },
    },
    SmartButton_event: {
        cluster: 'manuSpecificPhilips',
        type: 'commandHueNotification',
        convert: (model, msg, publish, options, meta) => {
            // Philips HUE Smart Button "ROM001": these events are always from "button 1"
            let type = null;
            switch (msg.data['type']) {
            case 0:
                type = 'press';
                break;
            case 1:
                type = 'hold';
                break;
            case 2:
            case 3:
                type = 'release';
                break;
            }
            return {
                action: `${type}`,
            };
        },
    },
    CCTSwitch_D0001_move_to_level_recall: {
        cluster: 'genLevelCtrl',
        type: ['commandMoveToLevel', 'commandMoveToLevelWithOnOff'],
        convert: (model, msg, publish, options, meta) => {
            // wrap the messages from button2 and button4 into a single function
            // button2 always sends "commandMoveToLevel"
            // button4 sends two messages, with "commandMoveToLevelWithOnOff" coming first in the sequence
            //         so that's the one we key off of to indicate "button4". we will NOT print it in that case,
            //         instead it will be returned as part of the second sequence with
            //         CCTSwitch_D0001_move_to_colortemp_recall below.

            const deviceID = msg.device.ieeeAddr;
            if (!store[deviceID]) {
                store[deviceID] = {lastClk: null, lastSeq: -10, lastBrightness: null,
                    lastMoveLevel: null, lastColorTemp: null};
            }

            let clk = 'brightness';
            let cmd = null;
            const payload = {brightness: msg.data.level, transition: parseFloat(msg.data.transtime/10.0)};
            if ( msg.type == 'commandMoveToLevel' ) {
                // pressing the brightness button increments/decrements from 13-254.
                // when it reaches the end (254) it will start decrementing by a step,
                // and vice versa.
                const direction = msg.data.level > store[deviceID].lastBrightness ? 'up' : 'down';
                cmd = `${clk}_${direction}`;
                store[deviceID].lastBrightness = msg.data.level;
            } else if ( msg.type == 'commandMoveToLevelWithOnOff' ) {
                // This is the 'start' of the 4th button sequence.
                clk = 'memory';
                store[deviceID].lastMoveLevel = msg.data.level;
                store[deviceID].lastClk = clk;
            }

            if ( clk != 'memory' ) {
                store[deviceID].lastSeq = msg.meta.zclTransactionSequenceNumber;
                store[deviceID].lastClk = clk;
                payload.click = clk;
                payload.action = cmd;
                return payload;
            }
        },
    },
    on_off_skip_duplicate_transaction: {
        cluster: 'genOnOff',
        type: ['attributeReport', 'readResponse'],
        convert: (model, msg, publish, options, meta) => {
            // Device sends multiple messages with the same transactionSequenceNumber,
            // prevent that multiple messages get send.
            // https://github.com/Koenkk/zigbee2mqtt/issues/3687
            if (msg.data.hasOwnProperty('onOff') && !hasAlreadyProcessedMessage(msg)) {
                return {state: msg.data['onOff'] === 1 ? 'ON' : 'OFF'};
            }
        },
    },
    CCTSwitch_D0001_move_to_colortemp_recall: {
        cluster: 'lightingColorCtrl',
        type: 'commandMoveToColorTemp',
        convert: (model, msg, publish, options, meta) => {
            // both button3 and button4 send the command "commandMoveToColorTemp"
            // in order to distinguish between the buttons, use the sequence number and the previous command
            // to determine if this message was immediately preceded by "commandMoveToLevelWithOnOff"
            // if this command follows a "commandMoveToLevelWithOnOff", then it's actually button4's second message
            // and we can ignore it entirely
            const deviceID = msg.device.ieeeAddr;
            if (!store[deviceID]) {
                store[deviceID] = {lastClk: null, lastSeq: -10, lastBrightness: null,
                    lastMoveLevel: null, lastColorTemp: null};
            }
            const lastClk = store[deviceID].lastClk;
            const lastSeq = store[deviceID].lastSeq;

            const seq = msg.meta.zclTransactionSequenceNumber;
            let clk = 'colortemp';
            const payload = {color_temp: msg.data.colortemp, transition: parseFloat(msg.data.transtime/10.0)};

            // because the remote sends two commands for button4, we need to look at the previous command and
            // see if it was the recognized start command for button4 - if so, ignore this second command,
            // because it's not really button3, it's actually button4
            if ( lastClk == 'memory' ) {
                payload.click = lastClk;
                payload.action = 'recall';
                payload.brightness = store[deviceID].lastMoveLevel;

                // ensure the "last" message was really the message prior to this one
                // accounts for missed messages (gap >1) and for the remote's rollover from 127 to 0
                if ( (seq == 0 && lastSeq == 127 ) || ( seq - lastSeq ) == 1 ) {
                    clk = null;
                }
            } else {
                // pressing the color temp button increments/decrements from 153-370K.
                // when it reaches the end (370) it will start decrementing by a step,
                // and vice versa.
                const direction = msg.data.colortemp > store[deviceID].lastColorTemp ? 'up' : 'down';
                const cmd = `${clk}_${direction}`;
                payload.click = clk;
                payload.action = cmd;
                store[deviceID].lastColorTemp = msg.data.colortemp;
            }

            if ( clk != null ) {
                store[deviceID].lastSeq = msg.meta.zclTransactionSequenceNumber;
                store[deviceID].lastClk = clk;
                return payload;
            }
        },
    },
    CCTSwitch_D0001_brightness_updown_hold_release: {
        cluster: 'genLevelCtrl',
        type: ['commandMove', 'commandStop'],
        convert: (model, msg, publish, options, meta) => {
            const deviceID = msg.device.ieeeAddr;
            if (!store[deviceID]) {
                store[deviceID] = {};
            }
            const stop = msg.type === 'commandStop' ? true : false;
            let direction = null;
            const clk = 'brightness';
            const payload = {click: clk};
            if (stop) {
                direction = store[deviceID].direction;
                const duration = Date.now() - store[deviceID].start;
                payload.action = `${clk}_${direction}_release`;
                payload.duration = duration;
            } else {
                direction = msg.data.movemode === 1 ? 'down' : 'up';
                payload.action = `${clk}_${direction}_hold`;
                // store button and start moment
                store[deviceID].direction = direction;
                payload.rate = msg.data.rate;
                store[deviceID].start = Date.now();
            }
            return payload;
        },
    },
    CCTSwitch_D0001_colortemp_updown_hold_release: {
        cluster: 'lightingColorCtrl',
        type: 'commandMoveColorTemp',
        convert: (model, msg, publish, options, meta) => {
            const deviceID = msg.device.ieeeAddr;
            if (!store[deviceID]) {
                store[deviceID] = {};
            }
            const stop = msg.data.movemode === 0;
            let direction = null;
            const clk = 'colortemp';
            const payload = {click: clk, rate: msg.data.rate};
            if (stop) {
                direction = store[deviceID].direction;
                const duration = Date.now() - store[deviceID].start;
                payload.action = `${clk}_${direction}_release`;
                payload.duration = duration;
            } else {
                direction = msg.data.movemode === 3 ? 'down' : 'up';
                payload.action = `${clk}_${direction}_hold`;
                payload.rate = msg.data.rate;
                // store button and start moment
                store[deviceID].direction = direction;
                store[deviceID].start = Date.now();
            }
            return payload;
        },
    },
    wiser_device_info: {
        cluster: 'wiserDeviceInfo',
        type: 'attributeReport',
        convert: (model, msg, publish, options, meta) => {
            const result = {};
            const data = msg.data['deviceInfo'].split(',');
            if (data[0] === 'ALG') {
                // TODO What is ALG
                const alg = data.slice(1);
                result['ALG'] = alg.join(',');
                result['occupied_heating_setpoint'] = alg[2]/10;
                result['local_temperature'] = alg[3]/10;
                result['pi_heating_demand'] = parseInt(alg[9]);
            } else if (data[0] === 'ADC') {
                // TODO What is ADC
                const adc = data.slice(1);
                result['ADC'] = adc.join(',');
                result['occupied_heating_setpoint'] = adc[5]/100;
                result['local_temperature'] = adc[3]/10;
            } else if (data[0] === 'UI') {
                if (data[1] === 'BoostUp') {
                    result['boost'] = 'Up';
                } else if (data[1] === 'BoostDown') {
                    result['boost'] = 'Down';
                } else {
                    result['boost'] = 'None';
                }
            } else if (data[0] === 'MOT') {
                // Info about the motor
                result['MOT'] = data[1];
            }
            return result;
        },
    },
    wiser_itrv_battery: {
        cluster: 'genPowerCfg',
        type: ['attributeReport', 'readResponse'],
        convert: (model, msg, publish, options, meta) => {
            const result = {};
            if (typeof msg.data['batteryVoltage'] == 'number') {
                const battery = {max: 30, min: 22};
                const voltage = msg.data['batteryVoltage'];
                result.battery = toPercentage(voltage, battery.min, battery.max);
                result.voltage = voltage / 10;
            }
            if (typeof msg.data['batteryAlarmState'] == 'number') {
                const battLow = msg.data['batteryAlarmState'];
                if (battLow) {
                    result['battery_low'] = true;
                } else {
                    result['battery_low'] = false;
                }
            }
            return result;
        },
    },
    wiser_thermostat: {
        cluster: 'hvacThermostat',
        type: ['attributeReport', 'readResponse'],
        convert: (model, msg, publish, options, meta) => {
            const result = {};
            if (typeof msg.data['localTemp'] == 'number') {
                result.local_temperature = precisionRound(msg.data['localTemp'], 2) / 100;
            }
            if (typeof msg.data['occupiedHeatingSetpoint'] == 'number') {
                result.occupied_heating_setpoint =
                    precisionRound(msg.data['occupiedHeatingSetpoint'], 2) / 100;
            }
            if (typeof msg.data['pIHeatingDemand'] == 'number') {
                result.pi_heating_demand = precisionRound(msg.data['pIHeatingDemand'], 2);
            }
            return result;
        },
    },
    wiser_user_interface: {
        cluster: 'hvacUserInterfaceCfg',
        type: ['attributeReport', 'readResponse'],
        convert: (model, msg, publish, options, meta) => {
            const result = {};
            if (typeof msg.data['keypadLockout'] == 'number') {
                const kLock = msg.data['keypadLockout'];
                if (kLock) {
                    result['keypad_lockout'] = true;
                } else {
                    result['keypad_lockout'] = false;
                }
            }
            return result;
        },
    },


    legrand_binary_input_moving: {
        cluster: 'genBinaryInput',
        type: ['attributeReport', 'readResponse'],
        convert: (model, msg, publish, options, meta) => {
            return {
                action: msg.data.presentValue ? 'moving' : 'stopped',
            };
        },
    },
    legrand_scenes: {
        cluster: 'genScenes',
        type: 'commandRecall',
        convert: (model, msg, publish, options, meta) => {
            let action = 'default';
            switch (msg.data.groupid) {
            case 0xfff7:
                action = 'enter';
                break;

            case 0xfff6:
                action = 'leave';
                break;

            case 0xfff4:
                action = 'sleep';
                break;

            case 0xfff5:
                action = 'wakeup';
                break;
            }

            return {
                action: action,
            };
        },
    },
    legrand_master_switch_center: {
        cluster: 'manuSpecificLegrandDevices',
        type: 'raw',
        convert: (model, msg, publish, options, meta) => {
            if (
                msg.data && msg.data.length === 6 &&
                msg.data[0] === 0x15 && msg.data[1] === 0x21 && msg.data[2] === 0x10 &&
                msg.data[3] === 0x00 && msg.data[4] === 0x03 && msg.data[5] === 0xff
            ) {
                return {
                    action: 'center',
                };
            }
        },
    },
    legrand_power_alarm: {
        cluster: 'haElectricalMeasurement',
        type: ['attributeReport', 'readResponse'],
        convert: (model, msg, publish, options, meta) => {
            const payload = {};

            // 0xf000 = 61440
            // This attribute returns usually 2 when power is over the defined threshold.
            if (msg.data.hasOwnProperty('61440')) {
                payload.power_alarm_active_value = msg.data['61440'];
                payload.power_alarm_active = (payload.power_alarm_active_value > 0);
            }
            // 0xf001 = 61441
            if (msg.data.hasOwnProperty('61441')) {
                payload.power_alarm_enabled = msg.data['61441'];
            }
            // 0xf002 = 61442, wh = watt hour
            if (msg.data.hasOwnProperty('61442')) {
                payload.power_alarm_wh_threshold = msg.data['61442'];
            }
            return payload;
        },
    },
    tuya_led_controller: {
        cluster: 'lightingColorCtrl',
        type: ['attributeReport'],
        convert: (model, msg, publish, options, meta) => {
            const result = {};

            if (msg.data['61441']) {
                result.brightness = msg.data['61441'];
            }

            result.color = {};

            if (msg.data.hasOwnProperty('currentHue')) {
                result.color.h = precisionRound((msg.data['currentHue'] * 360) / 254, 0);
            }

            if (msg.data['currentSaturation']) {
                result.color.s = precisionRound(msg.data['currentSaturation'] / 2.54, 0);
            }

            return result;
        },
    },
    tuya_dimmer: {
        cluster: 'manuSpecificTuyaDimmer',
        type: ['commandGetData', 'commandSetDataResponse'],
        convert: (model, msg, publish, options, meta) => {
            const key = msg.data.dp;
            const val = msg.data.data;
            if (key === 257) {
                return {state: (val[0]) ? 'ON': 'OFF'};
            } else {
                const level = val[2]*256 + val[3];
                const normalised = (level - 10) / (1000 - 10);
                return {brightness: Math.round(normalised * 254), level: level};
            }
        },
    },
    tuya_thermostat_on_set_data: {
        cluster: 'manuSpecificTuyaDimmer',
        type: 'commandSetDataResponse',
        convert: tuyaThermostat,
    },
    tuya_thermostat: {
        cluster: 'manuSpecificTuyaDimmer',
        type: 'commandGetData',
        convert: tuyaThermostat,
    },
    tuya_fan_mode: {
        cluster: 'manuSpecificTuyaDimmer',
        type: 'commandGetData',
        convert: tuyaThermostat,
    },
    tuya_switch: {
        cluster: 'manuSpecificTuyaDimmer',
        type: 'raw',
        convert: (model, msg, publish, options, meta) => {
            const key = msg.data[5];
            const val = msg.data[9];
            const lookup = {
                1: 'state_l1',
                2: 'state_l2',
                3: 'state_l3',
                4: 'state_l4',
            };
            return {[lookup[key]]: (val) ? 'ON': 'OFF'};
        },
    },
    tuya_switch2: {
        cluster: 'manuSpecificTuyaDimmer',
        type: ['commandSetDataResponse', 'commandGetData'],
        convert: (model, msg, publish, options, meta) => {
            const multiEndpoint = model.meta && model.meta.multiEndpoint;
            const dp = msg.data.dp;
            const state = msg.data.data[0] ? 'ON' : 'OFF';
            if (multiEndpoint) {
                const lookup = {257: 'l1', 258: 'l2', 259: 'l3'};
                const endpoint = lookup[dp];
                if (endpoint in model.endpoint(msg.device)) {
                    return {[`state_${endpoint}`]: state};
                }
            } else if (dp === 257) {
                return {state: state};
            }
            return null;
        },
    },
    tuya_curtain: {
        cluster: 'manuSpecificTuyaDimmer',
        type: ['commandSetDataResponse', 'commandGetData'],
        convert: (model, msg, publish, options, meta) => {
            const dp = msg.data.dp;

            // Protocol description
            // https://github.com/Koenkk/zigbee-herdsman-converters/issues/1159#issuecomment-614659802

            switch (dp) {
            case 1025: // 0x04 0x01: Confirm opening/closing/stopping (triggered from Zigbee)
            case 514: // 0x02 0x02: Started moving to position (triggered from Zigbee)
            case 1031: // 0x04 0x07: Started moving (triggered by transmitter oder pulling on curtain)
                return {'running': true};
            case 515: { // 0x02 0x03: Arrived at position
                let position = msg.data.data[3];
                position = options.invert_cover ? 100 - position : position;

                if (position > 0 && position <= 100) {
                    return {running: false, position: position};
                } else if (position == 0) { // Report fully closed
                    return {running: false, position: position};
                } else {
                    return {running: false}; // Not calibrated yet, no position is available
                }
            }
            case 261: // 0x01 0x05: Returned by configuration set; ignore
                break;
            default: // Unknown code
                console.log(`owvfni3: Unhandled DP #${dp}: ${JSON.stringify(msg.data)}`);
            }
        },
    },
    almond_click: {
        cluster: 'ssIasAce',
        type: ['commandArm'],
        convert: (model, msg, publish, options, meta) => {
            const action = msg.data['armmode'];
            delete msg.data['armmode'];
            const lookup = {
                3: {action: 'single'}, // single click
                0: {action: 'double'}, // double
                2: {action: 'long'}, // hold
            };

            // Workaround to ignore duplicated (false) presses that
            // are 100ms apart, since the button often generates
            // multiple duplicated messages for a single click event.
            const deviceID = msg.device.ieeeAddr;
            if (!store[deviceID]) {
                store[deviceID] = {since: 0};
            }

            const now = Date.now();
            const since = store[deviceID].since;

            if ((now-since)>100) {
                store[deviceID].since = now;
                return lookup[action] ? lookup[action] : null;
            } else {
                return;
            }
        },
    },
    blitzwolf_occupancy_with_timeout: {
        cluster: 'manuSpecificTuyaDimmer',
        type: 'commandGetData',
        convert: (model, msg, publish, options, meta) => {
            msg.data.occupancy = msg.data.dp === 1027 ? 1 : 0;
            return converters.occupancy_with_timeout.convert(model, msg, publish, options, meta);
        },
    },
    ewelink_action: {
        cluster: 'genOnOff',
        type: ['commandOn', 'commandOff', 'commandToggle'],
        convert: (model, msg, publish, options, meta) => {
            const lookup = {
                'commandToggle': {action: 'single'},
                'commandOn': {action: 'double'},
                'commandOff': {action: 'long'},
            };
            return lookup[msg.type];
        },
    },
    ubisys_c4_scenes: {
        cluster: 'genScenes',
        type: 'commandRecall',
        convert: (model, msg, publish, options, meta) => {
            return {action: `${msg.endpoint.ID}_scene_${msg.data.groupid}_${msg.data.sceneid}`};
        },
    },
    ubisys_c4_onoff: {
        cluster: 'genOnOff',
        type: ['commandOn', 'commandOff', 'commandToggle'],
        convert: (model, msg, publish, options, meta) => {
            return {action: `${msg.endpoint.ID}_${msg.type.substr(7).toLowerCase()}`};
        },
    },
    ubisys_c4_level: {
        cluster: 'genLevelCtrl',
        type: ['commandMoveWithOnOff', 'commandStopWithOnOff'],
        convert: (model, msg, publish, options, meta) => {
            switch (msg.type) {
            case 'commandMoveWithOnOff':
                return {action: `${msg.endpoint.ID}_level_move_${msg.data.movemode ? 'down' : 'up'}`};
            case 'commandStopWithOnOff':
                return {action: `${msg.endpoint.ID}_level_stop`};
            }
        },
    },
    ubisys_c4_cover: {
        cluster: 'closuresWindowCovering',
        type: ['commandUpOpen', 'commandDownClose', 'commandStop'],
        convert: (model, msg, publish, options, meta) => {
            const lookup = {
                'commandUpOpen': 'open',
                'commandDownClose': 'close',
                'commandStop': 'stop',
            };
            return {action: `${msg.endpoint.ID}_cover_${lookup[msg.type]}`};
        },
    },
    EMIZB_132_power: {
        cluster: 'haElectricalMeasurement',
        type: ['attributeReport', 'readResponse'],
        convert: (model, msg, publish, options, meta) => {
            // Cannot use electrical_measurement_power here as the reported divisor is not correct
            // https://github.com/Koenkk/zigbee-herdsman-converters/issues/974#issuecomment-600834722
            const payload = {};
            if (msg.data.hasOwnProperty('rmsCurrent')) {
                payload.current = precisionRound(msg.data['rmsCurrent'] / 10, 2);
            }
            if (msg.data.hasOwnProperty('rmsVoltage')) {
                payload.voltage = precisionRound(msg.data['rmsVoltage'] / 10, 2);
            }
            return payload;
        },
    },
    _3310_humidity: {
        cluster: 'manuSpecificCentraliteHumidity',
        type: ['attributeReport', 'readResponse'],
        convert: (model, msg, publish, options, meta) => {
            const humidity = parseFloat(msg.data['measuredValue']) / 100.0;
            return {humidity: calibrateAndPrecisionRoundOptions(humidity, options, 'humidity')};
        },
    },
    smartthings_acceleration: {
        cluster: 'manuSpecificSamsungAccelerometer',
        type: ['attributeReport', 'readResponse'],
        convert: (model, msg, publish, options, meta) => {
            return {moving: msg.data['acceleration'] === 1 ? true : false};
        },
    },
    MultiSensor_ias_contact_alarm: {
        cluster: 'ssIasZone',
        type: 'commandStatusChangeNotification',
        convert: (model, msg, publish, options, meta) => {
            const zoneStatus = msg.data.zonestatus;
            if (msg.endpoint.ID != 1) return;
            return {
                contact: !((zoneStatus & 1) > 0),
            };
        },
    },
    MultiSensor_ias_water_leak_alarm: {
        cluster: 'ssIasZone',
        type: 'commandStatusChangeNotification',
        convert: (model, msg, publish, options, meta) => {
            const zoneStatus = msg.data.zonestatus;
            if (msg.endpoint.ID != 2) return;
            return {
                water_leak: (zoneStatus & 1) > 0,
            };
        },
    },
    ZMCSW032D_cover_position_tilt: {
        cluster: 'closuresWindowCovering',
        type: ['attributeReport', 'readResponse'],
        convert: (model, msg, publish, options, meta) => {
            const result = {};
            const timeCoverSetMiddle = 60;

            // https://github.com/Koenkk/zigbee-herdsman-converters/pull/1336
            // Need to add time_close and time_open in your configuration.yaml after friendly_name (and set your time)
            if (options.hasOwnProperty('time_close') && options.hasOwnProperty('time_open')) {
                const deviceID = msg.device.ieeeAddr;
                if (!store[deviceID]) {
                    store[deviceID] = {lastPreviousAction: -1, CurrentPosition: -1, since: false};
                }
                // ignore if first action is middle and ignore action middle if previous action is middle
                if (msg.data.hasOwnProperty('currentPositionLiftPercentage') &&
                    msg.data['currentPositionLiftPercentage'] == 50 ) {
                    if ((store[deviceID].CurrentPosition == -1 && store[deviceID].lastPreviousAction == -1) ||
                        store[deviceID].lastPreviousAction == 50 ) {
                        console.log(`ZMCSW032D ignore action `);
                        return;
                    }
                }
                let currentPosition = store[deviceID].CurrentPosition;
                const lastPreviousAction = store[deviceID].lastPreviousAction;
                const deltaTimeSec = Math.floor((Date.now() - store[deviceID].since)/1000); // convert to sec

                store[deviceID].since = Date.now();
                store[deviceID].lastPreviousAction = msg.data['currentPositionLiftPercentage'];

                if (msg.data.hasOwnProperty('currentPositionLiftPercentage') &&
                    msg.data['currentPositionLiftPercentage'] == 50 ) {
                    if (deltaTimeSec < timeCoverSetMiddle || deltaTimeSec > timeCoverSetMiddle) {
                        if (lastPreviousAction == 100 ) {
                            // Open
                            currentPosition = currentPosition == -1 ? 0 : currentPosition;
                            currentPosition = currentPosition + ((deltaTimeSec * 100)/options.time_open);
                        } else if (lastPreviousAction == 0 ) {
                            // Close
                            currentPosition = currentPosition == -1 ? 100 : currentPosition;
                            currentPosition = currentPosition - ((deltaTimeSec * 100)/options.time_close);
                        }
                        currentPosition = currentPosition > 100 ? 100 : currentPosition;
                        currentPosition = currentPosition < 0 ? 0 : currentPosition;
                    }
                }
                store[deviceID].CurrentPosition = currentPosition;

                if (msg.data.hasOwnProperty('currentPositionLiftPercentage') &&
                    msg.data['currentPositionLiftPercentage'] !== 50 ) {
                    // postion cast float to int
                    result.position = currentPosition | 0;
                    result.position = options.invert_cover ? 100 - result.position : result.position;
                } else {
                    if (deltaTimeSec < timeCoverSetMiddle || deltaTimeSec > timeCoverSetMiddle) {
                        // postion cast float to int
                        result.position = currentPosition | 0;
                        result.position = options.invert_cover ? 100 - result.position : result.position;
                    } else {
                        store[deviceID].CurrentPosition = lastPreviousAction;
                        result.position = lastPreviousAction;
                        result.position = options.invert_cover ? 100 - result.position : result.position;
                    }
                }
            } else {
                // Previous solution without time_close and time_open
                if (msg.data.hasOwnProperty('currentPositionLiftPercentage') &&
                    msg.data['currentPositionLiftPercentage'] !== 50) {
                    const liftPercentage = msg.data['currentPositionLiftPercentage'];
                    result.position = liftPercentage;
                    result.position = options.invert_cover ? 100 - result.position : result.position;
                }
            }
            return result;
        },
    },
    ZG2819S_command_on: {
        cluster: 'genOnOff',
        type: 'commandOn',
        convert: (model, msg, publish, options, meta) => {
            // The device sends this command for all four group IDs.
            // Only forward for the first group.
            if (msg.groupID !== 46337) {
                return null;
            }
            return {action: postfixWithEndpointName('on', msg, model)};
        },
    },
    ZG2819S_command_off: {
        cluster: 'genOnOff',
        type: 'commandOff',
        convert: (model, msg, publish, options, meta) => {
            // The device sends this command for all four group IDs.
            // Only forward for the first group.
            if (msg.groupID !== 46337) {
                return null;
            }
            return {action: postfixWithEndpointName('off', msg, model)};
        },
    },
    K4003C_binary_input: {
        cluster: 'genBinaryInput',
        type: 'attributeReport',
        convert: (model, msg, publish, options, meta) => {
            return {action: msg.data.presentValue === 1 ? 'off' : 'on'};
        },
    },
    greenpower_on_off_switch: {
        cluster: 'greenPower',
        type: 'commandNotification',
        convert: (model, msg, publish, options, meta) => {
            const commandID = msg.data.commandID;
            const lookup = {
                0x00: 'identify',
                0x10: 'recall_scene_0',
                0x11: 'recall_scene_1',
                0x12: 'recall_scene_2',
                0x13: 'recall_scene_3',
                0x14: 'recall_scene_4',
                0x15: 'recall_scene_5',
                0x16: 'recall_scene_6',
                0x17: 'recall_scene_7',
                0x18: 'store_scene_0',
                0x19: 'store_scene_1',
                0x1A: 'store_scene_2',
                0x1B: 'store_scene_3',
                0x1C: 'store_scene_4',
                0x1D: 'store_scene_5',
                0x1E: 'store_scene_6',
                0x1F: 'store_scene_7',
                0x20: 'off',
                0x21: 'on',
                0x22: 'toggle',
                0x23: 'release',
                0x60: 'press_1_of_1',
                0x61: 'release_1_of_1',
                0x62: 'press_1_of_2',
                0x63: 'release_1_of_2',
                0x64: 'press_2_of_2',
                0x65: 'release_2_of_2',
                0x66: 'short_press_1_of_1',
                0x67: 'short_press_1_of_2',
                0x68: 'short_press_2_of_1',
            };

            return {action: lookup[commandID] || commandID.toString()};
        },
    },
    greenpower_7: {
        cluster: 'greenPower',
        type: 'commandNotification',
        convert: (model, msg, publish, options, meta) => {
            const commandID = msg.data.commandID;
            let postfix = '';

            if (msg.data.commandFrame && msg.data.commandFrame.raw) {
                postfix = `_${[...msg.data.commandFrame.raw].join('_')}`;
            }

            return {action: `${commandID.toString()}${postfix}`};
        },
    },
    lifecontrolVoc: {
        cluster: 'msTemperatureMeasurement',
        type: ['attributeReport', 'readResponse'],
        convert: (model, msg, publish, options, meta) => {
            const temperature = parseFloat(msg.data['measuredValue']) / 100.0;
            const humidity = parseFloat(msg.data['minMeasuredValue']) / 100.0;
            const eco2 = parseFloat(msg.data['maxMeasuredValue']);
            const voc = parseFloat(msg.data['tolerance']);
            return {
                temperature: calibrateAndPrecisionRoundOptions(temperature, options, 'temperature'),
                humidity: calibrateAndPrecisionRoundOptions(humidity, options, 'humidity'),
                eco2: eco2,
                voc: voc,
            };
        },
    },
    _8840100H_water_leak_alarm: {
        cluster: 'haApplianceEventsAlerts',
        type: 'commandAlertsNotification',
        convert: (model, msg, publish, options, meta) => {
            const alertStatus = msg.data.aalert;
            return {
                water_leak: (alertStatus & 1<<12) > 0,
            };
        },
    },
    E1E_G7F_action: {
        cluster: 64528,
        type: ['raw'],
        convert: (model, msg, publish, options, meta) => {
            // A list of commands the sixth digit in the raw data can map to
            const lookup = {
                1: 'on',
                2: 'up',
                // Two outputs for long press. The eighth digit outputs 1 for initial press then 2 for each
                // LED blink (approx 1 second, repeating until release)
                3: 'down', // Same as above
                4: 'off',
                5: 'on_double',
                6: 'on_long',
                7: 'off_double',
                8: 'off_long',
            };

            if (msg.data[7] === 2) { // If the 8th digit is 2 (implying long press)
                // Append '_long' to the end of the action so the user knows it was a long press.
                // This only applies to the up and down action
                return {action: `${lookup[msg.data[5]]}_long`};
            } else {
                return {action: lookup[msg.data[5]]}; // Just output the data from the above lookup list
            }
        },
    },
    SAGE206612_state: {
        cluster: 'genOnOff',
        type: 'commandOn',
        convert: (model, msg, publish, options, meta) => {
            const deviceId = msg.endpoint.deviceIeeeAddress;
            const timeout = 28;

            if (!store[deviceId]) {
                store[deviceId] = [];
            }

            const timer = setTimeout(() => {
                store[deviceId].pop();
            }, timeout * 1000);

            if (store[deviceId].length === 0 || store[deviceId].length > 4) {
                store[deviceId].push(timer);
                return {action: 'on'};
            } else {
                if (timeout > 0) {
                    store[deviceId].push(timer);
                }

                return null;
            }
        },
    },
    kmpcil_res005_occupancy: {
        cluster: 'genBinaryInput',
        type: ['attributeReport', 'readResponse'],
        convert: (model, msg, publish, options, meta) => {
            return {occupancy: (msg.data['presentValue']===1)};
        },
    },
    kmpcil_res005_on_off: {
        cluster: 'genBinaryOutput',
        type: ['attributeReport', 'readResponse'],
        convert: (model, msg, publish, options, meta) => {
            return {state: (msg.data['presentValue']==0) ? 'OFF' : 'ON'};
        },
    },
    neo_t_h_alarm: {
        cluster: 'manuSpecificTuyaDimmer',
        type: ['commandSetDataResponse', 'commandGetData'],
        convert: (model, msg, publish, options, meta) => {
            const dp = msg.data.dp;
            const data = msg.data.data;
            const dataAsDecNumber = utils.convertMultiByteNumberPayloadToSingleDecimalNumber(data);
            switch (dp) {
            case 360: // 0x0168 [0]/[1] Alarm!
                return {alarm: (dataAsDecNumber!=0)};
            case 368: // 0x0170 [0]
                break;
            case 369: // 0x0171 [0]/[1] Disable/Enable alarm by temperature
                return {temperature_alarm: (dataAsDecNumber!=0)};
            case 370: // 0x0172 [0]/[1] Disable/Enable alarm by humidity
                return {humidity_alarm: (dataAsDecNumber!=0)};
            case 615: // 0x0267 [0,0,0,10] duration alarm in second
                return {duration: dataAsDecNumber};
            case 617: // 0x0269 [0,0,0,240] temperature
                return {temperature: (dataAsDecNumber/10).toFixed(1)};
            case 618: // 0x026A [0,0,0,36] humidity
                return {humidity: dataAsDecNumber};
            case 619: // 0x026B [0,0,0,18] min alarm temperature
                return {temperature_min: dataAsDecNumber};
            case 620: // 0x026C [0,0,0,27] max alarm temperature
                return {temperature_max: dataAsDecNumber};
            case 621: // 0x026D [0,0,0,45] min alarm humidity
                return {humidity_min: dataAsDecNumber};
            case 622: // 0x026E [0,0,0,80] max alarm humidity
                return {humidity_max: dataAsDecNumber};
            case 1125: // 0x0465 [4]
                break;
            case 1126: // 0x0466 [5] Melody
                return {melody: dataAsDecNumber};
            case 1139: // 0x0473 [0]
                break;
            case 1140: // 0x0474 [0]/[1]/[2] Volume 0-max, 2-low
                return {volume: {2: 'low', 1: 'medium', 0: 'high'}[dataAsDecNumber]};
            default: // Unknown code
                console.log(`Unhandled DP #${dp}: ${JSON.stringify(msg.data)}`);
            }
        },
    },

    // Ignore converters (these message dont need parsing).
    ignore_onoff_report: {
        cluster: 'genOnOff',
        type: ['attributeReport', 'readResponse'],
        convert: (model, msg, publish, options, meta) => null,
    },
    ignore_basic_report: {
        cluster: 'genBasic',
        type: ['attributeReport', 'readResponse'],
        convert: (model, msg, publish, options, meta) => null,
    },
    ignore_illuminance_report: {
        cluster: 'msIlluminanceMeasurement',
        type: ['attributeReport', 'readResponse'],
        convert: (model, msg, publish, options, meta) => null,
    },
    ignore_occupancy_report: {
        cluster: 'msOccupancySensing',
        type: ['attributeReport', 'readResponse'],
        convert: (model, msg, publish, options, meta) => null,
    },
    ignore_temperature_report: {
        cluster: 'msTemperatureMeasurement',
        type: ['attributeReport', 'readResponse'],
        convert: (model, msg, publish, options, meta) => null,
    },
    ignore_humidity_report: {
        cluster: 'msRelativeHumidity',
        type: ['attributeReport', 'readResponse'],
        convert: (model, msg, publish, options, meta) => null,
    },
    ignore_pressure_report: {
        cluster: 'msPressureMeasurement',
        type: ['attributeReport', 'readResponse'],
        convert: (model, msg, publish, options, meta) => null,
    },
    ignore_analog_report: {
        cluster: 'genAnalogInput',
        type: ['attributeReport', 'readResponse'],
        convert: (model, msg, publish, options, meta) => null,
    },
    ignore_multistate_report: {
        cluster: 'genMultistateInput',
        type: ['attributeReport', 'readResponse'],
        convert: (model, msg, publish, options, meta) => null,
    },
    ignore_power_report: {
        cluster: 'genPowerCfg',
        type: ['attributeReport', 'readResponse'],
        convert: (model, msg, publish, options, meta) => null,
    },
    ignore_light_brightness_report: {
        cluster: 'genLevelCtrl',
        type: ['attributeReport', 'readResponse'],
        convert: (model, msg, publish, options, meta) => null,
    },
    ignore_light_color_colortemp_report: {
        cluster: 'lightingColorCtrl',
        type: ['attributeReport', 'readResponse'],
        convert: (model, msg, publish, options, meta) => null,
    },
    ignore_closuresWindowCovering_report: {
        cluster: 'closuresWindowCovering',
        type: ['attributeReport', 'readResponse'],
        convert: (model, msg, publish, options, meta) => null,
    },
    ignore_thermostat_report: {
        cluster: 'hvacThermostat',
        type: ['attributeReport', 'readResponse'],
        convert: (model, msg, publish, options, meta) => null,
    },
    ignore_iaszone_attreport: {
        cluster: 'ssIasZone',
        type: ['attributeReport', 'readResponse'],
        convert: (model, msg, publish, options, meta) => null,
    },
    ignore_iaszone_statuschange: {
        cluster: 'ssIasZone',
        type: 'commandStatusChangeNotification',
        convert: (model, msg, publish, options, meta) => null,
    },
    ignore_iaszone_report: {
        cluster: 'ssIasZone',
        type: ['attributeReport', 'readResponse'],
        convert: (model, msg, publish, options, meta) => null,
    },
    ignore_genIdentify: {
        cluster: 'genIdentify',
        type: ['attributeReport', 'readResponse'],
        convert: (model, msg, publish, options, meta) => null,
    },
    _324131092621_ignore_on: {
        cluster: 'genOnOff',
        type: 'commandOn',
        convert: (model, msg, publish, options, meta) => null,
    },
    _324131092621_ignore_off: {
        cluster: 'genOnOff',
        type: 'commandOffWithEffect',
        convert: (model, msg, publish, options, meta) => null,
    },
    _324131092621_ignore_step: {
        cluster: 'genLevelCtrl',
        type: 'commandStep',
        convert: (model, msg, publish, options, meta) => null,
    },
    _324131092621_ignore_stop: {
        cluster: 'genLevelCtrl',
        type: 'commandStop',
        convert: (model, msg, publish, options, meta) => null,
    },
    ignore_poll_ctrl: {
        cluster: 'genPollCtrl',
        type: ['attributeReport', 'readResponse'],
        convert: (model, msg, publish, options, meta) => null,
    },
    ignore_genLevelCtrl_report: {
        cluster: 'genLevelCtrl',
        type: ['attributeReport', 'readResponse'],
        convert: (model, msg, publish, options, meta) => null,
    },
    ignore_genOta: {
        cluster: 'genOta',
        type: ['attributeReport', 'readResponse'],
        convert: (model, msg, publish, options, meta) => null,
    },
    ignore_haDiagnostic: {
        cluster: 'haDiagnostic',
        type: ['attributeReport', 'readResponse'],
        convert: (model, msg, publish, options, meta) => null,
    },
    ignore_zclversion_read: {
        cluster: 'genBasic',
        type: 'read',
        convert: (model, msg, publish, options, meta) => null,
    },
    ignore_time_read: {
        cluster: 'genTime',
        type: 'read',
        convert: (model, msg, publish, options, meta) => null,
    },
};

module.exports = converters;<|MERGE_RESOLUTION|>--- conflicted
+++ resolved
@@ -308,23 +308,13 @@
         return {eco_temperature: dataAsDecNumber};
     case 621: // 0x6d02 valve position
         return {position: dataAsDecNumber};
-<<<<<<< HEAD
     case 626: // 0x7202 away preset temperature
         return {away_preset_temperature: dataAsDecNumber};
     case 629: // 0x7502 away preset number of days
         return {away_preset_days: dataAsDecNumber};
     case 1028: // 0x0404 Preset changed
-        if (common.TuyaThermostatPresets.hasOwnProperty(dataAsDecNumber)) {
-            return {preset: common.TuyaThermostatPresets[dataAsDecNumber]};
-=======
-    case 626: // 0x7202 preset temp ?
-        return {preset_temperature: dataAsDecNumber};
-    case 629: // 0x7502 preset ?
-        return {preset: dataAsDecNumber};
-    case 1028: // 0x0404 Mode changed
-        if (utils.getMetaValue(msg.endpoint, model, 'tuyaThermostatSystemMode').hasOwnProperty(dataAsDecNumber)) {
-            return {system_mode: utils.getMetaValue(msg.endpoint, model, 'tuyaThermostatSystemMode')[dataAsDecNumber]};
->>>>>>> 3a5abc7e
+        if (utils.getMetaValue(msg.endpoint, model, 'tuyaThermostatPreset').hasOwnProperty(dataAsDecNumber)) {
+            return {preset: utils.getMetaValue(msg.endpoint, model, 'tuyaThermostatPreset')[dataAsDecNumber]};
         } else {
             console.log(`TRV preset ${dataAsDecNumber} is not recognized.`);
             return;
