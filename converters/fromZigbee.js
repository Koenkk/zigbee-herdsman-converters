'use strict';

const debounce = require('debounce');
const common = require('./common');

const clickLookup = {
    1: 'single',
    2: 'double',
    3: 'triple',
    4: 'quadruple',
};

const occupancyTimeout = 90; // In seconds

const defaultPrecision = {
    temperature: 2,
    humidity: 2,
    pressure: 1,
};

const precisionRoundOptions = (number, options, type) => {
    const key = `${type}_precision`;
    const defaultValue = defaultPrecision[type];
    const precision = options && options.hasOwnProperty(key) ? options[key] : defaultValue;
    return precisionRound(number, precision);
};

const precisionRound = (number, precision) => {
    const factor = Math.pow(10, precision);
    return Math.round(number * factor) / factor;
};

const toPercentage = (value, min, max) => {
    if (value > max) {
        value = max;
    } else if (value < min) {
        value = min;
    }

    const normalised = (value - min) / (max - min);
    return (normalised * 100).toFixed(2);
};

const toPercentageCR2032 = (voltage) => {
    let percentage = null;

    if (voltage < 2100) {
        percentage = 0;
    } else if (voltage < 2440) {
        percentage = 6 - ((2440 - voltage) * 6) / 340;
    } else if (voltage < 2740) {
        percentage = 18 - ((2740 - voltage) * 12) / 300;
    } else if (voltage < 2900) {
        percentage = 42 - ((2900 - voltage) * 24) / 160;
    } else if (voltage < 3000) {
        percentage = 100 - ((3000 - voltage) * 58) / 100;
    } else if (voltage >= 3000) {
        percentage = 100;
    }

    return Math.round(percentage);
};

const numberWithinRange = (number, min, max) => {
    if (number > max) {
        return max;
    } else if (number < min) {
        return min;
    } else {
        return number;
    }
};

// get object property name (key) by it's value
const getKey = (object, value) => {
    for (const key in object) {
        if (object[key]==value) return key;
    }
};

// Global variable store that can be used by devices.
const store = {};

const ictcg1 = (model, msg, publish, options, action) => {
    const deviceID = msg.endpoints[0].device.ieeeAddr;

    if (!store[deviceID]) {
        const _publish = debounce((msg) => publish(msg), 250);
        store[deviceID] = {since: false, direction: false, value: 255, publish: _publish};
    }

    const s = store[deviceID];
    if (s.since && s.direction) {
        // Update value
        const duration = Date.now() - s.since;
        const delta = Math.round((duration / 10) * (s.direction === 'left' ? -1 : 1));
        const newValue = s.value + delta;
        if (newValue >= 0 && newValue <= 255) {
            s.value = newValue;
        }
    }

    if (action === 'move') {
        s.since = Date.now();
        s.direction = msg.data.data.movemode === 1 ? 'left' : 'right';
    } else if (action === 'stop' || action === 'level') {
        if (action === 'level') {
            s.value = msg.data.data.level;
        }

        s.since = false;
        s.direction = false;
    }

    s.publish({brightness: s.value});
};

const holdUpdateBrightness324131092621 = (deviceID) => {
    if (store[deviceID] && store[deviceID].since && store[deviceID].direction) {
        const duration = Date.now() - store[deviceID].since;
        const delta = (duration / 10) * (store[deviceID].direction === 'up' ? 1 : -1);
        const newValue = store[deviceID].value + delta;
        store[deviceID].value = numberWithinRange(newValue, 0, 255);
    }
};


const converters = {
    YRD426NRSC_lock: {
        cid: 'closuresDoorLock',
        type: 'attReport',
        convert: (model, msg, publish, options) => {
            return {state: msg.data.data.lockState === 2 ? 'UNLOCK' : 'LOCK'};
        },
    },
    genOnOff_cmdOn: {
        cid: 'genOnOff',
        type: 'cmdOn',
        convert: (model, msg, publish, options) => {
            return {click: 'on'};
        },
    },
    genOnOff_cmdOff: {
        cid: 'genOnOff',
        type: 'cmdOff',
        convert: (model, msg, publish, options) => {
            return {click: 'off'};
        },
    },
    E1743_brightness_up: {
        cid: 'genLevelCtrl',
        type: 'cmdMove',
        convert: (model, msg, publish, options) => {
            return {click: 'brightness_up'};
        },
    },
    E1743_brightness_down: {
        cid: 'genLevelCtrl',
        type: 'cmdMoveWithOnOff',
        convert: (model, msg, publish, options) => {
            return {click: 'brightness_down'};
        },
    },
    E1743_brightness_stop: {
        cid: 'genLevelCtrl',
        type: 'cmdStopWithOnOff',
        convert: (model, msg, publish, options) => {
            return {click: 'brightness_stop'};
        },
    },
    AC0251100NJ_long_middle: {
        cid: 'lightingColorCtrl',
        type: 'cmdMoveHue',
        convert: (model, msg, publish, options) => {
            return {click: 'long_middle'};
        },
    },
    bitron_power: {
        cid: 'seMetering',
        type: 'attReport',
        convert: (model, msg, publish, options) => {
            return {power: parseFloat(msg.data.data['instantaneousDemand']) / 10.0};
        },
    },
    bitron_occupancy: {
        cid: 'ssIasZone',
        type: 'statusChange',
        convert: (model, msg, publish, options) => {
            // The occupancy sensor only sends a message when motion detected.
            // Therefore we need to publish the no_motion detected by ourselves.
            const useOptionsTimeout = options && options.hasOwnProperty('occupancy_timeout');
            const timeout = useOptionsTimeout ? options.occupancy_timeout : occupancyTimeout;
            const deviceID = msg.endpoints[0].device.ieeeAddr;

            // Stop existing timer because motion is detected and set a new one.
            if (store[deviceID]) {
                clearTimeout(store[deviceID]);
                store[deviceID] = null;
            }

            if (timeout !== 0) {
                store[deviceID] = setTimeout(() => {
                    publish({occupancy: false});
                    store[deviceID] = null;
                }, timeout * 1000);
            }

            return {occupancy: true};
        },
    },
    bitron_battery: {
        cid: 'genPowerCfg',
        type: 'attReport',
        convert: (model, msg, publish, options) => {
            const battery = {max: 3200, min: 2500};
            const voltage = msg.data.data['batteryVoltage'] * 100;
            return {
                battery: toPercentage(voltage, battery.min, battery.max),
                voltage: voltage,
            };
        },
    },
    bitron_thermostat_att_report: {
        cid: 'hvacThermostat',
        type: 'attReport',
        convert: (model, msg, publish, options) => {
            const result = {};
            if (typeof msg.data.data['localTemp'] == 'number') {
                result.local_temperature = precisionRound(msg.data.data['localTemp'], 2) / 100;
            }
            if (typeof msg.data.data['localTemperatureCalibration'] == 'number') {
                result.local_temperature_calibration =
                    precisionRound(msg.data.data['localTemperatureCalibration'], 2) / 10;
            }
            if (typeof msg.data.data['occupiedHeatingSetpoint'] == 'number') {
                result.occupied_heating_setpoint =
                    precisionRound(msg.data.data['occupiedHeatingSetpoint'], 2) / 100;
            }
            if (typeof msg.data.data['runningState'] == 'number') {
                result.running_state = msg.data.data['runningState'];
            }
            if (typeof msg.data.data['batteryAlarmState'] == 'number') {
                result.battery_alarm_state = msg.data.data['batteryAlarmState'];
            }
            return result;
        },
    },
    bitron_thermostat_dev_change: {
        cid: 'hvacThermostat',
        type: 'devChange',
        convert: (model, msg, publish, options) => {
            const result = {};
            if (typeof msg.data.data['localTemp'] == 'number') {
                result.local_temperature = precisionRound(msg.data.data['localTemp'], 2) / 100;
            }
            if (typeof msg.data.data['localTemperatureCalibration'] == 'number') {
                result.local_temperature_calibration =
                    precisionRound(msg.data.data['localTemperatureCalibration'], 2) / 10;
            }
            if (typeof msg.data.data['occupiedHeatingSetpoint'] == 'number') {
                result.occupied_heating_setpoint =
                    precisionRound(msg.data.data['occupiedHeatingSetpoint'], 2) / 100;
            }
            if (typeof msg.data.data['runningState'] == 'number') {
                result.running_state = msg.data.data['runningState'];
            }
            if (typeof msg.data.data['batteryAlarmState'] == 'number') {
                result.battery_alarm_state = msg.data.data['batteryAlarmState'];
            }
            return result;
        },
    },
    smartthings_contact: {
        cid: 'ssIasZone',
        type: 'statusChange',
        convert: (model, msg, publish, options) => {
            return {contact: msg.data.zoneStatus === 48};
        },
    },
    xiaomi_battery_3v: {
        cid: 'genBasic',
        type: 'attReport',
        convert: (model, msg, publish, options) => {
            let voltage = null;

            if (msg.data.data['65281']) {
                voltage = msg.data.data['65281']['1'];
            } else if (msg.data.data['65282']) {
                voltage = msg.data.data['65282']['1'].elmVal;
            }

            if (voltage) {
                return {
                    battery: parseFloat(toPercentageCR2032(voltage)),
                    voltage: voltage,
                };
            }
        },
    },
    RTCGQ11LM_interval: {
        cid: 'genBasic',
        type: 'attReport',
        convert: (model, msg, publish, options) => {
            if (msg.data.data['65281']) {
                return {illuminance: msg.data.data['65281']['11']};
            }
        },
    },
    WSDCGQ01LM_WSDCGQ11LM_interval: {
        cid: 'genBasic',
        type: 'attReport',
        convert: (model, msg, publish, options) => {
            if (msg.data.data['65281']) {
                const temperature = parseFloat(msg.data.data['65281']['100']) / 100.0;
                const humidity = parseFloat(msg.data.data['65281']['101']) / 100.0;
                const result = {
                    temperature: precisionRoundOptions(temperature, options, 'temperature'),
                    humidity: precisionRoundOptions(humidity, options, 'humidity'),
                };

                // Check if contains pressure (WSDCGQ11LM only)
                if (msg.data.data['65281'].hasOwnProperty('102')) {
                    const pressure = parseFloat(msg.data.data['65281']['102']) / 100.0;
                    result.pressure = precisionRoundOptions(pressure, options, 'pressure');
                }

                return result;
            }
        },
    },
    WXKG01LM_click: {
        cid: 'genOnOff',
        type: 'attReport',
        convert: (model, msg, publish, options) => {
            const deviceID = msg.endpoints[0].device.ieeeAddr;
            const state = msg.data.data['onOff'];

            if (!store[deviceID]) {
                store[deviceID] = {};
            }

            // 0 = click down, 1 = click up, else = multiple clicks
            if (state === 0) {
                store[deviceID].timer = setTimeout(() => {
                    publish({click: 'long'});
                    store[deviceID].timer = null;
                    store[deviceID].long = Date.now();
                }, 1000); // After 1000 milliseconds of not releasing we assume long click.
            } else if (state === 1) {
                if (store[deviceID].long) {
                    const duration = Date.now() - store[deviceID].long;
                    publish({click: 'long_release', duration: duration});
                    store[deviceID].long = false;
                }

                if (store[deviceID].timer) {
                    clearTimeout(store[deviceID].timer);
                    store[deviceID].timer = null;
                    publish({click: 'single'});
                }
            } else {
                const clicks = msg.data.data['32768'];
                const payload = clickLookup[clicks] ? clickLookup[clicks] : 'many';
                publish({click: payload});
            }
        },
    },
    generic_temperature: {
        cid: 'msTemperatureMeasurement',
        type: 'attReport',
        convert: (model, msg, publish, options) => {
            const temperature = parseFloat(msg.data.data['measuredValue']) / 100.0;
            return {temperature: precisionRoundOptions(temperature, options, 'temperature')};
        },
    },
    xiaomi_temperature: {
        cid: 'msTemperatureMeasurement',
        type: 'attReport',
        convert: (model, msg, publish, options) => {
            const temperature = parseFloat(msg.data.data['measuredValue']) / 100.0;

            // https://github.com/Koenkk/zigbee2mqtt/issues/798
            // Sometimes the sensor publishes non-realistic vales, as the sensor only works from
            // -20 till +60, don't produce messages beyond these values.
            if (temperature > -25 && temperature < 65) {
                return {temperature: precisionRoundOptions(temperature, options, 'temperature')};
            }
        },
    },
    MFKZQ01LM_action_multistate: {
        cid: 'genMultistateInput',
        type: 'attReport',
        convert: (model, msg, publish, options) => {
            /*
            Source: https://github.com/kirovilya/ioBroker.zigbee
                +---+
                | 2 |
            +---+---+---+
            | 4 | 0 | 1 |
            +---+---+---+
                |M5I|
                +---+
                | 3 |
                +---+
            Side 5 is with the MI logo, side 3 contains the battery door.
            presentValue = 0 = shake
            presentValue = 2 = wakeup
            presentValue = 3 = fly/fall
            presentValue = y + x * 8 + 64 = 90º Flip from side x on top to side y on top
            presentValue = x + 128 = 180º flip to side x on top
            presentValue = x + 256 = push/slide cube while side x is on top
            presentValue = x + 512 = double tap while side x is on top
            */
            const value = msg.data.data['presentValue'];
            let action = null;

            if (value === 0) action = {'action': 'shake'};
            else if (value === 2) action = {'action': 'wakeup'};
            else if (value === 3) action = {'action': 'fall'};
            else if (value >= 512) action = {'action': 'tap', 'side': value-512};
            else if (value >= 256) action = {'action': 'slide', 'side': value-256};
            else if (value >= 128) action = {'action': 'flip180', 'side': value-128};
            else if (value >= 64) {
                action = {'action': 'flip90', 'from_side': Math.floor((value-64) / 8), 'to_side': value % 8};
            }

            return action ? action : null;
        },
    },
    MFKZQ01LM_action_analog: {
        cid: 'genAnalogInput',
        type: 'attReport',
        convert: (model, msg, publish, options) => {
            /*
            Source: https://github.com/kirovilya/ioBroker.zigbee
            presentValue = rotation angle left < 0, right > 0
            */
            const value = msg.data.data['presentValue'];
            return {
                action: value < 0 ? 'rotate_left' : 'rotate_right',
                angle: Math.floor(value * 100) / 100,
            };
        },
    },
    WXKG12LM_action_click_multistate: {
        cid: 'genMultistateInput',
        type: 'attReport',
        convert: (model, msg, publish, options) => {
            const value = msg.data.data['presentValue'];
            const lookup = {
                1: {click: 'single'}, // single click
                2: {click: 'double'}, // double click
                16: {action: 'hold'}, // hold for more than 400ms
                17: {action: 'release'}, // release after hold for more than 400ms
                18: {action: 'shake'}, // shake
            };

            return lookup[value] ? lookup[value] : null;
        },
    },
    xiaomi_action_click_multistate: {
        cid: 'genMultistateInput',
        type: 'attReport',
        convert: (model, msg, publish, options) => {
            const value = msg.data.data['presentValue'];
            const lookup = {
                1: {click: 'single'}, // single click
                2: {click: 'double'}, // double click
                0: {action: 'hold'}, // hold for more than 400ms
                255: {action: 'release'}, // release after hold for more than 400ms
            };

            return lookup[value] ? lookup[value] : null;
        },
    },
    xiaomi_humidity: {
        cid: 'msRelativeHumidity',
        type: 'attReport',
        convert: (model, msg, publish, options) => {
            const humidity = parseFloat(msg.data.data['measuredValue']) / 100.0;

            // https://github.com/Koenkk/zigbee2mqtt/issues/798
            // Sometimes the sensor publishes non-realistic vales, it should only publish message
            // in the 0 - 100 range, don't produce messages beyond these values.
            if (humidity >= 0 && humidity <= 100) {
                return {humidity: precisionRoundOptions(humidity, options, 'humidity')};
            }
        },
    },
    generic_occupancy: {
        // This is for occupancy sensor that send motion start AND stop messages
        // Note: options.occupancy_timeout not available yet, to implement it will be
        // needed to update device report intervall as well, see devices.js
        cid: 'msOccupancySensing',
        type: 'attReport',
        convert: (model, msg, publish, options) => {
            if (msg.data.data.occupancy === 0) {
                return {occupancy: false};
            } else if (msg.data.data.occupancy === 1) {
                return {occupancy: true};
            }
        },
    },
    generic_occupancy_no_off_msg: {
        // This is for occupancy sensor that only send a message when motion detected,
        // but do not send a motion stop.
        // Therefore we need to publish the no_motion detected by ourselves.
        cid: 'msOccupancySensing',
        type: 'attReport',
        convert: (model, msg, publish, options) => {
            if (msg.data.data.occupancy !== 1) {
                // In case of 0 no occupancy is reported.
                // https://github.com/Koenkk/zigbee2mqtt/issues/467
                return;
            }

            // The occupancy sensor only sends a message when motion detected.
            // Therefore we need to publish the no_motion detected by ourselves.
            const useOptionsTimeout = options && options.hasOwnProperty('occupancy_timeout');
            const timeout = useOptionsTimeout ? options.occupancy_timeout : occupancyTimeout;
            const deviceID = msg.endpoints[0].device.ieeeAddr;

            // Stop existing timer because motion is detected and set a new one.
            if (store[deviceID]) {
                clearTimeout(store[deviceID]);
                store[deviceID] = null;
            }

            if (timeout !== 0) {
                store[deviceID] = setTimeout(() => {
                    publish({occupancy: false});
                    store[deviceID] = null;
                }, timeout * 1000);
            }

            return {occupancy: true};
        },
    },
    xiaomi_contact: {
        cid: 'genOnOff',
        type: 'attReport',
        convert: (model, msg, publish, options) => {
            return {contact: msg.data.data['onOff'] === 0};
        },
    },
    xiaomi_contact_interval: {
        cid: 'genBasic',
        type: 'attReport',
        convert: (model, msg, publish, options) => {
            return {contact: msg.data.data['65281']['100'] === 0};
        },
    },
    brightness: {
        cid: 'genLevelCtrl',
        type: 'devChange',
        convert: (model, msg, publish, options) => {
            return {brightness: msg.data.data['currentLevel']};
        },
    },
    color_colortemp: {
        cid: 'lightingColorCtrl',
        type: 'devChange',
        convert: (model, msg, publish, options) => {
            const result = {};

            if (msg.data.data['colorTemperature']) {
                result.color_temp = msg.data.data['colorTemperature'];
            }

            if (msg.data.data['colorMode']) {
                result.color_mode = msg.data.data['colorMode'];
            }

            if (
                msg.data.data['currentX']
                || msg.data.data['currentY']
                || msg.data.data['currentSaturation']
                || msg.data.data['enhancedCurrentHue']
            ) {
                result.color = {};

                if (msg.data.data['currentX']) {
                    result.color.x = precisionRound(msg.data.data['currentX'] / 65535, 3);
                }

                if (msg.data.data['currentY']) {
                    result.color.y = precisionRound(msg.data.data['currentY'] / 65535, 3);
                }

                if (msg.data.data['currentSaturation']) {
                    result.color.saturation = precisionRound(msg.data.data['currentSaturation'] / 2.54, 1);
                }

                if (msg.data.data['enhancedCurrentHue']) {
                    result.color.hue = precisionRound(msg.data.data['enhancedCurrentHue'] / (65535 / 360), 1);
                }
            }

            return result;
        },
    },
    color_colortemp_report: {
        cid: 'lightingColorCtrl',
        type: 'attReport',
        convert: (model, msg, publish, options) => {
            const result = {};

            if (msg.data.data['colorTemperature']) {
                result.color_temp = msg.data.data['colorTemperature'];
            }

            if (msg.data.data['colorMode']) {
                result.color_mode = msg.data.data['colorMode'];
            }

            if (
                msg.data.data['currentX']
                || msg.data.data['currentY']
                || msg.data.data['currentSaturation']
                || msg.data.data['enhancedCurrentHue']
            ) {
                result.color = {};

                if (msg.data.data['currentX']) {
                    result.color.x = precisionRound(msg.data.data['currentX'] / 65535, 3);
                }

                if (msg.data.data['currentY']) {
                    result.color.y = precisionRound(msg.data.data['currentY'] / 65535, 3);
                }

                if (msg.data.data['currentSaturation']) {
                    result.color.saturation = precisionRound(msg.data.data['currentSaturation'] / 2.54, 1);
                }

                if (msg.data.data['enhancedCurrentHue']) {
                    result.color.hue = precisionRound(msg.data.data['enhancedCurrentHue'] / (65535 / 360), 1);
                }
            }

            return result;
        },
    },
    WXKG11LM_click: {
        cid: 'genOnOff',
        type: 'attReport',
        convert: (model, msg, publish, options) => {
            const data = msg.data.data;
            let clicks;

            if (data.onOff) {
                clicks = 1;
            } else if (data['32768']) {
                clicks = data['32768'];
            }

            if (clickLookup[clicks]) {
                return {click: clickLookup[clicks]};
            }
        },
    },
    generic_illuminance: {
        cid: 'msIlluminanceMeasurement',
        type: 'attReport',
        convert: (model, msg, publish, options) => {
            return {illuminance: msg.data.data['measuredValue']};
        },
    },
    xiaomi_pressure: {
        cid: 'msPressureMeasurement',
        type: 'attReport',
        convert: (model, msg, publish, options) => {
            const pressure = parseFloat(msg.data.data['measuredValue']);
            return {pressure: precisionRoundOptions(pressure, options, 'pressure')};
        },
    },
    WXKG02LM_click: {
        cid: 'genOnOff',
        type: 'attReport',
        convert: (model, msg, publish, options) => {
            const ep = msg.endpoints[0];
            return {click: getKey(model.ep(ep.device), ep.epId)};
        },
    },
    WXKG02LM_click_multistate: {
        cid: 'genMultistateInput',
        type: 'attReport',
        convert: (model, msg, publish, options) => {
            const ep = msg.endpoints[0];
            const button = getKey(model.ep(ep.device), ep.epId);
            const value = msg.data.data['presentValue'];

            const actionLookup = {
                0: 'long',
                1: null,
                2: 'double',
            };

            const action = actionLookup[value];

            if (button) {
                return {click: button + (action ? `_${action}` : '')};
            }
        },
    },
    WXKG03LM_click: {
        cid: 'genOnOff',
        type: 'attReport',
        convert: (model, msg, publish, options) => {
            return {click: 'single'};
        },
    },
    SJCGQ11LM_water_leak_iaszone: {
        cid: 'ssIasZone',
        type: 'statusChange',
        convert: (model, msg, publish, options) => {
            return {water_leak: msg.data.zoneStatus === 1};
        },
    },
    state: {
        cid: 'genOnOff',
        type: 'attReport',
        convert: (model, msg, publish, options) => {
            return {state: msg.data.data['onOff'] === 1 ? 'ON' : 'OFF'};
        },
    },
    state_change: {
        cid: 'genOnOff',
        type: 'devChange',
        convert: (model, msg, publish, options) => {
            return {state: msg.data.data['onOff'] === 1 ? 'ON' : 'OFF'};
        },
    },
    xiaomi_power: {
        cid: 'genAnalogInput',
        type: 'attReport',
        convert: (model, msg, publish, options) => {
            return {power: precisionRound(msg.data.data['presentValue'], 2)};
        },
    },
    xiaomi_plug_state: {
        cid: 'genBasic',
        type: 'attReport',
        convert: (model, msg, publish, options) => {
            if (msg.data.data['65281']) {
                const data = msg.data.data['65281'];
                return {
                    state: data['100'] === 1 ? 'ON' : 'OFF',
                    power: precisionRound(data['152'], 2),
                    voltage: precisionRound(data['150'] * 0.1, 1),
                    consumption: precisionRound(data['149'], 2),
                    temperature: precisionRoundOptions(data['3'], options, 'temperature'),
                };
            }
        },
    },
    xiaomi_bulb_interval: {
        cid: 'genBasic',
        type: 'attReport',
        convert: (model, msg, publish, options) => {
            if (msg.data.data['65281']) {
                const data = msg.data.data['65281'];
                return {
                    state: data['100'] === 1 ? 'ON' : 'OFF',
                    brightness: data['101'],
                    color_temp: data['102'],
                };
            }
        },
    },
    QBKG11LM_power: {
        cid: 'genBasic',
        type: 'attReport',
        convert: (model, msg, publish, options) => {
            if (msg.data.data['65281']) {
                const data = msg.data.data['65281'];
                return {
                    power: precisionRound(data['152'], 2),
                    consumption: precisionRound(data['149'], 2),
                    temperature: precisionRoundOptions(data['3'], options, 'temperature'),
                };
            }
        },
    },
    QBKG12LM_power: {
        cid: 'genBasic',
        type: 'attReport',
        convert: (model, msg, publish, options) => {
            if (msg.data.data['65281']) {
                const data = msg.data.data['65281'];
                return {
                    power: precisionRound(data['152'], 2),
                    consumption: precisionRound(data['149'], 2),
                    temperature: precisionRoundOptions(data['3'], options, 'temperature'),
                };
            }
        },
    },
    QBKG04LM_QBKG11LM_state: {
        cid: 'genOnOff',
        type: 'attReport',
        convert: (model, msg, publish, options) => {
            if (msg.data.data['61440']) {
                return {state: msg.data.data['onOff'] === 1 ? 'ON' : 'OFF'};
            }
        },
    },
    QBKG03LM_QBKG12LM_state: {
        cid: 'genOnOff',
        type: 'attReport',
        convert: (model, msg, publish, options) => {
            if (msg.data.data['61440']) {
                const ep = msg.endpoints[0];
                const key = `state_${getKey(model.ep(ep.device), ep.epId)}`;
                const payload = {};
                payload[key] = msg.data.data['onOff'] === 1 ? 'ON' : 'OFF';
                return payload;
            }
        },
    },
    QBKG03LM_buttons: {
        cid: 'genOnOff',
        type: 'devChange',
        convert: (model, msg, publish, options) => {
            const mapping = {4: 'left', 5: 'right'};
            const button = mapping[msg.endpoints[0].epId];
            if (button) {
                const payload = {};
                payload[`button_${button}`] = msg.data.data['onOff'] === 1 ? 'release' : 'hold';
                return payload;
            }
        },
    },
    xiaomi_lock_report: {
        cid: 'genBasic',
        type: 'attReport',
        convert: (model, msg, publish, options) => {
            if (msg.data.data['65328']) {
                const data = msg.data.data['65328'];
                const state = data.substr(2, 2);
                const action = data.substr(4, 2);
                const keynum = data.substr(6, 2);
                if (state == 11) {
                    if (action == 1) {
                        // unknown key
                        return {keyerror: true, inserted: 'unknown'};
                    }
                    if (action == 3) {
                        // explicitly disabled key (i.e. reported lost)
                        return {keyerror: true, inserted: keynum};
                    }
                    if (action == 7) {
                        // strange object introduced into the cylinder (e.g. a lock pick)
                        return {keyerror: true, inserted: 'strange'};
                    }
                }
                if (state == 12) {
                    if (action == 1) {
                        return {inserted: keynum};
                    }
                    if (action == 11) {
                        return {forgotten: keynum};
                    }
                }
            }
        },
    },
    ZNCLDJ11LM_curtain_genAnalogOutput_change: {
        cid: 'genAnalogOutput',
        type: 'devChange',
        convert: (model, msg, publish, options) => {
            let running = false;

            if (msg.data.data['61440']) {
                running = msg.data.data['61440'] !== 0;
            }

            const position = precisionRound(msg.data.data['presentValue'], 2);
            return {position: position, running: running};
        },
    },
    ZNCLDJ11LM_curtain_genAnalogOutput_report: {
        cid: 'genAnalogOutput',
        type: 'attReport',
        convert: (model, msg, publish, options) => {
            let running = false;

            if (msg.data.data['61440']) {
                running = msg.data.data['61440'] !== 0;
            }

            const position = precisionRound(msg.data.data['presentValue'], 2);
            return {position: position, running: running};
        },
    },
    JTYJGD01LMBW_smoke: {
        cid: 'ssIasZone',
        type: 'statusChange',
        convert: (model, msg, publish, options) => {
            return {smoke: msg.data.zoneStatus === 1};
        },
    },
    heiman_smoke: {
        cid: 'ssIasZone',
        type: 'statusChange',
        convert: (model, msg, publish, options) => {
            const zoneStatus = msg.data.zoneStatus;
            return {
                smoke: (zoneStatus & 1) > 0, // Bit 1 = Alarm: Smoke
                battery_low: (zoneStatus & 1<<3) > 0, // Bit 4 = Battery LOW indicator
            };
        },
    },
    battery_200: {
        cid: 'genPowerCfg',
        type: 'attReport',
        convert: (model, msg, publish, options) => {
            const batt = msg.data.data.batteryPercentageRemaining;
            const battLow = msg.data.data.batteryAlarmState;
            const results = {};
            if (batt != null) {
                const value = Math.round(batt/200.0*10000)/100; // Out of 200
                results['battery'] = value;
            }
            if (battLow != null) {
                if (battLow) {
                    results['battery_low'] = true;
                } else {
                    results['battery_low'] = false;
                }
            }
            return results;
        },
    },
    heiman_smoke_enrolled: {
        cid: 'ssIasZone',
        type: 'devChange',
        convert: (model, msg, publish, options) => {
            const zoneId = msg.data.data.zoneId;
            const zoneState = msg.data.data.zoneState;
            const results = {};
            if (zoneState) {
                results['enrolled'] = true;
            } else {
                results['enrolled'] = false;
            }
            results['zone_id'] = zoneId;
            return results;
        },
    },
    heiman_gas: {
        cid: 'ssIasZone',
        type: 'statusChange',
        convert: (model, msg, publish, options) => {
            const zoneStatus = msg.data.zoneStatus;
            return {
                gas: (zoneStatus & 1) > 0, // Bit 1 = Alarm: Gas
                battery_low: (zoneStatus & 1<<3) > 0, // Bit 4 = Battery LOW indicator
            };
        },
    },
    heiman_water_leak: {
        cid: 'ssIasZone',
        type: 'statusChange',
        convert: (model, msg, publish, options) => {
            const zoneStatus = msg.data.zoneStatus;
            return {
                water_leak: (zoneStatus & 1) > 0, // Bit 1 = Alarm: Water leak
                tamper: (zoneStatus & 1<<2) > 0, // Bit 3 = Tamper status
                battery_low: (zoneStatus & 1<<3) > 0, // Bit 4 = Battery LOW indicator
            };
        },
    },
    heiman_contact: {
        cid: 'ssIasZone',
        type: 'statusChange',
        convert: (model, msg, publish, options) => {
            const zoneStatus = msg.data.zoneStatus;
            return {
                contact: (zoneStatus & 1) > 0, // Bit 1 = Alarm: Contact detection
                tamper: (zoneStatus & 1<<2) > 0, // Bit 3 = Tamper status
                battery_low: (zoneStatus & 1<<3) > 0, // Bit 4 = Battery LOW indicator
            };
        },
    },
    JTQJBF01LMBW_gas: {
        cid: 'ssIasZone',
        type: 'statusChange',
        convert: (model, msg, publish, options) => {
            return {gas: msg.data.zoneStatus === 1};
        },
    },
    JTQJBF01LMBW_gas_density: {
        cid: 'genBasic',
        type: 'attReport',
        convert: (model, msg, publish, options) => {
            const data = msg.data.data;
            if (data && data['65281']) {
                const basicAttrs = data['65281'];
                if (basicAttrs.hasOwnProperty('100')) {
                    return {gas_density: basicAttrs['100']};
                }
            }
        },
    },
    JTQJBF01LMBW_sensitivity: {
        cid: 'ssIasZone',
        type: 'devChange',
        convert: (model, msg, publish, options) => {
            const data = msg.data.data;
            const lookup = {
                '1': 'low',
                '2': 'medium',
                '3': 'high',
            };

            if (data && data.hasOwnProperty('65520')) {
                const value = data['65520'];
                if (value && value.startsWith('0x020')) {
                    return {
                        sensitivity: lookup[value.charAt(5)],
                    };
                }
            }
        },
    },
    DJT11LM_vibration: {
        cid: 'closuresDoorLock',
        type: 'attReport',
        convert: (model, msg, publish, options) => {
            const result = {};
            const vibrationLookup = {
                1: 'vibration',
                2: 'tilt',
                3: 'drop',
            };

            if (msg.data.data['85']) {
                const data = msg.data.data['85'];
                result.action = vibrationLookup[data];
            }
            if (msg.data.data['1283']) {
                const data = msg.data.data['1283'];
                result.angle = data;
            }

            if (msg.data.data['1288']) {
                const data = msg.data.data['1288'];

                // array interpretation:
                // 12 bit two's complement sign extended integer
                // data[1][bit0..bit15] : x
                // data[1][bit16..bit31]: y
                // data[0][bit0..bit15] : z
                // left shift first to preserve sign extension for 'x'
                const x = ((data['1'] << 16) >> 16);
                const y = (data['1'] >> 16);
                // left shift first to preserve sign extension for 'z'
                const z = ((data['0'] << 16) >> 16);

                // calculate angle
                result.angle_x = Math.round(Math.atan(x/Math.sqrt(y*y+z*z)) * 180 / Math.PI);
                result.angle_y = Math.round(Math.atan(y/Math.sqrt(x*x+z*z)) * 180 / Math.PI);
                result.angle_z = Math.round(Math.atan(z/Math.sqrt(x*x+y*y)) * 180 / Math.PI);

                // calculate absolulte angle
                const R = Math.sqrt(x * x + y * y + z * z);
                result.angle_x_absolute = Math.round((Math.acos(x / R)) * 180 / Math.PI);
                result.angle_y_absolute = Math.round((Math.acos(y / R)) * 180 / Math.PI);
            }

            return result;
        },
    },
    generic_power: {
        cid: 'seMetering',
        type: 'attReport',
        convert: (model, msg, publish, options) => {
            return {power: precisionRound(msg.data.data['instantaneousDemand'], 2)};
        },
    },
    CC2530ROUTER_state: {
        cid: 'genOnOff',
        type: 'attReport',
        convert: (model, msg, publish, options) => {
            return {state: msg.data.data['onOff'] === 1};
        },
    },
    CC2530ROUTER_meta: {
        cid: 'genBinaryValue',
        type: 'attReport',
        convert: (model, msg, publish, options) => {
            const data = msg.data.data;
            return {
                description: data['description'],
                type: data['inactiveText'],
                rssi: data['presentValue'],
            };
        },
    },
    DNCKAT_S00X_state: {
        cid: 'genOnOff',
        type: 'attReport',
        convert: (model, msg, publish, options) => {
            const ep = msg.endpoints[0];
            const key = `state_${getKey(model.ep(ep.device), ep.epId)}`;
            const payload = {};
            payload[key] = msg.data.data['onOff'] === 1 ? 'ON' : 'OFF';
            return payload;
        },
    },
    DNCKAT_S00X_buttons: {
        cid: 'genOnOff',
        type: 'devChange',
        convert: (model, msg, publish, options) => {
            const ep = msg.endpoints[0];
            const key = `button_${getKey(model.ep(ep.device), ep.epId)}`;
            const payload = {};
            payload[key] = msg.data.data['onOff'] === 1 ? 'release' : 'hold';
            return payload;
        },
    },
    Z809A_power: {
        cid: 'haElectricalMeasurement',
        type: 'attReport',
        convert: (model, msg, publish, options) => {
            return {
                power: msg.data.data['activePower'],
                current: msg.data.data['rmsCurrent'],
                voltage: msg.data.data['rmsVoltage'],
                power_factor: msg.data.data['powerFactor'],
            };
        },
    },
    SP120_power: {
        cid: 'haElectricalMeasurement',
        type: 'attReport',
        convert: (model, msg, publish, options) => {
            const result = {};

            if (msg.data.data.hasOwnProperty('activePower')) {
                result.power = msg.data.data['activePower'];
            }

            if (msg.data.data.hasOwnProperty('rmsCurrent')) {
                result.current = msg.data.data['rmsCurrent'] / 1000;
            }

            if (msg.data.data.hasOwnProperty('rmsVoltage')) {
                result.voltage = msg.data.data['rmsVoltage'];
            }

            return result;
        },
    },
    STS_PRS_251_presence: {
        cid: 'genBinaryInput',
        type: 'attReport',
        convert: (model, msg, publish, options) => {
            const useOptionsTimeout = options && options.hasOwnProperty('presence_timeout');
            const timeout = useOptionsTimeout ? options.presence_timeout : 100; // 100 seconds by default
            const deviceID = msg.endpoints[0].device.ieeeAddr;

            // Stop existing timer because presence is detected and set a new one.
            if (store.hasOwnProperty(deviceID)) {
                clearTimeout(store[deviceID]);
                store[deviceID] = null;
            }

            store[deviceID] = setTimeout(() => {
                publish({presence: false});
                store[deviceID] = null;
            }, timeout * 1000);

            return {presence: true};
        },
    },
    generic_batteryvoltage_3000_2500: {
        cid: 'genPowerCfg',
        type: 'attReport',
        convert: (model, msg, publish, options) => {
            const battery = {max: 3000, min: 2500};
            const voltage = msg.data.data['batteryVoltage'] * 100;
            return {
                battery: toPercentage(voltage, battery.min, battery.max),
                voltage: voltage,
            };
        },
    },
    STS_PRS_251_beeping: {
        cid: 'genIdentify',
        type: 'devChange',
        convert: (model, msg, publish, options) => {
            return {action: 'beeping'};
        },
    },
    _324131092621_on: {
        cid: 'genOnOff',
        type: 'cmdOn',
        convert: (model, msg, publish, options) => {
            return {action: 'on'};
        },
    },
    _324131092621_off: {
        cid: 'genOnOff',
        type: 'cmdOffWithEffect',
        convert: (model, msg, publish, options) => {
            return {action: 'off'};
        },
    },
    _324131092621_step: {
        cid: 'genLevelCtrl',
        type: 'cmdStep',
        convert: (model, msg, publish, options) => {
            const deviceID = msg.endpoints[0].device.ieeeAddr;
            const direction = msg.data.data.stepmode === 0 ? 'up' : 'down';
            const mode = msg.data.data.stepsize === 30 ? 'press' : 'hold';

            // Initialize store
            if (!store[deviceID]) {
                store[deviceID] = {value: 255, since: null, direction: null};
            }

            if (mode === 'press') {
                const newValue = store[deviceID].value + (direction === 'up' ? 50 : -50);
                store[deviceID].value = numberWithinRange(newValue, 0, 255);
            } else if (mode === 'hold') {
                holdUpdateBrightness324131092621(deviceID);
                store[deviceID].since = Date.now();
                store[deviceID].direction = direction;
            }

            return {action: `${direction}-${mode}`, brightness: store[deviceID].value};
        },
    },
    _324131092621_stop: {
        cid: 'genLevelCtrl',
        type: 'cmdStop',
        convert: (model, msg, publish, options) => {
            const deviceID = msg.endpoints[0].device.ieeeAddr;

            if (store[deviceID]) {
                holdUpdateBrightness324131092621(deviceID);
                const payload = {
                    brightness: store[deviceID].value,
                    action: `${store[deviceID].direction}-hold-release`,
                };

                store[deviceID].since = null;
                store[deviceID].direction = null;
                return payload;
            }
        },
    },
    generic_battery: {
        cid: 'genPowerCfg',
        type: 'attReport',
        convert: (model, msg, publish, options) => {
            if (msg.data.data.hasOwnProperty('batteryPercentageRemaining')) {
                return {battery: msg.data.data['batteryPercentageRemaining']};
            }
        },
    },
    hue_battery: {
        cid: 'genPowerCfg',
        type: 'attReport',
        convert: (model, msg, publish, options) => {
            return {battery: precisionRound(msg.data.data['batteryPercentageRemaining'], 2) / 2};
        },
    },
    generic_battery_voltage: {
        cid: 'genPowerCfg',
        type: 'attReport',
        convert: (model, msg, publish, options) => {
            return {voltage: msg.data.data['batteryVoltage'] / 100};
        },
    },
    cmd_move: {
        cid: 'genLevelCtrl',
        type: 'cmdMove',
        convert: (model, msg, publish, options) => ictcg1(model, msg, publish, options, 'move'),
    },
    cmd_move_with_onoff: {
        cid: 'genLevelCtrl',
        type: 'cmdMoveWithOnOff',
        convert: (model, msg, publish, options) => ictcg1(model, msg, publish, options, 'move'),
    },
    cmd_stop: {
        cid: 'genLevelCtrl',
        type: 'cmdStop',
        convert: (model, msg, publish, options) => ictcg1(model, msg, publish, options, 'stop'),
    },
    cmd_stop_with_onoff: {
        cid: 'genLevelCtrl',
        type: 'cmdStopWithOnOff',
        convert: (model, msg, publish, options) => ictcg1(model, msg, publish, options, 'stop'),
    },
    cmd_move_to_level_with_onoff: {
        cid: 'genLevelCtrl',
        type: 'cmdMoveToLevelWithOnOff',
        convert: (model, msg, publish, options) => ictcg1(model, msg, publish, options, 'level'),
    },
    iris_3210L_power: {
        cid: 'haElectricalMeasurement',
        type: 'attReport',
        convert: (model, msg, publish, options) => {
            return {power: msg.data.data['activePower'] / 10.0};
        },
    },
    iris_3320L_contact: {
        cid: 'ssIasZone',
        type: 'statusChange',
        convert: (model, msg, publish, options) => {
            return {contact: msg.data.zoneStatus === 36};
        },
    },
    nue_power_state: {
        cid: 'genOnOff',
        type: 'attReport',
        convert: (model, msg, publish, options) => {
            const ep = msg.endpoints[0];
            const button = getKey(model.ep(ep.device), ep.epId);
            if (button) {
                const payload = {};
                payload[`state_${button}`] = msg.data.data['onOff'] === 1 ? 'ON' : 'OFF';
                return payload;
            }
        },
    },
    RZHAC_4256251_power: {
        cid: 'haElectricalMeasurement',
        type: 'attReport',
        convert: (model, msg, publish, options) => {
            return {
                power: msg.data.data['activePower'],
                current: msg.data.data['rmsCurrent'],
                voltage: msg.data.data['rmsVoltage'],
            };
        },
    },
    ias_zone_motion_dev_change: {
        cid: 'ssIasZone',
        type: 'devChange',
        convert: (model, msg, publish, options) => {
            if (msg.data.data.zoneType === 0x000D) { // type 0x000D = motion sensor
                const zoneStatus = msg.data.data.zoneStatus;
                return {
                    occupancy: (zoneStatus & 1<<1) > 0, // Bit 1 = Alarm 2: Presence Indication
                    tamper: (zoneStatus & 1<<2) > 0, // Bit 2 = Tamper status
                    battery_low: (zoneStatus & 1<<3) > 0, // Bit 3 = Battery LOW indicator (trips around 2.4V)
                };
            }
        },
    },
    ias_zone_motion_status_change: {
        cid: 'ssIasZone',
        type: 'statusChange',
        convert: (model, msg, publish, options) => {
            const zoneStatus = msg.data.zoneStatus;
            return {
                occupancy: (zoneStatus & 1<<1) > 0, // Bit 1 = Alarm 2: Presence Indication
                tamper: (zoneStatus & 1<<2) > 0, // Bit 2 = Tamper status
                battery_low: (zoneStatus & 1<<3) > 0, // Bit 3 = Battery LOW indicator (trips around 2.4V)
            };
        },
    },
    bosch_ias_zone_motion_status_change: {
        cid: 'ssIasZone',
        type: 'statusChange',
        convert: (model, msg, publish, options) => {
            const zoneStatus = msg.data.zoneStatus;
            return {
                occupancy: (zoneStatus & 1) > 0, // Bit 0 = Alarm 1: Presence Indication
                tamper: (zoneStatus & 1<<2) > 0, // Bit 2 = Tamper status
                battery_low: (zoneStatus & 1<<3) > 0, // Bit 3 = Battery LOW indicator (trips around 2.4V)
            };
        },
    },
    ias_contact_dev_change: {
        cid: 'ssIasZone',
        type: 'devChange',
        convert: (model, msg, publish, options) => {
            const zoneStatus = msg.data.zoneStatus;
            return {
                contact: !((zoneStatus & 1) > 0),
            };
        },
    },
    ias_contact_status_change: {
        cid: 'ssIasZone',
        type: 'statusChange',
        convert: (model, msg, publish, options) => {
            const zoneStatus = msg.data.zoneStatus;
            return {
                contact: !((zoneStatus & 1) > 0),
            };
        },
    },
    brightness_report: {
        cid: 'genLevelCtrl',
        type: 'attReport',
        convert: (model, msg, publish, options) => {
            return {
                brightness: msg.data.data['currentLevel'],
            };
        },
    },
    smartsense_multi: {
        cid: 'ssIasZone',
        type: 'attReport',
        convert: (model, msg, publish, options) => {
            const zoneStatus = msg.data.data.zoneStatus;
            return {
                contact: !(zoneStatus & 1), // Bit 1 = Contact
                // Bit 5 = Currently always set?
            };
        },
    },
    thermostat_dev_change: {
        cid: 'hvacThermostat',
        type: 'devChange',
        convert: (model, msg, publish, options) => {
            const result = {};
            if (typeof msg.data.data['localTemp'] == 'number') {
                result.local_temperature = precisionRound(msg.data.data['localTemp'], 2) / 100;
            }
            if (typeof msg.data.data['localTemperatureCalibration'] == 'number') {
                result.local_temperature_calibration =
                    precisionRound(msg.data.data['localTemperatureCalibration'], 2) / 10;
            }
            if (typeof msg.data.data['occupancy'] == 'number') {
                result.occupancy = msg.data.data['occupancy'];
            }
            if (typeof msg.data.data['occupiedHeatingSetpoint'] == 'number') {
                result.occupied_heating_setpoint =
                    precisionRound(msg.data.data['occupiedHeatingSetpoint'], 2) / 100;
            }
            if (typeof msg.data.data['unoccupiedHeatingSetpoint'] == 'number') {
                result.unoccupied_heating_setpoint =
                    precisionRound(msg.data.data['unoccupiedHeatingSetpoint'], 2) / 100;
            }
            if (typeof msg.data.data['weeklySchedule'] == 'number') {
                result.weekly_schedule = msg.data.data['weeklySchedule'];
            }
            if (typeof msg.data.data['setpointChangeAmount'] == 'number') {
                result.setpoint_change_amount = msg.data.data['setpointChangeAmount'] / 100;
            }
            if (typeof msg.data.data['setpointChangeSource'] == 'number') {
                result.setpoint_change_source = msg.data.data['setpointChangeSource'];
            }
            if (typeof msg.data.data['setpointChangeSourceTimeStamp'] == 'number') {
                result.setpoint_change_source_timestamp = msg.data.data['setpointChangeSourceTimeStamp'];
            }
            if (typeof msg.data.data['remoteSensing'] == 'number') {
                result.remote_sensing = msg.data.data['remoteSensing'];
            }
            const ctrl = msg.data.data['ctrlSeqeOfOper'];
            if (typeof ctrl == 'number' && common.thermostatControlSequenceOfOperations.hasOwnProperty(ctrl)) {
                result.control_sequence_of_operation = common.thermostatControlSequenceOfOperations[ctrl];
            }
            const smode = msg.data.data['systemMode'];
            if (typeof smode == 'number' && common.thermostatSystemModes.hasOwnProperty(smode)) {
                result.system_mode = common.thermostatSystemModes[smode];
            }
            const rmode = msg.data.data['runningMode'];
            if (typeof rmode == 'number' && common.thermostatSystemModes.hasOwnProperty(rmode)) {
                result.running_mode = common.thermostatSystemModes[rmode];
            }
            const state = msg.data.data['runningState'];
            if (typeof state == 'number' && common.thermostatRunningStates.hasOwnProperty(state)) {
                result.running_state = common.thermostatRunningStates[state];
            }
            if (typeof msg.data.data['pIHeatingDemand'] == 'number') {
                result.pi_heating_demand = msg.data.data['pIHeatingDemand'];
            }
            return result;
        },
    },
    thermostat_att_report: {
        cid: 'hvacThermostat',
        type: 'attReport',
        convert: (model, msg, publish, options) => {
            const result = {};
            if (typeof msg.data.data['localTemp'] == 'number') {
                result.local_temperature = precisionRound(msg.data.data['localTemp'], 2) / 100;
            }
            if (typeof msg.data.data['localTemperatureCalibration'] == 'number') {
                result.local_temperature_calibration =
                    precisionRound(msg.data.data['localTemperatureCalibration'], 2) / 10;
            }
            if (typeof msg.data.data['occupancy'] == 'number') {
                result.occupancy = msg.data.data['occupancy'];
            }
            if (typeof msg.data.data['occupiedHeatingSetpoint'] == 'number') {
                result.occupied_heating_setpoint =
                    precisionRound(msg.data.data['occupiedHeatingSetpoint'], 2) / 100;
            }
            if (typeof msg.data.data['unoccupiedHeatingSetpoint'] == 'number') {
                result.unoccupied_heating_setpoint =
                    precisionRound(msg.data.data['unoccupiedHeatingSetpoint'], 2) / 100;
            }
            if (typeof msg.data.data['weeklySchedule'] == 'number') {
                result.weekly_schedule = msg.data.data['weeklySchedule'];
            }
            if (typeof msg.data.data['setpointChangeAmount'] == 'number') {
                result.setpoint_change_amount = msg.data.data['setpointChangeAmount'] / 100;
            }
            if (typeof msg.data.data['setpointChangeSource'] == 'number') {
                result.setpoint_change_source = msg.data.data['setpointChangeSource'];
            }
            if (typeof msg.data.data['setpointChangeSourceTimeStamp'] == 'number') {
                result.setpoint_change_source_timestamp = msg.data.data['setpointChangeSourceTimeStamp'];
            }
            if (typeof msg.data.data['remoteSensing'] == 'number') {
                result.remote_sensing = msg.data.data['remoteSensing'];
            }
            const ctrl = msg.data.data['ctrlSeqeOfOper'];
            if (typeof ctrl == 'number' && common.thermostatControlSequenceOfOperations.hasOwnProperty(ctrl)) {
                result.control_sequence_of_operation = common.thermostatControlSequenceOfOperations[ctrl];
            }
            const smode = msg.data.data['systemMode'];
            if (typeof smode == 'number' && common.thermostatSystemModes.hasOwnProperty(smode)) {
                result.system_mode = common.thermostatSystemModes[smode];
            }
            const rmode = msg.data.data['runningMode'];
            if (typeof rmode == 'number' && common.thermostatSystemModes.hasOwnProperty(rmode)) {
                result.running_mode = common.thermostatSystemModes[rmode];
            }
            const state = msg.data.data['runningState'];
            if (typeof state == 'number' && common.thermostatRunningStates.hasOwnProperty(state)) {
                result.running_state = common.thermostatRunningStates[state];
            }
            if (typeof msg.data.data['pIHeatingDemand'] == 'number') {
                result.pi_heating_demand = msg.data.data['pIHeatingDemand'];
            }
            return result;
        },
    },
    eurotronic_thermostat_dev_change: {
        cid: 'hvacThermostat',
        type: 'devChange',
        convert: (model, msg, publish, options) => {
            const result = {};
            if (typeof msg.data.data[0x4003] == 'number') {
                result.current_heating_setpoint =
                    precisionRound(msg.data.data[0x4003], 2) / 100;
            }
            if (typeof msg.data.data[0x4008] == 'number') {
                result.eurotronic_system_mode = msg.data.data[0x4008];
            }
            if (typeof msg.data.data[0x4002] == 'number') {
                result.eurotronic_error_status = msg.data.data[0x4002];
            }
            if (typeof msg.data.data[0x4000] == 'number') {
                result.eurotronic_trv_mode = msg.data.data[0x4000];
            }
            if (typeof msg.data.data[0x4001] == 'number') {
                result.eurotronic_valve_position = msg.data.data[0x4001];
            }
            return result;
        },
    },
    tint404011_on: {
        cid: 'genOnOff',
        type: 'cmdOn',
        convert: (model, msg, publish, options) => {
            return {action: 'toggle'};
        },
    },
    tint404011_off: {
        cid: 'genOnOff',
        type: 'cmdOff',
        convert: (model, msg, publish, options) => {
            return {action: 'toggle'};
        },
    },
    tint404011_brightness_updown_click: {
        cid: 'genLevelCtrl',
        type: 'cmdStep',
        convert: (model, msg, publish, options) => {
            const direction = msg.data.data.stepmode === 1 ? 'down' : 'up';
<<<<<<< HEAD
            return {action: `brightness_${direction}_click`, stepsize: msg.data.data.stepsize ,transtime: msg.data.data.transtime};
        },
    },
    tint404011_move_to_color_temp: {
        cid: 'lightingColorCtrl',
        type: 'cmdMoveToColorTemp',
        convert: (model, msg, publish, options) => {
            return {action: `color_temp_move`, colortemp: msg.data.data.colortemp, transtime: msg.data.data.transtime  };
        },
    },
    tint404011_move_to_color: {
        cid: 'lightingColorCtrl',
        type: 'cmdMoveToColor',
        convert: (model, msg, publish, options) => {
            const direction = msg.data.data.stepmode === 1 ? 'down' : 'up';
            return {action: `color_move`, colorx: msg.data.data.colorx, colory: msg.data.data.colory, transtime: msg.data.data.transtime };
=======
            return {action: `brightness_${direction}_click`};
>>>>>>> 0ed08766
        },
    },
    cmdToggle: {
        cid: 'genOnOff',
        type: 'cmdToggle',
        convert: (model, msg, publish, options) => {
            return {action: 'toggle'};
        },
    },
    E1524_arrow_click: {
        cid: 'genScenes',
        type: 'cmdTradfriArrowSingle',
        convert: (model, msg, publish, options) => {
            const direction = msg.data.data.value === 257 ? 'left' : 'right';
            return {action: `arrow_${direction}_click`};
        },
    },
    E1524_arrow_hold: {
        cid: 'genScenes',
        type: 'cmdTradfriArrowHold',
        convert: (model, msg, publish, options) => {
            const direction = msg.data.data.value === 3329 ? 'left' : 'right';
            store[msg.endpoints[0].device.ieeeAddr] = direction;
            return {action: `arrow_${direction}_hold`};
        },
    },
    E1524_arrow_release: {
        cid: 'genScenes',
        type: 'cmdTradfriArrowRelease',
        convert: (model, msg, publish, options) => {
            const direction = store[msg.endpoints[0].device.ieeeAddr];
            if (direction) {
                delete store[msg.endpoints[0].device.ieeeAddr];
                return {action: `arrow_${direction}_release`, duration: msg.data.data.value / 1000};
            }
        },
    },
    E1524_brightness_up_click: {
        cid: 'genLevelCtrl',
        type: 'cmdStepWithOnOff',
        convert: (model, msg, publish, options) => {
            return {action: `brightness_up_click`};
        },
    },
    E1524_brightness_down_click: {
        cid: 'genLevelCtrl',
        type: 'cmdStep',
        convert: (model, msg, publish, options) => {
            return {action: `brightness_down_click`};
        },
    },
    E1524_brightness_up_hold: {
        cid: 'genLevelCtrl',
        type: 'cmdMoveWithOnOff',
        convert: (model, msg, publish, options) => {
            return {action: `brightness_up_hold`};
        },
    },
    E1524_brightness_up_release: {
        cid: 'genLevelCtrl',
        type: 'cmdStopWithOnOff',
        convert: (model, msg, publish, options) => {
            return {action: `brightness_up_release`};
        },
    },
    E1524_brightness_down_hold: {
        cid: 'genLevelCtrl',
        type: 'cmdMove',
        convert: (model, msg, publish, options) => {
            return {action: `brightness_down_hold`};
        },
    },
    E1524_brightness_down_release: {
        cid: 'genLevelCtrl',
        type: 'cmdStop',
        convert: (model, msg, publish, options) => {
            return {action: `brightness_down_release`};
        },
    },
    livolo_switch_dev_change: {
        cid: 'genOnOff',
        type: 'devChange',
        convert: (model, msg, publish, options) => {
            const status = msg.data.data.onOff;
            const payload = {};
            payload['state_left'] = status & 1 ? 'ON' : 'OFF';
            payload['state_right'] = status & 2 ? 'ON' : 'OFF';
            if (msg.endpoints[0].hasOwnProperty('linkquality')) {
                payload['linkquality'] = msg.endpoints[0].linkquality;
            }
            return payload;
        },
    },
    eria_81825_on: {
        cid: 'genOnOff',
        type: 'cmdOn',
        convert: (model, msg, publish, options) => {
            return {action: 'on'};
        },
    },
    eria_81825_off: {
        cid: 'genOnOff',
        type: 'cmdOff',
        convert: (model, msg, publish, options) => {
            return {action: 'off'};
        },
    },
    eria_81825_updown: {
        cid: 'genLevelCtrl',
        type: 'cmdStep',
        convert: (model, msg, publish, options) => {
            const direction = msg.data.data.stepmode === 0 ? 'up' : 'down';
            return {action: `${direction}`};
        },
    },

    // Ignore converters (these message dont need parsing).
    ignore_doorlock_change: {
        cid: 'closuresDoorLock',
        type: 'devChange',
        convert: (model, msg, publish, options) => null,
    },
    ignore_onoff_change: {
        cid: 'genOnOff',
        type: 'devChange',
        convert: (model, msg, publish, options) => null,
    },
    ignore_onoff_report: {
        cid: 'genOnOff',
        type: 'attReport',
        convert: (model, msg, publish, options) => null,
    },
    ignore_basic_change: {
        cid: 'genBasic',
        type: 'devChange',
        convert: (model, msg, publish, options) => null,
    },
    ignore_basic_report: {
        cid: 'genBasic',
        type: 'attReport',
        convert: (model, msg, publish, options) => null,
    },
    ignore_illuminance_change: {
        cid: 'msIlluminanceMeasurement',
        type: 'devChange',
        convert: (model, msg, publish, options) => null,
    },
    ignore_occupancy_change: {
        cid: 'msOccupancySensing',
        type: 'devChange',
        convert: (model, msg, publish, options) => null,
    },
    ignore_temperature_change: {
        cid: 'msTemperatureMeasurement',
        type: 'devChange',
        convert: (model, msg, publish, options) => null,
    },
    ignore_humidity_change: {
        cid: 'msRelativeHumidity',
        type: 'devChange',
        convert: (model, msg, publish, options) => null,
    },
    ignore_pressure_change: {
        cid: 'msPressureMeasurement',
        type: 'devChange',
        convert: (model, msg, publish, options) => null,
    },
    ignore_analog_change: {
        cid: 'genAnalogInput',
        type: 'devChange',
        convert: (model, msg, publish, options) => null,
    },
    ignore_analog_report: {
        cid: 'genAnalogInput',
        type: 'attReport',
        convert: (model, msg, publish, options) => null,
    },
    ignore_multistate_report: {
        cid: 'genMultistateInput',
        type: 'attReport',
        convert: (model, msg, publish, options) => null,
    },
    ignore_multistate_change: {
        cid: 'genMultistateInput',
        type: 'devChange',
        convert: (model, msg, publish, options) => null,
    },
    ignore_power_change: {
        cid: 'genPowerCfg',
        type: 'devChange',
        convert: (model, msg, publish, options) => null,
    },
    ignore_metering_change: {
        cid: 'seMetering',
        type: 'devChange',
        convert: (model, msg, publish, options) => null,
    },
    ignore_electrical_change: {
        cid: 'haElectricalMeasurement',
        type: 'devChange',
        convert: (model, msg, publish, options) => null,
    },
    ignore_light_brightness_report: {
        cid: 'genLevelCtrl',
        type: 'attReport',
        convert: (model, msg, publish, options) => null,
    },
    ignore_light_color_colortemp_report: {
        cid: 'lightingColorCtrl',
        type: 'attReport',
        convert: (model, msg, publish, options) => null,
    },
    ignore_closuresWindowCovering_change: {
        cid: 'closuresWindowCovering',
        type: 'devChange',
        convert: (model, msg, publish, options) => null,
    },
    ignore_closuresWindowCovering_report: {
        cid: 'closuresWindowCovering',
        type: 'attReport',
        convert: (model, msg, publish, options) => null,
    },
    ignore_thermostat_change: {
        cid: 'hvacThermostat',
        type: 'devChange',
        convert: (model, msg, publish, options) => null,
    },
    ignore_thermostat_report: {
        cid: 'hvacThermostat',
        type: 'attReport',
        convert: (model, msg, publish, options) => null,
    },
    ignore_genGroups_devChange: {
        cid: 'genGroups',
        type: 'devChange',
        convert: (model, msg, publish, options) => null,
    },
    ignore_iaszone_change: {
        cid: 'ssIasZone',
        type: 'devChange',
        convert: (model, msg, publish, options) => null,
    },
};

module.exports = converters;<|MERGE_RESOLUTION|>--- conflicted
+++ resolved
@@ -1,4 +1,4 @@
-'use strict';
+﻿'use strict';
 
 const debounce = require('debounce');
 const common = require('./common');
@@ -1564,14 +1564,14 @@
         cid: 'genOnOff',
         type: 'cmdOn',
         convert: (model, msg, publish, options) => {
-            return {action: 'toggle'};
+            return {action: 'power', state: on};
         },
     },
     tint404011_off: {
         cid: 'genOnOff',
         type: 'cmdOff',
         convert: (model, msg, publish, options) => {
-            return {action: 'toggle'};
+            return {action: 'power', state: off};
         },
     },
     tint404011_brightness_updown_click: {
@@ -1579,7 +1579,6 @@
         type: 'cmdStep',
         convert: (model, msg, publish, options) => {
             const direction = msg.data.data.stepmode === 1 ? 'down' : 'up';
-<<<<<<< HEAD
             return {action: `brightness_${direction}_click`, stepsize: msg.data.data.stepsize ,transtime: msg.data.data.transtime};
         },
     },
@@ -1587,18 +1586,14 @@
         cid: 'lightingColorCtrl',
         type: 'cmdMoveToColorTemp',
         convert: (model, msg, publish, options) => {
-            return {action: `color_temp_move`, colortemp: msg.data.data.colortemp, transtime: msg.data.data.transtime  };
+            return {action: `color_temp`, colortemp: msg.data.data.colortemp, transtime: msg.data.data.transtime  };
         },
     },
     tint404011_move_to_color: {
         cid: 'lightingColorCtrl',
         type: 'cmdMoveToColor',
         convert: (model, msg, publish, options) => {
-            const direction = msg.data.data.stepmode === 1 ? 'down' : 'up';
-            return {action: `color_move`, colorx: msg.data.data.colorx, colory: msg.data.data.colory, transtime: msg.data.data.transtime };
-=======
-            return {action: `brightness_${direction}_click`};
->>>>>>> 0ed08766
+            return {action: `color_wheel`, colorx: msg.data.data.colorx, colory: msg.data.data.colory, transtime: msg.data.data.transtime };
         },
     },
     cmdToggle: {
