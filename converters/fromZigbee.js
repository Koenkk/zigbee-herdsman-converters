'use strict';

const debounce = require('debounce');

const clickLookup = {
    1: 'single',
    2: 'double',
    3: 'triple',
    4: 'quadruple',
};

const occupancyTimeout = 90; // In seconds

const voltageMap = [
    [2000, 0],
    [2186, 1],
    [2373, 2],
    [2563, 3],
    [2626, 4],
    [2675, 5],
    [2717, 6],
    [2753, 7],
    [2784, 8],
    [2813, 9],
    [2838, 10],
    [2859, 11],
    [2875, 12],
    [2891, 13],
    [2905, 14],
    [2915, 15],
    [2921, 16],
    [2926, 17],
    [2931, 18],
    [2936, 19],
    [2939, 20],
    [2942, 21],
    [2945, 22],
    [2949, 23],
    [2951, 24],
    [2953, 25],
    [2955, 26],
    [2957, 27],
    [2959, 28],
    [2961, 29],
    [2964, 30],
    [2966, 31],
    [2968, 32],
    [2969, 33],
    [2971, 34],
    [2973, 35],
    [2974, 36],
    [2976, 37],
    [2978, 38],
    [2980, 39],
    [2982, 40],
    [2984, 41],
    [2986, 42],
    [2988, 43],
    [2990, 44],
    [2991, 46],
    [2992, 48],
    [2993, 49],
    [2994, 51],
    [2995, 53],
    [2996, 55],
    [2997, 57],
    [2998, 59],
    [2999, 61],
    [3000, 64],
    [3001, 66],
    [3002, 69],
    [3003, 77],
    [3004, 90],
    [3005, 98],
    [3028, 99],
    [3211, 100],
    [Infinity, 100],
];

const defaultPrecision = {
    temperature: 2,
    humidity: 2,
    pressure: 1,
};

const precisionRoundOptions = (number, options, type) => {
    const key = `${type}_precision`;
    const defaultValue = defaultPrecision[type];
    const precision = options && options.hasOwnProperty(key) ? options[key] : defaultValue;
    return precisionRound(number, precision);
};

const precisionRound = (number, precision) => {
    const factor = Math.pow(10, precision);
    return Math.round(number * factor) / factor;
};

const toPercentage = (value, min, max) => {
    if (value > max) {
        value = max;
    } else if (value < min) {
        value = min;
    }

    const normalised = (value - min) / (max - min);
    return (normalised * 100).toFixed(2);
};

const numberWithinRange = (number, min, max) => {
    if (number > max) {
        return max;
    } else if (number < min) {
        return min;
    } else {
        return number;
    }
};

// get object property name (key) by it's value
const getKey = (object, value) => {
    for (const key in object) {
        if (object[key]==value) return key;
    }
};

// Global variable store that can be used by devices.
const store = {};

const ictcg1 = (model, msg, publish, options, action) => {
    const deviceID = msg.endpoints[0].device.ieeeAddr;

    if (!store[deviceID]) {
        const _publish = debounce((msg) => publish(msg), 250);
        store[deviceID] = {since: false, direction: false, value: 255, publish: _publish};
    }

    const s = store[deviceID];
    if (s.since && s.direction) {
        // Update value
        const duration = Date.now() - s.since;
        const delta = Math.round((duration / 10) * (s.direction === 'left' ? -1 : 1));
        const newValue = s.value + delta;
        if (newValue >= 0 && newValue <= 255) {
            s.value = newValue;
        }
    }

    if (action === 'move') {
        s.since = Date.now();
        s.direction = msg.data.data.movemode === 1 ? 'left' : 'right';
    } else if (action === 'stop' || action === 'level') {
        if (action === 'level') {
            s.value = msg.data.data.level;
        }

        s.since = false;
        s.direction = false;
    }

    s.publish({brightness: s.value});
};

const holdUpdateBrightness324131092621 = (deviceID) => {
    if (store[deviceID] && store[deviceID].since && store[deviceID].direction) {
        const duration = Date.now() - store[deviceID].since;
        const delta = (duration / 10) * (store[deviceID].direction === 'up' ? 1 : -1);
        const newValue = store[deviceID].value + delta;
        store[deviceID].value = numberWithinRange(newValue, 0, 255);
    }
};


const converters = {
    bitron_occupancy: {
        cid: 'ssIasZone',
        type: 'statusChange',
        convert: (model, msg, publish, options) => {
            // The occupancy sensor only sends a message when motion detected.
            // Therefore we need to publish the no_motion detected by ourselves.
            const useOptionsTimeout = options && options.hasOwnProperty('occupancy_timeout');
            const timeout = useOptionsTimeout ? options.occupancy_timeout : occupancyTimeout;
            const deviceID = msg.endpoints[0].device.ieeeAddr;

            // Stop existing timer because motion is detected and set a new one.
            if (store[deviceID]) {
                clearTimeout(store[deviceID]);
                store[deviceID] = null;
            }

            if (timeout !== 0) {
                store[deviceID] = setTimeout(() => {
                    publish({occupancy: false});
                    store[deviceID] = null;
                }, timeout * 1000);
            }

            return {occupancy: true};
        },
    },
    smartthings_contact: {
        cid: 'ssIasZone',
        type: 'statusChange',
        convert: (model, msg, publish, options) => {
            return {contact: msg.data.zoneStatus === 48};
        },
    },
    xiaomi_battery_3v: {
        cid: 'genBasic',
        type: 'attReport',
        convert: (model, msg, publish, options) => {
            let voltage = null;

            if (msg.data.data['65281']) {
                voltage = msg.data.data['65281']['1'];
            } else if (msg.data.data['65282']) {
                voltage = msg.data.data['65282']['1'].elmVal;
            }

            if (voltage) {
                for (let i = 0; i < voltageMap.length; i++) {
                    if (voltageMap[i][0] > voltage) {
                        return {
                            battery: parseFloat(voltageMap[i][1].toFixed(2)),
                            voltage: voltage,
                        };
                    }
                }
            }
        },
    },
    WSDCGQ01LM_WSDCGQ11LM_interval: {
        cid: 'genBasic',
        type: 'attReport',
        convert: (model, msg, publish, options) => {
            if (msg.data.data['65281']) {
                const temperature = parseFloat(msg.data.data['65281']['100']) / 100.0;
                const humidity = parseFloat(msg.data.data['65281']['101']) / 100.0;
                const result = {
                    temperature: precisionRoundOptions(temperature, options, 'temperature'),
                    humidity: precisionRoundOptions(humidity, options, 'humidity'),
                };

                // Check if contains pressure (WSDCGQ11LM only)
                if (msg.data.data['65281'].hasOwnProperty('102')) {
                    const pressure = parseFloat(msg.data.data['65281']['102']) / 100.0;
                    result.pressure = precisionRoundOptions(pressure, options, 'pressure');
                }

                return result;
            }
        },
    },
    WXKG01LM_click: {
        cid: 'genOnOff',
        type: 'attReport',
        convert: (model, msg, publish, options) => {
            const deviceID = msg.endpoints[0].device.ieeeAddr;
            const state = msg.data.data['onOff'];

            if (!store[deviceID]) {
                store[deviceID] = {};
            }

            // 0 = click down, 1 = click up, else = multiple clicks
            if (state === 0) {
                store[deviceID].timer = setTimeout(() => {
                    publish({click: 'long'});
                    store[deviceID].timer = null;
                    store[deviceID].long = Date.now();
                }, 300); // After 300 milliseconds of not releasing we assume long click.
            } else if (state === 1) {
                if (store[deviceID].long) {
                    const duration = Date.now() - store[deviceID].long;
                    publish({click: 'long_release', duration: duration});
                    store[deviceID].long = false;
                }

                if (store[deviceID].timer) {
                    clearTimeout(store[deviceID].timer);
                    store[deviceID].timer = null;
                    publish({click: 'single'});
                }
            } else {
                const clicks = msg.data.data['32768'];
                const payload = clickLookup[clicks] ? clickLookup[clicks] : 'many';
                publish({click: payload});
            }
        },
    },
    generic_temperature: {
        cid: 'msTemperatureMeasurement',
        type: 'attReport',
        convert: (model, msg, publish, options) => {
            const temperature = parseFloat(msg.data.data['measuredValue']) / 100.0;
            return {temperature: precisionRoundOptions(temperature, options, 'temperature')};
        },
    },
    MFKZQ01LM_action_multistate: {
        cid: 'genMultistateInput',
        type: 'attReport',
        convert: (model, msg, publish, options) => {
            /*
            Source: https://github.com/kirovilya/ioBroker.zigbee
                +---+
                | 2 |
            +---+---+---+
            | 4 | 0 | 1 |
            +---+---+---+
                |M5I|
                +---+
                | 3 |
                +---+
            Side 5 is with the MI logo, side 3 contains the battery door.
            presentValue = 0 = shake
            presentValue = 2 = wakeup
            presentValue = 3 = fly/fall
            presentValue = y + x * 8 + 64 = 90º Flip from side x on top to side y on top
            presentValue = x + 128 = 180º flip to side x on top
            presentValue = x + 256 = push/slide cube while side x is on top
            presentValue = x + 512 = double tap while side x is on top
            */
            const value = msg.data.data['presentValue'];
            let action = null;

            if (value === 0) action = {'action': 'shake'};
            else if (value === 2) action = {'action': 'wakeup'};
            else if (value === 3) action = {'action': 'fall'};
            else if (value >= 512) action = {'action': 'tap', 'side': value-512};
            else if (value >= 256) action = {'action': 'slide', 'side': value-256};
            else if (value >= 128) action = {'action': 'flip180', 'side': value-128};
            else if (value >= 64) {
                action = {'action': 'flip90', 'from_side': Math.floor((value-64) / 8), 'to_side': value % 8};
            }

            return action ? action : null;
        },
    },
    MFKZQ01LM_action_analog: {
        cid: 'genAnalogInput',
        type: 'attReport',
        convert: (model, msg, publish, options) => {
            /*
            Source: https://github.com/kirovilya/ioBroker.zigbee
            presentValue = rotation angle left < 0, right > 0
            */
            const value = msg.data.data['presentValue'];
            return {
                action: value < 0 ? 'rotate_left' : 'rotate_right',
                angle: Math.floor(value * 100) / 100,
            };
        },
    },
    WXKG12LM_action_click_multistate: {
        cid: 'genMultistateInput',
        type: 'attReport',
        convert: (model, msg, publish, options) => {
            const value = msg.data.data['presentValue'];
            const lookup = {
                1: {click: 'single'}, // single click
                2: {click: 'double'}, // double click
                16: {action: 'hold'}, // hold for more than 400ms
                17: {action: 'release'}, // release after hold for more than 400ms
                18: {action: 'shake'}, // shake
            };

            return lookup[value] ? lookup[value] : null;
        },
    },
    xiaomi_action_click_multistate: {
        cid: 'genMultistateInput',
        type: 'attReport',
        convert: (model, msg, publish, options) => {
            const value = msg.data.data['presentValue'];
            const lookup = {
                1: {click: 'single'}, // single click
                2: {click: 'double'}, // double click
                0: {action: 'hold'}, // hold for more than 400ms
                255: {action: 'release'}, // release after hold for more than 400ms
            };

            return lookup[value] ? lookup[value] : null;
        },
    },
    xiaomi_humidity: {
        cid: 'msRelativeHumidity',
        type: 'attReport',
        convert: (model, msg, publish, options) => {
            const humidity = parseFloat(msg.data.data['measuredValue']) / 100.0;
            return {humidity: precisionRoundOptions(humidity, options, 'humidity')};
        },
    },
    generic_occupancy: {
        cid: 'msOccupancySensing',
        type: 'attReport',
        convert: (model, msg, publish, options) => {
            if (msg.data.data.occupancy !== 1) {
                // In case of 0 no occupancy is reported.
                // https://github.com/Koenkk/zigbee2mqtt/issues/467
                return;
            }

            // The occupancy sensor only sends a message when motion detected.
            // Therefore we need to publish the no_motion detected by ourselves.
            const useOptionsTimeout = options && options.hasOwnProperty('occupancy_timeout');
            const timeout = useOptionsTimeout ? options.occupancy_timeout : occupancyTimeout;
            const deviceID = msg.endpoints[0].device.ieeeAddr;

            // Stop existing timer because motion is detected and set a new one.
            if (store[deviceID]) {
                clearTimeout(store[deviceID]);
                store[deviceID] = null;
            }

            if (timeout !== 0) {
                store[deviceID] = setTimeout(() => {
                    publish({occupancy: false});
                    store[deviceID] = null;
                }, timeout * 1000);
            }

            return {occupancy: true};
        },
    },
    xiaomi_contact: {
        cid: 'genOnOff',
        type: 'attReport',
        convert: (model, msg, publish, options) => {
            return {contact: msg.data.data['onOff'] === 0};
        },
    },
    xiaomi_contact_interval: {
        cid: 'genBasic',
        type: 'attReport',
        convert: (model, msg, publish, options) => {
            return {contact: msg.data.data['65281']['100'] === 0};
        },
    },
    light_state: {
        cid: 'genOnOff',
        type: 'devChange',
        convert: (model, msg, publish, options) => {
            return {state: msg.data.data['onOff'] === 1 ? 'ON' : 'OFF'};
        },
    },
    light_brightness: {
        cid: 'genLevelCtrl',
        type: 'devChange',
        convert: (model, msg, publish, options) => {
            return {brightness: msg.data.data['currentLevel']};
        },
    },
    light_color_colortemp: {
        cid: 'lightingColorCtrl',
        type: 'devChange',
        convert: (model, msg, publish, options) => {
            const result = {};

            if (msg.data.data['colorTemperature']) {
                result.color_temp = msg.data.data['colorTemperature'];
            }

            if (msg.data.data['colorMode']) {
                result.color_mode = msg.data.data['colorMode'];
            }

            if (msg.data.data['currentX'] || msg.data.data['currentY']) {
                result.color = {};

                if (msg.data.data['currentX']) {
                    result.color.x = precisionRound(msg.data.data['currentX'] / 65535, 3);
                }

                if (msg.data.data['currentY']) {
                    result.color.y = precisionRound(msg.data.data['currentY'] / 65535, 3);
                }
            }

            return result;
        },
    },
    WXKG11LM_click: {
        cid: 'genOnOff',
        type: 'attReport',
        convert: (model, msg, publish, options) => {
            const data = msg.data.data;
            let clicks;

            if (data.onOff) {
                clicks = 1;
            } else if (data['32768']) {
                clicks = data['32768'];
            }

            if (clickLookup[clicks]) {
                return {click: clickLookup[clicks]};
            }
        },
    },
    generic_illuminance: {
        cid: 'msIlluminanceMeasurement',
        type: 'attReport',
        convert: (model, msg, publish, options) => {
            return {illuminance: msg.data.data['measuredValue']};
        },
    },
    xiaomi_pressure: {
        cid: 'msPressureMeasurement',
        type: 'attReport',
        convert: (model, msg, publish, options) => {
            const pressure = parseFloat(msg.data.data['measuredValue']);
            return {pressure: precisionRoundOptions(pressure, options, 'pressure')};
        },
    },
    WXKG02LM_click: {
        cid: 'genOnOff',
        type: 'attReport',
        convert: (model, msg, publish, options) => {
            const ep = msg.endpoints[0];
            return {click: getKey(model.ep(ep.device), ep.epId)};
        },
    },
    WXKG02LM_click_multistate: {
        cid: 'genMultistateInput',
        type: 'attReport',
        convert: (model, msg, publish, options) => {
            const ep = msg.endpoints[0];
            const button = getKey(model.ep(ep.device), ep.epId);
            const value = msg.data.data['presentValue'];

            const actionLookup = {
                0: 'long',
                1: null,
                2: 'double',
            };

            const action = actionLookup[value];

            if (button) {
                return {click: button + (action ? `_${action}` : '')};
            }
        },
    },
    WXKG03LM_click: {
        cid: 'genOnOff',
        type: 'attReport',
        convert: (model, msg, publish, options) => {
            return {click: 'single'};
        },
    },
    SJCGQ11LM_water_leak_iaszone: {
        cid: 'ssIasZone',
        type: 'statusChange',
        convert: (model, msg, publish, options) => {
            return {water_leak: msg.data.zoneStatus === 1};
        },
    },
    generic_state: {
        cid: 'genOnOff',
        type: 'attReport',
        convert: (model, msg, publish, options) => {
            return {state: msg.data.data['onOff'] === 1 ? 'ON' : 'OFF'};
        },
    },
    generic_state_change: {
        cid: 'genOnOff',
        type: 'devChange',
        convert: (model, msg, publish, options) => {
            return {state: msg.data.data['onOff'] === 1 ? 'ON' : 'OFF'};
        },
    },
    xiaomi_power: {
        cid: 'genAnalogInput',
        type: 'attReport',
        convert: (model, msg, publish, options) => {
            return {power: precisionRound(msg.data.data['presentValue'], 2)};
        },
    },
    xiaomi_plug_state: {
        cid: 'genBasic',
        type: 'attReport',
        convert: (model, msg, publish, options) => {
            if (msg.data.data['65281']) {
                const data = msg.data.data['65281'];
                return {
                    state: data['100'] === 1 ? 'ON' : 'OFF',
                    power: precisionRound(data['152'], 2),
                    voltage: precisionRound(data['150'] * 0.1, 1),
                    consumption: precisionRound(data['149'], 2),
                    temperature: precisionRoundOptions(data['3'], options, 'temperature'),
                };
            }
        },
    },
    xiaomi_bulb_interval: {
        cid: 'genBasic',
        type: 'attReport',
        convert: (model, msg, publish, options) => {
            if (msg.data.data['65281']) {
                const data = msg.data.data['65281'];
                return {
                    state: data['100'] === 1 ? 'ON' : 'OFF',
                    brightness: data['101'],
                    color_temp: data['102'],
                };
            }
        },
    },
    QBKG11LM_power: {
        cid: 'genBasic',
        type: 'attReport',
        convert: (model, msg, publish, options) => {
            if (msg.data.data['65281']) {
                const data = msg.data.data['65281'];
                return {
                    power: precisionRound(data['152'], 2),
                    consumption: precisionRound(data['149'], 2),
                    temperature: precisionRoundOptions(data['3'], options, 'temperature'),
                };
            }
        },
    },
    QBKG12LM_power: {
        cid: 'genBasic',
        type: 'attReport',
        convert: (model, msg, publish, options) => {
            if (msg.data.data['65281']) {
                const data = msg.data.data['65281'];
                return {
                    power: precisionRound(data['152'], 2),
                    consumption: precisionRound(data['149'], 2),
                    temperature: precisionRoundOptions(data['3'], options, 'temperature'),
                };
            }
        },
    },
    QBKG04LM_QBKG11LM_state: {
        cid: 'genOnOff',
        type: 'attReport',
        convert: (model, msg, publish, options) => {
            if (msg.data.data['61440']) {
                return {state: msg.data.data['onOff'] === 1 ? 'ON' : 'OFF'};
            }
        },
    },
    QBKG03LM_QBKG12LM_state: {
        cid: 'genOnOff',
        type: 'attReport',
        convert: (model, msg, publish, options) => {
            if (msg.data.data['61440']) {
                const ep = msg.endpoints[0];
                const key = `state_${getKey(model.ep(ep.device), ep.epId)}`;
                const payload = {};
                payload[key] = msg.data.data['onOff'] === 1 ? 'ON' : 'OFF';
                return payload;
            }
        },
    },
    QBKG03LM_buttons: {
        cid: 'genOnOff',
        type: 'devChange',
        convert: (model, msg, publish, options) => {
            const mapping = {4: 'left', 5: 'right'};
            const button = mapping[msg.endpoints[0].epId];
            if (button) {
                const payload = {};
                payload[`button_${button}`] = msg.data.data['onOff'] === 1 ? 'release' : 'hold';
                return payload;
            }
        },
    },
    xiaomi_lock_report: {
        cid: 'genBasic',
        type: 'attReport',
        convert: (model, msg, publish, options) => {
            if (msg.data.data['65328']) {
                const data = msg.data.data['65328'];
                const state = data.substr(2, 2);
                const action = data.substr(4, 2);
                const keynum = data.substr(6, 2);
                if (state == 11) {
                    if (action == 1) {
                        // unknown key
                        return {keyerror: true, inserted: 'unknown'};
                    }
                    if (action == 3) {
                        // explicitly disabled key (e.g.: reported lost)
                        return {keyerror: true, inserted: keynum};
                    }
                }
                if (state == 12) {
                    if (action == 1) {
                        return {inserted: keynum};
                    }
                    if (action == 11) {
                        return {forgotten: keynum};
                    }
                }
            }
        },
    },
    JTYJGD01LMBW_smoke: {
        cid: 'ssIasZone',
        type: 'statusChange',
        convert: (model, msg, publish, options) => {
            return {smoke: msg.data.zoneStatus === 1};
        },
    },
    heiman_smoke: {
        cid: 'ssIasZone',
        type: 'statusChange',
        convert: (model, msg, publish, options) => {
            const zoneStatus = msg.data.zoneStatus;
            return {
                smoke: (zoneStatus & 1) > 0, // Bit 1 = Alarm: Smoke
                battery_low: (zoneStatus & 1<<3) > 0, // Bit 4 = Battery LOW indicator
            };
        },
    },
    heiman_water_leak: {
        cid: 'ssIasZone',
        type: 'statusChange',
        convert: (model, msg, publish, options) => {
            const zoneStatus = msg.data.zoneStatus;
            return {
                water_leak: (zoneStatus & 1) > 0, // Bit 1 = Alarm: Water leak
                tamper: (zoneStatus & 1<<2) > 0, // Bit 3 = Tamper status
                battery_low: (zoneStatus & 1<<3) > 0, // Bit 4 = Battery LOW indicator
            };
        },
    },
    heiman_contact: {
        cid: 'ssIasZone',
        type: 'statusChange',
        convert: (model, msg, publish, options) => {
            const zoneStatus = msg.data.zoneStatus;
            return {
                contact: (zoneStatus & 1) > 0, // Bit 1 = Alarm: Contact detection
                tamper: (zoneStatus & 1<<2) > 0, // Bit 3 = Tamper status
                battery_low: (zoneStatus & 1<<3) > 0, // Bit 4 = Battery LOW indicator
            };
        },
    },
    JTQJBF01LMBW_gas: {
        cid: 'ssIasZone',
        type: 'statusChange',
        convert: (model, msg, publish, options) => {
            return {gas: msg.data.zoneStatus === 1};
        },
    },
    JTQJBF01LMBW_gas_density: {
        cid: 'genBasic',
        type: 'attReport',
        convert: (model, msg, publish, options) => {
            const data = msg.data.data;
            if (data && data['65281']) {
                const basicAttrs = data['65281'];
                if (basicAttrs.hasOwnProperty('100')) {
                    return {density: basicAttrs['100']};
                }
            }
        },
    },
    JTQJBF01LMBW_sensitivity: {
        cid: 'ssIasZone',
        type: 'devChange',
        convert: (model, msg, publish, options) => {
            const data = msg.data.data;
            const lookup = {
                '1': 'low',
                '2': 'medium',
                '3': 'high',
            };

            if (data && data.hasOwnProperty('65520')) {
                const value = data['65520'];
                if (value && value.startsWith('0x020')) {
                    return {
                        sensitivity: lookup[value.charAt(5)],
                    };
                }
            }
        },
    },
    DJT11LM_vibration: {
        cid: 'closuresDoorLock',
        type: 'attReport',
        convert: (model, msg, publish, options) => {
            const result = {};
            const vibrationLookup = {
                1: 'vibration',
                2: 'tilt',
                3: 'drop',
            };

            if (msg.data.data['85']) {
                const data = msg.data.data['85'];
                result.action = vibrationLookup[data];
            }
            if (msg.data.data['1283']) {
                const data = msg.data.data['1283'];
                result.angle = data;
            }
            if (msg.data.data['1285']) {
                const data = msg.data.data['1285'];
                result.unknown_data = data;
            }

            if (msg.data.data['1288']) {
                const data = msg.data.data['1288'];

                // array interpretation:
                // 12 bit two's complement sign extended integer
                // data[1][bit0..bit15] : x
                // data[1][bit16..bit31]: y
                // data[0][bit0..bit15] : z
                // left shift first to preserve sign extension for 'x'
                const x = ((data['1'] << 16) >> 16);
                const y = (data['1'] >> 16);
                // left shift first to preserve sign extension for 'z'
                const z = ((data['0'] << 16) >> 16);

                // calculate angle
                result.angle_x = Math.round(Math.atan(x/Math.sqrt(y*y+z*z)) * 180 / Math.PI);
                result.angle_y = Math.round(Math.atan(y/Math.sqrt(x*x+z*z)) * 180 / Math.PI);
                result.angle_z = Math.round(Math.atan(z/Math.sqrt(x*x+y*y)) * 180 / Math.PI);

                // calculate absolulte angle
                const R = Math.sqrt(x * x + y * y + z * z);
                result.angle_x_absolute = Math.round((Math.acos(x / R)) * 180 / Math.PI);
                result.angle_y_absolute = Math.round((Math.acos(y / R)) * 180 / Math.PI);
            }

            return result;
        },
    },
    EDP_power: {
        cid: 'seMetering',
        type: 'attReport',
        convert: (model, msg, publish, options) => {
            return {power: precisionRound(msg.data.data['instantaneousDemand'], 2)};
        },
    },
    CC2530ROUTER_state: {
        cid: 'genOnOff',
        type: 'attReport',
        convert: (model, msg, publish, options) => {
            return {state: msg.data.data['onOff'] === 1};
        },
    },
    CC2530ROUTER_meta: {
        cid: 'genBinaryValue',
        type: 'attReport',
        convert: (model, msg, publish, options) => {
            const data = msg.data.data;
            return {
                description: data['description'],
                type: data['inactiveText'],
                rssi: data['presentValue'],
            };
        },
    },
    DNCKAT_S00X_state: {
        cid: 'genOnOff',
        type: 'attReport',
        convert: (model, msg, publish, options) => {
            const ep = msg.endpoints[0];
            const key = `state_${getKey(model.ep(ep.device), ep.epId)}`;
            const payload = {};
            payload[key] = msg.data.data['onOff'] === 1 ? 'ON' : 'OFF';
            return payload;
        },
    },
    DNCKAT_S00X_buttons: {
        cid: 'genOnOff',
        type: 'devChange',
        convert: (model, msg, publish, options) => {
            const ep = msg.endpoints[0];
            const key = `button_${getKey(model.ep(ep.device), ep.epId)}`;
            const payload = {};
            payload[key] = msg.data.data['onOff'] === 1 ? 'release' : 'hold';
            return payload;
        },
    },
    Z809A_power: {
        cid: 'haElectricalMeasurement',
        type: 'attReport',
        convert: (model, msg, publish, options) => {
            return {
                power: msg.data.data['activePower'],
                current: msg.data.data['rmsCurrent'],
                voltage: msg.data.data['rmsVoltage'],
                power_factor: msg.data.data['powerFactor'],
            };
        },
    },
    SP120_power: {
        cid: 'haElectricalMeasurement',
        type: 'attReport',
        convert: (model, msg, publish, options) => {
            const result = {};

            if (msg.data.data.hasOwnProperty('activePower')) {
                result.power = msg.data.data['activePower'];
            }

            if (msg.data.data.hasOwnProperty('rmsCurrent')) {
                result.current = msg.data.data['rmsCurrent'] / 1000;
            }

            if (msg.data.data.hasOwnProperty('rmsVoltage')) {
                result.voltage = msg.data.data['rmsVoltage'];
            }

            return result;
        },
    },
    STS_PRS_251_presence: {
        cid: 'genBinaryInput',
        type: 'attReport',
        convert: (model, msg, publish, options) => {
            const useOptionsTimeout = options && options.hasOwnProperty('presence_timeout');
            const timeout = useOptionsTimeout ? options.presence_timeout : 100; // 100 seconds by default
            const deviceID = msg.endpoints[0].device.ieeeAddr;

            // Stop existing timer because presence is detected and set a new one.
            if (store.hasOwnProperty(deviceID)) {
                clearTimeout(store[deviceID]);
                store[deviceID] = null;
            }

            store[deviceID] = setTimeout(() => {
                publish({presence: false});
                store[deviceID] = null;
            }, timeout * 1000);

            return {presence: true};
        },
    },
    STS_PRS_251_battery: {
        cid: 'genPowerCfg',
        type: 'attReport',
        convert: (model, msg, publish, options) => {
            const battery = {max: 3000, min: 2500};
            const voltage = msg.data.data['batteryVoltage'] * 100;
            return {
                battery: toPercentage(voltage, battery.min, battery.max),
                voltage: voltage,
            };
        },
    },
    STS_PRS_251_beeping: {
        cid: 'genIdentify',
        type: 'devChange',
        convert: (model, msg, publish, options) => {
            return {action: 'beeping'};
        },
    },
    _324131092621_on: {
        cid: 'genOnOff',
        type: 'cmdOn',
        convert: (model, msg, publish, options) => {
            return {action: 'on'};
        },
    },
    _324131092621_off: {
        cid: 'genOnOff',
        type: 'cmdOffWithEffect',
        convert: (model, msg, publish, options) => {
            return {action: 'off'};
        },
    },
    _324131092621_step: {
        cid: 'genLevelCtrl',
        type: 'cmdStep',
        convert: (model, msg, publish, options) => {
            const deviceID = msg.endpoints[0].device.ieeeAddr;
            const direction = msg.data.data.stepmode === 0 ? 'up' : 'down';
            const mode = msg.data.data.stepsize === 30 ? 'press' : 'hold';

            // Initialize store
            if (!store[deviceID]) {
                store[deviceID] = {value: 255, since: null, direction: null};
            }

            if (mode === 'press') {
                const newValue = store[deviceID].value + (direction === 'up' ? 50 : -50);
                store[deviceID].value = numberWithinRange(newValue, 0, 255);
            } else if (mode === 'hold') {
                holdUpdateBrightness324131092621(deviceID);
                store[deviceID].since = Date.now();
                store[deviceID].direction = direction;
            }

            return {action: `${direction}-${mode}`, brightness: store[deviceID].value};
        },
    },
    _324131092621_stop: {
        cid: 'genLevelCtrl',
        type: 'cmdStop',
        convert: (model, msg, publish, options) => {
            const deviceID = msg.endpoints[0].device.ieeeAddr;

            if (store[deviceID]) {
                holdUpdateBrightness324131092621(deviceID);
                const payload = {
                    brightness: store[deviceID].value,
                    action: `${store[deviceID].direction}-hold-release`,
                };

                store[deviceID].since = null;
                store[deviceID].direction = null;
                return payload;
            }
        },
    },
    generic_battery: {
        cid: 'genPowerCfg',
        type: 'attReport',
        convert: (model, msg, publish, options) => {
            return {battery: precisionRound(msg.data.data['batteryPercentageRemaining'], 2) / 2};
        },
    },
    generic_battery_voltage: {
        cid: 'genPowerCfg',
        type: 'attReport',
        convert: (model, msg, publish, options) => {
            // batteryVoltage
            return {battery: msg.data.data['batteryVoltage'] / 100};
        },
    },
    ICTC_G_1_move: {
        cid: 'genLevelCtrl',
        type: 'cmdMove',
        convert: (model, msg, publish, options) => ictcg1(model, msg, publish, options, 'move'),
    },
    ICTC_G_1_moveWithOnOff: {
        cid: 'genLevelCtrl',
        type: 'cmdMoveWithOnOff',
        convert: (model, msg, publish, options) => ictcg1(model, msg, publish, options, 'move'),
    },
    ICTC_G_1_stop: {
        cid: 'genLevelCtrl',
        type: 'cmdStop',
        convert: (model, msg, publish, options) => ictcg1(model, msg, publish, options, 'stop'),
    },
    ICTC_G_1_stopWithOnOff: {
        cid: 'genLevelCtrl',
        type: 'cmdStopWithOnOff',
        convert: (model, msg, publish, options) => ictcg1(model, msg, publish, options, 'stop'),
    },
    ICTC_G_1_moveToLevelWithOnOff: {
        cid: 'genLevelCtrl',
        type: 'cmdMoveToLevelWithOnOff',
        convert: (model, msg, publish, options) => ictcg1(model, msg, publish, options, 'level'),
    },
    iris_3210L_power: {
        cid: 'haElectricalMeasurement',
        type: 'attReport',
        convert: (model, msg, publish, options) => {
            return {power: msg.data.data['activePower'] / 10.0};
        },
    },
    iris_3320L_contact: {
        cid: 'ssIasZone',
        type: 'statusChange',
        convert: (model, msg, publish, options) => {
            return {contact: msg.data.zoneStatus === 36};
        },
    },
    nue_power_state: {
        cid: 'genOnOff',
        type: 'attReport',
        convert: (model, msg, publish, options) => {
            const ep = msg.endpoints[0];
            const button = getKey(model.ep(ep.device), ep.epId);
            if (button) {
                const payload = {};
                payload[`state_${button}`] = msg.data.data['onOff'] === 1 ? 'ON' : 'OFF';
                return payload;
            }
        },
    },
    RZHAC_4256251_power: {
        cid: 'haElectricalMeasurement',
        type: 'attReport',
        convert: (model, msg, publish, options) => {
            return {
                power: msg.data.data['activePower'],
                current: msg.data.data['rmsCurrent'],
                voltage: msg.data.data['rmsVoltage'],
            };
        },
    },
<<<<<<< HEAD
    ias_zone_motion_dev_change: {
        cid: 'ssIasZone',
        type: 'devChange',
        convert: (model, msg, publish, options) => {
            if (msg.data.data.zoneType === 0x000D) { // type 0x000D = motion sensor
                const zoneStatus = msg.data.data.zoneStatus;
                return {
                    occupancy: (zoneStatus & 1<<1) > 0, // Bit 1 = Alarm 2: Presence Indication
                    tamper: (zoneStatus & 1<<2) > 0, // Bit 2 = Tamper status
                    battery_low: (zoneStatus & 1<<3) > 0, // Bit 3 = Battery LOW indicator (trips around 2.4V)
                };
            }
        },
    },
    ias_zone_motion_status_change: {
        cid: 'ssIasZone',
        type: 'statusChange',
        convert: (model, msg, publish, options) => {
            const zoneStatus = msg.data.zoneStatus;
            return {
                occupancy: (zoneStatus & 1<<1) > 0, // Bit 1 = Alarm 2: Presence Indication
                tamper: (zoneStatus & 1<<2) > 0, // Bit 2 = Tamper status
                battery_low: (zoneStatus & 1<<3) > 0, // Bit 3 = Battery LOW indicator (trips around 2.4V)
            };
        },
    },
    ias_contact_dev_change: {
        cid: 'ssIasZone',
        type: 'devChange',
        convert: (model, msg, publish, options) => {
            const zoneStatus = msg.data.zoneStatus;
            return {
                contact: (zoneStatus & 1) > 0,
            };
        },
    },
    ias_contact_status_change: {
        cid: 'ssIasZone',
        type: 'statusChange',
        convert: (model, msg, publish, options) => {
            const zoneStatus = msg.data.zoneStatus;
            return {
                contact: (zoneStatus & 1) > 0,
            };
        },
    },
    thermostat_devChange: {
        cid: 'hvacThermostat',
        type: 'devChange',
        convert: (model, msg, publish, options) => {
            return {
                localTemp: precisionRound(msg.data.data.localTemp, 2) / 100,
                occupiedHeatingSetpoint: precisionRound(msg.data.data.occupiedHeatingSetpoint, 2) / 100,
                setpointChangeSource: msg.data.data.setpointChangeSource,
                setpointChangeAmount: msg.data.data.setpointChangeAmount / 100,
                setpointChangeSourceTimeStamp: msg.data.data.setpointChangeSourceTimeStamp,
            };
        },
    },
    thermostat_attReport: {
        cid: 'hvacThermostat',
        type: 'attReport',
        convert: (model, msg, publish, options) => {
            return {
                localTemp: precisionRound(msg.data.data.localTemp, 2) / 100,
                occupiedHeatingSetpoint: precisionRound(msg.data.data.occupiedHeatingSetpoint, 2) / 100,
                setpointChangeSource: msg.data.data.setpointChangeSource,
                setpointChangeAmount: msg.data.data.setpointChangeAmount / 100,
                setpointChangeSourceTimeStamp: msg.data.data.setpointChangeSourceTimeStamp,
=======
    ecozy_hvacThermostat_attReport: {
        cid: 'hvacThermostat',
        type: 'attReport',
        convert: (model, msg, publish, options) => {
            const deviceID = msg.endpoints[0].device.ieeeAddr;

            if (!store[deviceID]) {
                store[deviceID] = {localTemp: null};
                store[deviceID] = {occupiedHeatingSetpoint: null};
                store[deviceID] = {setpointChangeSource: null};
                store[deviceID] = {setpointChangeAmount: null};
                store[deviceID] = {setpointChangeSourceTimeStamp: null};
            }
            if (!msg.data.data.localTemp == null || !msg.data.data.localTemp == '') {
                store[deviceID].localTemp = msg.data.data.localTemp;
            }
            if (!msg.data.data.occupiedHeatingSetpoint == null || !msg.data.data.occupiedHeatingSetpoint == '') {
                store[deviceID].occupiedHeatingSetpoint = msg.data.data.occupiedHeatingSetpoint;
            }
            if (!msg.data.data.setpointChangeSource == null || !msg.data.data.setpointChangeSource == '') {
                store[deviceID].setpointChangeSource = msg.data.data.setpointChangeSource;
            }
            if (!msg.data.data.setpointChangeAmount == null || !msg.data.data.setpointChangeAmount == '') {
                store[deviceID].setpointChangeAmount = msg.data.data.setpointChangeAmount;
            }
            if (!msg.data.data.setpointChangeSourceTimeStamp == null ||
                !msg.data.data.setpointChangeSourceTimeStamp == '') {
                store[deviceID].setpointChangeSourceTimeStamp = msg.data.data.setpointChangeSourceTimeStamp;
            }
            return {
                localTemp: precisionRound(store[deviceID].localTemp, 2)/100,
                occupiedHeatingSetpoint: precisionRound(store[deviceID].occupiedHeatingSetpoint, 2)/100,
                setpointChangeSource: store[deviceID].setpointChangeSource,
                setpointChangeAmount: store[deviceID].setpointChangeAmount/100,
                setpointChangeSourceTimeStamp: store[deviceID].setpointChangeSourceTimeStamp,
>>>>>>> 74eee3e1
            };
        },
    },
    // Ignore converters (these message dont need parsing).
<<<<<<< HEAD
    // ignore_hvacThermostat_change: {
    //     cid: 'hvacThermostat',
    //     type: 'devChange',
    //     convert: (model, msg, publish, options) => null,
    // },
=======
    ignore_hvacThermostat_change: {
        cid: 'hvacThermostat',
        type: 'devChange',
        convert: (model, msg, publish, options) => null,
    },
>>>>>>> 74eee3e1
    ignore_doorlock_change: {
        cid: 'closuresDoorLock',
        type: 'devChange',
        convert: (model, msg, publish, options) => null,
    },
    ignore_onoff_change: {
        cid: 'genOnOff',
        type: 'devChange',
        convert: (model, msg, publish, options) => null,
    },
    ignore_basic_change: {
        cid: 'genBasic',
        type: 'devChange',
        convert: (model, msg, publish, options) => null,
    },
    ignore_basic_report: {
        cid: 'genBasic',
        type: 'attReport',
        convert: (model, msg, publish, options) => null,
    },
    ignore_illuminance_change: {
        cid: 'msIlluminanceMeasurement',
        type: 'devChange',
        convert: (model, msg, publish, options) => null,
    },
    ignore_occupancy_change: {
        cid: 'msOccupancySensing',
        type: 'devChange',
        convert: (model, msg, publish, options) => null,
    },
    ignore_temperature_change: {
        cid: 'msTemperatureMeasurement',
        type: 'devChange',
        convert: (model, msg, publish, options) => null,
    },
    ignore_humidity_change: {
        cid: 'msRelativeHumidity',
        type: 'devChange',
        convert: (model, msg, publish, options) => null,
    },
    ignore_pressure_change: {
        cid: 'msPressureMeasurement',
        type: 'devChange',
        convert: (model, msg, publish, options) => null,
    },
    ignore_analog_change: {
        cid: 'genAnalogInput',
        type: 'devChange',
        convert: (model, msg, publish, options) => null,
    },
    ignore_analog_report: {
        cid: 'genAnalogInput',
        type: 'attReport',
        convert: (model, msg, publish, options) => null,
    },
    ignore_multistate_report: {
        cid: 'genMultistateInput',
        type: 'attReport',
        convert: (model, msg, publish, options) => null,
    },
    ignore_multistate_change: {
        cid: 'genMultistateInput',
        type: 'devChange',
        convert: (model, msg, publish, options) => null,
    },
    ignore_power_change: {
        cid: 'genPowerCfg',
        type: 'devChange',
        convert: (model, msg, publish, options) => null,
    },
    ignore_metering_change: {
        cid: 'seMetering',
        type: 'devChange',
        convert: (model, msg, publish, options) => null,
    },
    ignore_electrical_change: {
        cid: 'haElectricalMeasurement',
        type: 'devChange',
        convert: (model, msg, publish, options) => null,
    },
    ignore_light_brightness_report: {
        cid: 'genLevelCtrl',
        type: 'attReport',
        convert: (model, msg, publish, options) => null,
    },
    ignore_light_color_colortemp_report: {
        cid: 'lightingColorCtrl',
        type: 'attReport',
        convert: (model, msg, publish, options) => null,
    },
};

module.exports = converters;<|MERGE_RESOLUTION|>--- conflicted
+++ resolved
@@ -1091,7 +1091,6 @@
             };
         },
     },
-<<<<<<< HEAD
     ias_zone_motion_dev_change: {
         cid: 'ssIasZone',
         type: 'devChange',
@@ -1161,60 +1160,15 @@
                 setpointChangeSource: msg.data.data.setpointChangeSource,
                 setpointChangeAmount: msg.data.data.setpointChangeAmount / 100,
                 setpointChangeSourceTimeStamp: msg.data.data.setpointChangeSourceTimeStamp,
-=======
-    ecozy_hvacThermostat_attReport: {
-        cid: 'hvacThermostat',
-        type: 'attReport',
-        convert: (model, msg, publish, options) => {
-            const deviceID = msg.endpoints[0].device.ieeeAddr;
-
-            if (!store[deviceID]) {
-                store[deviceID] = {localTemp: null};
-                store[deviceID] = {occupiedHeatingSetpoint: null};
-                store[deviceID] = {setpointChangeSource: null};
-                store[deviceID] = {setpointChangeAmount: null};
-                store[deviceID] = {setpointChangeSourceTimeStamp: null};
-            }
-            if (!msg.data.data.localTemp == null || !msg.data.data.localTemp == '') {
-                store[deviceID].localTemp = msg.data.data.localTemp;
-            }
-            if (!msg.data.data.occupiedHeatingSetpoint == null || !msg.data.data.occupiedHeatingSetpoint == '') {
-                store[deviceID].occupiedHeatingSetpoint = msg.data.data.occupiedHeatingSetpoint;
-            }
-            if (!msg.data.data.setpointChangeSource == null || !msg.data.data.setpointChangeSource == '') {
-                store[deviceID].setpointChangeSource = msg.data.data.setpointChangeSource;
-            }
-            if (!msg.data.data.setpointChangeAmount == null || !msg.data.data.setpointChangeAmount == '') {
-                store[deviceID].setpointChangeAmount = msg.data.data.setpointChangeAmount;
-            }
-            if (!msg.data.data.setpointChangeSourceTimeStamp == null ||
-                !msg.data.data.setpointChangeSourceTimeStamp == '') {
-                store[deviceID].setpointChangeSourceTimeStamp = msg.data.data.setpointChangeSourceTimeStamp;
-            }
-            return {
-                localTemp: precisionRound(store[deviceID].localTemp, 2)/100,
-                occupiedHeatingSetpoint: precisionRound(store[deviceID].occupiedHeatingSetpoint, 2)/100,
-                setpointChangeSource: store[deviceID].setpointChangeSource,
-                setpointChangeAmount: store[deviceID].setpointChangeAmount/100,
-                setpointChangeSourceTimeStamp: store[deviceID].setpointChangeSourceTimeStamp,
->>>>>>> 74eee3e1
             };
         },
     },
     // Ignore converters (these message dont need parsing).
-<<<<<<< HEAD
     // ignore_hvacThermostat_change: {
     //     cid: 'hvacThermostat',
     //     type: 'devChange',
     //     convert: (model, msg, publish, options) => null,
     // },
-=======
-    ignore_hvacThermostat_change: {
-        cid: 'hvacThermostat',
-        type: 'devChange',
-        convert: (model, msg, publish, options) => null,
-    },
->>>>>>> 74eee3e1
     ignore_doorlock_change: {
         cid: 'closuresDoorLock',
         type: 'devChange',
