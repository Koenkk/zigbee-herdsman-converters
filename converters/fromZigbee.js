﻿'use strict';

const debounce = require('debounce');
const common = require('./common');

const clickLookup = {
    1: 'single',
    2: 'double',
    3: 'triple',
    4: 'quadruple',
};

const occupancyTimeout = 90; // In seconds

const defaultPrecision = {
    temperature: 2,
    humidity: 2,
    pressure: 1,
};

const precisionRoundOptions = (number, options, type) => {
    const key = `${type}_precision`;
    const defaultValue = defaultPrecision[type];
    const precision = options && options.hasOwnProperty(key) ? options[key] : defaultValue;
    return precisionRound(number, precision);
};

const precisionRound = (number, precision) => {
    const factor = Math.pow(10, precision);
    return Math.round(number * factor) / factor;
};

const toPercentage = (value, min, max) => {
    if (value > max) {
        value = max;
    } else if (value < min) {
        value = min;
    }

    const normalised = (value - min) / (max - min);
    return (normalised * 100).toFixed(2);
};

const toPercentageCR2032 = (voltage) => {
    let percentage = null;

    if (voltage < 2100) {
        percentage = 0;
    } else if (voltage < 2440) {
        percentage = 6 - ((2440 - voltage) * 6) / 340;
    } else if (voltage < 2740) {
        percentage = 18 - ((2740 - voltage) * 12) / 300;
    } else if (voltage < 2900) {
        percentage = 42 - ((2900 - voltage) * 24) / 160;
    } else if (voltage < 3000) {
        percentage = 100 - ((3000 - voltage) * 58) / 100;
    } else if (voltage >= 3000) {
        percentage = 100;
    }

    return Math.round(percentage);
};

const numberWithinRange = (number, min, max) => {
    if (number > max) {
        return max;
    } else if (number < min) {
        return min;
    } else {
        return number;
    }
};

// get object property name (key) by it's value
const getKey = (object, value) => {
    for (const key in object) {
        if (object[key]==value) return key;
    }
};

// Global variable store that can be used by devices.
const store = {};

const ictcg1 = (model, msg, publish, options, action) => {
    const deviceID = msg.endpoints[0].device.ieeeAddr;

    if (!store[deviceID]) {
        const _publish = debounce((msg) => publish(msg), 250);
        store[deviceID] = {since: false, direction: false, value: 255, publish: _publish};
    }

    const s = store[deviceID];
    if (s.since && s.direction) {
        // Update value
        const duration = Date.now() - s.since;
        const delta = Math.round((duration / 10) * (s.direction === 'left' ? -1 : 1));
        const newValue = s.value + delta;
        if (newValue >= 0 && newValue <= 255) {
            s.value = newValue;
        }
    }

    if (action === 'move') {
        s.since = Date.now();
        s.direction = msg.data.data.movemode === 1 ? 'left' : 'right';
    } else if (action === 'stop' || action === 'level') {
        if (action === 'level') {
            s.value = msg.data.data.level;
        }

        s.since = false;
        s.direction = false;
    }

    s.publish({brightness: s.value});
};

const holdUpdateBrightness324131092621 = (deviceID) => {
    if (store[deviceID] && store[deviceID].since && store[deviceID].direction) {
        const duration = Date.now() - store[deviceID].since;
        const delta = (duration / 10) * (store[deviceID].direction === 'up' ? 1 : -1);
        const newValue = store[deviceID].value + delta;
        store[deviceID].value = numberWithinRange(newValue, 0, 255);
    }
};


const converters = {
    YRD426NRSC_lock: {
        cid: 'closuresDoorLock',
        type: 'attReport',
        convert: (model, msg, publish, options) => {
            return {state: msg.data.data.lockState === 2 ? 'UNLOCK' : 'LOCK'};
        },
    },
    genOnOff_cmdOn: {
        cid: 'genOnOff',
        type: 'cmdOn',
        convert: (model, msg, publish, options) => {
            return {click: 'on'};
        },
    },
    genOnOff_cmdOff: {
        cid: 'genOnOff',
        type: 'cmdOff',
        convert: (model, msg, publish, options) => {
            return {click: 'off'};
        },
    },
    E1743_brightness_up: {
        cid: 'genLevelCtrl',
        type: 'cmdMove',
        convert: (model, msg, publish, options) => {
            return {click: 'brightness_up'};
        },
    },
    E1743_brightness_down: {
        cid: 'genLevelCtrl',
        type: 'cmdMoveWithOnOff',
        convert: (model, msg, publish, options) => {
            return {click: 'brightness_down'};
        },
    },
    E1743_brightness_stop: {
        cid: 'genLevelCtrl',
        type: 'cmdStopWithOnOff',
        convert: (model, msg, publish, options) => {
            return {click: 'brightness_stop'};
        },
    },
    AC0251100NJ_long_middle: {
        cid: 'lightingColorCtrl',
        type: 'cmdMoveHue',
        convert: (model, msg, publish, options) => {
            return {click: 'long_middle'};
        },
    },
    bitron_power: {
        cid: 'seMetering',
        type: 'attReport',
        convert: (model, msg, publish, options) => {
            return {power: parseFloat(msg.data.data['instantaneousDemand']) / 10.0};
        },
    },
    bitron_occupancy: {
        cid: 'ssIasZone',
        type: 'statusChange',
        convert: (model, msg, publish, options) => {
            // The occupancy sensor only sends a message when motion detected.
            // Therefore we need to publish the no_motion detected by ourselves.
            const useOptionsTimeout = options && options.hasOwnProperty('occupancy_timeout');
            const timeout = useOptionsTimeout ? options.occupancy_timeout : occupancyTimeout;
            const deviceID = msg.endpoints[0].device.ieeeAddr;

            // Stop existing timer because motion is detected and set a new one.
            if (store[deviceID]) {
                clearTimeout(store[deviceID]);
                store[deviceID] = null;
            }

            if (timeout !== 0) {
                store[deviceID] = setTimeout(() => {
                    publish({occupancy: false});
                    store[deviceID] = null;
                }, timeout * 1000);
            }

            return {occupancy: true};
        },
    },
    bitron_battery: {
        cid: 'genPowerCfg',
        type: 'attReport',
        convert: (model, msg, publish, options) => {
            const battery = {max: 3200, min: 2500};
            const voltage = msg.data.data['batteryVoltage'] * 100;
            return {
                battery: toPercentage(voltage, battery.min, battery.max),
                voltage: voltage,
            };
        },
    },
    bitron_thermostat_att_report: {
        cid: 'hvacThermostat',
        type: 'attReport',
        convert: (model, msg, publish, options) => {
            const result = {};
            if (typeof msg.data.data['localTemp'] == 'number') {
                result.local_temperature = precisionRound(msg.data.data['localTemp'], 2) / 100;
            }
            if (typeof msg.data.data['localTemperatureCalibration'] == 'number') {
                result.local_temperature_calibration =
                    precisionRound(msg.data.data['localTemperatureCalibration'], 2) / 10;
            }
            if (typeof msg.data.data['occupiedHeatingSetpoint'] == 'number') {
                result.occupied_heating_setpoint =
                    precisionRound(msg.data.data['occupiedHeatingSetpoint'], 2) / 100;
            }
            if (typeof msg.data.data['runningState'] == 'number') {
                result.running_state = msg.data.data['runningState'];
            }
            if (typeof msg.data.data['batteryAlarmState'] == 'number') {
                result.battery_alarm_state = msg.data.data['batteryAlarmState'];
            }
            return result;
        },
    },
    bitron_thermostat_dev_change: {
        cid: 'hvacThermostat',
        type: 'devChange',
        convert: (model, msg, publish, options) => {
            const result = {};
            if (typeof msg.data.data['localTemp'] == 'number') {
                result.local_temperature = precisionRound(msg.data.data['localTemp'], 2) / 100;
            }
            if (typeof msg.data.data['localTemperatureCalibration'] == 'number') {
                result.local_temperature_calibration =
                    precisionRound(msg.data.data['localTemperatureCalibration'], 2) / 10;
            }
            if (typeof msg.data.data['occupiedHeatingSetpoint'] == 'number') {
                result.occupied_heating_setpoint =
                    precisionRound(msg.data.data['occupiedHeatingSetpoint'], 2) / 100;
            }
            if (typeof msg.data.data['runningState'] == 'number') {
                result.running_state = msg.data.data['runningState'];
            }
            if (typeof msg.data.data['batteryAlarmState'] == 'number') {
                result.battery_alarm_state = msg.data.data['batteryAlarmState'];
            }
            return result;
        },
    },
    smartthings_contact: {
        cid: 'ssIasZone',
        type: 'statusChange',
        convert: (model, msg, publish, options) => {
            return {contact: msg.data.zoneStatus === 48};
        },
    },
    xiaomi_battery_3v: {
        cid: 'genBasic',
        type: 'attReport',
        convert: (model, msg, publish, options) => {
            let voltage = null;

            if (msg.data.data['65281']) {
                voltage = msg.data.data['65281']['1'];
            } else if (msg.data.data['65282']) {
                voltage = msg.data.data['65282']['1'].elmVal;
            }

            if (voltage) {
                return {
                    battery: parseFloat(toPercentageCR2032(voltage)),
                    voltage: voltage,
                };
            }
        },
    },
    RTCGQ11LM_interval: {
        cid: 'genBasic',
        type: 'attReport',
        convert: (model, msg, publish, options) => {
            if (msg.data.data['65281']) {
                return {illuminance: msg.data.data['65281']['11']};
            }
        },
    },
    WSDCGQ01LM_WSDCGQ11LM_interval: {
        cid: 'genBasic',
        type: 'attReport',
        convert: (model, msg, publish, options) => {
            if (msg.data.data['65281']) {
                const temperature = parseFloat(msg.data.data['65281']['100']) / 100.0;
                const humidity = parseFloat(msg.data.data['65281']['101']) / 100.0;
                const result = {
                    temperature: precisionRoundOptions(temperature, options, 'temperature'),
                    humidity: precisionRoundOptions(humidity, options, 'humidity'),
                };

                // Check if contains pressure (WSDCGQ11LM only)
                if (msg.data.data['65281'].hasOwnProperty('102')) {
                    const pressure = parseFloat(msg.data.data['65281']['102']) / 100.0;
                    result.pressure = precisionRoundOptions(pressure, options, 'pressure');
                }

                return result;
            }
        },
    },
    WXKG01LM_click: {
        cid: 'genOnOff',
        type: 'attReport',
        convert: (model, msg, publish, options) => {
            const deviceID = msg.endpoints[0].device.ieeeAddr;
            const state = msg.data.data['onOff'];

            if (!store[deviceID]) {
                store[deviceID] = {};
            }

            // 0 = click down, 1 = click up, else = multiple clicks
            if (state === 0) {
                store[deviceID].timer = setTimeout(() => {
                    publish({click: 'long'});
                    store[deviceID].timer = null;
                    store[deviceID].long = Date.now();
                }, 1000); // After 1000 milliseconds of not releasing we assume long click.
            } else if (state === 1) {
                if (store[deviceID].long) {
                    const duration = Date.now() - store[deviceID].long;
                    publish({click: 'long_release', duration: duration});
                    store[deviceID].long = false;
                }

                if (store[deviceID].timer) {
                    clearTimeout(store[deviceID].timer);
                    store[deviceID].timer = null;
                    publish({click: 'single'});
                }
            } else {
                const clicks = msg.data.data['32768'];
                const payload = clickLookup[clicks] ? clickLookup[clicks] : 'many';
                publish({click: payload});
            }
        },
    },
    generic_temperature: {
        cid: 'msTemperatureMeasurement',
        type: 'attReport',
        convert: (model, msg, publish, options) => {
            const temperature = parseFloat(msg.data.data['measuredValue']) / 100.0;
            return {temperature: precisionRoundOptions(temperature, options, 'temperature')};
        },
    },
    xiaomi_temperature: {
        cid: 'msTemperatureMeasurement',
        type: 'attReport',
        convert: (model, msg, publish, options) => {
            const temperature = parseFloat(msg.data.data['measuredValue']) / 100.0;

            // https://github.com/Koenkk/zigbee2mqtt/issues/798
            // Sometimes the sensor publishes non-realistic vales, as the sensor only works from
            // -20 till +60, don't produce messages beyond these values.
            if (temperature > -25 && temperature < 65) {
                return {temperature: precisionRoundOptions(temperature, options, 'temperature')};
            }
        },
    },
    MFKZQ01LM_action_multistate: {
        cid: 'genMultistateInput',
        type: 'attReport',
        convert: (model, msg, publish, options) => {
            /*
            Source: https://github.com/kirovilya/ioBroker.zigbee
                +---+
                | 2 |
            +---+---+---+
            | 4 | 0 | 1 |
            +---+---+---+
                |M5I|
                +---+
                | 3 |
                +---+
            Side 5 is with the MI logo, side 3 contains the battery door.
            presentValue = 0 = shake
            presentValue = 2 = wakeup
            presentValue = 3 = fly/fall
            presentValue = y + x * 8 + 64 = 90º Flip from side x on top to side y on top
            presentValue = x + 128 = 180º flip to side x on top
            presentValue = x + 256 = push/slide cube while side x is on top
            presentValue = x + 512 = double tap while side x is on top
            */
            const value = msg.data.data['presentValue'];
            let action = null;

            if (value === 0) action = {'action': 'shake'};
            else if (value === 2) action = {'action': 'wakeup'};
            else if (value === 3) action = {'action': 'fall'};
            else if (value >= 512) action = {'action': 'tap', 'side': value-512};
            else if (value >= 256) action = {'action': 'slide', 'side': value-256};
            else if (value >= 128) action = {'action': 'flip180', 'side': value-128};
            else if (value >= 64) {
                action = {'action': 'flip90', 'from_side': Math.floor((value-64) / 8), 'to_side': value % 8};
            }

            return action ? action : null;
        },
    },
    MFKZQ01LM_action_analog: {
        cid: 'genAnalogInput',
        type: 'attReport',
        convert: (model, msg, publish, options) => {
            /*
            Source: https://github.com/kirovilya/ioBroker.zigbee
            presentValue = rotation angle left < 0, right > 0
            */
            const value = msg.data.data['presentValue'];
            return {
                action: value < 0 ? 'rotate_left' : 'rotate_right',
                angle: Math.floor(value * 100) / 100,
            };
        },
    },
    WXKG12LM_action_click_multistate: {
        cid: 'genMultistateInput',
        type: 'attReport',
        convert: (model, msg, publish, options) => {
            const value = msg.data.data['presentValue'];
            const lookup = {
                1: {click: 'single'}, // single click
                2: {click: 'double'}, // double click
                16: {action: 'hold'}, // hold for more than 400ms
                17: {action: 'release'}, // release after hold for more than 400ms
                18: {action: 'shake'}, // shake
            };

            return lookup[value] ? lookup[value] : null;
        },
    },
    xiaomi_action_click_multistate: {
        cid: 'genMultistateInput',
        type: 'attReport',
        convert: (model, msg, publish, options) => {
            const value = msg.data.data['presentValue'];
            const lookup = {
                1: {click: 'single'}, // single click
                2: {click: 'double'}, // double click
                0: {action: 'hold'}, // hold for more than 400ms
                255: {action: 'release'}, // release after hold for more than 400ms
            };

            return lookup[value] ? lookup[value] : null;
        },
    },
    xiaomi_humidity: {
        cid: 'msRelativeHumidity',
        type: 'attReport',
        convert: (model, msg, publish, options) => {
            const humidity = parseFloat(msg.data.data['measuredValue']) / 100.0;

            // https://github.com/Koenkk/zigbee2mqtt/issues/798
            // Sometimes the sensor publishes non-realistic vales, it should only publish message
            // in the 0 - 100 range, don't produce messages beyond these values.
            if (humidity >= 0 && humidity <= 100) {
                return {humidity: precisionRoundOptions(humidity, options, 'humidity')};
            }
        },
    },
    generic_occupancy: {
        // This is for occupancy sensor that send motion start AND stop messages
        // Note: options.occupancy_timeout not available yet, to implement it will be
        // needed to update device report intervall as well, see devices.js
        cid: 'msOccupancySensing',
        type: 'attReport',
        convert: (model, msg, publish, options) => {
            if (msg.data.data.occupancy === 0) {
                return {occupancy: false};
            } else if (msg.data.data.occupancy === 1) {
                return {occupancy: true};
            }
        },
    },
    generic_occupancy_no_off_msg: {
        // This is for occupancy sensor that only send a message when motion detected,
        // but do not send a motion stop.
        // Therefore we need to publish the no_motion detected by ourselves.
        cid: 'msOccupancySensing',
        type: 'attReport',
        convert: (model, msg, publish, options) => {
            if (msg.data.data.occupancy !== 1) {
                // In case of 0 no occupancy is reported.
                // https://github.com/Koenkk/zigbee2mqtt/issues/467
                return;
            }

            // The occupancy sensor only sends a message when motion detected.
            // Therefore we need to publish the no_motion detected by ourselves.
            const useOptionsTimeout = options && options.hasOwnProperty('occupancy_timeout');
            const timeout = useOptionsTimeout ? options.occupancy_timeout : occupancyTimeout;
            const deviceID = msg.endpoints[0].device.ieeeAddr;

            // Stop existing timer because motion is detected and set a new one.
            if (store[deviceID]) {
                clearTimeout(store[deviceID]);
                store[deviceID] = null;
            }

            if (timeout !== 0) {
                store[deviceID] = setTimeout(() => {
                    publish({occupancy: false});
                    store[deviceID] = null;
                }, timeout * 1000);
            }

            return {occupancy: true};
        },
    },
    xiaomi_contact: {
        cid: 'genOnOff',
        type: 'attReport',
        convert: (model, msg, publish, options) => {
            return {contact: msg.data.data['onOff'] === 0};
        },
    },
    xiaomi_contact_interval: {
        cid: 'genBasic',
        type: 'attReport',
        convert: (model, msg, publish, options) => {
            return {contact: msg.data.data['65281']['100'] === 0};
        },
    },
    brightness: {
        cid: 'genLevelCtrl',
        type: 'devChange',
        convert: (model, msg, publish, options) => {
            return {brightness: msg.data.data['currentLevel']};
        },
    },
    color_colortemp: {
        cid: 'lightingColorCtrl',
        type: 'devChange',
        convert: (model, msg, publish, options) => {
            const result = {};

            if (msg.data.data['colorTemperature']) {
                result.color_temp = msg.data.data['colorTemperature'];
            }

            if (msg.data.data['colorMode']) {
                result.color_mode = msg.data.data['colorMode'];
            }

            if (
                msg.data.data['currentX']
                || msg.data.data['currentY']
                || msg.data.data['currentSaturation']
                || msg.data.data['enhancedCurrentHue']
            ) {
                result.color = {};

                if (msg.data.data['currentX']) {
                    result.color.x = precisionRound(msg.data.data['currentX'] / 65535, 3);
                }

                if (msg.data.data['currentY']) {
                    result.color.y = precisionRound(msg.data.data['currentY'] / 65535, 3);
                }

                if (msg.data.data['currentSaturation']) {
                    result.color.saturation = precisionRound(msg.data.data['currentSaturation'] / 2.54, 1);
                }

                if (msg.data.data['enhancedCurrentHue']) {
                    result.color.hue = precisionRound(msg.data.data['enhancedCurrentHue'] / (65535 / 360), 1);
                }
            }

            return result;
        },
    },
    color_colortemp_report: {
        cid: 'lightingColorCtrl',
        type: 'attReport',
        convert: (model, msg, publish, options) => {
            const result = {};

            if (msg.data.data['colorTemperature']) {
                result.color_temp = msg.data.data['colorTemperature'];
            }

            if (msg.data.data['colorMode']) {
                result.color_mode = msg.data.data['colorMode'];
            }

            if (
                msg.data.data['currentX']
                || msg.data.data['currentY']
                || msg.data.data['currentSaturation']
                || msg.data.data['enhancedCurrentHue']
            ) {
                result.color = {};

                if (msg.data.data['currentX']) {
                    result.color.x = precisionRound(msg.data.data['currentX'] / 65535, 3);
                }

                if (msg.data.data['currentY']) {
                    result.color.y = precisionRound(msg.data.data['currentY'] / 65535, 3);
                }

                if (msg.data.data['currentSaturation']) {
                    result.color.saturation = precisionRound(msg.data.data['currentSaturation'] / 2.54, 1);
                }

                if (msg.data.data['enhancedCurrentHue']) {
                    result.color.hue = precisionRound(msg.data.data['enhancedCurrentHue'] / (65535 / 360), 1);
                }
            }

            return result;
        },
    },
    WXKG11LM_click: {
        cid: 'genOnOff',
        type: 'attReport',
        convert: (model, msg, publish, options) => {
            const data = msg.data.data;
            let clicks;

            if (data.onOff) {
                clicks = 1;
            } else if (data['32768']) {
                clicks = data['32768'];
            }

            if (clickLookup[clicks]) {
                return {click: clickLookup[clicks]};
            }
        },
    },
    generic_illuminance: {
        cid: 'msIlluminanceMeasurement',
        type: 'attReport',
        convert: (model, msg, publish, options) => {
            return {illuminance: msg.data.data['measuredValue']};
        },
    },
    xiaomi_pressure: {
        cid: 'msPressureMeasurement',
        type: 'attReport',
        convert: (model, msg, publish, options) => {
            const pressure = parseFloat(msg.data.data['measuredValue']);
            return {pressure: precisionRoundOptions(pressure, options, 'pressure')};
        },
    },
    WXKG02LM_click: {
        cid: 'genOnOff',
        type: 'attReport',
        convert: (model, msg, publish, options) => {
            const ep = msg.endpoints[0];
            return {click: getKey(model.ep(ep.device), ep.epId)};
        },
    },
    WXKG02LM_click_multistate: {
        cid: 'genMultistateInput',
        type: 'attReport',
        convert: (model, msg, publish, options) => {
            const ep = msg.endpoints[0];
            const button = getKey(model.ep(ep.device), ep.epId);
            const value = msg.data.data['presentValue'];

            const actionLookup = {
                0: 'long',
                1: null,
                2: 'double',
            };

            const action = actionLookup[value];

            if (button) {
                return {click: button + (action ? `_${action}` : '')};
            }
        },
    },
    WXKG03LM_click: {
        cid: 'genOnOff',
        type: 'attReport',
        convert: (model, msg, publish, options) => {
            return {click: 'single'};
        },
    },
    SJCGQ11LM_water_leak_iaszone: {
        cid: 'ssIasZone',
        type: 'statusChange',
        convert: (model, msg, publish, options) => {
            return {water_leak: msg.data.zoneStatus === 1};
        },
    },
    state: {
        cid: 'genOnOff',
        type: 'attReport',
        convert: (model, msg, publish, options) => {
            return {state: msg.data.data['onOff'] === 1 ? 'ON' : 'OFF'};
        },
    },
    state_change: {
        cid: 'genOnOff',
        type: 'devChange',
        convert: (model, msg, publish, options) => {
            return {state: msg.data.data['onOff'] === 1 ? 'ON' : 'OFF'};
        },
    },
    xiaomi_power: {
        cid: 'genAnalogInput',
        type: 'attReport',
        convert: (model, msg, publish, options) => {
            return {power: precisionRound(msg.data.data['presentValue'], 2)};
        },
    },
    xiaomi_plug_state: {
        cid: 'genBasic',
        type: 'attReport',
        convert: (model, msg, publish, options) => {
            if (msg.data.data['65281']) {
                const data = msg.data.data['65281'];
                return {
                    state: data['100'] === 1 ? 'ON' : 'OFF',
                    power: precisionRound(data['152'], 2),
                    voltage: precisionRound(data['150'] * 0.1, 1),
                    consumption: precisionRound(data['149'], 2),
                    temperature: precisionRoundOptions(data['3'], options, 'temperature'),
                };
            }
        },
    },
    xiaomi_bulb_interval: {
        cid: 'genBasic',
        type: 'attReport',
        convert: (model, msg, publish, options) => {
            if (msg.data.data['65281']) {
                const data = msg.data.data['65281'];
                return {
                    state: data['100'] === 1 ? 'ON' : 'OFF',
                    brightness: data['101'],
                    color_temp: data['102'],
                };
            }
        },
    },
    QBKG11LM_power: {
        cid: 'genBasic',
        type: 'attReport',
        convert: (model, msg, publish, options) => {
            if (msg.data.data['65281']) {
                const data = msg.data.data['65281'];
                return {
                    power: precisionRound(data['152'], 2),
                    consumption: precisionRound(data['149'], 2),
                    temperature: precisionRoundOptions(data['3'], options, 'temperature'),
                };
            }
        },
    },
    QBKG12LM_power: {
        cid: 'genBasic',
        type: 'attReport',
        convert: (model, msg, publish, options) => {
            if (msg.data.data['65281']) {
                const data = msg.data.data['65281'];
                return {
                    power: precisionRound(data['152'], 2),
                    consumption: precisionRound(data['149'], 2),
                    temperature: precisionRoundOptions(data['3'], options, 'temperature'),
                };
            }
        },
    },
    QBKG04LM_QBKG11LM_state: {
        cid: 'genOnOff',
        type: 'attReport',
        convert: (model, msg, publish, options) => {
            if (msg.data.data['61440']) {
                return {state: msg.data.data['onOff'] === 1 ? 'ON' : 'OFF'};
            } else {
                return {click: 'single'};
            }
        },
    },
    QBKG03LM_QBKG12LM_state: {
        cid: 'genOnOff',
        type: 'attReport',
        convert: (model, msg, publish, options) => {
            if (msg.data.data['61440']) {
                const ep = msg.endpoints[0];
                const key = `state_${getKey(model.ep(ep.device), ep.epId)}`;
                const payload = {};
                payload[key] = msg.data.data['onOff'] === 1 ? 'ON' : 'OFF';
                return payload;
            } else {
                const mapping = {4: 'left', 5: 'right', 6: 'both'};
                const button = mapping[msg.endpoints[0].epId];
                return {click: button};
            }
        },
    },
    QBKG03LM_buttons: {
        cid: 'genOnOff',
        type: 'devChange',
        convert: (model, msg, publish, options) => {
            const mapping = {4: 'left', 5: 'right'};
            const button = mapping[msg.endpoints[0].epId];
            if (button) {
                const payload = {};
                payload[`button_${button}`] = msg.data.data['onOff'] === 1 ? 'release' : 'hold';
                return payload;
            }
        },
    },
    xiaomi_lock_report: {
        cid: 'genBasic',
        type: 'attReport',
        convert: (model, msg, publish, options) => {
            if (msg.data.data['65328']) {
                const data = msg.data.data['65328'];
                const state = data.substr(2, 2);
                const action = data.substr(4, 2);
                const keynum = data.substr(6, 2);
                if (state == 11) {
                    if (action == 1) {
                        // unknown key
                        return {keyerror: true, inserted: 'unknown'};
                    }
                    if (action == 3) {
                        // explicitly disabled key (i.e. reported lost)
                        return {keyerror: true, inserted: keynum};
                    }
                    if (action == 7) {
                        // strange object introduced into the cylinder (e.g. a lock pick)
                        return {keyerror: true, inserted: 'strange'};
                    }
                }
                if (state == 12) {
                    if (action == 1) {
                        return {inserted: keynum};
                    }
                    if (action == 11) {
                        return {forgotten: keynum};
                    }
                }
            }
        },
    },
    ZNCLDJ11LM_curtain_genAnalogOutput_change: {
        cid: 'genAnalogOutput',
        type: 'devChange',
        convert: (model, msg, publish, options) => {
            let running = false;

            if (msg.data.data['61440']) {
                running = msg.data.data['61440'] !== 0;
            }

            const position = precisionRound(msg.data.data['presentValue'], 2);
            return {position: position, running: running};
        },
    },
    ZNCLDJ11LM_curtain_genAnalogOutput_report: {
        cid: 'genAnalogOutput',
        type: 'attReport',
        convert: (model, msg, publish, options) => {
            let running = false;

            if (msg.data.data['61440']) {
                running = msg.data.data['61440'] !== 0;
            }

            const position = precisionRound(msg.data.data['presentValue'], 2);
            return {position: position, running: running};
        },
    },
    JTYJGD01LMBW_smoke: {
        cid: 'ssIasZone',
        type: 'statusChange',
        convert: (model, msg, publish, options) => {
            return {smoke: msg.data.zoneStatus === 1};
        },
    },
    heiman_smoke: {
        cid: 'ssIasZone',
        type: 'statusChange',
        convert: (model, msg, publish, options) => {
            const zoneStatus = msg.data.zoneStatus;
            return {
                smoke: (zoneStatus & 1) > 0, // Bit 1 = Alarm: Smoke
                battery_low: (zoneStatus & 1<<3) > 0, // Bit 4 = Battery LOW indicator
            };
        },
    },
    battery_200: {
        cid: 'genPowerCfg',
        type: 'attReport',
        convert: (model, msg, publish, options) => {
            const batt = msg.data.data.batteryPercentageRemaining;
            const battLow = msg.data.data.batteryAlarmState;
            const results = {};
            if (batt != null) {
                const value = Math.round(batt/200.0*10000)/100; // Out of 200
                results['battery'] = value;
            }
            if (battLow != null) {
                if (battLow) {
                    results['battery_low'] = true;
                } else {
                    results['battery_low'] = false;
                }
            }
            return results;
        },
    },
    heiman_smoke_enrolled: {
        cid: 'ssIasZone',
        type: 'devChange',
        convert: (model, msg, publish, options) => {
            const zoneId = msg.data.data.zoneId;
            const zoneState = msg.data.data.zoneState;
            const results = {};
            if (zoneState) {
                results['enrolled'] = true;
            } else {
                results['enrolled'] = false;
            }
            results['zone_id'] = zoneId;
            return results;
        },
    },
    heiman_gas: {
        cid: 'ssIasZone',
        type: 'statusChange',
        convert: (model, msg, publish, options) => {
            const zoneStatus = msg.data.zoneStatus;
            return {
                gas: (zoneStatus & 1) > 0, // Bit 1 = Alarm: Gas
                battery_low: (zoneStatus & 1<<3) > 0, // Bit 4 = Battery LOW indicator
            };
        },
    },
    heiman_water_leak: {
        cid: 'ssIasZone',
        type: 'statusChange',
        convert: (model, msg, publish, options) => {
            const zoneStatus = msg.data.zoneStatus;
            return {
                water_leak: (zoneStatus & 1) > 0, // Bit 1 = Alarm: Water leak
                tamper: (zoneStatus & 1<<2) > 0, // Bit 3 = Tamper status
                battery_low: (zoneStatus & 1<<3) > 0, // Bit 4 = Battery LOW indicator
            };
        },
    },
    heiman_contact: {
        cid: 'ssIasZone',
        type: 'statusChange',
        convert: (model, msg, publish, options) => {
            const zoneStatus = msg.data.zoneStatus;
            return {
                contact: (zoneStatus & 1) > 0, // Bit 1 = Alarm: Contact detection
                tamper: (zoneStatus & 1<<2) > 0, // Bit 3 = Tamper status
                battery_low: (zoneStatus & 1<<3) > 0, // Bit 4 = Battery LOW indicator
            };
        },
    },
    JTQJBF01LMBW_gas: {
        cid: 'ssIasZone',
        type: 'statusChange',
        convert: (model, msg, publish, options) => {
            return {gas: msg.data.zoneStatus === 1};
        },
    },
    JTQJBF01LMBW_gas_density: {
        cid: 'genBasic',
        type: 'attReport',
        convert: (model, msg, publish, options) => {
            const data = msg.data.data;
            if (data && data['65281']) {
                const basicAttrs = data['65281'];
                if (basicAttrs.hasOwnProperty('100')) {
                    return {gas_density: basicAttrs['100']};
                }
            }
        },
    },
    JTQJBF01LMBW_sensitivity: {
        cid: 'ssIasZone',
        type: 'devChange',
        convert: (model, msg, publish, options) => {
            const data = msg.data.data;
            const lookup = {
                '1': 'low',
                '2': 'medium',
                '3': 'high',
            };

            if (data && data.hasOwnProperty('65520')) {
                const value = data['65520'];
                if (value && value.startsWith('0x020')) {
                    return {
                        sensitivity: lookup[value.charAt(5)],
                    };
                }
            }
        },
    },
    DJT11LM_vibration: {
        cid: 'closuresDoorLock',
        type: 'attReport',
        convert: (model, msg, publish, options) => {
            const result = {};
            const vibrationLookup = {
                1: 'vibration',
                2: 'tilt',
                3: 'drop',
            };

            if (msg.data.data['85']) {
                const data = msg.data.data['85'];
                result.action = vibrationLookup[data];
            }
            if (msg.data.data['1283']) {
                const data = msg.data.data['1283'];
                result.angle = data;
            }

            if (msg.data.data['1288']) {
                const data = msg.data.data['1288'];

                // array interpretation:
                // 12 bit two's complement sign extended integer
                // data[1][bit0..bit15] : x
                // data[1][bit16..bit31]: y
                // data[0][bit0..bit15] : z
                // left shift first to preserve sign extension for 'x'
                const x = ((data['1'] << 16) >> 16);
                const y = (data['1'] >> 16);
                // left shift first to preserve sign extension for 'z'
                const z = ((data['0'] << 16) >> 16);

                // calculate angle
                result.angle_x = Math.round(Math.atan(x/Math.sqrt(y*y+z*z)) * 180 / Math.PI);
                result.angle_y = Math.round(Math.atan(y/Math.sqrt(x*x+z*z)) * 180 / Math.PI);
                result.angle_z = Math.round(Math.atan(z/Math.sqrt(x*x+y*y)) * 180 / Math.PI);

                // calculate absolulte angle
                const R = Math.sqrt(x * x + y * y + z * z);
                result.angle_x_absolute = Math.round((Math.acos(x / R)) * 180 / Math.PI);
                result.angle_y_absolute = Math.round((Math.acos(y / R)) * 180 / Math.PI);
            }

            return result;
        },
    },
    generic_power: {
        cid: 'seMetering',
        type: 'attReport',
        convert: (model, msg, publish, options) => {
            return {power: precisionRound(msg.data.data['instantaneousDemand'], 2)};
        },
    },
    CC2530ROUTER_state: {
        cid: 'genOnOff',
        type: 'attReport',
        convert: (model, msg, publish, options) => {
            return {state: msg.data.data['onOff'] === 1};
        },
    },
    CC2530ROUTER_meta: {
        cid: 'genBinaryValue',
        type: 'attReport',
        convert: (model, msg, publish, options) => {
            const data = msg.data.data;
            return {
                description: data['description'],
                type: data['inactiveText'],
                rssi: data['presentValue'],
            };
        },
    },
    DNCKAT_S00X_state: {
        cid: 'genOnOff',
        type: 'attReport',
        convert: (model, msg, publish, options) => {
            const ep = msg.endpoints[0];
            const key = `state_${getKey(model.ep(ep.device), ep.epId)}`;
            const payload = {};
            payload[key] = msg.data.data['onOff'] === 1 ? 'ON' : 'OFF';
            return payload;
        },
    },
    DNCKAT_S00X_buttons: {
        cid: 'genOnOff',
        type: 'devChange',
        convert: (model, msg, publish, options) => {
            const ep = msg.endpoints[0];
            const key = `button_${getKey(model.ep(ep.device), ep.epId)}`;
            const payload = {};
            payload[key] = msg.data.data['onOff'] === 1 ? 'release' : 'hold';
            return payload;
        },
    },
    Z809A_power: {
        cid: 'haElectricalMeasurement',
        type: 'attReport',
        convert: (model, msg, publish, options) => {
            return {
                power: msg.data.data['activePower'],
                current: msg.data.data['rmsCurrent'],
                voltage: msg.data.data['rmsVoltage'],
                power_factor: msg.data.data['powerFactor'],
            };
        },
    },
    SP120_power: {
        cid: 'haElectricalMeasurement',
        type: 'attReport',
        convert: (model, msg, publish, options) => {
            const result = {};

            if (msg.data.data.hasOwnProperty('activePower')) {
                result.power = msg.data.data['activePower'];
            }

            if (msg.data.data.hasOwnProperty('rmsCurrent')) {
                result.current = msg.data.data['rmsCurrent'] / 1000;
            }

            if (msg.data.data.hasOwnProperty('rmsVoltage')) {
                result.voltage = msg.data.data['rmsVoltage'];
            }

            return result;
        },
    },
    STS_PRS_251_presence: {
        cid: 'genBinaryInput',
        type: 'attReport',
        convert: (model, msg, publish, options) => {
            const useOptionsTimeout = options && options.hasOwnProperty('presence_timeout');
            const timeout = useOptionsTimeout ? options.presence_timeout : 100; // 100 seconds by default
            const deviceID = msg.endpoints[0].device.ieeeAddr;

            // Stop existing timer because presence is detected and set a new one.
            if (store.hasOwnProperty(deviceID)) {
                clearTimeout(store[deviceID]);
                store[deviceID] = null;
            }

            store[deviceID] = setTimeout(() => {
                publish({presence: false});
                store[deviceID] = null;
            }, timeout * 1000);

            return {presence: true};
        },
    },
    generic_batteryvoltage_3000_2500: {
        cid: 'genPowerCfg',
        type: 'attReport',
        convert: (model, msg, publish, options) => {
            const battery = {max: 3000, min: 2500};
            const voltage = msg.data.data['batteryVoltage'] * 100;
            return {
                battery: toPercentage(voltage, battery.min, battery.max),
                voltage: voltage,
            };
        },
    },
    STS_PRS_251_beeping: {
        cid: 'genIdentify',
        type: 'devChange',
        convert: (model, msg, publish, options) => {
            return {action: 'beeping'};
        },
    },
    _324131092621_on: {
        cid: 'genOnOff',
        type: 'cmdOn',
        convert: (model, msg, publish, options) => {
            return {action: 'on'};
        },
    },
    _324131092621_off: {
        cid: 'genOnOff',
        type: 'cmdOffWithEffect',
        convert: (model, msg, publish, options) => {
            return {action: 'off'};
        },
    },
    _324131092621_step: {
        cid: 'genLevelCtrl',
        type: 'cmdStep',
        convert: (model, msg, publish, options) => {
            const deviceID = msg.endpoints[0].device.ieeeAddr;
            const direction = msg.data.data.stepmode === 0 ? 'up' : 'down';
            const mode = msg.data.data.stepsize === 30 ? 'press' : 'hold';

            // Initialize store
            if (!store[deviceID]) {
                store[deviceID] = {value: 255, since: null, direction: null};
            }

            if (mode === 'press') {
                const newValue = store[deviceID].value + (direction === 'up' ? 50 : -50);
                store[deviceID].value = numberWithinRange(newValue, 0, 255);
            } else if (mode === 'hold') {
                holdUpdateBrightness324131092621(deviceID);
                store[deviceID].since = Date.now();
                store[deviceID].direction = direction;
            }

            return {action: `${direction}-${mode}`, brightness: store[deviceID].value};
        },
    },
    _324131092621_stop: {
        cid: 'genLevelCtrl',
        type: 'cmdStop',
        convert: (model, msg, publish, options) => {
            const deviceID = msg.endpoints[0].device.ieeeAddr;

            if (store[deviceID]) {
                holdUpdateBrightness324131092621(deviceID);
                const payload = {
                    brightness: store[deviceID].value,
                    action: `${store[deviceID].direction}-hold-release`,
                };

                store[deviceID].since = null;
                store[deviceID].direction = null;
                return payload;
            }
        },
    },
    generic_battery: {
        cid: 'genPowerCfg',
        type: 'attReport',
        convert: (model, msg, publish, options) => {
            if (msg.data.data.hasOwnProperty('batteryPercentageRemaining')) {
                return {battery: msg.data.data['batteryPercentageRemaining']};
            }
        },
    },
    hue_battery: {
        cid: 'genPowerCfg',
        type: 'attReport',
        convert: (model, msg, publish, options) => {
            return {battery: precisionRound(msg.data.data['batteryPercentageRemaining'], 2) / 2};
        },
    },
    generic_battery_voltage: {
        cid: 'genPowerCfg',
        type: 'attReport',
        convert: (model, msg, publish, options) => {
            return {voltage: msg.data.data['batteryVoltage'] / 100};
        },
    },
    cmd_move: {
        cid: 'genLevelCtrl',
        type: 'cmdMove',
        convert: (model, msg, publish, options) => ictcg1(model, msg, publish, options, 'move'),
    },
    cmd_move_with_onoff: {
        cid: 'genLevelCtrl',
        type: 'cmdMoveWithOnOff',
        convert: (model, msg, publish, options) => ictcg1(model, msg, publish, options, 'move'),
    },
    cmd_stop: {
        cid: 'genLevelCtrl',
        type: 'cmdStop',
        convert: (model, msg, publish, options) => ictcg1(model, msg, publish, options, 'stop'),
    },
    cmd_stop_with_onoff: {
        cid: 'genLevelCtrl',
        type: 'cmdStopWithOnOff',
        convert: (model, msg, publish, options) => ictcg1(model, msg, publish, options, 'stop'),
    },
    cmd_move_to_level_with_onoff: {
        cid: 'genLevelCtrl',
        type: 'cmdMoveToLevelWithOnOff',
        convert: (model, msg, publish, options) => ictcg1(model, msg, publish, options, 'level'),
    },
    iris_3210L_power: {
        cid: 'haElectricalMeasurement',
        type: 'attReport',
        convert: (model, msg, publish, options) => {
            return {power: msg.data.data['activePower'] / 10.0};
        },
    },
    iris_3320L_contact: {
        cid: 'ssIasZone',
        type: 'statusChange',
        convert: (model, msg, publish, options) => {
            return {contact: msg.data.zoneStatus === 36};
        },
    },
    nue_power_state: {
        cid: 'genOnOff',
        type: 'attReport',
        convert: (model, msg, publish, options) => {
            const ep = msg.endpoints[0];
            const button = getKey(model.ep(ep.device), ep.epId);
            if (button) {
                const payload = {};
                payload[`state_${button}`] = msg.data.data['onOff'] === 1 ? 'ON' : 'OFF';
                return payload;
            }
        },
    },
    RZHAC_4256251_power: {
        cid: 'haElectricalMeasurement',
        type: 'attReport',
        convert: (model, msg, publish, options) => {
            return {
                power: msg.data.data['activePower'],
                current: msg.data.data['rmsCurrent'],
                voltage: msg.data.data['rmsVoltage'],
            };
        },
    },
    ias_zone_motion_dev_change: {
        cid: 'ssIasZone',
        type: 'devChange',
        convert: (model, msg, publish, options) => {
            if (msg.data.data.zoneType === 0x000D) { // type 0x000D = motion sensor
                const zoneStatus = msg.data.data.zoneStatus;
                return {
                    occupancy: (zoneStatus & 1<<1) > 0, // Bit 1 = Alarm 2: Presence Indication
                    tamper: (zoneStatus & 1<<2) > 0, // Bit 2 = Tamper status
                    battery_low: (zoneStatus & 1<<3) > 0, // Bit 3 = Battery LOW indicator (trips around 2.4V)
                };
            }
        },
    },
    ias_zone_motion_status_change: {
        cid: 'ssIasZone',
        type: 'statusChange',
        convert: (model, msg, publish, options) => {
            const zoneStatus = msg.data.zoneStatus;
            return {
                occupancy: (zoneStatus & 1<<1) > 0, // Bit 1 = Alarm 2: Presence Indication
                tamper: (zoneStatus & 1<<2) > 0, // Bit 2 = Tamper status
                battery_low: (zoneStatus & 1<<3) > 0, // Bit 3 = Battery LOW indicator (trips around 2.4V)
            };
        },
    },
    bosch_ias_zone_motion_status_change: {
        cid: 'ssIasZone',
        type: 'statusChange',
        convert: (model, msg, publish, options) => {
            const zoneStatus = msg.data.zoneStatus;
            return {
                occupancy: (zoneStatus & 1) > 0, // Bit 0 = Alarm 1: Presence Indication
                tamper: (zoneStatus & 1<<2) > 0, // Bit 2 = Tamper status
                battery_low: (zoneStatus & 1<<3) > 0, // Bit 3 = Battery LOW indicator (trips around 2.4V)
            };
        },
    },
    ias_contact_dev_change: {
        cid: 'ssIasZone',
        type: 'devChange',
        convert: (model, msg, publish, options) => {
            const zoneStatus = msg.data.zoneStatus;
            return {
                contact: !((zoneStatus & 1) > 0),
            };
        },
    },
    ias_contact_status_change: {
        cid: 'ssIasZone',
        type: 'statusChange',
        convert: (model, msg, publish, options) => {
            const zoneStatus = msg.data.zoneStatus;
            return {
                contact: !((zoneStatus & 1) > 0),
            };
        },
    },
    brightness_report: {
        cid: 'genLevelCtrl',
        type: 'attReport',
        convert: (model, msg, publish, options) => {
            return {
                brightness: msg.data.data['currentLevel'],
            };
        },
    },
    smartsense_multi: {
        cid: 'ssIasZone',
        type: 'attReport',
        convert: (model, msg, publish, options) => {
            const zoneStatus = msg.data.data.zoneStatus;
            return {
                contact: !(zoneStatus & 1), // Bit 1 = Contact
                // Bit 5 = Currently always set?
            };
        },
    },
    thermostat_dev_change: {
        cid: 'hvacThermostat',
        type: 'devChange',
        convert: (model, msg, publish, options) => {
            const result = {};
            if (typeof msg.data.data['localTemp'] == 'number') {
                result.local_temperature = precisionRound(msg.data.data['localTemp'], 2) / 100;
            }
            if (typeof msg.data.data['localTemperatureCalibration'] == 'number') {
                result.local_temperature_calibration =
                    precisionRound(msg.data.data['localTemperatureCalibration'], 2) / 10;
            }
            if (typeof msg.data.data['occupancy'] == 'number') {
                result.occupancy = msg.data.data['occupancy'];
            }
            if (typeof msg.data.data['occupiedHeatingSetpoint'] == 'number') {
                result.occupied_heating_setpoint =
                    precisionRound(msg.data.data['occupiedHeatingSetpoint'], 2) / 100;
            }
            if (typeof msg.data.data['unoccupiedHeatingSetpoint'] == 'number') {
                result.unoccupied_heating_setpoint =
                    precisionRound(msg.data.data['unoccupiedHeatingSetpoint'], 2) / 100;
            }
            if (typeof msg.data.data['weeklySchedule'] == 'number') {
                result.weekly_schedule = msg.data.data['weeklySchedule'];
            }
            if (typeof msg.data.data['setpointChangeAmount'] == 'number') {
                result.setpoint_change_amount = msg.data.data['setpointChangeAmount'] / 100;
            }
            if (typeof msg.data.data['setpointChangeSource'] == 'number') {
                result.setpoint_change_source = msg.data.data['setpointChangeSource'];
            }
            if (typeof msg.data.data['setpointChangeSourceTimeStamp'] == 'number') {
                result.setpoint_change_source_timestamp = msg.data.data['setpointChangeSourceTimeStamp'];
            }
            if (typeof msg.data.data['remoteSensing'] == 'number') {
                result.remote_sensing = msg.data.data['remoteSensing'];
            }
            const ctrl = msg.data.data['ctrlSeqeOfOper'];
            if (typeof ctrl == 'number' && common.thermostatControlSequenceOfOperations.hasOwnProperty(ctrl)) {
                result.control_sequence_of_operation = common.thermostatControlSequenceOfOperations[ctrl];
            }
            const smode = msg.data.data['systemMode'];
            if (typeof smode == 'number' && common.thermostatSystemModes.hasOwnProperty(smode)) {
                result.system_mode = common.thermostatSystemModes[smode];
            }
            const rmode = msg.data.data['runningMode'];
            if (typeof rmode == 'number' && common.thermostatSystemModes.hasOwnProperty(rmode)) {
                result.running_mode = common.thermostatSystemModes[rmode];
            }
            const state = msg.data.data['runningState'];
            if (typeof state == 'number' && common.thermostatRunningStates.hasOwnProperty(state)) {
                result.running_state = common.thermostatRunningStates[state];
            }
            if (typeof msg.data.data['pIHeatingDemand'] == 'number') {
                result.pi_heating_demand = msg.data.data['pIHeatingDemand'];
            }
            return result;
        },
    },
    thermostat_att_report: {
        cid: 'hvacThermostat',
        type: 'attReport',
        convert: (model, msg, publish, options) => {
            const result = {};
            if (typeof msg.data.data['localTemp'] == 'number') {
                result.local_temperature = precisionRound(msg.data.data['localTemp'], 2) / 100;
            }
            if (typeof msg.data.data['localTemperatureCalibration'] == 'number') {
                result.local_temperature_calibration =
                    precisionRound(msg.data.data['localTemperatureCalibration'], 2) / 10;
            }
            if (typeof msg.data.data['occupancy'] == 'number') {
                result.occupancy = msg.data.data['occupancy'];
            }
            if (typeof msg.data.data['occupiedHeatingSetpoint'] == 'number') {
                result.occupied_heating_setpoint =
                    precisionRound(msg.data.data['occupiedHeatingSetpoint'], 2) / 100;
            }
            if (typeof msg.data.data['unoccupiedHeatingSetpoint'] == 'number') {
                result.unoccupied_heating_setpoint =
                    precisionRound(msg.data.data['unoccupiedHeatingSetpoint'], 2) / 100;
            }
            if (typeof msg.data.data['weeklySchedule'] == 'number') {
                result.weekly_schedule = msg.data.data['weeklySchedule'];
            }
            if (typeof msg.data.data['setpointChangeAmount'] == 'number') {
                result.setpoint_change_amount = msg.data.data['setpointChangeAmount'] / 100;
            }
            if (typeof msg.data.data['setpointChangeSource'] == 'number') {
                result.setpoint_change_source = msg.data.data['setpointChangeSource'];
            }
            if (typeof msg.data.data['setpointChangeSourceTimeStamp'] == 'number') {
                result.setpoint_change_source_timestamp = msg.data.data['setpointChangeSourceTimeStamp'];
            }
            if (typeof msg.data.data['remoteSensing'] == 'number') {
                result.remote_sensing = msg.data.data['remoteSensing'];
            }
            const ctrl = msg.data.data['ctrlSeqeOfOper'];
            if (typeof ctrl == 'number' && common.thermostatControlSequenceOfOperations.hasOwnProperty(ctrl)) {
                result.control_sequence_of_operation = common.thermostatControlSequenceOfOperations[ctrl];
            }
            const smode = msg.data.data['systemMode'];
            if (typeof smode == 'number' && common.thermostatSystemModes.hasOwnProperty(smode)) {
                result.system_mode = common.thermostatSystemModes[smode];
            }
            const rmode = msg.data.data['runningMode'];
            if (typeof rmode == 'number' && common.thermostatSystemModes.hasOwnProperty(rmode)) {
                result.running_mode = common.thermostatSystemModes[rmode];
            }
            const state = msg.data.data['runningState'];
            if (typeof state == 'number' && common.thermostatRunningStates.hasOwnProperty(state)) {
                result.running_state = common.thermostatRunningStates[state];
            }
            if (typeof msg.data.data['pIHeatingDemand'] == 'number') {
                result.pi_heating_demand = msg.data.data['pIHeatingDemand'];
            }
            return result;
        },
    },
    eurotronic_thermostat_dev_change: {
        cid: 'hvacThermostat',
        type: 'devChange',
        convert: (model, msg, publish, options) => {
            const result = {};
            if (typeof msg.data.data[0x4003] == 'number') {
                result.current_heating_setpoint =
                    precisionRound(msg.data.data[0x4003], 2) / 100;
            }
            if (typeof msg.data.data[0x4008] == 'number') {
                result.eurotronic_system_mode = msg.data.data[0x4008];
            }
            if (typeof msg.data.data[0x4002] == 'number') {
                result.eurotronic_error_status = msg.data.data[0x4002];
            }
            if (typeof msg.data.data[0x4000] == 'number') {
                result.eurotronic_trv_mode = msg.data.data[0x4000];
            }
            if (typeof msg.data.data[0x4001] == 'number') {
                result.eurotronic_valve_position = msg.data.data[0x4001];
            }
            return result;
        },
    },
    tint404011_on: {
        cid: 'genOnOff',
        type: 'cmdOn',
        convert: (model, msg, publish, options) => {
            return {action: 'on'};
        },
    },
    tint404011_off: {
        cid: 'genOnOff',
        type: 'cmdOff',
        convert: (model, msg, publish, options) => {
            return {action: 'off'};
        },
    },
    tint404011_brightness_updown_click: {
        cid: 'genLevelCtrl',
        type: 'cmdStep',
        convert: (model, msg, publish, options) => {
            const direction = msg.data.data.stepmode === 1 ? 'down' : 'up';
<<<<<<< HEAD
            return {action: `brightness_${direction}_click`, stepsize: msg.data.data.stepsize ,transtime: msg.data.data.transtime};
=======
            return {
                action: `brightness_${direction}_click`,
                step_size: msg.data.data.stepsize,
                transition_time: msg.data.data.transtime,
            };
>>>>>>> 31597342
        },
    },
    tint404011_scene: {
        cid: 'genBasic',
        type: 'cmdWrite',
        convert: (model, msg, publish, options) => {
<<<<<<< HEAD
            return {action: `scene${msg.data.data[0].attrData}` };
=======
            return {action: `scene${msg.data.data[0].attrData}`};
>>>>>>> 31597342
        },
    },
    tint404011_move_to_color_temp: {
        cid: 'lightingColorCtrl',
        type: 'cmdMoveToColorTemp',
        convert: (model, msg, publish, options) => {
<<<<<<< HEAD
            return {action: `color_temp`, colortemp: msg.data.data.colortemp, transtime: msg.data.data.transtime  };
=======
            return {
                action: `color_temp`,
                action_color_temperature: msg.data.data.colortemp,
                transition_time: msg.data.data.transtime,
            };
>>>>>>> 31597342
        },
    },
    tint404011_move_to_color: {
        cid: 'lightingColorCtrl',
        type: 'cmdMoveToColor',
        convert: (model, msg, publish, options) => {
<<<<<<< HEAD
            return {action: `color_wheel`, colorx: msg.data.data.colorx, colory: msg.data.data.colory, transtime: msg.data.data.transtime };
=======
            return {
                action: `color_wheel`,
                action_color_x: msg.data.data.colorx,
                action_color_y: msg.data.data.colory,
                transition_time: msg.data.data.transtime,
            };
>>>>>>> 31597342
        },
    },
    cmdToggle: {
        cid: 'genOnOff',
        type: 'cmdToggle',
        convert: (model, msg, publish, options) => {
            return {action: 'toggle'};
        },
    },
    E1524_arrow_click: {
        cid: 'genScenes',
        type: 'cmdTradfriArrowSingle',
        convert: (model, msg, publish, options) => {
            const direction = msg.data.data.value === 257 ? 'left' : 'right';
            return {action: `arrow_${direction}_click`};
        },
    },
    E1524_arrow_hold: {
        cid: 'genScenes',
        type: 'cmdTradfriArrowHold',
        convert: (model, msg, publish, options) => {
            const direction = msg.data.data.value === 3329 ? 'left' : 'right';
            store[msg.endpoints[0].device.ieeeAddr] = direction;
            return {action: `arrow_${direction}_hold`};
        },
    },
    E1524_arrow_release: {
        cid: 'genScenes',
        type: 'cmdTradfriArrowRelease',
        convert: (model, msg, publish, options) => {
            const direction = store[msg.endpoints[0].device.ieeeAddr];
            if (direction) {
                delete store[msg.endpoints[0].device.ieeeAddr];
                return {action: `arrow_${direction}_release`, duration: msg.data.data.value / 1000};
            }
        },
    },
    E1524_brightness_up_click: {
        cid: 'genLevelCtrl',
        type: 'cmdStepWithOnOff',
        convert: (model, msg, publish, options) => {
            return {action: `brightness_up_click`};
        },
    },
    E1524_brightness_down_click: {
        cid: 'genLevelCtrl',
        type: 'cmdStep',
        convert: (model, msg, publish, options) => {
            return {action: `brightness_down_click`};
        },
    },
    E1524_brightness_up_hold: {
        cid: 'genLevelCtrl',
        type: 'cmdMoveWithOnOff',
        convert: (model, msg, publish, options) => {
            return {action: `brightness_up_hold`};
        },
    },
    E1524_brightness_up_release: {
        cid: 'genLevelCtrl',
        type: 'cmdStopWithOnOff',
        convert: (model, msg, publish, options) => {
            return {action: `brightness_up_release`};
        },
    },
    E1524_brightness_down_hold: {
        cid: 'genLevelCtrl',
        type: 'cmdMove',
        convert: (model, msg, publish, options) => {
            return {action: `brightness_down_hold`};
        },
    },
    E1524_brightness_down_release: {
        cid: 'genLevelCtrl',
        type: 'cmdStop',
        convert: (model, msg, publish, options) => {
            return {action: `brightness_down_release`};
        },
    },
    livolo_switch_dev_change: {
        cid: 'genOnOff',
        type: 'devChange',
        convert: (model, msg, publish, options) => {
            const status = msg.data.data.onOff;
            const payload = {};
            payload['state_left'] = status & 1 ? 'ON' : 'OFF';
            payload['state_right'] = status & 2 ? 'ON' : 'OFF';
            if (msg.endpoints[0].hasOwnProperty('linkquality')) {
                payload['linkquality'] = msg.endpoints[0].linkquality;
            }
            return payload;
        },
    },
    eria_81825_on: {
        cid: 'genOnOff',
        type: 'cmdOn',
        convert: (model, msg, publish, options) => {
            return {action: 'on'};
        },
    },
    eria_81825_off: {
        cid: 'genOnOff',
        type: 'cmdOff',
        convert: (model, msg, publish, options) => {
            return {action: 'off'};
        },
    },
    eria_81825_updown: {
        cid: 'genLevelCtrl',
        type: 'cmdStep',
        convert: (model, msg, publish, options) => {
            const direction = msg.data.data.stepmode === 0 ? 'up' : 'down';
            return {action: `${direction}`};
        },
    },

    // Ignore converters (these message dont need parsing).
    ignore_doorlock_change: {
        cid: 'closuresDoorLock',
        type: 'devChange',
        convert: (model, msg, publish, options) => null,
    },
    ignore_onoff_change: {
        cid: 'genOnOff',
        type: 'devChange',
        convert: (model, msg, publish, options) => null,
    },
    ignore_onoff_report: {
        cid: 'genOnOff',
        type: 'attReport',
        convert: (model, msg, publish, options) => null,
    },
    ignore_basic_change: {
        cid: 'genBasic',
        type: 'devChange',
        convert: (model, msg, publish, options) => null,
    },
    ignore_basic_report: {
        cid: 'genBasic',
        type: 'attReport',
        convert: (model, msg, publish, options) => null,
    },
    ignore_illuminance_change: {
        cid: 'msIlluminanceMeasurement',
        type: 'devChange',
        convert: (model, msg, publish, options) => null,
    },
    ignore_occupancy_change: {
        cid: 'msOccupancySensing',
        type: 'devChange',
        convert: (model, msg, publish, options) => null,
    },
    ignore_temperature_change: {
        cid: 'msTemperatureMeasurement',
        type: 'devChange',
        convert: (model, msg, publish, options) => null,
    },
    ignore_humidity_change: {
        cid: 'msRelativeHumidity',
        type: 'devChange',
        convert: (model, msg, publish, options) => null,
    },
    ignore_pressure_change: {
        cid: 'msPressureMeasurement',
        type: 'devChange',
        convert: (model, msg, publish, options) => null,
    },
    ignore_analog_change: {
        cid: 'genAnalogInput',
        type: 'devChange',
        convert: (model, msg, publish, options) => null,
    },
    ignore_analog_report: {
        cid: 'genAnalogInput',
        type: 'attReport',
        convert: (model, msg, publish, options) => null,
    },
    ignore_multistate_report: {
        cid: 'genMultistateInput',
        type: 'attReport',
        convert: (model, msg, publish, options) => null,
    },
    ignore_multistate_change: {
        cid: 'genMultistateInput',
        type: 'devChange',
        convert: (model, msg, publish, options) => null,
    },
    ignore_power_change: {
        cid: 'genPowerCfg',
        type: 'devChange',
        convert: (model, msg, publish, options) => null,
    },
    ignore_metering_change: {
        cid: 'seMetering',
        type: 'devChange',
        convert: (model, msg, publish, options) => null,
    },
    ignore_electrical_change: {
        cid: 'haElectricalMeasurement',
        type: 'devChange',
        convert: (model, msg, publish, options) => null,
    },
    ignore_light_brightness_report: {
        cid: 'genLevelCtrl',
        type: 'attReport',
        convert: (model, msg, publish, options) => null,
    },
    ignore_light_color_colortemp_report: {
        cid: 'lightingColorCtrl',
        type: 'attReport',
        convert: (model, msg, publish, options) => null,
    },
    ignore_closuresWindowCovering_change: {
        cid: 'closuresWindowCovering',
        type: 'devChange',
        convert: (model, msg, publish, options) => null,
    },
    ignore_closuresWindowCovering_report: {
        cid: 'closuresWindowCovering',
        type: 'attReport',
        convert: (model, msg, publish, options) => null,
    },
    ignore_thermostat_change: {
        cid: 'hvacThermostat',
        type: 'devChange',
        convert: (model, msg, publish, options) => null,
    },
    ignore_thermostat_report: {
        cid: 'hvacThermostat',
        type: 'attReport',
        convert: (model, msg, publish, options) => null,
    },
    ignore_genGroups_devChange: {
        cid: 'genGroups',
        type: 'devChange',
        convert: (model, msg, publish, options) => null,
    },
    ignore_iaszone_change: {
        cid: 'ssIasZone',
        type: 'devChange',
        convert: (model, msg, publish, options) => null,
    },
    ignore_genIdentify: {
        cid: 'genIdentify',
        type: 'attReport',
        convert: (model, msg, publish, options) => null,
    },
};

module.exports = converters;<|MERGE_RESOLUTION|>--- conflicted
+++ resolved
@@ -1,4 +1,4 @@
-﻿'use strict';
+'use strict';
 
 const debounce = require('debounce');
 const common = require('./common');
@@ -1585,57 +1585,41 @@
         type: 'cmdStep',
         convert: (model, msg, publish, options) => {
             const direction = msg.data.data.stepmode === 1 ? 'down' : 'up';
-<<<<<<< HEAD
-            return {action: `brightness_${direction}_click`, stepsize: msg.data.data.stepsize ,transtime: msg.data.data.transtime};
-=======
             return {
                 action: `brightness_${direction}_click`,
                 step_size: msg.data.data.stepsize,
                 transition_time: msg.data.data.transtime,
             };
->>>>>>> 31597342
         },
     },
     tint404011_scene: {
         cid: 'genBasic',
         type: 'cmdWrite',
         convert: (model, msg, publish, options) => {
-<<<<<<< HEAD
-            return {action: `scene${msg.data.data[0].attrData}` };
-=======
             return {action: `scene${msg.data.data[0].attrData}`};
->>>>>>> 31597342
         },
     },
     tint404011_move_to_color_temp: {
         cid: 'lightingColorCtrl',
         type: 'cmdMoveToColorTemp',
         convert: (model, msg, publish, options) => {
-<<<<<<< HEAD
-            return {action: `color_temp`, colortemp: msg.data.data.colortemp, transtime: msg.data.data.transtime  };
-=======
             return {
                 action: `color_temp`,
                 action_color_temperature: msg.data.data.colortemp,
                 transition_time: msg.data.data.transtime,
             };
->>>>>>> 31597342
         },
     },
     tint404011_move_to_color: {
         cid: 'lightingColorCtrl',
         type: 'cmdMoveToColor',
         convert: (model, msg, publish, options) => {
-<<<<<<< HEAD
-            return {action: `color_wheel`, colorx: msg.data.data.colorx, colory: msg.data.data.colory, transtime: msg.data.data.transtime };
-=======
             return {
                 action: `color_wheel`,
                 action_color_x: msg.data.data.colorx,
                 action_color_y: msg.data.data.colory,
                 transition_time: msg.data.data.transtime,
             };
->>>>>>> 31597342
         },
     },
     cmdToggle: {
