'use strict';

const common = require('./common');

const clickLookup = {
    1: 'single',
    2: 'double',
    3: 'triple',
    4: 'quadruple',
};

const occupancyTimeout = 90; // In seconds

const defaultPrecision = {
    temperature: 2,
    humidity: 2,
    pressure: 1,
};

const calibrateAndPrecisionRoundOptions = (number, options, type) => {
    // Calibrate
    const calibrateKey = `${type}_calibration`;
    let calibrationOffset = options && options.hasOwnProperty(calibrateKey) ? options[calibrateKey] : 0;
    if (type == 'illuminance') {
        // linear calibration because measured value is zero based
        // +/- percent
        calibrationOffset = Math.round(number * calibrationOffset / 100);
    }
    number = number + calibrationOffset;

    // Precision round
    const precisionKey = `${type}_precision`;
    const defaultValue = defaultPrecision[type] || 0;
    const precision = options && options.hasOwnProperty(precisionKey) ? options[precisionKey] : defaultValue;
    return precisionRound(number, precision);
};

const precisionRound = (number, precision) => {
    const factor = Math.pow(10, precision);
    return Math.round(number * factor) / factor;
};

const toPercentage = (value, min, max) => {
    if (value > max) {
        value = max;
    } else if (value < min) {
        value = min;
    }

    const normalised = (value - min) / (max - min);
    return (normalised * 100).toFixed(2);
};

const toPercentageCR2032 = (voltage) => {
    let percentage = null;

    if (voltage < 2100) {
        percentage = 0;
    } else if (voltage < 2440) {
        percentage = 6 - ((2440 - voltage) * 6) / 340;
    } else if (voltage < 2740) {
        percentage = 18 - ((2740 - voltage) * 12) / 300;
    } else if (voltage < 2900) {
        percentage = 42 - ((2900 - voltage) * 24) / 160;
    } else if (voltage < 3000) {
        percentage = 100 - ((3000 - voltage) * 58) / 100;
    } else if (voltage >= 3000) {
        percentage = 100;
    }

    return Math.round(percentage);
};

const numberWithinRange = (number, min, max) => {
    if (number > max) {
        return max;
    } else if (number < min) {
        return min;
    } else {
        return number;
    }
};

// get object property name (key) by it's value
const getKey = (object, value) => {
    for (const key in object) {
        if (object[key]==value) return key;
    }
};

// Global variable store that can be used by devices.
const store = {};

const ictcg1 = (model, msg, publish, options, action) => {
    const deviceID = msg.device.ieeeAddr;
    const payload = {};

    if (!store[deviceID]) {
        store[deviceID] = {since: false, direction: false, value: 255, publish: publish};
    }

    const s = store[deviceID];
    // if rate == 70 so we rotate slowly
    const rate = (msg.data.rate == 70) ? 0.3 : 1;

    if (action === 'move') {
        s.since = Date.now();
        const direction = msg.data.movemode === 1 ? 'left' : 'right';
        s.direction = direction;
        payload.action = `rotate_${direction}`;
    } else if (action === 'level') {
        s.value = msg.data.level;
        const direction = s.value === 0 ? 'left' : 'right';
        payload.action = `rotate_${direction}_quick`;
        payload.brightness = s.value;
    } else if (action === 'stop') {
        if (s.direction) {
            const duration = Date.now() - s.since;
            const delta = Math.round(rate * (duration / 10) * (s.direction === 'left' ? -1 : 1));
            const newValue = s.value + delta;
            if (newValue >= 0 && newValue <= 255) {
                s.value = newValue;
            }
        }
        payload.action = 'rotate_stop';
        payload.brightness = s.value;
        s.direction = false;
    }
    if (s.timerId) {
        clearInterval(s.timerId);
        s.timerId = false;
    }
    if (action === 'move') {
        s.timerId = setInterval(() => {
            const duration = Date.now() - s.since;
            const delta = Math.round(rate * (duration / 10) * (s.direction === 'left' ? -1 : 1));
            const newValue = s.value + delta;
            if (newValue >= 0 && newValue <= 255) {
                s.value = newValue;
            }
            payload.brightness = s.value;
            s.since = Date.now();
            s.publish(payload);
        }, 200);
    }
    return payload.brightness;
};

const ratelimitedDimmer = (model, msg, publish, options, meta) => {
    const deviceID = msg.device.ieeeAddr;
    const payload = {};
    let duration = 0;

    if (!store[deviceID]) {
        store[deviceID] = {lastmsg: false};
    }
    const s = store[deviceID];

    if (s.lastmsg) {
        duration = Date.now() - s.lastmsg;
    } else {
        s.lastmsg = Date.now();
    }

    if (duration > 500) {
        s.lastmsg = Date.now();
        payload.action = 'brightness';
        payload.brightness = msg.data.level;
        publish(payload);
    }
};

const holdUpdateBrightness324131092621 = (deviceID) => {
    if (store[deviceID] && store[deviceID].brightnessSince && store[deviceID].brightnessDirection) {
        const duration = Date.now() - store[deviceID].brightnessSince;
        const delta = (duration / 10) * (store[deviceID].brightnessDirection === 'up' ? 1 : -1);
        const newValue = store[deviceID].brightnessValue + delta;
        store[deviceID].brightnessValue = numberWithinRange(newValue, 1, 255);
    }
};

const converters = {
    /**
     * Generic/recommended converters, the converters below comply with the ZCL
     * and are recommended to for re-use
     */
    lock_operation_event: {
        cluster: 'closuresDoorLock',
        type: 'commandOperationEventNotification',
        convert: (model, msg, publish, options, meta) => {
            const unlockCodes = [2, 9, 14];
            return {
                state: unlockCodes.includes(msg.data['opereventcode']) ? 'UNLOCK' : 'LOCK',
                user: msg.data['userid'],
                source: msg.data['opereventsrc'],
            };
        },
    },
    lock: {
        cluster: 'closuresDoorLock',
        type: ['attributeReport', 'readResponse'],
        convert: (model, msg, publish, options, meta) => {
            if (msg.data.hasOwnProperty('lockState')) {
                return {state: msg.data.lockState == 2 ? 'UNLOCK' : 'LOCK'};
            }
        },
    },
    battery_percentage_remaining: {
        cluster: 'genPowerCfg',
        type: ['attributeReport', 'readResponse'],
        convert: (model, msg, publish, options, meta) => {
            if (msg.data.hasOwnProperty('batteryPercentageRemaining')) {
                return {battery: precisionRound(msg.data['batteryPercentageRemaining'] / 2, 2)};
            }
        },
    },
    temperature: {
        cluster: 'msTemperatureMeasurement',
        type: ['attributeReport', 'readResponse'],
        convert: (model, msg, publish, options, meta) => {
            const temperature = parseFloat(msg.data['measuredValue']) / 100.0;
            return {temperature: calibrateAndPrecisionRoundOptions(temperature, options, 'temperature')};
        },
    },
    humidity: {
        cluster: 'msRelativeHumidity',
        type: ['attributeReport', 'readResponse'],
        convert: (model, msg, publish, options, meta) => {
            const humidity = parseFloat(msg.data['measuredValue']) / 100.0;

            // https://github.com/Koenkk/zigbee2mqtt/issues/798
            // Sometimes the sensor publishes non-realistic vales, it should only publish message
            // in the 0 - 100 range, don't produce messages beyond these values.
            if (humidity >= 0 && humidity <= 100) {
                return {humidity: calibrateAndPrecisionRoundOptions(humidity, options, 'humidity')};
            }
        },
    },
    occupancy: {
        // This is for occupancy sensor that send motion start AND stop messages
        // Note: options.occupancy_timeout not available yet, to implement it will be
        // needed to update device report intervall as well, see devices.js
        cluster: 'msOccupancySensing',
        type: ['attributeReport', 'readResponse'],
        convert: (model, msg, publish, options, meta) => {
            if (msg.data.hasOwnProperty('occupancy')) {
                return {occupancy: msg.data.occupancy === 1};
            }
        },
    },
    brightness: {
        cluster: 'genLevelCtrl',
        type: ['attributeReport', 'readResponse'],
        convert: (model, msg, publish, options, meta) => {
            if (msg.data.hasOwnProperty('currentLevel')) {
                return {brightness: msg.data['currentLevel']};
            }
        },
    },
    electrical_measurement: {
        /**
         * When using this converter also add the following to the configure method of the device:
         * await endpoint.read('haElectricalMeasurement', [
         *   'acVoltageMultiplier', 'acVoltageDivisor', 'acCurrentMultiplier',
         *   'acCurrentDivisor', 'acPowerMultiplier', 'acPowerDivisor',
         * ]);
         */
        cluster: 'haElectricalMeasurement',
        type: ['attributeReport', 'readResponse'],
        convert: (model, msg, publish, options, meta) => {
            const payload = {};
            if (msg.data.hasOwnProperty('activePower')) {
                const multiplier = msg.endpoint.getClusterAttributeValue(
                    'haElectricalMeasurement', 'acPowerMultiplier',
                );
                const divisor = msg.endpoint.getClusterAttributeValue(
                    'haElectricalMeasurement', 'acPowerDivisor',
                );
                const factor = multiplier && divisor ? multiplier / divisor : 1;
                payload.power = precisionRound(msg.data['activePower'] * factor, 2);
            }
            if (msg.data.hasOwnProperty('rmsCurrent')) {
                const multiplier = msg.endpoint.getClusterAttributeValue(
                    'haElectricalMeasurement', 'acCurrentMultiplier',
                );
                const divisor = msg.endpoint.getClusterAttributeValue('haElectricalMeasurement', 'acCurrentDivisor');
                const factor = multiplier && divisor ? multiplier / divisor : 1;
                payload.current = precisionRound(msg.data['rmsCurrent'] * factor, 2);
            }
            if (msg.data.hasOwnProperty('rmsVoltage')) {
                const multiplier = msg.endpoint.getClusterAttributeValue(
                    'haElectricalMeasurement', 'acVoltageMultiplier',
                );
                const divisor = msg.endpoint.getClusterAttributeValue('haElectricalMeasurement', 'acVoltageDivisor');
                const factor = multiplier && divisor ? multiplier / divisor : 1;
                payload.voltage = precisionRound(msg.data['rmsVoltage'] * factor, 2);
            }
            return payload;
        },
    },
    on_off: {
        cluster: 'genOnOff',
        type: ['attributeReport', 'readResponse'],
        convert: (model, msg, publish, options, meta) => {
            if (msg.data.hasOwnProperty('onOff')) {
                return {state: msg.data['onOff'] === 1 ? 'ON' : 'OFF'};
            }
        },
    },
    ias_water_leak_alarm_1: {
        cluster: 'ssIasZone',
        type: 'commandStatusChangeNotification',
        convert: (model, msg, publish, options, meta) => {
            const zoneStatus = msg.data.zonestatus;
            return {
                water_leak: (zoneStatus & 1) > 0,
                tamper: (zoneStatus & 1<<2) > 0,
                battery_low: (zoneStatus & 1<<3) > 0,
            };
        },
    },
    ias_gas_alarm_1: {
        cluster: 'ssIasZone',
        type: 'commandStatusChangeNotification',
        convert: (model, msg, publish, options, meta) => {
            const zoneStatus = msg.data.zonestatus;
            return {
                gas: (zoneStatus & 1) > 0,
                tamper: (zoneStatus & 1<<2) > 0,
                battery_low: (zoneStatus & 1<<3) > 0,
            };
        },
    },
    ias_gas_alarm_2: {
        cluster: 'ssIasZone',
        type: 'commandStatusChangeNotification',
        convert: (model, msg, publish, options, meta) => {
            const zoneStatus = msg.data.zonestatus;
            return {
                gas: (zoneStatus & 1<<1) > 0,
                tamper: (zoneStatus & 1<<2) > 0,
                battery_low: (zoneStatus & 1<<3) > 0,
            };
        },
    },
    ias_smoke_alarm_1: {
        cluster: 'ssIasZone',
        type: 'commandStatusChangeNotification',
        convert: (model, msg, publish, options, meta) => {
            const zoneStatus = msg.data.zonestatus;
            return {
                smoke: (zoneStatus & 1) > 0,
                tamper: (zoneStatus & 1<<2) > 0,
                battery_low: (zoneStatus & 1<<3) > 0,
            };
        },
    },
    ias_contact_alarm_1: {
        cluster: 'ssIasZone',
        type: 'commandStatusChangeNotification',
        convert: (model, msg, publish, options, meta) => {
            const zoneStatus = msg.data.zonestatus;
            return {
                contact: !((zoneStatus & 1) > 0),
                tamper: (zoneStatus & 1<<2) > 0,
                battery_low: (zoneStatus & 1<<3) > 0,
            };
        },
    },
    command_on: {
        cluster: 'genOnOff',
        type: 'commandOn',
        convert: (model, msg, publish, options, meta) => {
            return {action: 'on'};
        },
    },
    command_off: {
        cluster: 'genOnOff',
        type: 'commandOff',
        convert: (model, msg, publish, options, meta) => {
            return {action: 'off'};
        },
    },
    command_off_with_effect: {
        cluster: 'genOnOff',
        type: 'commandOffWithEffect',
        convert: (model, msg, publish, options, meta) => {
            return {action: 'off'};
        },
    },
    identify: {
        cluster: 'genIdentify',
        type: ['attributeReport', 'readResponse'],
        convert: (model, msg, publish, options, meta) => {
            return {action: 'identify'};
        },
    },
    scenes_recall_scene: {
        cluster: 'genScenes',
        type: 'commandRecall',
        convert: (model, msg, publish, options, meta) => {
            return {action: `scene_${msg.data.sceneid}`};
        },
    },

    /**
     * Device specific converters, not recommended for re-use.
     * TODO: This has not been fully sorted out yet.
     */
    HS2SK_SKHMP30I1_power: {
        cluster: 'haElectricalMeasurement',
        type: ['attributeReport', 'readResponse'],
        convert: (model, msg, publish, options, meta) => {
            const result = {};

            if (msg.data.hasOwnProperty('activePower')) {
                result.power = msg.data['activePower'] / 10;
            }

            if (msg.data.hasOwnProperty('rmsCurrent')) {
                result.current = msg.data['rmsCurrent'] / 100;
            }

            if (msg.data.hasOwnProperty('rmsVoltage')) {
                result.voltage = msg.data['rmsVoltage'] / 100;
            }

            return result;
        },
    },
    genOnOff_cmdOn: {
        cluster: 'genOnOff',
        type: 'commandOn',
        convert: (model, msg, publish, options, meta) => {
            return {click: 'on'};
        },
    },
    genOnOff_cmdOff: {
        cluster: 'genOnOff',
        type: 'commandOff',
        convert: (model, msg, publish, options, meta) => {
            return {click: 'off'};
        },
    },
    E1743_brightness_up: {
        cluster: 'genLevelCtrl',
        type: 'commandMove',
        convert: (model, msg, publish, options, meta) => {
            return {click: 'brightness_down'};
        },
    },
    E1743_brightness_down: {
        cluster: 'genLevelCtrl',
        type: 'commandMoveWithOnOff',
        convert: (model, msg, publish, options, meta) => {
            return {click: 'brightness_up'};
        },
    },
    E1743_brightness_stop: {
        cluster: 'genLevelCtrl',
        type: 'commandStopWithOnOff',
        convert: (model, msg, publish, options, meta) => {
            return {click: 'brightness_stop'};
        },
    },
    E1744_play_pause: {
        cluster: 'genOnOff',
        type: 'commandToggle',
        convert: (model, msg, publish, options, meta) => {
            return {action: 'play_pause'};
        },
    },
    E1744_skip: {
        cluster: 'genLevelCtrl',
        type: 'commandStep',
        convert: (model, msg, publish, options, meta) => {
            const direction = msg.data.stepmode === 1 ? 'backward' : 'forward';
            return {
                action: `skip_${direction}`,
                step_size: msg.data.stepsize,
                transition_time: msg.data.transtime,
            };
        },
    },
    AC0251100NJ_long_middle: {
        cluster: 'lightingColorCtrl',
        type: 'commandMoveHue',
        convert: (model, msg, publish, options, meta) => {
            return {click: 'long_middle'};
        },
    },
    AV2010_34_click: {
        cluster: 'genScenes',
        type: 'commandRecall',
        convert: (model, msg, publish, options, meta) => {
            return {click: msg.data.groupid};
        },
    },
    bitron_power: {
        cluster: 'seMetering',
        type: ['attributeReport', 'readResponse'],
        convert: (model, msg, publish, options, meta) => {
            return {power: parseFloat(msg.data['instantaneousDemand']) / 10.0};
        },
    },
    bitron_battery_att_report: {
        cluster: 'genPowerCfg',
        type: ['attributeReport', 'readResponse'],
        convert: (model, msg, publish, options, meta) => {
            const result = {};
            if (typeof msg.data['batteryVoltage'] == 'number') {
                const battery = {max: 3200, min: 2500};
                const voltage = msg.data['batteryVoltage'] * 100;
                result.battery = toPercentage(voltage, battery.min, battery.max);
                result.voltage = voltage; // @deprecated
                // result.voltage = voltage / 1000.0;
            }
            if (typeof msg.data['batteryAlarmState'] == 'number') {
                result.battery_alarm_state = msg.data['batteryAlarmState'];
            }
            return result;
        },
    },
    bitron_thermostat_att_report: {
        cluster: 'hvacThermostat',
        type: ['attributeReport', 'readResponse'],
        convert: (model, msg, publish, options, meta) => {
            const result = {};
            if (typeof msg.data['localTemp'] == 'number') {
                result.local_temperature = precisionRound(msg.data['localTemp'], 2) / 100;
            }
            if (typeof msg.data['localTemperatureCalibration'] == 'number') {
                result.local_temperature_calibration =
                    precisionRound(msg.data['localTemperatureCalibration'], 2) / 10;
            }
            if (typeof msg.data['occupiedHeatingSetpoint'] == 'number') {
                result.occupied_heating_setpoint =
                    precisionRound(msg.data['occupiedHeatingSetpoint'], 2) / 100;
            }
            if (typeof msg.data['runningState'] == 'number') {
                result.running_state = msg.data['runningState'];
            }
            if (typeof msg.data['batteryAlarmState'] == 'number') {
                result.battery_alarm_state = msg.data['batteryAlarmState'];
            }
            return result;
        },
    },
    scenes_recall_click: {
        cluster: 'genScenes',
        type: 'commandRecall',
        convert: (model, msg, publish, options, meta) => {
            return {click: msg.data.sceneid};
        },
    },
    smartthings_contact: {
        cluster: 'ssIasZone',
        type: 'commandStatusChangeNotification',
        convert: (model, msg, publish, options, meta) => {
            return {contact: msg.data.zonestatus === 48};
        },
    },
    xiaomi_battery_3v: {
        cluster: 'genBasic',
        type: ['attributeReport', 'readResponse'],
        convert: (model, msg, publish, options, meta) => {
            let voltage = null;

            if (msg.data['65281']) {
                voltage = msg.data['65281']['1'];
            } else if (msg.data['65282']) {
                voltage = msg.data['65282']['1'].elmVal;
            }

            if (voltage) {
                return {
                    battery: parseFloat(toPercentageCR2032(voltage)),
                    voltage: voltage, // @deprecated
                    // voltage: voltage / 1000.0,
                };
            }
        },
    },
    RTCGQ11LM_interval: {
        cluster: 'genBasic',
        type: ['attributeReport', 'readResponse'],
        convert: (model, msg, publish, options, meta) => {
            if (msg.data['65281']) {
                return {
                    illuminance: calibrateAndPrecisionRoundOptions(msg.data['65281']['11'], options, 'illuminance'),
                };
            }
        },
    },
    WSDCGQ01LM_WSDCGQ11LM_interval: {
        cluster: 'genBasic',
        type: ['attributeReport', 'readResponse'],
        convert: (model, msg, publish, options, meta) => {
            if (msg.data['65281']) {
                const result = {};
                const temperature = parseFloat(msg.data['65281']['100']) / 100.0;
                const humidity = parseFloat(msg.data['65281']['101']) / 100.0;

                // https://github.com/Koenkk/zigbee2mqtt/issues/798
                // Sometimes the sensor publishes non-realistic vales, as the sensor only works from
                // -20 till +60, don't produce messages beyond these values.
                if (temperature > -25 && temperature < 65) {
                    result.temperature = calibrateAndPrecisionRoundOptions(temperature, options, 'temperature');
                }

                // in the 0 - 100 range, don't produce messages beyond these values.
                if (humidity >= 0 && humidity <= 100) {
                    result.humidity = calibrateAndPrecisionRoundOptions(humidity, options, 'humidity');
                }

                // Check if contains pressure (WSDCGQ11LM only)
                if (msg.data['65281'].hasOwnProperty('102')) {
                    const pressure = parseFloat(msg.data['65281']['102']) / 100.0;
                    result.pressure = calibrateAndPrecisionRoundOptions(pressure, options, 'pressure');
                }

                return result;
            }
        },
    },
    WXKG01LM_click: {
        cluster: 'genOnOff',
        type: ['attributeReport', 'readResponse'],
        convert: (model, msg, publish, options, meta) => {
            const deviceID = msg.device.ieeeAddr;
            const state = msg.data['onOff'];

            if (!store[deviceID]) {
                store[deviceID] = {};
            }

            // 0 = click down, 1 = click up, else = multiple clicks
            if (state === 0) {
                store[deviceID].timer = setTimeout(() => {
                    publish({click: 'long'});
                    store[deviceID].timer = null;
                    store[deviceID].long = Date.now();
                }, options.long_timeout || 1000); // After 1000 milliseconds of not releasing we assume long click.
            } else if (state === 1) {
                if (store[deviceID].long) {
                    const duration = Date.now() - store[deviceID].long;
                    publish({click: 'long_release', duration: duration});
                    store[deviceID].long = false;
                }

                if (store[deviceID].timer) {
                    clearTimeout(store[deviceID].timer);
                    store[deviceID].timer = null;
                    publish({click: 'single'});
                }
            } else {
                const clicks = msg.data['32768'];
                const payload = clickLookup[clicks] ? clickLookup[clicks] : 'many';
                publish({click: payload});
            }
        },
    },
    xiaomi_temperature: {
        cluster: 'msTemperatureMeasurement',
        type: ['attributeReport', 'readResponse'],
        convert: (model, msg, publish, options, meta) => {
            const temperature = parseFloat(msg.data['measuredValue']) / 100.0;

            // https://github.com/Koenkk/zigbee2mqtt/issues/798
            // Sometimes the sensor publishes non-realistic vales, as the sensor only works from
            // -20 till +60, don't produce messages beyond these values.
            if (temperature > -25 && temperature < 65) {
                return {temperature: calibrateAndPrecisionRoundOptions(temperature, options, 'temperature')};
            }
        },
    },
    MFKZQ01LM_action_multistate: {
        cluster: 'genMultistateInput',
        type: ['attributeReport', 'readResponse'],
        convert: (model, msg, publish, options, meta) => {
            /*
            Source: https://github.com/kirovilya/ioBroker.zigbee
                +---+
                | 2 |
            +---+---+---+
            | 4 | 0 | 1 |
            +---+---+---+
                |M5I|
                +---+
                | 3 |
                +---+
            Side 5 is with the MI logo, side 3 contains the battery door.
            presentValue = 0 = shake
            presentValue = 2 = wakeup
            presentValue = 3 = fly/fall
            presentValue = y + x * 8 + 64 = 90º Flip from side x on top to side y on top
            presentValue = x + 128 = 180º flip to side x on top
            presentValue = x + 256 = push/slide cube while side x is on top
            presentValue = x + 512 = double tap while side x is on top
            */
            const value = msg.data['presentValue'];
            let action = null;

            if (value === 0) action = {'action': 'shake'};
            else if (value === 2) action = {'action': 'wakeup'};
            else if (value === 3) action = {'action': 'fall'};
            else if (value >= 512) action = {'action': 'tap', 'side': value-512};
            else if (value >= 256) action = {'action': 'slide', 'side': value-256};
            else if (value >= 128) action = {'action': 'flip180', 'side': value-128};
            else if (value >= 64) {
                action = {action: 'flip90', from_side: Math.floor((value-64) / 8), to_side: value % 8, side: value % 8};
            }

            return action ? action : null;
        },
    },
    MFKZQ01LM_action_analog: {
        cluster: 'genAnalogInput',
        type: ['attributeReport', 'readResponse'],
        convert: (model, msg, publish, options, meta) => {
            /*
            Source: https://github.com/kirovilya/ioBroker.zigbee
            presentValue = rotation angle left < 0, right > 0
            */
            const value = msg.data['presentValue'];
            return {
                action: value < 0 ? 'rotate_left' : 'rotate_right',
                angle: Math.floor(value * 100) / 100,
            };
        },
    },
    WXKG12LM_action_click_multistate: {
        cluster: 'genMultistateInput',
        type: ['attributeReport', 'readResponse'],
        convert: (model, msg, publish, options, meta) => {
            const value = msg.data['presentValue'];
            const lookup = {
                1: {click: 'single'}, // single click
                2: {click: 'double'}, // double click
                16: {action: 'hold'}, // hold for more than 400ms
                17: {action: 'release'}, // release after hold for more than 400ms
                18: {action: 'shake'}, // shake
            };

            return lookup[value] ? lookup[value] : null;
        },
    },
    xiaomi_action_click_multistate: {
        cluster: 'genMultistateInput',
        type: ['attributeReport', 'readResponse'],
        convert: (model, msg, publish, options, meta) => {
            const value = msg.data['presentValue'];
            const lookup = {
                1: {click: 'single'}, // single click
                2: {click: 'double'}, // double click
                0: {action: 'hold'}, // hold for more than 400ms
                255: {action: 'release'}, // release after hold for more than 400ms
            };

            return lookup[value] ? lookup[value] : null;
        },
    },
    tradfri_occupancy: {
        cluster: 'genOnOff',
        type: 'commandOnWithTimedOff',
        convert: (model, msg, publish, options, meta) => {
            const timeout = msg.data.ontime / 10;
            const deviceID = msg.device.ieeeAddr;

            // Stop existing timer because motion is detected and set a new one.
            if (store[deviceID]) {
                clearTimeout(store[deviceID]);
                store[deviceID] = null;
            }

            if (timeout !== 0) {
                store[deviceID] = setTimeout(() => {
                    publish({occupancy: false});
                    store[deviceID] = null;
                }, timeout * 1000);
            }

            return {occupancy: true};
        },
    },
    E1745_requested_brightness: {
        // Possible values are 76 (30%) or 254 (100%)
        cluster: 'genLevelCtrl',
        type: 'commandMoveToLevelWithOnOff',
        convert: (model, msg, publish, options, meta) => {
            return {
                requested_brightness_level: msg.data.level,
                requested_brightness_percent: Math.round(msg.data.level / 254 * 100),
            };
        },
    },
    SP600_power: {
        cluster: 'seMetering',
        type: ['attributeReport', 'readResponse'],
        convert: (model, msg, publish, options, meta) => {
            if (meta.device.dateCode === '20160120') {
                // Cannot use generic_power, divisor/multiplier is not according to ZCL.
                // https://github.com/Koenkk/zigbee2mqtt/issues/2233
                // https://github.com/Koenkk/zigbee-herdsman-converters/issues/915

                const result = {};
                if (msg.data.hasOwnProperty('instantaneousDemand')) {
                    result.power = msg.data['instantaneousDemand'];
                }
                // Summation is reported in Watthours
                if (msg.data.hasOwnProperty('currentSummDelivered')) {
                    const data = msg.data['currentSummDelivered'];
                    const value = (parseInt(data[0]) << 32) + parseInt(data[1]);
                    result.energy = value / 1000.0;
                }
                return result;
            } else {
                return converters.generic_power.convert(model, msg, publish, options, meta);
            }
        },
    },
    occupancy_with_timeout: {
        // This is for occupancy sensor that only send a message when motion detected,
        // but do not send a motion stop.
        // Therefore we need to publish the no_motion detected by ourselves.
        cluster: 'msOccupancySensing',
        type: ['attributeReport', 'readResponse'],
        convert: (model, msg, publish, options, meta) => {
            if (msg.data.occupancy !== 1) {
                // In case of 0 no occupancy is reported.
                // https://github.com/Koenkk/zigbee2mqtt/issues/467
                return;
            }

            // The occupancy sensor only sends a message when motion detected.
            // Therefore we need to publish the no_motion detected by ourselves.
            const useOptionsTimeout = options && options.hasOwnProperty('occupancy_timeout');
            const timeout = useOptionsTimeout ? options.occupancy_timeout : occupancyTimeout;
            const deviceID = msg.device.ieeeAddr;

            // Stop existing timers because motion is detected and set a new one.
            if (store[deviceID]) {
                store[deviceID].forEach((t) => clearTimeout(t));
            }

            store[deviceID] = [];

            if (timeout !== 0) {
                const timer = setTimeout(() => {
                    publish({occupancy: false});
                }, timeout * 1000);

                store[deviceID].push(timer);
            }

            // No occupancy since
            if (options && options.no_occupancy_since) {
                options.no_occupancy_since.forEach((since) => {
                    const timer = setTimeout(() => {
                        publish({no_occupancy_since: since});
                    }, since * 1000);
                    store[deviceID].push(timer);
                });
            }

            if (options && options.no_occupancy_since) {
                return {occupancy: true, no_occupancy_since: 0};
            } else {
                return {occupancy: true};
            }
        },
    },
    xiaomi_contact: {
        cluster: 'genOnOff',
        type: ['attributeReport', 'readResponse'],
        convert: (model, msg, publish, options, meta) => {
            return {contact: msg.data['onOff'] === 0};
        },
    },
    xiaomi_contact_interval: {
        cluster: 'genBasic',
        type: ['attributeReport', 'readResponse'],
        convert: (model, msg, publish, options, meta) => {
            if (msg.data.hasOwnProperty('65281') && msg.data['65281'].hasOwnProperty('100')) {
                return {contact: msg.data['65281']['100'] === 0};
            }
        },
    },
    color_colortemp: {
        cluster: 'lightingColorCtrl',
        type: ['attributeReport', 'readResponse'],
        convert: (model, msg, publish, options, meta) => {
            const result = {};

            if (msg.data['colorTemperature']) {
                result.color_temp = msg.data['colorTemperature'];
            }

            if (msg.data['colorMode']) {
                result.color_mode = msg.data['colorMode'];
            }

            if (
                msg.data['currentX'] || msg.data['currentY'] || msg.data['currentSaturation'] ||
                msg.data['currentHue'] || msg.data['enhancedCurrentHue']
            ) {
                result.color = {};

                if (msg.data['currentX']) {
                    result.color.x = precisionRound(msg.data['currentX'] / 65535, 4);
                }

                if (msg.data['currentY']) {
                    result.color.y = precisionRound(msg.data['currentY'] / 65535, 4);
                }

                if (msg.data['currentSaturation']) {
                    result.color.saturation = precisionRound(msg.data['currentSaturation'] / 2.54, 0);
                }

                if (msg.data['currentHue']) {
                    result.color.hue = precisionRound((msg.data['currentHue'] * 360) / 254, 0);
                }

                if (msg.data['enhancedCurrentHue']) {
                    result.color.hue = precisionRound(msg.data['enhancedCurrentHue'] / (65535 / 360), 1);
                }
            }

            return result;
        },
    },
    WXKG11LM_click: {
        cluster: 'genOnOff',
        type: ['attributeReport', 'readResponse'],
        convert: (model, msg, publish, options, meta) => {
            const data = msg.data;
            let clicks;

            if (data.onOff) {
                clicks = 1;
            } else if (data['32768']) {
                clicks = data['32768'];
            }

            if (clickLookup[clicks]) {
                return {click: clickLookup[clicks]};
            }
        },
    },
    generic_illuminance: {
        cluster: 'msIlluminanceMeasurement',
        type: ['attributeReport', 'readResponse'],
        convert: (model, msg, publish, options, meta) => {
            const illuminance = msg.data['measuredValue'];
            return {illuminance: calibrateAndPrecisionRoundOptions(illuminance, options, 'illuminance')};
        },
    },
    generic_pressure: {
        cluster: 'msPressureMeasurement',
        type: ['attributeReport', 'readResponse'],
        convert: (model, msg, publish, options, meta) => {
            const pressure = parseFloat(msg.data['measuredValue']);
            return {pressure: calibrateAndPrecisionRoundOptions(pressure, options, 'pressure')};
        },
    },
    WXKG02LM_click: {
        cluster: 'genOnOff',
        type: ['attributeReport', 'readResponse'],
        convert: (model, msg, publish, options, meta) => {
            return {click: getKey(model.endpoint(msg.device), msg.endpoint.ID)};
        },
    },
    WXKG02LM_click_multistate: {
        cluster: 'genMultistateInput',
        type: ['attributeReport', 'readResponse'],
        convert: (model, msg, publish, options, meta) => {
            const button = getKey(model.endpoint(msg.device), msg.endpoint.ID);
            const value = msg.data['presentValue'];

            const actionLookup = {
                0: 'long',
                1: null,
                2: 'double',
            };

            const action = actionLookup[value];

            if (button) {
                return {click: button + (action ? `_${action}` : '')};
            }
        },
    },
    WXKG03LM_click: {
        cluster: 'genOnOff',
        type: ['attributeReport', 'readResponse'],
        convert: (model, msg, publish, options, meta) => {
            return {click: 'single'};
        },
    },
    KEF1PA_arm: {
        cluster: 'ssIasAce',
        type: 'commandArm',
        convert: (model, msg, publish, options, meta) => {
            const action = msg.data['armmode'];
            delete msg.data['armmode'];
            const modeLookup = {
                0: 'home',
                2: 'sleep',
                3: 'away',
            };
            return {action: modeLookup[action]};
        },
    },
    KEF1PA_panic: {
        cluster: 'ssIasAce',
        type: 'commandPanic',
        convert: (model, msg, publish, options, meta) => {
            delete msg.data['armmode'];
            return {action: 'panic'};
        },
    },
    SJCGQ11LM_water_leak_iaszone: {
        cluster: 'ssIasZone',
        type: 'commandStatusChangeNotification',
        convert: (model, msg, publish, options, meta) => {
            return {water_leak: msg.data.zonestatus === 1};
        },
    },
    cover_stop: {
        cluster: 'closuresWindowCovering',
        type: 'commandStop',
        convert: (model, msg, publish, options, meta) => {
            return {click: 'release'};
        },
    },
    cover_open: {
        cluster: 'closuresWindowCovering',
        type: 'commandUpOpen',
        convert: (model, msg, publish, options, meta) => {
            return {click: 'open'};
        },
    },
    cover_close: {
        cluster: 'closuresWindowCovering',
        type: 'commandDownClose',
        convert: (model, msg, publish, options, meta) => {
            return {click: 'close'};
        },
    },
    xiaomi_power: {
        cluster: 'genAnalogInput',
        type: ['attributeReport', 'readResponse'],
        convert: (model, msg, publish, options, meta) => {
            return {power: precisionRound(msg.data['presentValue'], 2)};
        },
    },
    xiaomi_plug_state: {
        cluster: 'genBasic',
        type: ['attributeReport', 'readResponse'],
        convert: (model, msg, publish, options, meta) => {
            if (msg.data['65281']) {
                const data = msg.data['65281'];
                return {
                    state: data['100'] === 1 ? 'ON' : 'OFF',
                    power: precisionRound(data['152'], 2),
                    voltage: precisionRound(data['150'] * 0.1, 1),
                    consumption: precisionRound(data['149'], 2),
                    temperature: calibrateAndPrecisionRoundOptions(data['3'], options, 'temperature'),
                };
            }
        },
    },
    xiaomi_bulb_interval: {
        cluster: 'genBasic',
        type: ['attributeReport', 'readResponse'],
        convert: (model, msg, publish, options, meta) => {
            if (msg.data['65281']) {
                const data = msg.data['65281'];
                return {
                    state: data['100'] === 1 ? 'ON' : 'OFF',
                    brightness: data['101'],
                    color_temp: data['102'],
                };
            }
        },
    },
    QBKG11LM_power: {
        cluster: 'genBasic',
        type: ['attributeReport', 'readResponse'],
        convert: (model, msg, publish, options, meta) => {
            if (msg.data['65281']) {
                const data = msg.data['65281'];
                return {
                    power: precisionRound(data['152'], 2),
                    consumption: precisionRound(data['149'], 2),
                    temperature: calibrateAndPrecisionRoundOptions(data['3'], options, 'temperature'),
                };
            }
        },
    },
    QBKG12LM_LLKZMK11LM_power: {
        cluster: 'genBasic',
        type: ['attributeReport', 'readResponse'],
        convert: (model, msg, publish, options, meta) => {
            if (msg.data['65281']) {
                const data = msg.data['65281'];
                return {
                    power: precisionRound(data['152'], 2),
                    consumption: precisionRound(data['149'], 2),
                    temperature: calibrateAndPrecisionRoundOptions(data['3'], options, 'temperature'),
                };
            }
        },
    },
    QBKG04LM_QBKG11LM_state: {
        cluster: 'genOnOff',
        type: ['attributeReport', 'readResponse'],
        convert: (model, msg, publish, options, meta) => {
            if (msg.data['61440']) {
                return {state: msg.data['onOff'] === 1 ? 'ON' : 'OFF'};
            } else {
                return {click: 'single'};
            }
        },
    },
    QBKG04LM_buttons: {
        cluster: 'genOnOff',
        type: ['attributeReport', 'readResponse'],
        convert: (model, msg, publish, options, meta) => {
            if (msg.endpoint.ID == 4) {
                return {action: msg.data['onOff'] === 1 ? 'release' : 'hold'};
            }
        },
    },
    QBKG04LM_QBKG11LM_operation_mode: {
        cluster: 'genBasic',
        type: ['attributeReport', 'readResponse'],
        convert: (model, msg, publish, options, meta) => {
            const mappingMode = {
                0x12: 'control_relay',
                0xFE: 'decoupled',
            };
            const key = '65314';
            if (msg.data.hasOwnProperty(key)) {
                const mode = mappingMode[msg.data[key]];
                return {operation_mode: mode};
            }
        },
    },
    QBKG03LM_QBKG12LM_LLKZMK11LM_state: {
        cluster: 'genOnOff',
        type: ['attributeReport', 'readResponse'],
        convert: (model, msg, publish, options, meta) => {
            if (msg.data['61440']) {
                const key = `state_${getKey(model.endpoint(msg.device), msg.endpoint.ID)}`;
                const payload = {};
                payload[key] = msg.data['onOff'] === 1 ? 'ON' : 'OFF';
                return payload;
            } else {
                const mapping = {4: 'left', 5: 'right', 6: 'both'};
                const button = mapping[msg.endpoint.ID];
                return {click: button};
            }
        },
    },
    QBKG11LM_click: {
        cluster: 'genMultistateInput',
        type: ['attributeReport', 'readResponse'],
        convert: (model, msg, publish, options, meta) => {
            if ([1, 2].includes(msg.data.presentValue)) {
                const times = {1: 'single', 2: 'double'};
                return {click: times[msg.data.presentValue]};
            }
        },
    },
    QBKG12LM_click: {
        cluster: 'genMultistateInput',
        type: ['attributeReport', 'readResponse'],
        convert: (model, msg, publish, options, meta) => {
            if ([1, 2].includes(msg.data.presentValue)) {
                const mapping = {5: 'left', 6: 'right', 7: 'both'};
                const times = {1: 'single', 2: 'double'};
                const button = mapping[msg.endpoint.ID];
                return {click: `${button}_${times[msg.data.presentValue]}`};
            }
        },
    },
    QBKG03LM_buttons: {
        cluster: 'genOnOff',
        type: ['attributeReport', 'readResponse'],
        convert: (model, msg, publish, options, meta) => {
            const mapping = {4: 'left', 5: 'right'};
            const button = mapping[msg.endpoint.ID];
            if (button) {
                const payload = {};
                payload[`button_${button}`] = msg.data['onOff'] === 1 ? 'release' : 'hold';
                return payload;
            }
        },
    },
    QBKG03LM_QBKG12LM_operation_mode: {
        cluster: 'genBasic',
        type: ['attributeReport', 'readResponse'],
        convert: (model, msg, publish, options, meta) => {
            const mappingButton = {
                '65314': 'left',
                '65315': 'right',
            };
            const mappingMode = {
                0x12: 'control_left_relay',
                0x22: 'control_right_relay',
                0xFE: 'decoupled',
            };
            for (const key in mappingButton) {
                if (msg.data.hasOwnProperty(key)) {
                    const payload = {};
                    const mode = mappingMode[msg.data[key]];
                    payload[`operation_mode_${mappingButton[key]}`] = mode;
                    return payload;
                }
            }
        },
    },
    xiaomi_lock_report: {
        cluster: 'genBasic',
        type: ['attributeReport', 'readResponse'],
        convert: (model, msg, publish, options, meta) => {
            if (msg.data['65328']) {
                const data = msg.data['65328'];
                const state = data.substr(2, 2);
                const action = data.substr(4, 2);
                const keynum = data.substr(6, 2);
                if (state == 11) {
                    if (action == 1) {
                        // unknown key
                        return {keyerror: true, inserted: 'unknown'};
                    }
                    if (action == 3) {
                        // explicitly disabled key (i.e. reported lost)
                        return {keyerror: true, inserted: keynum};
                    }
                    if (action == 7) {
                        // strange object introduced into the cylinder (e.g. a lock pick)
                        return {keyerror: true, inserted: 'strange'};
                    }
                }
                if (state == 12) {
                    if (action == 1) {
                        return {inserted: keynum};
                    }
                    if (action == 11) {
                        return {forgotten: keynum};
                    }
                }
            }
        },
    },
    ZNCLDJ11LM_ZNCLDJ12LM_curtain_options_output: {
        cluster: 'genBasic',
        type: ['attributeReport', 'readResponse'],
        convert: (model, msg, publish, options, meta) => {
            if (msg.data['1025']) {
                const d1025 = msg.data['1025'];
                return {
                    options: { // next values update only when curtain finished initial setup and knows current position
                        reverse_direction: d1025[2]=='\u0001',
                        hand_open: d1025[5]=='\u0000',
                    },
                };
            }
        },
    },
    ZNCLDJ11LM_ZNCLDJ12LM_curtain_analog_output: {
        cluster: 'genAnalogOutput',
        type: ['attributeReport', 'readResponse'],
        convert: (model, msg, publish, options, meta) => {
            let running = false;

            if (msg.data['61440']) {
                running = msg.data['61440'] !== 0;
            }

            const position = precisionRound(msg.data['presentValue'], 2);
            return {position: position, running: running};
        },
    },
    JTYJGD01LMBW_smoke: {
        cluster: 'ssIasZone',
        type: 'commandStatusChangeNotification',
        convert: (model, msg, publish, options, meta) => {
            return {smoke: msg.data.zonestatus === 1};
        },
    },
    heiman_smoke: {
        cluster: 'ssIasZone',
        type: 'commandStatusChangeNotification',
        convert: (model, msg, publish, options, meta) => {
            const zoneStatus = msg.data.zonestatus;
            return {
                smoke: (zoneStatus & 1) > 0, // Bit 1 = Alarm: Smoke
                battery_low: (zoneStatus & 1<<3) > 0, // Bit 4 = Battery LOW indicator
            };
        },
    },
    heiman_smart_controller_armmode: {
        cluster: 'ssIasAce',
        type: 'commandArm',
        convert: (model, msg, publish, options, meta) => {
            if (msg.data.armmode != null) {
                const lookup = {
                    0: 'disarm',
                    1: 'arm_partial_zones',
                    3: 'arm_all_zones',
                };

                const value = msg.data.armmode;
                return {action: lookup[value] || `armmode_${value}`};
            }
        },
    },
    heiman_smart_controller_emergency: {
        cluster: 'ssIasAce',
        type: 'commandEmergency',
        convert: (model, msg, publish, options, meta) => {
            return {action: 'emergency'};
        },
    },
    TS0218_click: {
        cluster: 'ssIasAce',
        type: 'commandEmergency',
        convert: (model, msg, publish, options, meta) => {
            return {action: 'click'};
        },
    },
    battery_200: {
        cluster: 'genPowerCfg',
        type: ['attributeReport', 'readResponse'],
        convert: (model, msg, publish, options, meta) => {
            const batt = msg.data.batteryPercentageRemaining;
            const battLow = msg.data.batteryAlarmState;
            const voltage = msg.data.batteryVoltage;
            const results = {};
            if (batt != null) {
                const value = Math.round(batt/200.0*10000)/100; // Out of 200
                results['battery'] = value;
            }
            if (battLow != null) {
                if (battLow) {
                    results['battery_low'] = true;
                } else {
                    results['battery_low'] = false;
                }
            }
            if (voltage != null) {
                results['voltage'] = voltage * 100;
            }
            return results;
        },
    },
    heiman_smoke_enrolled: {
        cluster: 'ssIasZone',
        type: ['attributeReport', 'readResponse'],
        convert: (model, msg, publish, options, meta) => {
            const zoneId = msg.data.zoneId;
            const zoneState = msg.data.zoneState;
            const results = {};
            if (zoneState) {
                results['enrolled'] = true;
            } else {
                results['enrolled'] = false;
            }
            results['zone_id'] = zoneId;
            return results;
        },
    },
    heiman_carbon_monoxide: {
        cluster: 'ssIasZone',
        type: 'commandStatusChangeNotification',
        convert: (model, msg, publish, options, meta) => {
            const zoneStatus = msg.data.zonestatus;
            return {
                carbon_monoxide: (zoneStatus & 1) > 0, // Bit 1 = Alarm: Carbon monoxide
                battery_low: (zoneStatus & 1<<3) > 0, // Bit 4 = Battery LOW indicator
            };
        },
    },
    JTQJBF01LMBW_gas: {
        cluster: 'ssIasZone',
        type: 'commandStatusChangeNotification',
        convert: (model, msg, publish, options, meta) => {
            return {gas: msg.data.zonestatus === 1};
        },
    },
    JTQJBF01LMBW_gas_density: {
        cluster: 'genBasic',
        type: ['attributeReport', 'readResponse'],
        convert: (model, msg, publish, options, meta) => {
            const data = msg.data;
            if (data && data['65281']) {
                const basicAttrs = data['65281'];
                if (basicAttrs.hasOwnProperty('100')) {
                    return {gas_density: basicAttrs['100']};
                }
            }
        },
    },
    JTYJGD01LMBW_smoke_density: {
        cluster: 'genBasic',
        type: ['attributeReport', 'readResponse'],
        convert: (model, msg, publish, options, meta) => {
            const data = msg.data;
            if (data && data['65281']) {
                const basicAttrs = data['65281'];
                if (basicAttrs.hasOwnProperty('100')) {
                    return {smoke_density: basicAttrs['100']};
                }
            }
        },
    },
    JTQJBF01LMBW_sensitivity: {
        cluster: 'ssIasZone',
        type: ['attributeReport', 'readResponse'],
        convert: (model, msg, publish, options, meta) => {
            const data = msg.data;
            const lookup = {
                '1': 'low',
                '2': 'medium',
                '3': 'high',
            };

            if (data && data.hasOwnProperty('65520')) {
                const value = data['65520'];
                if (value && value.startsWith('0x020')) {
                    return {
                        sensitivity: lookup[value.charAt(5)],
                    };
                }
            }
        },
    },
    DJT11LM_vibration: {
        cluster: 'closuresDoorLock',
        type: ['attributeReport', 'readResponse'],
        convert: (model, msg, publish, options, meta) => {
            const result = {};
            const vibrationLookup = {
                1: 'vibration',
                2: 'tilt',
                3: 'drop',
            };

            if (msg.data['85']) {
                const data = msg.data['85'];
                result.action = vibrationLookup[data];
            }
            if (msg.data['1283']) {
                const data = msg.data['1283'];
                result.angle = data;
            }

            if (msg.data['1285']) {
                // https://github.com/dresden-elektronik/deconz-rest-plugin/issues/748#issuecomment-419669995
                // Only first 2 bytes are relevant.
                const data = (msg.data['1285'] >> 8);
                // Swap byte order
                result.strength = ((data & 0xFF) << 8) | ((data >> 8) & 0xFF);
            }

            if (msg.data['1288']) {
                const data = msg.data['1288'];

                // array interpretation:
                // 12 bit two's complement sign extended integer
                // data[1][bit0..bit15] : x
                // data[1][bit16..bit31]: y
                // data[0][bit0..bit15] : z
                // left shift first to preserve sign extension for 'x'
                const x = ((data['1'] << 16) >> 16);
                const y = (data['1'] >> 16);
                // left shift first to preserve sign extension for 'z'
                const z = ((data['0'] << 16) >> 16);

                // calculate angle
                result.angle_x = Math.round(Math.atan(x/Math.sqrt(y*y+z*z)) * 180 / Math.PI);
                result.angle_y = Math.round(Math.atan(y/Math.sqrt(x*x+z*z)) * 180 / Math.PI);
                result.angle_z = Math.round(Math.atan(z/Math.sqrt(x*x+y*y)) * 180 / Math.PI);

                // calculate absolulte angle
                const R = Math.sqrt(x * x + y * y + z * z);
                result.angle_x_absolute = Math.round((Math.acos(x / R)) * 180 / Math.PI);
                result.angle_y_absolute = Math.round((Math.acos(y / R)) * 180 / Math.PI);
            }

            return result;
        },
    },
    generic_power: {
        cluster: 'seMetering',
        type: ['attributeReport', 'readResponse'],
        convert: (model, msg, publish, options, meta) => {
            const result = {};
            const multiplier = msg.endpoint.getClusterAttributeValue('seMetering', 'multiplier');
            const divisor = msg.endpoint.getClusterAttributeValue('seMetering', 'divisor');
            const factor = multiplier && divisor ? multiplier / divisor : null;

            if (msg.data.hasOwnProperty('instantaneousDemand')) {
                let power = msg.data['instantaneousDemand'];
                if (factor != null) {
                    power = (power * factor) * 1000; // kWh to Watt
                }
                result.power = precisionRound(power, 2);
            }

            if (factor != null && (msg.data.hasOwnProperty('currentSummDelivered') ||
                msg.data.hasOwnProperty('currentSummReceived'))) {
                let energy = 0;
                if (msg.data.hasOwnProperty('currentSummDelivered')) {
                    const data = msg.data['currentSummDelivered'];
                    const value = (parseInt(data[0]) << 32) + parseInt(data[1]);
                    energy += value * factor;
                }
                if (msg.data.hasOwnProperty('currentSummReceived')) {
                    const data = msg.data['currentSummReceived'];
                    const value = (parseInt(data[0]) << 32) + parseInt(data[1]);
                    energy -= value * factor;
                }
                result.energy = precisionRound(energy, 2);
            }

            return result;
        },
    },
    CC2530ROUTER_state: {
        cluster: 'genOnOff',
        type: ['attributeReport', 'readResponse'],
        convert: (model, msg, publish, options, meta) => {
            return {state: true, led_state: msg.data['onOff'] === 1};
        },
    },
    CC2530ROUTER_meta: {
        cluster: 'genBinaryValue',
        type: ['attributeReport', 'readResponse'],
        convert: (model, msg, publish, options, meta) => {
            const data = msg.data;
            return {
                description: data['description'],
                type: data['inactiveText'],
                rssi: data['presentValue'],
            };
        },
    },
    DNCKAT_S00X_state: {
        cluster: 'genOnOff',
        type: ['attributeReport', 'readResponse'],
        convert: (model, msg, publish, options, meta) => {
            const key = `state_${getKey(model.endpoint(msg.device), msg.endpoint.ID)}`;
            const payload = {};
            payload[key] = msg.data['onOff'] === 1 ? 'ON' : 'OFF';
            return payload;
        },
    },
    DNCKAT_S00X_buttons: {
        cluster: 'genOnOff',
        type: ['attributeReport', 'readResponse'],
        convert: (model, msg, publish, options, meta) => {
            const key = `button_${getKey(model.endpoint(msg.device), msg.endpoint.ID)}`;
            const payload = {};
            payload[key] = msg.data['onOff'] === 1 ? 'release' : 'hold';
            return payload;
        },
    },
    ZigUP_parse: {
        cluster: 'genOnOff',
        type: ['attributeReport', 'readResponse'],
        convert: (model, msg, publish, options, meta) => {
            const lookup = {
                '0': 'timer',
                '1': 'key',
                '2': 'dig-in',
            };

            let ds18b20Id = null;
            let ds18b20Value = null;
            if (msg.data['41368']) {
                ds18b20Id = msg.data['41368'].split(':')[0];
                ds18b20Value = precisionRound(msg.data['41368'].split(':')[1], 2);
            }

            return {
                state: msg.data['onOff'] === 1 ? 'ON' : 'OFF',
                cpu_temperature: precisionRound(msg.data['41361'], 2),
                external_temperature: precisionRound(msg.data['41362'], 1),
                external_humidity: precisionRound(msg.data['41363'], 1),
                s0_counts: msg.data['41364'],
                adc_volt: precisionRound(msg.data['41365'], 3),
                dig_input: msg.data['41366'],
                reason: lookup[msg.data['41367']],
                [`${ds18b20Id}`]: ds18b20Value,
            };
        },
    },
    Z809A_power: {
        cluster: 'haElectricalMeasurement',
        type: ['attributeReport', 'readResponse'],
        convert: (model, msg, publish, options, meta) => {
            return {
                power: msg.data['activePower'],
                current: msg.data['rmsCurrent'],
                voltage: msg.data['rmsVoltage'],
                power_factor: msg.data['powerFactor'],
            };
        },
    },
    SP120_power: {
        cluster: 'haElectricalMeasurement',
        type: ['attributeReport', 'readResponse'],
        convert: (model, msg, publish, options, meta) => {
            const result = {};

            if (msg.data.hasOwnProperty('activePower')) {
                result.power = msg.data['activePower'];
            }

            if (msg.data.hasOwnProperty('rmsCurrent')) {
                result.current = msg.data['rmsCurrent'] / 1000;
            }

            if (msg.data.hasOwnProperty('rmsVoltage')) {
                result.voltage = msg.data['rmsVoltage'];
            }

            return result;
        },
    },
    peanut_electrical: {
        cluster: 'haElectricalMeasurement',
        type: ['attributeReport', 'readResponse'],
        convert: (model, msg, publish, options, meta) => {
            const result = {};
            const deviceID = msg.device.ieeeAddr;

            // initialize stored defaults with observed values
            if (!store[deviceID]) {
                store[deviceID] = {
                    acVoltageMultiplier: 180, acVoltageDivisor: 39321, acCurrentMultiplier: 72,
                    acCurrentDivisor: 39321, acPowerMultiplier: 10255, acPowerDivisor: 39321,
                };
            }

            // if new multipliers/divisors come in, replace prior values or defaults
            Object.keys(store[deviceID]).forEach((key) => {
                if (msg.data.hasOwnProperty(key)) {
                    store[deviceID][key] = msg.data[key];
                }
            });

            // if raw measurement comes in, apply stored/default multiplier and divisor
            if (msg.data.hasOwnProperty('rmsVoltage')) {
                result.voltage = (msg.data['rmsVoltage'] * store[deviceID].acVoltageMultiplier /
                    store[deviceID].acVoltageDivisor).toFixed(2);
            }

            if (msg.data.hasOwnProperty('rmsCurrent')) {
                result.current = (msg.data['rmsCurrent'] * store[deviceID].acCurrentMultiplier /
                    store[deviceID].acCurrentDivisor).toFixed(2);
            }

            if (msg.data.hasOwnProperty('activePower')) {
                result.power = (msg.data['activePower'] * store[deviceID].acPowerMultiplier /
                    store[deviceID].acPowerDivisor).toFixed(2);
            }

            return result;
        },
    },
    STS_PRS_251_presence: {
        cluster: 'genBinaryInput',
        type: ['attributeReport', 'readResponse'],
        convert: (model, msg, publish, options, meta) => {
            const useOptionsTimeout = options && options.hasOwnProperty('presence_timeout');
            const timeout = useOptionsTimeout ? options.presence_timeout : 100; // 100 seconds by default
            const deviceID = msg.device.ieeeAddr;

            // Stop existing timer because presence is detected and set a new one.
            if (store.hasOwnProperty(deviceID)) {
                clearTimeout(store[deviceID]);
                store[deviceID] = null;
            }

            store[deviceID] = setTimeout(() => {
                publish({presence: false});
                store[deviceID] = null;
            }, timeout * 1000);

            return {presence: true};
        },
    },
    battery_3V: {
        cluster: 'genPowerCfg',
        type: ['attributeReport', 'readResponse'],
        convert: (model, msg, publish, options, meta) => {
            if (msg.data.hasOwnProperty('batteryVoltage')) {
                const battery = {max: 3000, min: 2500};
                const voltage = msg.data['batteryVoltage'] * 100;
                return {
                    battery: toPercentage(voltage, battery.min, battery.max),
                    voltage: voltage, // @deprecated
                    // voltage: voltage / 1000.0,
                };
            }
        },
    },
    battery_3V_2100: {
        cluster: 'genPowerCfg',
        type: ['attributeReport', 'readResponse'],
        convert: (model, msg, publish, options, meta) => {
            const result = {};
            if (msg.data.hasOwnProperty('batteryVoltage')) {
                const battery = {max: 3000, min: 2100};
                const voltage = msg.data['batteryVoltage'] * 100;
                result.battery = toPercentage(voltage, battery.min, battery.max);
                result.voltage = voltage / 1000.0;
            }
            if (msg.data.hasOwnProperty('batteryAlarmState')) {
                result.battery_alarm_state = msg.data['batteryAlarmState'];
            }
            return result;
        },
    },
    battery_cr2032: {
        cluster: 'genPowerCfg',
        type: ['attributeReport', 'readResponse'],
        convert: (model, msg, publish, options, meta) => {
            const voltage = msg.data['batteryVoltage'] * 100;
            return {
                battery: toPercentageCR2032(voltage),
                voltage: voltage / 1000.0,
            };
        },
    },
    STS_PRS_251_beeping: {
        cluster: 'genIdentify',
        type: ['attributeReport', 'readResponse'],
        convert: (model, msg, publish, options, meta) => {
            return {action: 'beeping'};
        },
    },
    _324131092621_notification: {
        cluster: 'manuSpecificPhilips',
        type: 'commandHueNotification',
        convert: (model, msg, publish, options, meta) => {
            const multiplePressTimeout = options && options.hasOwnProperty('multiple_press_timeout') ?
                options.multiple_press_timeout : 0.25;

            const getPayload = function(button, pressType, pressDuration, pressCounter,
                brightnessSend, brightnessValue) {
                const payLoad = {};
                payLoad['action'] = `${button}-${pressType}`;
                payLoad['duration'] = pressDuration / 1000;
                if (pressCounter) {
                    payLoad['counter'] = pressCounter;
                }
                if (brightnessSend) {
                    payLoad['brightness'] = store[deviceID].brightnessValue;
                }
                return payLoad;
            };

            const deviceID = msg.device.ieeeAddr;
            let button = null;
            switch (msg.data['button']) {
            case 1:
                button = 'on';
                break;
            case 2:
                button = 'up';
                break;
            case 3:
                button = 'down';
                break;
            case 4:
                button = 'off';
                break;
            }
            let type = null;
            switch (msg.data['type']) {
            case 0:
                type = 'press';
                break;
            case 1:
                type = 'hold';
                break;
            case 2:
            case 3:
                type = 'release';
                break;
            }

            const brightnessEnabled = options && options.hasOwnProperty('send_brightess') ?
                options.send_brightess : true;
            const brightnessSend = brightnessEnabled && button && (button == 'up' || button == 'down');

            // Initialize store
            if (!store[deviceID]) {
                store[deviceID] = {pressStart: null, pressType: null,
                    delayedButton: null, delayedBrightnessSend: null, delayedType: null,
                    delayedCounter: 0, delayedTimerStart: null, delayedTimer: null};
                if (brightnessEnabled) {
                    store[deviceID].brightnessValue = 255;
                    store[deviceID].brightnessSince = null;
                    store[deviceID].brightnessDirection = null;
                }
            }

            if (button && type) {
                if (type == 'press') {
                    store[deviceID].pressStart = Date.now();
                    store[deviceID].pressType = 'press';
                    if (brightnessSend) {
                        const newValue = store[deviceID].brightnessValue + (button === 'up' ? 32 : -32);
                        store[deviceID].brightnessValue = numberWithinRange(newValue, 1, 255);
                    }
                } else if (type == 'hold') {
                    store[deviceID].pressType = 'hold';
                    if (brightnessSend) {
                        holdUpdateBrightness324131092621(deviceID);
                        store[deviceID].brightnessSince = Date.now();
                        store[deviceID].brightnessDirection = button;
                    }
                } else if (type == 'release') {
                    if (brightnessSend) {
                        store[deviceID].brightnessSince = null;
                        store[deviceID].brightnessDirection = null;
                    }
                    if (store[deviceID].pressType == 'hold') {
                        store[deviceID].pressType += '-release';
                    }
                }
                if (type == 'press') {
                    // pressed different button
                    if (store[deviceID].delayedTimer && (store[deviceID].delayedButton != button)) {
                        clearTimeout(store[deviceID].delayedTimer);
                        store[deviceID].delayedTimer = null;
                        publish(getPayload(store[deviceID].delayedButton,
                            store[deviceID].delayedType, 0, store[deviceID].delayedCounter,
                            store[deviceID].delayedBrightnessSend,
                            store[deviceID].brightnessValue));
                    }
                } else {
                    // released after press: start timer
                    if (store[deviceID].pressType == 'press') {
                        if (store[deviceID].delayedTimer) {
                            clearTimeout(store[deviceID].delayedTimer);
                            store[deviceID].delayedTimer = null;
                        } else {
                            store[deviceID].delayedCounter = 0;
                        }
                        store[deviceID].delayedButton = button;
                        store[deviceID].delayedBrightnessSend = brightnessSend;
                        store[deviceID].delayedType = store[deviceID].pressType;
                        store[deviceID].delayedCounter++;
                        store[deviceID].delayedTimerStart = Date.now();
                        store[deviceID].delayedTimer = setTimeout(() => {
                            publish(getPayload(store[deviceID].delayedButton,
                                store[deviceID].delayedType, 0, store[deviceID].delayedCounter,
                                store[deviceID].delayedBrightnessSend,
                                store[deviceID].brightnessValue));
                            store[deviceID].delayedTimer = null;
                        }, multiplePressTimeout * 1000);
                    } else {
                        const pressDuration =
                            (store[deviceID].pressType == 'hold' || store[deviceID].pressType == 'hold-release') ?
                                Date.now() - store[deviceID].pressStart : 0;
                        return getPayload(button,
                            store[deviceID].pressType, pressDuration, null, brightnessSend,
                            store[deviceID].brightnessValue);
                    }
                }
            }

            return {};
        },
    },
    generic_battery: {
        cluster: 'genPowerCfg',
        type: ['attributeReport', 'readResponse'],
        convert: (model, msg, publish, options, meta) => {
            if (msg.data.hasOwnProperty('batteryPercentageRemaining')) {
                return {battery: msg.data['batteryPercentageRemaining']};
            }
        },
    },
    generic_battery_voltage: {
        cluster: 'genPowerCfg',
        type: ['attributeReport', 'readResponse'],
        convert: (model, msg, publish, options, meta) => {
            if (msg.data.hasOwnProperty('batteryVoltage')) {
                return {voltage: msg.data['batteryVoltage'] / 100};
            }
        },
    },
    cmd_move: {
        cluster: 'genLevelCtrl',
        type: 'commandMove',
        convert: (model, msg, publish, options, meta) => {
            ictcg1(model, msg, publish, options, 'move');
            const direction = msg.data.movemode === 1 ? 'left' : 'right';
            return {action: `rotate_${direction}`, rate: msg.data.rate};
        },
    },
    cmd_move_with_onoff: {
        cluster: 'genLevelCtrl',
        type: 'commandMoveWithOnOff',
        convert: (model, msg, publish, options, meta) => {
            ictcg1(model, msg, publish, options, 'move');
            const direction = msg.data.movemode === 1 ? 'left' : 'right';
            return {action: `rotate_${direction}`, rate: msg.data.rate};
        },
    },
    cmd_stop: {
        cluster: 'genLevelCtrl',
        type: 'commandStop',
        convert: (model, msg, publish, options, meta) => {
            const value = ictcg1(model, msg, publish, options, 'stop');
            return {action: `rotate_stop`, brightness: value};
        },
    },
    cmd_stop_with_onoff: {
        cluster: 'genLevelCtrl',
        type: 'commandStopWithOnOff',
        convert: (model, msg, publish, options, meta) => {
            const value = ictcg1(model, msg, publish, options, 'stop');
            return {action: `rotate_stop`, brightness: value};
        },
    },
    cmd_move_to_level_with_onoff: {
        cluster: 'genLevelCtrl',
        type: 'commandMoveToLevelWithOnOff',
        convert: (model, msg, publish, options, meta) => {
            const value = ictcg1(model, msg, publish, options, 'level');
            const direction = msg.data.level === 0 ? 'left' : 'right';
            return {action: `rotate_${direction}_quick`, level: msg.data.level, brightness: value};
        },
    },
    iris_3320L_contact: {
        cluster: 'ssIasZone',
        type: 'commandStatusChangeNotification',
        convert: (model, msg, publish, options, meta) => {
            return {contact: msg.data.zonestatus === 36};
        },
    },
    nue_power_state: {
        cluster: 'genOnOff',
        type: ['attributeReport', 'readResponse'],
        convert: (model, msg, publish, options, meta) => {
            const button = getKey(model.endpoint(msg.device), msg.endpoint.ID);
            if (button) {
                const payload = {};
                payload[`state_${button}`] = msg.data['onOff'] === 1 ? 'ON' : 'OFF';
                return payload;
            }
        },
    },
    generic_state_multi_ep: {
        cluster: 'genOnOff',
        type: ['attributeReport', 'readResponse'],
        convert: (model, msg, publish, options, meta) => {
            const key = `state_${getKey(model.endpoint(msg.device), msg.endpoint.ID)}`;
            const payload = {};
            payload[key] = msg.data['onOff'] === 1 ? 'ON' : 'OFF';
            return payload;
        },
    },
    RZHAC_4256251_power: {
        cluster: 'haElectricalMeasurement',
        type: ['attributeReport', 'readResponse'],
        convert: (model, msg, publish, options, meta) => {
            return {
                power: msg.data['activePower'],
                current: msg.data['rmsCurrent'],
                voltage: msg.data['rmsVoltage'],
            };
        },
    },
    iaszone_occupancy_2: {
        cluster: 'ssIasZone',
        type: 'commandStatusChangeNotification',
        convert: (model, msg, publish, options, meta) => {
            const zoneStatus = msg.data.zonestatus;
            return {
                occupancy: (zoneStatus & 1<<1) > 0, // Bit 1 = Alarm 2: Presence Indication
                tamper: (zoneStatus & 1<<2) > 0, // Bit 2 = Tamper status
                battery_low: (zoneStatus & 1<<3) > 0, // Bit 3 = Battery LOW indicator (trips around 2.4V)
            };
        },
    },
    iaszone_occupancy_1: {
        cluster: 'ssIasZone',
        type: 'commandStatusChangeNotification',
        convert: (model, msg, publish, options, meta) => {
            const zoneStatus = msg.data.zonestatus;
            return {
                occupancy: (zoneStatus & 1) > 0,
                tamper: (zoneStatus & 1<<2) > 0,
                battery_low: (zoneStatus & 1<<3) > 0,
            };
        },
    },
    iaszone_occupancy_1_with_timeout: {
        cluster: 'ssIasZone',
        type: 'commandStatusChangeNotification',
        convert: (model, msg, publish, options, meta) => {
            const zoneStatus = msg.data.zonestatus;
            const useOptionsTimeout = options && options.hasOwnProperty('occupancy_timeout');
            const timeout = useOptionsTimeout ? options.occupancy_timeout : occupancyTimeout;
            const deviceID = msg.device.ieeeAddr;

            if (store[deviceID]) {
                clearTimeout(store[deviceID]);
                store[deviceID] = null;
            }

            if (timeout !== 0) {
                store[deviceID] = setTimeout(() => {
                    publish({occupancy: false});
                    store[deviceID] = null;
                }, timeout * 1000);
            }

            return {
                occupancy: (zoneStatus & 1) > 0,
                tamper: (zoneStatus & 1<<2) > 0,
                battery_low: (zoneStatus & 1<<3) > 0,
            };
        },
    },
    restorable_brightness: {
        cluster: 'genLevelCtrl',
        type: ['attributeReport', 'readResponse'],
        convert: (model, msg, publish, options, meta) => {
            if (msg.data.hasOwnProperty('currentLevel')) {
                // Ignore brightness = 0, which only happens when state is OFF
                if (Number(msg.data['currentLevel']) > 0) {
                    return {brightness: msg.data['currentLevel']};
                }
                return {};
            }
        },
    },
    smartsense_multi: {
        cluster: 'ssIasZone',
        type: ['attributeReport', 'readResponse'],
        convert: (model, msg, publish, options, meta) => {
            const zoneStatus = msg.data.zonestatus;
            return {
                contact: !(zoneStatus & 1), // Bit 1 = Contact
                // Bit 5 = Currently always set?
            };
        },
    },
    st_button_state: {
        cluster: 'ssIasZone',
        type: 'commandStatusChangeNotification',
        convert: (model, msg, publish, options, meta) => {
            const buttonStates = {
                0: 'off',
                1: 'single',
                2: 'double',
                3: 'hold',
            };

            if (msg.data.hasOwnProperty('data')) {
                const zoneStatus = msg.data.zonestatus;
                return {click: buttonStates[zoneStatus]};
            } else {
                const zoneStatus = msg.data.zonestatus;
                return {click: buttonStates[zoneStatus]};
            }
        },
    },
    CTR_U_brightness_updown_click: {
        cluster: 'genLevelCtrl',
        type: 'commandStep',
        convert: (model, msg, publish, options, meta) => {
            const deviceID = msg.device.ieeeAddr;
            const direction = msg.data.stepmode === 1 ? 'down' : 'up';

            // Save last direction for release event
            if (!store[deviceID]) {
                store[deviceID] = {};
            }
            store[deviceID].direction = direction;

            return {
                action: `brightness_${direction}_click`,
                step_size: msg.data.stepsize,
                transition_time: msg.data.transtime,
            };
        },
    },
    CTR_U_brightness_updown_hold: {
        cluster: 'genLevelCtrl',
        type: 'commandMove',
        convert: (model, msg, publish, options, meta) => {
            const deviceID = msg.device.ieeeAddr;
            const direction = msg.data.movemode === 1 ? 'down' : 'up';

            // Save last direction for release event
            if (!store[deviceID]) {
                store[deviceID] = {};
            }
            store[deviceID].direction = direction;

            return {
                action: `brightness_${direction}_hold`,
                rate: msg.data.rate,
            };
        },
    },
    CTR_U_brightness_updown_release: {
        cluster: 'genLevelCtrl',
        type: 'commandStop',
        convert: (model, msg, publish, options, meta) => {
            const deviceID = msg.device.ieeeAddr;
            if (!store[deviceID]) {
                return null;
            }

            const direction = store[deviceID].direction;
            return {
                action: `brightness_${direction}_release`,
            };
        },
    },
    CTR_U_scene: {
        cluster: 'genScenes',
        type: 'commandRecall',
        convert: (model, msg, publish, options, meta) => {
            return {click: `scene_${msg.data.groupid}_${msg.data.sceneid}`};
        },
    },
    thermostat_att_report: {
        cluster: 'hvacThermostat',
        type: ['attributeReport', 'readResponse'],
        convert: (model, msg, publish, options, meta) => {
            const result = {};
            if (typeof msg.data['localTemp'] == 'number') {
                result.local_temperature = precisionRound(msg.data['localTemp'], 2) / 100;
            }
            if (typeof msg.data['localTemperatureCalibration'] == 'number') {
                result.local_temperature_calibration =
                    precisionRound(msg.data['localTemperatureCalibration'], 2) / 10;
            }
            if (typeof msg.data['occupancy'] == 'number') {
                result.occupancy = msg.data['occupancy'];
            }
            if (typeof msg.data['occupiedHeatingSetpoint'] == 'number') {
                const ohs = precisionRound(msg.data['occupiedHeatingSetpoint'], 2) / 100;
                if (ohs < -250) {
                    // Stelpro will return -325.65 when set to off
                    result.occupied_heating_setpoint = 0;
                } else {
                    result.occupied_heating_setpoint = ohs;
                }
            }
            if (typeof msg.data['unoccupiedHeatingSetpoint'] == 'number') {
                result.unoccupied_heating_setpoint =
                    precisionRound(msg.data['unoccupiedHeatingSetpoint'], 2) / 100;
            }
            if (typeof msg.data['occupiedCoolingSetpoint'] == 'number') {
                result.occupied_cooling_setpoint =
                    precisionRound(msg.data['occupiedCoolingSetpoint'], 2) / 100;
            }
            if (typeof msg.data['weeklySchedule'] == 'number') {
                result.weekly_schedule = msg.data['weeklySchedule'];
            }
            if (typeof msg.data['setpointChangeAmount'] == 'number') {
                result.setpoint_change_amount = msg.data['setpointChangeAmount'] / 100;
            }
            if (typeof msg.data['setpointChangeSource'] == 'number') {
                result.setpoint_change_source = msg.data['setpointChangeSource'];
            }
            if (typeof msg.data['setpointChangeSourceTimeStamp'] == 'number') {
                result.setpoint_change_source_timestamp = msg.data['setpointChangeSourceTimeStamp'];
            }
            if (typeof msg.data['remoteSensing'] == 'number') {
                result.remote_sensing = msg.data['remoteSensing'];
            }
            const ctrl = msg.data['ctrlSeqeOfOper'];
            if (typeof ctrl == 'number' && common.thermostatControlSequenceOfOperations.hasOwnProperty(ctrl)) {
                result.control_sequence_of_operation = common.thermostatControlSequenceOfOperations[ctrl];
            }
            const smode = msg.data['systemMode'];
            if (typeof smode == 'number' && common.thermostatSystemModes.hasOwnProperty(smode)) {
                result.system_mode = common.thermostatSystemModes[smode];
            }
            const rmode = msg.data['runningMode'];
            if (typeof rmode == 'number' && common.thermostatSystemModes.hasOwnProperty(rmode)) {
                result.running_mode = common.thermostatSystemModes[rmode];
            }
            const state = msg.data['runningState'];
            if (typeof state == 'number' && common.thermostatRunningStates.hasOwnProperty(state)) {
                result.running_state = common.thermostatRunningStates[state];
            }
            if (typeof msg.data['pIHeatingDemand'] == 'number') {
                result.pi_heating_demand = precisionRound(msg.data['pIHeatingDemand'] / 255.0 * 100.0, 0);
            }
            return result;
        },
    },
    hvac_user_interface: {
        cluster: 'hvacUserInterfaceCfg',
        type: ['attributeReport', 'readResponse'],
        convert: (model, msg, publish, options, meta) => {
            const result = {};
            const lockoutMode = msg.data['keypadLockout'];
            if (typeof lockoutMode == 'number') {
                result.keypad_lockout = lockoutMode;
            }
            return result;
        },
    },
    stelpro_thermostat: {
        cluster: 'hvacThermostat',
        type: ['attributeReport', 'readResponse'],
        convert: (model, msg, publish, options, meta) => {
            const result = {};
            const mode = msg.data['StelproSystemMode'];
            if (mode == 'number') {
                result.stelpro_mode = mode;
                switch (mode) {
                case 5:
                    // "Eco" mode is translated into "auto" here
                    result.system_mode = common.thermostatSystemModes[1];
                    break;
                }
            }
            const piHeatingDemand = msg.data['pIHeatingDemand'];
            if (typeof piHeatingDemand == 'number') {
                result.operation = piHeatingDemand >= 10 ? 'heating' : 'idle';
            }
            return result;
        },
    },
    sinope_thermostat_state: {
        cluster: 'hvacThermostat',
        type: ['attributeReport', 'readResponse'],
        convert: (model, msg, publish, options, meta) => {
            const result = {};
            const piHeatingDemand = msg.data['pIHeatingDemand'];
            if (typeof piHeatingDemand == 'number') {
                result.operation = piHeatingDemand >= 10 ? 'heating' : 'idle';
            }
            return result;
        },
    },
    eurotronic_thermostat: {
        cluster: 'hvacThermostat',
        type: ['attributeReport', 'readResponse'],
        convert: (model, msg, publish, options, meta) => {
            const result = converters.thermostat_att_report.convert(model, msg, publish, options, meta);
            // system_mode is always 'heat', we set it below based on eurotronic_host_flags
            if (result.system_mode) {
                delete result['system_mode'];
            }
            if (typeof msg.data[0x4003] == 'number') {
                result.current_heating_setpoint =
                    precisionRound(msg.data[0x4003], 2) / 100;
            }
            if (typeof msg.data[0x4008] == 'number') {
                result.eurotronic_host_flags = msg.data[0x4008];
                const resultHostFlags = {
                    'mirror_display': false,
                    'boost': false,
                    'window_open': false,
                    'child_protection': false,
                };
                if ((result.eurotronic_host_flags & 1 << 2) != 0) {
                    // system_mode => 'heat', boost mode
                    result.system_mode = common.thermostatSystemModes[4];
                    resultHostFlags.boost = true;
                } else if ((result.eurotronic_host_flags & (1 << 4)) != 0 ) {
                    // system_mode => 'off', window open detected
                    result.system_mode = common.thermostatSystemModes[0];
                    resultHostFlags.window_open = true;
                } else {
                    // system_mode => 'auto', default
                    result.system_mode = common.thermostatSystemModes[1];
                }
                if ((result.eurotronic_host_flags & (1 << 1)) != 0 ) {
                    // mirror_display
                    resultHostFlags.mirror_display = true;
                }
                if ((result.eurotronic_host_flags & (1 << 7)) != 0 ) {
                    // child protection
                    resultHostFlags.child_protection = true;
                }
                // keep eurotronic_system_mode for compatibility (is there a way to mark this as deprecated?)
                result.eurotronic_system_mode = result.eurotronic_host_flags;
                result.eurotronic_host_flags = resultHostFlags;
            }
            if (typeof msg.data[0x4002] == 'number') {
                result.eurotronic_error_status = msg.data[0x4002];
            }
            if (typeof msg.data[0x4000] == 'number') {
                result.eurotronic_trv_mode = msg.data[0x4000];
            }
            if (typeof msg.data[0x4001] == 'number') {
                result.eurotronic_valve_position = msg.data[0x4001];
            }
            return result;
        },
    },
    tint404011_on: {
        cluster: 'genOnOff',
        type: 'commandOn',
        convert: (model, msg, publish, options, meta) => {
            return {action: 'on'};
        },
    },
    ts0043_click: {
        cluster: 'genOnOff',
        type: 'raw',
        convert: (model, msg, publish, options, meta) => {
            const buttonMapping = {1: 'right', 2: 'middle', 3: 'left'};
            const clickMapping = {0: 'single', 1: 'double', 2: 'hold'};
            return {action: `${buttonMapping[msg.endpoint.ID]}_${clickMapping[msg.data[3]]}`};
        },
    },
    tint404011_off: {
        cluster: 'genOnOff',
        type: 'commandOff',
        convert: (model, msg, publish, options, meta) => {
            return {action: 'off'};
        },
    },
    tint404011_brightness_updown_click: {
        cluster: 'genLevelCtrl',
        type: 'commandStep',
        convert: (model, msg, publish, options, meta) => {
            const direction = msg.data.stepmode === 1 ? 'down' : 'up';
            return {
                action: `brightness_${direction}_click`,
                step_size: msg.data.stepsize,
                transition_time: msg.data.transtime,
            };
        },
    },
    tint404011_brightness_updown_hold: {
        cluster: 'genLevelCtrl',
        type: 'commandMove',
        convert: (model, msg, publish, options, meta) => {
            const deviceID = msg.device.ieeeAddr;
            const direction = msg.data.movemode === 1 ? 'down' : 'up';

            // Save last direction for release event
            if (!store[deviceID]) {
                store[deviceID] = {};
            }
            store[deviceID].movemode = direction;

            return {
                action: `brightness_${direction}_hold`,
                rate: msg.data.rate,
            };
        },
    },
    tint404011_brightness_updown_release: {
        cluster: 'genLevelCtrl',
        type: 'commandStop',
        convert: (model, msg, publish, options, meta) => {
            const deviceID = msg.device.ieeeAddr;
            if (!store[deviceID]) {
                return null;
            }

            const direction = store[deviceID].movemode;
            return {
                action: `brightness_${direction}_release`,
            };
        },
    },
    SA003_on_off: {
        cluster: 'genOnOff',
        type: ['attributeReport', 'readResponse'],
        convert: (model, msg, publish, options, meta) => {
            const last = store[msg.device.ieeeAddr];
            const current = msg.meta.zclTransactionSequenceNumber;

<<<<<<< HEAD
            if (msg.type === 'attributeReport') {
                msg.meta.frameControl.disableDefaultResponse = true;
            }

=======
>>>>>>> 396f9be3
            if (last !== current && msg.data.hasOwnProperty('onOff')) {
                store[msg.device.ieeeAddr] = current;
                return {state: msg.data['onOff'] === 1 ? 'ON' : 'OFF'};
            }
        },
    },
    tint404011_scene: {
        cluster: 'genBasic',
        type: 'write',
        convert: (model, msg, publish, options, meta) => {
            return {action: `scene_${msg.data['16389']}`};
        },
    },
    tint404011_move_to_color_temp: {
        cluster: 'lightingColorCtrl',
        type: 'commandMoveToColorTemp',
        convert: (model, msg, publish, options, meta) => {
            return {
                action: `color_temp`,
                action_color_temperature: msg.data.colortemp,
                transition_time: msg.data.transtime,
            };
        },
    },
    tint404011_move_to_color: {
        cluster: 'lightingColorCtrl',
        type: 'commandMoveToColor',
        convert: (model, msg, publish, options, meta) => {
            return {
                action_color: {
                    x: precisionRound(msg.data.colorx / 65535, 3),
                    y: precisionRound(msg.data.colory / 65535, 3),
                },
                action: 'color_wheel',
                transition_time: msg.data.transtime,
            };
        },
    },
    cmdToggle: {
        cluster: 'genOnOff',
        type: 'commandToggle',
        convert: (model, msg, publish, options, meta) => {
            return {action: 'toggle'};
        },
    },
    E1524_hold: {
        cluster: 'genLevelCtrl',
        type: 'commandMoveToLevelWithOnOff',
        convert: (model, msg, publish, options, meta) => {
            return {action: 'toggle_hold'};
        },
    },
    E1524_arrow_click: {
        cluster: 'genScenes',
        type: 'commandTradfriArrowSingle',
        convert: (model, msg, publish, options, meta) => {
            if (msg.data.value === 2) {
                // This is send on toggle hold, ignore it as a toggle_hold is already handled above.
                return;
            }

            const direction = msg.data.value === 257 ? 'left' : 'right';
            return {action: `arrow_${direction}_click`};
        },
    },
    E1524_arrow_hold: {
        cluster: 'genScenes',
        type: 'commandTradfriArrowHold',
        convert: (model, msg, publish, options, meta) => {
            const direction = msg.data.value === 3329 ? 'left' : 'right';
            store[msg.device.ieeeAddr] = direction;
            return {action: `arrow_${direction}_hold`};
        },
    },
    E1524_arrow_release: {
        cluster: 'genScenes',
        type: 'commandTradfriArrowRelease',
        convert: (model, msg, publish, options, meta) => {
            const direction = store[msg.device.ieeeAddr];
            if (direction) {
                delete store[msg.device.ieeeAddr];
                return {action: `arrow_${direction}_release`, duration: msg.data.value / 1000};
            }
        },
    },
    E1524_brightness_up_click: {
        cluster: 'genLevelCtrl',
        type: 'commandStepWithOnOff',
        convert: (model, msg, publish, options, meta) => {
            return {action: `brightness_up_click`};
        },
    },
    E1524_brightness_down_click: {
        cluster: 'genLevelCtrl',
        type: 'commandStep',
        convert: (model, msg, publish, options, meta) => {
            return {action: `brightness_down_click`};
        },
    },
    E1524_brightness_up_hold: {
        cluster: 'genLevelCtrl',
        type: 'commandMoveWithOnOff',
        convert: (model, msg, publish, options, meta) => {
            return {action: `brightness_up_hold`};
        },
    },
    E1524_brightness_up_release: {
        cluster: 'genLevelCtrl',
        type: 'commandStopWithOnOff',
        convert: (model, msg, publish, options, meta) => {
            return {action: `brightness_up_release`};
        },
    },
    E1524_brightness_down_hold: {
        cluster: 'genLevelCtrl',
        type: 'commandMove',
        convert: (model, msg, publish, options, meta) => {
            return {action: `brightness_down_hold`};
        },
    },
    E1524_brightness_down_release: {
        cluster: 'genLevelCtrl',
        type: 'commandStop',
        convert: (model, msg, publish, options, meta) => {
            return {action: `brightness_down_release`};
        },
    },
    livolo_switch_state: {
        cluster: 'genOnOff',
        type: ['attributeReport', 'readResponse'],
        convert: (model, msg, publish, options, meta) => {
            const status = msg.data.onOff;
            const payload = {};
            payload['state_left'] = status & 1 ? 'ON' : 'OFF';
            payload['state_right'] = status & 2 ? 'ON' : 'OFF';
            payload['linkquality'] = msg.linkquality;
            return payload;
        },
    },
    livolo_switch_state_raw: {
        cluster: 'genPowerCfg',
        type: ['raw'],
        convert: (model, msg, publish, options, meta) => {
            const malformedHeader = Buffer.from([0x7c, 0xd2, 0x15, 0xd8, 0x00]);
            if (malformedHeader.compare(msg.data, 0, 4)) {
                const status = msg.data[15];
                const state = {};
                state['state_left'] = status & 1 ? 'ON' : 'OFF';
                state['state_right'] = status & 2 ? 'ON' : 'OFF';
                state['linkquality'] = msg.linkquality;

                return state;
            }
            return null;
        },
    },
    eria_81825_on: {
        cluster: 'genOnOff',
        type: 'commandOn',
        convert: (model, msg, publish, options, meta) => {
            return {action: 'on'};
        },
    },
    eria_81825_off: {
        cluster: 'genOnOff',
        type: 'commandOff',
        convert: (model, msg, publish, options, meta) => {
            return {action: 'off'};
        },
    },
    eria_81825_updown: {
        cluster: 'genLevelCtrl',
        type: 'commandStep',
        convert: (model, msg, publish, options, meta) => {
            const direction = msg.data.stepmode === 0 ? 'up' : 'down';
            return {action: `${direction}`};
        },
    },
    ZYCT202_on: {
        cluster: 'genOnOff',
        type: 'commandOn',
        convert: (model, msg, publish, options, meta) => {
            return {action: 'on', action_group: msg.groupID};
        },
    },
    ZYCT202_off: {
        cluster: 'genOnOff',
        type: 'commandOffWithEffect',
        convert: (model, msg, publish, options, meta) => {
            return {action: 'off', action_group: msg.groupID};
        },
    },
    ZYCT202_stop: {
        cluster: 'genLevelCtrl',
        type: 'commandStop',
        convert: (model, msg, publish, options, meta) => {
            return {action: 'stop', action_group: msg.groupID};
        },
    },
    ZYCT202_up_down: {
        cluster: 'genLevelCtrl',
        type: 'commandMove',
        convert: (model, msg, publish, options, meta) => {
            const value = msg.data['movemode'];
            let action = null;
            if (value === 0) action = {'action': 'up-press', 'action_group': msg.groupID};
            else if (value === 1) action = {'action': 'down-press', 'action_group': msg.groupID};
            return action ? action : null;
        },
    },
    cover_position_via_brightness: {
        cluster: 'genLevelCtrl',
        type: ['attributeReport', 'readResponse'],
        convert: (model, msg, publish, options, meta) => {
            const currentLevel = msg.data['currentLevel'];
            const position = Math.round(Number(currentLevel) / 2.55).toString();
            const state = position > 0 ? 'OPEN' : 'CLOSE';
            return {state: state, position: position};
        },
    },
    cover_state_via_onoff: {
        cluster: 'genOnOff',
        type: ['attributeReport', 'readResponse'],
        convert: (model, msg, publish, options, meta) => {
            if (msg.data.hasOwnProperty('onOff')) {
                return {state: msg.data['onOff'] === 1 ? 'OPEN' : 'CLOSE'};
            }
        },
    },
    keen_home_smart_vent_pressure: {
        cluster: 'msPressureMeasurement',
        type: ['attributeReport', 'readResponse'],
        convert: (model, msg, publish, options, meta) => {
            // '{"cid":"msPressureMeasurement","data":{"32":990494}}'
            const pressure = parseFloat(msg.data['32']) / 1000.0;
            return {pressure: calibrateAndPrecisionRoundOptions(pressure, options, 'pressure')};
        },
    },
    AC0251100NJ_cmdOn: {
        cluster: 'genOnOff',
        type: 'commandOn',
        convert: (model, msg, publish, options, meta) => {
            return {action: 'up'};
        },
    },
    AC0251100NJ_cmdOff: {
        cluster: 'genOnOff',
        type: 'commandOff',
        convert: (model, msg, publish, options, meta) => {
            return {action: 'down'};
        },
    },
    AC0251100NJ_cmdMoveWithOnOff: {
        cluster: 'genLevelCtrl',
        type: 'commandMoveWithOnOff',
        convert: (model, msg, publish, options, meta) => {
            return {action: 'up_hold'};
        },
    },
    AC0251100NJ_cmdStop: {
        cluster: 'genLevelCtrl',
        type: 'commandStop',
        convert: (model, msg, publish, options, meta) => {
            const map = {
                1: 'up_release',
                2: 'down_release',
            };

            return {action: map[msg.endpoint.ID]};
        },
    },
    AC0251100NJ_cmdMove: {
        cluster: 'genLevelCtrl',
        type: 'commandMove',
        convert: (model, msg, publish, options, meta) => {
            return {action: 'down_hold'};
        },
    },
    AC0251100NJ_cmdMoveHue: {
        cluster: 'lightingColorCtrl',
        type: 'commandMoveHue',
        convert: (model, msg, publish, options, meta) => {
            if (msg.data.movemode === 0) {
                return {action: 'circle_release'};
            }
        },
    },
    AC0251100NJ_cmdMoveToSaturation: {
        cluster: 'lightingColorCtrl',
        type: 'commandMoveToSaturation',
        convert: (model, msg, publish, options, meta) => {
            return {action: 'circle_hold'};
        },
    },
    AC0251100NJ_cmdMoveToLevelWithOnOff: {
        cluster: 'genLevelCtrl',
        type: 'commandMoveToLevelWithOnOff',
        convert: (model, msg, publish, options, meta) => {
            return {action: 'circle_click'};
        },
    },
    AC0251100NJ_cmdMoveToColorTemp: {
        cluster: 'lightingColorCtrl',
        type: 'commandMoveToColorTemp',
        convert: (model, msg, publish, options, meta) => null,
    },
    OJBCR701YZ_statuschange: {
        cluster: 'ssIasZone',
        type: 'commandStatusChangeNotification',
        convert: (model, msg, publish, options, meta) => {
            const {zoneStatus} = msg.data;
            return {
                carbon_monoxide: (zoneStatus & 1) > 0, // Bit 0 = Alarm 1: Carbon Monoxide (CO)
                gas: (zoneStatus & 1 << 1) > 0, // Bit 1 = Alarm 2: Gas (CH4)
                tamper: (zoneStatus & 1 << 2) > 0, // Bit 2 = Tamper
                battery_low: (zoneStatus & 1 << 3) > 0, // Bit 3 = Low battery alarm
                trouble: (zoneStatus & 1 << 6) > 0, // Bit 6 = Trouble/Failure
                ac_connected: !((zoneStatus & 1 << 7) > 0), // Bit 7 = AC Connected
                test: (zoneStatus & 1 << 8) > 0, // Bit 8 = Self test
                battery_defect: (zoneStatus & 1 << 9) > 0, // Bit 9 = Battery Defect
            };
        },
    },
    cover_position_tilt: {
        cluster: 'closuresWindowCovering',
        type: ['attributeReport', 'readResponse'],
        convert: (model, msg, publish, options, meta) => {
            const result = {};
            // ZigBee officially expects "open" to be 0 and "closed" to be 100 whereas
            // HomeAssistant etc. work the other way round.
            // ubisys J1 will report 255 if lift or tilt positions are not known.
            if (msg.data.hasOwnProperty('currentPositionLiftPercentage')) {
                const liftPercentage = msg.data['currentPositionLiftPercentage'];
                result.position = liftPercentage <= 100 ? (100 - liftPercentage) : null;
            }
            if (msg.data.hasOwnProperty('currentPositionTiltPercentage')) {
                const tiltPercentage = msg.data['currentPositionTiltPercentage'];
                result.tilt = tiltPercentage <= 100 ? (100 - tiltPercentage) : null;
            }
            return result;
        },
    },
    generic_fan_mode: {
        cluster: 'hvacFanCtrl',
        type: ['attributeReport', 'readResponse'],
        convert: (model, msg, publish, options, meta) => {
            const key = getKey(common.fanMode, msg.data.fanMode);
            return {fan_mode: key, fan_state: key === 'off' ? 'OFF' : 'ON'};
        },
    },
    RM01_on_click: {
        cluster: 'genOnOff',
        type: 'commandOn',
        convert: (model, msg, publish, options, meta) => {
            const button = getKey(model.endpoint(msg.device), msg.endpoint.ID);
            return {action: `${button}_on`};
        },
    },
    RM01_off_click: {
        cluster: 'genOnOff',
        type: 'commandOff',
        convert: (model, msg, publish, options, meta) => {
            const button = getKey(model.endpoint(msg.device), msg.endpoint.ID);
            return {action: `${button}_off`};
        },
    },
    RM01_down_hold: {
        cluster: 'genLevelCtrl',
        type: 'commandStep',
        convert: (model, msg, publish, options, meta) => {
            const button = getKey(model.endpoint(msg.device), msg.endpoint.ID);
            return {
                action: `${button}_down`,
                step_mode: msg.data.stepmode,
                step_size: msg.data.stepsize,
                transition_time: msg.data.transtime,
            };
        },
    },
    RM01_up_hold: {
        cluster: 'genLevelCtrl',
        type: 'commandStepWithOnOff',
        convert: (model, msg, publish, options, meta) => {
            const button = getKey(model.endpoint(msg.device), msg.endpoint.ID);
            return {
                action: `${button}_up`,
                step_mode: msg.data.stepmode,
                step_size: msg.data.stepsize,
                transition_time: msg.data.transtime,
            };
        },
    },
    RM01_stop: {
        cluster: 'genLevelCtrl',
        type: 'commandStop',
        convert: (model, msg, publish, options, meta) => {
            const button = getKey(model.endpoint(msg.device), msg.endpoint.ID);
            return {action: `${button}_stop`};
        },
    },
    GIRA2430_scene_click: {
        cluster: 'genScenes',
        type: 'commandRecall',
        convert: (model, msg, publish, options, meta) => {
            return {
                action: `select_${msg.data.sceneid}`,
            };
        },
    },
    GIRA2430_on_click: {
        cluster: 'genOnOff',
        type: 'commandOn',
        convert: (model, msg, publish, options, meta) => {
            return {action: 'on'};
        },
    },
    GIRA2430_off_click: {
        cluster: 'genOnOff',
        type: 'commandOffWithEffect',
        convert: (model, msg, publish, options, meta) => {
            return {action: 'off'};
        },
    },
    GIRA2430_down_hold: {
        cluster: 'genLevelCtrl',
        type: 'commandStep',
        convert: (model, msg, publish, options, meta) => {
            return {
                action: 'down',
                step_mode: msg.data.stepmode,
                step_size: msg.data.stepsize,
                transition_time: msg.data.transtime,
            };
        },
    },
    GIRA2430_up_hold: {
        cluster: 'genLevelCtrl',
        type: 'commandStepWithOnOff',
        convert: (model, msg, publish, options, meta) => {
            return {
                action: 'up',
                step_mode: msg.data.stepmode,
                step_size: msg.data.stepsize,
                transition_time: msg.data.transtime,
            };
        },
    },
    GIRA2430_stop: {
        cluster: 'genLevelCtrl',
        type: 'commandStop',
        convert: (model, msg, publish, options, meta) => {
            return {
                action: 'stop',
            };
        },
    },
    LZL4B_onoff: {
        cluster: 'genLevelCtrl',
        type: 'commandMoveToLevelWithOnOff',
        convert: (model, msg, publish, options, meta) => {
            return {
                action: msg.data.level,
                transition_time: msg.data.transtime,
            };
        },
    },
    ZGRC013_cmdOn: {
        cluster: 'genOnOff',
        type: 'commandOn',
        convert: (model, msg, publish, options, meta) => {
            const button = msg.endpoint.ID;
            if (button) {
                return {click: `${button}_on`};
            }
        },
    },
    ZGRC013_cmdOff: {
        cluster: 'genOnOff',
        type: 'commandOff',
        convert: (model, msg, publish, options, meta) => {
            const button = msg.endpoint.ID;
            if (button) {
                return {click: `${button}_off`};
            }
        },
    },
    ZGRC013_brightness: {
        cluster: 'genLevelCtrl',
        type: 'commandMove',
        convert: (model, msg, publish, options, meta) => {
            const button = msg.endpoint.ID;
            const direction = msg.data.movemode == 0 ? 'up' : 'down';
            if (button) {
                return {click: `${button}_${direction}`};
            }
        },
    },
    ZGRC013_brightness_onoff: {
        cluster: 'genLevelCtrl',
        type: 'commandMoveWithOnOff',
        convert: (model, msg, publish, options, meta) => {
            const button = msg.endpoint.ID;
            const direction = msg.data.movemode == 0 ? 'up' : 'down';
            if (button) {
                return {click: `${button}_${direction}`};
            }
        },
    },
    ZGRC013_brightness_stop: {
        cluster: 'genLevelCtrl',
        type: 'commandStopWithOnOff',
        convert: (model, msg, publish, options, meta) => {
            const button = msg.endpoint.ID;
            if (button) {
                return {click: `${button}_stop`};
            }
        },
    },
    ZGRC013_scene: {
        cluster: 'genScenes',
        type: 'commandRecall',
        convert: (model, msg, publish, options, meta) => {
            return {click: `scene_${msg.data.groupid}_${msg.data.sceneid}`};
        },
    },
    SZ_ESW01_AU_power: {
        cluster: 'seMetering',
        type: ['attributeReport', 'readResponse'],
        convert: (model, msg, publish, options, meta) => {
            if (msg.data.hasOwnProperty('instantaneousDemand')) {
                return {power: precisionRound(msg.data['instantaneousDemand'] / 1000, 2)};
            }
        },
    },
    meazon_meter: {
        cluster: 'seMetering',
        type: ['attributeReport', 'readResponse'],
        convert: (model, msg, publish, options, meta) => {
            const result = {};
            // typo on property name to stick with zcl definition
            if (msg.data.hasOwnProperty('inletTempreature')) {
                result.inletTemperature = precisionRound(msg.data['inletTempreature'], 2);
            }

            if (msg.data.hasOwnProperty('status')) {
                result.status = precisionRound(msg.data['status'], 2);
            }

            if (msg.data.hasOwnProperty('8192')) {
                result.linefrequency = precisionRound((parseFloat(msg.data['8192'])) / 100.0, 2);
            }

            if (msg.data.hasOwnProperty('8193')) {
                result.power = precisionRound(msg.data['8193'], 2);
            }

            if (msg.data.hasOwnProperty('8196')) {
                result.voltage = precisionRound(msg.data['8196'], 2);
            }

            if (msg.data.hasOwnProperty('8213')) {
                result.voltage = precisionRound(msg.data['8213'], 2);
            }

            if (msg.data.hasOwnProperty('8199')) {
                result.current = precisionRound(msg.data['8199'], 2);
            }

            if (msg.data.hasOwnProperty('8216')) {
                result.current = precisionRound(msg.data['8216'], 2);
            }

            if (msg.data.hasOwnProperty('8202')) {
                result.reactivepower = precisionRound(msg.data['8202'], 2);
            }

            if (msg.data.hasOwnProperty('12288')) {
                result.energyconsumed = precisionRound(msg.data['12288'], 2);
            }

            if (msg.data.hasOwnProperty('12291')) {
                result.energyproduced = precisionRound(msg.data['12291'], 2);
            }

            if (msg.data.hasOwnProperty('12294')) {
                result.reactivesummation = precisionRound(msg.data['12294'], 2);
            }

            if (msg.data.hasOwnProperty('16408')) {
                result.measureserial = precisionRound(msg.data['16408'], 2);
            }

            return result;
        },
    },
    ZNMS12LM_ZNMS13LM_closuresDoorLock_report: {
        cluster: 'closuresDoorLock',
        type: ['attributeReport', 'readResponse'],
        convert: (model, msg, publish, options, meta) => {
            const result = {};
            const lockStatusLookup = {
                1: 'finger_not_match',
                2: 'password_not_match',
                3: 'reverse_lock', // disable open from outside
                4: 'reverse_lock_cancel', // enable open from outside
                5: 'locked',
                6: 'lock_opened',
                7: 'finger_add',
                8: 'finger_delete',
                9: 'password_add',
                10: 'password_delete',
                11: 'lock_opened_inside', // Open form inside reverse lock enbable
                12: 'lock_opened_outside', // Open form outside reverse lock disable
                13: 'ring_bell',
                14: 'change_language_to',
                15: 'finger_open',
                16: 'password_open',
                17: 'door_closed',
            };
            result.user = null;
            result.repeat = null;
            if (msg.data['65526']) { // lock final status
                // Convert data back to hex to decode
                const data = Buffer.from(msg.data['65526'], 'ascii').toString('hex');
                const command = data.substr(6, 4);
                if (
                    command === '0301' || // ZNMS12LM
                        command === '0341' // ZNMS13LM
                ) {
                    result.action = lockStatusLookup[4];
                    result.state = 'UNLOCK';
                    result.reverse = 'UNLOCK';
                } else if (
                    command === '0311' || // ZNMS12LM
                        command === '0351' // ZNMS13LM
                ) {
                    result.action = lockStatusLookup[4];
                    result.state = 'LOCK';
                    result.reverse = 'UNLOCK';
                } else if (
                    command === '0205' || // ZNMS12LM
                        command === '0245' // ZNMS13LM
                ) {
                    result.action = lockStatusLookup[3];
                    result.state = 'UNLOCK';
                    result.reverse = 'LOCK';
                } else if (
                    command === '0215' || // ZNMS12LM
                        command === '0255' || // ZNMS13LM
                        command === '1355' // ZNMS13LM
                ) {
                    result.action = lockStatusLookup[3];
                    result.state = 'LOCK';
                    result.reverse = 'LOCK';
                } else if (
                    command === '0111' || // ZNMS12LM
                        command === '1351' || // ZNMS13LM locked from inside
                        command === '1451' // ZNMS13LM locked from outside
                ) {
                    result.action = lockStatusLookup[5];
                    result.state = 'LOCK';
                    result.reverse = 'UNLOCK';
                } else if (
                    command === '0b00' || // ZNMS12LM
                        command === '0640' || // ZNMS13LM
                        command === '0600' // ZNMS13LM

                ) {
                    result.action = lockStatusLookup[12];
                    result.state = 'UNLOCK';
                    result.reverse = 'UNLOCK';
                } else if (
                    command === '0c00' || // ZNMS12LM
                        command === '2300' || // ZNMS13LM
                        command === '0540' || // ZNMS13LM
                        command === '0440' // ZNMS13LM
                ) {
                    result.action = lockStatusLookup[11];
                    result.state = 'UNLOCK';
                    result.reverse = 'UNLOCK';
                } else if (
                    command === '2400' || // ZNMS13LM door closed from insed
                        command === '2401' // ZNMS13LM door closed from outside
                ) {
                    result.action = lockStatusLookup[17];
                    result.state = 'UNLOCK';
                    result.reverse = 'UNLOCK';
                }
            } else if (msg.data['65296']) { // finger/password success
                const data = Buffer.from(msg.data['65296'], 'ascii').toString('hex');
                const command = data.substr(6, 2); // 1 finger open, 2 password open
                const userId = data.substr(12, 2);
                const userType = data.substr(8, 1); // 1 admin, 2 user
                result.action = (lockStatusLookup[14+parseInt(command, 16)] +
                    (userType === '1' ? '_admin' : '_user') + '_id' + parseInt(userId, 16).toString());
                result.user = parseInt(userId, 16);
            } else if (msg.data['65297']) { // finger, password failed or bell
                const data = Buffer.from(msg.data['65297'], 'ascii').toString('hex');
                const times = data.substr(6, 2);
                const type = data.substr(12, 2); // 00 bell, 02 password, 40 error finger
                if (type === '40') {
                    result.action = lockStatusLookup[1];
                    result.repeat = parseInt(times, 16);
                } else if (type === '00') {
                    result.action = lockStatusLookup[13];
                    result.repeat = null;
                } else if (type === '02') {
                    result.action = lockStatusLookup[2];
                    result.repeat = parseInt(times, 16);
                }
            } else if (msg.data['65281']) { // password added/delete
                const data = Buffer.from(msg.data['65281'], 'ascii').toString('hex');
                const command = data.substr(18, 2); // 1 add, 2 delete
                const userId = data.substr(12, 2);
                result.action = lockStatusLookup[6+parseInt(command, 16)];
                result.user = parseInt(userId, 16);
                result.repeat = null;
            } else if (msg.data['65522']) { // set languge
                const data = Buffer.from(msg.data['65522'], 'ascii').toString('hex');
                const langId = data.substr(6, 2); // 1 chinese, 2: english
                result.action = (lockStatusLookup[14])+ (langId==='2'?'_english':'_chinese');
                result.user = null;
                result.repeat = null;
            }
            return result;
        },
    },
    DTB190502A1_parse: {
        cluster: 'genOnOff',
        type: ['attributeReport', 'readResponse'],
        convert: (model, msg, publish, options, meta) => {
            const lookupKEY = {
                '0': 'KEY_SYS',
                '1': 'KEY_UP',
                '2': 'KEY_DOWN',
                '3': 'KEY_NONE',
            };
            const lookupLED = {
                '0': 'OFF',
                '1': 'ON',
            };
            return {
                cpu_temperature: precisionRound(msg.data['41361'], 2),
                key_state: lookupKEY[msg.data['41362']],
                led_state: lookupLED[msg.data['41363']],
            };
        },
    },
    konke_click: {
        cluster: 'genOnOff',
        type: ['attributeReport', 'readResponse'],
        convert: (model, msg, publish, options, meta) => {
            const value = msg.data['onOff'];
            const lookup = {
                128: {click: 'single'}, // single click
                129: {click: 'double'}, // double and many click
                130: {click: 'long'}, // hold
            };

            return lookup[value] ? lookup[value] : null;
        },
    },
    E1746_linkquality: {
        cluster: 'genBasic',
        type: ['attributeReport', 'readResponse'],
        convert: (model, msg, publish, options, meta) => {
            return {linkquality: msg.linkquality};
        },
    },
    generic_device_temperature: {
        cluster: 'genDeviceTempCfg',
        type: ['attributeReport', 'readResponse'],
        convert: (model, msg, publish, options, meta) => {
            if (msg.data.hasOwnProperty('currentTemperature')) {
                return {temperature: msg.data.currentTemperature};
            }
        },
    },
    ptvo_switch_state: {
        cluster: 'genOnOff',
        type: ['attributeReport', 'readResponse'],
        convert: (model, msg, publish, options, meta) => {
            const key = `state_${getKey(model.endpoint(msg.device), msg.endpoint.ID)}`;
            const payload = {};
            payload[key] = msg.data['onOff'] === 1 ? 'ON' : 'OFF';
            return payload;
        },
    },
    ptvo_switch_buttons: {
        cluster: 'genMultistateInput',
        type: ['attributeReport', 'readResponse'],
        convert: (model, msg, publish, options, meta) => {
            const button = getKey(model.endpoint(msg.device), msg.endpoint.ID);
            const value = msg.data['presentValue'];

            const actionLookup = {
                1: 'single',
                2: 'double',
                3: 'tripple',
                4: 'hold',
            };

            const action = actionLookup[value];

            if (button) {
                return {click: button + (action ? `_${action}` : '')};
            }
        },
    },
    keypad20states: {
        cluster: 'genOnOff',
        type: ['readResponse', 'attributeReport'],
        convert: (model, msg, publish, options, meta) => {
            const button = getKey(model.endpoint(msg.device), msg.endpoint.ID);
            const state = msg.data['onOff'] === 1 ? true : false;
            if (button) {
                return {[button]: state};
            }
        },
    },
    keypad20_battery: {
        cluster: 'genPowerCfg',
        type: ['readResponse', 'attributeReport'],
        convert: (model, msg, publish, options, meta) => {
            const battery = {max: 3000, min: 2100};
            const voltage = msg.data['mainsVoltage'] /10;
            return {
                battery: toPercentage(voltage, battery.min, battery.max),
                voltage: voltage, // @deprecated
                // voltage: voltage / 1000.0,
            };
        },
    },
    dimmer_passthru_brightness: {
        cluster: 'genLevelCtrl',
        type: 'commandMoveToLevelWithOnOff',
        convert: (model, msg, publish, options, meta) => {
            ratelimitedDimmer(model, msg, publish, options, meta);
        },
    },
    terncy_temperature: {
        cluster: 'msTemperatureMeasurement',
        type: ['attributeReport', 'readResponse'],
        convert: (model, msg, publish, options, meta) => {
            const temperature = parseFloat(msg.data['measuredValue']) / 10.0;
            return {temperature: calibrateAndPrecisionRoundOptions(temperature, options, 'temperature')};
        },
    },
    terncy_raw: {
        cluster: 'manuSpecificClusterAduroSmart',
        type: 'raw',
        convert: (model, msg, publish, options, meta) => {
            // 13,40,18,104, 0,8,1 - click
            // 13,40,18,22,  0,17,1
            // 13,40,18,32,  0,18,1
            // 13,40,18,6,   0,16,1
            // 13,40,18,111, 0,4,2 - double click
            // 13,40,18,58,  0,7,2
            // 13,40,18,6,   0,2,3 - triple click
            // motion messages:
            // 13,40,18,105, 4,167,0,7 - motion on right side
            // 13,40,18,96,  4,27,0,5
            // 13,40,18,101, 4,27,0,7
            // 13,40,18,125, 4,28,0,5
            // 13,40,18,85,  4,28,0,7
            // 13,40,18,3,   4,24,0,5
            // 13,40,18,81,  4,10,1,7
            // 13,40,18,72,  4,30,1,5
            // 13,40,18,24,  4,25,0,40 - motion on left side
            // 13,40,18,47,  4,28,0,56
            // 13,40,18,8,   4,32,0,40
            let value = {};
            let lookup = {};
            if (msg.data[4] == 0) {
                value = msg.data[6];
                lookup = {
                    1: {click: 'single'},
                    2: {click: 'double'},
                    3: {click: 'triple'},
                };
            } else if (msg.data[4] == 4) {
                value = msg.data[7];
                lookup = {
                    5: {occupancy: true, side: 'right'},
                    7: {occupancy: true, side: 'right'},
                    40: {occupancy: true, side: 'left'},
                    56: {occupancy: true, side: 'left'},
                };
            }
            return lookup[value] ? lookup[value] : null;
        },
    },
    orvibo_raw: {
        cluster: 23,
        type: 'raw',
        convert: (model, msg, publish, options, meta) => {
            // 25,0,8,3,0,0 - click btn 1
            // 25,0,8,3,0,2 - hold btn 1
            // 25,0,8,3,0,3 - release btn 1
            // 25,0,8,11,0,0 - click btn 2
            // 25,0,8,11,0,2 - hold btn 2
            // 25,0,8,11,0,3 - release btn 2
            // 25,0,8,7,0,0 - click btn 3
            // 25,0,8,7,0,2 - hold btn 3
            // 25,0,8,7,0,3 - release btn 3
            // 25,0,8,15,0,0 - click btn 4
            // 25,0,8,15,0,2 - hold btn 4
            // 25,0,8,15,0,3 - release btn 4
            // TODO: do not know how to get to use 5,6,7,8 buttons
            const buttonLookup = {
                3: 'button_1',
                11: 'button_2',
                7: 'button_3',
                15: 'button_4',
            };

            const actionLookup = {
                0: 'click',
                2: 'hold',
                3: 'release',
            };
            const button = buttonLookup[msg.data[3]];
            const action = actionLookup[msg.data[5]];
            if (button) {
                return {action: `${button}_${action}`};
            }
        },
    },
    orvibo_raw2: {
        cluster: 23,
        type: 'raw',
        convert: (model, msg, publish, options, meta) => {
            const buttonLookup = {
                1: 'button_1',
                2: 'button_2',
                3: 'button_3',
                4: 'button_4',
                5: 'button_5',
                6: 'button_6',
                7: 'button_7',
            };

            const actionLookup = {
                0: 'click',
                2: 'hold',
                3: 'release',
            };
            const button = buttonLookup[msg.data[3]];
            const action = actionLookup[msg.data[5]];
            if (button) {
                return {action: `${button}_${action}`};
            }
        },
    },
    diyruz_contact: {
        cluster: 'genOnOff',
        type: ['attributeReport', 'readResponse'],
        convert: (model, msg, publish, options, meta) => {
            return {contact: msg.data['onOff'] !== 0};
        },
    },
    diyruz_rspm: {
        cluster: 'genOnOff',
        type: ['attributeReport', 'readResponse'],
        convert: (model, msg, publish, options, meta) => {
            const power = precisionRound(msg.data['41364'], 2);
            return {
                state: msg.data['onOff'] === 1 ? 'ON' : 'OFF',
                cpu_temperature: precisionRound(msg.data['41361'], 2),
                power: power,
                current: precisionRound(power/230, 2),
                action: msg.data['41367'] === 1 ? 'hold' : 'release',
            };
        },
    },
    aqara_opple_on: {
        cluster: 'genOnOff',
        type: 'commandOn',
        convert: (model, msg, publish, options, meta) => {
            return {action: 'button_2_single'};
        },
    },
    aqara_opple_off: {
        cluster: 'genOnOff',
        type: 'commandOff',
        convert: (model, msg, publish, options, meta) => {
            return {action: 'button_1_single'};
        },
    },
    aqara_opple_step: {
        cluster: 'genLevelCtrl',
        type: 'commandStep',
        convert: (model, msg, publish, options, meta) => {
            const button = msg.data.stepmode === 0 ? 'button_4' : 'button_3';
            return {action: `${button}_single`};
        },
    },
    aqara_opple_stop: {
        cluster: 'genLevelCtrl',
        type: 'commandStop',
        convert: (model, msg, publish, options, meta) => {
            const deviceID = msg.device.ieeeAddr;
            if (store[deviceID]) {
                const duration = Date.now() - store[deviceID].start;
                const button = store[deviceID].button;
                return {action: `${button}_release`, duration: duration};
            }
        },
    },
    aqara_opple_move: {
        cluster: 'genLevelCtrl',
        type: 'commandMove',
        convert: (model, msg, publish, options, meta) => {
            // store button and start moment
            const deviceID = msg.device.ieeeAddr;
            if (!store[deviceID]) {
                store[deviceID] = {};
            }
            const button = msg.data.movemode === 0 ? 'button_4' : 'button_3';
            store[deviceID].button = button;
            store[deviceID].start = Date.now();
            return {action: `${button}_hold`};
        },
    },
    aqara_opple_step_color_temp: {
        cluster: 'lightingColorCtrl',
        type: 'commandStepColorTemp',
        convert: (model, msg, publish, options, meta) => {
            let act;
            if (model.model === 'WXCJKG12LM') {
                // for WXCJKG12LM model it's double click event on buttons 3 and 4
                act = (msg.data.stepmode === 1) ? 'button_3_double' : 'button_4_double';
            } else {
                // but for WXCJKG13LM model it's single click event on buttons 5 and 6
                act = (msg.data.stepmode === 1) ? 'button_5_single' : 'button_6_single';
            }
            return {action: act};
        },
    },
    aqara_opple_move_color_temp: {
        cluster: 'lightingColorCtrl',
        type: 'commandMoveColorTemp',
        convert: (model, msg, publish, options, meta) => {
            const deviceID = msg.device.ieeeAddr;
            if (!store[deviceID]) {
                store[deviceID] = {};
            }
            const stop = msg.data.movemode === 0;
            let button;
            const result = {};
            if (stop) {
                button = store[deviceID].button;
                const duration = Date.now() - store[deviceID].start;
                result.action = `${button}_release`;
                result.duration = duration;
            } else {
                button = msg.data.movemode === 3 ? 'button_6' : 'button_5';
                result.action = `${button}_hold`;
                // store button and start moment
                store[deviceID].button = button;
                store[deviceID].start = Date.now();
            }
            return result;
        },
    },
    SmartButton_skip: {
        cluster: 'genLevelCtrl',
        type: 'commandStep',
        convert: (model, msg, publish, options, meta) => {
            const direction = msg.data.stepmode === 1 ? 'backward' : 'forward';
            return {
                action: `skip_${direction}`,
                step_size: msg.data.stepsize,
                transition_time: msg.data.transtime,
            };
        },
    },
    CCTSwitch_D0001_on_off: {
        cluster: 'genOnOff',
        type: ['commandOn', 'commandOff'],
        convert: (model, msg, publish, options, meta) => {
            const cmd = msg.type === 'commandOn' ? 'on' : 'off';
            return {click: 'power', action: cmd};
        },
    },
    CCTSwitch_D0001_move_to_level_recall: {
        cluster: 'genLevelCtrl',
        type: ['commandMoveToLevel', 'commandMoveToLevelWithOnOff'],
        convert: (model, msg, publish, options, meta) => {
            // wrap the messages from button2 and button4 into a single function
            // button2 always sends "commandMoveToLevel"
            // button4 sends two messages, with "commandMoveToLevelWithOnOff" coming first in the sequence
            //         so that's the one we key off of to indicate "button4". we will NOT print it in that case,
            //         instead it will be returned as part of the second sequence with
            //         CCTSwitch_D0001_move_to_colortemp_recall below.

            const deviceID = msg.device.ieeeAddr;
            if (!store[deviceID]) {
                store[deviceID] = {lastClk: null, lastSeq: -10, lastBrightness: null,
                    lastMoveLevel: null, lastColorTemp: null};
            }

            let clk = 'brightness';
            let cmd = null;
            const payload = {brightness: msg.data.level, transition: parseFloat(msg.data.transtime/10.0)};
            if ( msg.type == 'commandMoveToLevel' ) {
                // pressing the brightness button increments/decrements from 13-254.
                // when it reaches the end (254) it will start decrementing by a step,
                // and vice versa.
                const direction = msg.data.level > store[deviceID].lastBrightness ? 'up' : 'down';
                cmd = `${clk}_${direction}`;
                store[deviceID].lastBrightness = msg.data.level;
            } else if ( msg.type == 'commandMoveToLevelWithOnOff' ) {
                // This is the 'start' of the 4th button sequence.
                clk = 'memory';
                store[deviceID].lastMoveLevel = msg.data.level;
                store[deviceID].lastClk = clk;
            }

            if ( clk != 'memory' ) {
                store[deviceID].lastSeq = msg.meta.zclTransactionSequenceNumber;
                store[deviceID].lastClk = clk;
                payload.click = clk;
                payload.action = cmd;
                return payload;
            }
        },
    },
    CCTSwitch_D0001_move_to_colortemp_recall: {
        cluster: 'lightingColorCtrl',
        type: 'commandMoveToColorTemp',
        convert: (model, msg, publish, options, meta) => {
            // both button3 and button4 send the command "commandMoveToColorTemp"
            // in order to distinguish between the buttons, use the sequence number and the previous command
            // to determine if this message was immediately preceded by "commandMoveToLevelWithOnOff"
            // if this command follows a "commandMoveToLevelWithOnOff", then it's actually button4's second message
            // and we can ignore it entirely
            const deviceID = msg.device.ieeeAddr;
            if (!store[deviceID]) {
                store[deviceID] = {lastClk: null, lastSeq: -10, lastBrightness: null,
                    lastMoveLevel: null, lastColorTemp: null};
            }
            const lastClk = store[deviceID].lastClk;
            const lastSeq = store[deviceID].lastSeq;

            const seq = msg.meta.zclTransactionSequenceNumber;
            let clk = 'colortemp';
            const payload = {color_temp: msg.data.colortemp, transition: parseFloat(msg.data.transtime/10.0)};

            // because the remote sends two commands for button4, we need to look at the previous command and
            // see if it was the recognized start command for button4 - if so, ignore this second command,
            // because it's not really button3, it's actually button4
            if ( lastClk == 'memory' ) {
                payload.click = lastClk;
                payload.action = 'recall';
                payload.brightness = store[deviceID].lastMoveLevel;

                // ensure the "last" message was really the message prior to this one
                // accounts for missed messages (gap >1) and for the remote's rollover from 127 to 0
                if ( (seq == 0 && lastSeq == 127 ) || ( seq - lastSeq ) == 1 ) {
                    clk = null;
                }
            } else {
                // pressing the color temp button increments/decrements from 153-370K.
                // when it reaches the end (370) it will start decrementing by a step,
                // and vice versa.
                const direction = msg.data.colortemp > store[deviceID].lastColorTemp ? 'up' : 'down';
                const cmd = `${clk}_${direction}`;
                payload.click = clk;
                payload.action = cmd;
                store[deviceID].lastColorTemp = msg.data.colortemp;
            }

            if ( clk != null ) {
                store[deviceID].lastSeq = msg.meta.zclTransactionSequenceNumber;
                store[deviceID].lastClk = clk;
                return payload;
            }
        },
    },
    CCTSwitch_D0001_brightness_updown_hold_release: {
        cluster: 'genLevelCtrl',
        type: ['commandMove', 'commandStop'],
        convert: (model, msg, publish, options, meta) => {
            const deviceID = msg.device.ieeeAddr;
            if (!store[deviceID]) {
                store[deviceID] = {};
            }
            const stop = msg.type === 'commandStop' ? true : false;
            let direction = null;
            const clk = 'brightness';
            const payload = {click: clk};
            if (stop) {
                direction = store[deviceID].direction;
                const duration = Date.now() - store[deviceID].start;
                payload.action = `${clk}_${direction}_release`;
                payload.duration = duration;
            } else {
                direction = msg.data.movemode === 1 ? 'down' : 'up';
                payload.action = `${clk}_${direction}_hold`;
                // store button and start moment
                store[deviceID].direction = direction;
                payload.rate = msg.data.rate;
                store[deviceID].start = Date.now();
            }
            return payload;
        },
    },
    CCTSwitch_D0001_colortemp_updown_hold_release: {
        cluster: 'lightingColorCtrl',
        type: 'commandMoveColorTemp',
        convert: (model, msg, publish, options, meta) => {
            const deviceID = msg.device.ieeeAddr;
            if (!store[deviceID]) {
                store[deviceID] = {};
            }
            const stop = msg.data.movemode === 0;
            let direction = null;
            const clk = 'colortemp';
            const payload = {click: clk, rate: msg.data.rate};
            if (stop) {
                direction = store[deviceID].direction;
                const duration = Date.now() - store[deviceID].start;
                payload.action = `${clk}_${direction}_release`;
                payload.duration = duration;
            } else {
                direction = msg.data.movemode === 3 ? 'down' : 'up';
                payload.action = `${clk}_${direction}_hold`;
                payload.rate = msg.data.rate;
                // store button and start moment
                store[deviceID].direction = direction;
                store[deviceID].start = Date.now();
            }
            return payload;
        },
    },
    wiser_device_info: {
        cluster: 'wiserDeviceInfo',
        type: 'attributeReport',
        convert: (model, msg, publish, options, meta) => {
            const result = {};
            const data = msg.data['deviceInfo'].split(',');
            if (data[0] === 'ALG') {
                // TODO What is ALG
                result['ALG'] = data.slice(1).join(',');
            } else if (data[0] === 'ADC') {
                // TODO What is ADC
                result['ADC'] = data.slice(1).join(',');
            } else if (data[0] === 'UI') {
                if (data[1] === 'BoostUp') {
                    result['boost'] = 'Up';
                } else if (data[1] === 'BoostDown') {
                    result['boost'] = 'Down';
                } else {
                    result['boost'] = 'None';
                }
            } else if (data[0] === 'MOT') {
                // Info about the motor
                result['MOT'] = data[1];
            }
            return result;
        },
    },
    wiser_itrv_battery: {
        cluster: 'genPowerCfg',
        type: ['attributeReport', 'readResponse'],
        convert: (model, msg, publish, options, meta) => {
            const result = {};
            if (typeof msg.data['batteryVoltage'] == 'number') {
                const battery = {max: 30, min: 22};
                const voltage = msg.data['batteryVoltage'];
                result.battery = toPercentage(voltage, battery.min, battery.max);
                result.voltage = voltage / 10;
            }
            if (typeof msg.data['batteryAlarmState'] == 'number') {
                const battLow = msg.data['batteryAlarmState'];
                if (battLow) {
                    result['battery_low'] = true;
                } else {
                    result['battery_low'] = false;
                }
            }
            return result;
        },
    },
    wiser_thermostat: {
        cluster: 'hvacThermostat',
        type: ['attributeReport', 'readResponse'],
        convert: (model, msg, publish, options, meta) => {
            const result = {};
            if (typeof msg.data['localTemp'] == 'number') {
                result.local_temperature = precisionRound(msg.data['localTemp'], 2) / 100;
            }
            if (typeof msg.data['occupiedHeatingSetpoint'] == 'number') {
                result.occupied_heating_setpoint =
                    precisionRound(msg.data['occupiedHeatingSetpoint'], 2) / 100;
            }
            if (typeof msg.data['pIHeatingDemand'] == 'number') {
                result.pi_heating_demand = precisionRound(msg.data['pIHeatingDemand'], 2);
            }
            return result;
        },
    },
    wiser_user_interface: {
        cluster: 'hvacUserInterfaceCfg',
        type: ['attributeReport', 'readResponse'],
        convert: (model, msg, publish, options, meta) => {
            const result = {};
            if (typeof msg.data['keypadLockout'] == 'number') {
                const kLock = msg.data['keypadLockout'];
                if (kLock) {
                    result['keypad_lockout'] = true;
                } else {
                    result['keypad_lockout'] = false;
                }
            }
            return result;
        },
    },


    legrand_binary_input_moving: {
        cluster: 'genBinaryInput',
        type: ['attributeReport', 'readResponse'],
        convert: (model, msg, publish, options, meta) => {
            return {
                action: msg.data.presentValue ? 'moving' : 'stopped',
            };
        },
    },
    legrand_master_switch_scenes: {
        cluster: 'genScenes',
        type: 'commandRecall',
        convert: (model, msg, publish, options, meta) => {
            let action = 'default';
            if (msg.data.groupid === 0xfff7) action = 'enter';
            if (msg.data.groupid === 0xfff6) action = 'leave';
            return {
                action: action,
            };
        },
    },
    legrand_master_switch_center: {
        cluster: 'manuSpecificLegrandDevices',
        type: 'raw',
        convert: (model, msg, publish, options, meta) => {
            if (
                msg.data && msg.data.length === 6 &&
                msg.data[0] === 0x15 && msg.data[1] === 0x21 && msg.data[2] === 0x10 &&
                msg.data[3] === 0x00 && msg.data[4] === 0x03 && msg.data[5] === 0xff
            ) {
                return {
                    action: 'center',
                };
            }
        },
    },
    tuya_dimmer: {
        cluster: 'manuSpecificTuyaDimmer',
        type: 'commandGetData',
        convert: (model, msg, publish, options, meta) => {
            const key = msg.data.dp;
            const val = msg.data.data;
            if (key === 257) {
                return {state: (val[0]) ? 'ON': 'OFF'};
            } else {
                const level = val[2]*256 + val[3];
                const normalised = (level - 10) / (1000 - 10);
                return {brightness: (normalised * 254).toFixed(2), level: level};
            }
        },
    },
    tuya_switch: {
        cluster: 'manuSpecificTuyaDimmer',
        type: 'raw',
        convert: (model, msg, publish, options, meta) => {
            const key = msg.data[5];
            const val = msg.data[9];
            const lookup = {
                1: 'state_l1',
                2: 'state_l2',
                3: 'state_l3',
                4: 'state_l4',
            };
            return {[lookup[key]]: (val) ? 'ON': 'OFF'};
        },
    },
    almond_click: {
        cluster: 'ssIasAce',
        type: ['commandArm'],
        convert: (model, msg, publish, options, meta) => {
            const action = msg.data['armmode'];
            delete msg.data['armmode'];
            const lookup = {
                3: {action: 'single'}, // single click
                0: {action: 'double'}, // double
                2: {action: 'long'}, // hold
            };

            // Workaround to ignore duplicated (false) presses that
            // are 100ms apart, since the button often generates
            // multiple duplicated messages for a single click event.
            const deviceID = msg.device.ieeeAddr;
            if (!store[deviceID]) {
                store[deviceID] = {since: 0};
            }

            const now = Date.now();
            const since = store[deviceID].since;

            if ((now-since)>100) {
                store[deviceID].since = now;
                return lookup[action] ? lookup[action] : null;
            } else {
                return;
            }
        },
    },
    blitzwolf_occupancy_with_timeout: {
        cluster: 'manuSpecificTuyaDimmer',
        type: 'commandGetData',
        convert: (model, msg, publish, options, meta) => {
            msg.data.occupancy = msg.data.dp === 1027 ? 1 : 0;
            return converters.occupancy_with_timeout.convert(model, msg, publish, options, meta);
        },
    },

    // Ignore converters (these message dont need parsing).
    ignore_onoff_report: {
        cluster: 'genOnOff',
        type: ['attributeReport', 'readResponse'],
        convert: (model, msg, publish, options, meta) => null,
    },
    ignore_basic_report: {
        cluster: 'genBasic',
        type: ['attributeReport', 'readResponse'],
        convert: (model, msg, publish, options, meta) => null,
    },
    ignore_illuminance_report: {
        cluster: 'msIlluminanceMeasurement',
        type: ['attributeReport', 'readResponse'],
        convert: (model, msg, publish, options, meta) => null,
    },
    ignore_occupancy_report: {
        cluster: 'msOccupancySensing',
        type: ['attributeReport', 'readResponse'],
        convert: (model, msg, publish, options, meta) => null,
    },
    ignore_temperature_report: {
        cluster: 'msTemperatureMeasurement',
        type: ['attributeReport', 'readResponse'],
        convert: (model, msg, publish, options, meta) => null,
    },
    ignore_humidity_report: {
        cluster: 'msRelativeHumidity',
        type: ['attributeReport', 'readResponse'],
        convert: (model, msg, publish, options, meta) => null,
    },
    ignore_pressure_report: {
        cluster: 'msPressureMeasurement',
        type: ['attributeReport', 'readResponse'],
        convert: (model, msg, publish, options, meta) => null,
    },
    ignore_analog_report: {
        cluster: 'genAnalogInput',
        type: ['attributeReport', 'readResponse'],
        convert: (model, msg, publish, options, meta) => null,
    },
    ignore_multistate_report: {
        cluster: 'genMultistateInput',
        type: ['attributeReport', 'readResponse'],
        convert: (model, msg, publish, options, meta) => null,
    },
    ignore_power_report: {
        cluster: 'genPowerCfg',
        type: ['attributeReport', 'readResponse'],
        convert: (model, msg, publish, options, meta) => null,
    },
    ignore_light_brightness_report: {
        cluster: 'genLevelCtrl',
        type: ['attributeReport', 'readResponse'],
        convert: (model, msg, publish, options, meta) => null,
    },
    ignore_light_color_colortemp_report: {
        cluster: 'lightingColorCtrl',
        type: ['attributeReport', 'readResponse'],
        convert: (model, msg, publish, options, meta) => null,
    },
    ignore_closuresWindowCovering_report: {
        cluster: 'closuresWindowCovering',
        type: ['attributeReport', 'readResponse'],
        convert: (model, msg, publish, options, meta) => null,
    },
    ignore_thermostat_report: {
        cluster: 'hvacThermostat',
        type: ['attributeReport', 'readResponse'],
        convert: (model, msg, publish, options, meta) => null,
    },
    ignore_iaszone_attreport: {
        cluster: 'ssIasZone',
        type: ['attributeReport', 'readResponse'],
        convert: (model, msg, publish, options, meta) => null,
    },
    ignore_iaszone_statuschange: {
        cluster: 'ssIasZone',
        type: 'commandStatusChangeNotification',
        convert: (model, msg, publish, options, meta) => null,
    },
    ignore_iaszone_report: {
        cluster: 'ssIasZone',
        type: ['attributeReport', 'readResponse'],
        convert: (model, msg, publish, options, meta) => null,
    },
    ignore_genIdentify: {
        cluster: 'genIdentify',
        type: ['attributeReport', 'readResponse'],
        convert: (model, msg, publish, options, meta) => null,
    },
    _324131092621_ignore_on: {
        cluster: 'genOnOff',
        type: 'commandOn',
        convert: (model, msg, publish, options, meta) => null,
    },
    _324131092621_ignore_off: {
        cluster: 'genOnOff',
        type: 'commandOffWithEffect',
        convert: (model, msg, publish, options, meta) => null,
    },
    _324131092621_ignore_step: {
        cluster: 'genLevelCtrl',
        type: 'commandStep',
        convert: (model, msg, publish, options, meta) => null,
    },
    _324131092621_ignore_stop: {
        cluster: 'genLevelCtrl',
        type: 'commandStop',
        convert: (model, msg, publish, options, meta) => null,
    },
    ignore_poll_ctrl: {
        cluster: 'genPollCtrl',
        type: ['attributeReport', 'readResponse'],
        convert: (model, msg, publish, options, meta) => null,
    },
    ignore_genLevelCtrl_report: {
        cluster: 'genLevelCtrl',
        type: ['attributeReport', 'readResponse'],
        convert: (model, msg, publish, options, meta) => null,
    },
    ignore_genOta: {
        cluster: 'genOta',
        type: ['attributeReport', 'readResponse'],
        convert: (model, msg, publish, options, meta) => null,
    },
    ignore_haDiagnostic: {
        cluster: 'haDiagnostic',
        type: ['attributeReport', 'readResponse'],
        convert: (model, msg, publish, options, meta) => null,
    },
    ignore_zclversion_read: {
        cluster: 'genBasic',
        type: 'read',
        convert: (model, msg, publish, options, meta) => null,
    },
    ignore_time_read: {
        cluster: 'genTime',
        type: 'read',
        convert: (model, msg, publish, options, meta) => null,
    },
};

module.exports = converters;<|MERGE_RESOLUTION|>--- conflicted
+++ resolved
@@ -2388,13 +2388,10 @@
             const last = store[msg.device.ieeeAddr];
             const current = msg.meta.zclTransactionSequenceNumber;
 
-<<<<<<< HEAD
             if (msg.type === 'attributeReport') {
                 msg.meta.frameControl.disableDefaultResponse = true;
             }
 
-=======
->>>>>>> 396f9be3
             if (last !== current && msg.data.hasOwnProperty('onOff')) {
                 store[msg.device.ieeeAddr] = current;
                 return {state: msg.data['onOff'] === 1 ? 'ON' : 'OFF'};
