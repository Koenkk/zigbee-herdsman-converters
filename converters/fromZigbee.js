--- conflicted
+++ resolved
@@ -1739,8 +1739,6 @@
         type: 'devChange',
         convert: (model, msg, publish, options) => null,
     },
-<<<<<<< HEAD
-=======
     ignore_genGroups_devChange: {
         cid: 'genGroups',
         type: 'devChange',
@@ -1751,7 +1749,6 @@
         type: 'devChange',
         convert: (model, msg, publish, options) => null,
     },
->>>>>>> 48839464
 };
 
 module.exports = converters;