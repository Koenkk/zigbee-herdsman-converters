'use strict';

/**
 * Documentation of convert() parameters
 * - model: zigbee-herdsman-converters definition (form definition)
 * - msg: message data property
 * - publish: publish method
 * - options: converter options object, e.g. {occupancy_timeout: 120}
 * - meta: object containing {device: (zigbee-herdsman device object)}
 */

const {
    precisionRound, mapNumberRange, isLegacyEnabled, toLocalISOString, numberWithinRange, hasAlreadyProcessedMessage,
    calibrateAndPrecisionRoundOptions, addActionGroup, postfixWithEndpointName, getKey,
    batteryVoltageToPercentage, getMetaValue,
} = require('../lib/utils');
const tuya = require('../lib/tuya');
const globalStore = require('../lib/store');
const constants = require('../lib/constants');
const libColor = require('../lib/color');
const utils = require('../lib/utils');

const converters = {
    // #region Generic/recommended converters
    fan: {
        cluster: 'hvacFanCtrl',
        type: ['attributeReport', 'readResponse'],
        convert: (model, msg, publish, options, meta) => {
            const key = getKey(constants.fanMode, msg.data.fanMode);
            return {fan_mode: key, fan_state: key === 'off' ? 'OFF' : 'ON'};
        },
    },
    thermostat: {
        cluster: 'hvacThermostat',
        type: ['attributeReport', 'readResponse'],
        convert: (model, msg, publish, options, meta) => {
            const result = {};
            if (msg.data.hasOwnProperty('localTemp')) {
                result[postfixWithEndpointName('local_temperature', msg, model)] = precisionRound(msg.data['localTemp'], 2) / 100;
            }
            if (msg.data.hasOwnProperty('localTemperatureCalibration')) {
                result[postfixWithEndpointName('local_temperature_calibration', msg, model)] =
                    precisionRound(msg.data['localTemperatureCalibration'], 2) / 10;
            }
            if (msg.data.hasOwnProperty('occupancy')) {
                result[postfixWithEndpointName('occupancy', msg, model)] = (msg.data.occupancy % 2) > 0;
            }
            if (msg.data.hasOwnProperty('occupiedHeatingSetpoint')) {
                let value = precisionRound(msg.data['occupiedHeatingSetpoint'], 2) / 100;
                // Stelpro will return -325.65 when set to off, value is not realistic anyway
                value = value < -250 ? 0 : value;
                result[postfixWithEndpointName('occupied_heating_setpoint', msg, model)] = value;
            }
            if (msg.data.hasOwnProperty('unoccupiedHeatingSetpoint')) {
                result[postfixWithEndpointName('unoccupied_heating_setpoint', msg, model)] =
                    precisionRound(msg.data['unoccupiedHeatingSetpoint'], 2) / 100;
            }
            if (msg.data.hasOwnProperty('occupiedCoolingSetpoint')) {
                result[postfixWithEndpointName('occupied_cooling_setpoint', msg, model)] =
                    precisionRound(msg.data['occupiedCoolingSetpoint'], 2) / 100;
            }
            if (msg.data.hasOwnProperty('unoccupiedCoolingSetpoint')) {
                result[postfixWithEndpointName('unoccupied_cooling_setpoint', msg, model)] =
                    precisionRound(msg.data['unoccupiedCoolingSetpoint'], 2) / 100;
            }
            if (msg.data.hasOwnProperty('setpointChangeAmount')) {
                result[postfixWithEndpointName('setpoint_change_amount', msg, model)] = msg.data['setpointChangeAmount'] / 100;
            }
            if (msg.data.hasOwnProperty('setpointChangeSource')) {
                const lookup = {0: 'manual', 1: 'schedule', 2: 'externally'};
                result[postfixWithEndpointName('setpoint_change_source', msg, model)] = lookup[msg.data['setpointChangeSource']];
            }
            if (msg.data.hasOwnProperty('setpointChangeSourceTimeStamp')) {
                const date = new Date(2000, 0, 1);
                date.setSeconds(msg.data['setpointChangeSourceTimeStamp']);
                const value = toLocalISOString(date);
                result[postfixWithEndpointName('setpoint_change_source_timestamp', msg, model)] = value;
            }
            if (msg.data.hasOwnProperty('remoteSensing')) {
                const value = msg.data['remoteSensing'];
                result[postfixWithEndpointName('remote_sensing', msg, model)] = {
                    local_temperature: ((value & 1) > 0) ? 'remotely' : 'internally',
                    outdoor_temperature: ((value & 1<<1) > 0) ? 'remotely' : 'internally',
                    occupancy: ((value & 1<<2) > 0) ? 'remotely' : 'internally',
                };
            }
            if (msg.data.hasOwnProperty('ctrlSeqeOfOper')) {
                result[postfixWithEndpointName('control_sequence_of_operation', msg, model)] =
                    constants.thermostatControlSequenceOfOperations[msg.data['ctrlSeqeOfOper']];
            }
            if (msg.data.hasOwnProperty('systemMode')) {
                result[postfixWithEndpointName('system_mode', msg, model)] = constants.thermostatSystemModes[msg.data['systemMode']];
            }
            if (msg.data.hasOwnProperty('runningMode')) {
                result[postfixWithEndpointName('running_mode', msg, model)] = constants.thermostatRunningMode[msg.data['runningMode']];
            }
            if (msg.data.hasOwnProperty('runningState')) {
                result[postfixWithEndpointName('running_state', msg, model)] = constants.thermostatRunningStates[msg.data['runningState']];
            }
            if (msg.data.hasOwnProperty('pIHeatingDemand')) {
                result[postfixWithEndpointName('pi_heating_demand', msg, model)] =
                    mapNumberRange(msg.data['pIHeatingDemand'], 0, 255, 0, 100);
            }
            if (msg.data.hasOwnProperty('tempSetpointHold')) {
                result[postfixWithEndpointName('temperature_setpoint_hold', msg, model)] = msg.data['tempSetpointHold'] == 1;
            }
            if (msg.data.hasOwnProperty('tempSetpointHoldDuration')) {
                result[postfixWithEndpointName('temperature_setpoint_hold_duration', msg, model)] = msg.data['tempSetpointHoldDuration'];
            }
            return result;
        },
    },
    thermostat_weekly_schedule: {
        cluster: 'hvacThermostat',
        type: ['commandGetWeeklyScheduleRsp'],
        convert: (model, msg, publish, options, meta) => {
            const days = [];
            for (let i = 0; i < 8; i++) {
                if ((msg.data['dayofweek'] & 1<<i) > 0) {
                    days.push(constants.dayOfWeek[i]);
                }
            }

            const transitions = [];
            for (const transition of msg.data.transitions) {
                const entry = {time: transition.transitionTime};
                if (transition.hasOwnProperty('heatSetpoint')) {
                    entry['heating_setpoint'] = transition['heatSetpoint'] / 100;
                }
                if (transition.hasOwnProperty('coolSetpoint')) {
                    entry['cooling_setpoint'] = transition['coolSetpoint'] / 100;
                }
                transitions.push(entry);
            }

            return {[postfixWithEndpointName('weekly_schedule', msg, model)]: {days, transitions}};
        },
    },
    hvac_user_interface: {
        cluster: 'hvacUserInterfaceCfg',
        type: ['attributeReport', 'readResponse'],
        convert: (model, msg, publish, options, meta) => {
            const result = {};
            if (msg.data.hasOwnProperty('keypadLockout')) {
                result.keypad_lockout = constants.keypadLockoutMode.hasOwnProperty(msg.data['keypadLockout']) ?
                    constants.keypadLockoutMode[msg.data['keypadLockout']] : msg.data['keypadLockout'];
            }
            return result;
        },
    },
    lock_operation_event: {
        cluster: 'closuresDoorLock',
        type: 'commandOperationEventNotification',
        convert: (model, msg, publish, options, meta) => {
            const lookup = {
                0: 'unknown',
                1: 'lock',
                2: 'unlock',
                3: 'lock_failure_invalid_pin_or_id',
                4: 'lock_failure_invalid_schedule',
                5: 'unlock_failure_invalid_pin_or_id',
                6: 'unlock_failure_invalid_schedule',
                7: 'one_touch_lock',
                8: 'key_lock',
                9: 'key_unlock',
                10: 'auto_lock',
                11: 'schedule_lock',
                12: 'schedule_unlock',
                13: 'manual_lock',
                14: 'manual_unlock',
                15: 'non_access_user_operational_event',
            };

            return {
                action: lookup[msg.data['opereventcode']],
                action_user: msg.data['userid'],
                action_source: msg.data['opereventsrc'],
                action_source_name: constants.lockSourceName[msg.data['opereventsrc']],
            };
        },
    },
    lock_programming_event: {
        cluster: 'closuresDoorLock',
        type: 'commandProgrammingEventNotification',
        convert: (model, msg, publish, options, meta) => {
            const lookup = {
                0: 'unknown',
                1: 'master_code_changed',
                2: 'pin_code_added',
                3: 'pin_code_deleted',
                4: 'pin_code_changed',
                5: 'rfid_code_added',
                6: 'rfid_code_deleted',
            };
            return {
                action: lookup[msg.data['programeventcode']],
                action_user: msg.data['userid'],
                action_source: msg.data['programeventsrc'],
                action_source_name: constants.lockSourceName[msg.data['programeventsrc']],
            };
        },
    },
    lock: {
        cluster: 'closuresDoorLock',
        type: ['attributeReport', 'readResponse'],
        convert: (model, msg, publish, options, meta) => {
            const result = {};
            if (msg.data.hasOwnProperty('lockState')) {
                result.state = msg.data.lockState == 1 ? 'LOCK' : 'UNLOCK';
                const lookup = ['not_fully_locked', 'locked', 'unlocked'];
                result.lock_state = lookup[msg.data['lockState']];
            }

            if (msg.data.hasOwnProperty('autoRelockTime')) {
                result.auto_relock_time = msg.data.autoRelockTime;
            }

            if (msg.data.hasOwnProperty('soundVolume')) {
                result.sound_volume = constants.lockSoundVolume[msg.data.soundVolume];
            }

            if (msg.data.hasOwnProperty('doorState')) {
                const lookup = {
                    0: 'open', 1: 'closed', 2: 'error_jammed', 3: 'error_forced_open', 4: 'error_unspecified', 0xff: 'undefined'};
                result.door_state = lookup[msg.data['doorState']];
            }
            return result;
        },
    },
    lock_pin_code_response: {
        cluster: 'closuresDoorLock',
        type: ['commandGetPinCodeRsp'],
        convert: (model, msg, publish, options, meta) => {
            const {data} = msg;
            let status = constants.lockUserStatus[data.userstatus];

            if (status === undefined) {
                status = `not_supported_${data.userstatus}`;
            }

            const userId = data.userid.toString();
            const result = {users: {}};
            result.users[userId] = {status: status};
            if (options && options.expose_pin && data.pincodevalue) {
                result.users[userId].pin_code = data.pincodevalue;
            }
            return result;
        },
    },
    lock_user_status_response: {
        cluster: 'closuresDoorLock',
        type: ['commandGetUserStatusRsp'],
        convert: (model, msg, publish, options, meta) => {
            const {data} = msg;

            let status = constants.lockUserStatus[data.userstatus];

            if (status === undefined) {
                status = `not_supported_${data.userstatus}`;
            }

            const userId = data.userid.toString();
            const result = {users: {}};
            result.users[userId] = {status: status};
            if (options && options.expose_pin && data.pincodevalue) {
                result.users[userId].pin_code = data.pincodevalue;
            }
            return result;
        },
    },
    linkquality_from_basic: {
        cluster: 'genBasic',
        type: ['attributeReport', 'readResponse'],
        convert: (model, msg, publish, options, meta) => {
            return {linkquality: msg.linkquality};
        },
    },
    battery: {
        cluster: 'genPowerCfg',
        type: ['attributeReport', 'readResponse'],
        convert: (model, msg, publish, options, meta) => {
            const payload = {};
            if (msg.data.hasOwnProperty('batteryPercentageRemaining')) {
                // Some devices do not comply to the ZCL and report a
                // batteryPercentageRemaining of 100 when the battery is full (should be 200).
                const dontDividePercentage = model.meta && model.meta.battery && model.meta.battery.dontDividePercentage;
                let percentage = msg.data['batteryPercentageRemaining'];
                percentage = dontDividePercentage ? percentage : percentage / 2;
                payload.battery = precisionRound(percentage, 2);
            }

            if (msg.data.hasOwnProperty('batteryVoltage')) {
                // Deprecated: voltage is = mV now but should be V
                payload.voltage = msg.data['batteryVoltage'] * 100;

                if (model.meta && model.meta.battery && model.meta.battery.voltageToPercentage) {
                    payload.battery = batteryVoltageToPercentage(payload.voltage, model.meta.battery.voltageToPercentage);
                }
            }

            if (msg.data.hasOwnProperty('batteryAlarmState')) {
                const battery1Low = (msg.data.batteryAlarmState & 1<<0) > 0;
                const battery2Low = (msg.data.batteryAlarmState & 1<<9) > 0;
                const battery3Low = (msg.data.batteryAlarmState & 1<<19) > 0;
                payload.battery_low = battery1Low || battery2Low || battery3Low;
            }

            return payload;
        },
    },
    temperature: {
        cluster: 'msTemperatureMeasurement',
        type: ['attributeReport', 'readResponse'],
        convert: (model, msg, publish, options, meta) => {
            const temperature = parseFloat(msg.data['measuredValue']) / 100.0;
            const property = postfixWithEndpointName('temperature', msg, model);
            return {[property]: calibrateAndPrecisionRoundOptions(temperature, options, 'temperature')};
        },
    },
    device_temperature: {
        cluster: 'genDeviceTempCfg',
        type: ['attributeReport', 'readResponse'],
        convert: (model, msg, publish, options, meta) => {
            if (msg.data.hasOwnProperty('currentTemperature')) {
                return {device_temperature: parseInt(msg.data['currentTemperature'])};
            }
        },
    },
    humidity: {
        cluster: 'msRelativeHumidity',
        type: ['attributeReport', 'readResponse'],
        convert: (model, msg, publish, options, meta) => {
            const humidity = parseFloat(msg.data['measuredValue']) / 100.0;

            // https://github.com/Koenkk/zigbee2mqtt/issues/798
            // Sometimes the sensor publishes non-realistic vales, it should only publish message
            // in the 0 - 100 range, don't produce messages beyond these values.
            if (humidity >= 0 && humidity <= 100) {
                return {humidity: calibrateAndPrecisionRoundOptions(humidity, options, 'humidity')};
            }
        },
    },
    soil_moisture: {
        cluster: 'msSoilMoisture',
        type: ['attributeReport', 'readResponse'],
        convert: (model, msg, publish, options, meta) => {
            const soilMoisture = parseFloat(msg.data['measuredValue']) / 100.0;
            return {soil_moisture: calibrateAndPrecisionRoundOptions(soilMoisture, options, 'soil_moisture')};
        },
    },
    illuminance: {
        cluster: 'msIlluminanceMeasurement',
        type: ['attributeReport', 'readResponse'],
        convert: (model, msg, publish, options, meta) => {
            // DEPRECATED: only return lux here (change illuminance_lux -> illuminance)
            const illuminance = msg.data['measuredValue'];
            const illuminanceLux = illuminance === 0 ? 0 : Math.pow(10, (illuminance - 1) / 10000);
            return {
                illuminance: calibrateAndPrecisionRoundOptions(illuminance, options, 'illuminance'),
                illuminance_lux: calibrateAndPrecisionRoundOptions(illuminanceLux, options, 'illuminance_lux'),
            };
        },
    },
    pressure: {
        cluster: 'msPressureMeasurement',
        type: ['attributeReport', 'readResponse'],
        convert: (model, msg, publish, options, meta) => {
            let pressure = 0;
            if (msg.data.hasOwnProperty('scaledValue')) {
                const scale = msg.endpoint.getClusterAttributeValue('msPressureMeasurement', 'scale');
                pressure = msg.data['scaledValue'] / Math.pow(10, scale) / 100.0; // convert to hPa
            } else {
                pressure = parseFloat(msg.data['measuredValue']);
            }
            return {pressure: calibrateAndPrecisionRoundOptions(pressure, options, 'pressure')};
        },
    },
    co2: {
        cluster: 'msCO2',
        type: ['attributeReport', 'readResponse'],
        convert: (model, msg, publish, options, meta) => {
            return {co2: Math.floor(msg.data.measuredValue * 1000000)};
        },
    },
    occupancy: {
        // This is for occupancy sensor that send motion start AND stop messages
        cluster: 'msOccupancySensing',
        type: ['attributeReport', 'readResponse'],
        convert: (model, msg, publish, options, meta) => {
            if (msg.data.hasOwnProperty('occupancy')) {
                return {occupancy: (msg.data.occupancy % 2) > 0};
            }
        },
    },
    occupancy_with_timeout: {
        // This is for occupancy sensor that only send a message when motion detected,
        // but do not send a motion stop.
        // Therefore we need to publish the no_motion detected by ourselves.
        cluster: 'msOccupancySensing',
        type: ['attributeReport', 'readResponse'],
        convert: (model, msg, publish, options, meta) => {
            if (msg.data.occupancy !== 1) {
                // In case of 0 no occupancy is reported.
                // https://github.com/Koenkk/zigbee2mqtt/issues/467
                return;
            }

            // The occupancy sensor only sends a message when motion detected.
            // Therefore we need to publish the no_motion detected by ourselves.
            const timeout = options && options.hasOwnProperty('occupancy_timeout') ?
                options.occupancy_timeout : 90;

            // Stop existing timers because motion is detected and set a new one.
            globalStore.getValue(msg.endpoint, 'timers', []).forEach((t) => clearTimeout(t));
            globalStore.putValue(msg.endpoint, 'timers', []);

            if (timeout !== 0) {
                const timer = setTimeout(() => {
                    publish({occupancy: false});
                }, timeout * 1000);

                globalStore.getValue(msg.endpoint, 'timers').push(timer);
            }

            // No occupancy since
            if (options && options.no_occupancy_since) {
                options.no_occupancy_since.forEach((since) => {
                    const timer = setTimeout(() => {
                        publish({no_occupancy_since: since});
                    }, since * 1000);
                    globalStore.getValue(msg.endpoint, 'timers').push(timer);
                });
            }

            if (options && options.no_occupancy_since) {
                return {occupancy: true, no_occupancy_since: 0};
            } else {
                return {occupancy: true};
            }
        },
    },
    occupancy_timeout: {
        cluster: 'msOccupancySensing',
        type: ['attributeReport', 'readResponse'],
        convert: (model, msg, publish, options, meta) => {
            if (msg.data.hasOwnProperty('pirOToUDelay')) {
                return {occupancy_timeout: msg.data.pirOToUDelay};
            }
        },
    },
    brightness: {
        cluster: 'genLevelCtrl',
        type: ['attributeReport', 'readResponse'],
        convert: (model, msg, publish, options, meta) => {
            if (msg.data.hasOwnProperty('currentLevel')) {
                const property = postfixWithEndpointName('brightness', msg, model);
                return {[property]: msg.data['currentLevel']};
            }
        },
    },
    level_config: {
        cluster: 'genLevelCtrl',
        type: ['attributeReport', 'readResponse'],
        convert: (model, msg, publish, options, meta) => {
            const result = {'level_config': {}};

            // onOffTransitionTime - range 0x0000 to 0xffff - optional
            if (msg.data.hasOwnProperty('onOffTransitionTime') && (msg.data['onOffTransitionTime'] !== undefined)) {
                result.level_config.on_off_transition_time = Number(msg.data['onOffTransitionTime']);
            }

            // onTransitionTime - range 0x0000 to 0xffff - optional
            //                    0xffff = use onOffTransitionTime
            if (msg.data.hasOwnProperty('onTransitionTime') && (msg.data['onTransitionTime'] !== undefined)) {
                result.level_config.on_transition_time = Number(msg.data['onTransitionTime']);
                if (result.level_config.on_transition_time == 65535) {
                    result.level_config.on_transition_time = 'disabled';
                }
            }

            // offTransitionTime - range 0x0000 to 0xffff - optional
            //                    0xffff = use onOffTransitionTime
            if (msg.data.hasOwnProperty('offTransitionTime') && (msg.data['offTransitionTime'] !== undefined)) {
                result.level_config.off_transition_time = Number(msg.data['offTransitionTime']);
                if (result.level_config.off_transition_time == 65535) {
                    result.level_config.off_transition_time = 'disabled';
                }
            }

            // startUpCurrentLevel - range 0x00 to 0xff - optional
            //                       0x00 = return to minimum supported level
            //                       0xff - return to previous previous
            if (msg.data.hasOwnProperty('startUpCurrentLevel') && (msg.data['startUpCurrentLevel'] !== undefined)) {
                result.level_config.current_level_startup = Number(msg.data['startUpCurrentLevel']);
                if (result.level_config.current_level_startup == 255) {
                    result.level_config.current_level_startup = 'previous';
                }
                if (result.level_config.current_level_startup == 0) {
                    result.level_config.current_level_startup = 'minimum';
                }
            }

            if (Object.keys(result.level_config).length > 0) {
                return result;
            }
        },
    },
    color_colortemp: {
        cluster: 'lightingColorCtrl',
        type: ['attributeReport', 'readResponse'],
        convert: (model, msg, publish, options, meta) => {
            const result = {};

            if (msg.data.hasOwnProperty('colorTemperature')) {
                result.color_temp = msg.data['colorTemperature'];
            }

            if (msg.data.hasOwnProperty('startUpColorTemperature')) {
                result.color_temp_startup = msg.data['startUpColorTemperature'];
            }

            if (msg.data.hasOwnProperty('colorMode')) {
                result.color_mode = constants.colorMode.hasOwnProperty(msg.data['colorMode']) ?
                    constants.colorMode[msg.data['colorMode']] : msg.data['colorMode'];
            }

            if (
                msg.data.hasOwnProperty('currentX') || msg.data.hasOwnProperty('currentY') ||
                msg.data.hasOwnProperty('currentSaturation') || msg.data.hasOwnProperty('currentHue') ||
                msg.data.hasOwnProperty('enhancedCurrentHue')
            ) {
                result.color = {};

                if (msg.data.hasOwnProperty('currentX')) {
                    result.color.x = mapNumberRange(msg.data['currentX'], 0, 65535, 0, 1, 4);
                }
                if (msg.data.hasOwnProperty('currentY')) {
                    result.color.y = mapNumberRange(msg.data['currentY'], 0, 65535, 0, 1, 4);
                }
                if (msg.data.hasOwnProperty('currentSaturation')) {
                    result.color.saturation = mapNumberRange(msg.data['currentSaturation'], 0, 254, 0, 100);
                }
                if (msg.data.hasOwnProperty('currentHue')) {
                    result.color.hue = mapNumberRange(msg.data['currentHue'], 0, 254, 0, 360, 0);
                }
                if (msg.data.hasOwnProperty('enhancedCurrentHue')) {
                    result.color.hue = mapNumberRange(msg.data['enhancedCurrentHue'], 0, 65535, 0, 360, 1);
                }
            }

            if (msg.data.hasOwnProperty('options')) {
                /*
                * Bit | Value & Summary
                * --------------------------
                * 0   | 0: Do not execute command if the On/Off cluster, OnOff attribute is 0x00 (FALSE)
                *     | 1: Execute command if the On/Off cluster, OnOff attribute is 0x00 (FALSE)
                */
                result.color_options = {execute_if_off: ((msg.data.options & 1<<0) > 0)};
            }

            // handle color property sync
            // NOTE: this should the last thing we do, as we need to have processed all attributes,
            //       we use assign here so we do not lose other attributes.
            return Object.assign(result, libColor.syncColorState(result, meta.state, options));
        },
    },
    metering_datek: {
        cluster: 'seMetering',
        type: ['attributeReport', 'readResponse'],
        convert: (model, msg, publish, options, meta) => {
            const result = converters.metering.convert(model, msg, publish, options, meta);
            // Filter incorrect 0 energy values reported by the device:
            // https://github.com/Koenkk/zigbee2mqtt/issues/7852
            if (result.energy === 0) {
                delete result.energy;
            }
            return result;
        },
    },
    metering: {
        /**
         * When using this converter also add the following to the configure method of the device:
         * await readMeteringPowerConverterAttributes(endpoint);
         */
        cluster: 'seMetering',
        type: ['attributeReport', 'readResponse'],
        convert: (model, msg, publish, options, meta) => {
            const payload = {};
            const multiplier = msg.endpoint.getClusterAttributeValue('seMetering', 'multiplier');
            const divisor = msg.endpoint.getClusterAttributeValue('seMetering', 'divisor');
            const factor = multiplier && divisor ? multiplier / divisor : null;

            if (msg.data.hasOwnProperty('instantaneousDemand')) {
                let power = msg.data['instantaneousDemand'];
                if (factor != null) {
                    power = (power * factor) * 1000; // kWh to Watt
                }
                payload.power = precisionRound(power, 2);
            }

            if (factor != null && (msg.data.hasOwnProperty('currentSummDelivered') ||
                msg.data.hasOwnProperty('currentSummReceived'))) {
                let energy = 0;
                if (msg.data.hasOwnProperty('currentSummDelivered')) {
                    const data = msg.data['currentSummDelivered'];
                    const value = (parseInt(data[0]) << 32) + parseInt(data[1]);
                    energy += value * factor;
                }
                if (msg.data.hasOwnProperty('currentSummReceived')) {
                    const data = msg.data['currentSummReceived'];
                    const value = (parseInt(data[0]) << 32) + parseInt(data[1]);
                    energy -= value * factor;
                }
                payload.energy = precisionRound(energy, 2);
            }

            return payload;
        },
    },
    electrical_measurement: {
        /**
         * When using this converter also add the following to the configure method of the device:
         * await readEletricalMeasurementConverterAttributes(endpoint);
         */
        cluster: 'haElectricalMeasurement',
        type: ['attributeReport', 'readResponse'],
        convert: (model, msg, publish, options, meta) => {
            const getFactor = (key) => {
                const multiplier = msg.endpoint.getClusterAttributeValue('haElectricalMeasurement', `${key}Multiplier`);
                const divisor = msg.endpoint.getClusterAttributeValue('haElectricalMeasurement', `${key}Divisor`);
                const factor = multiplier && divisor ? multiplier / divisor : 1;
                return factor;
            };

            const lookup = [
                {key: 'activePower', name: 'power', factor: 'acPower'},
                {key: 'activePowerPhB', name: 'power_phase_b', factor: 'acPower'},
                {key: 'activePowerPhC', name: 'power_phase_c', factor: 'acPower'},
                {key: 'rmsCurrent', name: 'current', factor: 'acCurrent'},
                {key: 'rmsCurrentPhB', name: 'current_phase_b', factor: 'acCurrent'},
                {key: 'rmsCurrentPhC', name: 'current_phase_c', factor: 'acCurrent'},
                {key: 'rmsVoltage', name: 'voltage', factor: 'acVoltage'},
                {key: 'rmsVoltagePhB', name: 'voltage_phase_b', factor: 'acVoltage'},
                {key: 'rmsVoltagePhC', name: 'voltage_phase_c', factor: 'acVoltage'},
            ];

            const payload = {};
            for (const entry of lookup) {
                if (msg.data.hasOwnProperty(entry.key)) {
                    const factor = getFactor(entry.factor);
                    const property = postfixWithEndpointName(entry.name, msg, model);
                    payload[property] = precisionRound(msg.data[entry.key] * factor, 2);
                }
            }
            return payload;
        },
    },
    on_off: {
        cluster: 'genOnOff',
        type: ['attributeReport', 'readResponse'],
        convert: (model, msg, publish, options, meta) => {
            if (msg.data.hasOwnProperty('onOff')) {
                const property = postfixWithEndpointName('state', msg, model);
                return {[property]: msg.data['onOff'] === 1 ? 'ON' : 'OFF'};
            }
        },
    },
    on_off_skip_duplicate_transaction: {
        cluster: 'genOnOff',
        type: ['attributeReport', 'readResponse'],
        convert: (model, msg, publish, options, meta) => {
            // Device sends multiple messages with the same transactionSequenceNumber,
            // prevent that multiple messages get send.
            // https://github.com/Koenkk/zigbee2mqtt/issues/3687
            if (msg.data.hasOwnProperty('onOff') && !hasAlreadyProcessedMessage(msg)) {
                const property = postfixWithEndpointName('state', msg, model);
                return {[property]: msg.data['onOff'] === 1 ? 'ON' : 'OFF'};
            }
        },
    },
    power_on_behavior: {
        cluster: 'genOnOff',
        type: ['attributeReport', 'readResponse'],
        convert: (model, msg, publish, options, meta) => {
            const lookup = {0: 'off', 1: 'on', 2: 'toggle', 255: 'previous'};
            if (msg.data.hasOwnProperty('startUpOnOff')) {
                const property = postfixWithEndpointName('power_on_behavior', msg, model);
                return {[property]: lookup[msg.data['startUpOnOff']]};
            }
        },
    },
    ias_no_alarm: {
        cluster: 'ssIasZone',
        type: 'attributeReport',
        convert: (model, msg, publish, options, meta) => {
            const zoneStatus = msg.data.zoneStatus;
            return {
                tamper: (zoneStatus & 1<<2) > 0,
                battery_low: (zoneStatus & 1<<3) > 0,
            };
        },
    },
    ias_siren: {
        cluster: 'ssIasZone',
        type: 'commandStatusChangeNotification',
        convert: (model, msg, publish, options, meta) => {
            const zoneStatus = msg.data.zonestatus;
            return {
                alarm: (zoneStatus & 1) > 0,
                tamper: (zoneStatus & 1<<2) > 0,
                battery_low: (zoneStatus & 1<<3) > 0,
                supervision_reports: (zoneStatus & 1<<4) > 0,
                restore_reports: (zoneStatus & 1<<5) > 0,
                ac_status: (zoneStatus & 1<<7) > 0,
                test: (zoneStatus & 1<<8) > 0,
            };
        },
    },
    ias_water_leak_alarm_1: {
        cluster: 'ssIasZone',
        type: 'commandStatusChangeNotification',
        convert: (model, msg, publish, options, meta) => {
            const zoneStatus = msg.data.zonestatus;
            return {
                water_leak: (zoneStatus & 1) > 0,
                tamper: (zoneStatus & 1<<2) > 0,
                battery_low: (zoneStatus & 1<<3) > 0,
            };
        },
    },
    ias_water_leak_alarm_1_report: {
        cluster: 'ssIasZone',
        type: 'attributeReport',
        convert: (model, msg, publish, options, meta) => {
            const zoneStatus = msg.data.zoneStatus;
            return {
                water_leak: (zoneStatus & 1) > 0,
                tamper: (zoneStatus & 1<<2) > 0,
                battery_low: (zoneStatus & 1<<3) > 0,
            };
        },
    },
    ias_vibration_alarm_1: {
        cluster: 'ssIasZone',
        type: 'commandStatusChangeNotification',
        convert: (model, msg, publish, options, meta) => {
            const zoneStatus = msg.data.zonestatus;
            return {
                vibration: (zoneStatus & 1) > 0,
                tamper: (zoneStatus & 1<<2) > 0,
                battery_low: (zoneStatus & 1<<3) > 0,
            };
        },
    },
    ias_vibration_alarm_1_with_timeout: {
        cluster: 'ssIasZone',
        type: 'commandStatusChangeNotification',
        convert: (model, msg, publish, options, meta) => {
            const zoneStatus = msg.data.zonestatus;

            const timeout = options && options.hasOwnProperty('vibration_timeout') ?
                options.vibration_timeout : 90;

            // Stop existing timers because vibration is detected and set a new one.
            globalStore.getValue(msg.endpoint, 'timers', []).forEach((t) => clearTimeout(t));
            globalStore.putValue(msg.endpoint, 'timers', []);

            if (timeout !== 0) {
                const timer = setTimeout(() => {
                    publish({vibration: false});
                }, timeout * 1000);

                globalStore.getValue(msg.endpoint, 'timers').push(timer);
            }

            return {
                vibration: (zoneStatus & 1) > 0,
                tamper: (zoneStatus & 1<<2) > 0,
                battery_low: (zoneStatus & 1<<3) > 0,
            };
        },
    },
    ias_gas_alarm_1: {
        cluster: 'ssIasZone',
        type: 'commandStatusChangeNotification',
        convert: (model, msg, publish, options, meta) => {
            const zoneStatus = msg.data.zonestatus;
            return {
                gas: (zoneStatus & 1) > 0,
                tamper: (zoneStatus & 1<<2) > 0,
                battery_low: (zoneStatus & 1<<3) > 0,
            };
        },
    },
    ias_gas_alarm_2: {
        cluster: 'ssIasZone',
        type: 'commandStatusChangeNotification',
        convert: (model, msg, publish, options, meta) => {
            const zoneStatus = msg.data.zonestatus;
            return {
                gas: (zoneStatus & 1<<1) > 0,
                tamper: (zoneStatus & 1<<2) > 0,
                battery_low: (zoneStatus & 1<<3) > 0,
            };
        },
    },
    ias_smoke_alarm_1: {
        cluster: 'ssIasZone',
        type: 'commandStatusChangeNotification',
        convert: (model, msg, publish, options, meta) => {
            const zoneStatus = msg.data.zonestatus;
            return {
                smoke: (zoneStatus & 1) > 0,
                tamper: (zoneStatus & 1<<2) > 0,
                battery_low: (zoneStatus & 1<<3) > 0,
                supervision_reports: (zoneStatus & 1<<4) > 0,
                restore_reports: (zoneStatus & 1<<5) > 0,
                trouble: (zoneStatus & 1<<6) > 0,
                ac_status: (zoneStatus & 1<<7) > 0,
                test: (zoneStatus & 1<<8) > 0,
            };
        },
    },
    ias_contact_alarm_1: {
        cluster: 'ssIasZone',
        type: 'commandStatusChangeNotification',
        convert: (model, msg, publish, options, meta) => {
            const zoneStatus = msg.data.zonestatus;
            const contactProperty = postfixWithEndpointName('contact', msg, model);
            const tamperProperty = postfixWithEndpointName('tamper', msg, model);
            const batteryLowProperty = postfixWithEndpointName('battery_low', msg, model);

            return {
                [contactProperty]: !((zoneStatus & 1) > 0),
                [tamperProperty]: (zoneStatus & 1<<2) > 0,
                [batteryLowProperty]: (zoneStatus & 1<<3) > 0,
            };
        },
    },
    ias_contact_alarm_1_report: {
        cluster: 'ssIasZone',
        type: 'attributeReport',
        convert: (model, msg, publish, options, meta) => {
            const zoneStatus = msg.data.zoneStatus;
            return {
                contact: !((zoneStatus & 1) > 0),
                tamper: (zoneStatus & 1<<2) > 0,
                battery_low: (zoneStatus & 1<<3) > 0,
            };
        },
    },
    ias_carbon_monoxide_alarm_1: {
        cluster: 'ssIasZone',
        type: 'commandStatusChangeNotification',
        convert: (model, msg, publish, options, meta) => {
            const zoneStatus = msg.data.zonestatus;
            return {
                carbon_monoxide: (zoneStatus & 1) > 0,
                tamper: (zoneStatus & 1<<2) > 0,
                battery_low: (zoneStatus & 1<<3) > 0,
            };
        },
    },
    ias_carbon_monoxide_alarm_1_gas_alarm_2: {
        cluster: 'ssIasZone',
        type: 'commandStatusChangeNotification',
        convert: (model, msg, publish, options, meta) => {
            const {zoneStatus} = msg.data;
            return {
                carbon_monoxide: (zoneStatus & 1) > 0,
                gas: (zoneStatus & 1 << 1) > 0,
                tamper: (zoneStatus & 1 << 2) > 0,
                battery_low: (zoneStatus & 1 << 3) > 0,
                trouble: (zoneStatus & 1 << 6) > 0,
                ac_connected: !((zoneStatus & 1 << 7) > 0),
                test: (zoneStatus & 1 << 8) > 0,
                battery_defect: (zoneStatus & 1 << 9) > 0,
            };
        },
    },
    ias_sos_alarm_2: {
        cluster: 'ssIasZone',
        type: 'commandStatusChangeNotification',
        convert: (model, msg, publish, options, meta) => {
            const zoneStatus = msg.data.zonestatus;
            return {
                sos: (zoneStatus & 1<<1) > 0,
                tamper: (zoneStatus & 1<<2) > 0,
                battery_low: (zoneStatus & 1<<3) > 0,
            };
        },
    },
    ias_occupancy_alarm_1: {
        cluster: 'ssIasZone',
        type: 'commandStatusChangeNotification',
        convert: (model, msg, publish, options, meta) => {
            const zoneStatus = msg.data.zonestatus;
            return {
                occupancy: (zoneStatus & 1) > 0,
                tamper: (zoneStatus & 1<<2) > 0,
                battery_low: (zoneStatus & 1<<3) > 0,
            };
        },
    },
    ias_occupancy_alarm_1_report: {
        cluster: 'ssIasZone',
        type: 'attributeReport',
        convert: (model, msg, publish, options, meta) => {
            const zoneStatus = msg.data.zoneStatus;
            return {
                occupancy: (zoneStatus & 1) > 0,
                tamper: (zoneStatus & 1<<2) > 0,
                battery_low: (zoneStatus & 1<<3) > 0,
            };
        },
    },
    ias_occupancy_alarm_2: {
        cluster: 'ssIasZone',
        type: 'commandStatusChangeNotification',
        convert: (model, msg, publish, options, meta) => {
            const zoneStatus = msg.data.zonestatus;
            return {
                occupancy: (zoneStatus & 1<<1) > 0,
                tamper: (zoneStatus & 1<<2) > 0,
                battery_low: (zoneStatus & 1<<3) > 0,
            };
        },
    },
    ias_occupancy_only_alarm_2: {
        cluster: 'ssIasZone',
        type: 'commandStatusChangeNotification',
        convert: (model, msg, publish, options, meta) => {
            const zoneStatus = msg.data.zonestatus;
            return {
                occupancy: (zoneStatus & 1<<1) > 0,
            };
        },
    },
    ias_occupancy_alarm_1_with_timeout: {
        cluster: 'ssIasZone',
        type: 'commandStatusChangeNotification',
        convert: (model, msg, publish, options, meta) => {
            const zoneStatus = msg.data.zonestatus;
            const timeout = options && options.hasOwnProperty('occupancy_timeout') ?
                options.occupancy_timeout : 90;

            clearTimeout(globalStore.getValue(msg.endpoint, 'timer'));

            if (timeout !== 0) {
                const timer = setTimeout(() => publish({occupancy: false}), timeout * 1000);
                globalStore.putValue(msg.endpoint, 'timer', timer);
            }

            return {
                occupancy: (zoneStatus & 1) > 0,
                tamper: (zoneStatus & 1<<2) > 0,
                battery_low: (zoneStatus & 1<<3) > 0,
            };
        },
    },
    command_recall: {
        cluster: 'genScenes',
        type: 'commandRecall',
        convert: (model, msg, publish, options, meta) => {
            const payload = {action: postfixWithEndpointName(`recall_${msg.data.sceneid}`, msg, model)};
            addActionGroup(payload, msg, model);
            return payload;
        },
    },
    command_panic: {
        cluster: 'ssIasAce',
        type: 'commandPanic',
        convert: (model, msg, publish, options, meta) => {
            const payload = {action: postfixWithEndpointName(`panic`, msg, model)};
            addActionGroup(payload, msg, model);
            return payload;
        },
    },
    command_arm: {
        cluster: 'ssIasAce',
        type: 'commandArm',
        convert: (model, msg, publish, options, meta) => {
            if (hasAlreadyProcessedMessage(msg)) return;
            const payload = {
                action: postfixWithEndpointName(constants.armMode[msg.data['armmode']], msg, model),
                action_code: msg.data.code,
                action_zone: msg.data.zoneid,
            };
            if (msg.groupID) payload.action_group = msg.groupID;
            return payload;
        },
    },
    command_arm_with_transaction: {
        cluster: 'ssIasAce',
        type: 'commandArm',
        convert: (model, msg, publish, options, meta) => {
            const payload = converters.command_arm.convert(model, msg, publish, options, meta);
            if (!payload) return;
            payload.action_transaction = msg.meta.zclTransactionSequenceNumber;
            return payload;
        },
    },
    command_cover_stop: {
        cluster: 'closuresWindowCovering',
        type: 'commandStop',
        convert: (model, msg, publish, options, meta) => {
            const payload = {action: postfixWithEndpointName('stop', msg, model)};
            addActionGroup(payload, msg, model);
            return payload;
        },
    },
    command_cover_open: {
        cluster: 'closuresWindowCovering',
        type: 'commandUpOpen',
        convert: (model, msg, publish, options, meta) => {
            const payload = {action: postfixWithEndpointName('open', msg, model)};
            addActionGroup(payload, msg, model);
            return payload;
        },
    },
    command_cover_close: {
        cluster: 'closuresWindowCovering',
        type: 'commandDownClose',
        convert: (model, msg, publish, options, meta) => {
            const payload = {action: postfixWithEndpointName('close', msg, model)};
            addActionGroup(payload, msg, model);
            return payload;
        },
    },
    command_on: {
        cluster: 'genOnOff',
        type: 'commandOn',
        convert: (model, msg, publish, options, meta) => {
            const payload = {action: postfixWithEndpointName('on', msg, model)};
            addActionGroup(payload, msg, model);
            return payload;
        },
    },
    command_off: {
        cluster: 'genOnOff',
        type: 'commandOff',
        convert: (model, msg, publish, options, meta) => {
            const payload = {action: postfixWithEndpointName('off', msg, model)};
            addActionGroup(payload, msg, model);
            return payload;
        },
    },
    command_off_with_effect: {
        cluster: 'genOnOff',
        type: 'commandOffWithEffect',
        convert: (model, msg, publish, options, meta) => {
            const payload = {action: postfixWithEndpointName(`off`, msg, model)};
            addActionGroup(payload, msg, model);
            return payload;
        },
    },
    command_toggle: {
        cluster: 'genOnOff',
        type: 'commandToggle',
        convert: (model, msg, publish, options, meta) => {
            const payload = {action: postfixWithEndpointName('toggle', msg, model)};
            addActionGroup(payload, msg, model);
            return payload;
        },
    },
    command_move_to_level: {
        cluster: 'genLevelCtrl',
        type: ['commandMoveToLevel', 'commandMoveToLevelWithOnOff'],
        convert: (model, msg, publish, options, meta) => {
            const payload = {
                action: postfixWithEndpointName(`brightness_move_to_level`, msg, model),
                action_level: msg.data.level,
                action_transition_time: msg.data.transtime / 100,
            };
            addActionGroup(payload, msg, model);

            if (options.simulated_brightness) {
                globalStore.putValue(msg.endpoint, 'simulated_brightness_brightness', msg.data.level);
                payload.brightness = msg.data.level;
            }

            return payload;
        },
    },
    command_move: {
        cluster: 'genLevelCtrl',
        type: ['commandMove', 'commandMoveWithOnOff'],
        convert: (model, msg, publish, options, meta) => {
            const direction = msg.data.movemode === 1 ? 'down' : 'up';
            const action = postfixWithEndpointName(`brightness_move_${direction}`, msg, model);
            const payload = {action, action_rate: msg.data.rate};
            addActionGroup(payload, msg, model);

            if (options.simulated_brightness) {
                const opts = options.simulated_brightness;
                const deltaOpts = typeof opts === 'object' && opts.hasOwnProperty('delta') ? opts.delta : 20;
                const intervalOpts = typeof opts === 'object' && opts.hasOwnProperty('interval') ? opts.interval : 200;

                globalStore.putValue(msg.endpoint, 'simulated_brightness_direction', direction);
                if (globalStore.getValue(msg.endpoint, 'simulated_brightness_timer') === undefined) {
                    const timer = setInterval(() => {
                        let brightness = globalStore.getValue(msg.endpoint, 'simulated_brightness_brightness', 255);
                        const delta = globalStore.getValue(msg.endpoint, 'simulated_brightness_direction') === 'up' ?
                            deltaOpts : -1 * deltaOpts;
                        brightness += delta;
                        brightness = numberWithinRange(brightness, 0, 255);
                        globalStore.putValue(msg.endpoint, 'simulated_brightness_brightness', brightness);
                        publish({brightness});
                    }, intervalOpts);

                    globalStore.putValue(msg.endpoint, 'simulated_brightness_timer', timer);
                }
            }

            return payload;
        },
    },
    command_step: {
        cluster: 'genLevelCtrl',
        type: ['commandStep', 'commandStepWithOnOff'],
        convert: (model, msg, publish, options, meta) => {
            const direction = msg.data.stepmode === 1 ? 'down' : 'up';
            const payload = {
                action: postfixWithEndpointName(`brightness_step_${direction}`, msg, model),
                action_step_size: msg.data.stepsize,
                action_transition_time: msg.data.transtime / 100,
            };
            addActionGroup(payload, msg, model);

            if (options.simulated_brightness) {
                let brightness = globalStore.getValue(msg.endpoint, 'simulated_brightness_brightness', 255);
                const delta = direction === 'up' ? msg.data.stepsize : -1 * msg.data.stepsize;
                brightness += delta;
                brightness = numberWithinRange(brightness, 0, 255);
                globalStore.putValue(msg.endpoint, 'simulated_brightness_brightness', brightness);
                payload.brightness = brightness;
            }

            return payload;
        },
    },
    command_stop: {
        cluster: 'genLevelCtrl',
        type: ['commandStop', 'commandStopWithOnOff'],
        convert: (model, msg, publish, options, meta) => {
            if (options.simulated_brightness) {
                clearInterval(globalStore.getValue(msg.endpoint, 'simulated_brightness_timer'));
                globalStore.putValue(msg.endpoint, 'simulated_brightness_timer', undefined);
            }

            const payload = {action: postfixWithEndpointName(`brightness_stop`, msg, model)};
            addActionGroup(payload, msg, model);
            return payload;
        },
    },
    command_move_color_temperature: {
        cluster: 'lightingColorCtrl',
        type: ['commandMoveColorTemp'],
        convert: (model, msg, publish, options, meta) => {
            const direction = msg.data.movemode === 1 ? 'down' : 'up';
            const action = postfixWithEndpointName(`color_temperature_move_${direction}`, msg, model);
            const payload = {action, action_rate: msg.data.rate, action_minimum: msg.data.minimum, action_maximum: msg.data.maximum};
            addActionGroup(payload, msg, model);
            return payload;
        },
    },
    command_step_color_temperature: {
        cluster: 'lightingColorCtrl',
        type: 'commandStepColorTemp',
        convert: (model, msg, publish, options, meta) => {
            const direction = msg.data.stepmode === 1 ? 'up' : 'down';
            const payload = {
                action: postfixWithEndpointName(`color_temperature_step_${direction}`, msg, model),
                action_step_size: msg.data.stepsize,
            };

            if (msg.data.hasOwnProperty('transtime')) {
                payload.action_transition_time = msg.data.transtime / 100;
            }

            addActionGroup(payload, msg, model);
            return payload;
        },
    },
    command_ehanced_move_to_hue_and_saturation: {
        cluster: 'lightingColorCtrl',
        type: 'commandEnhancedMoveToHueAndSaturation',
        convert: (model, msg, publish, options, meta) => {
            const payload = {
                action: postfixWithEndpointName(`enhanced_move_to_hue_and_saturation`, msg, model),
                action_enhanced_hue: msg.data.enhancehue,
                action_hue: mapNumberRange(msg.data.enhancehue, 0, 65535, 0, 360, 1),
                action_saturation: msg.data.saturation,
                action_transition_time: msg.data.transtime,
            };

            addActionGroup(payload, msg, model);
            return payload;
        },
    },
    command_step_hue: {
        cluster: 'lightingColorCtrl',
        type: ['commandStepHue'],
        convert: (model, msg, publish, options, meta) => {
            const direction = msg.data.stepmode === 1 ? 'up' : 'down';
            const payload = {
                action: postfixWithEndpointName(`color_hue_step_${direction}`, msg, model),
                action_step_size: msg.data.stepsize,
                action_transition_time: msg.data.transtime/100,
            };
            addActionGroup(payload, msg, model);
            return payload;
        },
    },
    command_step_saturation: {
        cluster: 'lightingColorCtrl',
        type: ['commandStepSaturation'],
        convert: (model, msg, publish, options, meta) => {
            const direction = msg.data.stepmode === 1 ? 'up' : 'down';
            const payload = {
                action: postfixWithEndpointName(`color_saturation_step_${direction}`, msg, model),
                action_step_size: msg.data.stepsize,
                action_transition_time: msg.data.transtime/100,
            };
            addActionGroup(payload, msg, model);
            return payload;
        },
    },
    command_color_loop_set: {
        cluster: 'lightingColorCtrl',
        type: 'commandColorLoopSet',
        convert: (model, msg, publish, options, meta) => {
            const updateFlags = msg.data.updateflags;
            const actionLookup = {
                0x00: 'deactivate',
                0x01: 'activate_from_color_loop_start_enhanced_hue',
                0x02: 'activate_from_enhanced_current_hue',
            };

            const payload = {
                action: postfixWithEndpointName(`color_loop_set`, msg, model),
                action_update_flags: {
                    action: (updateFlags & 1 << 0) > 0,
                    direction: (updateFlags & 1 << 1) > 0,
                    time: (updateFlags & 1 << 2) > 0,
                    start_hue: (updateFlags & 1 << 3) > 0,
                },
                action_action: actionLookup[msg.data.action],
                action_direction: msg.data.direction === 0 ? 'decrement' : 'increment',
                action_time: msg.data.time,
                action_start_hue: msg.data.starthue,
            };

            addActionGroup(payload, msg, model);
            return payload;
        },
    },
    command_move_to_color_temp: {
        cluster: 'lightingColorCtrl',
        type: 'commandMoveToColorTemp',
        convert: (model, msg, publish, options, meta) => {
            const payload = {
                action: postfixWithEndpointName(`color_temperature_move`, msg, model),
                action_color_temperature: msg.data.colortemp,
                action_transition_time: msg.data.transtime,
            };
            addActionGroup(payload, msg, model);
            return payload;
        },
    },
    command_move_to_color: {
        cluster: 'lightingColorCtrl',
        type: 'commandMoveToColor',
        convert: (model, msg, publish, options, meta) => {
            const payload = {
                action: postfixWithEndpointName(`color_move`, msg, model),
                action_color: {
                    x: precisionRound(msg.data.colorx / 65535, 3),
                    y: precisionRound(msg.data.colory / 65535, 3),
                },
                action_transition_time: msg.data.transtime,
            };
            addActionGroup(payload, msg, model);
            return payload;
        },
    },
    command_move_hue: {
        cluster: 'lightingColorCtrl',
        type: 'commandMoveHue',
        convert: (model, msg, publish, options, meta) => {
            const movestop = msg.data.movemode == 1 ? 'move' : 'stop';
            const action = postfixWithEndpointName(`hue_${movestop}`, msg, model);
            const payload = {action, action_rate: msg.data.rate};
            addActionGroup(payload, msg, model);
            return payload;
        },
    },
    command_move_to_saturation: {
        cluster: 'lightingColorCtrl',
        type: 'commandMoveToSaturation',
        convert: (model, msg, publish, options, meta) => {
            const payload = {
                action: postfixWithEndpointName('move_to_saturation', msg, model),
                action_saturation: msg.data.saturation,
                action_transition_time: msg.data.transtime,
            };
            addActionGroup(payload, msg, model);
            return payload;
        },
    },
    command_move_to_hue: {
        cluster: 'lightingColorCtrl',
        type: 'commandMoveToHue',
        convert: (model, msg, publish, options, meta) => {
            const payload = {
                action: postfixWithEndpointName(`move_to_hue`, msg, model),
                action_hue: msg.data.hue,
                action_transition_time: msg.data.transtime / 100,
                action_direction: msg.data.direction === 0 ? 'decrement' : 'increment',
            };
            addActionGroup(payload, msg, model);
            return payload;
        },
    },
    command_emergency: {
        cluster: 'ssIasAce',
        type: 'commandEmergency',
        convert: (model, msg, publish, options, meta) => {
            if (hasAlreadyProcessedMessage(msg)) return;
            const payload = {action: postfixWithEndpointName(`emergency`, msg, model)};
            addActionGroup(payload, msg, model);
            return payload;
        },
    },
    command_on_state: {
        cluster: 'genOnOff',
        type: 'commandOn',
        convert: (model, msg, publish, options, meta) => {
            const property = postfixWithEndpointName('state', msg, model);
            return {[property]: 'ON'};
        },
    },
    command_off_state: {
        cluster: 'genOnOff',
        type: 'commandOff',
        convert: (model, msg, publish, options, meta) => {
            const property = postfixWithEndpointName('state', msg, model);
            return {[property]: 'OFF'};
        },
    },
    identify: {
        cluster: 'genIdentify',
        type: ['attributeReport', 'readResponse'],
        convert: (model, msg, publish, options, meta) => {
            return {action: postfixWithEndpointName(`identify`, msg, model)};
        },
    },
    cover_position_tilt: {
        cluster: 'closuresWindowCovering',
        type: ['attributeReport', 'readResponse'],
        convert: (model, msg, publish, options, meta) => {
            const result = {};
            // Zigbee officially expects 'open' to be 0 and 'closed' to be 100 whereas
            // HomeAssistant etc. work the other way round.
            // For zigbee-herdsman-converters: open = 100, close = 0
            // ubisys J1 will report 255 if lift or tilt positions are not known, so skip that.
            const invert = model.meta && model.meta.coverInverted ? !options.invert_cover : options.invert_cover;
            if (msg.data.hasOwnProperty('currentPositionLiftPercentage') && msg.data['currentPositionLiftPercentage'] <= 100) {
                const value = msg.data['currentPositionLiftPercentage'];
                result.position = invert ? value : 100 - value;
            }
            if (msg.data.hasOwnProperty('currentPositionTiltPercentage') && msg.data['currentPositionTiltPercentage'] <= 100) {
                const value = msg.data['currentPositionTiltPercentage'];
                result.tilt = invert ? value : 100 - value;
            }
            return result;
        },
    },
    cover_position_via_brightness: {
        cluster: 'genLevelCtrl',
        type: ['attributeReport', 'readResponse'],
        convert: (model, msg, publish, options, meta) => {
            const currentLevel = Number(msg.data['currentLevel']);
            let position = mapNumberRange(currentLevel, 0, 255, 0, 100);
            position = options.invert_cover ? 100 - position : position;
            const state = options.invert_cover ? (position > 0 ? 'CLOSE' : 'OPEN') : (position > 0 ? 'OPEN' : 'CLOSE');
            return {state: state, position: position};
        },
    },
    cover_state_via_onoff: {
        cluster: 'genOnOff',
        type: ['attributeReport', 'readResponse'],
        convert: (model, msg, publish, options, meta) => {
            if (msg.data.hasOwnProperty('onOff')) {
                return {state: msg.data['onOff'] === 1 ? 'OPEN' : 'CLOSE'};
            }
        },
    },
    curtain_position_analog_output: {
        cluster: 'genAnalogOutput',
        type: ['attributeReport', 'readResponse'],
        convert: (model, msg, publish, options, meta) => {
            let position = precisionRound(msg.data['presentValue'], 2);
            position = options.invert_cover ? 100 - position : position;
            return {position};
        },
    },
    lighting_ballast_configuration: {
        cluster: 'lightingBallastCfg',
        type: ['attributeReport', 'readResponse'],
        convert: (model, msg, publish, options, meta) => {
            const result = {};
            if (msg.data.hasOwnProperty('physicalMinLevel')) {
                result['ballast_physical_minimum_level'] = msg.data.physicalMinLevel;
            }
            if (msg.data.hasOwnProperty('physicalMaxLevel')) {
                result['ballast_physical_maximum_level'] = msg.data.physicalMaxLevel;
            }
            if (msg.data.hasOwnProperty('ballastStatus')) {
                const ballastStatus = msg.data.ballastStatus;
                result['ballast_status_non_operational'] = ballastStatus & 1 ? true : false;
                result['ballast_status_lamp_failure'] = ballastStatus & 2 ? true : false;
            }
            if (msg.data.hasOwnProperty('minLevel')) {
                result['ballast_minimum_level'] = msg.data.minLevel;
            }
            if (msg.data.hasOwnProperty('maxLevel')) {
                result['ballast_maximum_level'] = msg.data.maxLevel;
            }
            if (msg.data.hasOwnProperty('powerOnLevel')) {
                result['ballast_power_on_level'] = msg.data.powerOnLevel;
            }
            if (msg.data.hasOwnProperty('powerOnFadeTime')) {
                result['ballast_power_on_fade_time'] = msg.data.powerOnFadeTime;
            }
            if (msg.data.hasOwnProperty('intrinsicBallastFactor')) {
                result['ballast_intrinsic_ballast_factor'] = msg.data.intrinsicBallastFactor;
            }
            if (msg.data.hasOwnProperty('ballastFactorAdjustment')) {
                result['ballast_ballast_factor_adjustment'] = msg.data.ballastFactorAdjustment;
            }
            if (msg.data.hasOwnProperty('lampQuantity')) {
                result['ballast_lamp_quantity'] = msg.data.lampQuantity;
            }
            if (msg.data.hasOwnProperty('lampType')) {
                result['ballast_lamp_type'] = msg.data.lampType;
            }
            if (msg.data.hasOwnProperty('lampManufacturer')) {
                result['ballast_lamp_manufacturer'] = msg.data.lampManufacturer;
            }
            if (msg.data.hasOwnProperty('lampRatedHours')) {
                result['ballast_lamp_rated_hours'] = msg.data.lampRatedHours;
            }
            if (msg.data.hasOwnProperty('lampBurnHours')) {
                result['ballast_lamp_burn_hours'] = msg.data.lampBurnHours;
            }
            if (msg.data.hasOwnProperty('lampAlarmMode')) {
                const lampAlarmMode = msg.data.lampAlarmMode;
                result['ballast_lamp_alarm_lamp_burn_hours'] = lampAlarmMode & 1 ? true : false;
            }
            if (msg.data.hasOwnProperty('lampBurnHoursTripPoint')) {
                result['ballast_lamp_burn_hours_trip_point'] = msg.data.lampBurnHoursTripPoint;
            }
            return result;
        },
    },
    checkin_presence: {
        cluster: 'genPollCtrl',
        type: ['commandCheckIn'],
        convert: (model, msg, publish, options, meta) => {
            const useOptionsTimeout = options && options.hasOwnProperty('presence_timeout');
            const timeout = useOptionsTimeout ? options.presence_timeout : 100; // 100 seconds by default

            // Stop existing timer because presence is detected and set a new one.
            clearTimeout(globalStore.getValue(msg.endpoint, 'timer'));

            const timer = setTimeout(() => publish({presence: false}), timeout * 1000);
            globalStore.putValue(msg.endpoint, 'timer', timer);

            return {presence: true};
        },
    },
    ias_enroll: {
        cluster: 'ssIasZone',
        type: ['attributeReport', 'readResponse'],
        convert: (model, msg, publish, options, meta) => {
            const zoneState = msg.data.zoneState;
            const iasCieAddr = msg.data.iasCieAddr;
            const zoneId = msg.data.zoneId;
            return {
                enrolled: zoneState !== 0,
                ias_cie_address: iasCieAddr,
                zone_id: zoneId,
            };
        },
    },
    ias_wd: {
        cluster: 'ssIasWd',
        type: ['attributeReport', 'readResponse'],
        convert: (model, msg, publish, options, meta) => {
            const result = {};
            if (msg.data.hasOwnProperty('maxDuration')) result['max_duration'] = msg.data.maxDuration;
            return result;
        },
    },
    // #endregion

    // #region Non-generic converters
    elko_thermostat: {
        cluster: 'hvacThermostat',
        type: ['attributeReport', 'readResponse'],
        convert: (model, msg, publish, options, meta) => {
            const result = {};
            const data = msg.data;

            if (data.hasOwnProperty(0x0402)) { // Display text
                result.display_text = data[0x0402];
            }

            if (data.hasOwnProperty(0x0403)) { // Sensor
                const sensorModeLookup = {'0': 'air', '1': 'floor', '3': 'supervisor_floor'};
                result.sensor = sensorModeLookup[data[0x0403]];
            }

            if (data.hasOwnProperty(0x0404)) { // Regulator time
                result.regulator_time = data[0x0404];
            }

            if (data.hasOwnProperty(0x0405)) { // Regulator mode
                result.regulator_mode = data[0x0405] ? 'regulator' : 'thermostat';
            }

            if (data.hasOwnProperty(0x0406)) { // Power status
                result.system_mode = data[0x0406] ? 'heat' : 'off';
            }

            if (data.hasOwnProperty(0x0408)) { // Mean power
                result.mean_power = data[0x0408];
            }

            if (data.hasOwnProperty(0x0409)) { // External temp (floor)
                result.floor_temp = utils.precisionRound(data[0x0409], 2) /100;
            }

            if (data.hasOwnProperty(0x0411)) { // Night switching
                result.night_switching = data[0x0411] ? 'on' : 'off';
            }

            if (data.hasOwnProperty(0x0412)) { // Frost guard
                result.frost_guard = data[0x0412] ? 'on' : 'off';
            }

            if (data.hasOwnProperty(0x0413)) { // Child lock
                result.child_lock = data[0x0413] ? 'lock' : 'unlock';
            }

            if (data.hasOwnProperty(0x0414)) { // Max floor temp
                result.max_floor_temp = data[0x0414];
            }

            if (data.hasOwnProperty(0x0415)) { // Relay state
                result.running_state = data[0x0415] ? 'heat' : 'idle';
            }

            if (data.hasOwnProperty(0x0417)) { // Calibration
                result.local_temperature_calibration = precisionRound(data[0x0417], 2) / 10;
            }

            return result;
        },
    },
    moes_105_dimmer: {
        cluster: 'manuSpecificTuya',
        type: ['commandGetData', 'commandSetDataResponse'],
        convert: (model, msg, publish, options, meta) => {
            const multiEndpoint = model.meta && model.meta.multiEndpoint;
            const dp = msg.data.dp;
            const value = tuya.getDataValue(msg.data.datatype, msg.data.data);

            meta.logger.debug(`from moes_105_dimmer, msg.data.dp=[${dp}], msg.data.datatype=[${msg.data.datatype}], value=[${value}]`);

            const state = value ? 'ON': 'OFF';
            const brightness = mapNumberRange(value, 0, 1000, 0, 254);

            switch (dp) {
            case tuya.dataPoints.moes105DimmerState1:
                return {[multiEndpoint ? 'state_l1' : 'state']: state};
            case tuya.dataPoints.moes105DimmerLevel1:
                return {[multiEndpoint ? 'brightness_l1' : 'brightness']: brightness};
            case tuya.dataPoints.moes105DimmerState2:
                return {state_l2: state};
            case tuya.dataPoints.moes105DimmerLevel2:
                return {brightness_l2: brightness};
            default:
                meta.logger.debug(`zigbee-herdsman-converters:moes_105_dimmer:` +
                    `NOT RECOGNIZED DP #${dp} with data ${JSON.stringify(msg.data)}`);
            }
        },
    },
    ias_smoke_alarm_1_develco: {
        cluster: 'ssIasZone',
        type: 'commandStatusChangeNotification',
        convert: (model, msg, publish, options, meta) => {
            const zoneStatus = msg.data.zonestatus;
            return {
                smoke: (zoneStatus & 1) > 0,
                battery_low: (zoneStatus & 1<<3) > 0,
                supervision_reports: (zoneStatus & 1<<4) > 0,
                restore_reports: (zoneStatus & 1<<5) > 0,
                test: (zoneStatus & 1<<8) > 0,
            };
        },
    },
    command_on_presence: {
        cluster: 'genOnOff',
        type: 'commandOn',
        convert: (model, msg, publish, options, meta) => {
            const payload1 = converters.checkin_presence.convert(model, msg, publish, options, meta);
            const payload2 = converters.command_on.convert(model, msg, publish, options, meta);
            return {...payload1, ...payload2};
        },
    },
    develco_voc: {
        cluster: 'develcoSpecificAirQuality',
        type: ['attributeReport', 'readResponse'],
        convert: (model, msg, publish, options, meta) => {
            const voc = parseFloat(msg.data['measuredValue']);
            const vocProperty = postfixWithEndpointName('voc', msg, model);

            let airQuality;
            const airQualityProperty = postfixWithEndpointName('air_quality', msg, model);
            if (voc <= 65) {
                airQuality = 'excellent';
            } else if (voc <= 220) {
                airQuality = 'good';
            } else if (voc <= 660) {
                airQuality = 'moderate';
            } else if (voc <= 2200) {
                airQuality = 'poor';
            } else if (voc <= 5500) {
                airQuality = 'unhealthy';
            } else if (voc > 5500) {
                airQuality = 'out_of_range';
            } else {
                airQuality = 'unknown';
            }
            return {[vocProperty]: calibrateAndPrecisionRoundOptions(voc, options, 'voc'), [airQualityProperty]: airQuality};
        },
    },
    develco_voc_battery: {
        cluster: 'genPowerCfg',
        type: ['attributeReport', 'readResponse'],
        convert: (model, msg, publish, options, meta) => {
            /*
             * Per the technical documentation for AQSZB-110:
             * To detect low battery the system can monitor the "BatteryVoltage" by setting up a reporting interval of every 12 hour.
             * When a voltage of 2.5V is measured the battery should be replaced.
             * Low batt LED indication–RED LED will blink twice every 60 second.
             */
            const result = converters.battery.convert(model, msg, publish, options, meta);
            result.battery_low = (result.voltage <= 2500);
            return result;
        },
    },
    tuya_temperature_humidity_sensor: {
        cluster: 'manuSpecificTuya',
        type: ['commandSetDataResponse', 'commandGetData'],
        convert: (model, msg, publish, options, meta) => {
            const dp = msg.data.dp;
            const value = tuya.getDataValue(msg.data.datatype, msg.data.data);
            switch (dp) {
            case 1:
                return {temperature: calibrateAndPrecisionRoundOptions(value / 10, options, 'temperature')};
            case 2:
                return {humidity: calibrateAndPrecisionRoundOptions(value, options, 'humidity')};
            case 4:
                return {battery: value};
            default:
                meta.logger.warn(`zigbee-herdsman-converters:maa_tuya_temp_sensor: NOT RECOGNIZED ` +
                    `DP #${dp} with data ${JSON.stringify(msg.data)}`);
            }
        },
    },
    tuya_thermostat_weekly_schedule: {
        cluster: 'manuSpecificTuya',
        type: ['commandGetData', 'commandSetDataResponse'],
        convert: (model, msg, publish, options, meta) => {
            const dp = msg.data.dp;
            const value = tuya.getDataValue(msg.data.datatype, msg.data.data);

            const thermostatMeta = getMetaValue(msg.endpoint, model, 'thermostat');
            const firstDayDpId = thermostatMeta.weeklyScheduleFirstDayDpId;
            const maxTransitions = thermostatMeta.weeklyScheduleMaxTransitions;
            let dataOffset = 0;
            let conversion = 'generic';

            function dataToTransitions(data, maxTransitions, offset) {
                // Later it is possible to move converter to meta or to other place outside if other type of converter
                // will be needed for other device. Currently this converter is based on ETOP HT-08 thermostat.
                // see also toZigbee.tuya_thermostat_weekly_schedule()
                function dataToTransition(data, index) {
                    return {
                        time: (data[index+0] << 8) + data [index+1],
                        heating_setpoint: (parseFloat((data[index+2] << 8) + data [index+3]) / 10.0).toFixed(1),
                    };
                }
                const result = [];
                for (let i = 0; i < maxTransitions; i++) {
                    result.push(dataToTransition(data, i * 4 + offset));
                }
                return result;
            }

            if (thermostatMeta.hasOwnProperty('weeklyScheduleConversion')) {
                conversion = thermostatMeta.weeklyScheduleConversion;
            }
            if (conversion == 'saswell') {
                // Saswell has scheduling mode in the first byte
                dataOffset = 1;
            }
            if (dp >= firstDayDpId && dp < firstDayDpId+7) {
                const dayOfWeek = dp - firstDayDpId + 1;
                return {
                    // Same as in hvacThermostat:getWeeklyScheduleRsp hvacThermostat:setWeeklySchedule cluster format
                    weekly_schedule: {
                        days: [constants.dayOfWeek[dayOfWeek]],
                        transitions: dataToTransitions(value, maxTransitions, dataOffset),
                    },
                };
            }
        },
    },
    hy_thermostat: {
        cluster: 'manuSpecificTuya',
        type: ['commandSetDataResponse', 'commandGetData'],
        convert: (model, msg, publish, options, meta) => {
            const dp = msg.data.dp;
            const value = tuya.getDataValue(msg.data.datatype, msg.data.data);

            switch (dp) {
            case tuya.dataPoints.hyWorkdaySchedule1: // schedule for workdays [5,9,12,8,0,15,10,0,15]
                return {workdays: [
                    {hour: value[0], minute: value[1], temperature: value[2]},
                    {hour: value[3], minute: value[4], temperature: value[5]},
                    {hour: value[6], minute: value[7], temperature: value[8]},
                ], range: 'am'};
            case tuya.dataPoints.hyWorkdaySchedule2: // schedule for workdays [15,0,25,145,2,17,22,50,14]
                return {workdays: [
                    {hour: value[0], minute: value[1], temperature: value[2]},
                    {hour: value[3], minute: value[4], temperature: value[5]},
                    {hour: value[6], minute: value[7], temperature: value[8]},
                ], range: 'pm'};
            case tuya.dataPoints.hyHolidaySchedule1: // schedule for holidays [5,5,20,8,4,13,11,30,15]
                return {holidays: [
                    {hour: value[0], minute: value[1], temperature: value[2]},
                    {hour: value[3], minute: value[4], temperature: value[5]},
                    {hour: value[6], minute: value[7], temperature: value[8]},
                ], range: 'am'};
            case tuya.dataPoints.hyHolidaySchedule2: // schedule for holidays [13,30,15,17,0,15,22,0,15]
                return {holidays: [
                    {hour: value[0], minute: value[1], temperature: value[2]},
                    {hour: value[3], minute: value[4], temperature: value[5]},
                    {hour: value[6], minute: value[7], temperature: value[8]},
                ], range: 'pm'};
            case tuya.dataPoints.hyHeating: // heating
                return {heating: value ? 'ON' : 'OFF'};
            case tuya.dataPoints.hyMaxTempProtection: // max temperature protection
                return {max_temperature_protection: value ? 'ON' : 'OFF'};
            case tuya.dataPoints.hyMinTempProtection: // min temperature protection
                return {min_temperature_protection: value ? 'ON' : 'OFF'};
            case tuya.dataPoints.hyState: // 0x017D work state
                return {state: value ? 'ON' : 'OFF'};
            case tuya.dataPoints.hyChildLock: // 0x0181 Changed child lock status
                return {child_lock: value ? 'LOCK' : 'UNLOCK'};
            case tuya.dataPoints.hyExternalTemp: // external sensor temperature
                return {external_temperature: (value / 10).toFixed(1)};
            case tuya.dataPoints.hyAwayDays: // away preset days
                return {away_preset_days: value};
            case tuya.dataPoints.hyAwayTemp: // away preset temperature
                return {away_preset_temperature: value};
            case tuya.dataPoints.hyTempCalibration: // 0x026D Temperature correction
                return {local_temperature_calibration: (value / 10).toFixed(1)};
            case tuya.dataPoints.hyHysteresis: // 0x026E Temperature hysteresis
                return {hysteresis: (value / 10).toFixed(1)};
            case tuya.dataPoints.hyProtectionHysteresis: // 0x026F Temperature protection hysteresis
                return {hysteresis_for_protection: value};
            case tuya.dataPoints.hyProtectionMaxTemp: // 0x027A max temperature for protection
                return {max_temperature_for_protection: value};
            case tuya.dataPoints.hyProtectionMinTemp: // 0x027B min temperature for protection
                return {min_temperature_for_protection: value};
            case tuya.dataPoints.hyMaxTemp: // 0x027C max temperature limit
                return {max_temperature: value};
            case tuya.dataPoints.hyMinTemp: // 0x027D min temperature limit
                return {min_temperature: value};
            case tuya.dataPoints.hyHeatingSetpoint: // 0x027E Changed target temperature
                return {current_heating_setpoint: (value / 10).toFixed(1)};
            case tuya.dataPoints.hyLocalTemp: // 0x027F MCU reporting room temperature
                return {local_temperature: (value / 10).toFixed(1)};
            case tuya.dataPoints.hySensor: // Sensor type
                return {sensor_type: {0: 'internal', 1: 'external', 2: 'both'}[value]};
            case tuya.dataPoints.hyPowerOnBehavior: // 0x0475 State after power on
                return {power_on_behavior: {0: 'restore', 1: 'off', 2: 'on'}[value]};
            case tuya.dataPoints.hyWeekFormat: // 0x0476 Week select 0 - 5 days, 1 - 6 days, 2 - 7 days
                return {week: tuya.thermostatWeekFormat[value]};
            case tuya.dataPoints.hyMode: // 0x0480 mode
                return {system_mode: {0: 'manual', 1: 'auto', 2: 'away'}[value]};
            case tuya.dataPoints.hyAlarm: // [16] [0]
                return {alarm: (value > 0) ? true : false};
            default: // The purpose of the codes 17 & 19 are still unknown
                meta.logger.warn(`zigbee-herdsman-converters:hy_thermostat: Unrecognized DP #${
                    dp} with data ${JSON.stringify(msg.data)}`);
            }
        },
    },
    ias_ace_occupancy_with_timeout: {
        cluster: 'ssIasAce',
        type: 'commandGetPanelStatus',
        convert: (model, msg, publish, options, meta) => {
            msg.data.occupancy = 1;
            return converters.occupancy_with_timeout.convert(model, msg, publish, options, meta);
        },
    },
    tuya_led_controller: {
        cluster: 'lightingColorCtrl',
        type: ['attributeReport', 'readResponse'],
        convert: (model, msg, publish, options, meta) => {
            const result = {};

            if (msg.data.hasOwnProperty('colorTemperature')) {
                const value = Number(msg.data['colorTemperature']);
                result.color_temp = mapNumberRange(value, 0, 255, 500, 153);
            }

            if (msg.data.hasOwnProperty('tuyaBrightness')) {
                result.brightness = msg.data['tuyaBrightness'];
            }

            if (msg.data.hasOwnProperty('tuyaRgbMode')) {
                if (msg.data['tuyaRgbMode'] === 1) {
                    result.color_mode = constants.colorMode[0];
                } else {
                    result.color_mode = constants.colorMode[2];
                }
            }

            result.color = {};

            if (msg.data.hasOwnProperty('currentHue')) {
                result.color.hue = mapNumberRange(msg.data['currentHue'], 0, 254, 0, 360);
                result.color.h = result.color.hue;
            }

            if (msg.data.hasOwnProperty('currentSaturation')) {
                result.color.saturation = mapNumberRange(msg.data['currentSaturation'], 0, 254, 0, 100);
                result.color.s = result.color.saturation;
            }

            return Object.assign(result, libColor.syncColorState(result, meta.state, options));
        },
    },
    tuya_cover: {
        cluster: 'manuSpecificTuya',
        type: ['commandSetDataResponse', 'commandGetData'],
        convert: (model, msg, publish, options, meta) => {
            // Protocol description
            // https://github.com/Koenkk/zigbee-herdsman-converters/issues/1159#issuecomment-614659802

            const dp = msg.data.dp;
            const value = tuya.getDataValue(msg.data.datatype, msg.data.data);

            switch (dp) {
            case tuya.dataPoints.coverPosition: // Started moving to position (triggered from Zigbee)
            case tuya.dataPoints.coverArrived: { // Arrived at position
                const running = dp === tuya.dataPoints.coverArrived ? false : true;
                const invert = tuya.isCoverInverted(meta.device.manufacturerName) ? !options.invert_cover : options.invert_cover;
                const position = invert ? 100 - (value & 0xFF) : (value & 0xFF);

                if (position > 0 && position <= 100) {
                    return {running, position, state: 'OPEN'};
                } else if (position == 0) { // Report fully closed
                    return {running, position, state: 'CLOSE'};
                } else {
                    return {running}; // Not calibrated yet, no position is available
                }
            }
            case tuya.dataPoints.coverSpeed: // Cover is reporting its current speed setting
                return {motor_speed: value};
            case tuya.dataPoints.state: // Ignore the cover state, it's not reliable between different covers!
            case tuya.dataPoints.coverChange: // Ignore manual cover change, it's not reliable between different covers!
                break;
            case tuya.dataPoints.config: // Returned by configuration set; ignore
                break;
            default: // Unknown code
                meta.logger.warn(`TuYa_cover_control: Unhandled DP #${dp} for ${meta.device.manufacturerName}:
                ${JSON.stringify(msg.data)}`);
            }
        },
    },
    wiser_device_info: {
        cluster: 'wiserDeviceInfo',
        type: 'attributeReport',
        convert: (model, msg, publish, options, meta) => {
            const result = {};
            const data = msg.data['deviceInfo'].split(',');
            if (data[0] === 'ALG') {
                // TODO What is ALG
                const alg = data.slice(1);
                result['ALG'] = alg.join(',');
                result['occupied_heating_setpoint'] = alg[2]/10;
                result['local_temperature'] = alg[3]/10;
                result['pi_heating_demand'] = parseInt(alg[9]);
            } else if (data[0] === 'ADC') {
                // TODO What is ADC
                const adc = data.slice(1);
                result['ADC'] = adc.join(',');
                result['occupied_heating_setpoint'] = adc[5]/100;
                result['local_temperature'] = adc[3]/10;
            } else if (data[0] === 'UI') {
                if (data[1] === 'BoostUp') {
                    result['boost'] = 'Up';
                } else if (data[1] === 'BoostDown') {
                    result['boost'] = 'Down';
                } else {
                    result['boost'] = 'None';
                }
            } else if (data[0] === 'MOT') {
                // Info about the motor
                result['MOT'] = data[1];
            }
            return result;
        },
    },
    tuya_doorbell_button: {
        cluster: 'ssIasZone',
        type: 'commandStatusChangeNotification',
        convert: (model, msg, publish, options, meta) => {
            if (hasAlreadyProcessedMessage(msg)) return;
            const lookup = {1: 'pressed'};
            const zoneStatus = msg.data.zonestatus;
            return {
                action: lookup[zoneStatus & 1],
                tamper: (zoneStatus & 1<<2) > 0,
                battery_low: (zoneStatus & 1<<3) > 0,
            };
        },
    },
    terncy_knob: {
        cluster: 'manuSpecificClusterAduroSmart',
        type: ['attributeReport', 'readResponse'],
        convert: (model, msg, publish, options, meta) => {
            if (typeof msg.data['27'] === 'number') {
                const direction = (msg.data['27'] > 0 ? 'clockwise' : 'counterclockwise');
                const number = (Math.abs(msg.data['27']) / 12);
                return {action: 'rotate', action_direction: direction, action_number: number};
            }
        },
    },
    DTB190502A1: {
        cluster: 'genOnOff',
        type: ['attributeReport', 'readResponse'],
        convert: (model, msg, publish, options, meta) => {
            const lookupKEY = {
                '0': 'KEY_SYS',
                '1': 'KEY_UP',
                '2': 'KEY_DOWN',
                '3': 'KEY_NONE',
            };
            const lookupLED = {'0': 'OFF', '1': 'ON'};
            return {
                cpu_temperature: precisionRound(msg.data['41361'], 2),
                key_state: lookupKEY[msg.data['41362']],
                led_state: lookupLED[msg.data['41363']],
            };
        },
    },
    ZNMS12LM_low_battery: {
        cluster: 'genPowerCfg',
        type: ['attributeReport', 'readResponse'],
        convert: (model, msg, publish, options, meta) => {
            if (msg.data.hasOwnProperty('batteryAlarmMask')) {
                return {battery_low: msg.data['batteryAlarmMask'] === 1};
            }
        },
    },
    xiaomi_lock_report: {
        cluster: 'genBasic',
        type: ['attributeReport', 'readResponse'],
        convert: (model, msg, publish, options, meta) => {
            if (msg.data['65328']) {
                const data = msg.data['65328'];
                const state = data.substr(2, 2);
                const action = data.substr(4, 2);
                const keynum = data.substr(6, 2);
                if (state == 11) {
                    if (action == 1) {
                        // unknown key
                        return {keyerror: true, inserted: 'unknown'};
                    }
                    if (action == 3) {
                        // explicitly disabled key (i.e. reported lost)
                        return {keyerror: true, inserted: keynum};
                    }
                    if (action == 7) {
                        // strange object introduced into the cylinder (e.g. a lock pick)
                        return {keyerror: true, inserted: 'strange'};
                    }
                }
                if (state == 12) {
                    if (action == 1) {
                        return {inserted: keynum};
                    }
                    if (action == 11) {
                        return {forgotten: keynum};
                    }
                }
            }
        },
    },
    SP600_power: {
        cluster: 'seMetering',
        type: ['attributeReport', 'readResponse'],
        convert: (model, msg, publish, options, meta) => {
            if (meta.device.dateCode === '20160120') {
                // Cannot use metering, divisor/multiplier is not according to ZCL.
                // https://github.com/Koenkk/zigbee2mqtt/issues/2233
                // https://github.com/Koenkk/zigbee-herdsman-converters/issues/915

                const result = {};
                if (msg.data.hasOwnProperty('instantaneousDemand')) {
                    result.power = msg.data['instantaneousDemand'];
                }
                // Summation is reported in Watthours
                if (msg.data.hasOwnProperty('currentSummDelivered')) {
                    const data = msg.data['currentSummDelivered'];
                    const value = (parseInt(data[0]) << 32) + parseInt(data[1]);
                    result.energy = value / 1000.0;
                }
                return result;
            } else {
                return converters.metering.convert(model, msg, publish, options, meta);
            }
        },
    },
    sinope_thermostat: {
        cluster: 'hvacThermostat',
        type: ['attributeReport', 'readResponse'],
        convert: (model, msg, publish, options, meta) => {
            const result = converters.thermostat.convert(model, msg, publish, options, meta);
            // Sinope seems to report pIHeatingDemand between 0 and 100 already
            if (msg.data.hasOwnProperty('pIHeatingDemand')) {
                result.pi_heating_demand = precisionRound(msg.data['pIHeatingDemand'], 0);
            }
            return result;
        },
    },
    stelpro_thermostat: {
        cluster: 'hvacThermostat',
        type: ['attributeReport', 'readResponse'],
        convert: (model, msg, publish, options, meta) => {
            const result = converters.thermostat.convert(model, msg, publish, options, meta);
            if (msg.data['StelproSystemMode'] === 5) {
                // 'Eco' mode is translated into 'auto' here
                result.system_mode = constants.thermostatSystemModes[1];
            }
            if (msg.data.hasOwnProperty('pIHeatingDemand')) {
                result.running_state = msg.data['pIHeatingDemand'] >= 10 ? 'heat' : 'idle';
            }
            return result;
        },
    },
    viessmann_thermostat: {
        cluster: 'hvacThermostat',
        type: ['attributeReport', 'readResponse'],
        convert: (model, msg, publish, options, meta) => {
            const result = converters.thermostat.convert(model, msg, publish, options, meta);

            // ViessMann TRVs report piHeatingDemand from 0-5
            // NOTE: remove the result for now, but leave it configure for reporting
            //       it will show up in the debug log still to help try and figure out
            //       what this value potentially means.
            delete result.pi_heating_demand;

            // viessmannWindowOpenInternal
            // 0-2, 5: unknown
            // 3: window open (OO on display, no heating)
            // 4: window open (OO on display, heating)
            if (msg.data.hasOwnProperty('viessmannWindowOpenInternal')) {
                result.window_open = ((msg.data['viessmannWindowOpenInternal'] == 3) || (msg.data['viessmannWindowOpenInternal'] == 4));
            }

            // viessmannWindowOpenForce (rw, bool)
            if (msg.data.hasOwnProperty('viessmannWindowOpenForce')) {
                result.window_open_force = (msg.data['viessmannWindowOpenForce'] == 1);
            }

            // viessmannAssemblyMode (ro, bool)
            // 0: TRV installed
            // 1: TRV ready to install (-- on display)
            if (msg.data.hasOwnProperty('viessmannAssemblyMode')) {
                result.assembly_mode = (msg.data['viessmannAssemblyMode'] == 1);
            }

            return result;
        },
    },
    ZigUP: {
        cluster: 'genOnOff',
        type: ['attributeReport', 'readResponse'],
        convert: (model, msg, publish, options, meta) => {
            const lookup = {
                '0': 'timer',
                '1': 'key',
                '2': 'dig-in',
            };

            let ds18b20Id = null;
            let ds18b20Value = null;
            if (msg.data['41368']) {
                ds18b20Id = msg.data['41368'].split(':')[0];
                ds18b20Value = precisionRound(msg.data['41368'].split(':')[1], 2);
            }

            return {
                state: msg.data['onOff'] === 1 ? 'ON' : 'OFF',
                cpu_temperature: precisionRound(msg.data['41361'], 2),
                external_temperature: precisionRound(msg.data['41362'], 1),
                external_humidity: precisionRound(msg.data['41363'], 1),
                s0_counts: msg.data['41364'],
                adc_volt: precisionRound(msg.data['41365'], 3),
                dig_input: msg.data['41366'],
                reason: lookup[msg.data['41367']],
                [`${ds18b20Id}`]: ds18b20Value,
            };
        },
    },
    moes_power_on_behavior: {
        cluster: 'genOnOff',
        type: ['attributeReport', 'readResponse'],
        convert: (model, msg, publish, options, meta) => {
            const lookup = {0: 'off', 1: 'on', 2: 'previous'};
            if (msg.data.hasOwnProperty('moesStartUpOnOff')) {
                const property = postfixWithEndpointName('power_on_behavior', msg, model);
                return {[property]: lookup[msg.data['moesStartUpOnOff']]};
            }
        },
    },
    eurotronic_thermostat: {
        cluster: 'hvacThermostat',
        type: ['attributeReport', 'readResponse'],
        convert: (model, msg, publish, options, meta) => {
            const result = converters.thermostat.convert(model, msg, publish, options, meta);
            // system_mode is always 'heat', we set it below based on eurotronic_host_flags
            delete result['system_mode'];

            if (typeof msg.data[0x4003] == 'number') {
                result.current_heating_setpoint = precisionRound(msg.data[0x4003], 2) / 100;
            }
            if (typeof msg.data[0x4008] == 'number') {
                result.child_protection = (result.eurotronic_host_flags & (1 << 7)) != 0;
                result.mirror_display = (result.eurotronic_host_flags & (1 << 1)) != 0;
                result.boost = (result.eurotronic_host_flags & 1 << 2) != 0;
                result.window_open = (result.eurotronic_host_flags & (1 << 4)) != 0;

                if (result.boost) result.system_mode = constants.thermostatSystemModes[4];
                else if (result.window_open) result.system_mode = constants.thermostatSystemModes[0];
                else result.system_mode = constants.thermostatSystemModes[1];
            }
            if (typeof msg.data[0x4002] == 'number') {
                result.error_status = msg.data[0x4002];
            }
            if (typeof msg.data[0x4000] == 'number') {
                result.trv_mode = msg.data[0x4000];
            }
            if (typeof msg.data[0x4001] == 'number') {
                result.valve_position = msg.data[0x4001];
            }
            return result;
        },
    },
    neo_nas_pd07: {
<<<<<<< HEAD
	cluster: 'manuSpecificTuya',
        type: ['commandSetDataResponse', 'commandGetData'],
        convert: (model, msg, publish, options, meta) => {
        const dp = msg.data.dp;

        switch (dp) {
            case 101: {
            	const pohyb = msg.data.data[0];
                if (pohyb > 0) {
                    return {occupancy: true};
                } else {
                    return {occupancy: false};
                }
	    }

	    case 102: {

		const value = msg.data.data[0];

		return {
	            power_type: {0: 'battery_full', 1: 'battery_high', 2: 'battery_medium', 3: 'battery_low', 4: 'usb'}[value],
        	    battery_low: value === 3,
                };
	    }

	    case 104: {
            	const temperature = parseFloat(msg.data.data[3]) / 10.0;

                return {temperature: calibrateAndPrecisionRoundOptions(temperature, options, 'temperature')};
            }

            case 105: {
                return {humidity: calibrateAndPrecisionRoundOptions(msg.data.data[3], options, 'humidity')};
            }

	    default: // Unknown code
            	meta.logger.warn(`zigbee-herdsman-converters:NEO-PD07: NOT RECOGNIZED DP #${dp} with data ${JSON.stringify(msg.data)}`);
            }
        },
    },

=======
        cluster: 'manuSpecificTuya',
        type: ['commandSetDataResponse', 'commandGetData'],
        convert: (model, msg, publish, options, meta) => {
            const dp = msg.data.dp;
            if (dp === 101) return {occupancy: msg.data.data[0] > 0};
            else if (dp === 102) {
                return {
                    power_type: {0: 'battery_full', 1: 'battery_high', 2: 'battery_medium', 3: 'battery_low', 4: 'usb'}[value],
                    battery_low: value === 3,
                };
            } else if (dp === 104) {
                const temperature = parseFloat(msg.data.data[3]) / 10.0;
                return {temperature: calibrateAndPrecisionRoundOptions(temperature, options, 'temperature')};
            } else if (dp === 105) {
                return {humidity: calibrateAndPrecisionRoundOptions(msg.data.data[3], options, 'humidity')};
            } else {
                meta.logger.warn(`zigbee-herdsman-converters:NEO-PD07: NOT RECOGNIZED DP #${dp} with data ${JSON.stringify(msg.data)}`);
            }
        },
    },
>>>>>>> c3509994
    neo_t_h_alarm: {
        cluster: 'manuSpecificTuya',
        type: ['commandSetDataResponse', 'commandGetData'],
        convert: (model, msg, publish, options, meta) => {
            const dp = msg.data.dp;
            const value = tuya.getDataValue(msg.data.datatype, msg.data.data);

            switch (dp) {
            case tuya.dataPoints.neoAlarm:
                return {alarm: value};
            case tuya.dataPoints.neoUnknown2: // 0x0170 [0]
                break;
            case tuya.dataPoints.neoTempAlarm:
                return {temperature_alarm: value};
            case tuya.dataPoints.neoHumidityAlarm: // 0x0172 [0]/[1] Disable/Enable alarm by humidity
                return {humidity_alarm: value};
            case tuya.dataPoints.neoDuration: // 0x0267 [0,0,0,10] duration alarm in second
                return {duration: value};
            case tuya.dataPoints.neoTemp: // 0x0269 [0,0,0,240] temperature
                return {temperature: (value / 10).toFixed(1)};
            case tuya.dataPoints.neoHumidity: // 0x026A [0,0,0,36] humidity
                return {humidity: value};
            case tuya.dataPoints.neoMinTemp: // 0x026B [0,0,0,18] min alarm temperature
                return {temperature_min: value};
            case tuya.dataPoints.neoMaxTemp: // 0x026C [0,0,0,27] max alarm temperature
                return {temperature_max: value};
            case tuya.dataPoints.neoMinHumidity: // 0x026D [0,0,0,45] min alarm humidity
                return {humidity_min: value};
            case tuya.dataPoints.neoMaxHumidity: // 0x026E [0,0,0,80] max alarm humidity
                return {humidity_max: value};
            case tuya.dataPoints.neoPowerType: // 0x0465 [4]
                return {
                    power_type: {0: 'battery_full', 1: 'battery_high', 2: 'battery_medium', 3: 'battery_low', 4: 'usb'}[value],
                    battery_low: value === 3,
                };
            case tuya.dataPoints.neoMelody: // 0x0466 [5] Melody
                return {melody: value};
            case tuya.dataPoints.neoUnknown3: // 0x0473 [0]
                break;
            case tuya.dataPoints.neoVolume: // 0x0474 [0]/[1]/[2] Volume 0-max, 2-low
                return {volume: {2: 'low', 1: 'medium', 0: 'high'}[value]};
            default: // Unknown code
                meta.logger.warn(`Unhandled DP #${dp}: ${JSON.stringify(msg.data)}`);
            }
        },
    },
    terncy_contact: {
        cluster: 'genBinaryInput',
        type: 'attributeReport',
        convert: (model, msg, publish, options, meta) => {
            return {contact: (msg.data['presentValue']==0)};
        },
    },
    terncy_temperature: {
        cluster: 'msTemperatureMeasurement',
        type: ['attributeReport', 'readResponse'],
        convert: (model, msg, publish, options, meta) => {
            const temperature = parseFloat(msg.data['measuredValue']) / 10.0;
            return {temperature: calibrateAndPrecisionRoundOptions(temperature, options, 'temperature')};
        },
    },
    ts0216_siren: {
        cluster: 'ssIasWd',
        type: ['attributeReport', 'readResponse'],
        convert: (model, msg, publish, options, meta) => {
            const result = {};
            if (msg.data.hasOwnProperty('maxDuration')) result['duration'] = msg.data.maxDuration;
            if (msg.data.hasOwnProperty('2')) {
                result['volume'] = mapNumberRange(msg.data['2'], 100, 10, 0, 100);
            }
            if (msg.data.hasOwnProperty('61440')) {
                result['alarm'] = (msg.data['61440'] == 0) ? false : true;
            }
            return result;
        },
    },
    tuya_cover_options: {
        cluster: 'closuresWindowCovering',
        type: ['attributeReport', 'readResponse'],
        convert: (model, msg, publish, options, meta) => {
            const result = {};
            if (msg.data.hasOwnProperty('tuyaMovingState')) {
                const value = msg.data['tuyaMovingState'];
                const movingLookup = {0: 'UP', 1: 'STOP', 2: 'DOWN'};
                result.moving = movingLookup[value];
            }
            if (msg.data.hasOwnProperty('tuyaCalibration')) {
                const value = msg.data['tuyaCalibration'];
                const calibrationLookup = {0: 'ON', 1: 'OFF'};
                result.calibration = calibrationLookup[value];
            }
            if (msg.data.hasOwnProperty('tuyaMotorReversal')) {
                const value = msg.data['tuyaMotorReversal'];
                const reversalLookup = {0: 'OFF', 1: 'ON'};
                result.motor_reversal = reversalLookup[value];
            }
            if (msg.data.hasOwnProperty('moesCalibrationTime')) {
                const value = parseFloat(msg.data['moesCalibrationTime']) / 10.0;
                result.calibration_time = value;
            }
            return result;
        },
    },
    tuya_backlight_mode: {
        cluster: 'genOnOff',
        type: ['attributeReport', 'readResponse'],
        convert: (model, msg, publish, options, meta) => {
            if (msg.data.hasOwnProperty('tuyaBacklightMode')) {
                const value = msg.data['tuyaBacklightMode'];
                const backlightLookup = {0: 'LOW', 1: 'MEDIUM', 2: 'HIGH'};
                return {backlight_mode: backlightLookup[value]};
            }
        },
    },
    WSZ01_on_off_action: {
        cluster: 65029,
        type: 'raw',
        convert: (model, msg, publish, options, meta) => {
            const clickMapping = {0: 'release', 1: 'single', 2: 'double', 3: 'hold'};
            return {action: `${clickMapping[msg.data[6]]}`};
        },
    },
    tuya_on_off_action: {
        cluster: 'genOnOff',
        type: 'raw',
        convert: (model, msg, publish, options, meta) => {
            if (hasAlreadyProcessedMessage(msg, msg.data[1])) return;
            const clickMapping = {0: 'single', 1: 'double', 2: 'hold'};
            let buttonMapping = null;
            if (model.model === 'TS0042') {
                buttonMapping = {1: '1', 2: '2'};
            } else if (model.model === 'TS0043') {
                buttonMapping = {1: '1', 2: '2', 3: '3'};
            } else if (model.model === 'TS0044') {
                buttonMapping = {1: '1', 2: '2', 3: '3', 4: '4'};
            }
            const button = buttonMapping ? `${buttonMapping[msg.endpoint.ID]}_` : '';
            // Since it is a non standard ZCL command, no default response is send from zigbee-herdsman
            // Send the defaultResponse here, otherwise the second button click delays.
            // https://github.com/Koenkk/zigbee2mqtt/issues/8149
            msg.endpoint.defaultResponse(0xfd, 0, 6, msg.data[1]).catch((error) => {});
            return {action: `${button}${clickMapping[msg.data[3]]}`};
        },
    },
    tuya_water_leak: {
        cluster: 'manuSpecificTuya',
        type: 'commandSetDataResponse',
        convert: (model, msg, publish, options, meta) => {
            if (msg.data.dp === tuya.dataPoints.waterLeak) {
                return {water_leak: tuya.getDataValue(msg.data.datatype, msg.data.data)};
            }
        },
    },
    livolo_switch_state: {
        cluster: 'genOnOff',
        type: ['attributeReport', 'readResponse'],
        convert: (model, msg, publish, options, meta) => {
            const status = msg.data.onOff;
            return {
                state_left: status & 1 ? 'ON' : 'OFF',
                state_right: status & 2 ? 'ON' : 'OFF',
            };
        },
    },
    livolo_socket_state: {
        cluster: 'genPowerCfg',
        type: ['raw'],
        convert: (model, msg, publish, options, meta) => {
            const stateHeader = Buffer.from([122, 209]);
            if (msg.data.indexOf(stateHeader) === 0) {
                const status = msg.data[14];
                return {state: status & 1 ? 'ON' : 'OFF'};
            }
        },
    },
    livolo_new_switch_state: {
        cluster: 'genPowerCfg',
        type: ['raw'],
        convert: (model, msg, publish, options, meta) => {
            const stateHeader = Buffer.from([122, 209]);
            if (msg.data.indexOf(stateHeader) === 0) {
                const status = msg.data[14];
                return {state: status & 1 ? 'ON' : 'OFF'};
            }
        },
    },
    livolo_new_switch_state_2gang: {
        cluster: 'genPowerCfg',
        type: ['raw'],
        convert: (model, msg, publish, options, meta) => {
            const stateHeader = Buffer.from([122, 209]);
            if (msg.data.indexOf(stateHeader) === 0) {
                if (msg.data[10] === 7) {
                    const status = msg.data[14];
                    return {
                        state_left: status & 1 ? 'ON' : 'OFF',
                        state_right: status & 2 ? 'ON' : 'OFF',
                    };
                }
            }
        },
    },
    livolo_dimmer_state: {
        cluster: 'genPowerCfg',
        type: ['raw'],
        convert: (model, msg, publish, options, meta) => {
            const stateHeader = Buffer.from([122, 209]);
            if (msg.data.indexOf(stateHeader) === 0) {
                if (msg.data[10] === 7) {
                    const status = msg.data[14];
                    return {state: status & 1 ? 'ON' : 'OFF'};
                } else if (msg.data[10] === 13) {
                    const status = msg.data[13];
                    return {state: status & 1 ? 'ON' : 'OFF'};
                } else if (msg.data[10] === 5) { // TODO: Unknown dp, assumed value type
                    const value = msg.data[14] * 10;
                    return {
                        brightness: mapNumberRange(value, 0, 1000, 0, 255),
                        brightness_percent: mapNumberRange(value, 0, 1000, 0, 100),
                        level: value,
                    };
                }
            }
        },
    },
    livolo_cover_state: {
        cluster: 'genPowerCfg',
        type: ['raw'],
        convert: (model, msg, publish, options, meta) => {
            const dp = msg.data[10];
            const defaults = {motor_direction: 'FORWARD', motor_speed: 40};
            if (msg.data[0] === 0x7a & msg.data[1] === 0xd1) {
                const reportType = msg.data[12];
                switch (dp) {
                case 0x0c:
                case 0x0f:
                    if (reportType === 0x04) { // Position report
                        const position = 100 - msg.data[13];
                        const state = position > 0 ? 'OPEN' : 'CLOSE';
                        const moving = dp === 0x0f;
                        return {...defaults, ...meta.state, position, state, moving};
                    }
                    if (reportType === 0x12) { // Speed report
                        const motorSpeed = msg.data[13];
                        return {...defaults, ...meta.state, motor_speed: motorSpeed};
                    } else if (reportType === 0x13) { // Direction report
                        const direction = msg.data[13];
                        if (direction < 0x80) {
                            return {...defaults, ...meta.state, motor_direction: 'FORWARD'};
                        } else {
                            return {...defaults, ...meta.state, motor_direction: 'REVERSE'};
                        }
                    }
                    break;
                case 0x02:
                case 0x03:
                    // Ignore special commands used only when pairing, as these will rather be handled by `onEvent`
                    return null;
                case 0x08:
                    // Ignore general command acknowledgements, as they provide no useful information.
                    return null;
                default:
                    // Unknown dps
                    meta.logger.warn(`livolo_cover_state: Unhandled DP ${dp} for ${meta.device.manufacturerName}: \
                     ${msg.data.toString('hex')}`);
                }
            }
        },
    },
    easycode_action: {
        cluster: 'closuresDoorLock',
        type: 'raw',
        convert: (model, msg, publish, options, meta) => {
            const lookup = {
                13: 'lock',
                14: 'zigbee_unlock',
                3: 'rfid_unlock',
                0: 'keypad_unlock',
            };
            const value = lookup[msg.data[4]];
            if (value == 'lock' || value == 'zigbee_unlock') {
                return {action: value};
            } else {
                return {action: lookup[msg.data[3]]};
            }
        },
    },
    livolo_switch_state_raw: {
        cluster: 'genPowerCfg',
        type: ['raw'],
        convert: (model, msg, publish, options, meta) => {
            /*
            header                ieee address            info data
            new socket
            [124,210,21,216,128,  199,147,3,24,0,75,18,0,  19,7,0]       after interview
            [122,209,             199,147,3,24,0,75,18,0,  7,1,6,1,0,11] off
            [122,209,             199,147,3,24,0,75,18,0,  7,1,6,1,1,11] on
            new switch
            [124,210,21,216,128,  228,41,3,24,0,75,18,0,  19,1,0]       after interview
            [122,209,             228,41,3,24,0,75,18,0,  7,1,0,1,0,11] off
            [122,209,             228,41,3,24,0,75,18,0,  7,1,0,1,1,11] on
            old switch
            [124,210,21,216,128,  170, 10,2,24,0,75,18,0,  17,0,1] after interview
            [124,210,21,216,0,     18, 15,5,24,0,75,18,0,  34,0,0] left: 0, right: 0
            [124,210,21,216,0,     18, 15,5,24,0,75,18,0,  34,0,1] left: 1, right: 0
            [124,210,21,216,0,     18, 15,5,24,0,75,18,0,  34,0,2] left: 0, right: 1
            [124,210,21,216,0,     18, 15,5,24,0,75,18,0,  34,0,3] left: 1, right: 1
            */
            const malformedHeader = Buffer.from([0x7c, 0xd2, 0x15, 0xd8, 0x00]);
            const infoHeader = Buffer.from([0x7c, 0xd2, 0x15, 0xd8, 0x80]);
            // status of old devices
            if (msg.data.indexOf(malformedHeader) === 0) {
                const status = msg.data[15];
                return {
                    state_left: status & 1 ? 'ON' : 'OFF',
                    state_right: status & 2 ? 'ON' : 'OFF',
                };
            }
            // info about device
            if (msg.data.indexOf(infoHeader) === 0) {
                if (msg.data.includes(Buffer.from([19, 7, 0]), 13)) {
                    // new socket, hack
                    meta.device.modelID = 'TI0001-socket';
                    meta.device.save();
                }
                if (msg.data.includes(Buffer.from([19, 1, 0]), 13)) {
                    // new switch, hack
                    meta.device.modelID = 'TI0001-switch';
                    meta.device.save();
                }
                if (msg.data.includes(Buffer.from([19, 2, 0]), 13)) {
                    // new switch, hack
                    meta.device.modelID = 'TI0001-switch-2gang';
                    meta.device.save();
                }
                if (msg.data.includes(Buffer.from([19, 20, 0]), 13)) {
                    // new dimmer, hack
                    meta.device.modelID = 'TI0001-dimmer';
                    meta.device.save();
                }
                if (msg.data.includes(Buffer.from([19, 21, 0]), 13)) {
                    meta.device.modelID = 'TI0001-cover';
                    meta.device.save();
                }
            }
        },
    },
    hy_set_time_request: {
        cluster: 'manuSpecificTuya',
        type: ['commandSetTimeRequest'],
        convert: async (model, msg, publish, options, meta) => {
            const OneJanuary2000 = new Date('January 01, 2000 00:00:00 UTC+00:00').getTime();
            const currentTime = new Date().getTime();
            const utcTime = Math.round((currentTime - OneJanuary2000) / 1000);
            const localTime = Math.round(currentTime / 1000) - (new Date()).getTimezoneOffset() * 60;
            const endpoint = msg.device.getEndpoint(1);
            const payload = {
                payloadSize: 8,
                payload: [
                    ...tuya.convertDecimalValueTo4ByteHexArray(utcTime),
                    ...tuya.convertDecimalValueTo4ByteHexArray(localTime),
                ],
            };
            await endpoint.command('manuSpecificTuya', 'setTime', payload, {});
        },
    },
    ptvo_switch_uart: {
        cluster: 'genMultistateValue',
        type: ['attributeReport', 'readResponse'],
        convert: (model, msg, publish, options, meta) => {
            let data = msg.data['stateText'];
            if (typeof data === 'object') {
                let bHex = false;
                let code;
                let index;
                for (index = 0; index < data.length; index += 1) {
                    code = data[index];
                    if ((code < 32) || (code > 127)) {
                        bHex = true;
                        break;
                    }
                }
                if (!bHex) {
                    data = data.toString('latin1');
                } else {
                    data = [...data];
                }
            }
            return {'action': data};
        },
    },
    ptvo_switch_analog_input: {
        cluster: 'genAnalogInput',
        type: ['attributeReport', 'readResponse'],
        convert: (model, msg, publish, options, meta) => {
            const payload = {};
            const channel = msg.endpoint.ID;
            const name = `l${channel}`;
            const endpoint = msg.endpoint;
            payload[name] = precisionRound(msg.data['presentValue'], 3);
            const cluster = 'genLevelCtrl';
            if (endpoint && (endpoint.supportsInputCluster(cluster) || endpoint.supportsOutputCluster(cluster))) {
                payload['brightness_' + name] = msg.data['presentValue'];
            } else if (msg.data.hasOwnProperty('description')) {
                const data1 = msg.data['description'];
                if (data1) {
                    const data2 = data1.split(',');
                    const devid = data2[1];
                    const unit = data2[0];
                    if (devid) {
                        payload['device_' + name] = devid;
                    }

                    const valRaw = msg.data['presentValue'];
                    if (unit) {
                        let val = precisionRound(valRaw, 1);

                        const nameLookup = {
                            'C': 'temperature',
                            '%': 'humidity',
                            'm': 'altitude',
                            'Pa': 'pressure',
                            'ppm': 'quality',
                            'psize': 'particle_size',
                            'V': 'voltage',
                            'A': 'current',
                            'Wh': 'energy',
                            'W': 'power',
                            'Hz': 'frequency',
                            'pf': 'power_factor',
                            'lx': 'illuminance_lux',
                        };

                        let nameAlt = '';
                        if (unit === 'A') {
                            if (valRaw < 1) {
                                val = precisionRound(valRaw, 3);
                            }
                        }
                        if (unit.startsWith('mcpm') || unit.startsWith('ncpm')) {
                            const num = unit.substr(4, 1);
                            nameAlt = (num === 'A')? unit.substr(0, 4) + '10': unit;
                            val = precisionRound(valRaw, 2);
                        } else {
                            nameAlt = nameLookup[unit];
                        }
                        if (nameAlt === undefined) {
                            const valueIndex = parseInt(unit, 10);
                            if (! isNaN(valueIndex)) {
                                nameAlt = 'val' + unit;
                            }
                        }

                        if (nameAlt !== undefined) {
                            payload[nameAlt + '_' + name] = val;
                        }
                    }
                }
            }
            return payload;
        },
    },
    keypad20states: {
        cluster: 'genOnOff',
        type: ['readResponse', 'attributeReport'],
        convert: (model, msg, publish, options, meta) => {
            const button = getKey(model.endpoint(msg.device), msg.endpoint.ID);
            const state = msg.data['onOff'] === 1 ? true : false;
            if (button) {
                return {[button]: state};
            }
        },
    },
    keypad20_battery: {
        cluster: 'genPowerCfg',
        type: ['readResponse', 'attributeReport'],
        convert: (model, msg, publish, options, meta) => {
            const voltage = msg.data['mainsVoltage'] /10;
            return {
                battery: batteryVoltageToPercentage(voltage, '3V_2100'),
                voltage: voltage, // @deprecated
                // voltage: voltage / 1000.0,
            };
        },
    },
    silvercrest_smart_led_string: {
        cluster: 'manuSpecificTuya',
        type: ['commandGetData', 'commandSetDataResponse'],
        convert: (model, msg, publish, options, meta) => {
            const dp = msg.data.dp;
            const value = tuya.getDataValue(msg.data.datatype, msg.data.data);
            const result = {};

            if (dp === tuya.dataPoints.silvercrestChangeMode) {
                if (value !== tuya.silvercrestModes.effect) {
                    result.effect = null;
                }
            } if (dp === tuya.dataPoints.silvercrestSetBrightness) {
                result.brightness = mapNumberRange(value, 0, 1000, 0, 255);
            } else if (dp === tuya.dataPoints.silvercrestSetColor) {
                const h = parseInt(value.substring(0, 4), 16);
                const s = parseInt(value.substring(4, 8), 16);
                const b = parseInt(value.substring(8, 12), 16);
                result.color = {b: mapNumberRange(b, 0, 1000, 0, 255), h, s: mapNumberRange(s, 0, 1000, 0, 100)};
                result.brightness = result.color.b;
            } else if (dp === tuya.dataPoints.silvercrestSetEffect) {
                result.effect = {
                    effect: getKey(tuya.silvercrestEffects, value.substring(0, 2), '', String),
                    speed: mapNumberRange(parseInt(value.substring(2, 4)), 0, 64, 0, 100),
                    colors: [],
                };

                const colorsString = value.substring(4);
                // Colors are 6 characters.
                const n = Math.floor(colorsString.length / 6);

                // The incoming message can contain anywhere between 0 to 6 colors.
                // In the following loop we're extracting every color the led
                // string gives us.
                for (let i = 0; i < n; ++i) {
                    const part = colorsString.substring(i * 6, (i + 1) * 6);
                    const r = part[0]+part[1]; const g = part[2]+part[3]; const b = part[4]+part[5];
                    result.effect.colors.push({
                        r: parseInt(r, 16),
                        g: parseInt(g, 16),
                        b: parseInt(b, 16),
                    });
                }
            }

            return result;
        },
    },
    heiman_ir_remote: {
        cluster: 'heimanSpecificInfraRedRemote',
        type: ['commandStudyKeyRsp', 'commandCreateIdRsp', 'commandGetIdAndKeyCodeListRsp'],
        convert: (model, msg, publish, options, meta) => {
            switch (msg.type) {
            case 'commandStudyKeyRsp':
                return {
                    action: 'learn',
                    action_result: msg.data.result === 1 ? 'success' : 'error',
                    action_key_code: msg.data.keyCode,
                    action_id: msg.data.result === 1 ? msg.data.id : undefined,
                };
            case 'commandCreateIdRsp':
                return {
                    action: 'create',
                    action_result: msg.data.id === 0xFF ? 'error' : 'success',
                    action_model_type: msg.data.modelType,
                    action_id: msg.data.id !== 0xFF ? msg.data.id : undefined,
                };
            case 'commandGetIdAndKeyCodeListRsp': {
                // See cluster.js with data format description
                if (msg.data.packetNumber === 1) {
                    // start to collect and merge list
                    // so, we use store instance for temp storage during merging
                    globalStore.putValue(msg.endpoint, 'db', []);
                }
                const buffer = msg.data.learnedDevicesList;
                for (let i = 0; i < msg.data.packetLength;) {
                    const modelDescription = {
                        id: buffer[i],
                        model_type: buffer[i + 1],
                        key_codes: [],
                    };
                    const numberOfKeys = buffer[i + 2];
                    for (let j = i + 3; j < i + 3 + numberOfKeys; j++) {
                        modelDescription.key_codes.push(buffer[j]);
                    }
                    i = i + 3 + numberOfKeys;
                    globalStore.getValue(msg.endpoint, 'db').push(modelDescription);
                }
                if (msg.data.packetNumber === msg.data.packetsTotal) {
                    // last packet, all data collected, can publish
                    const result = {
                        'devices': globalStore.getValue(msg.endpoint, 'db'),
                    };
                    globalStore.clearValue(msg.endpoint, 'db');
                    return result;
                }
                break;
            }
            }
        },
    },
    meazon_meter: {
        cluster: 'seMetering',
        type: ['attributeReport', 'readResponse'],
        convert: (model, msg, publish, options, meta) => {
            const result = {};
            // typo on property name to stick with zcl definition
            if (msg.data.hasOwnProperty('inletTempreature')) {
                result.inlet_temperature = precisionRound(msg.data['inletTempreature'], 2);
                result.inletTemperature = result.inlet_temperature; // deprecated
            }

            if (msg.data.hasOwnProperty('status')) {
                result.status = precisionRound(msg.data['status'], 2);
            }

            if (msg.data.hasOwnProperty('8192')) {
                result.line_frequency = precisionRound((parseFloat(msg.data['8192'])) / 100.0, 2);
                result.linefrequency = result.line_frequency; // deprecated
            }

            if (msg.data.hasOwnProperty('8193')) {
                result.power = precisionRound(msg.data['8193'], 2);
            }

            if (msg.data.hasOwnProperty('8196')) {
                result.voltage = precisionRound(msg.data['8196'], 2);
            }

            if (msg.data.hasOwnProperty('8213')) {
                result.voltage = precisionRound(msg.data['8213'], 2);
            }

            if (msg.data.hasOwnProperty('8199')) {
                result.current = precisionRound(msg.data['8199'], 2);
            }

            if (msg.data.hasOwnProperty('8216')) {
                result.current = precisionRound(msg.data['8216'], 2);
            }

            if (msg.data.hasOwnProperty('8202')) {
                result.reactive_power = precisionRound(msg.data['8202'], 2);
                result.reactivepower = result.reactive_power; // deprecated
            }

            if (msg.data.hasOwnProperty('12288')) {
                result.energy_consumed = precisionRound(msg.data['12288'], 2);
                result.energyconsumed = result.energy_consumed; // deprecated
            }

            if (msg.data.hasOwnProperty('12291')) {
                result.energy_produced = precisionRound(msg.data['12291'], 2);
                result.energyproduced = result.energy_produced; // deprecated
            }

            if (msg.data.hasOwnProperty('12294')) {
                result.reactive_summation = precisionRound(msg.data['12294'], 2);
                result.reactivesummation = result.reactive_summation; // deprecated
            }

            if (msg.data.hasOwnProperty('16408')) {
                result.measure_serial = precisionRound(msg.data['16408'], 2);
                result.measureserial = result.measure_serial; // deprecated
            }

            return result;
        },
    },
    sinope_TH1300ZB_specific: {
        cluster: 'manuSpecificSinope',
        type: ['attributeReport', 'readResponse'],
        convert: (model, msg, publish, options, meta) => {
            const lookup = {0: 'off', 1: 'on'};
            const result = {};
            if (msg.data.hasOwnProperty('GFCiStatus')) {
                result.gfci_status = lookup[msg.data['GFCiStatus']];
            }
            if (msg.data.hasOwnProperty('floorLimitStatus')) {
                result.floor_limit_status = lookup[msg.data['floorLimitStatus']];
            }
            return result;
        },
    },
    danfoss_thermostat: {
        cluster: 'hvacThermostat',
        type: ['attributeReport', 'readResponse'],
        convert: (model, msg, publish, options, meta) => {
            const result = {};
            // Danfoss sends pi_heating_demand as raw %
            if (typeof msg.data['pIHeatingDemand'] == 'number') {
                result[postfixWithEndpointName('pi_heating_demand', msg, model)] =
                    precisionRound(msg.data['pIHeatingDemand'], 0);
            }
            if (msg.data.hasOwnProperty('danfossWindowOpenInternal')) {
                result[postfixWithEndpointName('window_open_internal', msg, model)] =
                    constants.danfossWindowOpen.hasOwnProperty(msg.data['danfossWindowOpenInternal']) ?
                        constants.danfossWindowOpen[msg.data['danfossWindowOpenInternal']] :
                        msg.data['danfossWindowOpenInternal'];
            }
            if (msg.data.hasOwnProperty('danfossWindowOpenExternal')) {
                result[postfixWithEndpointName('window_open_external', msg, model)] = (msg.data['danfossWindowOpenExternal'] === 1);
            }
            if (msg.data.hasOwnProperty('danfossDayOfWeek')) {
                result[postfixWithEndpointName('day_of_week', msg, model)] =
                    constants.dayOfWeek.hasOwnProperty(msg.data['danfossDayOfWeek']) ?
                        constants.dayOfWeek[msg.data['danfossDayOfWeek']] :
                        msg.data['danfossDayOfWeek'];
            }
            if (msg.data.hasOwnProperty('danfossTriggerTime')) {
                result[postfixWithEndpointName('trigger_time', msg, model)] = msg.data['danfossTriggerTime'];
            }
            if (msg.data.hasOwnProperty('danfossMountedModeActive')) {
                result[postfixWithEndpointName('mounted_mode_active', msg, model)] = (msg.data['danfossMountedModeActive'] === 1);
            }
            if (msg.data.hasOwnProperty('danfossMountedModeControl')) {
                result[postfixWithEndpointName('mounted_mode_control', msg, model)] = (msg.data['danfossMountedModeControl'] === 1);
            }
            if (msg.data.hasOwnProperty('danfossThermostatOrientation')) {
                result[postfixWithEndpointName('thermostat_vertical_orientation', msg, model)] =
                    (msg.data['danfossThermostatOrientation'] === 1);
            }
            if (msg.data.hasOwnProperty('danfossExternalMeasuredRoomSensor')) {
                result[postfixWithEndpointName('external_measured_room_sensor', msg, model)] =
                    msg.data['danfossExternalMeasuredRoomSensor'];
            }
            if (msg.data.hasOwnProperty('danfossViewingDirection')) {
                result[postfixWithEndpointName('viewing_direction', msg, model)] = (msg.data['danfossViewingDirection'] === 1);
            }
            if (msg.data.hasOwnProperty('danfossAlgorithmScaleFactor')) {
                result[postfixWithEndpointName('algorithm_scale_factor', msg, model)] = msg.data['danfossAlgorithmScaleFactor'];
            }
            if (msg.data.hasOwnProperty('danfossHeatAvailable')) {
                result[postfixWithEndpointName('heat_available', msg, model)] = (msg.data['danfossHeatAvailable'] === 1);
            }
            if (msg.data.hasOwnProperty('danfossHeatRequired')) {
                if (msg.data['danfossHeatRequired'] === 1) {
                    result[postfixWithEndpointName('heat_required', msg, model)] = true;
                    result[postfixWithEndpointName('running_state', msg, model)] = 'heat';
                } else {
                    result[postfixWithEndpointName('heat_required', msg, model)] = false;
                    result[postfixWithEndpointName('running_state', msg, model)] = 'idle';
                }
            }
            if (msg.data.hasOwnProperty('danfossLoadEstimate')) {
                result[postfixWithEndpointName('load_estimate', msg, model)] = msg.data['danfossLoadEstimate'];
            }
            return result;
        },
    },
    orvibo_raw_1: {
        cluster: 23,
        type: 'raw',
        convert: (model, msg, publish, options, meta) => {
            // 25,0,8,3,0,0 - click btn 1
            // 25,0,8,3,0,2 - hold btn 1
            // 25,0,8,3,0,3 - release btn 1
            // 25,0,8,11,0,0 - click btn 2
            // 25,0,8,11,0,2 - hold btn 2
            // 25,0,8,11,0,3 - release btn 2
            // 25,0,8,7,0,0 - click btn 3
            // 25,0,8,7,0,2 - hold btn 3
            // 25,0,8,7,0,3 - release btn 3
            // 25,0,8,15,0,0 - click btn 4
            // 25,0,8,15,0,2 - hold btn 4
            // 25,0,8,15,0,3 - release btn 4
            // TODO: do not know how to get to use 5,6,7,8 buttons
            const buttonLookup = {
                3: 'button_1',
                11: 'button_2',
                7: 'button_3',
                15: 'button_4',
            };

            const actionLookup = {
                0: 'click',
                2: 'hold',
                3: 'release',
            };
            const button = buttonLookup[msg.data[3]];
            const action = actionLookup[msg.data[5]];
            if (button) {
                return {action: `${button}_${action}`};
            }
        },
    },
    orvibo_raw_2: {
        cluster: 23,
        type: 'raw',
        convert: (model, msg, publish, options, meta) => {
            const buttonLookup = {
                1: 'button_1',
                2: 'button_2',
                3: 'button_3',
                4: 'button_4',
                5: 'button_5',
                6: 'button_6',
                7: 'button_7',
            };

            const actionLookup = {
                0: 'click',
                2: 'hold',
                3: 'release',
            };
            const button = buttonLookup[msg.data[3]];
            const action = actionLookup[msg.data[5]];
            if (button) {
                return {action: `${button}_${action}`};
            }
        },
    },
    tint_scene: {
        cluster: 'genBasic',
        type: 'write',
        convert: (model, msg, publish, options, meta) => {
            const payload = {action: `scene_${msg.data['16389']}`};
            addActionGroup(payload, msg, model);
            return payload;
        },
    },
    tint404011_move_to_color_temp: {
        cluster: 'lightingColorCtrl',
        type: 'commandMoveToColorTemp',
        convert: (model, msg, publish, options, meta) => {
            // The remote has an internal state so store the last action in order to
            // determine the direction of the color temperature change.
            if (!globalStore.hasValue(msg.endpoint, 'last_color_temp')) {
                globalStore.putValue(msg.endpoint, 'last_color_temp', msg.data.colortemp);
            }

            const lastTemp = globalStore.getValue(msg.endpoint, 'last_color_temp');
            globalStore.putValue(msg.endpoint, 'last_color_temp', msg.data.colortemp);
            let direction = 'down';
            if (lastTemp > msg.data.colortemp) {
                direction = 'up';
            } else if (lastTemp < msg.data.colortemp) {
                direction = 'down';
            } else if (msg.data.colortemp == 370 || msg.data.colortemp == 555) {
                // The remote goes up to 370 in steps and emits 555 on down button hold.
                direction = 'down';
            } else if (msg.data.colortemp == 153) {
                direction = 'up';
            }

            const payload = {
                action: postfixWithEndpointName(`color_temperature_move`, msg, model),
                action_color_temperature: msg.data.colortemp,
                action_transition_time: msg.data.transtime,
                action_color_temperature_direction: direction,
            };
            addActionGroup(payload, msg, model);
            return payload;
        },
    },
    ZNMS11LM_closuresDoorLock_report: {
        cluster: 'closuresDoorLock',
        type: ['attributeReport', 'readResponse'],
        convert: (model, msg, publish, options, meta) => {
            const result = {};
            const lockStatusLookup = {
                1: 'finger_not_match',
                2: 'password_not_match',
                3: 'reverse_lock', // disable open from outside
                4: 'reverse_lock_cancel', // enable open from outside
                5: 'locked',
                6: 'lock_opened',
                7: 'finger_add',
                8: 'finger_delete',
                9: 'password_add',
                10: 'password_delete',
                11: 'lock_opened_inside', // Open form inside reverse lock enbable
                12: 'lock_opened_outside', // Open form outside reverse lock disable
                13: 'ring_bell',
                14: 'change_language_to',
                15: 'finger_open',
                16: 'password_open',
                17: 'door_closed',
            };
            if (msg.data['65296']) { // finger/password success
                const data = msg.data['65296'].toString(16);
                const command = data.substr(0, 1); // 1 finger open, 2 password open
                const userId = data.substr(5, 2);
                const userType = data.substr(1, 1); // 1 admin, 2 user
                result.data = data;
                result.action = (lockStatusLookup[14+parseInt(command, 16)] +
                    (userType === '1' ? '_admin' : '_user') + '_id' + parseInt(userId, 16).toString());
                result.action_user = parseInt(userId, 16);
            } else if (msg.data['65297']) { // finger, password failed or bell
                const data = msg.data['65297'].toString(16);
                const times = data.substr(0, 1);
                const type = data.substr(5, 2); // 00 bell, 02 password, 40 error finger
                result.data = data;
                if (type === '40') {
                    result.action_action = lockStatusLookup[1];
                    result.action_repeat = parseInt(times, 16);
                } else if (type === '02') {
                    result.action = lockStatusLookup[2];
                    result.action_repeat = parseInt(times, 16);
                } else if (type === '00') {
                    result.action = lockStatusLookup[13];
                }
            } else if (msg.data['65281'] && msg.data['65281']['1']) { // user added/delete
                const data = msg.data['65281']['1'].toString(16);
                const command = data.substr(0, 1); // 1 add, 2 delete
                const userId = data.substr(5, 2);
                result.data = data;
                result.action = lockStatusLookup[6+parseInt(command, 16)];
                result.action_user = parseInt(userId, 16);
            }

            if (isLegacyEnabled(options)) {
                result.repeat = result.action_repeat;
                result.user = result.action_user;
            } else {
                delete result.data;
            }

            return result;
        },
    },
    ZNMS12LM_ZNMS13LM_closuresDoorLock_report: {
        cluster: 'closuresDoorLock',
        type: ['attributeReport', 'readResponse'],
        convert: (model, msg, publish, options, meta) => {
            const result = {};
            const lockStatusLookup = {
                1: 'finger_not_match',
                2: 'password_not_match',
                3: 'reverse_lock', // disable open from outside
                4: 'reverse_lock_cancel', // enable open from outside
                5: 'locked',
                6: 'lock_opened',
                7: 'finger_add',
                8: 'finger_delete',
                9: 'password_add',
                10: 'password_delete',
                11: 'lock_opened_inside', // Open form inside reverse lock enbable
                12: 'lock_opened_outside', // Open form outside reverse lock disable
                13: 'ring_bell',
                14: 'change_language_to',
                15: 'finger_open',
                16: 'password_open',
                17: 'door_closed',
            };

            if (msg.data['65526']) { // lock final status
                // Convert data back to hex to decode
                const data = Buffer.from(msg.data['65526'], 'ascii').toString('hex');
                const command = data.substr(6, 4);
                if (
                    command === '0301' || // ZNMS12LM
                        command === '0341' // ZNMS13LM
                ) {
                    result.action = lockStatusLookup[4];
                    result.state = 'UNLOCK';
                    result.reverse = 'UNLOCK';
                } else if (
                    command === '0311' || // ZNMS12LM
                        command === '0351' // ZNMS13LM
                ) {
                    result.action = lockStatusLookup[4];
                    result.state = 'LOCK';
                    result.reverse = 'UNLOCK';
                } else if (
                    command === '0205' || // ZNMS12LM
                        command === '0245' // ZNMS13LM
                ) {
                    result.action = lockStatusLookup[3];
                    result.state = 'UNLOCK';
                    result.reverse = 'LOCK';
                } else if (
                    command === '0215' || // ZNMS12LM
                        command === '0255' || // ZNMS13LM
                        command === '1355' // ZNMS13LM
                ) {
                    result.action = lockStatusLookup[3];
                    result.state = 'LOCK';
                    result.reverse = 'LOCK';
                } else if (
                    command === '0111' || // ZNMS12LM
                        command === '1351' || // ZNMS13LM locked from inside
                        command === '1451' // ZNMS13LM locked from outside
                ) {
                    result.action = lockStatusLookup[5];
                    result.state = 'LOCK';
                    result.reverse = 'UNLOCK';
                } else if (
                    command === '0b00' || // ZNMS12LM
                        command === '0640' || // ZNMS13LM
                        command === '0600' // ZNMS13LM

                ) {
                    result.action = lockStatusLookup[12];
                    result.state = 'UNLOCK';
                    result.reverse = 'UNLOCK';
                } else if (
                    command === '0c00' || // ZNMS12LM
                        command === '2300' || // ZNMS13LM
                        command === '0540' || // ZNMS13LM
                        command === '0440' // ZNMS13LM
                ) {
                    result.action = lockStatusLookup[11];
                    result.state = 'UNLOCK';
                    result.reverse = 'UNLOCK';
                } else if (
                    command === '2400' || // ZNMS13LM door closed from insed
                        command === '2401' // ZNMS13LM door closed from outside
                ) {
                    result.action = lockStatusLookup[17];
                    result.state = 'UNLOCK';
                    result.reverse = 'UNLOCK';
                }
            } else if (msg.data['65296']) { // finger/password success
                const data = Buffer.from(msg.data['65296'], 'ascii').toString('hex');
                const command = data.substr(6, 2); // 1 finger open, 2 password open
                const userId = data.substr(12, 2);
                const userType = data.substr(8, 1); // 1 admin, 2 user
                result.action = (lockStatusLookup[14+parseInt(command, 16)] +
                    (userType === '1' ? '_admin' : '_user') + '_id' + parseInt(userId, 16).toString());
                result.action_user = parseInt(userId, 16);
            } else if (msg.data['65297']) { // finger, password failed or bell
                const data = Buffer.from(msg.data['65297'], 'ascii').toString('hex');
                const times = data.substr(6, 2);
                const type = data.substr(12, 2); // 00 bell, 02 password, 40 error finger
                if (type === '40') {
                    result.action = lockStatusLookup[1];
                    result.action_repeat = parseInt(times, 16);
                } else if (type === '00') {
                    result.action = lockStatusLookup[13];
                    result.action_repeat = null;
                } else if (type === '02') {
                    result.action = lockStatusLookup[2];
                    result.action_repeat = parseInt(times, 16);
                }
            } else if (msg.data['65281']) { // password added/delete
                const data = Buffer.from(msg.data['65281'], 'ascii').toString('hex');
                const command = data.substr(18, 2); // 1 add, 2 delete
                const userId = data.substr(12, 2);
                result.action = lockStatusLookup[6+parseInt(command, 16)];
                result.action_user = parseInt(userId, 16);
            } else if (msg.data['65522']) { // set languge
                const data = Buffer.from(msg.data['65522'], 'ascii').toString('hex');
                const langId = data.substr(6, 2); // 1 chinese, 2: english
                result.action = (lockStatusLookup[14])+ (langId==='2'?'_english':'_chinese');
            }

            if (isLegacyEnabled(options)) {
                result.repeat = result.action_repeat;
                result.user = result.action_user;
            }

            return result;
        },
    },
    moes_thermostat: {
        cluster: 'manuSpecificTuya',
        type: ['commandGetData', 'commandSetDataResponse'],
        convert: (model, msg, publish, options, meta) => {
            const dp = msg.data.dp;
            const value = tuya.getDataValue(msg.data.datatype, msg.data.data);
            let temperature;
            /* See tuyaThermostat above for message structure comment */
            switch (dp) {
            case tuya.dataPoints.moesSchedule:
                return {
                    program: [
                        {weekdays_p1: value[0] + 'h:' + value[1] + 'm ' + value[2]/2 + '°C'},
                        {weekdays_p2: value[3] + 'h:' + value[4] + 'm ' + value[5]/2 + '°C'},
                        {weekdays_p3: value[6] + 'h:' + value[7] + 'm ' + value[8]/2 + '°C'},
                        {weekdays_p4: value[9] + 'h:' + value[10] + 'm ' + value[11]/2 + '°C'},
                        {saturday_p1: value[12] + 'h:' + value[13] + 'm ' + value[14]/2+ '°C'},
                        {saturday_p2: value[15] + 'h:' + value[16] + 'm ' + value[17]/2 + '°C'},
                        {saturday_p3: value[18] + 'h:' + value[19] + 'm ' + value[20]/2 + '°C'},
                        {saturday_p4: value[21] + 'h:' + value[22] + 'm ' + value[23]/2 + '°C'},
                        {sunday_p1: value[24] + 'h:' + value[25] + 'm ' + value[26]/2 + '°C'},
                        {sunday_p2: value[27] + 'h:' + value[28] + 'm ' + value[29]/2 + '°C'},
                        {sunday_p3: value[30] + 'h:' + value[31] + 'm ' + value[32]/2 + '°C'},
                        {sunday_p4: value[33] + 'h:' + value[34] + 'm ' + value[35]/2 + '°C'},
                    ],
                };
            case tuya.dataPoints.state: // Thermostat on standby = OFF, running = ON
                if (model.model === 'BAC-002-ALZB') {
                    return {system_mode: value ? 'cool' : 'off'};
                } else {
                    return {system_mode: value ? 'heat' : 'off'};
                }
            case tuya.dataPoints.moesChildLock:
                return {child_lock: value ? 'LOCK' : 'UNLOCK'};
            case tuya.dataPoints.moesHeatingSetpoint:
                return {current_heating_setpoint: value};
            case tuya.dataPoints.moesMaxTempLimit:
                return {max_temperature_limit: value};
            case tuya.dataPoints.moesMaxTemp:
                return {max_temperature: value};
            case tuya.dataPoints.moesDeadZoneTemp:
                return {deadzone_temperature: value};
            case tuya.dataPoints.moesLocalTemp:
                temperature = value & 1<<15 ? value - (1<<16) + 1 : value;
                return {local_temperature: parseFloat((temperature / 10).toFixed(1))};
            case tuya.dataPoints.moesTempCalibration:
                temperature = value;
                // for negative values produce complimentary hex (equivalent to negative values)
                if (temperature > 4000) temperature = temperature - 4096;
                return {local_temperature_calibration: temperature};
            case tuya.dataPoints.moesHold: // state is inverted, preset_mode is deprecated
                return {preset_mode: value ? 'program' : 'hold', preset: value ? 'program' : 'hold'};
            case tuya.dataPoints.moesScheduleEnable: // state is inverted, preset_mode is deprecated
                return {preset_mode: value ? 'hold' : 'program', preset: value ? 'hold' : 'program'};
            case tuya.dataPoints.moesValve:
                return {heat: value ? 'OFF' : 'ON', running_state: (value ? 'idle' : (model.model === 'BAC-002-ALZB' ? 'cool' : 'heat'))};
            case tuya.dataPoints.moesSensor:
                switch (value) {
                case 0:
                    return {sensor: 'IN'};
                case 1:
                    return {sensor: 'AL'};
                case 2:
                    return {sensor: 'OU'};
                default:
                    return {sensor: 'not_supported'};
                }
            default: // DataPoint 17 is unknown
                meta.logger.warn(`zigbee-herdsman-converters:Moes BHT-002: Unrecognized DP #${
                    dp} with data ${JSON.stringify(msg.data)}`);
            }
        },
    },
    moesS_thermostat: {
        cluster: 'manuSpecificTuya',
        type: ['commandGetData', 'commandSetDataResponse'],
        convert: (model, msg, publish, options, meta) => {
            const dp = msg.data.dp; // First we get the data point ID
            const value = tuya.getDataValue(msg.data.datatype, msg.data.data);
            const presetLookup = {0: 'programming', 1: 'manual', 2: 'temporary_manual', 3: 'holiday'};
            switch (dp) {
            case tuya.dataPoints.moesSsystemMode:
                return {preset: presetLookup[value]};
            case tuya.dataPoints.moesSheatingSetpoint:
                return {current_heating_setpoint: value};
            case tuya.dataPoints.moesSlocalTemp:
                return {local_temperature: (value / 10)};
            case tuya.dataPoints.moesSboostHeating:
                return {boost_heating: value ? 'ON' : 'OFF'};
            case tuya.dataPoints.moesSboostHeatingCountdown:
                return {boost_heating_countdown: value};
            case tuya.dataPoints.moesSreset:
                break;
            case tuya.dataPoints.moesSwindowDetectionFunktion_A2:
                return {window_detection: value ? 'ON' : 'OFF'};
            case tuya.dataPoints.moesSwindowDetection:
                return {window: value ? 'CLOSED' : 'OPEN'};
            case tuya.dataPoints.moesSchildLock:
                return {child_lock: value ? 'LOCK' : 'UNLOCK'};
            case tuya.dataPoints.moesSbattery:
                return {battery: value};
            case tuya.dataPoints.moesSschedule:
                return {
                    program_weekday:
                        {weekday: ' ' + value[0] + 'h:' + value[1] + 'm ' + value[2]/2 + '°C' +
                                ',  ' + value[3] + 'h:' + value[4] + 'm ' + value[5]/2 + '°C' +
                                ',  ' + value[6] + 'h:' + value[7] + 'm ' + value[8]/2 + '°C' +
                                ',  ' + value[9] + 'h:' + value[10] + 'm ' + value[11]/2 + '°C '},
                    program_saturday:
                        {saturday: '' + value[12] + 'h:' + value[13] + 'm ' + value[14]/2 + '°C' +
                                ',  ' + value[15] + 'h:' + value[16] + 'm ' + value[17]/2 + '°C' +
                                ',   ' + value[18] + 'h:' + value[19] + 'm ' + value[20]/2 + '°C' +
                                ',  ' + value[21] + 'h:' + value[22] + 'm ' + value[23]/2 + '°C '},
                    program_sunday:
                        {sunday: '  ' + value[24] + 'h:' + value[25] + 'm ' + value[26]/2 + '°C' +
                                ',  ' + value[27] + 'h:' + value[28] + 'm ' + value[29]/2 + '°C' +
                                ',  ' + value[30] + 'h:' + value[31] + 'm ' + value[32]/2 + '°C' +
                                ',  ' + value[33] + 'h:' + value[34] + 'm ' + value[35]/2 + '°C '},
                };
            case tuya.dataPoints.moesSboostHeatingCountdownTimeSet:
                return {boost_heating_countdown_time_set: (value)};
            case tuya.dataPoints.moesSvalvePosition:
                return {position: value};
            case tuya.dataPoints.moesScompensationTempSet:
                return {local_temperature_calibration: value};
            case tuya.dataPoints.moesSecoMode:
                return {eco_mode: value ? 'ON' : 'OFF'};
            case tuya.dataPoints.moesSecoModeTempSet:
                return {eco_temperature: value};
            case tuya.dataPoints.moesSmaxTempSet:
                return {max_temperature: value};
            case tuya.dataPoints.moesSminTempSet:
                return {min_temperature: value};
            default:
                meta.logger.warn(`zigbee-herdsman-converters:moesS_thermostat: NOT RECOGNIZED DP #${
                    dp} with data ${JSON.stringify(msg.data)}`);
            }
        },
    },
    tuya_air_quality: {
        cluster: 'manuSpecificTuya',
        type: ['commandSetDataResponse', 'commandGetData'],
        convert: (model, msg, publish, options, meta) => {
            const dp = msg.data.dp;
            const value = tuya.getDataValue(msg.data.datatype, msg.data.data);
            switch (dp) {
            case tuya.dataPoints.tuyaSabTemp:
                return {temperature: calibrateAndPrecisionRoundOptions(value / 10, options, 'temperature')};
            case tuya.dataPoints.tuyaSabHumidity:
                return {humidity: calibrateAndPrecisionRoundOptions(value / 10, options, 'humidity')};
            case tuya.dataPoints.tuyaSabCO2:
                return {co2: calibrateAndPrecisionRoundOptions(value, options, 'co2')};
            case tuya.dataPoints.tuyaSabVOC:
                return {voc: calibrateAndPrecisionRoundOptions(value, options, 'voc')};
            case tuya.dataPoints.tuyaSabFormaldehyd:
                // Not sure which unit this is, supposedly mg/m³, but the value seems way too high.
                return {formaldehyd: calibrateAndPrecisionRoundOptions(value, options, 'formaldehyd')};
            default:
                meta.logger.warn(`zigbee-herdsman-converters:TuyaSmartAirBox: Unrecognized DP #${
                    dp} with data ${JSON.stringify(msg.data)}`);
            }
        },
    },
    saswell_thermostat: {
        cluster: 'manuSpecificTuya',
        type: ['commandGetData', 'commandSetDataResponse'],
        convert: (model, msg, publish, options, meta) => {
            const dp = msg.data.dp;
            const value = tuya.getDataValue(msg.data.datatype, msg.data.data);

            switch (dp) {
            case tuya.dataPoints.saswellWindowDetection:
                return {window_detection: value ? 'ON' : 'OFF'};
            case tuya.dataPoints.saswellFrostDetection:
                return {frost_detection: value ? 'ON' : 'OFF'};
            case tuya.dataPoints.saswellTempCalibration:
                return {local_temperature_calibration: value > 6 ? 0xFFFFFFFF - value : value};
            case tuya.dataPoints.saswellChildLock:
                return {child_lock: value ? 'LOCK' : 'UNLOCK'};
            case tuya.dataPoints.saswellState:
                return {system_mode: value ? 'heat' : 'off'};
            case tuya.dataPoints.saswellLocalTemp:
                return {local_temperature: parseFloat((value / 10).toFixed(1))};
            case tuya.dataPoints.saswellHeatingSetpoint:
                return {current_heating_setpoint: parseFloat((value / 10).toFixed(1))};
            case tuya.dataPoints.saswellValvePos:
                // single value 1-100%
                break;
            case tuya.dataPoints.saswellBatteryLow:
                return {battery_low: value ? true : false};
            case tuya.dataPoints.saswellAwayMode:
                if (value) {
                    return {away_mode: 'ON', preset_mode: 'away'};
                } else {
                    return {away_mode: 'OFF', preset_mode: 'none'};
                }
            case tuya.dataPoints.saswellScheduleMode:
                if (tuya.thermostatScheduleMode.hasOwnProperty(value)) {
                    return {schedule_mode: tuya.thermostatScheduleMode[value]};
                } else {
                    meta.logger.warn('zigbee-herdsman-converters:SaswellThermostat: ' +
                        `Unknown schedule mode ${value}`);
                }
                break;
            case tuya.dataPoints.saswellScheduleEnable:
                if ( value ) {
                    return {system_mode: 'auto'};
                }
                break;
            case tuya.dataPoints.saswellScheduleSet:
                // Never seen being reported, but put here to prevent warnings
                break;
            case tuya.dataPoints.saswellSetpointHistoryDay:
                // 24 values - 1 value for each hour
                break;
            case tuya.dataPoints.saswellTimeSync:
                // uint8: year - 2000
                // uint8: month (1-12)
                // uint8: day (1-21)
                // uint8: hour (0-23)
                // uint8: minute (0-59)
                break;
            case tuya.dataPoints.saswellSetpointHistoryWeek:
                // 7 values - 1 value for each day
                break;
            case tuya.dataPoints.saswellSetpointHistoryMonth:
                // 31 values - 1 value for each day
                break;
            case tuya.dataPoints.saswellSetpointHistoryYear:
                // 12 values - 1 value for each month
                break;
            case tuya.dataPoints.saswellLocalHistoryDay:
                // 24 values - 1 value for each hour
                break;
            case tuya.dataPoints.saswellLocalHistoryWeek:
                // 7 values - 1 value for each day
                break;
            case tuya.dataPoints.saswellLocalHistoryMonth:
                // 31 values - 1 value for each day
                break;
            case tuya.dataPoints.saswellLocalHistoryYear:
                // 12 values - 1 value for each month
                break;
            case tuya.dataPoints.saswellMotorHistoryDay:
                // 24 values - 1 value for each hour
                break;
            case tuya.dataPoints.saswellMotorHistoryWeek:
                // 7 values - 1 value for each day
                break;
            case tuya.dataPoints.saswellMotorHistoryMonth:
                // 31 values - 1 value for each day
                break;
            case tuya.dataPoints.saswellMotorHistoryYear:
                // 12 values - 1 value for each month
                break;
            case tuya.dataPoints.saswellScheduleSunday:
            case tuya.dataPoints.saswellScheduleMonday:
            case tuya.dataPoints.saswellScheduleTuesday:
            case tuya.dataPoints.saswellScheduleWednesday:
            case tuya.dataPoints.saswellScheduleThursday:
            case tuya.dataPoints.saswellScheduleFriday:
            case tuya.dataPoints.saswellScheduleSaturday:
                // Handled by tuya_thermostat_weekly_schedule
                // Schedule for each day
                // [
                //     uint8: schedule mode - see above,
                //     uint16: time (60 * hour + minute)
                //     uint16: temperature * 10
                //     uint16: time (60 * hour + minute)
                //     uint16: temperature * 10
                //     uint16: time (60 * hour + minute)
                //     uint16: temperature * 10
                //     uint16: time (60 * hour + minute)
                //     uint16: temperature * 10
                // ]
                break;
            case tuya.dataPoints.saswellAntiScaling:
                return {anti_scaling: value ? 'ON' : 'OFF'};
            default:
                meta.logger.warn(`zigbee-herdsman-converters:SaswellThermostat: Unrecognized DP #${
                    dp} with data ${JSON.stringify(msg.data)}`);
            }
        },
    },
    etop_thermostat: {
        cluster: 'manuSpecificTuya',
        type: ['commandGetData', 'commandSetDataResponse'],
        convert: (model, msg, publish, options, meta) => {
            const dp = msg.data.dp;
            const value = tuya.getDataValue(msg.data.datatype, msg.data.data);

            if (dp >= 101 && dp <=107) return; // handled by tuya_thermostat_weekly_schedule

            switch (dp) {
            case tuya.dataPoints.state: // on/off
                return !value ? {system_mode: 'off'} : {};
            case tuya.dataPoints.etopErrorStatus:
                return {
                    high_temperature: (value & 1<<0) > 0 ? 'ON' : 'OFF',
                    low_temperature: (value & 1<<1) > 0 ? 'ON' : 'OFF',
                    internal_sensor_error: (value & 1<<2) > 0 ? 'ON' : 'OFF',
                    external_sensor_error: (value & 1<<3) > 0 ? 'ON' : 'OFF',
                    battery_low: (value & 1<<4) > 0,
                    device_offline: (value & 1<<5) > 0 ? 'ON' : 'OFF',
                };
            case tuya.dataPoints.childLock:
                return {child_lock: value ? 'LOCK' : 'UNLOCK'};
            case tuya.dataPoints.heatingSetpoint:
                return {current_heating_setpoint: (value / 10).toFixed(1)};
            case tuya.dataPoints.localTemp:
                return {local_temperature: (value / 10).toFixed(1)};
            case tuya.dataPoints.mode:
                switch (value) {
                case 0: // manual
                    return {system_mode: 'heat', away_mode: 'OFF', preset: 'none'};
                case 1: // away
                    return {system_mode: 'heat', away_mode: 'ON', preset: 'away'};
                case 2: // auto
                    return {system_mode: 'auto', away_mode: 'OFF', preset: 'none'};
                default:
                    meta.logger.warn('zigbee-herdsman-converters:eTopThermostat: ' +
                        `preset ${value} is not recognized.`);
                    break;
                }
                break;
            case tuya.dataPoints.runningState:
                return {running_state: value ? 'heat' : 'idle'};
            default:
                meta.logger.warn(`zigbee-herdsman-converters:eTopThermostat: Unrecognized DP #${
                    dp} with data ${JSON.stringify(msg.data)}`);
            }
        },
    },
    tuya_thermostat: {
        cluster: 'manuSpecificTuya',
        type: ['commandGetData', 'commandSetDataResponse'],
        convert: (model, msg, publish, options, meta) => {
            const dp = msg.data.dp;
            const value = tuya.getDataValue(msg.data.datatype, msg.data.data);

            switch (dp) {
            case tuya.dataPoints.windowDetection:
                return {
                    window_detection: value[0] ? 'ON' : 'OFF',
                    window_detection_params: {
                        temperature: value[1],
                        minutes: value[2],
                    },
                };
            case tuya.dataPoints.scheduleWorkday: // set schedule for workdays [6,0,20,8,0,15,11,30,15,12,30,15,17,30,20,22,0,15]
                // 6:00 - 20*, 8:00 - 15*, 11:30 - 15*, 12:30 - 15*, 17:30 - 20*, 22:00 - 15*
                // Top bits in hours have special meaning
                // 8: ??
                // 7: Current schedule indicator
                return {workdays: [
                    {hour: value[0] & 0x3F, minute: value[1], temperature: value[2]},
                    {hour: value[3] & 0x3F, minute: value[4], temperature: value[5]},
                    {hour: value[6] & 0x3F, minute: value[7], temperature: value[8]},
                    {hour: value[9] & 0x3F, minute: value[10], temperature: value[11]},
                    {hour: value[12] & 0x3F, minute: value[13], temperature: value[14]},
                    {hour: value[15] & 0x3F, minute: value[16], temperature: value[17]},
                ]};
            case tuya.dataPoints.scheduleHoliday: // set schedule for holidays [6,0,20,8,0,15,11,30,15,12,30,15,17,30,20,22,0,15]
                // 6:00 - 20*, 8:00 - 15*, 11:30 - 15*, 12:30 - 15*, 17:30 - 20*, 22:00 - 15*
                // Top bits in hours have special meaning
                // 8: ??
                // 7: Current schedule indicator
                return {holidays: [
                    {hour: value[0] & 0x3F, minute: value[1], temperature: value[2]},
                    {hour: value[3] & 0x3F, minute: value[4], temperature: value[5]},
                    {hour: value[6] & 0x3F, minute: value[7], temperature: value[8]},
                    {hour: value[9] & 0x3F, minute: value[10], temperature: value[11]},
                    {hour: value[12] & 0x3F, minute: value[13], temperature: value[14]},
                    {hour: value[15] & 0x3F, minute: value[16], temperature: value[17]},
                ]};
            case tuya.dataPoints.childLock:
                return {child_lock: value ? 'LOCK' : 'UNLOCK'};
            case tuya.dataPoints.siterwellWindowDetection:
                return {window_detection: value ? 'ON' : 'OFF'};
            case tuya.dataPoints.valveDetection:
                return {valve_detection: value ? 'ON' : 'OFF'};
            case tuya.dataPoints.autoLock: // 0x7401 auto lock mode
                return {auto_lock: value ? 'AUTO' : 'MANUAL'};
            case tuya.dataPoints.heatingSetpoint:
                return {current_heating_setpoint: parseFloat((value / 10).toFixed(1))};
            case tuya.dataPoints.localTemp:
                return {local_temperature: parseFloat((value / 10).toFixed(1))};
            case tuya.dataPoints.tempCalibration:
                return {local_temperature_calibration: parseFloat((value / 10).toFixed(1))};
            case tuya.dataPoints.battery: // 0x1502 MCU reporting battery status
                return {battery: value};
            case tuya.dataPoints.batteryLow:
                return {battery_low: value};
            case tuya.dataPoints.minTemp:
                return {min_temperature: value};
            case tuya.dataPoints.maxTemp:
                return {max_temperature: value};
            case tuya.dataPoints.boostTime: // 0x6902 boost time
                return {boost_time: value};
            case tuya.dataPoints.comfortTemp:
                return {comfort_temperature: value};
            case tuya.dataPoints.ecoTemp:
                return {eco_temperature: value};
            case tuya.dataPoints.valvePos:
                return {position: value};
            case tuya.dataPoints.awayTemp:
                return {away_preset_temperature: value};
            case tuya.dataPoints.awayDays:
                return {away_preset_days: value};
            case tuya.dataPoints.mode: {
                const ret = {};
                const presetOk = getMetaValue(msg.endpoint, model, 'tuyaThermostatPreset').hasOwnProperty(value);
                if (presetOk) {
                    ret.preset = getMetaValue(msg.endpoint, model, 'tuyaThermostatPreset')[value];
                    ret.away_mode = ret.preset == 'away' ? 'ON' : 'OFF'; // Away is special HA mode
                    const presetToSystemMode = getMetaValue(msg.endpoint, model, 'tuyaThermostatPresetToSystemMode', null, {});
                    if (value in presetToSystemMode) {
                        ret.system_mode = presetToSystemMode[value];
                    }
                } else {
                    console.log(`TRV preset ${value} is not recognized.`);
                    return;
                }
                return ret;
            }
            // fan mode 0 - low , 1 - medium , 2 - high , 3 - auto ( tested on 6dfgetq TUYA zigbee module )
            case tuya.dataPoints.fanMode:
                return {fan_mode: tuya.fanModes[value]};
            case tuya.dataPoints.forceMode: // force mode 0 - normal, 1 - open, 2 - close
                return {system_mode: tuya.thermostatSystemModes3[value], force: tuya.thermostatForceMode[value]};
            case tuya.dataPoints.weekFormat: // Week select 0 - 5 days, 1 - 6 days, 2 - 7 days
                return {week: tuya.thermostatWeekFormat[value]};
            default: // The purpose of the dps 17 & 19 is still unknown
                console.log(`zigbee-herdsman-converters:tuyaThermostat: Unrecognized DP #${
                    dp} with data ${JSON.stringify(msg.data)}`);
            }
        },
    },
    tuya_dimmer: {
        cluster: 'manuSpecificTuya',
        type: ['commandGetData', 'commandSetDataResponse'],
        convert: (model, msg, publish, options, meta) => {
            const value = tuya.getDataValue(msg.data.datatype, msg.data.data);
            if (msg.data.dp === tuya.dataPoints.state) {
                return {state: value ? 'ON': 'OFF'};
            } else if (meta.device.manufacturerName === '_TZE200_swaamsoy') {
                // https://github.com/Koenkk/zigbee-herdsman-converters/pull/3004
                if (msg.data.dp === 2) {
                    return {brightness: mapNumberRange(value, 10, 1000, 0, 254)};
                }
            } else { // TODO: Unknown dp, assumed value type
                return {brightness: mapNumberRange(value, 10, 1000, 0, 254), level: value};
            }
        },
    },
    tuya_data_point_dump: {
        cluster: 'manuSpecificTuya',
        type: ['commandGetData', 'commandSetDataResponse', 'commandActiveStatusReport'],
        convert: (model, msg, publis, options, meta) => {
            // Don't use in production!
            // Used in: https://www.zigbee2mqtt.io/how_tos/how_to_support_new_tuya_devices.html
            const getHex = (value) => {
                let hex = value.toString(16);
                if (hex.length < 2) {
                    hex = '0' + hex;
                }
                return hex;
            };
            let dataStr =
                Date.now().toString() + ' ' +
                meta.device.ieeeAddr + ' ' +
                getHex(msg.data.status) + ' ' +
                getHex(msg.data.transid) + ' ' +
                getHex(msg.data.dp) + ' ' +
                getHex(msg.data.datatype) + ' ' +
                getHex(msg.data.fn);

            msg.data.data.forEach((elem) => {
                dataStr += ' ' + getHex(elem);
            });
            dataStr += '\n';
            const fs = require('fs');
            fs.appendFile('data/tuya.dump.txt', dataStr, (err) => {
                if (err) throw err;
            });
        },
    },
    restorable_brightness: {
        cluster: 'genLevelCtrl',
        type: ['attributeReport', 'readResponse'],
        convert: (model, msg, publish, options, meta) => {
            if (msg.data.hasOwnProperty('currentLevel')) {
                // Ignore brightness = 0, which only happens when state is OFF
                if (Number(msg.data['currentLevel']) > 0) {
                    return {brightness: msg.data['currentLevel']};
                }
                return {};
            }
        },
    },
    blitzwolf_occupancy_with_timeout: {
        cluster: 'manuSpecificTuya',
        type: 'commandGetData',
        convert: (model, msg, publish, options, meta) => {
            msg.data.occupancy = msg.data.dp === tuya.dataPoints.occupancy ? 1 : 0;
            return converters.occupancy_with_timeout.convert(model, msg, publish, options, meta);
        },
    },
    E1524_E1810_toggle: {
        cluster: 'genOnOff',
        type: 'commandToggle',
        convert: (model, msg, publish, options, meta) => {
            return {action: postfixWithEndpointName('toggle', msg, model)};
        },
    },
    ikea_arrow_click: {
        cluster: 'genScenes',
        type: 'commandTradfriArrowSingle',
        convert: (model, msg, publish, options, meta) => {
            if (msg.data.value === 2) {
                // This is send on toggle hold, ignore it as a toggle_hold is already handled above.
                return;
            }

            const direction = msg.data.value === 257 ? 'left' : 'right';
            return {action: `arrow_${direction}_click`};
        },
    },
    ikea_arrow_hold: {
        cluster: 'genScenes',
        type: 'commandTradfriArrowHold',
        convert: (model, msg, publish, options, meta) => {
            const direction = msg.data.value === 3329 ? 'left' : 'right';
            globalStore.putValue(msg.endpoint, 'direction', direction);
            return {action: `arrow_${direction}_hold`};
        },
    },
    ikea_arrow_release: {
        cluster: 'genScenes',
        type: 'commandTradfriArrowRelease',
        convert: (model, msg, publish, options, meta) => {
            const direction = globalStore.getValue(msg.endpoint, 'direction');
            if (direction) {
                globalStore.clearValue(msg.endpoint, 'direction');
                const duration = msg.data.value / 1000;
                const result = {action: `arrow_${direction}_release`, duration, action_duration: duration};
                if (!isLegacyEnabled(options)) delete result.duration;
                return result;
            }
        },
    },
    E1524_E1810_levelctrl: {
        cluster: 'genLevelCtrl',
        type: [
            'commandStepWithOnOff', 'commandStep', 'commandMoveWithOnOff', 'commandStopWithOnOff', 'commandMove', 'commandStop',
            'commandMoveToLevelWithOnOff',
        ],
        convert: (model, msg, publish, options, meta) => {
            const lookup = {
                commandStepWithOnOff: 'brightness_up_click',
                commandStep: 'brightness_down_click',
                commandMoveWithOnOff: 'brightness_up_hold',
                commandStopWithOnOff: 'brightness_up_release',
                commandMove: 'brightness_down_hold',
                commandStop: 'brightness_down_release',
                commandMoveToLevelWithOnOff: 'toggle_hold',
            };
            return {action: lookup[msg.type]};
        },
    },
    ewelink_action: {
        cluster: 'genOnOff',
        type: ['commandOn', 'commandOff', 'commandToggle'],
        convert: (model, msg, publish, options, meta) => {
            const lookup = {'commandToggle': 'single', 'commandOn': 'double', 'commandOff': 'long'};
            return {action: lookup[msg.type]};
        },
    },
    diyruz_contact: {
        cluster: 'genOnOff',
        type: ['attributeReport', 'readResponse'],
        convert: (model, msg, publish, options, meta) => {
            return {contact: msg.data['onOff'] !== 0};
        },
    },
    diyruz_rspm: {
        cluster: 'genOnOff',
        type: ['attributeReport', 'readResponse'],
        convert: (model, msg, publish, options, meta) => {
            const power = precisionRound(msg.data['41364'], 2);
            return {
                state: msg.data['onOff'] === 1 ? 'ON' : 'OFF',
                cpu_temperature: precisionRound(msg.data['41361'], 2),
                power: power,
                current: precisionRound(power/230, 2),
                action: msg.data['41367'] === 1 ? 'hold' : 'release',
            };
        },
    },
    K4003C_binary_input: {
        cluster: 'genBinaryInput',
        type: 'attributeReport',
        convert: (model, msg, publish, options, meta) => {
            return {action: msg.data.presentValue === 1 ? 'off' : 'on'};
        },
    },
    enocean_ptm215z: {
        cluster: 'greenPower',
        type: ['commandNotification', 'commandCommisioningNotification'],
        convert: (model, msg, publish, options, meta) => {
            const commandID = msg.data.commandID;
            if (hasAlreadyProcessedMessage(msg, msg.data.frameCounter, `${msg.device.ieeeAddr}_${commandID}`)) return;
            if (commandID === 224) return; // Skip commisioning command.

            // Button 1: A0 (top left)
            // Button 2: A1 (bottom left)
            // Button 3: B0 (top right)
            // Button 4: B1 (bottom right)
            const lookup = {
                0x10: 'press_1', 0x14: 'release_1', 0x11: 'press_2', 0x15: 'release_2', 0x13: 'press_3', 0x17: 'release_3',
                0x12: 'press_4', 0x16: 'release_4', 0x64: 'press_1_and_3', 0x65: 'release_1_and_3', 0x62: 'press_2_and_4',
                0x63: 'release_2_and_4', 0x22: 'press_energy_bar',
            };

            if (!lookup.hasOwnProperty(commandID)) {
                meta.logger.error(`PTM 215Z: missing command '${commandID}'`);
            } else {
                return {action: lookup[commandID]};
            }
        },
    },
    enocean_ptm215ze: {
        cluster: 'greenPower',
        type: ['commandNotification', 'commandCommisioningNotification'],
        convert: (model, msg, publish, options, meta) => {
            const commandID = msg.data.commandID;
            if (hasAlreadyProcessedMessage(msg, msg.data.frameCounter, `${msg.device.ieeeAddr}_${commandID}`)) return;
            if (commandID === 224) return;

            // Button 1: A0 (top left)
            // Button 2: A1 (bottom left)
            // Button 3: B0 (top right)
            // Button 4: B1 (bottom right)
            const lookup = {
                0x22: 'press_1', 0x23: 'release_1', 0x18: 'press_2', 0x19: 'release_2', 0x14: 'press_3', 0x15: 'release_3', 0x12: 'press_4',
                0x13: 'release_4', 0x64: 'press_1_and_2', 0x65: 'release_1_and_2', 0x62: 'press_1_and_3', 0x63: 'release_1_and_3',
                0x1e: 'press_1_and_4', 0x1f: 'release_1_and_4', 0x1c: 'press_2_and_3', 0x1d: 'release_2_and_3', 0x1a: 'press_2_and_4',
                0x1b: 'release_2_and_4', 0x16: 'press_3_and_4', 0x17: 'release_3_and_4', 0x10: 'press_energy_bar',
                0x11: 'release_energy_bar', 0x0: 'press_or_release_all',
            };

            if (!lookup.hasOwnProperty(commandID)) {
                meta.logger.error(`PTM 215ZE: missing command '${commandID}'`);
            } else {
                return {action: lookup[commandID]};
            }
        },
    },
    enocean_ptm216z: {
        cluster: 'greenPower',
        type: ['commandNotification', 'commandCommisioningNotification'],
        convert: (model, msg, publish, options, meta) => {
            const commandID = msg.data.commandID;
            if (hasAlreadyProcessedMessage(msg, msg.data.frameCounter, `${msg.device.ieeeAddr}_${commandID}`)) return;
            if (commandID === 224) return;

            // Button 1: A0 (top left)
            // Button 2: A1 (bottom left)
            // Button 3: B0 (top right)
            // Button 4: B1 (bottom right)
            const lookup = {
                '105_1': 'press_1', '105_2': 'press_2', '105_3': 'press_1_and_2', '105_4': 'press_3', '105_5': 'press_1_and_3',
                '105_6': 'press_3_and_4', '105_7': 'press_1_and_2_and_3', '105_8': 'press_4', '105_9': 'press_1_and_4',
                '105_10': 'press_2_and_4', '105_11': 'press_1_and_2_and_4', '105_12': 'press_3_and_4', '105_13': 'press_1_and_3_and_4',
                '105_14': 'press_2_and_3_and_4', '105_15': 'press_all', '105_16': 'press_energy_bar', '106_0': 'release',
            };

            const ID = `${commandID}_${msg.data.commandFrame.raw.join('_')}`;
            if (!lookup.hasOwnProperty(ID)) {
                meta.logger.error(`PTM 216Z: missing command '${ID}'`);
            } else {
                return {action: lookup[ID]};
            }
        },
    },
    lifecontrolVoc: {
        cluster: 'msTemperatureMeasurement',
        type: ['attributeReport', 'readResponse'],
        convert: (model, msg, publish, options, meta) => {
            const temperature = parseFloat(msg.data['measuredValue']) / 100.0;
            const humidity = parseFloat(msg.data['minMeasuredValue']) / 100.0;
            const eco2 = parseFloat(msg.data['maxMeasuredValue']);
            const voc = parseFloat(msg.data['tolerance']);
            return {
                temperature: calibrateAndPrecisionRoundOptions(temperature, options, 'temperature'),
                humidity: calibrateAndPrecisionRoundOptions(humidity, options, 'humidity'),
                eco2, voc,
            };
        },
    },
    _8840100H_water_leak_alarm: {
        cluster: 'haApplianceEventsAlerts',
        type: 'commandAlertsNotification',
        convert: (model, msg, publish, options, meta) => {
            const alertStatus = msg.data.aalert;
            return {
                water_leak: (alertStatus & 1<<12) > 0,
            };
        },
    },
    E1E_G7F_action: {
        cluster: 64528,
        type: ['raw'],
        convert: (model, msg, publish, options, meta) => {
            // A list of commands the sixth digit in the raw data can map to
            const lookup = {
                1: 'on',
                2: 'up',
                // Two outputs for long press. The eighth digit outputs 1 for initial press then 2 for each
                // LED blink (approx 1 second, repeating until release)
                3: 'down', // Same as above
                4: 'off',
                5: 'on_double',
                6: 'on_long',
                7: 'off_double',
                8: 'off_long',
            };

            if (msg.data[7] === 2) { // If the 8th digit is 2 (implying long press)
                // Append '_long' to the end of the action so the user knows it was a long press.
                // This only applies to the up and down action
                return {action: `${lookup[msg.data[5]]}_long`};
            } else {
                return {action: lookup[msg.data[5]]}; // Just output the data from the above lookup list
            }
        },
    },
    diyruz_freepad_clicks: {
        cluster: 'genMultistateInput',
        type: ['readResponse', 'attributeReport'],
        convert: (model, msg, publish, options, meta) => {
            const button = getKey(model.endpoint(msg.device), msg.endpoint.ID);
            const lookup = {0: 'hold', 1: 'single', 2: 'double', 3: 'triple', 4: 'quadruple', 255: 'release'};
            const clicks = msg.data['presentValue'];
            const action = lookup[clicks] ? lookup[clicks] : `many_${clicks}`;
            return {action: `${button}_${action}`};
        },
    },
    ZG2819S_command_on: {
        cluster: 'genOnOff',
        type: 'commandOn',
        convert: (model, msg, publish, options, meta) => {
            // The device sends this command for all four group IDs.
            // Only forward for the first group.
            if (msg.groupID !== 46337) return null;
            return {action: postfixWithEndpointName('on', msg, model)};
        },
    },
    ZG2819S_command_off: {
        cluster: 'genOnOff',
        type: 'commandOff',
        convert: (model, msg, publish, options, meta) => {
            // The device sends this command for all four group IDs.
            // Only forward for the first group.
            if (msg.groupID !== 46337) return null;
            return {action: postfixWithEndpointName('off', msg, model)};
        },
    },
    kmpcil_res005_occupancy: {
        cluster: 'genBinaryInput',
        type: ['attributeReport', 'readResponse'],
        convert: (model, msg, publish, options, meta) => {
            return {occupancy: (msg.data['presentValue']===1)};
        },
    },
    kmpcil_res005_on_off: {
        cluster: 'genBinaryOutput',
        type: ['attributeReport', 'readResponse'],
        convert: (model, msg, publish, options, meta) => {
            return {state: (msg.data['presentValue']==0) ? 'OFF' : 'ON'};
        },
    },
    _3310_humidity: {
        cluster: 'manuSpecificCentraliteHumidity',
        type: ['attributeReport', 'readResponse'],
        convert: (model, msg, publish, options, meta) => {
            const humidity = parseFloat(msg.data['measuredValue']) / 100.0;
            return {humidity: calibrateAndPrecisionRoundOptions(humidity, options, 'humidity')};
        },
    },
    frankever_valve: {
        cluster: 'manuSpecificTuya',
        type: ['commandGetData', 'commandSetDataResponse', 'commandActiveStatusReport'],
        convert: (model, msg, publish, options, meta) => {
            const value = tuya.getDataValue(msg.data.datatype, msg.data.data);
            const dp = msg.data.dp;
            switch (dp) {
            case tuya.dataPoints.state: {
                return {state: value ? 'ON': 'OFF'};
            }
            case tuya.dataPoints.frankEverTreshold: {
                return {threshold: value};
            }
            case tuya.dataPoints.frankEverTimer: {
                return {timer: value / 60};
            }
            default: {
                meta.logger.warn(`zigbee-herdsman-converters:FrankeverValve: NOT RECOGNIZED DP ` +
                    `#${dp} with data ${JSON.stringify(msg.data)}`);
            }
            }
        },
    },
    tuya_smoke: {
        cluster: 'manuSpecificTuya',
        type: ['commandGetData'],
        convert: (model, msg, publish, options, meta) => {
            const dp = msg.data.dp;
            const value = tuya.getDataValue(msg.data.datatype, msg.data.data);
            switch (dp) {
            case tuya.dataPoints.state:
                return {smoke: value === 0};
            default:
                meta.logger.warn(`zigbee-herdsman-converters:tuya_smoke: Unrecognized DP #${ dp} with data ${JSON.stringify(msg.data)}`);
            }
        },
    },
    tuya_woox_smoke: {
        cluster: 'manuSpecificTuya',
        type: ['commandGetData'],
        convert: (model, msg, publish, options, meta) => {
            const dp = msg.data.dp;
            const value = tuya.getDataValue(msg.data.datatype, msg.data.data);
            switch (dp) {
            case tuya.dataPoints.wooxBattery:
                return {battery_low: value === 0};
            case tuya.dataPoints.state:
                return {smoke: value === 0};
            default:
                meta.logger.warn(`zigbee-herdsman-converters:tuya_smoke: Unrecognized DP #${ dp} with data ${JSON.stringify(msg.data)}`);
            }
        },
    },
    tuya_switch: {
        cluster: 'manuSpecificTuya',
        type: ['commandSetDataResponse', 'commandGetData', 'commandActiveStatusReport'],
        convert: (model, msg, publish, options, meta) => {
            const multiEndpoint = model.meta && model.meta.multiEndpoint;
            const dp = msg.data.dp;
            const value = tuya.getDataValue(msg.data.datatype, msg.data.data);
            const state = value ? 'ON' : 'OFF';
            if (multiEndpoint) {
                const lookup = {1: 'l1', 2: 'l2', 3: 'l3', 4: 'l4'};
                const endpoint = lookup[dp];
                if (endpoint in model.endpoint(msg.device)) {
                    return {[`state_${endpoint}`]: state};
                }
            } else if (dp === tuya.dataPoints.state) {
                return {state: state};
            }
            return null;
        },
    },
    tuya_dinrail_switch: {
        cluster: 'manuSpecificTuya',
        type: ['commandSetDataResponse', 'commandGetData', 'commandActiveStatusReport'],
        convert: (model, msg, publish, options, meta) => {
            const dp = msg.data.dp;
            const value = tuya.getDataValue(msg.data.datatype, msg.data.data);
            const state = value ? 'ON' : 'OFF';

            switch (dp) {
            case tuya.dataPoints.state: // DPID that we added to common
                return {state: state};
            case tuya.dataPoints.dinrailPowerMeterTotalEnergy:
                return {energy: value/100};
            case tuya.dataPoints.dinrailPowerMeterCurrent:
                return {current: value/1000};
            case tuya.dataPoints.dinrailPowerMeterPower:
                return {power: value/10};
            case tuya.dataPoints.dinrailPowerMeterVoltage:
                return {voltage: value/10};
            default:
                meta.logger.warn(`zigbee-herdsman-converters:TuyaDinRailSwitch: NOT RECOGNIZED DP ` +
                    `#${dp} with data ${JSON.stringify(msg.data)}`);
            }

            return null;
        },
    },
    smartthings_acceleration: {
        cluster: 'manuSpecificSamsungAccelerometer',
        type: ['attributeReport', 'readResponse'],
        convert: (model, msg, publish, options, meta) => {
            const payload = {};
            if (msg.data.hasOwnProperty('acceleration')) payload.moving = msg.data['acceleration'] === 1;

            // eslint-disable-next-line
            // https://github.com/SmartThingsCommunity/SmartThingsPublic/blob/master/devicetypes/smartthings/smartsense-multi-sensor.src/smartsense-multi-sensor.groovy#L222
            /*
                The axes reported by the sensor are mapped differently in the SmartThings DTH.
                Preserving that functionality here.
                xyzResults.x = z
                xyzResults.y = y
                xyzResults.z = -x
            */
            if (msg.data.hasOwnProperty('z_axis')) payload.x_axis = msg.data['z_axis'];
            if (msg.data.hasOwnProperty('y_axis')) payload.y_axis = msg.data['y_axis'];
            if (msg.data.hasOwnProperty('x_axis')) payload.z_axis = - msg.data['x_axis'];

            return payload;
        },
    },
    byun_smoke_false: {
        cluster: 'pHMeasurement',
        type: ['attributeReport'],
        convert: (model, msg, publish, options, meta) => {
            if (msg.endpoint.ID == 1 && msg.data['measuredValue'] == 0) {
                return {smoke: false};
            }
        },
    },
    byun_smoke_true: {
        cluster: 'ssIasZone',
        type: ['commandStatusChangeNotification'],
        convert: (model, msg, publish, options, meta) => {
            if (msg.endpoint.ID == 1 && msg.data['zonestatus'] == 33) {
                return {smoke: true};
            }
        },
    },
    byun_gas_false: {
        cluster: 1034,
        type: ['raw'],
        convert: (model, msg, publish, options, meta) => {
            if (msg.endpoint.ID == 1 && msg.data[0] == 24) {
                return {gas: false};
            }
        },
    },
    byun_gas_true: {
        cluster: 'ssIasZone',
        type: ['commandStatusChangeNotification'],
        convert: (model, msg, publish, options, meta) => {
            if (msg.endpoint.ID == 1 && msg.data['zonestatus'] == 33) {
                return {gas: true};
            }
        },
    },
    hue_smart_button_event: {
        cluster: 'manuSpecificPhilips',
        type: 'commandHueNotification',
        convert: (model, msg, publish, options, meta) => {
            // Philips HUE Smart Button "ROM001": these events are always from "button 1"
            const lookup = {0: 'press', 1: 'hold', 2: 'release', 3: 'release'};
            return {action: lookup[msg.data['type']]};
        },
    },
    legrand_binary_input_moving: {
        cluster: 'genBinaryInput',
        type: ['attributeReport', 'readResponse'],
        convert: (model, msg, publish, options, meta) => {
            return {action: msg.data.presentValue ? 'moving' : 'stopped'};
        },
    },
    bticino_4027C_binary_input_moving: {
        cluster: 'genBinaryInput',
        type: ['attributeReport', 'readResponse'],
        convert: (model, msg, publish, options, meta) => {
            return options.no_position_support ?
                {action: msg.data.presentValue ? 'stopped' : 'moving', position: 50} :
                {action: msg.data.presentValue ? 'stopped' : 'moving'};
        },
    },
    legrand_scenes: {
        cluster: 'genScenes',
        type: 'commandRecall',
        convert: (model, msg, publish, options, meta) => {
            const lookup = {0xfff7: 'enter', 0xfff6: 'leave', 0xfff4: 'sleep', 0xfff5: 'wakeup'};
            return {action: lookup[msg.data.groupid] ? lookup[msg.data.groupid] : 'default'};
        },
    },
    legrand_master_switch_center: {
        cluster: 'manuSpecificLegrandDevices',
        type: 'raw',
        convert: (model, msg, publish, options, meta) => {
            if (msg.data && msg.data.length === 6 && msg.data[0] === 0x15 && msg.data[1] === 0x21 && msg.data[2] === 0x10 &&
                msg.data[3] === 0x00 && msg.data[4] === 0x03 && msg.data[5] === 0xff) {
                return {action: 'center'};
            }
        },
    },
    legrand_device_mode: {
        cluster: 'manuSpecificLegrandDevices',
        type: ['readResponse'],
        convert: (model, msg, publish, options, meta) => {
            const payload = {};
            const option0 = msg.data['0'];
            // Beware that mode depends on device type
            // contactor
            if (option0 === 0x0003) payload.device_mode = 'switch';
            else if (option0 === 0x0004) payload.device_mode = 'auto';
            // dimmer
            else if (option0 === 0x0101) payload.device_mode = 'dimmer_on';
            else if (option0 === 0x0100) payload.device_mode = 'dimmer_off';
            // unknown case
            else {
                meta.logger.warn(`device_mode ${option0} not recognized, please fix me`);
                payload.device_mode = 'unknown';
            }
            return payload;
        },
    },
    legrand_power_alarm: {
        cluster: 'haElectricalMeasurement',
        type: ['attributeReport', 'readResponse'],
        convert: (model, msg, publish, options, meta) => {
            const payload = {};

            // 0xf000 = 61440
            // This attribute returns usually 2 when power is over the defined threshold.
            if (msg.data.hasOwnProperty('61440')) {
                payload.power_alarm_active_value = msg.data['61440'];
                payload.power_alarm_active = (payload.power_alarm_active_value > 0);
            }
            // 0xf001 = 61441
            if (msg.data.hasOwnProperty('61441')) {
                payload.power_alarm_enabled = msg.data['61441'];
            }
            // 0xf002 = 61442, wh = watt hour
            if (msg.data.hasOwnProperty('61442')) {
                payload.power_alarm_wh_threshold = msg.data['61442'];
            }
            return payload;
        },
    },
    legrand_zlgp15: {
        cluster: 'greenPower',
        type: ['commandNotification', 'commandCommisioningNotification'],
        convert: (model, msg, publish, options, meta) => {
            const commandID = msg.data.commandID;
            if (hasAlreadyProcessedMessage(msg, msg.data.frameCounter, `${msg.device.ieeeAddr}_${commandID}`)) return;
            if (commandID === 224) return;
            const lookup = {0x14: 'press_1', 0x15: 'press_2', 0x16: 'press_3', 0x17: 'press_4'};
            if (!lookup.hasOwnProperty(commandID)) {
                meta.logger.error(`ZLGP15: missing command '${commandID}'`);
            } else {
                return {action: lookup[commandID]};
            }
        },
    },
    legrand_zlgp17_zlgp18: {
        cluster: 'greenPower',
        type: ['commandNotification', 'commandCommisioningNotification'],
        convert: (model, msg, publish, options, meta) => {
            const commandID = msg.data.commandID;
            if (hasAlreadyProcessedMessage(msg, msg.data.frameCounter, `${msg.device.ieeeAddr}_${commandID}`)) return;
            if (commandID === 224) return;
            const lookup = {0x22: 'press_once', 0x20: 'press_twice'};
            if (!lookup.hasOwnProperty(commandID)) {
                meta.logger.error(`ZLGP17/ZLGP18: missing command '${commandID}'`);
            } else {
                return {action: lookup[commandID]};
            }
        },
    },
    xiaomi_power: {
        cluster: 'genAnalogInput',
        type: ['attributeReport', 'readResponse'],
        convert: (model, msg, publish, options, meta) => {
            return {power: precisionRound(msg.data['presentValue'], 2)};
        },
    },
    xiaomi_switch_basic: {
        cluster: 'genBasic',
        type: ['attributeReport', 'readResponse'],
        convert: (model, msg, publish, options, meta) => {
            if (msg.data['65281']) {
                const data = msg.data['65281'];
                const payload = {};

                if (data.hasOwnProperty('100')) {
                    if (['QBKG03LM', 'QBKG12LM', 'LLKZMK11LM'].includes(model.model)) {
                        const mapping = model.model === 'LLKZMK11LM' ? ['l1', 'l2'] : ['left', 'right'];
                        payload[`state_${mapping[0]}`] = data['100'] === 1 ? 'ON' : 'OFF';
                        payload[`state_${mapping[1]}`] = data['101'] === 1 ? 'ON' : 'OFF';
                    } else {
                        payload.state = data['100'] === 1 ? 'ON' : 'OFF';
                    }
                }

                if (data.hasOwnProperty('152')) {
                    payload.power = precisionRound(data['152'], 2);
                }

                if (data.hasOwnProperty('149')) {
                    // Consumption is deprecated
                    payload.consumption = precisionRound(data['149'], 2);
                    payload.energy = precisionRound(data['149'], 2);
                }

                if (data.hasOwnProperty('3')) {
                    payload.temperature = calibrateAndPrecisionRoundOptions(data['3'], options, 'temperature');
                }

                if (data.hasOwnProperty('150')) {
                    payload.voltage = precisionRound(data['150'] * 0.1, 1);
                }

                return payload;
            }
        },
    },
    xiaomi_switch_opple_basic: {
        cluster: 'aqaraOpple',
        type: ['attributeReport', 'readResponse'],
        convert: (model, msg, publish, options, meta) => {
            const payload = {};
            if (msg.data.hasOwnProperty('247')) {
                const data = msg.data['247'];
                // Xiaomi struct parsing
                const length = data.length;
                // if (meta.logger) meta.logger.debug(`plug.mmeu01: Xiaomi struct: length ${length}`);
                for (let i=0; i < length; i++) {
                    const index = data[i];
                    let value = null;
                    // if (meta.logger) meta.logger.debug(`plug.mmeu01: pos=${i}, ind=${data[i]}, vtype=${data[i+1]}`);
                    switch (data[i+1]) {
                    case 16:
                        // 0x10 ZclBoolean
                        value = data.readUInt8(i+2);
                        i += 2;
                        break;
                    case 32:
                        // 0x20 Zcl8BitUint
                        value = data.readUInt8(i+2);
                        i += 2;
                        break;
                    case 33:
                        // 0x21 Zcl16BitUint
                        value = data.readUInt16LE(i+2);
                        i += 3;
                        break;
                    case 39:
                        // 0x27 Zcl64BitUint
                        i += 9;
                        break;
                    case 40:
                        // 0x28 Zcl8BitInt
                        value = data.readInt8(i+2);
                        i += 2;
                        break;
                    case 57:
                        // 0x39 ZclSingleFloat
                        value = data.readFloatLE(i+2);
                        i += 5;
                        break;
                    default:
                        if (meta.logger) meta.logger.debug(`${model.zigbeeModel}: unknown vtype=${data[i+1]}, pos=${i+1}`);
                    }
                    if (index === 3) payload.temperature = calibrateAndPrecisionRoundOptions(value, options, 'temperature'); // 0x03
                    else if (index === 100) payload.state = value === 1 ? 'ON' : 'OFF'; // 0x64
                    else if (index === 149) {
                        payload.energy = precisionRound(value, 2); // 0x95
                        // Consumption is deprecated
                        payload.consumption = payload.energy;
                    } else if (index === 150) payload.voltage = precisionRound(value * 0.1, 1); // 0x96
                    else if (index === 151) payload.current = precisionRound(value * 0.001, 4); // 0x97
                    else if (index === 152) payload.power = precisionRound(value, 2); // 0x98
                    else if (meta.logger) meta.logger.debug(`${model.zigbeeModel}: unknown index ${index} with value ${value}`);
                }
            }
            if (msg.data.hasOwnProperty('512')) {
                if (['ZNCZ15LM', 'QBCZ14LM', 'QBCZ15LM'].includes(model.model)) {
                    payload.button_lock = msg.data['512'] === 1 ? 'OFF' : 'ON';
                } else {
                    const mappingMode = {
                        0x01: 'control_relay',
                        0x00: 'decoupled',
                    };
                    const mode = mappingMode[msg.data['512']];
                    const payload = {};
                    payload[postfixWithEndpointName('operation_mode', msg, model)] = mode;
                    return payload;
                }
            }
            if (msg.data.hasOwnProperty('513')) payload.power_outage_memory = msg.data['513'] === 1; // 0x0201
            if (msg.data.hasOwnProperty('514')) payload.auto_off = msg.data['514'] === 1; // 0x0202
            if (msg.data.hasOwnProperty('515')) payload.led_disabled_night = msg.data['515'] === 1; // 0x0203
            if (msg.data.hasOwnProperty('519')) payload.consumer_connected = msg.data['519'] === 1; // 0x0207
            if (msg.data.hasOwnProperty('523')) payload.overload_protection = precisionRound(msg.data['523'], 2); // 0x020B
            if (msg.data.hasOwnProperty('550')) payload.button_switch_mode = msg.data['550'] === 1 ? 'relay_and_usb' : 'relay'; // 0x0226
            return payload;
        },
    },
    xiaomi_battery: {
        cluster: 'genBasic',
        type: ['attributeReport', 'readResponse'],
        convert: (model, msg, publish, options, meta) => {
            let voltage = null;
            if (msg.data['65281']) {
                voltage = msg.data['65281']['1'];
            } else if (msg.data['65282']) {
                voltage = msg.data['65282']['1'].elmVal;
            }

            if (voltage) {
                const payload = {
                    voltage: voltage, // @deprecated
                    // voltage: voltage / 1000.0,
                };

                if (model.meta && model.meta.battery && model.meta.battery.voltageToPercentage) {
                    payload.battery = batteryVoltageToPercentage(payload.voltage, model.meta.battery.voltageToPercentage);
                }

                return payload;
            }
        },
    },
    xiaomi_on_off_action: {
        cluster: 'genOnOff',
        type: ['attributeReport'],
        convert: (model, msg, publish, options, meta) => {
            if (['QBKG04LM', 'QBKG11LM', 'QBKG21LM', 'QBKG03LM', 'QBKG12LM', 'QBKG22LM'].includes(model.model) && msg.data['61440']) {
                return;
            }

            if (['QBKG21LM', 'QBKG04LM'].includes(model.model) && msg.endpoint.ID !== 4) return;

            let mapping = null;
            if (['QBKG03LM', 'QBKG12LM', 'QBKG22LM'].includes(model.model)) mapping = {4: 'left', 5: 'right', 6: 'both'};
            if (['WXKG02LM_rev1', 'WXKG02LM_rev2', 'WXKG07LM'].includes(model.model)) mapping = {1: 'left', 2: 'right', 3: 'both'};

            // Maybe other QKBG also support release/hold?
            const actionLookup = !isLegacyEnabled(options) && ['QBKG03LM', 'QBKG22LM', 'QBKG04LM', 'QBKG21LM'].includes(model.model) ?
                {0: 'hold', 1: 'release'} : {0: 'single', 1: 'single'};

            // Dont' use postfixWithEndpointName here, endpoints don't match
            if (mapping) {
                if (mapping[msg.endpoint.ID]) {
                    const button = mapping[msg.endpoint.ID];
                    return {action: `${actionLookup[msg.data['onOff']]}_${button}`};
                }
            } else {
                return {action: actionLookup[msg.data['onOff']]};
            }
        },
    },
    xiaomi_multistate_action: {
        cluster: 'genMultistateInput',
        type: ['attributeReport'],
        convert: (model, msg, publish, options, meta) => {
            if (hasAlreadyProcessedMessage(msg)) return;
            let actionLookup = {0: 'hold', 1: 'single', 2: 'double', 3: 'triple', 255: 'release'};
            if (model.model === 'WXKG12LM') {
                actionLookup = {...actionLookup, 16: 'hold', 17: 'release', 18: 'shake'};
            }

            let buttonLookup = null;
            if (['WXKG02LM_rev2', 'WXKG07LM'].includes(model.model)) buttonLookup = {1: 'left', 2: 'right', 3: 'both'};
            if (['QBKG12LM', 'QBKG24LM'].includes(model.model)) buttonLookup = {5: 'left', 6: 'right', 7: 'both'};
            if (['QBKG25LM', 'QBKG26LM'].includes(model.model)) buttonLookup = {41: 'left', 42: 'center', 43: 'right'};
            if (['QBKG39LM', 'QBKG41LM', 'WS-EUK02', 'WS-EUK04', 'QBKG31LM'].includes(model.model)) {
                buttonLookup = {41: 'left', 42: 'right', 51: 'both'};
            }

            const action = actionLookup[msg.data['presentValue']];
            if (buttonLookup) {
                const button = buttonLookup[msg.endpoint.ID];
                if (button) {
                    return {action: `${action}_${button}`};
                }
            } else {
                return {action};
            }
        },
    },
    RTCGQ11LM_interval: {
        cluster: 'genBasic',
        type: ['attributeReport', 'readResponse'],
        convert: (model, msg, publish, options, meta) => {
            if (msg.data['65281']) {
                const result = {};
                if (msg.data['65281'].hasOwnProperty('11')) {
                    const illuminance = msg.data['65281']['11'];
                    // DEPRECATED: remove illuminance_lux here.
                    result.illuminance = calibrateAndPrecisionRoundOptions(illuminance, options, 'illuminance');
                    result.illuminance_lux = calibrateAndPrecisionRoundOptions(illuminance, options, 'illuminance_lux');
                }

                if (msg.data['65281'].hasOwnProperty('3')) {
                    let temperature = msg.data['65281']['3'];
                    temperature = calibrateAndPrecisionRoundOptions(temperature, options, 'temperature');
                    result.temperature = temperature;
                }

                return result;
            }
        },
    },
    RTCGQ11LM_illuminance: {
        cluster: 'msIlluminanceMeasurement',
        type: ['attributeReport', 'readResponse'],
        convert: (model, msg, publish, options, meta) => {
            // also trigger movement, because there is no illuminance without movement
            // https://github.com/Koenkk/zigbee-herdsman-converters/issues/1925
            msg.data.occupancy = 1;
            const payload = converters.occupancy_with_timeout.convert(model, msg, publish, options, meta);
            // DEPRECATED: remove illuminance_lux here.
            const illuminance = msg.data['measuredValue'];
            payload.illuminance = calibrateAndPrecisionRoundOptions(illuminance, options, 'illuminance');
            payload.illuminance_lux = calibrateAndPrecisionRoundOptions(illuminance, options, 'illuminance_lux');
            return payload;
        },
    },
    xiaomi_WXKG01LM_action: {
        cluster: 'genOnOff',
        type: ['attributeReport', 'readResponse'],
        convert: (model, msg, publish, options, meta) => {
            if (hasAlreadyProcessedMessage(msg)) return;
            const state = msg.data['onOff'];

            // 0 = click down, 1 = click up, else = multiple clicks
            if (state === 0) {
                const timer = setTimeout(() => {
                    publish({action: 'hold'});
                    globalStore.putValue(msg.endpoint, 'timer', null);
                    globalStore.putValue(msg.endpoint, 'hold', Date.now());
                    const holdTimer = setTimeout(() => {
                        globalStore.putValue(msg.endpoint, 'hold', false);
                    }, options.hold_timeout_expire || 4000);
                    globalStore.putValue(msg.endpoint, 'hold_timer', holdTimer);
                    // After 4000 milliseconds of not reciving release we assume it will not happen.
                }, options.hold_timeout || 1000); // After 1000 milliseconds of not releasing we assume hold.
                globalStore.putValue(msg.endpoint, 'timer', timer);
            } else if (state === 1) {
                if (globalStore.getValue(msg.endpoint, 'hold')) {
                    const duration = Date.now() - globalStore.getValue(msg.endpoint, 'hold');
                    publish({action: 'release', duration: duration});
                    globalStore.putValue(msg.endpoint, 'hold', false);
                }

                if (globalStore.getValue(msg.endpoint, 'timer')) {
                    clearTimeout(globalStore.getValue(msg.endpoint, 'timer'));
                    globalStore.putValue(msg.endpoint, 'timer', null);
                    publish({action: 'single'});
                }
            } else {
                const clicks = msg.data['32768'];
                const actionLookup = {1: 'single', 2: 'double', 3: 'triple', 4: 'quadruple'};
                const payload = actionLookup[clicks] ? actionLookup[clicks] : 'many';
                publish({action: payload});
            }
        },
    },
    xiaomi_contact: {
        cluster: 'genOnOff',
        type: ['attributeReport', 'readResponse'],
        convert: (model, msg, publish, options, meta) => {
            return {contact: msg.data['onOff'] === 0};
        },
    },
    xiaomi_contact_interval: {
        cluster: 'genBasic',
        type: ['attributeReport', 'readResponse'],
        convert: (model, msg, publish, options, meta) => {
            if (msg.data.hasOwnProperty('65281')) {
                const result = {};
                if (msg.data['65281'].hasOwnProperty('100')) {
                    result.contact = msg.data['65281']['100'] === 0;
                }

                if (msg.data['65281'].hasOwnProperty('3')) {
                    let temperature = msg.data['65281']['3'];
                    temperature = calibrateAndPrecisionRoundOptions(temperature, options, 'temperature');
                    result.temperature = temperature;
                }

                return result;
            }
        },
    },
    WSDCGQ11LM_pressure: {
        cluster: 'msPressureMeasurement',
        type: ['attributeReport', 'readResponse'],
        convert: (model, msg, publish, options, meta) => {
            const pressure = msg.data.hasOwnProperty('16') ? parseFloat(msg.data['16']) / 10 : parseFloat(msg.data['measuredValue']);
            return {pressure: calibrateAndPrecisionRoundOptions(pressure, options, 'pressure')};
        },
    },
    W2_module_carbon_monoxide: {
        cluster: 'ssIasZone',
        type: 'commandStatusChangeNotification',
        convert: (model, msg, publish, options, meta) => {
            const zoneStatus = msg.data.zonestatus;
            return {
                carbon_monoxide: (zoneStatus & 1<<8) > 8,
            };
        },
    },
    WSDCGQ01LM_WSDCGQ11LM_interval: {
        cluster: 'genBasic',
        type: ['attributeReport', 'readResponse'],
        convert: (model, msg, publish, options, meta) => {
            if (msg.data['65281']) {
                const result = {};
                const temperature = parseFloat(msg.data['65281']['100']) / 100.0;
                const humidity = parseFloat(msg.data['65281']['101']) / 100.0;

                // https://github.com/Koenkk/zigbee2mqtt/issues/798
                // Sometimes the sensor publishes non-realistic vales, filter these
                if (temperature > -65 && temperature < 65) {
                    result.temperature = calibrateAndPrecisionRoundOptions(temperature, options, 'temperature');
                }

                // in the 0 - 100 range, don't produce messages beyond these values.
                if (humidity >= 0 && humidity <= 100) {
                    result.humidity = calibrateAndPrecisionRoundOptions(humidity, options, 'humidity');
                }

                // Check if contains pressure (WSDCGQ11LM only)
                if (msg.data['65281'].hasOwnProperty('102')) {
                    const pressure = parseFloat(msg.data['65281']['102']) / 100.0;
                    result.pressure = calibrateAndPrecisionRoundOptions(pressure, options, 'pressure');
                }

                return result;
            }
        },
    },
    xiaomi_temperature: {
        cluster: 'msTemperatureMeasurement',
        type: ['attributeReport', 'readResponse'],
        convert: (model, msg, publish, options, meta) => {
            const temperature = parseFloat(msg.data['measuredValue']) / 100.0;

            // https://github.com/Koenkk/zigbee2mqtt/issues/798
            // Sometimes the sensor publishes non-realistic vales.
            if (temperature > -65 && temperature < 65) {
                return {temperature: calibrateAndPrecisionRoundOptions(temperature, options, 'temperature')};
            }
        },
    },
    xiaomi_WXKG11LM_action: {
        cluster: 'genOnOff',
        type: ['attributeReport', 'readResponse'],
        convert: (model, msg, publish, options, meta) => {
            let clicks;
            if (msg.data.onOff) {
                clicks = 1;
            } else if (msg.data['32768']) {
                clicks = msg.data['32768'];
            }

            const actionLookup = {1: 'single', 2: 'double', 3: 'triple', 4: 'quadruple'};
            if (actionLookup[clicks]) {
                return {action: actionLookup[clicks]};
            }
        },
    },
    command_status_change_notification_action: {
        cluster: 'ssIasZone',
        type: 'commandStatusChangeNotification',
        convert: (model, msg, publish, options, meta) => {
            const lookup = {0: 'off', 1: 'single', 2: 'double', 3: 'hold'};
            return {action: lookup[msg.data.zonestatus]};
        },
    },
    ptvo_multistate_action: {
        cluster: 'genMultistateInput',
        type: ['attributeReport', 'readResponse'],
        convert: (model, msg, publish, options, meta) => {
            const actionLookup = {0: 'release', 1: 'single', 2: 'double', 3: 'tripple', 4: 'hold'};
            const value = msg.data['presentValue'];
            const action = actionLookup[value];
            return {action: postfixWithEndpointName(action, msg, model)};
        },
    },
    terncy_raw: {
        cluster: 'manuSpecificClusterAduroSmart',
        type: 'raw',
        convert: (model, msg, publish, options, meta) => {
            // 13,40,18,104, 0,8,1 - single
            // 13,40,18,22,  0,17,1
            // 13,40,18,32,  0,18,1
            // 13,40,18,6,   0,16,1
            // 13,40,18,111, 0,4,2 - double
            // 13,40,18,58,  0,7,2
            // 13,40,18,6,   0,2,3 - triple
            // motion messages:
            // 13,40,18,105, 4,167,0,7 - motion on right side
            // 13,40,18,96,  4,27,0,5
            // 13,40,18,101, 4,27,0,7
            // 13,40,18,125, 4,28,0,5
            // 13,40,18,85,  4,28,0,7
            // 13,40,18,3,   4,24,0,5
            // 13,40,18,81,  4,10,1,7
            // 13,40,18,72,  4,30,1,5
            // 13,40,18,24,  4,25,0,40 - motion on left side
            // 13,40,18,47,  4,28,0,56
            // 13,40,18,8,   4,32,0,40
            let value = {};
            if (msg.data[4] == 0) {
                value = msg.data[6];
                if (1 <= value && value <= 3) {
                    const actionLookup = {1: 'single', 2: 'double', 3: 'triple', 4: 'quadruple'};
                    return {action: actionLookup[value]};
                }
            } else if (msg.data[4] == 4) {
                value = msg.data[7];
                const sidelookup = {5: 'right', 7: 'right', 40: 'left', 56: 'left'};
                if (sidelookup[value]) {
                    msg.data.occupancy = 1;
                    const payload = converters.occupancy_with_timeout.convert(model, msg, publish, options, meta);
                    payload.action_side = sidelookup[value];
                    payload.side = sidelookup[value]; /* legacy: remove this line (replaced by action_side) */

                    return payload;
                }
            }
        },
    },
    konke_action: {
        cluster: 'genOnOff',
        type: ['attributeReport', 'readResponse'],
        convert: (model, msg, publish, options, meta) => {
            const value = msg.data['onOff'];
            const lookup = {128: 'single', 129: 'double', 130: 'hold'};
            return lookup[value] ? {action: lookup[value]} : null;
        },
    },
    xiaomi_curtain_position: {
        cluster: 'genAnalogOutput',
        type: ['attributeReport', 'readResponse'],
        convert: (model, msg, publish, options, meta) => {
            let running = false;

            if (model.model === 'ZNCLDJ12LM' && msg.type === 'attributeReport' && [0, 2].includes(msg.data['presentValue'])) {
                // Incorrect reports from the device, ignore (re-read by onEvent of ZNCLDJ12LM)
                // https://github.com/Koenkk/zigbee-herdsman-converters/pull/1427#issuecomment-663862724
                return;
            }

            if (msg.data['61440']) {
                const value = msg.data['61440'];
                // 63025664 comes from https://github.com/Koenkk/zigbee2mqtt/issues/5155#issuecomment-753344248
                running = value !== 0 && value !== 63025664;
            }

            let position = precisionRound(msg.data['presentValue'], 2);
            position = options.invert_cover ? 100 - position : position;
            return {position: position, running: running};
        },
    },
    xiaomi_curtain_options: {
        cluster: 'genBasic',
        type: ['attributeReport', 'readResponse'],
        convert: (model, msg, publish, options, meta) => {
            const data = msg.data['1025'];
            if (data) {
                return {
                    options: { // next values update only when curtain finished initial setup and knows current position
                        reverse_direction: data[2]=='\u0001',
                        hand_open: data[5]=='\u0000',
                    },
                };
            }
        },
    },
    xiaomi_operation_mode_basic: {
        cluster: 'genBasic',
        type: ['attributeReport', 'readResponse'],
        convert: (model, msg, publish, options, meta) => {
            const payload = {};

            if (model.meta && !model.meta.multiEndpoint) {
                const mappingMode = {0x12: 'control_relay', 0xFE: 'decoupled'};
                const key = 0xFF22;
                if (msg.data.hasOwnProperty(key)) {
                    payload.operation_mode = mappingMode[msg.data[key]];
                }
            } else {
                const mappingButton = {0xFF22: 'left', 0xFF23: 'right'};
                const mappingMode = {0x12: 'control_left_relay', 0x22: 'control_right_relay', 0xFE: 'decoupled'};
                for (const key in mappingButton) {
                    if (msg.data.hasOwnProperty(key)) {
                        payload[`operation_mode_${mappingButton[key]}`] = mappingMode[msg.data[key]];
                    }
                }
            }

            return payload;
        },
    },
    xiaomi_operation_mode_opple: {
        cluster: 'aqaraOpple',
        type: ['attributeReport', 'readResponse'],
        convert: (model, msg, publish, options, meta) => {
            if (!msg.data.hasOwnProperty('512')) {
                return;
            }
            const mappingMode = {
                0x01: 'control_relay',
                0x00: 'decoupled',
            };
            const mode = mappingMode[msg.data['512']];
            const payload = {};
            payload[postfixWithEndpointName('operation_mode', msg, model)] = mode;
            return payload;
        },
    },
    qlwz_letv8key_switch: {
        cluster: 'genMultistateInput',
        type: ['attributeReport', 'readResponse'],
        convert: (model, msg, publish, options, meta) => {
            const buttonLookup = {4: 'up', 2: 'down', 5: 'left', 3: 'right', 8: 'center', 1: 'back', 7: 'play', 6: 'voice'};
            const actionLookup = {0: 'hold', 1: 'single', 2: 'double', 3: 'tripple'};
            const button = buttonLookup[msg.endpoint.ID];
            const action = actionLookup[msg.data['presentValue']] || msg.data['presentValue'];
            if (button) {
                return {action: `${action}_${button}`};
            }
        },
    },
    aqara_opple_report: {
        cluster: 'aqaraOpple',
        type: ['attributeReport', 'readResponse'],
        convert: (model, msg, publish, options, meta) => {
            // it is like xiaomi_battery_3v, but not parsed
            // https://github.com/Koenkk/zigbee-herdsman/blob/master/src/zcl/buffaloZcl.ts#L93
            // data: { '247': <Buffer 01 21 b8 0b 03 28 19 04 21 a8 13 05 21 44 01 06 24 02
            //                        00 00 00 00 08 21 11 01 0a 21 00 00 0c 20 01 64 10 00> }
            if (msg.data['247']) {
                const voltage = msg.data['247'][2] + msg.data['247'][3]*256;
                if (voltage) {
                    return {battery: batteryVoltageToPercentage(voltage, '3V_2100'), voltage: voltage};
                }
            }

            if (msg.data['mode'] !== undefined) {
                const lookup = ['command', 'event'];
                return {operation_mode: lookup[msg.data['mode']]};
            }
        },
    },
    aqara_opple_multistate: {
        cluster: 'genMultistateInput',
        type: ['attributeReport', 'readResponse'],
        convert: (model, msg, publish, options, meta) => {
            if (hasAlreadyProcessedMessage(msg)) return;
            const actionLookup = {0: 'hold', 255: 'release', 1: 'single', 2: 'double', 3: 'triple', 5: 'quintuple', 6: 'many'};
            const button = msg.endpoint.ID;
            const value = msg.data.presentValue;
            clearTimeout(globalStore.getValue(msg.endpoint, 'timer'));
            if (model.model === 'WXKG13LM') {
                return {action: `${actionLookup[value]}`};
            } else {
                // 0 = hold
                if (value === 0) {
                    // Aqara Opple does not generate a release event when pressed for more than 5 seconds
                    // After 5 seconds of not releasing we assume release.
                    const timer = setTimeout(() => publish({action: `button_${button}_release`}), 5000);
                    globalStore.putValue(msg.endpoint, 'timer', timer);
                }
                return {action: `button_${button}_${actionLookup[value]}`};
            }
        },
    },
    aqara_opple_on: {
        cluster: 'genOnOff',
        type: 'commandOn',
        convert: (model, msg, publish, options, meta) => {
            if (hasAlreadyProcessedMessage(msg)) return;
            return {action: 'button_2_single'};
        },
    },
    aqara_opple_off: {
        cluster: 'genOnOff',
        type: 'commandOff',
        convert: (model, msg, publish, options, meta) => {
            if (hasAlreadyProcessedMessage(msg)) return;
            return {action: 'button_1_single'};
        },
    },
    aqara_opple_step: {
        cluster: 'genLevelCtrl',
        type: 'commandStep',
        convert: (model, msg, publish, options, meta) => {
            if (hasAlreadyProcessedMessage(msg)) return;
            const button = msg.data.stepmode === 0 ? '4' : '3';
            return {action: `button_${button}_single`};
        },
    },
    aqara_opple_stop: {
        cluster: 'genLevelCtrl',
        type: 'commandStop',
        convert: (model, msg, publish, options, meta) => {
            if (hasAlreadyProcessedMessage(msg)) return;
            if (globalStore.hasValue(msg.endpoint, 'button')) {
                const value = globalStore.getValue(msg.endpoint, 'button');
                const duration = Date.now() - value.start;
                const payload = {action: `button_${value.button}_release`, duration, action_duration: duration};
                if (!isLegacyEnabled(options)) delete payload.duration;
                return payload;
            }
        },
    },
    aqara_opple_move: {
        cluster: 'genLevelCtrl',
        type: 'commandMove',
        convert: (model, msg, publish, options, meta) => {
            if (hasAlreadyProcessedMessage(msg)) return;
            const button = msg.data.movemode === 0 ? '4' : '3';
            globalStore.putValue(msg.endpoint, 'button', {button, start: Date.now()});
            return {action: `button_${button}_hold`};
        },
    },
    aqara_opple_step_color_temp: {
        cluster: 'lightingColorCtrl',
        type: 'commandStepColorTemp',
        convert: (model, msg, publish, options, meta) => {
            if (hasAlreadyProcessedMessage(msg)) return;
            let action;
            if (model.model === 'WXCJKG12LM') {
                // for WXCJKG12LM model it's double click event on buttons 3 and 4
                action = (msg.data.stepmode === 1) ? '3_double' : '4_double';
            } else {
                // but for WXCJKG13LM model it's single click event on buttons 5 and 6
                action = (msg.data.stepmode === 1) ? '5_single' : '6_single';
            }
            return {action: `button_${action}`};
        },
    },
    aqara_opple_move_color_temp: {
        cluster: 'lightingColorCtrl',
        type: 'commandMoveColorTemp',
        convert: (model, msg, publish, options, meta) => {
            if (hasAlreadyProcessedMessage(msg)) return;
            const stop = msg.data.movemode === 0;
            let result = null;
            if (stop) {
                const button = globalStore.getValue(msg.endpoint, 'button').button;
                const duration = Date.now() - globalStore.getValue(msg.endpoint, 'button').start;
                result = {action: `button_${button}_release`, duration, action_duration: duration};
                if (!isLegacyEnabled(options)) delete result.duration;
            } else {
                const button = msg.data.movemode === 3 ? '6' : '5';
                result = {action: `button_${button}_hold`};
                globalStore.putValue(msg.endpoint, 'button', {button, start: Date.now()});
            }
            return result;
        },
    },
    xiaomi_switch_type: {
        cluster: 'aqaraOpple',
        type: ['attributeReport', 'readResponse'],
        convert: (model, msg, publish, options, meta) => {
            if (msg.data.hasOwnProperty(0x000A)) {
                const lookup = {1: 'toggle', 2: 'momentary'};
                return {switch_type: lookup[msg.data[0x000A]]};
            }
        },
    },
    xiaomi_switch_power_outage_memory: {
        cluster: 'aqaraOpple',
        type: ['attributeReport', 'readResponse'],
        convert: (model, msg, publish, options, meta) => {
            if (msg.data.hasOwnProperty(0x0201)) {
                const lookup = [false, true];
                return {power_outage_memory: lookup[msg.data[0x0201]]};
            }
        },
    },
    keen_home_smart_vent_pressure: {
        cluster: 'msPressureMeasurement',
        type: ['attributeReport', 'readResponse'],
        convert: (model, msg, publish, options, meta) => {
            const pressure = msg.data.hasOwnProperty('measuredValue') ? msg.data.measuredValue : parseFloat(msg.data['32']) / 1000.0;
            return {pressure: calibrateAndPrecisionRoundOptions(pressure, options, 'pressure')};
        },
    },
    U02I007C01_contact: {
        cluster: 'ssIasZone',
        type: 'commandStatusChangeNotification',
        convert: (model, msg, publish, options, meta) => {
            const zoneStatus = msg.data.zonestatus;
            if (msg.endpoint.ID != 1) return;
            return {
                contact: !((zoneStatus & 1) > 0),
            };
        },
    },
    U02I007C01_water_leak: {
        cluster: 'ssIasZone',
        type: 'commandStatusChangeNotification',
        convert: (model, msg, publish, options, meta) => {
            const zoneStatus = msg.data.zonestatus;
            if (msg.endpoint.ID != 2) return;
            return {
                water_leak: (zoneStatus & 1) > 0,
            };
        },
    },
    heiman_pm25: {
        cluster: 'heimanSpecificPM25Measurement',
        type: ['attributeReport', 'readResponse'],
        convert: (model, msg, publish, options, meta) => {
            if (msg.data['measuredValue']) {
                return {pm25: msg.data['measuredValue']};
            }
        },
    },
    heiman_hcho: {
        cluster: 'heimanSpecificFormaldehydeMeasurement',
        type: ['attributeReport', 'readResponse'],
        convert: (model, msg, publish, options, meta) => {
            if (msg.data['measuredValue']) {
                return {hcho: parseFloat(msg.data['measuredValue']) / 100.0};
            }
        },
    },
    heiman_air_quality: {
        cluster: 'heimanSpecificAirQuality',
        type: ['attributeReport', 'readResponse'],
        convert: (model, msg, publish, options, meta) => {
            const result = {};
            if (msg.data['batteryState']) {
                const lookup = {
                    0: 'not_charging',
                    1: 'charging',
                    2: 'charged',
                };
                result['battery_state'] = lookup[msg.data['batteryState']];
            }
            if (msg.data['tvocMeasuredValue']) result['voc'] = msg.data['tvocMeasuredValue'];
            if (msg.data['aqiMeasuredValue']) result['aqi'] = msg.data['aqiMeasuredValue'];
            if (msg.data['pm10measuredValue']) result['pm10'] = msg.data['pm10measuredValue'];
            return result;
        },
    },
    scenes_recall_scene_65029: {
        cluster: 65029,
        type: ['raw'],
        convert: (model, msg, publish, options, meta) => {
            return {action: `scene_${msg.data[msg.data.length - 1]}`};
        },
    },
    scenes_recall_scene_65024: {
        cluster: 65024,
        type: ['raw'],
        convert: (model, msg, publish, options, meta) => {
            return {action: `scene_${msg.data[msg.data.length - 2] - 9}`};
        },
    },
    color_stop_raw: {
        cluster: 'lightingColorCtrl',
        type: ['raw'],
        convert: (model, msg, publish, options, meta) => {
            const payload = {action: postfixWithEndpointName(`color_stop`, msg, model)};
            addActionGroup(payload, msg, model);
            return payload;
        },
    },
    MFKZQ01LM_action_multistate: {
        cluster: 'genMultistateInput',
        type: ['attributeReport', 'readResponse'],
        convert: (model, msg, publish, options, meta) => {
            /*
            Source: https://github.com/kirovilya/ioBroker.zigbee
                +---+
                | 2 |
            +---+---+---+
            | 4 | 0 | 1 |
            +---+---+---+
                |M5I|
                +---+
                | 3 |
                +---+
            Side 5 is with the MI logo, side 3 contains the battery door.
            presentValue = 0 = shake
            presentValue = 2 = wakeup
            presentValue = 3 = fly/fall
            presentValue = y + x * 8 + 64 = 90º Flip from side x on top to side y on top
            presentValue = x + 128 = 180º flip to side x on top
            presentValue = x + 256 = push/slide cube while side x is on top
            presentValue = x + 512 = double tap while side x is on top
            */
            const value = msg.data['presentValue'];
            let result = null;

            if (value === 0) result = {action: 'shake'};
            else if (value === 2) result = {action: 'wakeup'};
            else if (value === 3) result = {action: 'fall'};
            else if (value >= 512) result = {action: 'tap', side: value-512};
            else if (value >= 256) result = {action: 'slide', side: value-256};
            else if (value >= 128) result = {action: 'flip180', side: value-128};
            else if (value >= 64) {
                result = {
                    action: 'flip90', action_from_side: Math.floor((value-64) / 8), action_to_side: value % 8, action_side: value % 8,
                    from_side: Math.floor((value-64) / 8), to_side: value % 8, side: value % 8,
                };
            }

            if (result && !isLegacyEnabled(options)) {
                delete result.to_side;
                delete result.from_side;
            }

            return result ? result : null;
        },
    },
    MFKZQ01LM_action_analog: {
        cluster: 'genAnalogInput',
        type: ['attributeReport', 'readResponse'],
        convert: (model, msg, publish, options, meta) => {
            /*
            Source: https://github.com/kirovilya/ioBroker.zigbee
            presentValue = rotation angle left < 0, right > 0
            */
            const value = msg.data['presentValue'];
            const result = {
                action: value < 0 ? 'rotate_left' : 'rotate_right',
                angle: Math.floor(value * 100) / 100,
                action_angle: Math.floor(value * 100) / 100,
            };

            if (!isLegacyEnabled(options)) delete result.angle;
            return result;
        },
    },
    tradfri_occupancy: {
        cluster: 'genOnOff',
        type: 'commandOnWithTimedOff',
        convert: (model, msg, publish, options, meta) => {
            if (msg.data.ctrlbits === 1) return;

            const timeout = options && options.hasOwnProperty('occupancy_timeout') ?
                options.occupancy_timeout : msg.data.ontime / 10;

            // Stop existing timer because motion is detected and set a new one.
            clearTimeout(globalStore.getValue(msg.endpoint, 'timer'));

            if (timeout !== 0) {
                const timer = setTimeout(() => publish({occupancy: false}), timeout * 1000);
                globalStore.putValue(msg.endpoint, 'timer', timer);
            }

            return {occupancy: true};
        },
    },
    almond_click: {
        cluster: 'ssIasAce',
        type: ['commandArm'],
        convert: (model, msg, publish, options, meta) => {
            const action = msg.data['armmode'];
            const lookup = {3: 'single', 0: 'double', 2: 'long'};

            // Workaround to ignore duplicated (false) presses that
            // are 100ms apart, since the button often generates
            // multiple duplicated messages for a single click event.
            if (!globalStore.hasValue(msg.endpoint, 'since')) {
                globalStore.putValue(msg.endpoint, 'since', 0);
            }

            const now = Date.now();
            const since = globalStore.getValue(msg.endpoint, 'since');

            if ((now-since)>100 && lookup[action]) {
                globalStore.putValue(msg.endpoint, 'since', now);
                return {action: lookup[action]};
            }
        },
    },
    SAGE206612_state: {
        cluster: 'genOnOff',
        type: ['commandOn', 'commandOff'],
        convert: (model, msg, publish, options, meta) => {
            const timeout = 28;

            if (!globalStore.hasValue(msg.endpoint, 'action')) {
                globalStore.putValue(msg.endpoint, 'action', []);
            }

            const lookup = {'commandOn': 'bell1', 'commandOff': 'bell2'};
            const timer = setTimeout(() => globalStore.getValue(msg.endpoint, 'action').pop(), timeout * 1000);

            const list = globalStore.getValue(msg.endpoint, 'action');
            if (list.length === 0 || list.length > 4) {
                list.push(timer);
                return {action: lookup[msg.type]};
            } else if (timeout > 0) {
                list.push(timer);
            }
        },
    },
    ZMCSW032D_cover_position: {
        cluster: 'closuresWindowCovering',
        type: ['attributeReport', 'readResponse'],
        convert: (model, msg, publish, options, meta) => {
            const result = {};
            const timeCoverSetMiddle = 60;

            // https://github.com/Koenkk/zigbee-herdsman-converters/pull/1336
            // Need to add time_close and time_open in your configuration.yaml after friendly_name (and set your time)
            if (options.hasOwnProperty('time_close') && options.hasOwnProperty('time_open')) {
                if (!globalStore.hasValue(msg.endpoint, 'position')) {
                    globalStore.putValue(msg.endpoint, 'position', {lastPreviousAction: -1, CurrentPosition: -1, since: false});
                }

                const entry = globalStore.getValue(msg.endpoint, 'position');
                // ignore if first action is middle and ignore action middle if previous action is middle
                if (msg.data.hasOwnProperty('currentPositionLiftPercentage') && msg.data['currentPositionLiftPercentage'] == 50 ) {
                    if ((entry.CurrentPosition == -1 && entry.lastPreviousAction == -1) ||
                        entry.lastPreviousAction == 50 ) {
                        meta.logger.warn(`ZMCSW032D ignore action `);
                        return;
                    }
                }
                let currentPosition = entry.CurrentPosition;
                const lastPreviousAction = entry.lastPreviousAction;
                const deltaTimeSec = Math.floor((Date.now() - entry.since)/1000); // convert to sec

                entry.since = Date.now();
                entry.lastPreviousAction = msg.data['currentPositionLiftPercentage'];

                if (msg.data.hasOwnProperty('currentPositionLiftPercentage') && msg.data['currentPositionLiftPercentage'] == 50 ) {
                    if (deltaTimeSec < timeCoverSetMiddle || deltaTimeSec > timeCoverSetMiddle) {
                        if (lastPreviousAction == 100 ) {
                            // Open
                            currentPosition = currentPosition == -1 ? 0 : currentPosition;
                            currentPosition = currentPosition + ((deltaTimeSec * 100)/options.time_open);
                        } else if (lastPreviousAction == 0 ) {
                            // Close
                            currentPosition = currentPosition == -1 ? 100 : currentPosition;
                            currentPosition = currentPosition - ((deltaTimeSec * 100)/options.time_close);
                        }
                        currentPosition = currentPosition > 100 ? 100 : currentPosition;
                        currentPosition = currentPosition < 0 ? 0 : currentPosition;
                    }
                }
                entry.CurrentPosition = currentPosition;

                if (msg.data.hasOwnProperty('currentPositionLiftPercentage') && msg.data['currentPositionLiftPercentage'] !== 50 ) {
                    // postion cast float to int
                    result.position = currentPosition | 0;
                } else {
                    if (deltaTimeSec < timeCoverSetMiddle || deltaTimeSec > timeCoverSetMiddle) {
                        // postion cast float to int
                        result.position = currentPosition | 0;
                    } else {
                        entry.CurrentPosition = lastPreviousAction;
                        result.position = lastPreviousAction;
                    }
                }
                result.position = options.invert_cover ? 100 - result.position : result.position;
            } else {
                // Previous solution without time_close and time_open
                if (msg.data.hasOwnProperty('currentPositionLiftPercentage') && msg.data['currentPositionLiftPercentage'] !== 50) {
                    const liftPercentage = msg.data['currentPositionLiftPercentage'];
                    result.position = liftPercentage;
                    result.position = options.invert_cover ? 100 - result.position : result.position;
                }
            }
            return result;
        },
    },
    D10110_cover_position_tilt: {
        cluster: 'closuresWindowCovering',
        type: ['attributeReport', 'readResponse'],
        convert: (model, msg, publish, options, meta) => {
            if (msg.data.hasOwnProperty('currentPositionLiftPercentage') && msg.data['currentPositionLiftPercentage'] <= 100) {
                // The Yookee D10110 SENDs it's position reversed, relative to the spec.
                msg.data['currentPositionLiftPercentage'] = 100 - msg.data['currentPositionLiftPercentage'];
            }
            return converters.cover_position_tilt.convert(model, msg, publish, options, meta);
        },
    },
    PGC410EU_presence: {
        cluster: 'manuSpecificSmartThingsArrivalSensor',
        type: 'commandArrivalSensorNotify',
        convert: (model, msg, publish, options, meta) => {
            const useOptionsTimeout = options && options.hasOwnProperty('presence_timeout');
            const timeout = useOptionsTimeout ? options.presence_timeout : 100; // 100 seconds by default

            // Stop existing timer because motion is detected and set a new one.
            clearTimeout(globalStore.getValue(msg.endpoint, 'timer'));

            const timer = setTimeout(() => publish({presence: false}), timeout * 1000);
            globalStore.putValue(msg.endpoint, 'timer', timer);

            return {presence: true};
        },
    },
    STS_PRS_251_presence: {
        cluster: 'genBinaryInput',
        type: ['attributeReport', 'readResponse'],
        convert: (model, msg, publish, options, meta) => {
            const useOptionsTimeout = options && options.hasOwnProperty('presence_timeout');
            const timeout = useOptionsTimeout ? options.presence_timeout : 100; // 100 seconds by default

            // Stop existing timer because motion is detected and set a new one.
            clearTimeout(globalStore.getValue(msg.endpoint, 'timer'));

            const timer = setTimeout(() => publish({presence: false}), timeout * 1000);
            globalStore.putValue(msg.endpoint, 'timer', timer);

            return {presence: true};
        },
    },
    E1745_requested_brightness: {
        // Possible values are 76 (30%) or 254 (100%)
        cluster: 'genLevelCtrl',
        type: 'commandMoveToLevelWithOnOff',
        convert: (model, msg, publish, options, meta) => {
            return {
                requested_brightness_level: msg.data.level,
                requested_brightness_percent: mapNumberRange(msg.data.level, 0, 254, 0, 100),
            };
        },
    },
    xiaomi_bulb_interval: {
        cluster: 'genBasic',
        type: ['attributeReport', 'readResponse'],
        convert: (model, msg, publish, options, meta) => {
            if (msg.data['65281']) {
                const data = msg.data['65281'];
                return {
                    state: data['100'] === 1 ? 'ON' : 'OFF',
                    brightness: data['101'],
                    color_temp: data['102'],
                };
            }
        },
    },
    heiman_scenes: {
        cluster: 'heimanSpecificScenes',
        type: ['commandAtHome', 'commandGoOut', 'commandCinema', 'commandRepast', 'commandSleep'],
        convert: (model, msg, publish, options, meta) => {
            const lookup = {
                'commandCinema': 'cinema',
                'commandAtHome': 'at_home',
                'commandSleep': 'sleep',
                'commandGoOut': 'go_out',
                'commandRepast': 'repast',
            };
            if (lookup.hasOwnProperty(msg.type)) return {action: lookup[msg.type]};
        },
    },
    javis_lock_report: {
        cluster: 'genBasic',
        type: 'attributeReport',
        convert: (model, msg, publish, options, meta) => {
            const lookup = {
                0: 'pairing',
                1: 'keypad',
                2: 'rfid_card_unlock',
                3: 'touch_unlock',
            };
            const utf8FromStr = (s) => {
                const a = [];
                for (let i = 0, enc = encodeURIComponent(s); i < enc.length;) {
                    if (enc[i] === '%') {
                        a.push(parseInt(enc.substr(i + 1, 2), 16));
                        i += 3;
                    } else {
                        a.push(enc.charCodeAt(i++));
                    }
                }
                return a;
            };

            const data = utf8FromStr(msg['data']['16896']);
            return {
                action: 'unlock',
                action_user: data[3],
                action_source: data[5],
                action_source_name: lookup[data[5]],
            };
        },
    },
    diyruz_freepad_config: {
        cluster: 'genOnOffSwitchCfg',
        type: ['readResponse'],
        convert: (model, msg, publish, options, meta) => {
            const button = getKey(model.endpoint(msg.device), msg.endpoint.ID);
            const {switchActions, switchType} = msg.data;
            const switchTypesLookup = ['toggle', 'momentary', 'multifunction'];
            const switchActionsLookup = ['on', 'off', 'toggle'];
            return {
                [`switch_type_${button}`]: switchTypesLookup[switchType],
                [`switch_actions_${button}`]: switchActionsLookup[switchActions],
            };
        },
    },
    diyruz_geiger: {
        cluster: 'msIlluminanceMeasurement',
        type: ['attributeReport', 'readResponse'],
        convert: (model, msg, publish, options, meta) => {
            return {
                radioactive_events_per_minute: msg.data['61441'],
                radiation_dose_per_hour: msg.data['61442'],
            };
        },
    },
    diyruz_geiger_config: {
        cluster: 'msIlluminanceLevelSensing',
        type: 'readResponse',
        convert: (model, msg, publish, options, meta) => {
            const result = {};
            if (msg.data.hasOwnProperty(0xF001)) {
                result.led_feedback = ['OFF', 'ON'][msg.data[0xF001]];
            }
            if (msg.data.hasOwnProperty(0xF002)) {
                result.buzzer_feedback = ['OFF', 'ON'][msg.data[0xF002]];
            }
            if (msg.data.hasOwnProperty(0xF000)) {
                result.sensitivity = msg.data[0xF000];
            }
            if (msg.data.hasOwnProperty(0xF003)) {
                result.sensors_count = msg.data[0xF003];
            }
            if (msg.data.hasOwnProperty(0xF004)) {
                result.sensors_type = ['СБМ-20/СТС-5/BOI-33', 'СБМ-19/СТС-6', 'Others'][msg.data[0xF004]];
            }
            if (msg.data.hasOwnProperty(0xF005)) {
                result.alert_threshold = msg.data[0xF005];
            }
            return result;
        },
    },
    diyruz_airsense_config_co2: {
        cluster: 'msCO2',
        type: 'readResponse',
        convert: (model, msg, publish, options, meta) => {
            const result = {};
            if (msg.data.hasOwnProperty(0x0203)) {
                result.led_feedback = ['OFF', 'ON'][msg.data[0x0203]];
            }
            if (msg.data.hasOwnProperty(0x0202)) {
                result.enable_abc = ['OFF', 'ON'][msg.data[0x0202]];
            }
            if (msg.data.hasOwnProperty(0x0204)) {
                result.threshold1 = msg.data[0x0204];
            }
            if (msg.data.hasOwnProperty(0x0205)) {
                result.threshold2 = msg.data[0x0205];
            }
            return result;
        },
    },
    diyruz_airsense_config_temp: {
        cluster: 'msTemperatureMeasurement',
        type: 'readResponse',
        convert: (model, msg, publish, options, meta) => {
            const result = {};
            if (msg.data.hasOwnProperty(0x0210)) {
                result.temperature_offset = msg.data[0x0210];
            }
            return result;
        },
    },
    diyruz_airsense_config_pres: {
        cluster: 'msPressureMeasurement',
        type: 'readResponse',
        convert: (model, msg, publish, options, meta) => {
            const result = {};
            if (msg.data.hasOwnProperty(0x0210)) {
                result.pressure_offset = msg.data[0x0210];
            }
            return result;
        },

    },
    diyruz_airsense_config_hum: {
        cluster: 'msRelativeHumidity',
        type: 'readResponse',
        convert: (model, msg, publish, options, meta) => {
            const result = {};
            if (msg.data.hasOwnProperty(0x0210)) {
                result.humidity_offset = msg.data[0x0210];
            }
            return result;
        },
    },
    diyruz_zintercom_config: {
        cluster: 'closuresDoorLock',
        type: ['attributeReport', 'readResponse'],
        convert: (model, msg, publish, options, meta) => {
            const result = {};
            if (msg.data.hasOwnProperty(0x0050)) {
                result.state = ['idle', 'ring', 'talk', 'open', 'drop'][msg.data[0x0050]];
            }
            if (msg.data.hasOwnProperty(0x0051)) {
                result.mode = ['never', 'once', 'always', 'drop'][msg.data[0x0051]];
            }
            if (msg.data.hasOwnProperty(0x0052)) {
                result.sound = ['OFF', 'ON'][msg.data[0x0052]];
            }
            if (msg.data.hasOwnProperty(0x0053)) {
                result.time_ring = msg.data[0x0053];
            }
            if (msg.data.hasOwnProperty(0x0054)) {
                result.time_talk = msg.data[0x0054];
            }
            if (msg.data.hasOwnProperty(0x0055)) {
                result.time_open = msg.data[0x0055];
            }
            if (msg.data.hasOwnProperty(0x0057)) {
                result.time_bell = msg.data[0x0057];
            }
            if (msg.data.hasOwnProperty(0x0056)) {
                result.time_report = msg.data[0x0056];
            }
            return result;
        },
    },
    ZVG1: {
        cluster: 'manuSpecificTuya',
        type: 'commandGetData',
        convert: (model, msg, publish, options, meta) => {
            const value = tuya.getDataValue(msg.data.datatype, msg.data.data);
            const dp = msg.data.dp;
            switch (dp) {
            case tuya.dataPoints.state: {
                return {state: value ? 'ON': 'OFF'};
            }
            case 5: {
                // Assume value is reported in fl. oz., converter to litres
                return {water_consumed: (value / 33.8140226).toFixed(2)};
            }
            case 7: {
                return {battery: value};
            }
            case 11: {
                // value reported in seconds
                return {timer_time_left: value / 60};
            }
            case 12: {
                if (value === 0) return {timer_state: 'disabled'};
                else if (value === 1) return {timer_state: 'active'};
                else return {timer_state: 'enabled'};
            }
            case 15: {
                // value reported in seconds
                return {last_valve_open_duration: value / 60};
            }
            default: {
                meta.logger.warn(`zigbee-herdsman-converters:RTXZVG1Valve: NOT RECOGNIZED DP ` +
                    `#${dp} with data ${JSON.stringify(msg.data)}`);
            }
            }
        },
    },
    JTQJBF01LMBW_gas_density: {
        cluster: 'genBasic',
        type: ['attributeReport', 'readResponse'],
        convert: (model, msg, publish, options, meta) => {
            const data = msg.data;
            if (data && data['65281']) {
                const basicAttrs = data['65281'];
                if (basicAttrs.hasOwnProperty('100')) {
                    return {gas_density: basicAttrs['100']};
                }
            }
        },
    },
    JTYJGD01LMBW_smoke: {
        cluster: 'ssIasZone',
        type: 'commandStatusChangeNotification',
        convert: (model, msg, publish, options, meta) => {
            const result = converters.ias_smoke_alarm_1.convert(model, msg, publish, options, meta);
            const zoneStatus = msg.data.zonestatus;
            result.test = (zoneStatus & 1<<1) > 0;
            return result;
        },
    },
    JTYJGD01LMBW_smoke_density: {
        cluster: 'genBasic',
        type: ['attributeReport', 'readResponse'],
        convert: (model, msg, publish, options, meta) => {
            const data = msg.data;
            if (data && data['65281']) {
                const basicAttrs = data['65281'];
                if (basicAttrs.hasOwnProperty('100')) {
                    return {smoke_density: basicAttrs['100']};
                }
            }
        },
    },
    JTQJBF01LMBW_sensitivity: {
        cluster: 'ssIasZone',
        type: ['attributeReport', 'readResponse'],
        convert: (model, msg, publish, options, meta) => {
            const data = msg.data;
            const lookup = {'1': 'low', '2': 'medium', '3': 'high'};

            if (data && data.hasOwnProperty('65520')) {
                const value = data['65520'];
                if (value && value.startsWith('0x020')) {
                    return {
                        sensitivity: lookup[value.charAt(5)],
                    };
                }
            }
        },
    },
    DJT11LM_vibration: {
        cluster: 'closuresDoorLock',
        type: ['attributeReport', 'readResponse'],
        convert: (model, msg, publish, options, meta) => {
            const result = {};

            if (msg.data['85']) {
                const vibrationLookup = {1: 'vibration', 2: 'tilt', 3: 'drop'};
                result.action = vibrationLookup[msg.data['85']];
            }

            if (msg.data['1283']) {
                result.angle = msg.data['1283'];
            }

            if (msg.data['1285']) {
                // https://github.com/dresden-elektronik/deconz-rest-plugin/issues/748#issuecomment-419669995
                // Only first 2 bytes are relevant.
                const data = (msg.data['1285'] >> 8);
                // Swap byte order
                result.strength = ((data & 0xFF) << 8) | ((data >> 8) & 0xFF);
            }

            if (msg.data['1288']) {
                const data = msg.data['1288'];

                // array interpretation:
                // 12 bit two's complement sign extended integer
                // data[1][bit0..bit15] : x
                // data[1][bit16..bit31]: y
                // data[0][bit0..bit15] : z
                // left shift first to preserve sign extension for 'x'
                const x = ((data['1'] << 16) >> 16);
                const y = (data['1'] >> 16);
                // left shift first to preserve sign extension for 'z'
                const z = ((data['0'] << 16) >> 16);

                // calculate angle
                result.angle_x = Math.round(Math.atan(x/Math.sqrt(y*y+z*z)) * 180 / Math.PI);
                result.angle_y = Math.round(Math.atan(y/Math.sqrt(x*x+z*z)) * 180 / Math.PI);
                result.angle_z = Math.round(Math.atan(z/Math.sqrt(x*x+y*y)) * 180 / Math.PI);

                // calculate absolulte angle
                const R = Math.sqrt(x * x + y * y + z * z);
                result.angle_x_absolute = Math.round((Math.acos(x / R)) * 180 / Math.PI);
                result.angle_y_absolute = Math.round((Math.acos(y / R)) * 180 / Math.PI);
            }

            return result;
        },
    },
    DJT12LM_vibration: {
        cluster: 'genOnOff',
        type: 'commandOn',
        convert: (model, msg, publish, options, meta) => {
            return {action: 'vibration'};
        },
    },
    CC2530ROUTER_led: {
        cluster: 'genOnOff',
        type: ['attributeReport', 'readResponse'],
        convert: (model, msg, publish, options, meta) => {
            return {led: msg.data['onOff'] === 1};
        },
    },
    CC2530ROUTER_meta: {
        cluster: 'genBinaryValue',
        type: ['attributeReport', 'readResponse'],
        convert: (model, msg, publish, options, meta) => {
            const data = msg.data;
            return {
                description: data['description'],
                type: data['inactiveText'],
                rssi: data['presentValue'],
            };
        },
    },
    KAMI_contact: {
        cluster: 'ssIasZone',
        type: ['raw'],
        convert: (model, msg, publish, options, meta) => {
            return {contact: msg.data[7] === 0};
        },
    },
    KAMI_occupancy: {
        cluster: 'msOccupancySensing',
        type: ['raw'],
        convert: (model, msg, publish, options, meta) => {
            return {occupancy: msg.data[7] === 0};
        },
    },
    DNCKAT_S00X_buttons: {
        cluster: 'genOnOff',
        type: ['attributeReport', 'readResponse'],
        convert: (model, msg, publish, options, meta) => {
            const action = msg.data['onOff'] === 1 ? 'release' : 'hold';
            const payload = {action: postfixWithEndpointName(action, msg, model)};

            if (isLegacyEnabled(options)) {
                const key = `button_${getKey(model.endpoint(msg.device), msg.endpoint.ID)}`;
                payload[key] = action;
            }

            return payload;
        },
    },
    xiaomi_on_off_ignore_endpoint_4_5_6: {
        cluster: 'genOnOff',
        type: ['attributeReport', 'readResponse'],
        convert: (model, msg, publish, options, meta) => {
            // Xiaomi wall switches use endpoint 4, 5 or 6 to indicate an action on the button so we have to skip that.
            if (msg.data.hasOwnProperty('onOff') && ![4, 5, 6].includes(msg.endpoint.ID)) {
                const property = postfixWithEndpointName('state', msg, model);
                return {[property]: msg.data['onOff'] === 1 ? 'ON' : 'OFF'};
            }
        },
    },
    hue_motion_sensitivity: {
        cluster: 'msOccupancySensing',
        type: ['attributeReport', 'readResponse'],
        convert: (model, msg, publish, options, meta) => {
            if (msg.data.hasOwnProperty('48')) {
                const lookup = ['low', 'medium', 'high'];
                return {motion_sensitivity: lookup[msg.data['48']]};
            }
        },
    },
    hue_motion_led_indication: {
        cluster: 'genBasic',
        type: ['attributeReport', 'readResponse'],
        convert: (model, msg, publish, options, meta) => {
            if (msg.data.hasOwnProperty('51')) {
                return {led_indication: msg.data['51'] === 1};
            }
        },
    },
    hue_wall_switch_device_mode: {
        cluster: 'genBasic',
        type: ['attributeReport', 'readResponse'],
        convert: (model, msg, publish, options, meta) => {
            if (msg.data.hasOwnProperty('52')) {
                const values = ['single_rocker', 'single_push_button', 'dual_rocker', 'dual_push_button'];
                return {device_mode: values[msg.data['52']]};
            }
        },
    },
    RTCGQ13LM_motion_sensitivity: {
        cluster: 'aqaraOpple',
        type: ['attributeReport', 'readResponse'],
        convert: (model, msg, publish, options, meta) => {
            if (msg.data.hasOwnProperty(0x010c)) {
                const lookup = {1: 'low', 2: 'medium', 3: 'high'};
                return {motion_sensitivity: lookup[msg.data[0x010c]]};
            }
        },
    },
    CCTSwitch_D0001_levelctrl: {
        cluster: 'genLevelCtrl',
        type: ['commandMoveToLevel', 'commandMoveToLevelWithOnOff', 'commandMove', 'commandStop'],
        convert: (model, msg, publish, options, meta) => {
            const payload = {};
            if (msg.type === 'commandMove' || msg.type === 'commandStop') {
                const action = 'brightness';
                payload.click = action;
                if (msg.type === 'commandStop') {
                    const direction = globalStore.getValue(msg.endpoint, 'direction');
                    const duration = Date.now() - globalStore.getValue(msg.endpoint, 'start');
                    payload.action = `${action}_${direction}_release`;
                    payload.duration = duration;
                    payload.action_duration = duration;
                } else {
                    const direction = msg.data.movemode === 1 ? 'down' : 'up';
                    payload.action = `${action}_${direction}_hold`;
                    globalStore.putValue(msg.endpoint, 'direction', direction);
                    globalStore.putValue(msg.endpoint, 'start', Date.now());
                    payload.rate = msg.data.rate;
                    payload.action_rate = msg.data.rate;
                }
            } else {
                // wrap the messages from button2 and button4 into a single function
                // button2 always sends "commandMoveToLevel"
                // button4 sends two messages, with "commandMoveToLevelWithOnOff" coming first in the sequence
                //         so that's the one we key off of to indicate "button4". we will NOT print it in that case,
                //         instead it will be returned as part of the second sequence with
                //         CCTSwitch_D0001_move_to_colortemp_recall below.

                let clk = 'brightness';
                let cmd = null;

                payload.action_brightness = msg.data.level;
                payload.action_transition = parseFloat(msg.data.transtime/10.0);
                payload.brightness = msg.data.level;
                payload.transition = parseFloat(msg.data.transtime/10.0);

                if (msg.type == 'commandMoveToLevel') {
                    // pressing the brightness button increments/decrements from 13-254.
                    // when it reaches the end (254) it will start decrementing by a step,
                    // and vice versa.
                    const direction = msg.data.level > globalStore.getValue(msg.endpoint, 'last_brightness') ? 'up' : 'down';
                    cmd = `${clk}_${direction}`;
                    globalStore.putValue(msg.endpoint, 'last_brightness', msg.data.level);
                } else if ( msg.type == 'commandMoveToLevelWithOnOff' ) {
                    // This is the 'start' of the 4th button sequence.
                    clk = 'memory';
                    globalStore.putValue(msg.endpoint, 'last_move_level', msg.data.level);
                    globalStore.putValue(msg.endpoint, 'last_clk', clk);
                }

                if ( clk != 'memory' ) {
                    globalStore.putValue(msg.endpoint, 'last_seq', msg.meta.zclTransactionSequenceNumber);
                    globalStore.putValue(msg.endpoint, 'last_clk', clk);
                    payload.click = clk;
                    payload.action = cmd;
                }
            }

            if (!isLegacyEnabled(options)) {
                delete payload.click;
                delete payload.duration;
                delete payload.rate;
                delete payload.brightness;
                delete payload.transition;
            }

            return payload;
        },
    },
    CCTSwitch_D0001_lighting: {
        cluster: 'lightingColorCtrl',
        type: ['commandMoveToColorTemp', 'commandMoveColorTemp'],
        convert: (model, msg, publish, options, meta) => {
            const payload = {};
            if (msg.type === 'commandMoveColorTemp') {
                const clk = 'colortemp';
                payload.click = clk;
                payload.rate = msg.data.rate;
                payload.action_rate = msg.data.rate;

                if (msg.data.movemode === 0) {
                    const direction = globalStore.getValue(msg.endpoint, 'direction');
                    const duration = Date.now() - globalStore.getValue(msg.endpoint, 'start');
                    payload.action = `${clk}_${direction}_release`;
                    payload.duration = duration;
                    payload.action_duration = duration;
                } else {
                    const direction = msg.data.movemode === 3 ? 'down' : 'up';
                    payload.action = `${clk}_${direction}_hold`;
                    payload.rate = msg.data.rate;
                    payload.action_rate = msg.data.rate;
                    // store button and start moment
                    globalStore.putValue(msg.endpoint, 'direction', direction);
                    globalStore.putValue(msg.endpoint, 'start', Date.now());
                }
            } else {
                // both button3 and button4 send the command "commandMoveToColorTemp"
                // in order to distinguish between the buttons, use the sequence number and the previous command
                // to determine if this message was immediately preceded by "commandMoveToLevelWithOnOff"
                // if this command follows a "commandMoveToLevelWithOnOff", then it's actually button4's second message
                // and we can ignore it entirely
                const lastClk = globalStore.getValue(msg.endpoint, 'last_clk');
                const lastSeq = globalStore.getValue(msg.endpoint, 'last_seq');

                const seq = msg.meta.zclTransactionSequenceNumber;
                let clk = 'colortemp';
                payload.color_temp = msg.data.colortemp;
                payload.transition = parseFloat(msg.data.transtime/10.0);
                payload.action_color_temp = msg.data.colortemp;
                payload.action_transition = parseFloat(msg.data.transtime/10.0);

                // because the remote sends two commands for button4, we need to look at the previous command and
                // see if it was the recognized start command for button4 - if so, ignore this second command,
                // because it's not really button3, it's actually button4
                if ( lastClk == 'memory' ) {
                    payload.click = lastClk;
                    payload.action = 'recall';
                    payload.brightness = globalStore.getValue(msg.endpoint, 'last_move_level');
                    payload.action_brightness = globalStore.getValue(msg.endpoint, 'last_move_level');
                    // ensure the "last" message was really the message prior to this one
                    // accounts for missed messages (gap >1) and for the remote's rollover from 127 to 0
                    if ( (seq == 0 && lastSeq == 127 ) || ( seq - lastSeq ) == 1 ) {
                        clk = null;
                    }
                } else {
                    // pressing the color temp button increments/decrements from 153-370K.
                    // when it reaches the end (370) it will start decrementing by a step,
                    // and vice versa.
                    const direction = msg.data.colortemp > globalStore.getValue(msg.endpoint, 'last_color_temp') ? 'up' : 'down';
                    const cmd = `${clk}_${direction}`;
                    payload.click = clk;
                    payload.action = cmd;
                    globalStore.putValue(msg.endpoint, 'last_color_temp', msg.data.colortemp);
                }

                if ( clk != null ) {
                    globalStore.putValue(msg.endpoint, 'last_seq', msg.meta.zclTransactionSequenceNumber);
                    globalStore.putValue(msg.endpoint, 'last_clk', clk);
                }
            }

            if (!isLegacyEnabled(options)) {
                delete payload.click;
                delete payload.rate;
                delete payload.duration;
                delete payload.color_temp;
                delete payload.transition;
                delete payload.brightness;
            }

            return payload;
        },
    },
    hue_wall_switch: {
        cluster: 'manuSpecificPhilips',
        type: 'commandHueNotification',
        convert: (model, msg, publish, options, meta) => {
            const buttonLookup = {1: 'left', 2: 'right'};
            const button = buttonLookup[msg.data['button']];
            const typeLookup = {0: 'press', 1: 'hold', 2: 'press_release', 3: 'hold_release'};
            const type = typeLookup[msg.data['type']];
            return {action: `${button}_${type}`};
        },
    },
    hue_dimmer_switch: {
        cluster: 'manuSpecificPhilips',
        type: 'commandHueNotification',
        convert: (model, msg, publish, options, meta) => {
            const buttonLookup = {1: 'on', 2: 'up', 3: 'down', 4: 'off'};
            const button = buttonLookup[msg.data['button']];
            const typeLookup = {0: 'press', 1: 'hold', 2: 'press_release', 3: 'hold_release'};
            const type = typeLookup[msg.data['type']];
            const payload = {action: `${button}_${type}`};

            // duration
            if (type === 'press') globalStore.putValue(msg.endpoint, 'press_start', Date.now());
            else if (type === 'hold' || type === 'release') {
                payload.action_duration = (Date.now() - globalStore.getValue(msg.endpoint, 'press_start')) / 1000;
            }

            // simulated brightness
            if (options.simulated_brightness && (button === 'down' || button === 'up') && type !== 'release') {
                const opts = options.simulated_brightness;
                const deltaOpts = typeof opts === 'object' && opts.hasOwnProperty('delta') ? opts.delta : 35;
                const delta = button === 'up' ? deltaOpts : deltaOpts * -1;
                const brightness = globalStore.getValue(msg.endpoint, 'brightness', 255) + delta;
                payload.brightness = numberWithinRange(brightness, 0, 255);
                globalStore.putValue(msg.endpoint, 'brightness', payload.brightness);
            }

            return payload;
        },
    },
    hue_tap: {
        cluster: 'greenPower',
        type: ['commandNotification', 'commandCommisioningNotification'],
        convert: (model, msg, publish, options, meta) => {
            const commandID = msg.data.commandID;
            if (hasAlreadyProcessedMessage(msg, msg.data.frameCounter, `${msg.device.ieeeAddr}_${commandID}`)) return;
            if (commandID === 224) return;
            const lookup = {0x22: 'press_1', 0x10: 'press_2', 0x11: 'press_3', 0x12: 'press_4'};
            if (!lookup.hasOwnProperty(commandID)) {
                meta.logger.error(`Hue Tap: missing command '${commandID}'`);
            } else {
                return {action: lookup[commandID]};
            }
        },
    },
    tuya_switch_power_outage_memory: {
        cluster: 'genOnOff',
        type: ['attributeReport', 'readResponse'],
        convert: (model, msg, publish, options, meta) => {
            const property = 0x8002;

            if (msg.data.hasOwnProperty(property)) {
                const dict = {0x00: 'off', 0x01: 'on', 0x02: 'restore'};
                const value = msg.data[property];

                if (dict.hasOwnProperty(value)) {
                    return {[postfixWithEndpointName('power_outage_memory', msg, model)]: dict[value]};
                }
            }
        },
    },
    ubisys_dimmer_setup: {
        cluster: 'manuSpecificUbisysDimmerSetup',
        type: ['attributeReport', 'readResponse'],
        convert: (model, msg, publish, options, meta) => {
            if (msg.data.hasOwnProperty('capabilities')) {
                const capabilities = msg.data.capabilities;
                const forwardPhaseControl = capabilities & 1;
                const reversePhaseControl = (capabilities & 2) >>> 1;
                const reactanceDiscriminator = (capabilities & 0x20) >>> 5;
                const configurableCurve = (capabilities & 0x40) >>> 6;
                const overloadDetection = (capabilities & 0x80) >>> 7;
                return {
                    capabilities_forward_phase_control: forwardPhaseControl ? true : false,
                    capabilities_reverse_phase_control: reversePhaseControl ? true : false,
                    capabilities_reactance_discriminator: reactanceDiscriminator ? true : false,
                    capabilities_configurable_curve: configurableCurve ? true : false,
                    capabilities_overload_detection: overloadDetection ? true : false,
                };
            }
            if (msg.data.hasOwnProperty('status')) {
                const status = msg.data.status;
                const forwardPhaseControl = status & 1;
                const reversePhaseControl = (status & 2) >>> 1;
                const overload = (status & 8) >>> 3;
                const capacitiveLoad = (status & 0x40) >>> 6;
                const inductiveLoad = (status & 0x80) >>> 7;
                return {
                    status_forward_phase_control: forwardPhaseControl ? true : false,
                    status_reverse_phase_control: reversePhaseControl ? true : false,
                    status_overload: overload ? true : false,
                    status_capacitive_load: capacitiveLoad ? true : false,
                    status_inductive_load: inductiveLoad ? true : false,
                };
            }
            if (msg.data.hasOwnProperty('mode')) {
                const mode = msg.data.mode;
                const phaseControl = mode & 3;
                const phaseControlValues = {0: 'automatic', 1: 'forward', 2: 'reverse'};
                return {
                    mode_phase_control: phaseControlValues[phaseControl],
                };
            }
        },
    },
    itcmdr_clicks: {
        cluster: 'genMultistateInput',
        type: ['readResponse', 'attributeReport'],
        convert: (model, msg, publish, options, meta) => {
            const lookup = {0: 'hold', 1: 'single', 2: 'double', 3: 'triple',
                4: 'quadruple', 255: 'release'};
            const clicks = msg.data['presentValue'];
            const action = lookup[clicks] ? lookup[clicks] : `many`;
            return {action};
        },
    },
    SLUXZB: {
        cluster: 'manuSpecificTuya',
        type: ['commandGetData', 'commandSetDataResponse'],
        convert: (model, msg, publish, options, meta) => {
            const dp = msg.data.dp;
            const value = tuya.getDataValue(msg.data.datatype, msg.data.data);
            switch (dp) {
            case 2:
                return {illuminance_lux: value.toFixed(0)};
            case 4:
                return {battery: value.toFixed(1)};
            case 1:
                return {battery_low: value.toFixed(1)};
            default:
                meta.logger.warn(`s_lux_zb_illuminance: NOT RECOGNIZED DP #${dp} with data ${JSON.stringify(msg.data)}`);
            }
        },
    },
    ZB003X: {
        cluster: 'manuSpecificTuya',
        type: ['commandActiveStatusReport'],
        convert: (model, msg, publish, options, meta) => {
            const dp = msg.data.dp;
            const value = tuya.getDataValue(msg.data.datatype, msg.data.data);

            switch (dp) {
            case tuya.dataPoints.fantemTemp:
                return {temperature: calibrateAndPrecisionRoundOptions(
                    (value / 10).toFixed(1), options, 'temperature')};
            case tuya.dataPoints.fantemHumidity:
                return {humidity: calibrateAndPrecisionRoundOptions(value, options, 'humidity')};
            case tuya.dataPoints.fantemBattery:
                return {battery: value};
            case tuya.dataPoints.fantemReportingTime:
                return {reporting_time: value};
            case tuya.dataPoints.fantemTempCalibration:
                return {
                    temperature_calibration: (
                        (value > 0x7FFFFFFF ? 0xFFFFFFFF - value : value) / 10
                    ).toFixed(1),
                };
            case tuya.dataPoints.fantemHumidityCalibration:
                return {humidity_calibration: value > 0x7FFFFFFF ? 0xFFFFFFFF - value : value};
            case tuya.dataPoints.fantemLuxCalibration:
                return {illuminance_calibration: value > 0x7FFFFFFF ? 0xFFFFFFFF - value : value};
            case tuya.dataPoints.fantemMotionEnable:
                return {pir_enable: value};
            case tuya.dataPoints.fantemLedEnable:
                return {led_enable: value};
            case tuya.dataPoints.fantemReportingEnable:
                return {reporting_enable: value};
            default:
                meta.logger.warn(`zigbee-herdsman-converters:FantemZB003X: Unrecognized DP #${
                    dp} with data ${JSON.stringify(msg.data)}`);
            }
        },
    },
    ZB003X_attr: {
        cluster: 'ssIasZone',
        type: ['attributeReport', 'readResponse'],
        convert: (model, msg, publish, options, meta) => {
            const data = msg.data;
            const senslookup = {'0': 'low', '1': 'medium', '2': 'high'};
            const keeptimelookup = {'0': 0, '1': 30, '2': 60, '3': 120, '4': 240};
            if (data && data.hasOwnProperty('currentZoneSensitivityLevel')) {
                const value = data.currentZoneSensitivityLevel;
                return {sensitivity: senslookup[value]};
            }
            if (data && data.hasOwnProperty('61441')) {
                const value = data['61441'];
                return {keep_time: keeptimelookup[value]};
            }
        },
    },
    ZB003X_occupancy: {
        cluster: 'ssIasZone',
        type: 'commandStatusChangeNotification',
        convert: (model, msg, publish, options, meta) => {
            const zoneStatus = msg.data.zonestatus;
            return {occupancy: (zoneStatus & 1) > 0, tamper: (zoneStatus & 4) > 0};
        },
    },
    tuya_gas: {
        cluster: 'manuSpecificTuya',
        type: ['commandGetData'],
        convert: (model, msg, publish, options, meta) => {
            const dp = msg.data.dp;
            const value = tuya.getDataValue(msg.data.datatype, msg.data.data);

            switch (dp) {
            case tuya.dataPoints.state:
                return {gas: value === 0 ? true : false};
            default:
                meta.logger.warn(`zigbee-herdsman-converters:tuya_gas: Unrecognized DP #${
                    dp} with data ${JSON.stringify(msg.data)}`);
            }
        },
    },
    woox_R7060: {
        cluster: 'manuSpecificTuya',
        type: ['commandActiveStatusReport'],
        convert: (model, msg, publish, options, meta) => {
            const dp = msg.data.dp;
            const value = tuya.getDataValue(msg.data.datatype, msg.data.data);

            switch (dp) {
            case tuya.dataPoints.wooxSwitch:
                return {state: value === 2 ? 'OFF' : 'ON'};
            default:
                meta.logger.warn(`zigbee-herdsman-converters:WooxR7060: Unrecognized DP #${
                    dp} with data ${JSON.stringify(msg.data)}`);
            }
        },
    },
    idlock: {
        cluster: 'closuresDoorLock',
        type: ['attributeReport', 'readResponse'],
        convert: (model, msg, publish, options, meta) => {
            const result = {};
            if (0x4000 in msg.data) {
                result.master_pin_mode = msg.data[0x4000] == 1 ? true : false;
            }
            if (0x4001 in msg.data) {
                result.rfid_enable = msg.data[0x4001] == 1 ? true : false;
            }
            if (0x4003 in msg.data) {
                const lookup = {0: 'deactivated', 1: 'random_pin_1x_use', 5: 'random_pin_1x_use', 6: 'random_pin_24_hours',
                    9: 'random_pin_24_hours'};
                result.service_mode = lookup[msg.data[0x4003]];
            }
            if (0x4004 in msg.data) {
                const lookup = {0: 'auto_off_away_off', 1: 'auto_on_away_off', 2: 'auto_off_away_on', 3: 'auto_on_away_on'};
                result.lock_mode = lookup[msg.data[0x4004]];
            }
            if (0x4005 in msg.data) {
                result.relock_enabled = msg.data[0x4005] == 1 ? true : false;
            }
            return result;
        },
    },
    idlock_fw: {
        cluster: 'genBasic',
        type: ['attributeReport', 'readResponse'],
        convert: (model, msg, publish, options, meta) => {
            const result = {};
            if (0x5000 in msg.data) {
                result.idlock_lock_fw = msg.data[0x5000];
            }
            return result;
        },
    },
    schneider_pilot_mode: {
        cluster: 'schneiderSpecificPilotMode',
        type: ['attributeReport', 'readResponse'],
        convert: (model, msg, publish, options, meta) => {
            const result = {};
            const lookup = {1: 'contactor', 3: 'pilot'};
            if ('pilotMode' in msg.data) {
                result.schneider_pilot_mode = lookup[msg.data['pilotMode']];
            }
            return result;
        },
    },
    schneider_lighting_ballast_configuration: {
        cluster: 'lightingBallastCfg',
        type: ['attributeReport', 'readResponse'],
        convert: (model, msg, publish, options, meta) => {
            const result = converters.lighting_ballast_configuration.convert(model, msg, publish, options, meta);
            const lookup = {1: 'RC', 2: 'RL'};
            if (msg.data.hasOwnProperty(0xe000)) {
                result.dimmer_mode = lookup[msg.data[0xe000]];
            }
            return result;
        },
    },
    schneider_ui_action: {
        cluster: 'wiserDeviceInfo',
        type: 'attributeReport',
        convert: (model, msg, publish, options, meta) => {
            if (hasAlreadyProcessedMessage(msg)) return;

            const data = msg.data['deviceInfo'].split(',');
            if (data[0] === 'UI' && data[1]) {
                const result = {action: utils.toSnakeCase(data[1])};

                let screenAwake = globalStore.getValue(msg.endpoint, 'screenAwake');
                screenAwake = screenAwake != undefined ? screenAwake : false;
                let keypadLocked = msg.endpoint.getClusterAttributeValue('hvacUserInterfaceCfg', 'keypadLockout');
                keypadLocked = keypadLocked != undefined ? keypadLocked != 0 : false;

                // Emulate UI temperature update
                if (data[1] === 'ScreenWake') {
                    globalStore.putValue(msg.endpoint, 'screenAwake', true);
                } else if (data[1] === 'ScreenSleep') {
                    globalStore.putValue(msg.endpoint, 'screenAwake', false);
                } else if (screenAwake && !keypadLocked) {
                    let occupiedHeatingSetpoint = msg.endpoint.getClusterAttributeValue('hvacThermostat', 'occupiedHeatingSetpoint');
                    occupiedHeatingSetpoint = occupiedHeatingSetpoint != null ? occupiedHeatingSetpoint : 400;

                    if (data[1] === 'ButtonPressMinusDown') {
                        occupiedHeatingSetpoint -= 50;
                    } else if (data[1] === 'ButtonPressPlusDown') {
                        occupiedHeatingSetpoint += 50;
                    }

                    msg.endpoint.saveClusterAttributeKeyValue('hvacThermostat', {occupiedHeatingSetpoint: occupiedHeatingSetpoint});
                    result.occupied_heating_setpoint = occupiedHeatingSetpoint/100;
                }

                return result;
            }
        },
    },
    schneider_temperature: {
        cluster: 'msTemperatureMeasurement',
        type: ['attributeReport', 'readResponse'],
        convert: (model, msg, publish, options, meta) => {
            const temperature = parseFloat(msg.data['measuredValue']) / 100.0;
            const property = postfixWithEndpointName('local_temperature', msg, model);
            return {[property]: calibrateAndPrecisionRoundOptions(temperature, options, 'temperature')};
        },
    },
    wiser_smart_thermostat_client: {
        cluster: 'hvacThermostat',
        type: 'read',
        convert: async (model, msg, publish, options, meta) => {
            const response = {};
            if (msg.data[0] == 0xe010) {
                // Zone Mode
                const lookup = {'manual': 1, 'schedule': 2, 'energy_saver': 3, 'holiday': 6};
                const zonemodeNum = meta.state.zone_mode ? lookup[meta.state.zone_mode] : 1;
                response[0xe010] = {value: zonemodeNum, type: 0x30};
                await msg.endpoint.readResponse(msg.cluster, msg.meta.zclTransactionSequenceNumber, response, {srcEndpoint: 11});
            }
        },
    },
    wiser_smart_thermostat: {
        cluster: 'hvacThermostat',
        type: ['attributeReport', 'readResponse'],
        convert: async (model, msg, publish, options, meta) => {
            const result = converters.thermostat.convert(model, msg, publish, options, meta);

            if (msg.data.hasOwnProperty(0xe010)) {
                // wiserSmartZoneMode
                const lookup = {1: 'manual', 2: 'schedule', 3: 'energy_saver', 6: 'holiday'};
                result['zone_mode'] = lookup[msg.data[0xe010]];
            }
            if (msg.data.hasOwnProperty(0xe030)) {
                // wiserSmartValvePosition
                result['pi_heating_demand'] = msg.data[0xe030];
            }
            if (msg.data.hasOwnProperty(0xe031)) {
                // wiserSmartValveCalibrationStatus
                const lookup = {0: 'ongoing', 1: 'successful', 2: 'uncalibrated', 3: 'failed_e1', 4: 'failed_e2', 5: 'failed_e3'};
                result['valve_calibration_status'] = lookup[msg.data[0xe031]];
            }
            // Radiator thermostats command changes from UI, but report value periodically for sync,
            // force an update of the value if it doesn't match the current existing value
            if (meta.device.modelID === 'EH-ZB-VACT' &&
            msg.data.hasOwnProperty('occupiedHeatingSetpoint') &&
            meta.state.hasOwnProperty('occupied_heating_setpoint')) {
                if (result.occupied_heating_setpoint != meta.state.occupied_heating_setpoint) {
                    const lookup = {'manual': 1, 'schedule': 2, 'energy_saver': 3, 'holiday': 6};
                    const zonemodeNum = lookup[meta.state.zone_mode];
                    const setpoint = (Math.round((meta.state.occupied_heating_setpoint * 2).toFixed(1)) / 2).toFixed(1) * 100;
                    const payload = {
                        operatingmode: 0,
                        zonemode: zonemodeNum,
                        setpoint: setpoint,
                        reserved: 0xff,
                    };
                    await msg.endpoint.command('hvacThermostat', 'wiserSmartSetSetpoint', payload,
                        {srcEndpoint: 11, disableDefaultResponse: true});

                    meta.logger.debug(`syncing vact setpoint was: '${result.occupied_heating_setpoint}'` +
                    ` now: '${meta.state.occupied_heating_setpoint}'`);
                }
            } else {
                publish(result);
            }
        },
    },
    wiser_smart_setpoint_command_client: {
        cluster: 'hvacThermostat',
        type: ['command', 'commandWiserSmartSetSetpoint'],
        convert: (model, msg, publish, options, meta) => {
            const attribute = {};
            const result = {};

            // The UI client on the thermostat also updates the server, so no need to readback/send again on next sync.
            // This also ensures the next client read of setpoint is in sync with the latest commanded value.
            attribute['occupiedHeatingSetpoint'] = msg.data['setpoint'];
            msg.endpoint.saveClusterAttributeKeyValue('hvacThermostat', attribute);

            result['occupied_heating_setpoint'] = parseFloat(msg.data['setpoint']) / 100.0;

            meta.logger.debug(`received wiser setpoint command with value: '${msg.data['setpoint']}'`);
            return result;
        },
    },
    ZNCJMB14LM: {
        cluster: 'aqaraOpple',
        type: ['attributeReport', 'readResponse'],
        convert: (model, msg, publish, options, meta) => {
            const result = {};
            if (msg.data.hasOwnProperty(0x0215)) {
                const lookup = {0: 'classic', 1: 'concise'};
                result.theme = lookup[msg.data[0x0215]];
            }
            if (msg.data.hasOwnProperty(0x0214)) {
                const lookup = {1: 'classic', 2: 'analog clock'};
                result.screen_saver_style = lookup[msg.data[0x0214]];
            }
            if (msg.data.hasOwnProperty(0x0213)) {
                result.standby_enabled = msg.data[0x0213] & 1 ? true : false;
            }
            if (msg.data.hasOwnProperty(0x0212)) {
                const lookup = {0: 'mute', 1: 'low', 2: 'medium', 3: 'high'};
                result.beep_volume = lookup[msg.data[0x0212]];
            }
            if (msg.data.hasOwnProperty(0x0211)) {
                result.lcd_brightness = msg.data[0x0211];
            }
            if (msg.data.hasOwnProperty(0x022b)) {
                const lookup = {0: 'none', 1: '1', 2: '2', 3: '1 and 2', 4: '3', 5: '1 and 3', 6: '2 and 3', 7: 'all'};
                result.available_switches = lookup[msg.data[0x022b]];
            }
            if (msg.data.hasOwnProperty(0x217)) {
                const lookup = {3: 'small', 4: 'medium', 5: 'large'};
                result.font_size = lookup[msg.data[0x217]];
            }
            if (msg.data.hasOwnProperty(0x219)) {
                const lookup = {0: 'scene', 1: 'feel', 2: 'thermostat', 3: 'switch'};
                result.homepage = lookup[msg.data[0x219]];
            }
            if (msg.data.hasOwnProperty(0x210)) {
                const lookup = {0: 'chinese', 1: 'english'};
                result.language = lookup[msg.data[0x210]];
            }
            if (msg.data.hasOwnProperty(0x216)) {
                result.standby_time = msg.data[0x216];
            }
            if (msg.data.hasOwnProperty(0x218)) {
                result.lcd_auto_brightness_enabled = msg.data[0x218] & 1 ? true : false;
            }
            if (msg.data.hasOwnProperty(0x221)) {
                result.screen_saver_enabled = msg.data[0x221] & 1 ? true : false;
            }
            if (msg.data.hasOwnProperty(0x222)) {
                result.standby_lcd_brightness = msg.data[0x222];
            }
            if (msg.data.hasOwnProperty(0x223)) {
                const lookup = {1: '1', 2: '2', 3: '3', 4: '4', 5: '5', 6: '6', 7: '7', 8: '8', 9: '9', 10: '10', 11: '11'};
                const textarr = msg.data[0x223].slice(1, msg.data[0x223].length);
                result.switch_1_icon = lookup[msg.data[0x223][0]];
                result.switch_1_text = String.fromCharCode(...textarr);
            }
            if (msg.data.hasOwnProperty(0x224)) {
                const lookup = {1: '1', 2: '2', 3: '3', 4: '4', 5: '5', 6: '6', 7: '7', 8: '8', 9: '9', 10: '10', 11: '11'};
                const textarr = msg.data[0x224].slice(1, msg.data[0x224].length);
                result.switch_2_icon = lookup[msg.data[0x224][0]];
                result.switch_2_text = String.fromCharCode(...textarr);
            }
            if (msg.data.hasOwnProperty(0x225)) {
                const lookup = {1: '1', 2: '2', 3: '3', 4: '4', 5: '5', 6: '6', 7: '7', 8: '8', 9: '9', 10: '10', 11: '11'};
                const textarr = msg.data[0x225].slice(1, msg.data[0x225].length);
                result.switch_3_icon = lookup[msg.data[0x225][0]];
                result.switch_3_text = String.fromCharCode(...textarr);
            }
            return result;
        },
    },
    rc_110_level_to_scene: {
        cluster: 'genLevelCtrl',
        type: ['commandMoveToLevel', 'commandMoveToLevelWithOnOff'],
        convert: (model, msg, publish, options, meta) => {
            const scenes = {2: '1', 52: '2', 102: '3', 153: '4', 194: '5', 254: '6'};
            return {action: `scene_${scenes[msg.data.level]}`};
        },
    },
    develco_fw: {
        cluster: 'genBasic',
        type: ['attributeReport', 'readResponse'],
        convert: (model, msg, publish, options, meta) => {
            const result = {};
            if (0x8000 in msg.data) {
                result.current_firmware = msg.data[0x8000].join('.');
            }
            return result;
        },
    },
    develco_genbinaryinput: {
        cluster: 'genBinaryInput',
        type: ['attributeReport', 'readResponse'],
        convert: (model, msg, publish, options, meta) => {
            const result = {};
            if (msg.data.hasOwnProperty('reliability')) {
                const lookup = {0: 'no_fault_detected', 7: 'unreliable_other', 8: 'process_error'};
                result.reliability = lookup[msg.data['reliability']];
            }
            if (msg.data.hasOwnProperty('statusFlags')) {
                result.fault = (msg.data['statusFlags']===1);
            }
            return result;
        },
    },
    xiaomi_tvoc: {
        cluster: 'genAnalogInput',
        type: ['attributeReport', 'readResponse'],
        convert: (model, msg, publish, options, meta) => {
            return {voc: msg.data.presentValue};
        },
    },
    GZCGQ11LM_detection_period: {
        cluster: 'aqaraOpple',
        type: ['attributeReport', 'readResponse'],
        convert: (model, msg, publish, options, meta) => {
            if (msg.data.hasOwnProperty(0x0000)) {
                return {detection_period: msg.data[0x0000]};
            }
        },
    },
    heiman_doorbell_button: {
        cluster: 'ssIasZone',
        type: 'commandStatusChangeNotification',
        convert: (model, msg, publish, options, meta) => {
            if (utils.hasAlreadyProcessedMessage(msg)) return;
            const lookup = {32768: 'pressed'};
            const zoneStatus = msg.data.zonestatus;
            return {
                action: lookup[zoneStatus],
                tamper: (zoneStatus & 1<<2) > 0,
                battery_low: (zoneStatus & 1<<3) > 0,
            };
        },
    },
    // #endregion

    // #region Ignore converters (these message dont need parsing).
    ignore_onoff_report: {
        cluster: 'genOnOff',
        type: ['attributeReport', 'readResponse'],
        convert: (model, msg, publish, options, meta) => null,
    },
    ignore_basic_report: {
        cluster: 'genBasic',
        type: ['attributeReport', 'readResponse'],
        convert: (model, msg, publish, options, meta) => null,
    },
    ignore_illuminance_report: {
        cluster: 'msIlluminanceMeasurement',
        type: ['attributeReport', 'readResponse'],
        convert: (model, msg, publish, options, meta) => null,
    },
    ignore_occupancy_report: {
        cluster: 'msOccupancySensing',
        type: ['attributeReport', 'readResponse'],
        convert: (model, msg, publish, options, meta) => null,
    },
    ignore_temperature_report: {
        cluster: 'msTemperatureMeasurement',
        type: ['attributeReport', 'readResponse'],
        convert: (model, msg, publish, options, meta) => null,
    },
    ignore_humidity_report: {
        cluster: 'msRelativeHumidity',
        type: ['attributeReport', 'readResponse'],
        convert: (model, msg, publish, options, meta) => null,
    },
    ignore_pressure_report: {
        cluster: 'msPressureMeasurement',
        type: ['attributeReport', 'readResponse'],
        convert: (model, msg, publish, options, meta) => null,
    },
    ignore_analog_report: {
        cluster: 'genAnalogInput',
        type: ['attributeReport', 'readResponse'],
        convert: (model, msg, publish, options, meta) => null,
    },
    ignore_multistate_report: {
        cluster: 'genMultistateInput',
        type: ['attributeReport', 'readResponse'],
        convert: (model, msg, publish, options, meta) => null,
    },
    ignore_power_report: {
        cluster: 'genPowerCfg',
        type: ['attributeReport', 'readResponse'],
        convert: (model, msg, publish, options, meta) => null,
    },
    ignore_light_brightness_report: {
        cluster: 'genLevelCtrl',
        type: ['attributeReport', 'readResponse'],
        convert: (model, msg, publish, options, meta) => null,
    },
    ignore_light_color_colortemp_report: {
        cluster: 'lightingColorCtrl',
        type: ['attributeReport', 'readResponse'],
        convert: (model, msg, publish, options, meta) => null,
    },
    ignore_closuresWindowCovering_report: {
        cluster: 'closuresWindowCovering',
        type: ['attributeReport', 'readResponse'],
        convert: (model, msg, publish, options, meta) => null,
    },
    ignore_thermostat_report: {
        cluster: 'hvacThermostat',
        type: ['attributeReport', 'readResponse'],
        convert: (model, msg, publish, options, meta) => null,
    },
    ignore_iaszone_attreport: {
        cluster: 'ssIasZone',
        type: ['attributeReport', 'readResponse'],
        convert: (model, msg, publish, options, meta) => null,
    },
    ignore_iaszone_statuschange: {
        cluster: 'ssIasZone',
        type: 'commandStatusChangeNotification',
        convert: (model, msg, publish, options, meta) => null,
    },
    ignore_iaszone_report: {
        cluster: 'ssIasZone',
        type: ['attributeReport', 'readResponse'],
        convert: (model, msg, publish, options, meta) => null,
    },
    ignore_genIdentify: {
        cluster: 'genIdentify',
        type: ['attributeReport', 'readResponse'],
        convert: (model, msg, publish, options, meta) => null,
    },
    ignore_command_on: {
        cluster: 'genOnOff',
        type: 'commandOn',
        convert: (model, msg, publish, options, meta) => null,
    },
    ignore_command_off: {
        cluster: 'genOnOff',
        type: 'commandOffWithEffect',
        convert: (model, msg, publish, options, meta) => null,
    },
    ignore_command_step: {
        cluster: 'genLevelCtrl',
        type: 'commandStep',
        convert: (model, msg, publish, options, meta) => null,
    },
    ignore_command_stop: {
        cluster: 'genLevelCtrl',
        type: 'commandStop',
        convert: (model, msg, publish, options, meta) => null,
    },
    ignore_poll_ctrl: {
        cluster: 'genPollCtrl',
        type: ['attributeReport', 'readResponse'],
        convert: (model, msg, publish, options, meta) => null,
    },
    ignore_genLevelCtrl_report: {
        cluster: 'genLevelCtrl',
        type: ['attributeReport', 'readResponse'],
        convert: (model, msg, publish, options, meta) => null,
    },
    ignore_genOta: {
        cluster: 'genOta',
        type: ['attributeReport', 'readResponse'],
        convert: (model, msg, publish, options, meta) => null,
    },
    ignore_haDiagnostic: {
        cluster: 'haDiagnostic',
        type: ['attributeReport', 'readResponse'],
        convert: (model, msg, publish, options, meta) => null,
    },
    ignore_zclversion_read: {
        cluster: 'genBasic',
        type: 'read',
        convert: (model, msg, publish, options, meta) => null,
    },
    ignore_time_read: {
        cluster: 'genTime',
        type: 'read',
        convert: (model, msg, publish, options, meta) => null,
    },
    ignore_tuya_set_time: {
        cluster: 'manuSpecificTuya',
        type: ['commandSetTimeRequest'],
        convert: (model, msg, publish, options, meta) => null,
    },
    // #endregion
};

module.exports = converters;<|MERGE_RESOLUTION|>--- conflicted
+++ resolved
@@ -2178,55 +2178,13 @@
         },
     },
     neo_nas_pd07: {
-<<<<<<< HEAD
-	cluster: 'manuSpecificTuya',
-        type: ['commandSetDataResponse', 'commandGetData'],
-        convert: (model, msg, publish, options, meta) => {
-        const dp = msg.data.dp;
-
-        switch (dp) {
-            case 101: {
-            	const pohyb = msg.data.data[0];
-                if (pohyb > 0) {
-                    return {occupancy: true};
-                } else {
-                    return {occupancy: false};
-                }
-	    }
-
-	    case 102: {
-
-		const value = msg.data.data[0];
-
-		return {
-	            power_type: {0: 'battery_full', 1: 'battery_high', 2: 'battery_medium', 3: 'battery_low', 4: 'usb'}[value],
-        	    battery_low: value === 3,
-                };
-	    }
-
-	    case 104: {
-            	const temperature = parseFloat(msg.data.data[3]) / 10.0;
-
-                return {temperature: calibrateAndPrecisionRoundOptions(temperature, options, 'temperature')};
-            }
-
-            case 105: {
-                return {humidity: calibrateAndPrecisionRoundOptions(msg.data.data[3], options, 'humidity')};
-            }
-
-	    default: // Unknown code
-            	meta.logger.warn(`zigbee-herdsman-converters:NEO-PD07: NOT RECOGNIZED DP #${dp} with data ${JSON.stringify(msg.data)}`);
-            }
-        },
-    },
-
-=======
         cluster: 'manuSpecificTuya',
         type: ['commandSetDataResponse', 'commandGetData'],
         convert: (model, msg, publish, options, meta) => {
             const dp = msg.data.dp;
             if (dp === 101) return {occupancy: msg.data.data[0] > 0};
             else if (dp === 102) {
+		const value = msg.data.data[0];
                 return {
                     power_type: {0: 'battery_full', 1: 'battery_high', 2: 'battery_medium', 3: 'battery_low', 4: 'usb'}[value],
                     battery_low: value === 3,
@@ -2241,7 +2199,6 @@
             }
         },
     },
->>>>>>> c3509994
     neo_t_h_alarm: {
         cluster: 'manuSpecificTuya',
         type: ['commandSetDataResponse', 'commandGetData'],
