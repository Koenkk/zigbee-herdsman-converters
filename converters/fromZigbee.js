--- conflicted
+++ resolved
@@ -3098,11 +3098,7 @@
                     },
                 };
             case tuya.dataPoints.moesSboostHeatingCountdownTimeSet:
-<<<<<<< HEAD
                 return {boost_heating_countdown_time_set: (value)};
-=======
-                return {boost_time_set: (value)};
->>>>>>> 96fa3068
             case tuya.dataPoints.moesSvalvePosition:
                 return {position: value};
             case tuya.dataPoints.moesScompensationTempSet:
