'use strict';

const debounce = require('debounce');
const common = require('./common');

const clickLookup = {
    1: 'single',
    2: 'double',
    3: 'triple',
    4: 'quadruple',
};

const occupancyTimeout = 90; // In seconds

const defaultPrecision = {
    temperature: 2,
    humidity: 2,
    pressure: 1,
};

const precisionRoundOptions = (number, options, type) => {
    const key = `${type}_precision`;
    const defaultValue = defaultPrecision[type];
    const precision = options && options.hasOwnProperty(key) ? options[key] : defaultValue;
    return precisionRound(number, precision);
};

const precisionRound = (number, precision) => {
    const factor = Math.pow(10, precision);
    return Math.round(number * factor) / factor;
};

const toPercentage = (value, min, max) => {
    if (value > max) {
        value = max;
    } else if (value < min) {
        value = min;
    }

    const normalised = (value - min) / (max - min);
    return (normalised * 100).toFixed(2);
};

const toPercentageCR2032 = (voltage) => {
    let percentage = null;

    if (voltage < 2100) {
        percentage = 0;
    } else if (voltage < 2440) {
        percentage = 6 - ((2440 - voltage) * 6) / 340;
    } else if (voltage < 2740) {
        percentage = 18 - ((2740 - voltage) * 12) / 300;
    } else if (voltage < 2900) {
        percentage = 42 - ((2900 - voltage) * 24) / 160;
    } else if (voltage < 3000) {
        percentage = 100 - ((3000 - voltage) * 58) / 100;
    } else if (voltage >= 3000) {
        percentage = 100;
    }

    return Math.round(percentage);
};

const numberWithinRange = (number, min, max) => {
    if (number > max) {
        return max;
    } else if (number < min) {
        return min;
    } else {
        return number;
    }
};

// get object property name (key) by it's value
const getKey = (object, value) => {
    for (const key in object) {
        if (object[key]==value) return key;
    }
};

// Global variable store that can be used by devices.
const store = {};

const ictcg1 = (model, msg, publish, options, action) => {
    const deviceID = msg.endpoints[0].device.ieeeAddr;

    if (!store[deviceID]) {
        const _publish = debounce((msg) => publish(msg), 250);
        store[deviceID] = {since: false, direction: false, value: 255, publish: _publish};
    }

    const s = store[deviceID];
    if (s.since && s.direction) {
        // Update value
        const duration = Date.now() - s.since;
        const delta = Math.round((duration / 10) * (s.direction === 'left' ? -1 : 1));
        const newValue = s.value + delta;
        if (newValue >= 0 && newValue <= 255) {
            s.value = newValue;
        }
    }

    if (action === 'move') {
        s.since = Date.now();
        s.direction = msg.data.data.movemode === 1 ? 'left' : 'right';
    } else if (action === 'stop' || action === 'level') {
        if (action === 'level') {
            s.value = msg.data.data.level;
        }

        s.since = false;
        s.direction = false;
    }

    s.publish({brightness: s.value});
};

const holdUpdateBrightness324131092621 = (deviceID) => {
    if (store[deviceID] && store[deviceID].since && store[deviceID].direction) {
        const duration = Date.now() - store[deviceID].since;
        const delta = (duration / 10) * (store[deviceID].direction === 'up' ? 1 : -1);
        const newValue = store[deviceID].value + delta;
        store[deviceID].value = numberWithinRange(newValue, 0, 255);
    }
};


const converters = {
    YRD426NRSC_lock: {
        cid: 'closuresDoorLock',
        type: 'attReport',
        convert: (model, msg, publish, options) => {
            return {state: msg.data.data.lockState === 2 ? 'UNLOCK' : 'LOCK'};
        },
    },
    genOnOff_cmdOn: {
        cid: 'genOnOff',
        type: 'cmdOn',
        convert: (model, msg, publish, options) => {
            return {click: 'on'};
        },
    },
    genOnOff_cmdOff: {
        cid: 'genOnOff',
        type: 'cmdOff',
        convert: (model, msg, publish, options) => {
            return {click: 'off'};
        },
    },
    E1743_brightness_up: {
        cid: 'genLevelCtrl',
        type: 'cmdMove',
        convert: (model, msg, publish, options) => {
            return {click: 'brightness_up'};
        },
    },
    E1743_brightness_down: {
        cid: 'genLevelCtrl',
        type: 'cmdMoveWithOnOff',
        convert: (model, msg, publish, options) => {
            return {click: 'brightness_down'};
        },
    },
    E1743_brightness_stop: {
        cid: 'genLevelCtrl',
        type: 'cmdStopWithOnOff',
        convert: (model, msg, publish, options) => {
            return {click: 'brightness_stop'};
        },
    },
    AC0251100NJ_long_middle: {
        cid: 'lightingColorCtrl',
        type: 'cmdMoveHue',
        convert: (model, msg, publish, options) => {
            return {click: 'long_middle'};
        },
    },
    bitron_power: {
        cid: 'seMetering',
        type: 'attReport',
        convert: (model, msg, publish, options) => {
            return {power: parseFloat(msg.data.data['instantaneousDemand']) / 10.0};
        },
    },
    bitron_occupancy: {
        cid: 'ssIasZone',
        type: 'statusChange',
        convert: (model, msg, publish, options) => {
            // The occupancy sensor only sends a message when motion detected.
            // Therefore we need to publish the no_motion detected by ourselves.
            const useOptionsTimeout = options && options.hasOwnProperty('occupancy_timeout');
            const timeout = useOptionsTimeout ? options.occupancy_timeout : occupancyTimeout;
            const deviceID = msg.endpoints[0].device.ieeeAddr;

            // Stop existing timer because motion is detected and set a new one.
            if (store[deviceID]) {
                clearTimeout(store[deviceID]);
                store[deviceID] = null;
            }

            if (timeout !== 0) {
                store[deviceID] = setTimeout(() => {
                    publish({occupancy: false});
                    store[deviceID] = null;
                }, timeout * 1000);
            }

            return {occupancy: true};
        },
    },
    bitron_battery: {
        cid: 'genPowerCfg',
        type: 'attReport',
        convert: (model, msg, publish, options) => {
            const battery = {max: 3200, min: 2500};
            const voltage = msg.data.data['batteryVoltage'] * 100;
            return {
                battery: toPercentage(voltage, battery.min, battery.max),
                voltage: voltage,
            };
        },
    },
    bitron_thermostat_att_report: {
        cid: 'hvacThermostat',
        type: 'attReport',
        convert: (model, msg, publish, options) => {
            const result = {};
            if (typeof msg.data.data['localTemp'] == 'number') {
                result.local_temperature = precisionRound(msg.data.data['localTemp'], 2) / 100;
            }
            if (typeof msg.data.data['localTemperatureCalibration'] == 'number') {
                result.local_temperature_calibration =
                    precisionRound(msg.data.data['localTemperatureCalibration'], 2) / 10;
            }
            if (typeof msg.data.data['occupiedHeatingSetpoint'] == 'number') {
                result.occupied_heating_setpoint =
                    precisionRound(msg.data.data['occupiedHeatingSetpoint'], 2) / 100;
            }
            if (typeof msg.data.data['runningState'] == 'number') {
                result.running_state = msg.data.data['runningState'];
            }
            if (typeof msg.data.data['batteryAlarmState'] == 'number') {
                result.battery_alarm_state = msg.data.data['batteryAlarmState'];
            }
            return result;
        },
    },
    bitron_thermostat_dev_change: {
        cid: 'hvacThermostat',
        type: 'devChange',
        convert: (model, msg, publish, options) => {
            const result = {};
            if (typeof msg.data.data['localTemp'] == 'number') {
                result.local_temperature = precisionRound(msg.data.data['localTemp'], 2) / 100;
            }
            if (typeof msg.data.data['localTemperatureCalibration'] == 'number') {
                result.local_temperature_calibration =
                    precisionRound(msg.data.data['localTemperatureCalibration'], 2) / 10;
            }
            if (typeof msg.data.data['occupiedHeatingSetpoint'] == 'number') {
                result.occupied_heating_setpoint =
                    precisionRound(msg.data.data['occupiedHeatingSetpoint'], 2) / 100;
            }
            if (typeof msg.data.data['runningState'] == 'number') {
                result.running_state = msg.data.data['runningState'];
            }
            if (typeof msg.data.data['batteryAlarmState'] == 'number') {
                result.battery_alarm_state = msg.data.data['batteryAlarmState'];
            }
            return result;
        },
    },
    smartthings_contact: {
        cid: 'ssIasZone',
        type: 'statusChange',
        convert: (model, msg, publish, options) => {
            return {contact: msg.data.zoneStatus === 48};
        },
    },
    xiaomi_battery_3v: {
        cid: 'genBasic',
        type: 'attReport',
        convert: (model, msg, publish, options) => {
            let voltage = null;

            if (msg.data.data['65281']) {
                voltage = msg.data.data['65281']['1'];
            } else if (msg.data.data['65282']) {
                voltage = msg.data.data['65282']['1'].elmVal;
            }

            if (voltage) {
                return {
                    battery: parseFloat(toPercentageCR2032(voltage)),
                    voltage: voltage,
                };
            }
        },
    },
    RTCGQ11LM_interval: {
        cid: 'genBasic',
        type: 'attReport',
        convert: (model, msg, publish, options) => {
            if (msg.data.data['65281']) {
                return {illuminance: msg.data.data['65281']['11']};
            }
        },
    },
    WSDCGQ01LM_WSDCGQ11LM_interval: {
        cid: 'genBasic',
        type: 'attReport',
        convert: (model, msg, publish, options) => {
            if (msg.data.data['65281']) {
                const temperature = parseFloat(msg.data.data['65281']['100']) / 100.0;
                const humidity = parseFloat(msg.data.data['65281']['101']) / 100.0;
                const result = {
                    temperature: precisionRoundOptions(temperature, options, 'temperature'),
                    humidity: precisionRoundOptions(humidity, options, 'humidity'),
                };

                // Check if contains pressure (WSDCGQ11LM only)
                if (msg.data.data['65281'].hasOwnProperty('102')) {
                    const pressure = parseFloat(msg.data.data['65281']['102']) / 100.0;
                    result.pressure = precisionRoundOptions(pressure, options, 'pressure');
                }

                return result;
            }
        },
    },
    WXKG01LM_click: {
        cid: 'genOnOff',
        type: 'attReport',
        convert: (model, msg, publish, options) => {
            const deviceID = msg.endpoints[0].device.ieeeAddr;
            const state = msg.data.data['onOff'];

            if (!store[deviceID]) {
                store[deviceID] = {};
            }

            // 0 = click down, 1 = click up, else = multiple clicks
            if (state === 0) {
                store[deviceID].timer = setTimeout(() => {
                    publish({click: 'long'});
                    store[deviceID].timer = null;
                    store[deviceID].long = Date.now();
                }, 1000); // After 1000 milliseconds of not releasing we assume long click.
            } else if (state === 1) {
                if (store[deviceID].long) {
                    const duration = Date.now() - store[deviceID].long;
                    publish({click: 'long_release', duration: duration});
                    store[deviceID].long = false;
                }

                if (store[deviceID].timer) {
                    clearTimeout(store[deviceID].timer);
                    store[deviceID].timer = null;
                    publish({click: 'single'});
                }
            } else {
                const clicks = msg.data.data['32768'];
                const payload = clickLookup[clicks] ? clickLookup[clicks] : 'many';
                publish({click: payload});
            }
        },
    },
    generic_temperature: {
        cid: 'msTemperatureMeasurement',
        type: 'attReport',
        convert: (model, msg, publish, options) => {
            const temperature = parseFloat(msg.data.data['measuredValue']) / 100.0;
            return {temperature: precisionRoundOptions(temperature, options, 'temperature')};
        },
    },
    generic_temperature_change: {
        cid: 'msTemperatureMeasurement',
        type: 'devChange',
        convert: (model, msg, publish, options) => {
            const temperature = parseFloat(msg.data.data['measuredValue']) / 100.0;
            return {temperature: precisionRoundOptions(temperature, options, 'temperature')};
        },
    },
    xiaomi_temperature: {
        cid: 'msTemperatureMeasurement',
        type: 'attReport',
        convert: (model, msg, publish, options) => {
            const temperature = parseFloat(msg.data.data['measuredValue']) / 100.0;

            // https://github.com/Koenkk/zigbee2mqtt/issues/798
            // Sometimes the sensor publishes non-realistic vales, as the sensor only works from
            // -20 till +60, don't produce messages beyond these values.
            if (temperature > -25 && temperature < 65) {
                return {temperature: precisionRoundOptions(temperature, options, 'temperature')};
            }
        },
    },
    MFKZQ01LM_action_multistate: {
        cid: 'genMultistateInput',
        type: 'attReport',
        convert: (model, msg, publish, options) => {
            /*
            Source: https://github.com/kirovilya/ioBroker.zigbee
                +---+
                | 2 |
            +---+---+---+
            | 4 | 0 | 1 |
            +---+---+---+
                |M5I|
                +---+
                | 3 |
                +---+
            Side 5 is with the MI logo, side 3 contains the battery door.
            presentValue = 0 = shake
            presentValue = 2 = wakeup
            presentValue = 3 = fly/fall
            presentValue = y + x * 8 + 64 = 90º Flip from side x on top to side y on top
            presentValue = x + 128 = 180º flip to side x on top
            presentValue = x + 256 = push/slide cube while side x is on top
            presentValue = x + 512 = double tap while side x is on top
            */
            const value = msg.data.data['presentValue'];
            let action = null;

            if (value === 0) action = {'action': 'shake'};
            else if (value === 2) action = {'action': 'wakeup'};
            else if (value === 3) action = {'action': 'fall'};
            else if (value >= 512) action = {'action': 'tap', 'side': value-512};
            else if (value >= 256) action = {'action': 'slide', 'side': value-256};
            else if (value >= 128) action = {'action': 'flip180', 'side': value-128};
            else if (value >= 64) {
                action = {'action': 'flip90', 'from_side': Math.floor((value-64) / 8), 'to_side': value % 8};
            }

            return action ? action : null;
        },
    },
    MFKZQ01LM_action_analog: {
        cid: 'genAnalogInput',
        type: 'attReport',
        convert: (model, msg, publish, options) => {
            /*
            Source: https://github.com/kirovilya/ioBroker.zigbee
            presentValue = rotation angle left < 0, right > 0
            */
            const value = msg.data.data['presentValue'];
            return {
                action: value < 0 ? 'rotate_left' : 'rotate_right',
                angle: Math.floor(value * 100) / 100,
            };
        },
    },
    WXKG12LM_action_click_multistate: {
        cid: 'genMultistateInput',
        type: 'attReport',
        convert: (model, msg, publish, options) => {
            const value = msg.data.data['presentValue'];
            const lookup = {
                1: {click: 'single'}, // single click
                2: {click: 'double'}, // double click
                16: {action: 'hold'}, // hold for more than 400ms
                17: {action: 'release'}, // release after hold for more than 400ms
                18: {action: 'shake'}, // shake
            };

            return lookup[value] ? lookup[value] : null;
        },
    },
    xiaomi_action_click_multistate: {
        cid: 'genMultistateInput',
        type: 'attReport',
        convert: (model, msg, publish, options) => {
            const value = msg.data.data['presentValue'];
            const lookup = {
                1: {click: 'single'}, // single click
                2: {click: 'double'}, // double click
                0: {action: 'hold'}, // hold for more than 400ms
                255: {action: 'release'}, // release after hold for more than 400ms
            };

            return lookup[value] ? lookup[value] : null;
        },
    },
    xiaomi_humidity: {
        cid: 'msRelativeHumidity',
        type: 'attReport',
        convert: (model, msg, publish, options) => {
            const humidity = parseFloat(msg.data.data['measuredValue']) / 100.0;

            // https://github.com/Koenkk/zigbee2mqtt/issues/798
            // Sometimes the sensor publishes non-realistic vales, it should only publish message
            // in the 0 - 100 range, don't produce messages beyond these values.
            if (humidity >= 0 && humidity <= 100) {
                return {humidity: precisionRoundOptions(humidity, options, 'humidity')};
            }
        },
    },
    generic_occupancy: {
        // This is for occupancy sensor that send motion start AND stop messages
        // Note: options.occupancy_timeout not available yet, to implement it will be
        // needed to update device report intervall as well, see devices.js
        cid: 'msOccupancySensing',
        type: 'attReport',
        convert: (model, msg, publish, options) => {
            if (msg.data.data.occupancy === 0) {
                return {occupancy: false};
            } else if (msg.data.data.occupancy === 1) {
                return {occupancy: true};
            }
        },
    },
    generic_occupancy_no_off_msg: {
        // This is for occupancy sensor that only send a message when motion detected,
        // but do not send a motion stop.
        // Therefore we need to publish the no_motion detected by ourselves.
        cid: 'msOccupancySensing',
        type: 'attReport',
        convert: (model, msg, publish, options) => {
            if (msg.data.data.occupancy !== 1) {
                // In case of 0 no occupancy is reported.
                // https://github.com/Koenkk/zigbee2mqtt/issues/467
                return;
            }

            // The occupancy sensor only sends a message when motion detected.
            // Therefore we need to publish the no_motion detected by ourselves.
            const useOptionsTimeout = options && options.hasOwnProperty('occupancy_timeout');
            const timeout = useOptionsTimeout ? options.occupancy_timeout : occupancyTimeout;
            const deviceID = msg.endpoints[0].device.ieeeAddr;

            // Stop existing timer because motion is detected and set a new one.
            if (store[deviceID]) {
                clearTimeout(store[deviceID]);
                store[deviceID] = null;
            }

            if (timeout !== 0) {
                store[deviceID] = setTimeout(() => {
                    publish({occupancy: false});
                    store[deviceID] = null;
                }, timeout * 1000);
            }

            return {occupancy: true};
        },
    },
    xiaomi_contact: {
        cid: 'genOnOff',
        type: 'attReport',
        convert: (model, msg, publish, options) => {
            return {contact: msg.data.data['onOff'] === 0};
        },
    },
    xiaomi_contact_interval: {
        cid: 'genBasic',
        type: 'attReport',
        convert: (model, msg, publish, options) => {
            return {contact: msg.data.data['65281']['100'] === 0};
        },
    },
    brightness: {
        cid: 'genLevelCtrl',
        type: 'devChange',
        convert: (model, msg, publish, options) => {
            return {brightness: msg.data.data['currentLevel']};
        },
    },
    color_colortemp: {
        cid: 'lightingColorCtrl',
        type: 'devChange',
        convert: (model, msg, publish, options) => {
            const result = {};

            if (msg.data.data['colorTemperature']) {
                result.color_temp = msg.data.data['colorTemperature'];
            }

            if (msg.data.data['colorMode']) {
                result.color_mode = msg.data.data['colorMode'];
            }

            if (
                msg.data.data['currentX']
                || msg.data.data['currentY']
                || msg.data.data['currentSaturation']
                || msg.data.data['enhancedCurrentHue']
            ) {
                result.color = {};

                if (msg.data.data['currentX']) {
                    result.color.x = precisionRound(msg.data.data['currentX'] / 65535, 3);
                }

                if (msg.data.data['currentY']) {
                    result.color.y = precisionRound(msg.data.data['currentY'] / 65535, 3);
                }

                if (msg.data.data['currentSaturation']) {
                    result.color.saturation = precisionRound(msg.data.data['currentSaturation'] / 2.54, 1);
                }

                if (msg.data.data['enhancedCurrentHue']) {
                    result.color.hue = precisionRound(msg.data.data['enhancedCurrentHue'] / (65535 / 360), 1);
                }
            }

            return result;
        },
    },
    color_colortemp_report: {
        cid: 'lightingColorCtrl',
        type: 'attReport',
        convert: (model, msg, publish, options) => {
            const result = {};

            if (msg.data.data['colorTemperature']) {
                result.color_temp = msg.data.data['colorTemperature'];
            }

            if (msg.data.data['colorMode']) {
                result.color_mode = msg.data.data['colorMode'];
            }

            if (
                msg.data.data['currentX']
                || msg.data.data['currentY']
                || msg.data.data['currentSaturation']
                || msg.data.data['enhancedCurrentHue']
            ) {
                result.color = {};

                if (msg.data.data['currentX']) {
                    result.color.x = precisionRound(msg.data.data['currentX'] / 65535, 3);
                }

                if (msg.data.data['currentY']) {
                    result.color.y = precisionRound(msg.data.data['currentY'] / 65535, 3);
                }

                if (msg.data.data['currentSaturation']) {
                    result.color.saturation = precisionRound(msg.data.data['currentSaturation'] / 2.54, 1);
                }

                if (msg.data.data['enhancedCurrentHue']) {
                    result.color.hue = precisionRound(msg.data.data['enhancedCurrentHue'] / (65535 / 360), 1);
                }
            }

            return result;
        },
    },
    WXKG11LM_click: {
        cid: 'genOnOff',
        type: 'attReport',
        convert: (model, msg, publish, options) => {
            const data = msg.data.data;
            let clicks;

            if (data.onOff) {
                clicks = 1;
            } else if (data['32768']) {
                clicks = data['32768'];
            }

            if (clickLookup[clicks]) {
                return {click: clickLookup[clicks]};
            }
        },
    },
    generic_illuminance: {
        cid: 'msIlluminanceMeasurement',
        type: 'attReport',
        convert: (model, msg, publish, options) => {
            return {illuminance: msg.data.data['measuredValue']};
        },
    },
    generic_pressure: {
        cid: 'msPressureMeasurement',
        type: 'attReport',
        convert: (model, msg, publish, options) => {
            const pressure = parseFloat(msg.data.data['measuredValue']);
            return {pressure: precisionRoundOptions(pressure, options, 'pressure')};
        },
    },
    WXKG02LM_click: {
        cid: 'genOnOff',
        type: 'attReport',
        convert: (model, msg, publish, options) => {
            const ep = msg.endpoints[0];
            return {click: getKey(model.ep(ep.device), ep.epId)};
        },
    },
    WXKG02LM_click_multistate: {
        cid: 'genMultistateInput',
        type: 'attReport',
        convert: (model, msg, publish, options) => {
            const ep = msg.endpoints[0];
            const button = getKey(model.ep(ep.device), ep.epId);
            const value = msg.data.data['presentValue'];

            const actionLookup = {
                0: 'long',
                1: null,
                2: 'double',
            };

            const action = actionLookup[value];

            if (button) {
                return {click: button + (action ? `_${action}` : '')};
            }
        },
    },
    WXKG03LM_click: {
        cid: 'genOnOff',
        type: 'attReport',
        convert: (model, msg, publish, options) => {
            return {click: 'single'};
        },
    },
    SJCGQ11LM_water_leak_iaszone: {
        cid: 'ssIasZone',
        type: 'statusChange',
        convert: (model, msg, publish, options) => {
            return {water_leak: msg.data.zoneStatus === 1};
        },
    },
    state: {
        cid: 'genOnOff',
        type: 'attReport',
        convert: (model, msg, publish, options) => {
            return {state: msg.data.data['onOff'] === 1 ? 'ON' : 'OFF'};
        },
    },
    state_change: {
        cid: 'genOnOff',
        type: 'devChange',
        convert: (model, msg, publish, options) => {
            return {state: msg.data.data['onOff'] === 1 ? 'ON' : 'OFF'};
        },
    },
    xiaomi_power: {
        cid: 'genAnalogInput',
        type: 'attReport',
        convert: (model, msg, publish, options) => {
            return {power: precisionRound(msg.data.data['presentValue'], 2)};
        },
    },
    xiaomi_plug_state: {
        cid: 'genBasic',
        type: 'attReport',
        convert: (model, msg, publish, options) => {
            if (msg.data.data['65281']) {
                const data = msg.data.data['65281'];
                return {
                    state: data['100'] === 1 ? 'ON' : 'OFF',
                    power: precisionRound(data['152'], 2),
                    voltage: precisionRound(data['150'] * 0.1, 1),
                    consumption: precisionRound(data['149'], 2),
                    temperature: precisionRoundOptions(data['3'], options, 'temperature'),
                };
            }
        },
    },
    xiaomi_bulb_interval: {
        cid: 'genBasic',
        type: 'attReport',
        convert: (model, msg, publish, options) => {
            if (msg.data.data['65281']) {
                const data = msg.data.data['65281'];
                return {
                    state: data['100'] === 1 ? 'ON' : 'OFF',
                    brightness: data['101'],
                    color_temp: data['102'],
                };
            }
        },
    },
    QBKG11LM_power: {
        cid: 'genBasic',
        type: 'attReport',
        convert: (model, msg, publish, options) => {
            if (msg.data.data['65281']) {
                const data = msg.data.data['65281'];
                return {
                    power: precisionRound(data['152'], 2),
                    consumption: precisionRound(data['149'], 2),
                    temperature: precisionRoundOptions(data['3'], options, 'temperature'),
                };
            }
        },
    },
    QBKG12LM_power: {
        cid: 'genBasic',
        type: 'attReport',
        convert: (model, msg, publish, options) => {
            if (msg.data.data['65281']) {
                const data = msg.data.data['65281'];
                return {
                    power: precisionRound(data['152'], 2),
                    consumption: precisionRound(data['149'], 2),
                    temperature: precisionRoundOptions(data['3'], options, 'temperature'),
                };
            }
        },
    },
    QBKG04LM_QBKG11LM_state: {
        cid: 'genOnOff',
        type: 'attReport',
        convert: (model, msg, publish, options) => {
            if (msg.data.data['61440']) {
                return {state: msg.data.data['onOff'] === 1 ? 'ON' : 'OFF'};
            } else {
                return {click: 'single'};
            }
        },
    },
    QBKG04LM_operation_mode: {
        cid: 'genBasic',
        type: 'devChange',
        convert: (model, msg, publish, options) => {
            const mappingMode = {
                0x12: 'control_relay',
                0xFE: 'decoupled',
            };
            const key = '65314';
            if (msg.data.data.hasOwnProperty(key)) {
                const mode = mappingMode[msg.data.data[key]];
                return {operation_mode: mode};
            }
        },
    },
    QBKG03LM_QBKG12LM_state: {
        cid: 'genOnOff',
        type: 'attReport',
        convert: (model, msg, publish, options) => {
            if (msg.data.data['61440']) {
                const ep = msg.endpoints[0];
                const key = `state_${getKey(model.ep(ep.device), ep.epId)}`;
                const payload = {};
                payload[key] = msg.data.data['onOff'] === 1 ? 'ON' : 'OFF';
                return payload;
            } else {
                const mapping = {4: 'left', 5: 'right', 6: 'both'};
                const button = mapping[msg.endpoints[0].epId];
                return {click: button};
            }
        },
    },
    QBKG03LM_buttons: {
        cid: 'genOnOff',
        type: 'devChange',
        convert: (model, msg, publish, options) => {
            const mapping = {4: 'left', 5: 'right'};
            const button = mapping[msg.endpoints[0].epId];
            if (button) {
                const payload = {};
                payload[`button_${button}`] = msg.data.data['onOff'] === 1 ? 'release' : 'hold';
                return payload;
            }
        },
    },
    QBKG03LM_operation_mode: {
        cid: 'genBasic',
        type: 'devChange',
        convert: (model, msg, publish, options) => {
            const mappingButton = {
                '65314': 'left',
                '65315': 'right',
            };
            const mappingMode = {
                0x12: 'control_left_relay',
                0x22: 'control_right_relay',
                0xFE: 'decoupled',
            };
            for (const key in mappingButton) {
                if (msg.data.data.hasOwnProperty(key)) {
                    const payload = {};
                    const mode = mappingMode[msg.data.data[key]];
                    payload[`operation_mode_${mappingButton[key]}`] = mode;
                    return payload;
                }
            }
        },
    },
    xiaomi_lock_report: {
        cid: 'genBasic',
        type: 'attReport',
        convert: (model, msg, publish, options) => {
            if (msg.data.data['65328']) {
                const data = msg.data.data['65328'];
                const state = data.substr(2, 2);
                const action = data.substr(4, 2);
                const keynum = data.substr(6, 2);
                if (state == 11) {
                    if (action == 1) {
                        // unknown key
                        return {keyerror: true, inserted: 'unknown'};
                    }
                    if (action == 3) {
                        // explicitly disabled key (i.e. reported lost)
                        return {keyerror: true, inserted: keynum};
                    }
                    if (action == 7) {
                        // strange object introduced into the cylinder (e.g. a lock pick)
                        return {keyerror: true, inserted: 'strange'};
                    }
                }
                if (state == 12) {
                    if (action == 1) {
                        return {inserted: keynum};
                    }
                    if (action == 11) {
                        return {forgotten: keynum};
                    }
                }
            }
        },
    },
    ZNCLDJ11LM_curtain_genAnalogOutput_change: {
        cid: 'genAnalogOutput',
        type: 'devChange',
        convert: (model, msg, publish, options) => {
            let running = false;

            if (msg.data.data['61440']) {
                running = msg.data.data['61440'] !== 0;
            }

            const position = precisionRound(msg.data.data['presentValue'], 2);
            return {position: position, running: running};
        },
    },
    ZNCLDJ11LM_curtain_genAnalogOutput_report: {
        cid: 'genAnalogOutput',
        type: 'attReport',
        convert: (model, msg, publish, options) => {
            let running = false;

            if (msg.data.data['61440']) {
                running = msg.data.data['61440'] !== 0;
            }

            const position = precisionRound(msg.data.data['presentValue'], 2);
            return {position: position, running: running};
        },
    },
    JTYJGD01LMBW_smoke: {
        cid: 'ssIasZone',
        type: 'statusChange',
        convert: (model, msg, publish, options) => {
            return {smoke: msg.data.zoneStatus === 1};
        },
    },
    heiman_smoke: {
        cid: 'ssIasZone',
        type: 'statusChange',
        convert: (model, msg, publish, options) => {
            const zoneStatus = msg.data.zoneStatus;
            return {
                smoke: (zoneStatus & 1) > 0, // Bit 1 = Alarm: Smoke
                battery_low: (zoneStatus & 1<<3) > 0, // Bit 4 = Battery LOW indicator
            };
        },
    },
    battery_200: {
        cid: 'genPowerCfg',
        type: 'attReport',
        convert: (model, msg, publish, options) => {
            const batt = msg.data.data.batteryPercentageRemaining;
            const battLow = msg.data.data.batteryAlarmState;
            const results = {};
            if (batt != null) {
                const value = Math.round(batt/200.0*10000)/100; // Out of 200
                results['battery'] = value;
            }
            if (battLow != null) {
                if (battLow) {
                    results['battery_low'] = true;
                } else {
                    results['battery_low'] = false;
                }
            }
            return results;
        },
    },
    heiman_smoke_enrolled: {
        cid: 'ssIasZone',
        type: 'devChange',
        convert: (model, msg, publish, options) => {
            const zoneId = msg.data.data.zoneId;
            const zoneState = msg.data.data.zoneState;
            const results = {};
            if (zoneState) {
                results['enrolled'] = true;
            } else {
                results['enrolled'] = false;
            }
            results['zone_id'] = zoneId;
            return results;
        },
    },
    heiman_gas: {
        cid: 'ssIasZone',
        type: 'statusChange',
        convert: (model, msg, publish, options) => {
            const zoneStatus = msg.data.zoneStatus;
            return {
                gas: (zoneStatus & 1) > 0, // Bit 1 = Alarm: Gas
                battery_low: (zoneStatus & 1<<3) > 0, // Bit 4 = Battery LOW indicator
            };
        },
    },
    heiman_water_leak: {
        cid: 'ssIasZone',
        type: 'statusChange',
        convert: (model, msg, publish, options) => {
            const zoneStatus = msg.data.zoneStatus;
            return {
                water_leak: (zoneStatus & 1) > 0, // Bit 1 = Alarm: Water leak
                tamper: (zoneStatus & 1<<2) > 0, // Bit 3 = Tamper status
                battery_low: (zoneStatus & 1<<3) > 0, // Bit 4 = Battery LOW indicator
            };
        },
    },
    heiman_contact: {
        cid: 'ssIasZone',
        type: 'statusChange',
        convert: (model, msg, publish, options) => {
            const zoneStatus = msg.data.zoneStatus;
            return {
                contact: (zoneStatus & 1) > 0, // Bit 1 = Alarm: Contact detection
                tamper: (zoneStatus & 1<<2) > 0, // Bit 3 = Tamper status
                battery_low: (zoneStatus & 1<<3) > 0, // Bit 4 = Battery LOW indicator
            };
        },
    },
    JTQJBF01LMBW_gas: {
        cid: 'ssIasZone',
        type: 'statusChange',
        convert: (model, msg, publish, options) => {
            return {gas: msg.data.zoneStatus === 1};
        },
    },
    JTQJBF01LMBW_gas_density: {
        cid: 'genBasic',
        type: 'attReport',
        convert: (model, msg, publish, options) => {
            const data = msg.data.data;
            if (data && data['65281']) {
                const basicAttrs = data['65281'];
                if (basicAttrs.hasOwnProperty('100')) {
                    return {gas_density: basicAttrs['100']};
                }
            }
        },
    },
    JTQJBF01LMBW_sensitivity: {
        cid: 'ssIasZone',
        type: 'devChange',
        convert: (model, msg, publish, options) => {
            const data = msg.data.data;
            const lookup = {
                '1': 'low',
                '2': 'medium',
                '3': 'high',
            };

            if (data && data.hasOwnProperty('65520')) {
                const value = data['65520'];
                if (value && value.startsWith('0x020')) {
                    return {
                        sensitivity: lookup[value.charAt(5)],
                    };
                }
            }
        },
    },
    DJT11LM_vibration: {
        cid: 'closuresDoorLock',
        type: 'attReport',
        convert: (model, msg, publish, options) => {
            const result = {};
            const vibrationLookup = {
                1: 'vibration',
                2: 'tilt',
                3: 'drop',
            };

            if (msg.data.data['85']) {
                const data = msg.data.data['85'];
                result.action = vibrationLookup[data];
            }
            if (msg.data.data['1283']) {
                const data = msg.data.data['1283'];
                result.angle = data;
            }

            if (msg.data.data['1288']) {
                const data = msg.data.data['1288'];

                // array interpretation:
                // 12 bit two's complement sign extended integer
                // data[1][bit0..bit15] : x
                // data[1][bit16..bit31]: y
                // data[0][bit0..bit15] : z
                // left shift first to preserve sign extension for 'x'
                const x = ((data['1'] << 16) >> 16);
                const y = (data['1'] >> 16);
                // left shift first to preserve sign extension for 'z'
                const z = ((data['0'] << 16) >> 16);

                // calculate angle
                result.angle_x = Math.round(Math.atan(x/Math.sqrt(y*y+z*z)) * 180 / Math.PI);
                result.angle_y = Math.round(Math.atan(y/Math.sqrt(x*x+z*z)) * 180 / Math.PI);
                result.angle_z = Math.round(Math.atan(z/Math.sqrt(x*x+y*y)) * 180 / Math.PI);

                // calculate absolulte angle
                const R = Math.sqrt(x * x + y * y + z * z);
                result.angle_x_absolute = Math.round((Math.acos(x / R)) * 180 / Math.PI);
                result.angle_y_absolute = Math.round((Math.acos(y / R)) * 180 / Math.PI);
            }

            return result;
        },
    },
    generic_power: {
        cid: 'seMetering',
        type: 'attReport',
        convert: (model, msg, publish, options) => {
            return {power: precisionRound(msg.data.data['instantaneousDemand'], 2)};
        },
    },
    CC2530ROUTER_state: {
        cid: 'genOnOff',
        type: 'attReport',
        convert: (model, msg, publish, options) => {
            return {state: msg.data.data['onOff'] === 1};
        },
    },
    CC2530ROUTER_meta: {
        cid: 'genBinaryValue',
        type: 'attReport',
        convert: (model, msg, publish, options) => {
            const data = msg.data.data;
            return {
                description: data['description'],
                type: data['inactiveText'],
                rssi: data['presentValue'],
            };
        },
    },
    DNCKAT_S00X_state: {
        cid: 'genOnOff',
        type: 'attReport',
        convert: (model, msg, publish, options) => {
            const ep = msg.endpoints[0];
            const key = `state_${getKey(model.ep(ep.device), ep.epId)}`;
            const payload = {};
            payload[key] = msg.data.data['onOff'] === 1 ? 'ON' : 'OFF';
            return payload;
        },
    },
    DNCKAT_S00X_buttons: {
        cid: 'genOnOff',
        type: 'devChange',
        convert: (model, msg, publish, options) => {
            const ep = msg.endpoints[0];
            const key = `button_${getKey(model.ep(ep.device), ep.epId)}`;
            const payload = {};
            payload[key] = msg.data.data['onOff'] === 1 ? 'release' : 'hold';
            return payload;
        },
    },
    Z809A_power: {
        cid: 'haElectricalMeasurement',
        type: 'attReport',
        convert: (model, msg, publish, options) => {
            return {
                power: msg.data.data['activePower'],
                current: msg.data.data['rmsCurrent'],
                voltage: msg.data.data['rmsVoltage'],
                power_factor: msg.data.data['powerFactor'],
            };
        },
    },
    SP120_power: {
        cid: 'haElectricalMeasurement',
        type: 'attReport',
        convert: (model, msg, publish, options) => {
            const result = {};

            if (msg.data.data.hasOwnProperty('activePower')) {
                result.power = msg.data.data['activePower'];
            }

            if (msg.data.data.hasOwnProperty('rmsCurrent')) {
                result.current = msg.data.data['rmsCurrent'] / 1000;
            }

            if (msg.data.data.hasOwnProperty('rmsVoltage')) {
                result.voltage = msg.data.data['rmsVoltage'];
            }

            return result;
        },
    },
    STS_PRS_251_presence: {
        cid: 'genBinaryInput',
        type: 'attReport',
        convert: (model, msg, publish, options) => {
            const useOptionsTimeout = options && options.hasOwnProperty('presence_timeout');
            const timeout = useOptionsTimeout ? options.presence_timeout : 100; // 100 seconds by default
            const deviceID = msg.endpoints[0].device.ieeeAddr;

            // Stop existing timer because presence is detected and set a new one.
            if (store.hasOwnProperty(deviceID)) {
                clearTimeout(store[deviceID]);
                store[deviceID] = null;
            }

            store[deviceID] = setTimeout(() => {
                publish({presence: false});
                store[deviceID] = null;
            }, timeout * 1000);

            return {presence: true};
        },
    },
    generic_batteryvoltage_3000_2500: {
        cid: 'genPowerCfg',
        type: 'attReport',
        convert: (model, msg, publish, options) => {
            const battery = {max: 3000, min: 2500};
            const voltage = msg.data.data['batteryVoltage'] * 100;
            return {
                battery: toPercentage(voltage, battery.min, battery.max),
                voltage: voltage,
            };
        },
    },
    STS_PRS_251_beeping: {
        cid: 'genIdentify',
        type: 'devChange',
        convert: (model, msg, publish, options) => {
            return {action: 'beeping'};
        },
    },
    _324131092621_on: {
        cid: 'genOnOff',
        type: 'cmdOn',
        convert: (model, msg, publish, options) => {
            return {action: 'on'};
        },
    },
    _324131092621_off: {
        cid: 'genOnOff',
        type: 'cmdOffWithEffect',
        convert: (model, msg, publish, options) => {
            return {action: 'off'};
        },
    },
    _324131092621_step: {
        cid: 'genLevelCtrl',
        type: 'cmdStep',
        convert: (model, msg, publish, options) => {
            const deviceID = msg.endpoints[0].device.ieeeAddr;
            const direction = msg.data.data.stepmode === 0 ? 'up' : 'down';
            const mode = msg.data.data.stepsize === 30 ? 'press' : 'hold';

            // Initialize store
            if (!store[deviceID]) {
                store[deviceID] = {value: 255, since: null, direction: null};
            }

            if (mode === 'press') {
                const newValue = store[deviceID].value + (direction === 'up' ? 50 : -50);
                store[deviceID].value = numberWithinRange(newValue, 0, 255);
            } else if (mode === 'hold') {
                holdUpdateBrightness324131092621(deviceID);
                store[deviceID].since = Date.now();
                store[deviceID].direction = direction;
            }

            return {action: `${direction}-${mode}`, brightness: store[deviceID].value};
        },
    },
    _324131092621_stop: {
        cid: 'genLevelCtrl',
        type: 'cmdStop',
        convert: (model, msg, publish, options) => {
            const deviceID = msg.endpoints[0].device.ieeeAddr;

            if (store[deviceID]) {
                holdUpdateBrightness324131092621(deviceID);
                const payload = {
                    brightness: store[deviceID].value,
                    action: `${store[deviceID].direction}-hold-release`,
                };

                store[deviceID].since = null;
                store[deviceID].direction = null;
                return payload;
            }
        },
    },
    generic_battery: {
        cid: 'genPowerCfg',
        type: 'attReport',
        convert: (model, msg, publish, options) => {
            if (msg.data.data.hasOwnProperty('batteryPercentageRemaining')) {
                return {battery: msg.data.data['batteryPercentageRemaining']};
            }
        },
    },
    generic_battery_change: {
        cid: 'genPowerCfg',
        type: 'devChange',
        convert: (model, msg, publish, options) => {
            if (msg.data.data.hasOwnProperty('batteryPercentageRemaining')) {
                return {battery: msg.data.data['batteryPercentageRemaining']};
            }
        },
    },
    hue_battery: {
        cid: 'genPowerCfg',
        type: 'attReport',
        convert: (model, msg, publish, options) => {
            return {battery: precisionRound(msg.data.data['batteryPercentageRemaining'], 2) / 2};
        },
    },
    generic_battery_voltage: {
        cid: 'genPowerCfg',
        type: 'attReport',
        convert: (model, msg, publish, options) => {
            return {voltage: msg.data.data['batteryVoltage'] / 100};
        },
    },
    cmd_move: {
        cid: 'genLevelCtrl',
        type: 'cmdMove',
        convert: (model, msg, publish, options) => ictcg1(model, msg, publish, options, 'move'),
    },
    cmd_move_with_onoff: {
        cid: 'genLevelCtrl',
        type: 'cmdMoveWithOnOff',
        convert: (model, msg, publish, options) => ictcg1(model, msg, publish, options, 'move'),
    },
    cmd_stop: {
        cid: 'genLevelCtrl',
        type: 'cmdStop',
        convert: (model, msg, publish, options) => ictcg1(model, msg, publish, options, 'stop'),
    },
    cmd_stop_with_onoff: {
        cid: 'genLevelCtrl',
        type: 'cmdStopWithOnOff',
        convert: (model, msg, publish, options) => ictcg1(model, msg, publish, options, 'stop'),
    },
    cmd_move_to_level_with_onoff: {
        cid: 'genLevelCtrl',
        type: 'cmdMoveToLevelWithOnOff',
        convert: (model, msg, publish, options) => ictcg1(model, msg, publish, options, 'level'),
    },
    iris_3210L_power: {
        cid: 'haElectricalMeasurement',
        type: 'attReport',
        convert: (model, msg, publish, options) => {
            return {power: msg.data.data['activePower'] / 10.0};
        },
    },
    iris_3320L_contact: {
        cid: 'ssIasZone',
        type: 'statusChange',
        convert: (model, msg, publish, options) => {
            return {contact: msg.data.zoneStatus === 36};
        },
    },
    nue_power_state: {
        cid: 'genOnOff',
        type: 'attReport',
        convert: (model, msg, publish, options) => {
            const ep = msg.endpoints[0];
            const button = getKey(model.ep(ep.device), ep.epId);
            if (button) {
                const payload = {};
                payload[`state_${button}`] = msg.data.data['onOff'] === 1 ? 'ON' : 'OFF';
                return payload;
            }
        },
    },
    generic_state_multi_ep: {
        cid: 'genOnOff',
        type: 'attReport',
        convert: (model, msg, publish, options) => {
            const ep = msg.endpoints[0];
            const key = `state_${getKey(model.ep(ep.device), ep.epId)}`;
            const payload = {};
            payload[key] = msg.data.data['onOff'] === 1 ? 'ON' : 'OFF';
            return payload;
        },
    },
    RZHAC_4256251_power: {
        cid: 'haElectricalMeasurement',
        type: 'attReport',
        convert: (model, msg, publish, options) => {
            return {
                power: msg.data.data['activePower'],
                current: msg.data.data['rmsCurrent'],
                voltage: msg.data.data['rmsVoltage'],
            };
        },
    },
    ias_zone_motion_dev_change: {
        cid: 'ssIasZone',
        type: 'devChange',
        convert: (model, msg, publish, options) => {
            if (msg.data.data.zoneType === 0x000D) { // type 0x000D = motion sensor
                const zoneStatus = msg.data.data.zoneStatus;
                return {
                    occupancy: (zoneStatus & 1<<1) > 0, // Bit 1 = Alarm 2: Presence Indication
                    tamper: (zoneStatus & 1<<2) > 0, // Bit 2 = Tamper status
                    battery_low: (zoneStatus & 1<<3) > 0, // Bit 3 = Battery LOW indicator (trips around 2.4V)
                };
            }
        },
    },
    ias_zone_motion_status_change: {
        cid: 'ssIasZone',
        type: 'statusChange',
        convert: (model, msg, publish, options) => {
            const zoneStatus = msg.data.zoneStatus;
            return {
                occupancy: (zoneStatus & 1<<1) > 0, // Bit 1 = Alarm 2: Presence Indication
                tamper: (zoneStatus & 1<<2) > 0, // Bit 2 = Tamper status
                battery_low: (zoneStatus & 1<<3) > 0, // Bit 3 = Battery LOW indicator (trips around 2.4V)
            };
        },
    },
    bosch_ias_zone_motion_status_change: {
        cid: 'ssIasZone',
        type: 'statusChange',
        convert: (model, msg, publish, options) => {
            const zoneStatus = msg.data.zoneStatus;
            return {
                occupancy: (zoneStatus & 1) > 0, // Bit 0 = Alarm 1: Presence Indication
                tamper: (zoneStatus & 1<<2) > 0, // Bit 2 = Tamper status
                battery_low: (zoneStatus & 1<<3) > 0, // Bit 3 = Battery LOW indicator (trips around 2.4V)
            };
        },
    },
    ias_contact_dev_change: {
        cid: 'ssIasZone',
        type: 'devChange',
        convert: (model, msg, publish, options) => {
            const zoneStatus = msg.data.zoneStatus;
            return {
                contact: !((zoneStatus & 1) > 0),
            };
        },
    },
    ias_contact_status_change: {
        cid: 'ssIasZone',
        type: 'statusChange',
        convert: (model, msg, publish, options) => {
            const zoneStatus = msg.data.zoneStatus;
            return {
                contact: !((zoneStatus & 1) > 0),
            };
        },
    },
    brightness_report: {
        cid: 'genLevelCtrl',
        type: 'attReport',
        convert: (model, msg, publish, options) => {
            return {
                brightness: msg.data.data['currentLevel'],
            };
        },
    },
    smartsense_multi: {
        cid: 'ssIasZone',
        type: 'attReport',
        convert: (model, msg, publish, options) => {
            const zoneStatus = msg.data.data.zoneStatus;
            return {
                contact: !(zoneStatus & 1), // Bit 1 = Contact
                // Bit 5 = Currently always set?
            };
        },
    },
    thermostat_dev_change: {
        cid: 'hvacThermostat',
        type: 'devChange',
        convert: (model, msg, publish, options) => {
            const result = {};
            if (typeof msg.data.data['localTemp'] == 'number') {
                result.local_temperature = precisionRound(msg.data.data['localTemp'], 2) / 100;
            }
            if (typeof msg.data.data['localTemperatureCalibration'] == 'number') {
                result.local_temperature_calibration =
                    precisionRound(msg.data.data['localTemperatureCalibration'], 2) / 10;
            }
            if (typeof msg.data.data['occupancy'] == 'number') {
                result.occupancy = msg.data.data['occupancy'];
            }
            if (typeof msg.data.data['occupiedHeatingSetpoint'] == 'number') {
                result.occupied_heating_setpoint =
                    precisionRound(msg.data.data['occupiedHeatingSetpoint'], 2) / 100;
            }
            if (typeof msg.data.data['unoccupiedHeatingSetpoint'] == 'number') {
                result.unoccupied_heating_setpoint =
                    precisionRound(msg.data.data['unoccupiedHeatingSetpoint'], 2) / 100;
            }
            if (typeof msg.data.data['weeklySchedule'] == 'number') {
                result.weekly_schedule = msg.data.data['weeklySchedule'];
            }
            if (typeof msg.data.data['setpointChangeAmount'] == 'number') {
                result.setpoint_change_amount = msg.data.data['setpointChangeAmount'] / 100;
            }
            if (typeof msg.data.data['setpointChangeSource'] == 'number') {
                result.setpoint_change_source = msg.data.data['setpointChangeSource'];
            }
            if (typeof msg.data.data['setpointChangeSourceTimeStamp'] == 'number') {
                result.setpoint_change_source_timestamp = msg.data.data['setpointChangeSourceTimeStamp'];
            }
            if (typeof msg.data.data['remoteSensing'] == 'number') {
                result.remote_sensing = msg.data.data['remoteSensing'];
            }
            const ctrl = msg.data.data['ctrlSeqeOfOper'];
            if (typeof ctrl == 'number' && common.thermostatControlSequenceOfOperations.hasOwnProperty(ctrl)) {
                result.control_sequence_of_operation = common.thermostatControlSequenceOfOperations[ctrl];
            }
            const smode = msg.data.data['systemMode'];
            if (typeof smode == 'number' && common.thermostatSystemModes.hasOwnProperty(smode)) {
                result.system_mode = common.thermostatSystemModes[smode];
            }
            const rmode = msg.data.data['runningMode'];
            if (typeof rmode == 'number' && common.thermostatSystemModes.hasOwnProperty(rmode)) {
                result.running_mode = common.thermostatSystemModes[rmode];
            }
            const state = msg.data.data['runningState'];
            if (typeof state == 'number' && common.thermostatRunningStates.hasOwnProperty(state)) {
                result.running_state = common.thermostatRunningStates[state];
            }
            if (typeof msg.data.data['pIHeatingDemand'] == 'number') {
                result.pi_heating_demand = msg.data.data['pIHeatingDemand'];
            }
            return result;
        },
    },
    thermostat_att_report: {
        cid: 'hvacThermostat',
        type: 'attReport',
        convert: (model, msg, publish, options) => {
            const result = {};
            if (typeof msg.data.data['localTemp'] == 'number') {
                result.local_temperature = precisionRound(msg.data.data['localTemp'], 2) / 100;
            }
            if (typeof msg.data.data['localTemperatureCalibration'] == 'number') {
                result.local_temperature_calibration =
                    precisionRound(msg.data.data['localTemperatureCalibration'], 2) / 10;
            }
            if (typeof msg.data.data['occupancy'] == 'number') {
                result.occupancy = msg.data.data['occupancy'];
            }
            if (typeof msg.data.data['occupiedHeatingSetpoint'] == 'number') {
                result.occupied_heating_setpoint =
                    precisionRound(msg.data.data['occupiedHeatingSetpoint'], 2) / 100;
            }
            if (typeof msg.data.data['unoccupiedHeatingSetpoint'] == 'number') {
                result.unoccupied_heating_setpoint =
                    precisionRound(msg.data.data['unoccupiedHeatingSetpoint'], 2) / 100;
            }
            if (typeof msg.data.data['weeklySchedule'] == 'number') {
                result.weekly_schedule = msg.data.data['weeklySchedule'];
            }
            if (typeof msg.data.data['setpointChangeAmount'] == 'number') {
                result.setpoint_change_amount = msg.data.data['setpointChangeAmount'] / 100;
            }
            if (typeof msg.data.data['setpointChangeSource'] == 'number') {
                result.setpoint_change_source = msg.data.data['setpointChangeSource'];
            }
            if (typeof msg.data.data['setpointChangeSourceTimeStamp'] == 'number') {
                result.setpoint_change_source_timestamp = msg.data.data['setpointChangeSourceTimeStamp'];
            }
            if (typeof msg.data.data['remoteSensing'] == 'number') {
                result.remote_sensing = msg.data.data['remoteSensing'];
            }
            const ctrl = msg.data.data['ctrlSeqeOfOper'];
            if (typeof ctrl == 'number' && common.thermostatControlSequenceOfOperations.hasOwnProperty(ctrl)) {
                result.control_sequence_of_operation = common.thermostatControlSequenceOfOperations[ctrl];
            }
            const smode = msg.data.data['systemMode'];
            if (typeof smode == 'number' && common.thermostatSystemModes.hasOwnProperty(smode)) {
                result.system_mode = common.thermostatSystemModes[smode];
            }
            const rmode = msg.data.data['runningMode'];
            if (typeof rmode == 'number' && common.thermostatSystemModes.hasOwnProperty(rmode)) {
                result.running_mode = common.thermostatSystemModes[rmode];
            }
            const state = msg.data.data['runningState'];
            if (typeof state == 'number' && common.thermostatRunningStates.hasOwnProperty(state)) {
                result.running_state = common.thermostatRunningStates[state];
            }
            if (typeof msg.data.data['pIHeatingDemand'] == 'number') {
                result.pi_heating_demand = msg.data.data['pIHeatingDemand'];
            }
            return result;
        },
    },
    eurotronic_thermostat_dev_change: {
        cid: 'hvacThermostat',
        type: 'devChange',
        convert: (model, msg, publish, options) => {
            const result = {};
            if (typeof msg.data.data[0x4003] == 'number') {
                result.current_heating_setpoint =
                    precisionRound(msg.data.data[0x4003], 2) / 100;
            }
            if (typeof msg.data.data[0x4008] == 'number') {
                result.eurotronic_system_mode = msg.data.data[0x4008];
            }
            if (typeof msg.data.data[0x4002] == 'number') {
                result.eurotronic_error_status = msg.data.data[0x4002];
            }
            if (typeof msg.data.data[0x4000] == 'number') {
                result.eurotronic_trv_mode = msg.data.data[0x4000];
            }
            if (typeof msg.data.data[0x4001] == 'number') {
                result.eurotronic_valve_position = msg.data.data[0x4001];
            }
            return result;
        },
    },
    tint404011_on: {
        cid: 'genOnOff',
        type: 'cmdOn',
        convert: (model, msg, publish, options) => {
            return {action: 'on'};
        },
    },
    tint404011_off: {
        cid: 'genOnOff',
        type: 'cmdOff',
        convert: (model, msg, publish, options) => {
            return {action: 'off'};
        },
    },
    tint404011_brightness_updown_click: {
        cid: 'genLevelCtrl',
        type: 'cmdStep',
        convert: (model, msg, publish, options) => {
            const direction = msg.data.data.stepmode === 1 ? 'down' : 'up';
            return {
                action: `brightness_${direction}_click`,
                step_size: msg.data.data.stepsize,
                transition_time: msg.data.data.transtime,
            };
        },
    },
    tint404011_scene: {
        cid: 'genBasic',
        type: 'cmdWrite',
        convert: (model, msg, publish, options) => {
            return {action: `scene${msg.data.data[0].attrData}`};
        },
    },
    tint404011_move_to_color_temp: {
        cid: 'lightingColorCtrl',
        type: 'cmdMoveToColorTemp',
        convert: (model, msg, publish, options) => {
            return {
                action: `color_temp`,
                action_color_temperature: msg.data.data.colortemp,
                transition_time: msg.data.data.transtime,
            };
        },
    },
    tint404011_move_to_color: {
        cid: 'lightingColorCtrl',
        type: 'cmdMoveToColor',
        convert: (model, msg, publish, options) => {
            return {
                action: `color_wheel`,
                action_color_x: msg.data.data.colorx,
                action_color_y: msg.data.data.colory,
                transition_time: msg.data.data.transtime,
            };
        },
    },
    cmdToggle: {
        cid: 'genOnOff',
        type: 'cmdToggle',
        convert: (model, msg, publish, options) => {
            return {action: 'toggle'};
        },
    },
    E1524_arrow_click: {
        cid: 'genScenes',
        type: 'cmdTradfriArrowSingle',
        convert: (model, msg, publish, options) => {
            const direction = msg.data.data.value === 257 ? 'left' : 'right';
            return {action: `arrow_${direction}_click`};
        },
    },
    E1524_arrow_hold: {
        cid: 'genScenes',
        type: 'cmdTradfriArrowHold',
        convert: (model, msg, publish, options) => {
            const direction = msg.data.data.value === 3329 ? 'left' : 'right';
            store[msg.endpoints[0].device.ieeeAddr] = direction;
            return {action: `arrow_${direction}_hold`};
        },
    },
    E1524_arrow_release: {
        cid: 'genScenes',
        type: 'cmdTradfriArrowRelease',
        convert: (model, msg, publish, options) => {
            const direction = store[msg.endpoints[0].device.ieeeAddr];
            if (direction) {
                delete store[msg.endpoints[0].device.ieeeAddr];
                return {action: `arrow_${direction}_release`, duration: msg.data.data.value / 1000};
            }
        },
    },
    E1524_brightness_up_click: {
        cid: 'genLevelCtrl',
        type: 'cmdStepWithOnOff',
        convert: (model, msg, publish, options) => {
            return {action: `brightness_up_click`};
        },
    },
    E1524_brightness_down_click: {
        cid: 'genLevelCtrl',
        type: 'cmdStep',
        convert: (model, msg, publish, options) => {
            return {action: `brightness_down_click`};
        },
    },
    E1524_brightness_up_hold: {
        cid: 'genLevelCtrl',
        type: 'cmdMoveWithOnOff',
        convert: (model, msg, publish, options) => {
            return {action: `brightness_up_hold`};
        },
    },
    E1524_brightness_up_release: {
        cid: 'genLevelCtrl',
        type: 'cmdStopWithOnOff',
        convert: (model, msg, publish, options) => {
            return {action: `brightness_up_release`};
        },
    },
    E1524_brightness_down_hold: {
        cid: 'genLevelCtrl',
        type: 'cmdMove',
        convert: (model, msg, publish, options) => {
            return {action: `brightness_down_hold`};
        },
    },
    E1524_brightness_down_release: {
        cid: 'genLevelCtrl',
        type: 'cmdStop',
        convert: (model, msg, publish, options) => {
            return {action: `brightness_down_release`};
        },
    },
    livolo_switch_dev_change: {
        cid: 'genOnOff',
        type: 'devChange',
        convert: (model, msg, publish, options) => {
            const status = msg.data.data.onOff;
            const payload = {};
            payload['state_left'] = status & 1 ? 'ON' : 'OFF';
            payload['state_right'] = status & 2 ? 'ON' : 'OFF';
            if (msg.endpoints[0].hasOwnProperty('linkquality')) {
                payload['linkquality'] = msg.endpoints[0].linkquality;
            }
            return payload;
        },
    },
    eria_81825_on: {
        cid: 'genOnOff',
        type: 'cmdOn',
        convert: (model, msg, publish, options) => {
            return {action: 'on'};
        },
    },
    eria_81825_off: {
        cid: 'genOnOff',
        type: 'cmdOff',
        convert: (model, msg, publish, options) => {
            return {action: 'off'};
        },
    },
    eria_81825_updown: {
        cid: 'genLevelCtrl',
        type: 'cmdStep',
        convert: (model, msg, publish, options) => {
            const direction = msg.data.data.stepmode === 0 ? 'up' : 'down';
            return {action: `${direction}`};
        },
    },
<<<<<<< HEAD
    ZYCT202_on: {
        cid: 'genOnOff',
        type: 'cmdOn',
        convert: (model, msg, publish, options) => {
            return {action: 'on', action_group: msg.groupid};
        },
    },
    ZYCT202_off: {
        cid: 'genOnOff',
        type: 'cmdOffWithEffect',
        convert: (model, msg, publish, options) => {
            return {action: 'off', action_group: msg.groupid};
        },
    },
    ZYCT202_stop: {
        cid: 'genLevelCtrl',
        type: 'cmdStop',
        convert: (model, msg, publish, options) => {
            return {action: 'stop', action_group: msg.groupid};
        },
    },
    ZYCT202_up_down: {
        cid: 'genLevelCtrl',
        type: 'cmdMove',
        convert: (model, msg, publish, options) => {
            const value = msg.data.data['movemode'];
            let action = null;
            if (value === 0) action = {'action': 'up-press', action_group: msg.groupid};
            else if (value === 1) action = {'action': 'down-press', action_group: msg.groupid};
            return action ? action : null;
       },
    },
    
=======
    cover_position: {
        cid: 'genLevelCtrl',
        type: 'devChange',
        convert: (model, msg, publish, options) => {
            const currentLevel = msg.data.data['currentLevel'];
            const position = Math.round(Number(currentLevel) / 2.55).toString();
            const state = position > 0 ? 'OPEN' : 'CLOSE';
            return {state: state, position: position};
        },
    },
    cover_position_report: {
        cid: 'genLevelCtrl',
        type: 'attReport',
        convert: (model, msg, publish, options) => {
            const currentLevel = msg.data.data['currentLevel'];
            const position = Math.round(Number(currentLevel) / 2.55).toString();
            const state = position > 0 ? 'OPEN' : 'CLOSE';
            return {state: state, position: position};
        },
    },
    keen_home_smart_vent_pressure: {
        cid: 'msPressureMeasurement',
        type: 'devChange',
        convert: (model, msg, publish, options) => {
            // '{"cid":"msPressureMeasurement","data":{"32":990494}}'
            const pressure = parseFloat(msg.data.data['32']) / 1000.0;
            return {pressure: precisionRoundOptions(pressure, options, 'pressure')};
        },
    },
    keen_home_smart_vent_pressure_report: {
        cid: 'msPressureMeasurement',
        type: 'attReport',
        convert: (model, msg, publish, options) => {
            // '{"cid":"msPressureMeasurement","data":{"32":990494}}'
            const pressure = parseFloat(msg.data.data['32']) / 1000.0;
            return {pressure: precisionRoundOptions(pressure, options, 'pressure')};
        },
    },

>>>>>>> 0315f48d
    // Ignore converters (these message dont need parsing).
    ignore_doorlock_change: {
        cid: 'closuresDoorLock',
        type: 'devChange',
        convert: (model, msg, publish, options) => null,
    },
    ignore_onoff_change: {
        cid: 'genOnOff',
        type: 'devChange',
        convert: (model, msg, publish, options) => null,
    },
    ignore_onoff_report: {
        cid: 'genOnOff',
        type: 'attReport',
        convert: (model, msg, publish, options) => null,
    },
    ignore_basic_change: {
        cid: 'genBasic',
        type: 'devChange',
        convert: (model, msg, publish, options) => null,
    },
    ignore_basic_report: {
        cid: 'genBasic',
        type: 'attReport',
        convert: (model, msg, publish, options) => null,
    },
    ignore_illuminance_change: {
        cid: 'msIlluminanceMeasurement',
        type: 'devChange',
        convert: (model, msg, publish, options) => null,
    },
    ignore_occupancy_change: {
        cid: 'msOccupancySensing',
        type: 'devChange',
        convert: (model, msg, publish, options) => null,
    },
    ignore_temperature_change: {
        cid: 'msTemperatureMeasurement',
        type: 'devChange',
        convert: (model, msg, publish, options) => null,
    },
    ignore_humidity_change: {
        cid: 'msRelativeHumidity',
        type: 'devChange',
        convert: (model, msg, publish, options) => null,
    },
    ignore_pressure_change: {
        cid: 'msPressureMeasurement',
        type: 'devChange',
        convert: (model, msg, publish, options) => null,
    },
    ignore_analog_change: {
        cid: 'genAnalogInput',
        type: 'devChange',
        convert: (model, msg, publish, options) => null,
    },
    ignore_analog_report: {
        cid: 'genAnalogInput',
        type: 'attReport',
        convert: (model, msg, publish, options) => null,
    },
    ignore_multistate_report: {
        cid: 'genMultistateInput',
        type: 'attReport',
        convert: (model, msg, publish, options) => null,
    },
    ignore_multistate_change: {
        cid: 'genMultistateInput',
        type: 'devChange',
        convert: (model, msg, publish, options) => null,
    },
    ignore_power_change: {
        cid: 'genPowerCfg',
        type: 'devChange',
        convert: (model, msg, publish, options) => null,
    },
    ignore_metering_change: {
        cid: 'seMetering',
        type: 'devChange',
        convert: (model, msg, publish, options) => null,
    },
    ignore_electrical_change: {
        cid: 'haElectricalMeasurement',
        type: 'devChange',
        convert: (model, msg, publish, options) => null,
    },
    ignore_light_brightness_report: {
        cid: 'genLevelCtrl',
        type: 'attReport',
        convert: (model, msg, publish, options) => null,
    },
    ignore_light_color_colortemp_report: {
        cid: 'lightingColorCtrl',
        type: 'attReport',
        convert: (model, msg, publish, options) => null,
    },
    ignore_closuresWindowCovering_change: {
        cid: 'closuresWindowCovering',
        type: 'devChange',
        convert: (model, msg, publish, options) => null,
    },
    ignore_closuresWindowCovering_report: {
        cid: 'closuresWindowCovering',
        type: 'attReport',
        convert: (model, msg, publish, options) => null,
    },
    ignore_thermostat_change: {
        cid: 'hvacThermostat',
        type: 'devChange',
        convert: (model, msg, publish, options) => null,
    },
    ignore_thermostat_report: {
        cid: 'hvacThermostat',
        type: 'attReport',
        convert: (model, msg, publish, options) => null,
    },
    ignore_genGroups_devChange: {
        cid: 'genGroups',
        type: 'devChange',
        convert: (model, msg, publish, options) => null,
    },
    ignore_iaszone_change: {
        cid: 'ssIasZone',
        type: 'devChange',
        convert: (model, msg, publish, options) => null,
    },
    ignore_genIdentify: {
        cid: 'genIdentify',
        type: 'attReport',
        convert: (model, msg, publish, options) => null,
    },
};

module.exports = converters;<|MERGE_RESOLUTION|>--- conflicted
+++ resolved
@@ -1801,7 +1801,6 @@
             return {action: `${direction}`};
         },
     },
-<<<<<<< HEAD
     ZYCT202_on: {
         cid: 'genOnOff',
         type: 'cmdOn',
@@ -1834,8 +1833,6 @@
             return action ? action : null;
        },
     },
-    
-=======
     cover_position: {
         cid: 'genLevelCtrl',
         type: 'devChange',
@@ -1875,7 +1872,6 @@
         },
     },
 
->>>>>>> 0315f48d
     // Ignore converters (these message dont need parsing).
     ignore_doorlock_change: {
         cid: 'closuresDoorLock',
