'use strict';

const debug = require('debug')('zigbee-shepherd-converters:devices');
const fz = require('./converters/fromZigbee');
const tz = require('./converters/toZigbee');

const repInterval = {
    MAX: 65535,
};

const generic = {
    light_onoff_brightness: {
        supports: 'on/off, brightness',
        fromZigbee: [fz.light_brightness, fz.light_state],
        toZigbee: [tz.on_off, tz.light_brightness, tz.ignore_transition, tz.light_alert],
    },
    light_onoff_brightness_colortemp: {
        supports: 'on/off, brightness, color temperature',
        fromZigbee: [fz.light_brightness, fz.light_color_colortemp, fz.light_state],
        toZigbee: [tz.on_off, tz.light_brightness, tz.light_colortemp, tz.ignore_transition, tz.light_alert],
    },
    light_onoff_brightness_colorxy: {
        supports: 'on/off, brightness, color xy',
        fromZigbee: [fz.light_brightness, fz.light_color_colortemp, fz.light_state],
        toZigbee: [tz.on_off, tz.light_brightness, tz.light_color, tz.ignore_transition, tz.light_alert],
    },
    light_onoff_brightness_colortemp_colorxy: {
        supports: 'on/off, brightness, color temperature, color xy',
        fromZigbee: [fz.light_brightness, fz.light_color_colortemp, fz.light_state],
        toZigbee: [
            tz.on_off, tz.light_brightness, tz.light_colortemp, tz.light_color, tz.ignore_transition,
            tz.light_alert,
        ],
    },
};

const tzHuePowerOnBehavior = [tz.hue_power_on_behavior, tz.hue_power_on_brightness, tz.hue_power_on_color_temperature];
const hue = {
    light_onoff_brightness: {
        supports: generic.light_onoff_brightness.supports + ', power-on behavior',
        fromZigbee: generic.light_onoff_brightness.fromZigbee,
        toZigbee: generic.light_onoff_brightness.toZigbee.concat(tzHuePowerOnBehavior),
    },
    light_onoff_brightness_colortemp: {
        supports: generic.light_onoff_brightness_colortemp.supports + ', power-on behavior',
        fromZigbee: generic.light_onoff_brightness_colortemp.fromZigbee,
        toZigbee: generic.light_onoff_brightness_colortemp.toZigbee.concat(tzHuePowerOnBehavior),
    },
    light_onoff_brightness_colorxy: {
        supports: generic.light_onoff_brightness_colorxy.supports + ', power-on behavior',
        fromZigbee: generic.light_onoff_brightness_colorxy.fromZigbee,
        toZigbee: generic.light_onoff_brightness_colorxy.toZigbee.concat(tzHuePowerOnBehavior),
    },
    light_onoff_brightness_colortemp_colorxy: {
        supports: generic.light_onoff_brightness_colortemp_colorxy.supports + ', power-on behavior',
        fromZigbee: generic.light_onoff_brightness_colortemp_colorxy.fromZigbee,
        toZigbee: generic.light_onoff_brightness_colortemp_colorxy.toZigbee.concat(tzHuePowerOnBehavior),
    },
};

const foundationCfg = {manufSpec: 0, disDefaultRsp: 0};

const execute = (device, actions, callback, delay) => {
    if (!device) {
        callback(false, 'No device');
        return;
    }
    delay || (delay = 300);
    const len = actions.length;
    let nextActionIndex = 0;

    const next = () => {
        if (nextActionIndex === len) {
            callback(true, '');
            return;
        }

        const nextAction = actions[nextActionIndex++];

        setTimeout(nextAction,
            delay,
            (error) => {
                debug(`Configured '${nextAction.toString()}' with result '${error ? error : 'OK'}'`);
                if (error) {
                    callback(false, error);
                    return;
                }
                next();
            }
        );
    };

    next();
};

const devices = [
    // Xiaomi
    {
        zigbeeModel: ['lumi.light.aqcn02'],
        model: 'ZNLDP12LM',
        vendor: 'Xiaomi',
        description: 'Aqara smart LED bulb',
        extend: generic.light_onoff_brightness_colortemp,
        fromZigbee: [
            fz.light_brightness, fz.light_color_colortemp, fz.generic_state, fz.xiaomi_bulb_interval,
            fz.ignore_light_brightness_report, fz.ignore_light_color_colortemp_report, fz.ignore_onoff_change,
            fz.ignore_basic_change,
        ],
    },
    {
        zigbeeModel: ['lumi.sensor_switch'],
        model: 'WXKG01LM',
        vendor: 'Xiaomi',
        description: 'MiJia wireless switch',
        supports: 'single, double, triple, quadruple, many, long, long_release click',
        fromZigbee: [fz.xiaomi_battery_3v, fz.WXKG01LM_click, fz.ignore_onoff_change, fz.ignore_basic_change],
        toZigbee: [],
    },
    {
        zigbeeModel: ['lumi.sensor_switch.aq2', 'lumi.remote.b1acn01\u0000\u0000\u0000\u0000\u0000\u0000'],
        model: 'WXKG11LM',
        vendor: 'Xiaomi',
        description: 'Aqara wireless switch',
        supports: 'single, double click (and triple, quadruple, hold, release depending on model)',
        fromZigbee: [
            fz.xiaomi_battery_3v, fz.WXKG11LM_click, fz.ignore_onoff_change, fz.ignore_basic_change,
            fz.xiaomi_action_click_multistate, fz.ignore_multistate_change,
        ],
        toZigbee: [],
    },
    {
        zigbeeModel: ['lumi.sensor_switch.aq3', 'lumi.sensor_swit'],
        model: 'WXKG12LM',
        vendor: 'Xiaomi',
        description: 'Aqara wireless switch (with gyroscope)',
        supports: 'single, double, shake, hold, release',
        fromZigbee: [
            fz.xiaomi_battery_3v, fz.WXKG12LM_action_click_multistate, fz.ignore_onoff_change,
            fz.ignore_basic_change, fz.ignore_multistate_change,
        ],
        toZigbee: [],
    },
    {
        zigbeeModel: ['lumi.sensor_86sw1\u0000lu', 'lumi.remote.b186acn01\u0000\u0000\u0000'],
        model: 'WXKG03LM',
        vendor: 'Xiaomi',
        description: 'Aqara single key wireless wall switch',
        supports: 'single, double, hold, release and long click',
        fromZigbee: [
            fz.xiaomi_battery_3v, fz.WXKG03LM_click, fz.ignore_basic_change,
            fz.xiaomi_action_click_multistate, fz.ignore_multistate_change,
        ],
        toZigbee: [],
    },
    {
        zigbeeModel: ['lumi.sensor_86sw2\u0000Un', 'lumi.sensor_86sw2.es1', 'lumi.remote.b286acn01\u0000\u0000\u0000'],
        model: 'WXKG02LM',
        vendor: 'Xiaomi',
        description: 'Aqara double key wireless wall switch',
        supports: 'left, right, both click (and double, long click for left, right and both depending on model)',
        fromZigbee: [
            fz.xiaomi_battery_3v, fz.WXKG02LM_click, fz.ignore_basic_change,
            fz.WXKG02LM_click_multistate, fz.ignore_multistate_change,
        ],
        toZigbee: [],
        ep: (device) => {
            return {'left': 1, 'right': 2, 'both': 3};
        },
    },
    {
        zigbeeModel: ['lumi.ctrl_neutral1'],
        model: 'QBKG04LM',
        vendor: 'Xiaomi',
        description: 'Aqara single key wired wall switch',
        supports: 'on/off',
        fromZigbee: [
            fz.QBKG04LM_QBKG11LM_state, fz.ignore_onoff_change, fz.ignore_basic_change, fz.ignore_basic_report,
        ],
        toZigbee: [tz.on_off],
        ep: (device) => {
            return {'': 2};
        },
    },
    {
        zigbeeModel: ['lumi.ctrl_ln1.aq1', 'lumi.ctrl_ln1'],
        model: 'QBKG11LM',
        vendor: 'Xiaomi',
        description: 'Aqara single key wired wall switch',
        supports: 'on/off, power measurement',
        fromZigbee: [
            fz.QBKG04LM_QBKG11LM_state, fz.QBKG11LM_power, fz.ignore_onoff_change, fz.ignore_basic_change,
            fz.ignore_multistate_report, fz.ignore_multistate_change, fz.ignore_analog_change, fz.xiaomi_power,
        ],
        toZigbee: [tz.on_off],
    },
    {
        zigbeeModel: ['lumi.ctrl_neutral2'],
        model: 'QBKG03LM',
        vendor: 'Xiaomi',
        description: 'Aqara double key wired wall switch',
        supports: 'release/hold, on/off',
        fromZigbee: [
            fz.QBKG03LM_QBKG12LM_state, fz.QBKG03LM_buttons, fz.ignore_basic_change, fz.ignore_basic_report,
        ],
        toZigbee: [tz.on_off],
        ep: (device) => {
            return {'left': 2, 'right': 3};
        },
    },
    {
        zigbeeModel: ['lumi.ctrl_ln2.aq1'],
        model: 'QBKG12LM',
        vendor: 'Xiaomi',
        description: 'Aqara double key wired wall switch',
        supports: 'on/off, power measurement',
        fromZigbee: [
            fz.QBKG03LM_QBKG12LM_state, fz.QBKG12LM_power, fz.ignore_analog_change, fz.ignore_basic_change,
            fz.ignore_multistate_report, fz.ignore_multistate_change, fz.ignore_onoff_change, fz.xiaomi_power,
        ],
        toZigbee: [tz.on_off],
        ep: (device) => {
            return {'left': 1, 'right': 2};
        },
    },
    {
        zigbeeModel: ['lumi.sens'],
        model: 'WSDCGQ01LM',
        vendor: 'Xiaomi',
        description: 'MiJia temperature & humidity sensor ',
        supports: 'temperature and humidity',
        fromZigbee: [
            fz.xiaomi_battery_3v, fz.WSDCGQ01LM_WSDCGQ11LM_interval, fz.xiaomi_temperature, fz.xiaomi_humidity,
            fz.ignore_basic_change,
        ],
        toZigbee: [],
    },
    {
        zigbeeModel: ['lumi.weather'],
        model: 'WSDCGQ11LM',
        vendor: 'Xiaomi',
        description: 'Aqara temperature, humidity and pressure sensor',
        supports: 'temperature, humidity and pressure',
        fromZigbee: [
            fz.xiaomi_battery_3v, fz.xiaomi_temperature, fz.xiaomi_humidity, fz.xiaomi_pressure,
            fz.ignore_basic_change, fz.ignore_temperature_change, fz.ignore_humidity_change,
            fz.ignore_pressure_change, fz.WSDCGQ01LM_WSDCGQ11LM_interval,
        ],
        toZigbee: [],
    },
    {
        zigbeeModel: ['lumi.sensor_motion'],
        model: 'RTCGQ01LM',
        vendor: 'Xiaomi',
        description: 'MiJia human body movement sensor',
        supports: 'occupancy',
        fromZigbee: [fz.xiaomi_battery_3v, fz.generic_occupancy_no_off_msg, fz.ignore_basic_change],
        toZigbee: [],
    },
    {
        zigbeeModel: ['lumi.sensor_motion.aq2'],
        model: 'RTCGQ11LM',
        vendor: 'Xiaomi',
        description: 'Aqara human body movement and illuminance sensor',
        supports: 'occupancy and illuminance',
        fromZigbee: [
            fz.xiaomi_battery_3v, fz.generic_occupancy_no_off_msg, fz.generic_illuminance, fz.ignore_basic_change,
            fz.ignore_illuminance_change, fz.ignore_occupancy_change, fz.RTCGQ11LM_interval,
        ],
        toZigbee: [],
    },
    {
        zigbeeModel: ['lumi.sensor_magnet'],
        model: 'MCCGQ01LM',
        vendor: 'Xiaomi',
        description: 'MiJia door & window contact sensor',
        supports: 'contact',
        fromZigbee: [
            fz.xiaomi_battery_3v, fz.xiaomi_contact, fz.ignore_onoff_change,
            fz.ignore_basic_change,
        ],
        toZigbee: [],
    },
    {
        zigbeeModel: ['lumi.sensor_magnet.aq2'],
        model: 'MCCGQ11LM',
        vendor: 'Xiaomi',
        description: 'Aqara door & window contact sensor',
        supports: 'contact',
        fromZigbee: [
            fz.xiaomi_battery_3v, fz.xiaomi_contact, fz.xiaomi_contact_interval, fz.ignore_onoff_change,
            fz.ignore_basic_change,
        ],
        toZigbee: [],
    },
    {
        zigbeeModel: ['lumi.sensor_wleak.aq1'],
        model: 'SJCGQ11LM',
        vendor: 'Xiaomi',
        description: 'Aqara water leak sensor',
        supports: 'water leak true/false',
        fromZigbee: [fz.xiaomi_battery_3v, fz.SJCGQ11LM_water_leak_iaszone, fz.ignore_basic_change],
        toZigbee: [],
    },
    {
        zigbeeModel: ['lumi.sensor_cube', 'lumi.sensor_cube.aqgl01'],
        model: 'MFKZQ01LM',
        vendor: 'Xiaomi',
        description: 'Mi/Aqara smart home cube',
        supports: 'shake, wakeup, fall, tap, slide, flip180, flip90, rotate_left and rotate_right',
        fromZigbee: [
            fz.xiaomi_battery_3v, fz.MFKZQ01LM_action_multistate, fz.MFKZQ01LM_action_analog,
            fz.ignore_analog_change, fz.ignore_multistate_change, fz.ignore_basic_change,
        ],
        toZigbee: [],
    },
    {
        zigbeeModel: ['lumi.plug'],
        model: 'ZNCZ02LM',
        description: 'Mi power plug ZigBee',
        supports: 'on/off, power measurement',
        vendor: 'Xiaomi',
        fromZigbee: [
            fz.generic_state, fz.xiaomi_power, fz.xiaomi_plug_state, fz.ignore_onoff_change,
            fz.ignore_basic_change, fz.ignore_analog_change,
        ],
        toZigbee: [tz.on_off],
    },
    {
        zigbeeModel: ['lumi.ctrl_86plug', 'lumi.ctrl_86plug.aq1'],
        model: 'QBCZ11LM',
        description: 'Aqara socket Zigbee',
        supports: 'on/off, power measurement',
        vendor: 'Xiaomi',
        fromZigbee: [
            fz.generic_state, fz.xiaomi_power, fz.xiaomi_plug_state, fz.ignore_onoff_change,
            fz.ignore_basic_change, fz.ignore_analog_change,
        ],
        toZigbee: [tz.on_off],
    },
    {
        zigbeeModel: ['lumi.sensor_smoke'],
        model: 'JTYJ-GD-01LM/BW',
        description: 'MiJia Honeywell smoke detector',
        supports: 'smoke',
        vendor: 'Xiaomi',
        fromZigbee: [fz.xiaomi_battery_3v, fz.JTYJGD01LMBW_smoke, fz.ignore_basic_change],
        toZigbee: [],
    },
    {
        zigbeeModel: ['lumi.sensor_natgas'],
        model: 'JTQJ-BF-01LM/BW',
        vendor: 'Xiaomi',
        description: 'MiJia gas leak detector ',
        supports: 'gas',
        fromZigbee: [
            fz.JTQJBF01LMBW_gas,
            fz.JTQJBF01LMBW_sensitivity,
            fz.JTQJBF01LMBW_gas_density,
            fz.ignore_basic_change,
        ],
        toZigbee: [tz.JTQJBF01LMBW_sensitivity, tz.JTQJBF01LMBW_selfest],
    },
    {
        zigbeeModel: ['lumi.lock.v1'],
        model: 'A6121',
        vendor: 'Xiaomi',
        description: 'Vima Smart Lock',
        supports: 'inserted, forgotten, key error',
        fromZigbee: [fz.xiaomi_lock_report, fz.ignore_basic_change],
        toZigbee: [],
    },
    {
        zigbeeModel: ['lumi.vibration.aq1'],
        model: 'DJT11LM',
        vendor: 'Xiaomi',
        description: 'Aqara vibration sensor',
        supports: 'drop, tilt and touch',
        fromZigbee: [
            fz.xiaomi_battery_3v, fz.DJT11LM_vibration, fz.ignore_basic_change, fz.ignore_doorlock_change,
        ],
        toZigbee: [tz.DJT11LM_vibration_sensitivity],
    },
    {
        zigbeeModel: ['lumi.curtain'],
        model: 'ZNCLDJ11LM',
        description: 'Aqara curtain motor',
        supports: 'open, close, stop, position',
        vendor: 'Xiaomi',
        fromZigbee: [
            fz.ZNCLDJ11LM_curtain_genAnalogOutput_change, fz.ZNCLDJ11LM_curtain_genAnalogOutput_report,
            fz.ignore_closuresWindowCovering_change, fz.ignore_closuresWindowCovering_report,
            fz.ignore_basic_change, fz.ignore_basic_report,
        ],
        toZigbee: [tz.ZNCLDJ11LM_control, tz.ZNCLDJ11LM_control_position],
    },

    // IKEA
    {
        zigbeeModel: [
            'TRADFRI bulb E27 WS opal 980lm', 'TRADFRI bulb E26 WS opal 980lm',
            'TRADFRI bulb E27 WS\uFFFDopal 980lm',
        ],
        model: 'LED1545G12',
        vendor: 'IKEA',
        description: 'TRADFRI LED bulb E26/E27 980 lumen, dimmable, white spectrum, opal white',
        extend: generic.light_onoff_brightness_colortemp,
    },
    {
        zigbeeModel: ['TRADFRI bulb E27 WS clear 950lm', 'TRADFRI bulb E26 WS clear 950lm'],
        model: 'LED1546G12',
        vendor: 'IKEA',
        description: 'TRADFRI LED bulb E26/E27 950 lumen, dimmable, white spectrum, clear',
        extend: generic.light_onoff_brightness_colortemp,
    },
    {
        zigbeeModel: ['TRADFRI bulb E27 opal 1000lm', 'TRADFRI bulb E27 W opal 1000lm'],
        model: 'LED1623G12',
        vendor: 'IKEA',
        description: 'TRADFRI LED bulb E27 1000 lumen, dimmable, opal white',
        extend: generic.light_onoff_brightness,
    },
    {
        zigbeeModel: ['TRADFRI bulb GU10 WS 400lm'],
        model: 'LED1537R6',
        vendor: 'IKEA',
        description: 'TRADFRI LED bulb GU10 400 lumen, dimmable, white spectrum',
        extend: generic.light_onoff_brightness_colortemp,
    },
    {
        zigbeeModel: ['TRADFRI bulb GU10 W 400lm'],
        model: 'LED1650R5',
        vendor: 'IKEA',
        description: 'TRADFRI LED bulb GU10 400 lumen, dimmable',
        extend: generic.light_onoff_brightness,
    },
    {
        zigbeeModel: ['TRADFRI bulb E14 WS opal 400lm', 'TRADFRI bulb E12 WS opal 400lm'],
        model: 'LED1536G5',
        vendor: 'IKEA',
        description: 'TRADFRI LED bulb E12/E14 400 lumen, dimmable, white spectrum, opal white',
        extend: generic.light_onoff_brightness_colortemp,
    },
    {
        zigbeeModel: ['TRADFRI bulb E26 opal 1000lm', 'TRADFRI bulb E26 W opal 1000lm'],
        model: 'LED1622G12',
        vendor: 'IKEA',
        description: 'TRADFRI LED bulb E26 1000 lumen, dimmable, opal white',
        extend: generic.light_onoff_brightness,
    },
    {
        zigbeeModel: ['TRADFRI bulb E27 CWS opal 600lm', 'TRADFRI bulb E26 CWS opal 600lm'],
        model: 'LED1624G9',
        vendor: 'IKEA',
        description: 'TRADFRI LED bulb E27/E26 600 lumen, dimmable, color, opal white',
        extend: generic.light_onoff_brightness_colortemp_colorxy,
    },
    {
        zigbeeModel: [
            'TRADFRI bulb E14 W op/ch 400lm', 'TRADFRI bulb E12 W op/ch 400lm',
            'TRADFRI bulb E17 W op/ch 400lm',
        ],
        model: 'LED1649C5',
        vendor: 'IKEA',
        description: 'TRADFRI LED bulb E12/E14/E17 400 lumen, dimmable warm white, chandelier opal',
        extend: generic.light_onoff_brightness,
    },
    {
        zigbeeModel: ['TRADFRI wireless dimmer'],
        model: 'ICTC-G-1',
        vendor: 'IKEA',
        description: 'TRADFRI wireless dimmer',
        supports: 'brightness [0-255], quick rotate for instant 0/255',
        fromZigbee: [
            fz.cmd_move, fz.cmd_move_with_onoff, fz.cmd_stop, fz.cmd_stop_with_onoff,
            fz.cmd_move_to_level_with_onoff, fz.generic_battery, fz.ignore_power_change,
        ],
        toZigbee: [],
        configure: (ieeeAddr, shepherd, coordinator, callback) => {
            const device = shepherd.find(ieeeAddr, 1);
            const cfg = {
                direction: 0, attrId: 33, dataType: 32, minRepIntval: 0, maxRepIntval: repInterval.MAX, repChange: 0,
            };

            const actions = [
                (cb) => device.bind('genLevelCtrl', coordinator, cb),
                (cb) => device.bind('genPowerCfg', coordinator, cb),
                (cb) => device.foundation('genPowerCfg', 'configReport', [cfg], foundationCfg, cb),
            ];
            execute(device, actions, callback);
        },
    },
    {
        zigbeeModel: ['TRADFRI transformer 10W', 'TRADFRI Driver 10W'],
        model: 'ICPSHC24-10EU-IL-1',
        vendor: 'IKEA',
        description: 'TRADFRI driver for wireless control (10 watt)',
        extend: generic.light_onoff_brightness,
    },
    {
        zigbeeModel: ['TRADFRI transformer 30W'],
        model: 'ICPSHC24-30EU-IL-1',
        vendor: 'IKEA',
        description: 'TRADFRI driver for wireless control (30 watt)',
        extend: generic.light_onoff_brightness,
    },
    {
        zigbeeModel: ['FLOALT panel WS 30x30'],
        model: 'L1527',
        vendor: 'IKEA',
        description: 'FLOALT LED light panel, dimmable, white spectrum (30x30 cm)',
        extend: generic.light_onoff_brightness_colortemp,
    },
    {
        zigbeeModel: ['FLOALT panel WS 60x60'],
        model: 'L1529',
        vendor: 'IKEA',
        description: 'FLOALT LED light panel, dimmable, white spectrum (60x60 cm)',
        extend: generic.light_onoff_brightness_colortemp,
    },
    {
        zigbeeModel: ['FLOALT panel WS 30x90'],
        model: 'L1528',
        vendor: 'IKEA',
        description: 'FLOALT LED light panel, dimmable, white spectrum (30x90 cm)',
        extend: generic.light_onoff_brightness_colortemp,
    },
    {
        zigbeeModel: ['SURTE door WS 38x64'],
        model: 'L1531',
        vendor: 'IKEA',
        description: 'SURTE door light panel, dimmable, white spectrum (38x64 cm)',
        extend: generic.light_onoff_brightness_colortemp,
    },
    {
        zigbeeModel: ['TRADFRI control outlet'],
        model: 'E1603',
        description: 'TRADFRI control outlet',
        supports: 'on/off',
        vendor: 'IKEA',
        fromZigbee: [fz.ignore_onoff_change, fz.generic_state],
        toZigbee: [tz.on_off],
        configure: (ieeeAddr, shepherd, coordinator, callback) => {
            const device = shepherd.find(ieeeAddr, 1);
            const cfg = {direction: 0, attrId: 0, dataType: 16, minRepIntval: 0, maxRepIntval: 1000, repChange: 0};
            const actions = [
                (cb) => device.bind('genOnOff', coordinator, cb),
                (cb) => device.foundation('genOnOff', 'configReport', [cfg], foundationCfg, cb),
            ];

            execute(device, actions, callback);
        },
    },
    {
        zigbeeModel: ['TRADFRI remote control'],
        model: 'E1524',
        description: 'TRADFRI remote control',
        supports:
            'toggle, arrow left/right click/hold/release, brightness up/down click/hold/release ' +
            '(**[requires additional setup!]' +
            '(https://github.com/Koenkk/zigbee2mqtt/blob/dev/docs/getting_started/pairing_devices.md)**)',
        vendor: 'IKEA',
        fromZigbee: [
            fz.E1524_toggle, fz.E1524_arrow_click, fz.E1524_arrow_hold, fz.E1524_arrow_release,
            fz.E1524_brightness_up_click, fz.E1524_brightness_down_click, fz.E1524_brightness_up_hold,
            fz.E1524_brightness_up_release, fz.E1524_brightness_down_hold, fz.E1524_brightness_down_release,
        ],
        toZigbee: [],
    },

    // Philips
    {
        zigbeeModel: ['LLC012', 'LLC011'],
        model: '7299760PH',
        vendor: 'Philips',
        description: 'Hue Bloom',
        extend: hue.light_onoff_brightness_colorxy,
    },
    {
        zigbeeModel: ['LLC020'],
        model: '7146060PH',
        vendor: 'Philips',
        description: 'Hue Go',
        extend: hue.light_onoff_brightness_colortemp_colorxy,
    },
    {
        zigbeeModel: ['LWB004'],
        model: '433714',
        vendor: 'Philips',
        description: 'Hue Lux A19 bulb E27',
        extend: hue.light_onoff_brightness,
    },
    {
        zigbeeModel: ['LWB006', 'LWB014'],
        model: '9290011370',
        vendor: 'Philips',
        description: 'Hue white A60 bulb E27',
        extend: hue.light_onoff_brightness,
    },
    {
        zigbeeModel: ['LWB010'],
        model: '8718696449691',
        vendor: 'Philips',
        description: 'Hue White Single bulb B22',
        extend: hue.light_onoff_brightness,
    },
    {
        zigbeeModel: ['LST001'],
        model: '7299355PH',
        vendor: 'Philips',
        description: 'Hue white and color ambiance LightStrip',
        extend: hue.light_onoff_brightness_colorxy,
    },
    {
        zigbeeModel: ['LST002'],
        model: '915005106701',
        vendor: 'Philips',
        description: 'Hue white and color ambiance LightStrip plus',
        extend: hue.light_onoff_brightness_colortemp_colorxy,
    },
    {
        zigbeeModel: ['LCT001', 'LCT007', 'LCT010', 'LCT012', 'LCT014', 'LCT015', 'LCT016'],
        model: '9290012573A',
        vendor: 'Philips',
        description: 'Hue white and color ambiance E26/E27/E14',
        extend: hue.light_onoff_brightness_colortemp_colorxy,
    },
    {
        zigbeeModel: ['LCT002'],
        model: '9290002579A',
        vendor: 'Philips',
        description: 'Hue white and color ambiance BR30',
        extend: hue.light_onoff_brightness_colortemp_colorxy,
    },
    {
        zigbeeModel: ['LCT003'],
        model: '8718696485880',
        vendor: 'Philips',
        description: 'Hue white and color ambiance GU10',
        extend: hue.light_onoff_brightness_colortemp_colorxy,
    },
    {
        zigbeeModel: ['LCT024'],
        model: '915005733701',
        vendor: 'Philips',
        description: 'Hue White and color ambiance Play Lightbar',
        extend: hue.light_onoff_brightness_colortemp_colorxy,
    },
    {
        zigbeeModel: ['LTW011'],
        model: '464800',
        vendor: 'Philips',
        description: 'Hue white ambiance BR30 flood light',
        extend: hue.light_onoff_brightness_colortemp,
    },
    {
        zigbeeModel: ['LTW012'],
        model: '8718696695203',
        vendor: 'Philips',
        description: 'Hue white ambiance E14',
        extend: hue.light_onoff_brightness_colortemp,
    },
    {
        zigbeeModel: ['LTW013'],
        model: '8718696598283',
        vendor: 'Philips',
        description: 'Hue white ambiance GU10',
        extend: hue.light_onoff_brightness_colortemp,
    },
    {
        zigbeeModel: ['LTW010', 'LTW001', 'LTW004'],
        model: '8718696548738',
        vendor: 'Philips',
        description: 'Hue white ambiance E26/E27',
        extend: hue.light_onoff_brightness_colortemp,
    },
    {
        zigbeeModel: ['LTC001'],
        model: '3261030P7',
        vendor: 'Philips',
        description: 'Hue Being',
        extend: hue.light_onoff_brightness_colortemp,
    },
    {
        zigbeeModel: ['LTC003'],
        model: '3261331P7',
        vendor: 'Philips',
        description: 'Hue white ambiance Still',
        extend: hue.light_onoff_brightness_colortemp,
    },
    {
        zigbeeModel: ['LTC015'],
        model: '3216331P5',
        vendor: 'Philips',
        description: 'Hue white ambiance Aurelle rectangle panel light',
        extend: hue.light_onoff_brightness_colortemp,
    },
    {
        zigbeeModel: ['LTC016'],
        model: '3216431P5',
        vendor: 'Philips',
        description: 'Hue white ambiance Aurelle round panel light',
        extend: hue.light_onoff_brightness_colortemp,
    },
    {
        zigbeeModel: ['LLC010'],
        model: '7199960PH',
        vendor: 'Philips',
        description: 'Hue Iris',
        extend: hue.light_onoff_brightness_colorxy,
    },
    {
        zigbeeModel: ['RWL020', 'RWL021'],
        model: '324131092621',
        vendor: 'Philips',
        description: 'Hue dimmer switch',
        supports: 'on/off',
        fromZigbee: [
            fz._324131092621_on, fz._324131092621_off, fz._324131092621_step, fz._324131092621_stop,
            fz.ignore_power_change, fz.hue_battery,
        ],
        toZigbee: [],
        configure: (ieeeAddr, shepherd, coordinator, callback) => {
            const ep1 = shepherd.find(ieeeAddr, 1);
            const actions = [
                (cb) => ep1.bind('genOnOff', coordinator, cb),
                (cb) => ep1.bind('genLevelCtrl', coordinator, cb),
            ];

            execute(ep1, actions, (result) => {
                if (result) {
                    const ep2 = shepherd.find(ieeeAddr, 2);
                    const actions = [
                        (cb) => ep2.bind('genPowerCfg', coordinator, cb),
                        (cb) => ep2.report('genPowerCfg', 'batteryPercentageRemaining', 0, 1000, 0, cb),
                    ];

                    execute(ep2, actions, callback);
                } else {
                    callback(result);
                }
            });
        },
    },
    {
        zigbeeModel: ['SML001'],
        model: '9290012607',
        vendor: 'Philips',
        description: 'Hue motion sensor',
        supports: 'occupancy, temperature, illuminance',
        fromZigbee: [
            fz.hue_battery, fz.generic_occupancy, fz.generic_temperature,
            fz.ignore_occupancy_change, fz.generic_illuminance, fz.ignore_illuminance_change,
            fz.ignore_temperature_change,
        ],
        toZigbee: [tz.generic_occupancy_timeout],
        ep: (device) => {
            return {
                '': 2, // default
                'ep1': 1,
                'ep2': 2, // e.g. for write to msOccupancySensing
            };
        },
        configure: (ieeeAddr, shepherd, coordinator, callback) => {
            const device = shepherd.find(ieeeAddr, 2);

            const actions = [
                (cb) => device.bind('genPowerCfg', coordinator, cb),
                (cb) => device.bind('msIlluminanceMeasurement', coordinator, cb),
                (cb) => device.bind('msTemperatureMeasurement', coordinator, cb),
                (cb) => device.bind('msOccupancySensing', coordinator, cb),
                (cb) => device.report('genPowerCfg', 'batteryPercentageRemaining', 0, 1000, 0, cb),
                (cb) => device.report('msOccupancySensing', 'occupancy', 0, 600, null, cb),
                (cb) => device.report('msTemperatureMeasurement', 'measuredValue', 30, 600, 1, cb),
                (cb) => device.report('msIlluminanceMeasurement', 'measuredValue', 0, 600, null, cb),
            ];

            execute(device, actions, callback);
        },
    },

    // Belkin
    {
        zigbeeModel: ['MZ100'],
        model: 'F7C033',
        vendor: 'Belkin',
        description: 'WeMo smart LED bulb',
        extend: generic.light_onoff_brightness,
    },

    // EDP
    {
        zigbeeModel: ['ZB-SmartPlug-1.0.0'],
        model: 'PLUG EDP RE:DY',
        vendor: 'EDP',
        description: 're:dy plug',
        supports: 'on/off, power measurement',
        fromZigbee: [fz.ignore_onoff_change, fz.EDP_power, fz.ignore_metering_change],
        toZigbee: [tz.on_off],
        configure: (ieeeAddr, shepherd, coordinator, callback) => {
            const device = shepherd.find(ieeeAddr, 85);
            execute(device, [(cb) => device.report('seMetering', 'instantaneousDemand', 10, 60, 1, cb)], callback);
        },
    },

    // Custom devices (DiY)
    {
        zigbeeModel: ['lumi.router'],
        model: 'CC2530.ROUTER',
        vendor: 'Custom devices (DiY)',
        description: '[CC2530 router](http://ptvo.info/cc2530-based-zigbee-coordinator-and-router-112/)',
        supports: 'state, description, type, rssi',
        fromZigbee: [fz.CC2530ROUTER_state, fz.CC2530ROUTER_meta, fz.ignore_onoff_change],
        toZigbee: [],
    },
    {
        zigbeeModel: ['DNCKAT_S001'],
        model: 'DNCKATSW001',
        vendor: 'Custom devices (DiY)',
        description: '[DNCKAT single key wired wall light switch](https://github.com/dzungpv/dnckatsw00x/)',
        supports: 'on/off',
        fromZigbee: [fz.generic_state, fz.ignore_onoff_change],
        toZigbee: [tz.on_off],
    },
    {
        zigbeeModel: ['DNCKAT_S002'],
        model: 'DNCKATSW002',
        vendor: 'Custom devices (DiY)',
        description: '[DNCKAT double key wired wall light switch](https://github.com/dzungpv/dnckatsw00x/)',
        supports: 'hold/release, on/off',
        fromZigbee: [fz.DNCKAT_S00X_state, fz.DNCKAT_S00X_buttons],
        toZigbee: [tz.on_off],
        ep: (device) => {
            return {'left': 1, 'right': 2};
        },
    },
    {
        zigbeeModel: ['DNCKAT_S003'],
        model: 'DNCKATSW003',
        vendor: 'Custom devices (DiY)',
        description: '[DNCKAT triple key wired wall light switch](https://github.com/dzungpv/dnckatsw00x/)',
        supports: 'hold/release, on/off',
        fromZigbee: [fz.DNCKAT_S00X_state, fz.DNCKAT_S00X_buttons],
        toZigbee: [tz.on_off],
        ep: (device) => {
            return {'left': 1, 'center': 2, 'right': 3};
        },
    },
    {
        zigbeeModel: ['DNCKAT_S004'],
        model: 'DNCKATSW004',
        vendor: 'Custom devices (DiY)',
        description: '[DNCKAT quadruple key wired wall light switch](https://github.com/dzungpv/dnckatsw00x/)',
        supports: 'hold/release, on/off',
        fromZigbee: [fz.DNCKAT_S00X_state, fz.DNCKAT_S00X_buttons],
        toZigbee: [tz.on_off],
        ep: (device) => {
            return {'bottom_left': 1, 'bottom_right': 2, 'top_left': 3, 'top_right': 4};
        },
    },

    // eCozy
    {
        zigbeeModel: ['Thermostat'],
        model: '1TST-EU',
        vendor: 'eCozy',
        description: 'Smart heating thermostat',
        supports: 'temperature, occupancy, un-/occupied heating, schedule',
        fromZigbee: [
            fz.ignore_basic_change, fz.generic_battery_voltage,
            fz.thermostat_att_report, fz.thermostat_dev_change,
        ],
        toZigbee: [
            tz.factory_reset, tz.thermostat_local_temperature, tz.thermostat_local_temperature_calibration,
            tz.thermostat_occupancy, tz.thermostat_occupied_heating_setpoint,
            tz.thermostat_unoccupied_heating_setpoint, tz.thermostat_setpoint_raise_lower,
            tz.thermostat_remote_sensing, tz.thermostat_control_sequence_of_operation, tz.thermostat_system_mode,
            tz.thermostat_weekly_schedule, tz.thermostat_clear_weekly_schedule, tz.thermostat_weekly_schedule_rsp,
            tz.thermostat_relay_status_log, tz.thermostat_relay_status_log_rsp,
        ],
        configure: (ieeeAddr, shepherd, coordinator, callback) => {
            const device = shepherd.find(ieeeAddr, 3);
            const actions = [
                // from https://github.com/ckpt-martin/Hubitat/blob/master/eCozy/eCozy-ZigBee-Thermostat-Driver.groovy
                (cb) => device.bind('genBasic', coordinator, cb),
                (cb) => device.bind('genPowerCfg', coordinator, cb),
                (cb) => device.bind('genIdentify', coordinator, cb),
                (cb) => device.bind('genTime', coordinator, cb),
                (cb) => device.bind('genPollCtrl', coordinator, cb),
                (cb) => device.bind('hvacThermostat', coordinator, cb),
                (cb) => device.bind('hvacUserInterfaceCfg', coordinator, cb),
                (cb) => device.report('hvacThermostat', 'localTemp', 5, 30, 0, cb),
            ];

            execute(device, actions, callback);
        },
    },

    // OSRAM
    {
        zigbeeModel: ['Outdoor Lantern W RGBW OSRAM'],
        model: '4058075816718',
        vendor: 'OSRAM',
        description: 'SMART+ outdoor wall lantern RGBW',
        extend: generic.light_onoff_brightness_colortemp_colorxy,
    },
    {
        zigbeeModel: ['Classic A60 RGBW'],
        model: 'AA69697',
        vendor: 'OSRAM',
        description: 'Classic A60 RGBW',
        extend: generic.light_onoff_brightness_colortemp_colorxy,
    },
    {
        zigbeeModel: ['CLA60 RGBW OSRAM'],
        model: 'AC03645',
        vendor: 'OSRAM',
        description: 'LIGHTIFY LED CLA60 E27 RGBW',
        extend: generic.light_onoff_brightness_colortemp_colorxy,
    },
    {
        zigbeeModel: ['CLA60 TW OSRAM'],
        model: 'AC03642',
        vendor: 'OSRAM',
        description: 'SMART+ CLASSIC A 60 TW',
        extend: generic.light_onoff_brightness_colortemp,
    },
    {
        // AA70155 is model number of both bulbs.
        zigbeeModel: ['LIGHTIFY A19 Tunable White', 'Classic A60 TW'],
        model: 'AA70155',
        vendor: 'OSRAM',
        description: 'LIGHTIFY LED A19 tunable white / Classic A60 TW',
        extend: generic.light_onoff_brightness_colortemp,
    },
    {
        zigbeeModel: ['PAR16 50 TW'],
        model: 'AA68199',
        vendor: 'OSRAM',
        description: 'LIGHTIFY LED PAR16 50 GU10 tunable white',
        extend: generic.light_onoff_brightness_colortemp,
    },
    {
        zigbeeModel: ['Classic B40 TW - LIGHTIFY'],
        model: 'AB32840',
        vendor: 'OSRAM',
        description: 'LIGHTIFY LED Classic B40 tunable white',
        extend: generic.light_onoff_brightness_colortemp,
    },
    {
        zigbeeModel: ['Ceiling TW OSRAM'],
        model: '4058075816794',
        vendor: 'OSRAM',
        description: 'Smart+ Ceiling TW',
        extend: generic.light_onoff_brightness_colortemp,
    },
    {
        zigbeeModel: ['Classic A60 W clear - LIGHTIFY'],
        model: 'AC03641',
        vendor: 'OSRAM',
        description: 'LIGHTIFY LED Classic A60 clear',
        extend: generic.light_onoff_brightness,
    },
    {
        zigbeeModel: ['Surface Light W �C LIGHTIFY'],
        model: '4052899926158',
        vendor: 'OSRAM',
        description: 'LIGHTIFY Surface Light TW',
        extend: generic.light_onoff_brightness,
    },
    {
        zigbeeModel: ['Surface Light TW'],
        model: 'AB401130055',
        vendor: 'OSRAM',
        description: 'LIGHTIFY Surface Light LED Tunable White',
        extend: generic.light_onoff_brightness_colortemp,
    },
    {
        zigbeeModel: ['Plug 01'],
        model: 'AB3257001NJ',
        description: 'Smart+ plug',
        supports: 'on/off',
        vendor: 'OSRAM',
        fromZigbee: [fz.ignore_onoff_change, fz.generic_state],
        toZigbee: [tz.on_off],
        configure: (ieeeAddr, shepherd, coordinator, callback) => {
            const device = shepherd.find(ieeeAddr, 3);
            const cfg = {direction: 0, attrId: 0, dataType: 16, minRepIntval: 0, maxRepIntval: 1000, repChange: 0};
            const actions = [
                (cb) => device.bind('genOnOff', coordinator, cb),
                (cb) => device.foundation('genOnOff', 'configReport', [cfg], foundationCfg, cb),
            ];

            execute(device, actions, callback);
        },
    },
    {
        zigbeeModel: ['Flex RGBW', 'LIGHTIFY Indoor Flex RGBW'],
        model: '4052899926110',
        vendor: 'OSRAM',
        description: 'Flex RGBW',
        extend: generic.light_onoff_brightness_colortemp_colorxy,
    },
    {
        zigbeeModel: ['LIGHTIFY Outdoor Flex RGBW'],
        model: '4058075036185',
        vendor: 'OSRAM',
        description: 'Outdoor Flex RGBW',
        extend: generic.light_onoff_brightness_colortemp_colorxy,
    },
    {
        zigbeeModel: ['Gardenpole RGBW-Lightify'],
        model: '4058075036147',
        vendor: 'OSRAM',
        description: 'Smart+ Gardenpole RGBW',
        extend: generic.light_onoff_brightness_colortemp_colorxy,
    },
    {
        zigbeeModel: ['PAR 16 50 RGBW - LIGHTIFY'],
        model: 'AB35996',
        vendor: 'OSRAM',
        description: 'Smart+ Spot GU10 Multicolor',
        extend: generic.light_onoff_brightness_colortemp_colorxy,
    },
    {
        zigbeeModel: ['B40 DIM Z3'],
        model: 'AC08562',
        vendor: 'OSRAM',
        description: 'SMART+ Candle E14 Dimmable White',
        extend: generic.light_onoff_brightness,
    },
    {
        zigbeeModel: ['Motion Sensor-A'],
        model: 'AC01353010G',
        vendor: 'OSRAM',
        description: 'SMART+ Motion Sensor',
        supports: 'occupancy and temperature',
        fromZigbee: [
            fz.generic_temperature, fz.ignore_temperature_change, fz.ias_zone_motion_dev_change,
            fz.ias_zone_motion_status_change,
        ],
        toZigbee: [],
        configure: (ieeeAddr, shepherd, coordinator, callback) => {
            const device = shepherd.find(ieeeAddr, 1);
            const actions = [
                (cb) => device.write('ssIasZone', 'iasCieAddr', coordinator.device.getIeeeAddr(), cb),
                (cb) => device.functional('ssIasZone', 'enrollRsp', {enrollrspcode: 0, zoneid: 23}, cb),
                (cb) => device.bind('msTemperatureMeasurement', coordinator, cb),
                (cb) => device.report('msTemperatureMeasurement', 'measuredValue', 30, 600, 1, cb),
                (cb) => device.bind('genPowerCfg', coordinator, cb),
                (cb) => device.report('genPowerCfg', 'batteryPercentageRemaining', 0, 1000, 0, cb),
            ];
            execute(device, actions, callback);
        },
    },
    {
        zigbeeModel: ['MR16 TW OSRAM'],
        model: 'AC03648',
        vendor: 'OSRAM',
        description: 'SMART+ spot GU5.3 tunable white',
        extend: generic.light_onoff_brightness_colortemp,
    },
    {
        zigbeeModel: ['Lightify Switch Mini', 'Lightify Switch Mini\u0000'],
        model: 'AC0251100NJ',
        vendor: 'OSRAM',
        description: 'Smart+ switch mini',
        supports: 'on/off, brightness',
        fromZigbee: [
            fz.AC0251100NJ_on, fz.AC0251100NJ_off, fz.AC0251100NJ_long_middle,
            fz.cmd_stop, fz.cmd_move, fz.cmd_move_with_onoff,
            fz.cmd_move_to_level_with_onoff, fz.generic_batteryvoltage_3000_2500,
        ],
        toZigbee: [],
        configure: (ieeeAddr, shepherd, coordinator, callback) => {
            const device = shepherd.find(ieeeAddr, 1);
            const actions = [
                (cb) => device.bind('genOnOff', coordinator, cb),
                (cb) => device.bind('lightingColorCtrl', coordinator, cb),
                (cb) => device.bind('genLevelCtrl', coordinator, cb),
                (cb) => device.bind('genPowerCfg', coordinator, cb),
                (cb) => device.report('genPowerCfg', 'batteryVoltage', 900, 3600, 0, cb),
            ];
            execute(device, actions, callback);
        },

    },

    // Hive
    {
        zigbeeModel: ['FWBulb01'],
        model: 'HALIGHTDIMWWE27',
        vendor: 'Hive',
        description: 'Active smart bulb white LED (E27)',
        extend: generic.light_onoff_brightness,
    },
    {
        zigbeeModel: ['FWBulb02UK'],
        model: 'HALIGHTDIMWWB22',
        vendor: 'Hive',
        description: 'Active smart bulb white LED (B22)',
        extend: generic.light_onoff_brightness,
    },

    // Innr
    {
        zigbeeModel: ['RB 185 C'],
        model: 'RB 185 C',
        vendor: 'Innr',
        description: 'E27 Bulb RGBW',
        extend: generic.light_onoff_brightness_colortemp_colorxy,
    },
    {
        zigbeeModel: ['BY 185 C'],
        model: 'BY 185 C',
        vendor: 'Innr',
        description: 'B22 Bulb RGBW',
        extend: generic.light_onoff_brightness_colortemp_colorxy,
    },
    {
        zigbeeModel: ['RB 285 C'],
        model: 'RB 285 C',
        vendor: 'Innr',
        description: 'E27 Bulb RGBW',
        extend: generic.light_onoff_brightness_colortemp_colorxy,
    },
    {
        zigbeeModel: ['RB 165'],
        model: 'RB 165',
        vendor: 'Innr',
        description: 'E27 Bulb',
        extend: generic.light_onoff_brightness,
    },
    {
        zigbeeModel: ['RB 175 W'],
        model: 'RB 175 W',
        vendor: 'Innr',
        description: 'E27 Bulb warm dimming',
        extend: generic.light_onoff_brightness,
    },
    {
        zigbeeModel: ['RB 178 T'],
        model: 'RB 178 T',
        vendor: 'Innr',
        description: 'Smart bulb tunable white E27',
        extend: generic.light_onoff_brightness_colortemp,
    },
    {
        zigbeeModel: ['RS 125'],
        model: 'RS 125',
        vendor: 'Innr',
        description: 'GU10 Spot',
        extend: generic.light_onoff_brightness,
    },
    {
        zigbeeModel: ['RS 128 T'],
        model: 'RS 128 T',
        vendor: 'Innr',
        description: 'GU10 Spot 350 lm, dimmable, white spectrum',
        extend: generic.light_onoff_brightness_colortemp,
    },
    {
        zigbeeModel: ['RB 145'],
        model: 'RB 145',
        vendor: 'Innr',
        description: 'E14 Candle',
        extend: generic.light_onoff_brightness,
    },
    {
        zigbeeModel: ['RB 248 T'],
        model: 'RB 248 T',
        vendor: 'Innr',
        description: 'E14 Candle with white spectrum',
        extend: generic.light_onoff_brightness_colortemp,
    },
    {
        zigbeeModel: ['BY 165', 'BY 265'],
        model: 'BY 165',
        vendor: 'Innr',
        description: 'B22 Bulb dimmable',
        extend: generic.light_onoff_brightness,
    },
    {
        zigbeeModel: ['PL 110'],
        model: 'PL 110',
        vendor: 'Innr',
        description: 'Puck Light',
        extend: generic.light_onoff_brightness,
    },
    {
        zigbeeModel: ['ST 110'],
        model: 'ST 110',
        vendor: 'Innr',
        description: 'Strip Light',
        extend: generic.light_onoff_brightness,
    },
    {
        zigbeeModel: ['UC 110'],
        model: 'UC 110',
        vendor: 'Innr',
        description: 'Under Cabinet Light',
        extend: generic.light_onoff_brightness,
    },
    {
        zigbeeModel: ['DL 110 N'],
        model: 'DL 110 N',
        vendor: 'Innr',
        description: 'Spot narrow',
        extend: generic.light_onoff_brightness,
    },
    {
        zigbeeModel: ['DL 110 W'],
        model: 'DL 110 W',
        vendor: 'Innr',
        description: 'Spot wide',
        extend: generic.light_onoff_brightness,
    },
    {
        zigbeeModel: ['SL 110 N'],
        model: 'SL 110 N',
        vendor: 'Innr',
        description: 'Spot Flex narrow',
        extend: generic.light_onoff_brightness,
    },
    {
        zigbeeModel: ['SL 110 M'],
        model: 'SL 110 M',
        vendor: 'Innr',
        description: 'Spot Flex medium',
        extend: generic.light_onoff_brightness,
    },
    {
        zigbeeModel: ['SL 110 W'],
        model: 'SL 110 W',
        vendor: 'Innr',
        description: 'Spot Flex wide',
        extend: generic.light_onoff_brightness,
    },
    {
        zigbeeModel: ['SP 120'],
        model: 'SP 120',
        vendor: 'Innr',
        description: 'Smart plug',
        supports: 'on/off, power measurement',
        fromZigbee: [fz.ignore_electrical_change, fz.SP120_power, fz.generic_state, fz.ignore_onoff_change],
        toZigbee: [tz.on_off],
        configure: (ieeeAddr, shepherd, coordinator, callback) => {
            const device = shepherd.find(ieeeAddr, 1);
            const onOff = {direction: 0, attrId: 0, dataType: 16, minRepIntval: 0, maxRepIntval: 1000, repChange: 0};
            const activePower = {
                direction: 0, attrId: 1291, dataType: 41, minRepIntval: 1, maxRepIntval: 300, repChange: 1,
            };

            const rmsCurrent = {
                direction: 0, attrId: 1288, dataType: 33, minRepIntval: 1, maxRepIntval: 300, repChange: 100,
            };

            const rmsVoltage = {
                direction: 0, attrId: 1285, dataType: 33, minRepIntval: 1, maxRepIntval: 300, repChange: 1,
            };

            const electricalCfg = [rmsCurrent, rmsVoltage, activePower];
            const actions = [
                (cb) => device.foundation('genOnOff', 'configReport', [onOff], foundationCfg, cb),
                (cb) => device.bind('genOnOff', coordinator, cb),
                (cb) => device.foundation('haElectricalMeasurement', 'configReport', electricalCfg, foundationCfg, cb),
                (cb) => device.bind('haElectricalMeasurement', coordinator, cb),
            ];

            execute(device, actions, callback);
        },
    },

    // Sylvania
    {
        zigbeeModel: ['LIGHTIFY RT Tunable White'],
        model: '73742',
        vendor: 'Sylvania',
        description: 'LIGHTIFY LED adjustable white RT 5/6',
        extend: generic.light_onoff_brightness_colortemp,
    },
    {
        zigbeeModel: ['LIGHTIFY BR Tunable White'],
        model: '73740',
        vendor: 'Sylvania',
        description: 'LIGHTIFY LED adjustable white BR30',
        extend: generic.light_onoff_brightness_colortemp,
    },
    {
        zigbeeModel: ['LIGHTIFY A19 RGBW'],
        model: '73693',
        vendor: 'Sylvania',
        description: 'LIGHTIFY LED RGBW A19',
        extend: generic.light_onoff_brightness_colortemp_colorxy,
    },
    {
        zigbeeModel: ['LIGHTIFY A19 ON/OFF/DIM', 'LIGHTIFY A19 ON/OFF/DIM 10 Year'],
        model: '74283',
        vendor: 'Sylvania',
        description: 'LIGHTIFY LED soft white dimmable A19',
        extend: generic.light_onoff_brightness,
    },
    {
        zigbeeModel: ['A19 W 10 year'],
        model: '74696',
        vendor: 'Sylvania',
        description: 'LIGHTIFY LED soft white dimmable A19',
        extend: generic.light_onoff_brightness,
    },
    {
        zigbeeModel: ['PLUG'],
        model: '72922-A',
        vendor: 'Sylvania',
        description: 'SMART+ Smart Plug',
        supports: 'on/off',
        fromZigbee: [fz.ignore_onoff_change, fz.generic_state],
        toZigbee: [tz.on_off],
        configure: (ieeeAddr, shepherd, coordinator, callback) => {
            const device = shepherd.find(ieeeAddr, 1);
            const cfg = {direction: 0, attrId: 0, dataType: 16, minRepIntval: 0, maxRepIntval: 1000, repChange: 0};
            const actions = [
                (cb) => device.bind('genOnOff', coordinator, cb),
                (cb) => device.foundation('genOnOff', 'configReport', [cfg], foundationCfg, cb),
            ];

            execute(device, actions, callback);
        },
    },
    {
        zigbeeModel: ['A19 TW 10 year'],
        model: '71831',
        vendor: 'Sylvania',
        description: 'Smart Home adjustable white A19 LED bulb',
        extend: generic.light_onoff_brightness_colortemp,
    },
    {
        zigbeeModel: ['MR16 TW'],
        model: '74282',
        vendor: 'Sylvania',
        description: 'Smart Home adjustable white MR16 LED bulb',
        extend: generic.light_onoff_brightness_colortemp,
    },
    {
        zigbeeModel: ['LIGHTIFY Gardenspot RGB'],
        model: 'LTFY004',
        vendor: 'Sylvania',
        description: 'LIGHTIFY LED gardenspot mini RGB',
        extend: generic.light_onoff_brightness_colorxy,
    },

    // GE
    {
        zigbeeModel: ['ZLL Light'],
        model: '22670',
        vendor: 'GE',
        description: 'Link smart LED light bulb, BR30 soft white (2700K)',
        extend: generic.light_onoff_brightness,
    },
    {
        zigbeeModel: ['45852'],
        model: '45852GE',
        vendor: 'GE',
        description: 'ZigBee plug-in smart dimmer',
        supports: 'on/off, brightness',
        fromZigbee: [fz.light_brightness, fz.ignore_onoff_change, fz.generic_state],
        toZigbee: [tz.on_off, tz.light_brightness, tz.ignore_transition],
        configure: (ieeeAddr, shepherd, coordinator, callback) => {
            const cfg = {direction: 0, attrId: 0, dataType: 16, minRepIntval: 0, maxRepIntval: 1000, repChange: 0};
            const device = shepherd.find(ieeeAddr, 1);
            const actions = [
                (cb) => device.bind('genOnOff', coordinator, cb),
                (cb) => device.foundation('genOnOff', 'configReport', [cfg], foundationCfg, cb),
            ];

            execute(device, actions, callback);
        },
    },
    {
        zigbeeModel: ['45856'],
        model: '45856GE',
        vendor: 'GE',
        description: 'In-wall smart switch',
        supports: 'on/off',
        fromZigbee: [fz.ignore_onoff_change, fz.generic_state],
        toZigbee: [tz.on_off, tz.ignore_transition],
        configure: (ieeeAddr, shepherd, coordinator, callback) => {
            const cfg = {direction: 0, attrId: 0, dataType: 16, minRepIntval: 0, maxRepIntval: 1000, repChange: 0};
            const device = shepherd.find(ieeeAddr, 1);
            const actions = [
                (cb) => device.bind('genOnOff', coordinator, cb),
                (cb) => device.foundation('genOnOff', 'configReport', [cfg], foundationCfg, cb),
            ];

            execute(device, actions, callback);
        },
    },
    {
        zigbeeModel: ['45857'],
        model: '45857GE',
        vendor: 'GE',
        description: 'ZigBee in-wall smart dimmer',
        supports: 'on/off, brightness',
        fromZigbee: [fz.light_brightness, fz.ignore_onoff_change, fz.generic_state],
        toZigbee: [tz.on_off, tz.light_brightness, tz.ignore_transition],
        configure: (ieeeAddr, shepherd, coordinator, callback) => {
            const cfg = {direction: 0, attrId: 0, dataType: 16, minRepIntval: 0, maxRepIntval: 1000, repChange: 0};
            const device = shepherd.find(ieeeAddr, 1);
            const actions = [
                (cb) => device.bind('genOnOff', coordinator, cb),
                (cb) => device.foundation('genOnOff', 'configReport', [cfg], foundationCfg, cb),
            ];

            execute(device, actions, callback);
        },
    },

    // Sengled
    {
        zigbeeModel: ['E11-G13'],
        model: 'E11-G13',
        vendor: 'Sengled',
        description: 'Element Classic (A19)',
        extend: generic.light_onoff_brightness,
    },
    {
        zigbeeModel: ['E11-G23', 'E11-G33'],
        model: 'E11-G23/E11-G33',
        vendor: 'Sengled',
        description: 'Element Classic (A60)',
        extend: generic.light_onoff_brightness,
    },
    {
        zigbeeModel: ['Z01-CIA19NAE26'],
        model: 'Z01-CIA19NAE26',
        vendor: 'Sengled',
        description: 'Element Touch (A19)',
        extend: generic.light_onoff_brightness,
    },
    {
        zigbeeModel: ['Z01-A19NAE26'],
        model: 'Z01-A19NAE26',
        vendor: 'Sengled',
        description: 'Element Plus (A19)',
        extend: generic.light_onoff_brightness_colortemp,
    },
    {
        zigbeeModel: ['E11-N1EA'],
        model: 'E11-N1EA',
        vendor: 'Sengled',
        description: 'Element Plus Color (A19)',
        extend: generic.light_onoff_brightness_colortemp_colorxy,
    },
    {
        zigbeeModel: ['E12-N14'],
        model: 'E12-N14',
        vendor: 'Sengled',
        description: 'Element Classic (BR30)',
        extend: generic.light_onoff_brightness,
    },
    {
        zigbeeModel: ['E1A-AC2'],
        model: 'E1ACA4ABE38A',
        vendor: 'Sengled',
        description: 'Element downlight smart LED bulb',
        extend: generic.light_onoff_brightness,
    },

    // JIAWEN
    {
        zigbeeModel: ['FB56-ZCW08KU1.1'],
        model: 'K2RGBW01',
        vendor: 'JIAWEN',
        description: 'Wireless Bulb E27 9W RGBW',
        extend: generic.light_onoff_brightness_colortemp_colorxy,
    },

    // Netvox
    {
        zigbeeModel: ['Z809AE3R'],
        model: 'Z809A',
        vendor: 'Netvox',
        description: 'Power socket with power consumption monitoring',
        supports: 'on/off, power measurement',
        fromZigbee: [fz.generic_state, fz.ignore_onoff_change, fz.ignore_electrical_change, fz.Z809A_power],
        toZigbee: [tz.on_off],
        configure: (ieeeAddr, shepherd, coordinator, callback) => {
            const device = shepherd.find(ieeeAddr, 1);
            const actions = [
                (cb) => device.report('haElectricalMeasurement', 'rmsVoltage', 10, 1000, 1, cb),
                (cb) => device.report('haElectricalMeasurement', 'rmsCurrent', 10, 1000, 1, cb),
                (cb) => device.report('haElectricalMeasurement', 'activePower', 10, 1000, 1, cb),
                (cb) => device.report('haElectricalMeasurement', 'powerFactor', 10, 1000, 1, cb),
            ];

            execute(device, actions, callback);
        },
    },

    // Nanoleaf
    {
        zigbeeModel: ['NL08-0800'],
        model: 'NL08-0800',
        vendor: 'Nanoleaf',
        description: 'Smart Ivy Bulb E27',
        extend: generic.light_onoff_brightness,
    },

    // Nue
    {
        zigbeeModel: ['FB56+ZSW05HG1.2'],
        model: 'FB56+ZSW05HG1.2',
        vendor: 'Nue',
        description: 'ZigBee one gang smart switch',
        supports: 'on/off',
        fromZigbee: [fz.generic_state],
        toZigbee: [tz.on_off],
    },
    {
        zigbeeModel: ['FNB56-SKT1DHG1.4'],
        model: 'MG-AUWS01',
        vendor: 'Nue',
        description: 'ZigBee Double GPO',
        supports: 'on/off',
        fromZigbee: [fz.nue_power_state, fz.ignore_onoff_change],
        toZigbee: [tz.on_off],
        ep: (device) => {
            return {'left': 12, 'right': 11};
        },
    },
    {
        zigbeeModel: ['FNB56-ZSW23HG1.1'],
        model: 'HGZB-01A',
        vendor: 'Nue',
        description: 'ZigBee smart light controller',
        extend: generic.light_onoff_brightness,
    },

    // Gledopto
    {
        zigbeeModel: ['GLEDOPTO', 'GL-C-008', 'GL-C-007'],
        model: 'GL-C-008',
        vendor: 'Gledopto',
        description: 'Zigbee LED controller RGB + CCT / RGBW / WWCW / Dimmer',
        extend: generic.light_onoff_brightness_colortemp_colorxy,
        ep: (device) => {
            if (device.epList.toString() === '11,12,13') {
                return {'': 12};
            } else if (device.epList.toString() === '10,11,13' || device.epList.toString() === '11,13') {
                return {'': 11};
            } else {
                return {};
            }
        },
    },
    {
        zigbeeModel: ['GL-C-006'],
        model: 'GL-C-006',
        vendor: 'Gledopto',
        description: 'Zigbee LED controller WW/CW Dimmer',
        extend: generic.light_onoff_brightness_colortemp,
        ep: (device) => {
            if (device.epList.toString() === '11,12,13') {
                return {'': 12};
            } else if (device.epList.toString() === '10,11,13' || device.epList.toString() === '11,13') {
                return {'': 11};
            } else {
                return {};
            }
        },
    },
    {
        zigbeeModel: ['GL-S-007Z'],
        model: 'GL-S-007Z',
        vendor: 'Gledopto',
        description: 'Smart RGBW GU10',
        extend: generic.light_onoff_brightness_colortemp_colorxy,
        ep: (device) => {
            if (device.epList.toString() === '11,12,13') {
                return {'': 12};
            } else if (device.epList.toString() === '10,11,13' || device.epList.toString() === '11,13') {
                return {'': 11};
            } else {
                return {};
            }
        },
    },
    {
        zigbeeModel: ['GL-B-008Z'],
        model: 'GL-B-008Z',
        vendor: 'Gledopto',
        description: 'Smart 12W E27 RGB / CW LED bulb',
        extend: generic.light_onoff_brightness_colortemp_colorxy,
        ep: (device) => {
            if (device.epList.toString() === '11,12,13') {
                return {'': 12};
            } else if (device.epList.toString() === '10,11,13' || device.epList.toString() === '11,13') {
                return {'': 11};
            } else {
                return {};
            }
        },
    },
    {
        zigbeeModel: ['GL-D-003Z'],
        model: 'GL-D-003Z',
        vendor: 'Gledopto',
        description: 'LED RGB + CCT downlight ',
        extend: generic.light_onoff_brightness_colortemp_colorxy,
        ep: (device) => {
            if (device.epList.toString() === '11,12,13') {
                return {'': 12};
            } else if (device.epList.toString() === '10,11,13') {
                return {'': 11};
            } else {
                return {};
            }
        },
    },
    {
        zigbeeModel: ['HOMA2023'],
        model: 'GD-CZ-006',
        vendor: 'Gledopto',
        description: 'Zigbee LED Driver',
        extend: generic.light_onoff_brightness,
    },

    // SmartThings
    {
        zigbeeModel: ['PGC313'],
        model: 'STSS-MULT-001',
        vendor: 'SmartThings',
        description: 'Multipurpose sensor',
        supports: 'contact',
        fromZigbee: [fz.smartthings_contact],
        toZigbee: [],
    },
    {
        zigbeeModel: ['tagv4'],
        model: 'STS-PRS-251',
        vendor: 'SmartThings',
        description: 'Arrival sensor',
        supports: 'presence',
        fromZigbee: [
            fz.STS_PRS_251_presence, fz.generic_batteryvoltage_3000_2500, fz.ignore_power_change,
            fz.STS_PRS_251_beeping,
        ],
        toZigbee: [tz.STS_PRS_251_beep],
        configure: (ieeeAddr, shepherd, coordinator, callback) => {
            const device = shepherd.find(ieeeAddr, 1);
            const actions = [
                (cb) => device.report('genBinaryInput', 'presentValue', 10, 30, 1, cb),
                (cb) => device.report('genPowerCfg', 'batteryVoltage', 1800, 3600, cb),
            ];

            execute(device, actions, callback);
        },
    },
    {
        zigbeeModel: ['3325-S'],
        model: '3325-S',
        vendor: 'SmartThings',
        description: 'Motion sensor (2015 model)',
        supports: 'occupancy and temperature',
        fromZigbee: [
            fz.generic_temperature, fz.ignore_temperature_change, fz.ias_zone_motion_dev_change,
            fz.ias_zone_motion_status_change,
        ],
        toZigbee: [],
        configure: (ieeeAddr, shepherd, coordinator, callback) => {
            const device = shepherd.find(ieeeAddr, 1);
            const actions = [
                (cb) => device.write('ssIasZone', 'iasCieAddr', coordinator.device.getIeeeAddr(), cb),
                (cb) => device.functional('ssIasZone', 'enrollRsp', {enrollrspcode: 0, zoneid: 23}, cb),
                (cb) => device.bind('msTemperatureMeasurement', coordinator, cb),
                (cb) => device.report('msTemperatureMeasurement', 'measuredValue', 30, 600, 1, cb),
                (cb) => device.bind('genPowerCfg', coordinator, cb),
                (cb) => device.report('genPowerCfg', 'batteryPercentageRemaining', 0, 1000, 0, cb),
            ];
            execute(device, actions, callback);
        },
    },
    {
        zigbeeModel: ['3321-S'],
        model: '3321-S',
        vendor: 'SmartThings',
        description: 'Multi Sensor (2015 model)',
        supports: 'contact and temperature',
        fromZigbee: [
            fz.generic_temperature, fz.ignore_temperature_change, fz.smartsense_multi,
        ],
        toZigbee: [],
        configure: (ieeeAddr, shepherd, coordinator, callback) => {
            const device = shepherd.find(ieeeAddr, 1);
            const actions = [
                (cb) => device.bind('msTemperatureMeasurement', coordinator, cb),
                (cb) => device.report('msTemperatureMeasurement', 'measuredValue', 300, 600, 1, cb),
                (cb) => device.write('ssIasZone', 'iasCieAddr', coordinator.device.getIeeeAddr(), cb),
                (cb) => device.report('ssIasZone', 'zoneStatus', 0, 1000, null, cb),
                (cb) => device.functional('ssIasZone', 'enrollRsp', {
                    enrollrspcode: 1,
                    zoneid: 23,
                }, cb),
            ];
            execute(device, actions, callback);
        },
    },

    // Trust
    {
        zigbeeModel: ['ZLL-DimmableLigh'],
        model: 'ZLED-2709',
        vendor: 'Trust',
        description: 'Smart Dimmable LED Bulb',
        extend: generic.light_onoff_brightness,
    },
    {
        zigbeeModel: ['VMS_ADUROLIGHT'],
        model: 'ZPIR-8000',
        vendor: 'Trust',
        description: 'Motion Sensor',
        supports: 'occupancy',
        fromZigbee: [fz.ias_zone_motion_dev_change, fz.ias_zone_motion_status_change],
        toZigbee: [],
        configure: (ieeeAddr, shepherd, coordinator, callback) => {
            const device = shepherd.find(ieeeAddr, 1);
            const actions = [
                (cb) => device.write('ssIasZone', 'iasCieAddr', coordinator.device.getIeeeAddr(), cb),
                (cb) => device.functional('ssIasZone', 'enrollRsp', {enrollrspcode: 0, zoneid: 23}, cb),
            ];

            execute(device, actions, callback);
        },
    },
    {
        zigbeeModel: ['CSW_ADUROLIGHT'],
        model: 'ZCTS-808',
        vendor: 'Trust',
        description: 'Wireless contact sensor',
        supports: 'contact',
        fromZigbee: [fz.ias_contact_dev_change, fz.ias_contact_status_change],
        toZigbee: [],
        configure: (ieeeAddr, shepherd, coordinator, callback) => {
            const device = shepherd.find(ieeeAddr, 1);
            const actions = [
                (cb) => device.write('ssIasZone', 'iasCieAddr', coordinator.device.getIeeeAddr(), cb),
                (cb) => device.functional('ssIasZone', 'enrollRsp', {enrollrspcode: 0, zoneid: 23}, cb),
            ];

            execute(device, actions, callback);
        },
    },

    // Paulmann
    {
        zigbeeModel: ['Dimmablelight '],
        model: '50045',
        vendor: 'Paulmann',
        description: 'SmartHome Zigbee LED-stripe',
        extend: generic.light_onoff_brightness,
    },
    {
        zigbeeModel: ['RGBW light'],
        model: '50049',
        vendor: 'Paulmann',
        description: 'SmartHome Yourled RGB Controller',
        extend: generic.light_onoff_brightness_colorxy,
    },

    // Bitron
    {
        zigbeeModel: ['902010/22'],
        model: 'AV2010/22',
        vendor: 'Bitron',
        description: 'Wireless motion detector',
        supports: 'occupancy',
        fromZigbee: [fz.bitron_occupancy],
        toZigbee: [],
        configure: (ieeeAddr, shepherd, coordinator, callback) => {
            const device = shepherd.find(ieeeAddr, 1);
            const actions = [
                (cb) => device.write('ssIasZone', 'iasCieAddr', coordinator.device.getIeeeAddr(), cb),
                (cb) => device.report('ssIasZone', 'zoneStatus', 0, 30, null, cb),
                (cb) => device.functional('ssIasZone', 'enrollRsp', {enrollrspcode: 1, zoneid: 23}, cb),
            ];

            execute(device, actions, callback);
        },
    },
    {
        zigbeeModel: ['902010/25'],
        model: 'AV2010/25',
        vendor: 'Bitron',
        description: 'Video wireless socket',
        supports: 'on/off, power measurement',
        fromZigbee: [fz.generic_state, fz.ignore_onoff_change, fz.ignore_metering_change, fz.bitron_power],
        toZigbee: [tz.on_off],
        configure: (ieeeAddr, shepherd, coordinator, callback) => {
            const device = shepherd.find(ieeeAddr, 1);
            const actions = [
                (cb) => device.report('seMetering', 'instantaneousDemand', 10, 60, 1, cb),
                (cb) => device.bind('genOnOff', coordinator, cb),
            ];
            execute(device, actions, callback);
        },
    },
    {
        zigbeeModel: ['902010/32'],
        model: 'AV2010/32',
        vendor: 'Bitron',
        description: 'Wireless wall thermostat with relay',
        supports: 'temperature, heating/cooling system control',
        fromZigbee: [
            fz.ignore_basic_change, fz.bitron_thermostat_att_report,
            fz.bitron_thermostat_dev_change, fz.bitron_battery,
        ],
        toZigbee: [
            tz.thermostat_occupied_heating_setpoint, tz.thermostat_local_temperature_calibration,
            tz.thermostat_local_temperature, tz.thermostat_running_state,
            tz.thermostat_temperature_display_mode,
        ],
        configure: (ieeeAddr, shepherd, coordinator, callback) => {
            const device = shepherd.find(ieeeAddr, 1);
            const actions = [
                (cb) => device.bind('genBasic', coordinator, cb),
                (cb) => device.bind('genPowerCfg', coordinator, cb),
                (cb) => device.bind('genIdentify', coordinator, cb),
                (cb) => device.bind('genTime', coordinator, cb),
                (cb) => device.bind('genPollCtrl', coordinator, cb),
                (cb) => device.bind('hvacThermostat', coordinator, cb),
                (cb) => device.bind('hvacUserInterfaceCfg', coordinator, cb),
                (cb) => device.report('hvacThermostat', 'localTemp', 300, 3600, 0, cb),
                (cb) => device.report('hvacThermostat', 'localTemperatureCalibration', 1, 0, 0, cb),
                (cb) => device.report('hvacThermostat', 'occupiedHeatingSetpoint', 1, 0, 1, cb),
                (cb) => device.report('hvacThermostat', 'runningState', 1, 0, 0, cb),
                (cb) => device.report('genPowerCfg', 'batteryVoltage', 1800, 43200, 0, cb),
                (cb) => device.report('genPowerCfg', 'batteryAlarmState', 1, 0, 1, cb),
            ];

            execute(device, actions, callback);
        },
    },

    // Iris
    {
        zigbeeModel: ['3210-L'],
        model: '3210-L',
        vendor: 'Iris',
        description: 'Smart plug',
        supports: 'on/off',
        fromZigbee: [fz.ignore_onoff_change, fz.ignore_electrical_change, fz.generic_state, fz.iris_3210L_power],
        toZigbee: [tz.on_off],
        configure: (ieeeAddr, shepherd, coordinator, callback) => {
            const device = shepherd.find(ieeeAddr, 1);
            const actions = [
                (cb) => device.report('haElectricalMeasurement', 'activePower', 10, 1000, 1, cb),
            ];

            execute(device, actions, callback);
        },
    },
    {
        zigbeeModel: ['3326-L'],
        model: '3326-L',
        vendor: 'Iris',
        description: 'Motion and temperature sensor',
        supports: 'occupancy and temperature',
        fromZigbee: [
            fz.generic_temperature, fz.ignore_temperature_change, fz.ias_zone_motion_dev_change,
            fz.ias_zone_motion_status_change,
        ],
        toZigbee: [],
        configure: (ieeeAddr, shepherd, coordinator, callback) => {
            const device = shepherd.find(ieeeAddr, 1);
            const actions = [
                (cb) => device.write('ssIasZone', 'iasCieAddr', coordinator.device.getIeeeAddr(), cb),
                (cb) => device.functional('ssIasZone', 'enrollRsp', {enrollrspcode: 0, zoneid: 23}, cb),
                (cb) => device.bind('msTemperatureMeasurement', coordinator, cb),
                (cb) => device.report('msTemperatureMeasurement', 'measuredValue', 30, 600, 1, cb),
                (cb) => device.bind('genPowerCfg', coordinator, cb),
                (cb) => device.report('genPowerCfg', 'batteryPercentageRemaining', 0, 1000, 0, cb),
            ];
            execute(device, actions, callback);
        },
    },
    {
        zigbeeModel: ['3320-L'],
        model: '3320-L',
        vendor: 'Iris',
        description: 'Contact sensor',
        supports: 'contact',
        fromZigbee: [fz.iris_3320L_contact],
        toZigbee: [],
        configure: (ieeeAddr, shepherd, coordinator, callback) => {
            const device = shepherd.find(ieeeAddr, 1);
            const actions = [
                (cb) => device.write('ssIasZone', 'iasCieAddr', coordinator.device.getIeeeAddr(), cb),
                (cb) => device.functional('ssIasZone', 'enrollRsp', {enrollrspcode: 0, zoneid: 23}, cb),
            ];
            execute(device, actions, callback, 1000);
        },
    },

    // ksentry
    {
        zigbeeModel: ['Lamp_01'],
        model: 'KS-SM001',
        vendor: 'Ksentry Electronics',
        description: '[Zigbee OnOff Controller](http://ksentry.manufacturer.globalsources.com/si/6008837134660'+
                     '/pdtl/ZigBee-module/1162731630/zigbee-on-off-controller-modules.htm)',
        supports: 'on/off',
        fromZigbee: [fz.generic_state_change],
        toZigbee: [tz.on_off],
    },

    // Commercial Electric
    {
        zigbeeModel: ['Zigbee CCT Downlight'],
        model: '53170161',
        vendor: 'Commercial Electric',
        description: 'Matte White Recessed Retrofit Smart Led Downlight - 4 Inch',
        extend: generic.light_onoff_brightness_colortemp,
    },

    // ilux
    {
        zigbeeModel: ['LEColorLight'],
        model: '900008-WW',
        vendor: 'ilux',
        description: 'Dimmable A60 E27 LED Bulb',
        extend: generic.light_onoff_brightness,
    },

    // Dresden Elektronik
    {
        zigbeeModel: ['FLS-PP3\u0000'],
        model: 'Mega23M12',
        vendor: 'Dresden Elektronik',
        description: 'ZigBee Light Link wireless electronic ballast',
        extend: generic.light_onoff_brightness_colortemp_colorxy,
    },

    // Centralite Swiss Plug
    {
        zigbeeModel: ['4256251-RZHAC', '4257050-RZHAC'],
        model: '4256251-RZHAC',
        vendor: 'Centralite',
        description: 'White Swiss power outlet switch with power meter',
        supports: 'switch and power meter',
        fromZigbee: [fz.ignore_onoff_change, fz.generic_state, fz.ignore_electrical_change, fz.RZHAC_4256251_power],
        toZigbee: [tz.on_off],
        configure: (ieeeAddr, shepherd, coordinator, callback) => {
            const device = shepherd.find(ieeeAddr, 1);
            const cfg = {direction: 0, attrId: 0, dataType: 16, minRepIntval: 0, maxRepIntval: 1000, repChange: 0};
            const actions = [
                (cb) => device.bind('genOnOff', coordinator, cb),
                (cb) => device.foundation('genOnOff', 'configReport', [cfg], foundationCfg, cb),
                (cb) => device.report('haElectricalMeasurement', 'rmsVoltage', 10, 1000, 1, cb),
                (cb) => device.report('haElectricalMeasurement', 'rmsCurrent', 10, 1000, 1, cb),
                (cb) => device.report('haElectricalMeasurement', 'activePower', 10, 1000, 1, cb),
            ];

            execute(device, actions, callback);
        },
    },

    // Climax
    {
        zigbeeModel: ['PSS_00.00.00.15TC'],
        model: 'PSS-23ZBS',
        vendor: 'Climax',
        description: 'Power plug',
        supports: 'on/off',
        fromZigbee: [fz.generic_state_change],
        toZigbee: [tz.on_off],
    },

    // HEIMAN
    {
        zigbeeModel: ['SMOK_V16', 'b5db59bfd81e4f1f95dc57fdbba17931', 'SMOK_YDLV10'],
        model: 'HS1SA',
        vendor: 'HEIMAN',
        description: 'Smoke detector',
        supports: 'smoke',
<<<<<<< HEAD
        fromZigbee: [fz.Heiman_smoke],
=======
        fromZigbee: [fz.heiman_smoke],
>>>>>>> 29426168
        toZigbee: [],
        configure: (ieeeAddr, shepherd, coordinator, callback) => {
            const device = shepherd.find(ieeeAddr, 1);
            const actions = [
                (cb) => device.write('ssIasZone', 'iasCieAddr', coordinator.device.getIeeeAddr(), cb),
                (cb) => device.functional('ssIasZone', 'enrollRsp', {enrollrspcode: 0, zoneid: 23}, cb),
            ];

            execute(device, actions, callback, 1000);
        },
    },
    {
        zigbeeModel: ['SmokeSensor-N'],
        model: 'HS3SA',
        vendor: 'HEIMAN',
        description: 'Smoke detector',
        supports: 'smoke',
<<<<<<< HEAD
        fromZigbee: [fz.Heiman_smoke],
=======
        fromZigbee: [fz.heiman_smoke],
>>>>>>> 29426168
        toZigbee: [],
        configure: (ieeeAddr, shepherd, coordinator, callback) => {
            const device = shepherd.find(ieeeAddr, 1);
            const actions = [
                (cb) => device.write('ssIasZone', 'iasCieAddr', coordinator.device.getIeeeAddr(), cb),
                (cb) => device.functional('ssIasZone', 'enrollRsp', {enrollrspcode: 0, zoneid: 23}, cb),
            ];
<<<<<<< HEAD
=======

            execute(device, actions, callback, 1000);
        },
    },
    {
        zigbeeModel: ['DoorSensor-N'],
        model: 'HS1DS',
        vendor: 'HEIMAN',
        description: 'Door sensor',
        supports: 'contact',
        fromZigbee: [fz.heiman_contact],
        toZigbee: [],
    },
    {
        zigbeeModel: ['WaterSensor-N'],
        model: 'HS1WL',
        vendor: 'HEIMAN',
        description: 'Water leakage sensor',
        supports: 'water leak',
        fromZigbee: [fz.heiman_water_leak],
        toZigbee: [],
    },
>>>>>>> 29426168

            execute(device, actions, callback, 1000);
        },
    },
    {
        zigbeeModel: ['DoorSensor-N'],
        model: 'DoorSensor-N',
        vendor: 'Heiman',
        description: 'DoorSensor-N',
        supports: 'status',
        fromZigbee: [fz.Heiman_contact],
        toZigbee: [],
    },
    {
        zigbeeModel: ['WaterSensor-N'],
        model: 'WaterSensor-N',
        vendor: 'Heiman',
        description: 'WaterSensor-N',
        supports: 'status',
        fromZigbee: [fz.Heiman_water],
        toZigbee: [],
    },
    // Calex
    {
        zigbeeModel: ['EC-Z3.0-CCT '],
        model: '421786',
        vendor: 'Calex',
        description: 'LED A60 Zigbee GLS-lamp',
        extend: generic.light_onoff_brightness,
    },

    // EcoSmart
    {
        zigbeeModel: ['zhaRGBW'],
        model: 'D1821',
        vendor: 'EcoSmart',
        description: 'A19 RGB bulb',
        extend: generic.light_onoff_brightness_colortemp_colorxy,
    },
    {
        // eslint-disable-next-line
        zigbeeModel: ['\u0000\u0002\u0000\u0004\u0000\f^I\u0000\u0000\u0000\u0000\u0000\u0000\u0000\u0000\u0000\u0000\u0000\u0000\u0000\u0000\u0000\u0000\u0000\u0000\u0000\u0000\u0000\u0000\u0000\u000e'],
        model: 'D1531',
        vendor: 'EcoSmart',
        description: 'A19 bright white bulb',
        extend: generic.light_onoff_brightness,
    },
    {
        // eslint-disable-next-line
        zigbeeModel: ['\u0000\u0002\u0000\u0004\u0012 �P\u0000\u0000\u0000\u0000\u0000\u0000\u0000\u0000\u0000\u0000\u0000\u0000\u0000\u0000\u0000\u0000\u0000\u0000\u0000\u0000\u0000\u0000\u0000\u000e'],
        model: 'D1532',
        vendor: 'EcoSmart',
        description: 'A19 soft white bulb',
        extend: generic.light_onoff_brightness,
    },

    // Airam
    {
        zigbeeModel: ['ZBT-DimmableLight'],
        model: '4713407',
        vendor: 'Airam',
        description: 'LED OP A60 ZB 9W/827 E27',
        extend: generic.light_onoff_brightness,
        fromZigbee: [fz.light_state, fz.light_brightness_report, fz.light_brightness, fz.generic_state],
        configure: (ieeeAddr, shepherd, coordinator, callback) => {
            const device = shepherd.find(ieeeAddr, 1);
            const cfgOnOff = {direction: 0, attrId: 0, dataType: 16, minRepIntval: 0, maxRepIntval: 1000, repChange: 0};
            const cfgLevel = {direction: 0, attrId: 0, dataType: 32, minRepIntval: 0, maxRepIntval: 1000, repChange: 1};
            const actions = [
                (cb) => device.bind('genOnOff', coordinator, cb),
                (cb) => device.foundation('genOnOff', 'configReport', [cfgOnOff], foundationCfg, cb),
                (cb) => device.bind('genLevelCtrl', coordinator, cb),
                (cb) => device.foundation('genLevelCtrl', 'configReport', [cfgLevel], foundationCfg, cb),
            ];

            execute(device, actions, callback);
        },
    },
    {
        zigbeeModel: ['ZBT-Remote-EU-DIMV1A2'],
        model: 'AIRAM-CTR.U',
        vendor: 'Airam',
        description: 'CTR.U remote (can only be used to control the Airam 4713407 bulb)',
        supports: 'on/off',
        fromZigbee: [],
        toZigbee: [],
    },

    // Smart Home Pty
    {
        zigbeeModel: ['FB56-ZCW11HG1.2'],
        model: 'HGZB-07A',
        vendor: 'Smart Home Pty',
        description: 'RGBW Downlight',
        extend: generic.light_onoff_brightness_colortemp_colorxy,
    },
    {
        zigbeeModel: ['FNB56-SKT1EHG1.2'],
        model: 'HGZB-20-DE',
        vendor: 'Smart Home Pty',
        description: 'Power plug',
        supports: 'on/off',
        fromZigbee: [fz.generic_state_change],
        toZigbee: [tz.on_off],
    },

    // Paul Neuhaus
    {
        zigbeeModel: ['NLG-CCT light '],
        model: '100.424.11',
        vendor: 'Paul Neuhaus',
        description: 'Q-INIGO LED ceiling light',
        extend: generic.light_onoff_brightness_colortemp,
    },

    // iCasa
    {
        zigbeeModel: ['ICZB-IW11D'],
        model: 'ICZB-IW11D',
        vendor: 'iCasa',
        description: 'Zigbee 3.0 Dimmer',
        extend: generic.light_onoff_brightness,
    },

    // Müller Licht
    {
        zigbeeModel: ['ZBT-ExtendedColor'],
        model: '404000/404005/404012',
        vendor: 'Müller Licht',
        description: 'Tint LED bulb GU10/E14/E27 350/470/806 lumen, dimmable, color, opal white',
        extend: generic.light_onoff_brightness_colortemp_colorxy,
    },
];

module.exports = devices.map((device) =>
    device.extend ? Object.assign({}, device.extend, device) : device
);<|MERGE_RESOLUTION|>--- conflicted
+++ resolved
@@ -1980,11 +1980,7 @@
         vendor: 'HEIMAN',
         description: 'Smoke detector',
         supports: 'smoke',
-<<<<<<< HEAD
-        fromZigbee: [fz.Heiman_smoke],
-=======
         fromZigbee: [fz.heiman_smoke],
->>>>>>> 29426168
         toZigbee: [],
         configure: (ieeeAddr, shepherd, coordinator, callback) => {
             const device = shepherd.find(ieeeAddr, 1);
@@ -2002,11 +1998,7 @@
         vendor: 'HEIMAN',
         description: 'Smoke detector',
         supports: 'smoke',
-<<<<<<< HEAD
-        fromZigbee: [fz.Heiman_smoke],
-=======
         fromZigbee: [fz.heiman_smoke],
->>>>>>> 29426168
         toZigbee: [],
         configure: (ieeeAddr, shepherd, coordinator, callback) => {
             const device = shepherd.find(ieeeAddr, 1);
@@ -2014,8 +2006,6 @@
                 (cb) => device.write('ssIasZone', 'iasCieAddr', coordinator.device.getIeeeAddr(), cb),
                 (cb) => device.functional('ssIasZone', 'enrollRsp', {enrollrspcode: 0, zoneid: 23}, cb),
             ];
-<<<<<<< HEAD
-=======
 
             execute(device, actions, callback, 1000);
         },
@@ -2038,29 +2028,7 @@
         fromZigbee: [fz.heiman_water_leak],
         toZigbee: [],
     },
->>>>>>> 29426168
-
-            execute(device, actions, callback, 1000);
-        },
-    },
-    {
-        zigbeeModel: ['DoorSensor-N'],
-        model: 'DoorSensor-N',
-        vendor: 'Heiman',
-        description: 'DoorSensor-N',
-        supports: 'status',
-        fromZigbee: [fz.Heiman_contact],
-        toZigbee: [],
-    },
-    {
-        zigbeeModel: ['WaterSensor-N'],
-        model: 'WaterSensor-N',
-        vendor: 'Heiman',
-        description: 'WaterSensor-N',
-        supports: 'status',
-        fromZigbee: [fz.Heiman_water],
-        toZigbee: [],
-    },
+
     // Calex
     {
         zigbeeModel: ['EC-Z3.0-CCT '],
