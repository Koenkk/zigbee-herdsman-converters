--- conflicted
+++ resolved
@@ -7382,13 +7382,8 @@
         vendor: 'Ubisys',
         description: 'Power switch S2',
         supports: 'on/off, power measurement',
-<<<<<<< HEAD
-        fromZigbee: [fz.generic_state_multi_ep, fz.generic_power],
+        fromZigbee: [fz.on_off_multi_endpoint, fz.generic_power],
         toZigbee: [tz.on_off, tz.ubisys_device_setup],
-=======
-        fromZigbee: [fz.on_off_multi_endpoint, fz.generic_power],
-        toZigbee: [tz.on_off],
->>>>>>> 7b0f1c87
         endpoint: (device) => {
             return {'l1': 1, 'l2': 2};
         },
