'use strict';

/**
 * Documentation of 'meta'
 *
 * configureKey: required when a 'configure' is defined, this key is used by the application to determine if the
 *               content of the configure has been changed and thus needs to re-execute it. For a currently
 *               unsupported device you can set this to 1.
 * multiEndpoint: enables the multi endpoint functionallity in e.g. fromZigbee.on_off, example: normally this
 *                converter would return {"state": "OFF"}, when multiEndpoint is enabled the 'endpoint' method
 *                of the device definition will be called to determine the endpoint name which is then used as
 *                key e.g. {"state_left": "OFF"}. Only needed when device sends the same attribute from
 *                multiple endpoints.
 * disableDefaultResponse: used by toZigbee converters to disable the default response of some devices as they
 *                         don't provide one.
 * applyRedFix: see toZigbee.light_color
 * enhancedHue: see toZigbee.light_color
 * timeout: timeout for commands to this device used in toZigbee.
 */

const fz = require('./converters/fromZigbee');
const tz = require('./converters/toZigbee');
const ota = require('./ota');

const store = {};

const repInterval = {
    MAX: 62000,
    HOUR: 3600,
    MINUTES_15: 900,
    MINUTES_10: 600,
    MINUTES_5: 300,
    MINUTE: 60,
};

const defaultBindGroup = 901;

const bind = async (endpoint, target, clusters) => {
    for (const cluster of clusters) {
        await endpoint.bind(cluster, target);
    }
};

const readEletricalMeasurementPowerConverterAttributes = async (endpoint) => {
    // Split into two chunks, some devices fail to respond when reading too much attributes at once.
    await endpoint.read('haElectricalMeasurement', ['acVoltageMultiplier', 'acVoltageDivisor', 'acCurrentMultiplier']);
    await endpoint.read('haElectricalMeasurement', ['acCurrentDivisor', 'acPowerMultiplier', 'acPowerDivisor']);
};

const readMeteringPowerConverterAttributes = async (endpoint) => {
    await endpoint.read('seMetering', ['multiplier', 'divisor']);
};

const configureReporting = {
    currentPositionLiftPercentage: async (endpoint) => {
        const payload = [{
            attribute: 'currentPositionLiftPercentage',
            minimumReportInterval: 1,
            maximumReportInterval: repInterval.MAX,
            reportableChange: 1,
        }];
        await endpoint.configureReporting('closuresWindowCovering', payload);
    },
    batteryPercentageRemaining: async (endpoint) => {
        const payload = [{
            attribute: 'batteryPercentageRemaining',
            minimumReportInterval: repInterval.HOUR,
            maximumReportInterval: repInterval.MAX,
            reportableChange: 0,
        }];
        await endpoint.configureReporting('genPowerCfg', payload);
    },
    batteryVoltage: async (endpoint) => {
        const payload = [{
            attribute: 'batteryVoltage',
            minimumReportInterval: repInterval.HOUR,
            maximumReportInterval: repInterval.MAX,
            reportableChange: 0,
        }];
        await endpoint.configureReporting('genPowerCfg', payload);
    },
    batteryAlarmState: async (endpoint) => {
        const payload = [{
            attribute: 'batteryAlarmState',
            minimumReportInterval: repInterval.HOUR,
            maximumReportInterval: repInterval.MAX,
            reportableChange: 0,
        }];
        await endpoint.configureReporting('genPowerCfg', payload);
    },
    onOff: async (endpoint) => {
        const payload = [{
            attribute: 'onOff',
            minimumReportInterval: 0,
            maximumReportInterval: repInterval.HOUR,
            reportableChange: 0,
        }];
        await endpoint.configureReporting('genOnOff', payload);
    },
    lockState: async (endpoint) => {
        const payload = [{
            attribute: 'lockState',
            minimumReportInterval: 0,
            maximumReportInterval: repInterval.HOUR,
            reportableChange: 0,
        }];
        await endpoint.configureReporting('closuresDoorLock', payload);
    },
    brightness: async (endpoint) => {
        const payload = [{
            attribute: 'currentLevel',
            minimumReportInterval: 0,
            maximumReportInterval: repInterval.HOUR,
            reportableChange: 1,
        }];
        await endpoint.configureReporting('genLevelCtrl', payload);
    },
    occupancy: async (endpoint) => {
        const payload = [{
            attribute: 'occupancy',
            minimumReportInterval: 0,
            maximumReportInterval: repInterval.HOUR,
            reportableChange: 0,
        }];
        await endpoint.configureReporting('msOccupancySensing', payload);
    },
    temperature: async (endpoint) => {
        const payload = [{
            attribute: 'measuredValue',
            minimumReportInterval: 0,
            maximumReportInterval: repInterval.HOUR,
            reportableChange: 25,
        }];
        await endpoint.configureReporting('msTemperatureMeasurement', payload);
    },
    pressure: async (endpoint) => {
        const payload = [{
            attribute: 'measuredValue',
            minimumReportInterval: 0,
            maximumReportInterval: repInterval.HOUR,
            reportableChange: 0,
        }];
        await endpoint.configureReporting('msPressureMeasurement', payload);
    },
    illuminance: async (endpoint) => {
        const payload = [{
            attribute: 'measuredValue',
            minimumReportInterval: 0,
            maximumReportInterval: repInterval.HOUR,
            reportableChange: 0,
        }];
        await endpoint.configureReporting('msIlluminanceMeasurement', payload);
    },
    instantaneousDemand: async (endpoint, overrides) => {
        const payload = [{
            attribute: 'instantaneousDemand',
            minimumReportInterval: 0,
            maximumReportInterval: repInterval.HOUR,
            reportableChange: 1,
        }];
        Object.assign(payload[0], overrides);
        await endpoint.configureReporting('seMetering', payload);
    },
    currentSummDelivered: async (endpoint, overrides) => {
        const payload = [{
            attribute: 'currentSummDelivered',
            minimumReportInterval: 0,
            maximumReportInterval: repInterval.HOUR,
            reportableChange: [0, 1],
        }];
        Object.assign(payload[0], overrides);
        await endpoint.configureReporting('seMetering', payload);
    },
    currentSummReceived: async (endpoint) => {
        const payload = [{
            attribute: 'currentSummReceived',
            minimumReportInterval: 0,
            maximumReportInterval: repInterval.HOUR,
            reportableChange: 1,
        }];
        await endpoint.configureReporting('seMetering', payload);
    },
    thermostatSystemMode: async (endpoint, min=10, max=repInterval.HOUR) => {
        const payload = [{
            attribute: 'systemMode',
            minimumReportInterval: min,
            maximumReportInterval: max,
        }];
        await endpoint.configureReporting('hvacThermostat', payload);
    },
    humidity: async (endpoint, min = 10, max = repInterval.HOUR, change = 10) => {
        const payload = [{
            attribute: 'measuredValue',
            minimumReportInterval: min,
            maximumReportInterval: max,
            reportableChange: change,
        }];
        await endpoint.configureReporting('msRelativeHumidity', payload);
    },
    thermostatKeypadLockMode: async (endpoint, min = 10, max = repInterval.HOUR) => {
        const payload = [{
            attribute: 'keypadLockout',
            minimumReportInterval: min,
            maximumReportInterval: max,
        }];
        await endpoint.configureReporting('hvacUserInterfaceCfg', payload);
    },
    thermostatTemperature: async (endpoint, min=0, max=repInterval.HOUR, change=10) => {
        const payload = [{
            attribute: 'localTemp',
            minimumReportInterval: min,
            maximumReportInterval: max,
            reportableChange: change,
        }];
        await endpoint.configureReporting('hvacThermostat', payload);
    },
    thermostatTemperatureCalibration: async (endpoint) => {
        const payload = [{
            attribute: 'localTemperatureCalibration',
            minimumReportInterval: 0,
            maximumReportInterval: repInterval.HOUR,
            reportableChange: 0,
        }];
        await endpoint.configureReporting('hvacThermostat', payload);
    },
    thermostatOccupiedHeatingSetpoint: async (endpoint, min=0, max=repInterval.HOUR, change=10) => {
        const payload = [{
            attribute: 'occupiedHeatingSetpoint',
            minimumReportInterval: min,
            maximumReportInterval: max,
            reportableChange: change,
        }];
        await endpoint.configureReporting('hvacThermostat', payload);
    },
    thermostatUnoccupiedHeatingSetpoint: async (endpoint, min=0, max=repInterval.HOUR, change=10) => {
        const payload = [{
            attribute: 'unoccupiedHeatingSetpoint',
            minimumReportInterval: min,
            maximumReportInterval: max,
            reportableChange: change,
        }];
        await endpoint.configureReporting('hvacThermostat', payload);
    },
    thermostatOccupiedCoolingSetpoint: async (endpoint, min=0, max=repInterval.HOUR, change=10) => {
        const payload = [{
            attribute: 'occupiedCoolingSetpoint',
            minimumReportInterval: min,
            maximumReportInterval: max,
            reportableChange: change,
        }];
        await endpoint.configureReporting('hvacThermostat', payload);
    },
    thermostatUnoccupiedCoolingSetpoint: async (endpoint, min=0, max=repInterval.HOUR, change=10) => {
        const payload = [{
            attribute: 'unoccupiedCoolingSetpoint',
            minimumReportInterval: min,
            maximumReportInterval: max,
            reportableChange: change,
        }];
        await endpoint.configureReporting('hvacThermostat', payload);
    },
    thermostatPIHeatingDemand: async (endpoint, min=0, max=repInterval.MINUTES_5, change=10) => {
        const payload = [{
            attribute: 'pIHeatingDemand',
            minimumReportInterval: min,
            maximumReportInterval: max,
            reportableChange: change,
        }];
        await endpoint.configureReporting('hvacThermostat', payload);
    },
    thermostatRunningState: async (endpoint) => {
        const payload = [{
            attribute: 'runningState',
            minimumReportInterval: 0,
            maximumReportInterval: repInterval.HOUR,
            reportableChange: 0,
        }];
        await endpoint.configureReporting('hvacThermostat', payload);
    },
    thermostatTemperatureSetpointHold: async (endpoint, min=0, max=repInterval.HOUR) => {
        const payload = [{
            attribute: 'tempSetpointHold',
            minimumReportInterval: min,
            maximumReportInterval: max,
            reportableChange: 0,
        }];
        await endpoint.configureReporting('hvacThermostat', payload);
    },
    thermostatTemperatureSetpointHoldDuration: async (endpoint, min=0, max=repInterval.HOUR, change=10) => {
        const payload = [{
            attribute: 'tempSetpointHoldDuration',
            minimumReportInterval: min,
            maximumReportInterval: max,
            reportableChange: change,
        }];
        await endpoint.configureReporting('hvacThermostat', payload);
    },
    presentValue: async (endpoint) => {
        const payload = [{
            attribute: 'presentValue',
            minimumReportInterval: 10,
            maximumReportInterval: repInterval.MINUTE,
            reportableChange: 1,
        }];
        await endpoint.configureReporting('genBinaryInput', payload);
    },
    activePower: async (endpoint, overrides) => {
        const payload = [{
            attribute: 'activePower',
            minimumReportInterval: 5,
            maximumReportInterval: repInterval.MINUTES_5,
            reportableChange: 1,
        }];
        Object.assign(payload[0], overrides);
        await endpoint.configureReporting('haElectricalMeasurement', payload);
    },
    rmsCurrent: async (endpoint, overrides) => {
        const payload = [{
            attribute: 'rmsCurrent',
            minimumReportInterval: 5,
            maximumReportInterval: repInterval.MINUTES_5,
            reportableChange: 1,
        }];
        Object.assign(payload[0], overrides);
        await endpoint.configureReporting('haElectricalMeasurement', payload);
    },
    rmsVoltage: async (endpoint, overrides) => {
        const payload = [{
            attribute: 'rmsVoltage',
            minimumReportInterval: 5,
            maximumReportInterval: repInterval.MINUTES_5,
            reportableChange: 1,
        }];
        Object.assign(payload[0], overrides);
        await endpoint.configureReporting('haElectricalMeasurement', payload);
    },
    powerFactor: async (endpoint) => {
        const payload = [{
            attribute: 'powerFactor',
            minimumReportInterval: 1,
            maximumReportInterval: repInterval.MINUTES_5,
            reportableChange: 1,
        }];
        await endpoint.configureReporting('haElectricalMeasurement', payload);
    },
    fanMode: async (endpoint) => {
        const payload = [{
            attribute: 'fanMode',
            minimumReportInterval: 0,
            maximumReportInterval: repInterval.HOUR,
            reportableChange: 0,
        }];
        await endpoint.configureReporting('hvacFanCtrl', payload);
    },
};

const generic = {
    light_onoff_brightness: {
        supports: 'on/off, brightness',
        fromZigbee: [fz.on_off, fz.brightness, fz.ignore_basic_report],
        toZigbee: [
            tz.light_onoff_brightness, tz.ignore_transition, tz.ignore_rate, tz.light_alert,
            tz.light_brightness_move,
        ],
    },
    light_onoff_brightness_colortemp: {
        supports: 'on/off, brightness, color temperature',
        fromZigbee: [fz.color_colortemp, fz.on_off, fz.brightness, fz.ignore_basic_report],
        toZigbee: [
            tz.light_onoff_brightness, tz.light_colortemp, tz.ignore_transition, tz.ignore_rate, tz.light_alert,
            tz.light_brightness_move, tz.light_colortemp_move,
        ],
    },
    light_onoff_brightness_colorxy: {
        supports: 'on/off, brightness, color xy',
        fromZigbee: [fz.color_colortemp, fz.on_off, fz.brightness, fz.ignore_basic_report],
        toZigbee: [
            tz.light_onoff_brightness, tz.light_color, tz.ignore_transition, tz.ignore_rate, tz.light_alert,
            tz.light_brightness_move, tz.light_colortemp_move,
        ],
    },
    light_onoff_brightness_colortemp_colorxy: {
        supports: 'on/off, brightness, color temperature, color xy',
        fromZigbee: [
            fz.color_colortemp, fz.on_off, fz.brightness,
            fz.ignore_basic_report,
        ],
        toZigbee: [
            tz.light_onoff_brightness, tz.light_color_colortemp, tz.ignore_transition, tz.ignore_rate,
            tz.light_alert, tz.light_brightness_move, tz.light_colortemp_move,
        ],
    },
};

const gledopto = {
    light: {
        supports: generic.light_onoff_brightness_colortemp_colorxy.supports,
        fromZigbee: generic.light_onoff_brightness_colortemp_colorxy.fromZigbee,
        toZigbee: [
            tz.gledopto_light_onoff_brightness, tz.gledopto_light_color_colortemp_white, tz.ignore_transition,
            tz.light_alert,
        ],
    },
};

const tzHuePowerOnBehavior = [
    tz.hue_power_on_behavior, tz.hue_power_on_error,
];
const hue = {
    light_onoff_brightness: {
        supports: generic.light_onoff_brightness.supports + ', power-on behavior',
        fromZigbee: generic.light_onoff_brightness.fromZigbee,
        toZigbee: generic.light_onoff_brightness.toZigbee.concat(tzHuePowerOnBehavior),
    },
    light_onoff_brightness_colortemp: {
        supports: generic.light_onoff_brightness_colortemp.supports + ', power-on behavior',
        fromZigbee: generic.light_onoff_brightness_colortemp.fromZigbee,
        toZigbee: generic.light_onoff_brightness_colortemp.toZigbee.concat(tzHuePowerOnBehavior),
    },
    light_onoff_brightness_colorxy: {
        supports: generic.light_onoff_brightness_colorxy.supports + ', power-on behavior',
        fromZigbee: generic.light_onoff_brightness_colorxy.fromZigbee,
        toZigbee: generic.light_onoff_brightness_colorxy.toZigbee.concat(tzHuePowerOnBehavior),
    },
    light_onoff_brightness_colortemp_colorxy: {
        supports: generic.light_onoff_brightness_colortemp_colorxy.supports + ', power-on behavior',
        fromZigbee: generic.light_onoff_brightness_colortemp_colorxy.fromZigbee,
        toZigbee: generic.light_onoff_brightness_colortemp_colorxy.toZigbee.concat(tzHuePowerOnBehavior),
    },
};

const osram = {
    light_onoff_brightness: {
        supports: generic.light_onoff_brightness.supports,
        fromZigbee: generic.light_onoff_brightness.fromZigbee,
        toZigbee: generic.light_onoff_brightness.toZigbee.concat([tz.osram_cmds]),
    },
    light_onoff_brightness_colortemp: {
        supports: generic.light_onoff_brightness_colortemp.supports,
        fromZigbee: generic.light_onoff_brightness_colortemp.fromZigbee,
        toZigbee: generic.light_onoff_brightness_colortemp.toZigbee.concat([tz.osram_cmds]),
    },
    light_onoff_brightness_colorxy: {
        supports: generic.light_onoff_brightness_colorxy.supports,
        fromZigbee: generic.light_onoff_brightness_colorxy.fromZigbee,
        toZigbee: generic.light_onoff_brightness_colorxy.toZigbee.concat([tz.osram_cmds]),
    },
    light_onoff_brightness_colortemp_colorxy: {
        supports: generic.light_onoff_brightness_colortemp_colorxy.supports,
        fromZigbee: generic.light_onoff_brightness_colortemp_colorxy.fromZigbee,
        toZigbee: generic.light_onoff_brightness_colortemp_colorxy.toZigbee.concat([tz.osram_cmds]),
    },
};

const legrand = {
    read_initial_battery_state: async (type, data, device) => {
        if (['deviceAnnounce'].includes(type) && typeof store[device.ieeeAddr] === 'undefined') {
            const endpoint = device.getEndpoint(1);
            const options = {manufacturerCode: 0x1021, disableDefaultResponse: true};
            await endpoint.read('genPowerCfg', ['batteryVoltage'], options);
        }
    },
};

const xiaomi = {
    prevent_reset: async (type, data, device) => {
        if (
            // options.allow_reset ||
            type !== 'message' ||
            data.type !== 'attributeReport' ||
            data.cluster !== 'genBasic' ||
            !data.data[0xfff0] ||
            // eg: [0xaa, 0x10, 0x05, 0x41, 0x87, 0x01, 0x01, 0x10, 0x00]
            !data.data[0xFFF0].slice(0, 5).equals(Buffer.from([0xaa, 0x10, 0x05, 0x41, 0x87]))
        ) {
            return;
        }
        const options = {manufacturerCode: 0x115f};
        const payload = {[0xfff0]: {
            value: [0xaa, 0x10, 0x05, 0x41, 0x47, 0x01, 0x01, 0x10, 0x01],
            type: 0x41,
        }};
        await device.getEndpoint(1).write('genBasic', payload, options);
    },
};

const devices = [
    // Xiaomi
    {
        zigbeeModel: ['lumi.light.aqcn02'],
        model: 'ZNLDP12LM',
        vendor: 'Xiaomi',
        description: 'Aqara smart LED bulb',
        extend: generic.light_onoff_brightness_colortemp,
        fromZigbee: [
            fz.brightness, fz.color_colortemp, fz.on_off, fz.xiaomi_bulb_interval,
            fz.ignore_light_brightness_report, fz.ignore_light_color_colortemp_report,
            fz.ignore_occupancy_report, fz.ignore_humidity_report,
            fz.ignore_pressure_report, fz.ignore_temperature_report,
        ],
    },
    {
        zigbeeModel: ['lumi.sensor_switch'],
        model: 'WXKG01LM',
        vendor: 'Xiaomi',
        description: 'MiJia wireless switch',
        supports: 'single, double, triple, quadruple, many, long, long_release click',
        fromZigbee: [fz.xiaomi_battery_3v, fz.WXKG01LM_click],
        toZigbee: [],
    },
    {
        zigbeeModel: ['lumi.sensor_switch.aq2', 'lumi.remote.b1acn01'],
        model: 'WXKG11LM',
        vendor: 'Xiaomi',
        description: 'Aqara wireless switch',
        supports: 'single, double click (and triple, quadruple, hold, release depending on model)',
        fromZigbee: [
            fz.xiaomi_battery_3v, fz.WXKG11LM_click,
            fz.xiaomi_action_click_multistate,
        ],
        toZigbee: [],
    },
    {
        zigbeeModel: ['lumi.sensor_switch.aq3', 'lumi.sensor_swit'],
        model: 'WXKG12LM',
        vendor: 'Xiaomi',
        description: 'Aqara wireless switch (with gyroscope)',
        supports: 'single, double, shake, hold, release',
        fromZigbee: [
            fz.xiaomi_battery_3v, fz.WXKG12LM_action_click_multistate,
        ],
        toZigbee: [],
    },
    {
        zigbeeModel: ['lumi.sensor_86sw1', 'lumi.remote.b186acn01'],
        model: 'WXKG03LM',
        vendor: 'Xiaomi',
        description: 'Aqara single key wireless wall switch',
        supports: 'single (and double, hold, release and long click depending on model)',
        fromZigbee: [
            fz.xiaomi_battery_3v, fz.WXKG03LM_click,
            fz.xiaomi_action_click_multistate,
        ],
        toZigbee: [],
        onEvent: xiaomi.prevent_reset,
    },
    {
        zigbeeModel: ['lumi.sensor_86sw2', 'lumi.sensor_86sw2.es1', 'lumi.remote.b286acn01'],
        model: 'WXKG02LM',
        vendor: 'Xiaomi',
        description: 'Aqara double key wireless wall switch',
        supports: 'left, right, both click (and double, long click for left, right and both depending on model)',
        fromZigbee: [
            fz.xiaomi_battery_3v, fz.WXKG02LM_click,
            fz.WXKG02LM_click_multistate,
        ],
        toZigbee: [],
        endpoint: (device) => {
            return {'left': 1, 'right': 2, 'both': 3};
        },
        onEvent: xiaomi.prevent_reset,
    },
    {
        zigbeeModel: ['lumi.ctrl_neutral1'],
        model: 'QBKG04LM',
        vendor: 'Xiaomi',
        // eslint-disable-next-line
        description: 'Aqara single key wired wall switch without neutral wire. Doesn\'t work as a router and doesn\'t support power meter',
        supports: 'release/hold, on/off',
        fromZigbee: [
            fz.QBKG04LM_QBKG11LM_state, fz.QBKG04LM_buttons,
            fz.QBKG04LM_QBKG11LM_operation_mode, fz.ignore_basic_report,
        ],
        toZigbee: [tz.on_off, tz.xiaomi_switch_operation_mode],
        endpoint: (device) => {
            return {'system': 1, 'default': 2};
        },
        onEvent: xiaomi.prevent_reset,
    },
    {
        zigbeeModel: ['lumi.ctrl_ln1.aq1', 'lumi.ctrl_ln1'],
        model: 'QBKG11LM',
        vendor: 'Xiaomi',
        description: 'Aqara single key wired wall switch',
        supports: 'on/off, power measurement',
        fromZigbee: [
            fz.QBKG04LM_QBKG11LM_state, fz.QBKG11LM_power, fz.QBKG04LM_QBKG11LM_operation_mode,
            fz.QBKG11LM_click,
            fz.ignore_multistate_report, fz.xiaomi_power,
        ],
        toZigbee: [tz.on_off, tz.xiaomi_switch_operation_mode],
        endpoint: (device) => {
            return {'system': 1};
        },
        onEvent: xiaomi.prevent_reset,
    },
    {
        zigbeeModel: ['lumi.ctrl_neutral2'],
        model: 'QBKG03LM',
        vendor: 'Xiaomi',
        // eslint-disable-next-line
        description: 'Aqara double key wired wall switch without neutral wire. Doesn\'t work as a router and doesn\'t support power meter',
        supports: 'release/hold, on/off, temperature',
        fromZigbee: [
            fz.QBKG03LM_QBKG12LM_LLKZMK11LM_state, fz.QBKG03LM_buttons,
            fz.QBKG03LM_QBKG12LM_operation_mode, fz.ignore_basic_report,
            fz.generic_device_temperature,
        ],
        toZigbee: [tz.on_off, tz.xiaomi_switch_operation_mode],
        endpoint: (device) => {
            return {'system': 1, 'left': 2, 'right': 3};
        },
        onEvent: xiaomi.prevent_reset,
    },
    {
        zigbeeModel: ['lumi.ctrl_ln2.aq1', 'lumi.ctrl_ln2'],
        model: 'QBKG12LM',
        vendor: 'Xiaomi',
        description: 'Aqara double key wired wall switch',
        supports: 'on/off, power measurement, temperature',
        fromZigbee: [
            fz.QBKG03LM_QBKG12LM_LLKZMK11LM_state, fz.QBKG12LM_LLKZMK11LM_power, fz.QBKG03LM_QBKG12LM_operation_mode,
            fz.QBKG12LM_click, fz.ignore_multistate_report, fz.xiaomi_power,
        ],
        toZigbee: [tz.on_off, tz.xiaomi_switch_operation_mode],
        endpoint: (device) => {
            return {'left': 1, 'right': 2, 'system': 1};
        },
        onEvent: xiaomi.prevent_reset,
    },
    {
        zigbeeModel: ['lumi.remote.b286acn02'],
        model: 'WXKG07LM',
        vendor: 'Xiaomi',
        description: 'Aqara D1 double key wireless wall switch',
        supports: 'action',
        fromZigbee: [fz.xiaomi_battery_3v, fz.xiaomi_on_off_action, fz.xiaomi_multistate_action],
        toZigbee: [],
        endpoint: (device) => {
            return {left: 1, right: 2, both: 3};
        },
        onEvent: xiaomi.prevent_reset,
    },
    {
        zigbeeModel: ['lumi.sens', 'lumi.sensor_ht'],
        model: 'WSDCGQ01LM',
        vendor: 'Xiaomi',
        description: 'MiJia temperature & humidity sensor',
        supports: 'temperature and humidity',
        fromZigbee: [fz.xiaomi_battery_3v, fz.WSDCGQ01LM_WSDCGQ11LM_interval, fz.xiaomi_temperature, fz.humidity],
        toZigbee: [],
    },
    {
        zigbeeModel: ['lumi.weather'],
        model: 'WSDCGQ11LM',
        vendor: 'Xiaomi',
        description: 'Aqara temperature, humidity and pressure sensor',
        supports: 'temperature, humidity and pressure',
        fromZigbee: [
            fz.xiaomi_battery_3v, fz.xiaomi_temperature, fz.humidity, fz.WSDCGQ11LM_pressure,
            fz.WSDCGQ01LM_WSDCGQ11LM_interval,
        ],
        toZigbee: [],
    },
    {
        zigbeeModel: ['lumi.sensor_motion'],
        model: 'RTCGQ01LM',
        vendor: 'Xiaomi',
        description: 'MiJia human body movement sensor',
        supports: 'occupancy',
        fromZigbee: [fz.xiaomi_battery_3v, fz.occupancy_with_timeout],
        toZigbee: [],
    },
    {
        zigbeeModel: ['lumi.sensor_motion.aq2'],
        model: 'RTCGQ11LM',
        vendor: 'Xiaomi',
        description: 'Aqara human body movement and illuminance sensor',
        supports: 'occupancy and illuminance',
        fromZigbee: [
            fz.xiaomi_battery_3v, fz.occupancy_with_timeout, fz.RTCGQ11LM_illuminance,
            fz.RTCGQ11LM_interval,
        ],
        toZigbee: [],
    },
    {
        zigbeeModel: ['lumi.sensor_magnet'],
        model: 'MCCGQ01LM',
        vendor: 'Xiaomi',
        description: 'MiJia door & window contact sensor',
        supports: 'contact',
        fromZigbee: [
            fz.xiaomi_battery_3v, fz.xiaomi_contact,

        ],
        toZigbee: [],
    },
    {
        zigbeeModel: ['lumi.sensor_magnet.aq2'],
        model: 'MCCGQ11LM',
        vendor: 'Xiaomi',
        description: 'Aqara door & window contact sensor',
        supports: 'contact',
        fromZigbee: [
            fz.xiaomi_battery_3v, fz.xiaomi_contact, fz.xiaomi_contact_interval,

        ],
        toZigbee: [],
    },
    {
        zigbeeModel: ['lumi.sensor_wleak.aq1'],
        model: 'SJCGQ11LM',
        vendor: 'Xiaomi',
        description: 'Aqara water leak sensor',
        supports: 'water leak true/false',
        fromZigbee: [fz.xiaomi_battery_3v, fz.SJCGQ11LM_water_leak_iaszone],
        toZigbee: [],
    },
    {
        zigbeeModel: ['lumi.sensor_cube', 'lumi.sensor_cube.aqgl01'],
        model: 'MFKZQ01LM',
        vendor: 'Xiaomi',
        description: 'Mi/Aqara smart home cube',
        supports: 'shake, wakeup, fall, tap, slide, flip180, flip90, rotate_left and rotate_right',
        fromZigbee: [
            fz.xiaomi_battery_3v, fz.MFKZQ01LM_action_multistate, fz.MFKZQ01LM_action_analog,
        ],
        toZigbee: [],
    },
    {
        zigbeeModel: ['lumi.plug'],
        model: 'ZNCZ02LM',
        description: 'Mi power plug ZigBee',
        supports: 'on/off, power measurement',
        vendor: 'Xiaomi',
        fromZigbee: [
            fz.on_off, fz.xiaomi_power, fz.xiaomi_plug_state, fz.ignore_occupancy_report,
            fz.ignore_illuminance_report,
        ],
        toZigbee: [tz.on_off, tz.ZNCZ02LM_power_outage_memory],
    },
    {
        zigbeeModel: ['lumi.plug.mitw01'],
        model: 'ZNCZ03LM',
        description: 'Mi power plug ZigBee TW',
        supports: 'on/off, power measurement',
        vendor: 'Xiaomi',
        fromZigbee: [
            fz.on_off, fz.xiaomi_power, fz.xiaomi_plug_state,
            fz.ignore_occupancy_report,
            fz.ignore_illuminance_report,
        ],
        toZigbee: [tz.on_off],
    },
    {
        zigbeeModel: ['lumi.plug.mmeu01'],
        model: 'ZNCZ04LM',
        description: 'Mi power plug ZigBee EU',
        supports: 'on/off, power measurement',
        vendor: 'Xiaomi',
        fromZigbee: [
            fz.on_off, fz.xiaomi_power, fz.xiaomi_plug_state,
        ],
        toZigbee: [tz.on_off],
    },
    {
        zigbeeModel: ['lumi.plug.maus01'],
        model: 'ZNCZ12LM',
        description: 'Mi power plug ZigBee US',
        supports: 'on/off, power measurement',
        vendor: 'Xiaomi',
        fromZigbee: [
            fz.on_off, fz.xiaomi_power, fz.xiaomi_plug_state,
            fz.ignore_occupancy_report,
            fz.ignore_illuminance_report,
        ],
        toZigbee: [tz.on_off],
    },
    {
        zigbeeModel: ['lumi.plug.maeu01'],
        model: 'SP-EUC01',
        description: 'Aqara EU smart plug',
        supports: 'on/off, power measurements',
        vendor: 'Xiaomi',
        fromZigbee: [fz.on_off, fz.xiaomi_plug_state, fz.electrical_measurement_power],
        toZigbee: [tz.on_off],
        meta: {configureKey: 3},
        configure: async (device, coordinatorEndpoint) => {
            const endpoint = device.getEndpoint(1);
            await bind(endpoint, coordinatorEndpoint, ['genOnOff', 'haElectricalMeasurement']);
            await configureReporting.onOff(endpoint);
            await readEletricalMeasurementPowerConverterAttributes(endpoint);
            // Voltage/current doesn't seem to be supported, maybe in futurue revisions of the device (?).
            // https://github.com/Koenkk/zigbee-herdsman-converters/issues/1050
            await configureReporting.rmsVoltage(endpoint);
            await configureReporting.rmsCurrent(endpoint);
            await configureReporting.activePower(endpoint);
        },
    },
    {
        zigbeeModel: ['lumi.ctrl_86plug', 'lumi.ctrl_86plug.aq1'],
        model: 'QBCZ11LM',
        description: 'Aqara socket Zigbee',
        supports: 'on/off, power measurement',
        vendor: 'Xiaomi',
        fromZigbee: [
            fz.on_off, fz.xiaomi_power, fz.xiaomi_plug_state,
        ],
        toZigbee: [tz.on_off],
    },
    {
        zigbeeModel: ['lumi.sensor_smoke'],
        model: 'JTYJ-GD-01LM/BW',
        description: 'MiJia Honeywell smoke detector',
        supports: 'smoke',
        vendor: 'Xiaomi',
        fromZigbee: [fz.xiaomi_battery_3v, fz.JTYJGD01LMBW_smoke, fz.JTYJGD01LMBW_smoke_density],
        toZigbee: [tz.JTQJBF01LMBW_JTYJGD01LMBW_sensitivity, tz.JTQJBF01LMBW_JTYJGD01LMBW_selfest],
    },
    {
        zigbeeModel: ['lumi.sensor_natgas'],
        model: 'JTQJ-BF-01LM/BW',
        vendor: 'Xiaomi',
        description: 'MiJia gas leak detector ',
        supports: 'gas',
        fromZigbee: [fz.JTQJBF01LMBW_gas, fz.JTQJBF01LMBW_sensitivity, fz.JTQJBF01LMBW_gas_density],
        toZigbee: [tz.JTQJBF01LMBW_JTYJGD01LMBW_sensitivity, tz.JTQJBF01LMBW_JTYJGD01LMBW_selfest],
    },
    {
        zigbeeModel: ['lumi.lock.v1'],
        model: 'A6121',
        vendor: 'Xiaomi',
        description: 'Vima Smart Lock',
        supports: 'inserted, forgotten, key error',
        fromZigbee: [fz.xiaomi_lock_report],
        toZigbee: [],
    },
    {
        zigbeeModel: ['lumi.vibration.aq1'],
        model: 'DJT11LM',
        vendor: 'Xiaomi',
        description: 'Aqara vibration sensor',
        supports: 'drop, tilt and touch',
        fromZigbee: [fz.xiaomi_battery_3v, fz.DJT11LM_vibration],
        toZigbee: [tz.DJT11LM_vibration_sensitivity],
    },
    {
        zigbeeModel: ['lumi.curtain', 'lumi.curtain.aq2'],
        model: 'ZNCLDJ11LM',
        description: 'Aqara curtain motor',
        supports: 'open, close, stop, position',
        vendor: 'Xiaomi',
        fromZigbee: [
            fz.ZNCLDJ11LM_ZNCLDJ12LM_curtain_analog_output,
            fz.cover_position_tilt,
            fz.ZNCLDJ11LM_ZNCLDJ12LM_curtain_options_output,
        ],
        toZigbee: [tz.ZNCLDJ11LM_ZNCLDJ12LM_control, tz.ZNCLDJ11LM_options],
    },
    {
        zigbeeModel: ['lumi.curtain.hagl04'],
        model: 'ZNCLDJ12LM',
        vendor: 'Xiaomi',
        description: 'Aqara B1 curtain motor ',
        supports: 'open, close, stop, position',
        fromZigbee: [fz.ZNCLDJ11LM_ZNCLDJ12LM_curtain_analog_output, fz.cover_position_tilt, fz.ignore_basic_report],
        toZigbee: [tz.ZNCLDJ11LM_ZNCLDJ12LM_control, tz.ZNCLDJ12LM_options],
        onEvent: async (type, data, device) => {
            // The position (genAnalogOutput.presentValue) reported via an attribute contains an invaid value
            // however when reading it will provide the correct value.
            if (data.type === 'attributeReport' && data.cluster === 'genAnalogOutput') {
                await device.endpoints[0].read('genAnalogOutput', ['presentValue']);
            }
        },
    },
    {
        zigbeeModel: ['lumi.relay.c2acn01'],
        model: 'LLKZMK11LM',
        vendor: 'Xiaomi',
        description: 'Aqara wireless relay controller',
        supports: 'on/off, power measurement',
        fromZigbee: [
            fz.QBKG03LM_QBKG12LM_LLKZMK11LM_state, fz.QBKG12LM_LLKZMK11LM_power, fz.xiaomi_power,
            fz.ignore_multistate_report,
        ],
        toZigbee: [tz.on_off, tz.LLKZMK11LM_interlock],
        endpoint: (device) => {
            return {'l1': 1, 'l2': 2};
        },
    },
    {
        zigbeeModel: ['lumi.lock.acn02'],
        model: 'ZNMS12LM',
        description: 'Aqara S2 lock',
        supports: 'open, close, operation (reporting only)',
        vendor: 'Xiaomi',
        fromZigbee: [fz.ZNMS12LM_ZNMS13LM_closuresDoorLock_report, fz.ignore_basic_report],
        toZigbee: [],
    },
    {
        zigbeeModel: ['lumi.lock.acn03'],
        model: 'ZNMS13LM',
        description: 'Aqara S2 lock pro',
        supports: 'open, close, operation (reporting only)',
        vendor: 'Xiaomi',
        fromZigbee: [fz.ZNMS12LM_ZNMS13LM_closuresDoorLock_report, fz.ignore_basic_report],
        toZigbee: [],
    },
    {
        zigbeeModel: ['lumi.lock.aq1'],
        model: 'ZNMS11LM',
        description: 'Xiaomi Aqara smart lock',
        supports: 'open, close, operation (reporting only)',
        vendor: 'Xiaomi',
        fromZigbee: [fz.ZNMS11LM_closuresDoorLock_report, fz.ignore_basic_report],
        toZigbee: [],
    },
    {
        zigbeeModel: ['lumi.remote.b286opcn01'],
        model: 'WXCJKG11LM',
        vendor: 'Xiaomi',
        description: 'Aqara Opple switch 1 band',
        supports: 'action',
        fromZigbee: [
            fz.aqara_opple_on, fz.aqara_opple_off, fz.battery_3V,
            fz.aqara_opple_multistate, fz.aqara_opple_report,
        ],
        toZigbee: [tz.aqara_opple_operation_mode],
        meta: {configureKey: 1},
        configure: async (device, coordinatorEndpoint) => {
            const endpoint = device.getEndpoint(1);
            await endpoint.write('aqaraOpple', {'mode': 1}, {manufacturerCode: 0x115f});
            await bind(endpoint, coordinatorEndpoint, ['genOnOff', 'genPowerCfg']);
        },
    },
    {
        zigbeeModel: ['lumi.remote.b486opcn01'],
        model: 'WXCJKG12LM',
        vendor: 'Xiaomi',
        description: 'Aqara Opple switch 2 bands',
        supports: 'action',
        fromZigbee: [
            fz.aqara_opple_on, fz.aqara_opple_off, fz.aqara_opple_step,
            fz.aqara_opple_step_color_temp, fz.battery_3V,
            fz.aqara_opple_multistate, fz.aqara_opple_report,
        ],
        toZigbee: [tz.aqara_opple_operation_mode],
        meta: {configureKey: 1},
        configure: async (device, coordinatorEndpoint) => {
            const endpoint = device.getEndpoint(1);
            await endpoint.write('aqaraOpple', {'mode': 1}, {manufacturerCode: 0x115f});
            await bind(endpoint, coordinatorEndpoint, [
                'genOnOff', 'genLevelCtrl', 'lightingColorCtrl', 'genPowerCfg',
            ]);
        },
    },
    {
        zigbeeModel: ['lumi.remote.b686opcn01'],
        model: 'WXCJKG13LM',
        vendor: 'Xiaomi',
        description: 'Aqara Opple switch 3 bands',
        supports: 'action',
        fromZigbee: [
            fz.aqara_opple_on, fz.aqara_opple_off, fz.aqara_opple_step, fz.aqara_opple_move,
            fz.aqara_opple_stop, fz.aqara_opple_step_color_temp, fz.aqara_opple_move_color_temp,
            fz.battery_3V,
            fz.aqara_opple_multistate, fz.aqara_opple_report,
        ],
        toZigbee: [tz.aqara_opple_operation_mode],
        meta: {configureKey: 1},
        configure: async (device, coordinatorEndpoint) => {
            const endpoint = device.getEndpoint(1);
            await endpoint.write('aqaraOpple', {'mode': 1}, {manufacturerCode: 0x115f});
            await bind(endpoint, coordinatorEndpoint, [
                'genOnOff', 'genLevelCtrl', 'lightingColorCtrl', 'genPowerCfg',
            ]);
        },
    },
    {
        zigbeeModel: ['lumi.sen_ill.mgl01'],
        model: 'GZCGQ01LM',
        vendor: 'Xiaomi',
        description: 'MiJia light intensity sensor',
        supports: 'illuminance',
        fromZigbee: [fz.battery_3V, fz.illuminance],
        toZigbee: [],
        meta: {configureKey: 1},
        configure: async (device, coordinatorEndpoint) => {
            const endpoint = device.getEndpoint(1);
            await bind(endpoint, coordinatorEndpoint, ['genPowerCfg', 'msIlluminanceMeasurement']);
            await configureReporting.batteryVoltage(endpoint);
        },
    },

    // TuYa
    {
        zigbeeModel: ['TS0001'],
        model: 'TS0001',
        vendor: 'TuYa',
        description: 'Valve control',
        supports: 'on/off',
        whiteLabel: [
            {vendor: 'CR Smart Home', model: 'TS0001'},
            {vendor: 'Lonsonho', model: 'TS0001'},
        ],
        fromZigbee: [fz.on_off],
        toZigbee: [tz.on_off],
    },
    {
        zigbeeModel: ['TS0201'],
        model: 'TS0201',
        vendor: 'TuYa',
        description: 'Temperature & humidity sensor with display',
        supports: 'temperature and humidity',
        fromZigbee: [fz.battery, fz.temperature, fz.humidity],
        toZigbee: [],
    },
    {
        zigbeeModel: ['TS0042'],
        model: 'TS0042',
        vendor: 'TuYa',
        description: 'Touch wall remote 2 gang',
        supports: 'action',
        fromZigbee: [fz.ts0042_click],
        toZigbee: [],
    },
    {
        zigbeeModel: ['TS0002'],
        model: 'TS0002',
        vendor: 'TuYa',
        description: '2 gang switch',
        whiteLabel: [
            {vendor: 'Zemismart', model: 'ZM-CSW002-D'},
            {vendor: 'Lonhonso', model: 'X702'},
        ],
        supports: 'on/off',
        fromZigbee: [fz.on_off],
        toZigbee: [tz.on_off],
        endpoint: (device) => {
            return {'l1': 1, 'l2': 2};
        },
        meta: {configureKey: 3, multiEndpoint: true},
        configure: async (device, coordinatorEndpoint) => {
            await bind(device.getEndpoint(1), coordinatorEndpoint, ['genOnOff']);
            await bind(device.getEndpoint(2), coordinatorEndpoint, ['genOnOff']);
        },
    },
    {
        zigbeeModel: ['owvfni3\u0000'],
        model: 'owvfni3',
        vendor: 'TuYa',
        description: 'Curtain motor',
        whiteLabel: [
            {vendor: 'Zemismart', model: 'ZM79E-DT'},
        ],
        supports: 'open, close, stop, position',
        fromZigbee: [fz.tuya_curtain, fz.ignore_basic_report],
        toZigbee: [tz.tuya_curtain_control, tz.tuya_curtain_options],
    },
    {
        zigbeeModel: ['TS0601'],
        model: 'TS0601',
        vendor: 'TuYa',
        description: 'Curtain motor',
        whiteLabel: [
            {vendor: 'Yushun', model: 'YS-MT750'},
        ],
        supports: 'open, close, stop, position',
        fromZigbee: [fz.tuya_curtain, fz.ignore_basic_report],
        toZigbee: [tz.tuya_curtain_control, tz.tuya_curtain_options],
    },
    {
        zigbeeModel: ['TS0121'],
        model: 'TS0121',
        description: '10A UK smart plug',
        supports: 'on/off',
        vendor: 'TuYa',
        fromZigbee: [fz.on_off],
        toZigbee: [tz.on_off],
    },

    // Norklmes
    {
        zigbeeModel: ['qnazj70'],
        model: 'MKS-CM-W5',
        vendor: 'Norklmes',
        description: '1, 2, 3 or 4 gang switch',
        supports: 'on/off',
        fromZigbee: [fz.tuya_switch, fz.ignore_basic_report],
        toZigbee: [tz.tuya_switch_state],
        meta: {configureKey: 1},
        configure: async (device, coordinatorEndpoint) => {
            await bind(device.getEndpoint(1), coordinatorEndpoint, ['genOnOff']);
        },
        endpoint: (device) => {
            // Endpoint selection is made in tuya_switch_state
            return {'l1': 1, 'l2': 1, 'l3': 1, 'l4': 1};
        },
    },

    // IKEA
    {
        zigbeeModel: [
            'TRADFRI bulb E27 WS opal 980lm', 'TRADFRI bulb E26 WS opal 980lm',
            'TRADFRI bulb E27 WS\uFFFDopal 980lm',
        ],
        model: 'LED1545G12',
        vendor: 'IKEA',
        description: 'TRADFRI LED bulb E26/E27 980 lumen, dimmable, white spectrum, opal white',
        extend: generic.light_onoff_brightness_colortemp,
        ota: ota.tradfri,
    },
    {
        zigbeeModel: ['TRADFRI bulb E27 WS clear 950lm', 'TRADFRI bulb E26 WS clear 950lm'],
        model: 'LED1546G12',
        vendor: 'IKEA',
        description: 'TRADFRI LED bulb E26/E27 950 lumen, dimmable, white spectrum, clear',
        extend: generic.light_onoff_brightness_colortemp,
        ota: ota.tradfri,
    },
    {
        zigbeeModel: ['TRADFRI bulb E27 opal 1000lm', 'TRADFRI bulb E27 W opal 1000lm'],
        model: 'LED1623G12',
        vendor: 'IKEA',
        description: 'TRADFRI LED bulb E27 1000 lumen, dimmable, opal white',
        extend: generic.light_onoff_brightness,
        ota: ota.tradfri,
    },
    {
        zigbeeModel: ['TRADFRI bulb GU10 WS 400lm'],
        model: 'LED1537R6',
        vendor: 'IKEA',
        description: 'TRADFRI LED bulb GU10 400 lumen, dimmable, white spectrum',
        extend: generic.light_onoff_brightness_colortemp,
        ota: ota.tradfri,
    },
    {
        zigbeeModel: ['TRADFRI bulb GU10 W 400lm'],
        model: 'LED1650R5',
        vendor: 'IKEA',
        description: 'TRADFRI LED bulb GU10 400 lumen, dimmable',
        extend: generic.light_onoff_brightness,
        ota: ota.tradfri,
    },
    {
        zigbeeModel: ['TRADFRI bulb E14 WS opal 400lm', 'TRADFRI bulb E12 WS opal 400lm'],
        model: 'LED1536G5',
        vendor: 'IKEA',
        description: 'TRADFRI LED bulb E12/E14 400 lumen, dimmable, white spectrum, opal white',
        extend: generic.light_onoff_brightness_colortemp,
        ota: ota.tradfri,
    },
    {
        zigbeeModel: ['TRADFRI bulb E14 WS 470lm'],
        model: 'LED1903C5',
        vendor: 'IKEA',
        description: 'TRADFRI bulb E14 WS 470 lumen, dimmable, white spectrum, opal white',
        extend: generic.light_onoff_brightness_colortemp,
        ota: ota.tradfri,
    },
    {
        zigbeeModel: ['TRADFRI bulb GU10 WW 400lm'],
        model: 'LED1837R5',
        vendor: 'IKEA',
        description: 'TRADFRI LED bulb GU10 400 lumen, dimmable',
        extend: generic.light_onoff_brightness,
        ota: ota.tradfri,
    },
    {
        zigbeeModel: ['TRADFRI bulb E27 WW clear 250lm', 'TRADFRI bulb E26 WW clear 250lm'],
        model: 'LED1842G3',
        vendor: 'IKEA',
        description: 'TRADFRI LED bulb E27 WW clear 250 lumen, dimmable',
        extend: generic.light_onoff_brightness,
        ota: ota.tradfri,
    },
    {
        zigbeeModel: ['TRADFRI bulb E14 WS opal 600lm'],
        model: 'LED1733G7',
        vendor: 'IKEA',
        description: 'TRADFRI LED bulb E14 600 lumen, dimmable, white spectrum, opal white',
        extend: generic.light_onoff_brightness_colortemp,
        ota: ota.tradfri,
    },
    {
        zigbeeModel: ['TRADFRI bulb E26 opal 1000lm', 'TRADFRI bulb E26 W opal 1000lm'],
        model: 'LED1622G12',
        vendor: 'IKEA',
        description: 'TRADFRI LED bulb E26 1000 lumen, dimmable, opal white',
        extend: generic.light_onoff_brightness,
        ota: ota.tradfri,
    },
    {
        zigbeeModel: [
            'TRADFRI bulb E27 CWS opal 600lm',
            'TRADFRI bulb E26 CWS opal 600lm',
            'TRADFRI bulb E14 CWS opal 600lm',
            'TRADFRI bulb E12 CWS opal 600lm'],
        model: 'LED1624G9',
        vendor: 'IKEA',
        description: 'TRADFRI LED bulb E14/E26/E27 600 lumen, dimmable, color, opal white',
        extend: generic.light_onoff_brightness_colorxy,
        ota: ota.tradfri,
    },
    {
        zigbeeModel: [
            'TRADFRI bulb E14 W op/ch 400lm', 'TRADFRI bulb E12 W op/ch 400lm',
            'TRADFRI bulb E17 W op/ch 400lm',
        ],
        model: 'LED1649C5',
        vendor: 'IKEA',
        description: 'TRADFRI LED bulb E12/E14/E17 400 lumen, dimmable warm white, chandelier opal',
        extend: generic.light_onoff_brightness,
        ota: ota.tradfri,
    },
    {
        zigbeeModel: ['TRADFRI bulb E27 WS opal 1000lm', 'TRADFRI bulb E26 WS opal 1000lm'],
        model: 'LED1732G11',
        vendor: 'IKEA',
        description: 'TRADFRI LED bulb E27 1000 lumen, dimmable, white spectrum, opal white',
        extend: generic.light_onoff_brightness_colortemp,
        ota: ota.tradfri,
    },
    {
        zigbeeModel: ['TRADFRI bulb E27 WW 806lm', 'TRADFRI bulb E26 WW 806lm'],
        model: 'LED1836G9',
        vendor: 'IKEA',
        description: 'TRADFRI LED bulb E26/E27 806 lumen, dimmable, warm white',
        extend: generic.light_onoff_brightness,
        ota: ota.tradfri,
    },
    {
        zigbeeModel: ['TRADFRI bulb E27 WS clear 806lm', 'TRADFRI bulb E26 WS clear 806lm'],
        model: 'LED1736G9',
        vendor: 'IKEA',
        description: 'TRADFRI LED bulb E26/E27 806 lumen, dimmable, white spectrum, clear',
        extend: generic.light_onoff_brightness_colortemp,
        ota: ota.tradfri,
    },
    {
        zigbeeModel: ['LEPTITER Recessed spot light'],
        model: 'T1820',
        vendor: 'IKEA',
        description: 'LEPTITER Recessed spot light, dimmable, white spectrum',
        extend: generic.light_onoff_brightness_colortemp,
        ota: ota.tradfri,
    },
    {
        zigbeeModel: ['TRADFRI wireless dimmer'],
        model: 'ICTC-G-1',
        vendor: 'IKEA',
        description: 'TRADFRI wireless dimmer',
        supports: 'brightness [0-255] (quick rotate for instant 0/255), action',
        fromZigbee: [
            fz.cmd_move, fz.cmd_move_with_onoff, fz.cmd_stop, fz.cmd_stop_with_onoff,
            fz.cmd_move_to_level_with_onoff, fz.battery_not_divided,
        ],
        toZigbee: [],
        meta: {configureKey: 1},
        configure: async (device, coordinatorEndpoint) => {
            const endpoint = device.getEndpoint(1);
            await bind(endpoint, coordinatorEndpoint, ['genLevelCtrl', 'genPowerCfg']);
            await configureReporting.batteryPercentageRemaining(endpoint);
        },
        ota: ota.tradfri,
    },
    {
        zigbeeModel: ['TRADFRI transformer 10W', 'TRADFRI Driver 10W'],
        model: 'ICPSHC24-10EU-IL-1',
        vendor: 'IKEA',
        description: 'TRADFRI driver for wireless control (10 watt)',
        extend: generic.light_onoff_brightness,
        ota: ota.tradfri,
    },
    {
        zigbeeModel: ['TRADFRI transformer 30W', 'TRADFRI Driver 30W'],
        model: 'ICPSHC24-30EU-IL-1',
        vendor: 'IKEA',
        description: 'TRADFRI driver for wireless control (30 watt)',
        extend: generic.light_onoff_brightness,
        ota: ota.tradfri,
    },
    {
        zigbeeModel: ['FLOALT panel WS 30x30'],
        model: 'L1527',
        vendor: 'IKEA',
        description: 'FLOALT LED light panel, dimmable, white spectrum (30x30 cm)',
        extend: generic.light_onoff_brightness_colortemp,
        ota: ota.tradfri,
    },
    {
        zigbeeModel: ['FLOALT panel WS 60x60'],
        model: 'L1529',
        vendor: 'IKEA',
        description: 'FLOALT LED light panel, dimmable, white spectrum (60x60 cm)',
        extend: generic.light_onoff_brightness_colortemp,
        ota: ota.tradfri,
    },
    {
        zigbeeModel: ['FLOALT panel WS 30x90'],
        model: 'L1528',
        vendor: 'IKEA',
        description: 'FLOALT LED light panel, dimmable, white spectrum (30x90 cm)',
        extend: generic.light_onoff_brightness_colortemp,
        ota: ota.tradfri,
    },
    {
        zigbeeModel: ['SURTE door WS 38x64'],
        model: 'L1531',
        vendor: 'IKEA',
        description: 'SURTE door light panel, dimmable, white spectrum (38x64 cm)',
        extend: generic.light_onoff_brightness_colortemp,
        ota: ota.tradfri,
    },
    {
        zigbeeModel: ['TRADFRI control outlet'],
        model: 'E1603/E1702',
        description: 'TRADFRI control outlet',
        supports: 'on/off',
        vendor: 'IKEA',
        fromZigbee: [
            fz.on_off, fz.ignore_genLevelCtrl_report, fz.ignore_basic_report,
        ],
        toZigbee: [tz.on_off],
        meta: {configureKey: 1},
        configure: async (device, coordinatorEndpoint) => {
            const endpoint = device.getEndpoint(1);
            await bind(endpoint, coordinatorEndpoint, ['genOnOff']);
            await configureReporting.onOff(endpoint);
        },
        ota: ota.tradfri,
    },
    {
        zigbeeModel: ['TRADFRI remote control'],
        model: 'E1524/E1810',
        description: 'TRADFRI remote control',
        supports:
            'toggle, arrow left/right click/hold/release, brightness up/down click/hold/release',
        vendor: 'IKEA',
        fromZigbee: [
            fz.cmdToggle, fz.E1524_arrow_click, fz.E1524_arrow_hold, fz.E1524_arrow_release,
            fz.E1524_brightness_up_click, fz.E1524_brightness_down_click, fz.E1524_brightness_up_hold,
            fz.E1524_brightness_up_release, fz.E1524_brightness_down_hold, fz.E1524_brightness_down_release,
            fz.battery_not_divided, fz.E1524_hold,
        ],
        toZigbee: [],
        ota: ota.tradfri,
        meta: {configureKey: 1},
        configure: async (device, coordinatorEndpoint) => {
            const endpoint = device.getEndpoint(1);
            // See explanation in E1743, only applies to E1810 (for E1524 it has no effect)
            // https://github.com/Koenkk/zigbee2mqtt/issues/2772#issuecomment-577389281
            await endpoint.bind('genOnOff', defaultBindGroup);
            await bind(endpoint, coordinatorEndpoint, ['genPowerCfg']);
            await configureReporting.batteryPercentageRemaining(endpoint);
        },
    },
    {
        zigbeeModel: ['TRADFRI on/off switch'],
        model: 'E1743',
        vendor: 'IKEA',
        description: 'TRADFRI ON/OFF switch',
        supports: 'on, off, brightness up/down/stop',
        fromZigbee: [
            fz.genOnOff_cmdOn, fz.genOnOff_cmdOff, fz.E1743_brightness_up, fz.E1743_brightness_down,
            fz.E1743_brightness_stop, fz.battery_not_divided,
        ],
        toZigbee: [],
        ota: ota.tradfri,
        meta: {configureKey: 1},
        configure: async (device, coordinatorEndpoint) => {
            const endpoint = device.getEndpoint(1);
            // By default this device controls group 0, some devices are by default in
            // group 0 causing the remote to control them.
            // By binding it to a random group, e.g. 901, it will send the commands to group 901 instead of 0
            // https://github.com/Koenkk/zigbee2mqtt/issues/2772#issuecomment-577389281
            await endpoint.bind('genOnOff', defaultBindGroup);
            await bind(endpoint, coordinatorEndpoint, ['genPowerCfg']);
            await configureReporting.batteryPercentageRemaining(endpoint);
        },
    },
    {
        zigbeeModel: ['SYMFONISK Sound Controller'],
        model: 'E1744',
        vendor: 'IKEA',
        description: 'SYMFONISK sound controller',
        supports: 'volume up/down, play/pause, skip forward/backward',
        fromZigbee: [fz.cmd_move, fz.cmd_stop, fz.E1744_play_pause, fz.E1744_skip, fz.battery_not_divided],
        toZigbee: [],
        ota: ota.tradfri,
        meta: {configureKey: 1},
        configure: async (device, coordinatorEndpoint) => {
            const endpoint = device.getEndpoint(1);
            await bind(endpoint, coordinatorEndpoint, ['genLevelCtrl', 'genPowerCfg']);
            await configureReporting.batteryPercentageRemaining(endpoint);
        },
    },
    {
        zigbeeModel: ['TRADFRI motion sensor'],
        model: 'E1525/E1745',
        vendor: 'IKEA',
        description: 'TRADFRI motion sensor',
        supports: 'occupancy',
        fromZigbee: [fz.battery_not_divided, fz.tradfri_occupancy, fz.E1745_requested_brightness],
        toZigbee: [],
        ota: ota.tradfri,
        meta: {configureKey: 1},
        configure: async (device, coordinatorEndpoint) => {
            const endpoint = device.getEndpoint(1);
            await bind(endpoint, coordinatorEndpoint, ['genPowerCfg']);
            await configureReporting.batteryPercentageRemaining(endpoint);
        },
    },
    {
        zigbeeModel: ['TRADFRI signal repeater'],
        model: 'E1746',
        description: 'TRADFRI signal repeater',
        supports: 'linkquality',
        vendor: 'IKEA',
        fromZigbee: [fz.linkquality_from_basic],
        toZigbee: [],
        ota: ota.tradfri,
        meta: {configureKey: 2},
        configure: async (device, coordinatorEndpoint) => {
            const endpoint = device.getEndpoint(1);
            const payload = [{attribute: 'modelId', minimumReportInterval: 3600, maximumReportInterval: 14400}];
            await bind(endpoint, coordinatorEndpoint, ['genBasic']);
            await endpoint.configureReporting('genBasic', payload);
        },
    },
    {
        zigbeeModel: ['FYRTUR block-out roller blind'],
        model: 'E1757',
        vendor: 'IKEA',
        description: 'FYRTUR roller blind',
        supports: 'open, close, stop, position',
        fromZigbee: [fz.cover_position_tilt, fz.battery_not_divided],
        toZigbee: [tz.cover_state, tz.cover_position_tilt],
        meta: {configureKey: 2},
        ota: ota.tradfri,
        configure: async (device, coordinatorEndpoint) => {
            const endpoint = device.getEndpoint(1);
            await bind(endpoint, coordinatorEndpoint, ['genPowerCfg', 'closuresWindowCovering']);
            await configureReporting.batteryPercentageRemaining(endpoint);
            await configureReporting.currentPositionLiftPercentage(endpoint);
        },
    },
    {
        zigbeeModel: ['KADRILJ roller blind'],
        model: 'E1926',
        vendor: 'IKEA',
        description: 'KADRILJ roller blind',
        supports: 'open, close, stop, position',
        fromZigbee: [fz.cover_position_tilt, fz.battery_not_divided],
        toZigbee: [tz.cover_state, tz.cover_position_tilt],
        meta: {configureKey: 2},
        ota: ota.tradfri,
        configure: async (device, coordinatorEndpoint) => {
            const endpoint = device.getEndpoint(1);
            await bind(endpoint, coordinatorEndpoint, ['genPowerCfg', 'closuresWindowCovering']);
            await configureReporting.batteryPercentageRemaining(endpoint);
            await configureReporting.currentPositionLiftPercentage(endpoint);
        },
    },
    {
        zigbeeModel: ['TRADFRI open/close remote'],
        model: 'E1766',
        vendor: 'IKEA',
        description: 'TRADFRI open/close remote',
        supports: 'click',
        fromZigbee: [fz.battery_not_divided, fz.cover_close, fz.cover_open, fz.cover_stop],
        toZigbee: [],
        meta: {configureKey: 1},
        ota: ota.tradfri,
        configure: async (device, coordinatorEndpoint) => {
            const endpoint = device.getEndpoint(1);
            await bind(endpoint, coordinatorEndpoint, ['genPowerCfg']);
            await configureReporting.batteryPercentageRemaining(endpoint);
        },
    },
    {
        zigbeeModel: ['GUNNARP panel round'],
        model: 'T1828',
        description: 'GUNNARP panel round',
        vendor: 'IKEA',
        ota: ota.tradfri,
        extend: generic.light_onoff_brightness_colortemp,
    },
    {
        zigbeeModel: ['GUNNARP panel 40*40'],
        model: 'T1829',
        description: 'GUNNARP panel 40*40',
        vendor: 'IKEA',
        ota: ota.tradfri,
        extend: generic.light_onoff_brightness_colortemp,
    },
    {
        zigbeeModel: ['TRADFRI bulb E12 WS opal 600lm'],
        model: 'LED1738G7',
        vendor: 'IKEA',
        description: 'TRADFRI LED bulb E12 600 lumen, dimmable, white spectrum, opal white',
        ota: ota.tradfri,
        extend: generic.light_onoff_brightness_colortemp,
    },

    // Philips
    {
        zigbeeModel: ['LTC002'],
        model: '4034031P7',
        vendor: 'Philips',
        description: 'Hue Fair',
        extend: hue.light_onoff_brightness_colortemp,
        ota: ota.zigbeeOTA,
    },
    {
        zigbeeModel: ['LTC012'],
        model: '3306431P7',
        vendor: 'Philips',
        description: 'Hue Struana',
        extend: hue.light_onoff_brightness_colortemp,
        ota: ota.zigbeeOTA,
    },
    {
        zigbeeModel: ['1746130P7'],
        model: '1746130P7',
        vendor: 'Philips',
        description: 'Hue Attract',
        extend: hue.light_onoff_brightness_colortemp_colorxy,
        ota: ota.zigbeeOTA,
    },
    {
        zigbeeModel: ['LDT001'],
        model: '5900131C5',
        vendor: 'Philips',
        description: 'Hue Aphelion downlight',
        extend: hue.light_onoff_brightness_colortemp,
        ota: ota.zigbeeOTA,
    },
    {
        zigbeeModel: ['LLC012', 'LLC011'],
        model: '7299760PH',
        vendor: 'Philips',
        description: 'Hue Bloom',
        extend: hue.light_onoff_brightness_colorxy,
        ota: ota.zigbeeOTA,
    },
    {
        zigbeeModel: ['LCP001', 'LCP002'],
        model: '4090331P9',
        vendor: 'Philips',
        description: 'Hue Ensis',
        extend: hue.light_onoff_brightness_colortemp_colorxy,
        ota: ota.zigbeeOTA,
    },
    {
        zigbeeModel: ['LLC020'],
        model: '7146060PH',
        vendor: 'Philips',
        description: 'Hue Go',
        extend: hue.light_onoff_brightness_colortemp_colorxy,
        ota: ota.zigbeeOTA,
    },
    {
        zigbeeModel: ['LWA005'],
        model: '9290022411',
        vendor: 'Philips',
        description: 'White single filament bulb A19 E26 with Bluetooth',
        extend: hue.light_onoff_brightness,
        ota: ota.zigbeeOTA,
    },
    {
        zigbeeModel: ['LWA007'],
        model: '929002277501',
        vendor: 'Philips',
        description: 'Hue white A19 bulb E26 bluetooth',
        extend: hue.light_onoff_brightness,
        ota: ota.zigbeeOTA,
    },
    {
        zigbeeModel: ['LCT026'],
        model: '7602031P7',
        vendor: 'Philips',
        description: 'Hue Go with Bluetooth',
        extend: hue.light_onoff_brightness_colortemp_colorxy,
        ota: ota.zigbeeOTA,
    },
    {
        zigbeeModel: ['LCF002'],
        model: '8718696167991',
        vendor: 'Philips',
        description: 'Hue Calla outdoor',
        extend: hue.light_onoff_brightness_colortemp_colorxy,
        ota: ota.zigbeeOTA,
    },
    {
        zigbeeModel: ['1744130P7'],
        model: '1744130P7',
        vendor: 'Philips',
        description: 'Hue Econic outdoor Pedestal',
        extend: hue.light_onoff_brightness_colortemp_colorxy,
        ota: ota.zigbeeOTA,
    },
    {
        zigbeeModel: ['1743130P7'],
        model: '1743130P7',
        vendor: 'Philips',
        description: 'Hue Impress outdoor Pedestal',
        extend: hue.light_onoff_brightness_colortemp_colorxy,
        ota: ota.zigbeeOTA,
    },
    {
        zigbeeModel: ['LCC001'],
        model: '4090531P7',
        vendor: 'Philips',
        description: 'Hue Flourish white and color ambiance ceiling light',
        extend: hue.light_onoff_brightness_colortemp_colorxy,
        ota: ota.zigbeeOTA,
    },
    {
        zigbeeModel: ['LCG002'],
        model: '929001953101',
        vendor: 'Philips',
        description: 'Hue White and Color Ambiance GU10',
        extend: hue.light_onoff_brightness_colortemp_colorxy,
        ota: ota.zigbeeOTA,
    },
    {
        zigbeeModel: ['LWA004'],
        model: '8718699688820',
        vendor: 'Philips',
        description: 'Hue Filament Standard A60/E27 bluetooth',
        extend: hue.light_onoff_brightness,
        ota: ota.zigbeeOTA,
    },
    {
        zigbeeModel: ['LCB001'],
        model: '548727',
        vendor: 'Philips',
        description: 'Hue White and Color Ambiance BR30 with bluetooth',
        extend: hue.light_onoff_brightness_colortemp_colorxy,
        ota: ota.zigbeeOTA,
    },
    {
        zigbeeModel: ['LWB004'],
        model: '433714',
        vendor: 'Philips',
        description: 'Hue Lux A19 bulb E27',
        extend: hue.light_onoff_brightness,
        ota: ota.zigbeeOTA,
    },
    {
        zigbeeModel: ['LWB006', 'LWB014'],
        model: '9290011370',
        vendor: 'Philips',
        description: 'Hue white A60 bulb E27',
        extend: hue.light_onoff_brightness,
        ota: ota.zigbeeOTA,
    },
    {
        zigbeeModel: ['LWA001'],
        model: '8718699673147',
        vendor: 'Philips',
        description: 'Hue white A60 bulb E27 bluetooth',
        extend: hue.light_onoff_brightness,
        ota: ota.zigbeeOTA,
    },
    {
        zigbeeModel: ['LWA002'],
        model: '9290018215',
        vendor: 'Philips',
        description: 'Hue white A19 bulb E26 bluetooth',
        extend: hue.light_onoff_brightness,
        ota: ota.zigbeeOTA,
    },
    {
        zigbeeModel: ['LTA001'],
        model: '9290022169',
        vendor: 'Philips',
        description: 'Hue white ambiance E27 with Bluetooth',
        extend: hue.light_onoff_brightness_colortemp,
        ota: ota.zigbeeOTA,
    },
    {
        zigbeeModel: ['LCP003'],
        model: '4090631P7',
        vendor: 'Philips',
        description: 'Hue Flourish white and color ambiance pendant light',
        extend: hue.light_onoff_brightness_colortemp_colorxy,
        ota: ota.zigbeeOTA,
    },
    {
        zigbeeModel: ['LWB010'],
        model: '8718696449691',
        vendor: 'Philips',
        description: 'Hue White Single bulb B22',
        extend: hue.light_onoff_brightness,
        ota: ota.zigbeeOTA,
    },
    {
        zigbeeModel: ['LWG001'],
        model: '9290018195',
        vendor: 'Philips',
        description: 'Hue white GU10',
        extend: hue.light_onoff_brightness,
        ota: ota.zigbeeOTA,
    },
    {
        zigbeeModel: ['LWG004'],
        model: 'LWG004',
        vendor: 'Philips',
        description: 'Hue white GU10 bluetooth',
        extend: hue.light_onoff_brightness,
        ota: ota.zigbeeOTA,
    },
    {
        zigbeeModel: ['LWO001'],
        model: '8718699688882',
        vendor: 'Philips',
        description: 'Hue white Filament bulb G93 E27 bluetooth',
        extend: hue.light_onoff_brightness,
        ota: ota.zigbeeOTA,
    },
    {
        zigbeeModel: ['LST001'],
        model: '7299355PH',
        vendor: 'Philips',
        description: 'Hue white and color ambiance LightStrip',
        extend: hue.light_onoff_brightness_colorxy,
        ota: ota.zigbeeOTA,
    },
    {
        zigbeeModel: ['LST002'],
        model: '915005106701',
        vendor: 'Philips',
        description: 'Hue white and color ambiance LightStrip plus',
        extend: hue.light_onoff_brightness_colortemp_colorxy,
        ota: ota.zigbeeOTA,
    },
    {
        zigbeeModel: ['LST003', 'LST004'],
        model: '9290018187B',
        vendor: 'Philips',
        description: 'Hue white and color ambiance LightStrip Outdoor',
        extend: hue.light_onoff_brightness_colortemp_colorxy,
        ota: ota.zigbeeOTA,
    },
    {
        zigbeeModel: ['LCA001', 'LCA002', 'LCA003'],
        model: '9290022166',
        vendor: 'Philips',
        description: 'Hue white and color ambiance E26/E27',
        extend: hue.light_onoff_brightness_colortemp_colorxy,
        ota: ota.zigbeeOTA,
    },
    {
        zigbeeModel: ['LCT001', 'LCT007', 'LCT010', 'LCT012', 'LCT014', 'LCT015', 'LCT016', 'LCT021'],
        model: '9290012573A',
        vendor: 'Philips',
        description: 'Hue white and color ambiance E26/E27/E14',
        extend: hue.light_onoff_brightness_colortemp_colorxy,
        ota: ota.zigbeeOTA,
    },
    {
        zigbeeModel: ['LCT002', 'LCT011'],
        model: '9290002579A',
        vendor: 'Philips',
        description: 'Hue white and color ambiance BR30',
        extend: hue.light_onoff_brightness_colortemp_colorxy,
        ota: ota.zigbeeOTA,
    },
    {
        zigbeeModel: ['LCT003'],
        model: '8718696485880',
        vendor: 'Philips',
        description: 'Hue white and color ambiance GU10',
        extend: hue.light_onoff_brightness_colortemp_colorxy,
        ota: ota.zigbeeOTA,
    },
    {
        zigbeeModel: ['LCT024'],
        model: '915005733701',
        vendor: 'Philips',
        description: 'Hue White and color ambiance Play Lightbar',
        extend: hue.light_onoff_brightness_colortemp_colorxy,
        ota: ota.zigbeeOTA,
    },
    {
        zigbeeModel: ['LTW011', 'LTB002'],
        model: '464800',
        vendor: 'Philips',
        description: 'Hue white ambiance BR30 flood light',
        extend: hue.light_onoff_brightness_colortemp,
        ota: ota.zigbeeOTA,
    },
    {
        zigbeeModel: ['LTW012'],
        model: '8718696695203',
        vendor: 'Philips',
        description: 'Hue white ambiance E14',
        extend: hue.light_onoff_brightness_colortemp,
        ota: ota.zigbeeOTA,
    },
    {
        zigbeeModel: ['LWE002'],
        model: '9290020399',
        vendor: 'Philips',
        description: 'Hue white E14',
        extend: hue.light_onoff_brightness,
        ota: ota.zigbeeOTA,
    },
    {
        zigbeeModel: ['LTW013'],
        model: '8718696598283',
        vendor: 'Philips',
        description: 'Hue white ambiance GU10',
        extend: hue.light_onoff_brightness_colortemp,
        ota: ota.zigbeeOTA,
    },
    {
        zigbeeModel: ['LTG002'],
        model: '929001953301',
        vendor: 'Philips',
        description: 'Hue white ambiance GU10 with Bluetooth',
        extend: hue.light_onoff_brightness_colortemp,
        ota: ota.zigbeeOTA,
    },
    {
        zigbeeModel: ['LTW015'],
        model: '9290011998B',
        vendor: 'Philips',
        description: 'Hue white ambiance E26',
        extend: hue.light_onoff_brightness_colortemp,
        ota: ota.zigbeeOTA,
    },
    {
        zigbeeModel: ['LTA002'],
        model: '9290022167',
        vendor: 'Philips',
        description: 'Hue white ambiance E26 with Bluetooth',
        extend: hue.light_onoff_brightness_colortemp,
        ota: ota.zigbeeOTA,
    },
    {
        zigbeeModel: ['LTW010', 'LTW001', 'LTW004'],
        model: '8718696548738',
        vendor: 'Philips',
        description: 'Hue white ambiance E26/E27',
        extend: hue.light_onoff_brightness_colortemp,
        ota: ota.zigbeeOTA,
    },
    {
        zigbeeModel: ['LTW017'],
        model: '915005587401',
        vendor: 'Philips',
        description: 'Hue white ambiance Adore light',
        extend: hue.light_onoff_brightness_colortemp,
        ota: ota.zigbeeOTA,
    },
    {
        zigbeeModel: ['3402831P7'],
        model: '3402831P7',
        vendor: 'Philips',
        description: 'Hue white ambiance bathroom mirror light Adore',
        extend: hue.light_onoff_brightness_colortemp,
        ota: ota.zigbeeOTA,
    },
    {
        zigbeeModel: ['LTC021'],
        model: '3435011P7',
        vendor: 'Philips',
        description: 'Hue white ambiance bathroom ceiling light Adore',
        extend: hue.light_onoff_brightness_colortemp,
        ota: ota.zigbeeOTA,
    },
    {
        zigbeeModel: ['LTD003'],
        model: '4503848C5',
        vendor: 'Philips',
        description: 'Hue White ambiance Muscari pendant light',
        extend: hue.light_onoff_brightness_colortemp,
        ota: ota.zigbeeOTA,
    },
    {
        zigbeeModel: ['LCW001'],
        model: '4090130P7',
        vendor: 'Philips',
        description: 'Hue Sana',
        extend: hue.light_onoff_brightness_colortemp_colorxy,
        ota: ota.zigbeeOTA,
    },
    {
        zigbeeModel: ['LTC001'],
        model: '3261030P7',
        vendor: 'Philips',
        description: 'Hue Being',
        extend: hue.light_onoff_brightness_colortemp,
        ota: ota.zigbeeOTA,
    },
    {
        zigbeeModel: ['LTC003'],
        model: '3261331P7',
        vendor: 'Philips',
        description: 'Hue white ambiance Still',
        extend: hue.light_onoff_brightness_colortemp,
        ota: ota.zigbeeOTA,
    },
    {
        zigbeeModel: ['LTC011'],
        model: '4096730U7',
        vendor: 'Philips',
        description: 'Hue Cher ceiling light',
        extend: hue.light_onoff_brightness_colortemp,
        ota: ota.zigbeeOTA,
    },
    {
        zigbeeModel: ['LTC013'],
        model: '3216131P5',
        vendor: 'Philips',
        description: 'Hue white ambiance Aurelle square panel light',
        extend: hue.light_onoff_brightness_colortemp,
        ota: ota.zigbeeOTA,
    },
    {
        zigbeeModel: ['LTC015'],
        model: '3216331P5',
        vendor: 'Philips',
        description: 'Hue white ambiance Aurelle rectangle panel light',
        extend: hue.light_onoff_brightness_colortemp,
        ota: ota.zigbeeOTA,
    },
    {
        zigbeeModel: ['LTC016'],
        model: '3216431P5',
        vendor: 'Philips',
        description: 'Hue white ambiance Aurelle round panel light',
        extend: hue.light_onoff_brightness_colortemp,
        ota: ota.zigbeeOTA,
    },
    {
        zigbeeModel: ['LTP003', 'LTP001'],
        model: '4033930P7',
        vendor: 'Philips',
        description: 'Hue white ambiance suspension Fair',
        extend: hue.light_onoff_brightness_colortemp,
        ota: ota.zigbeeOTA,
    },
    {
        zigbeeModel: ['LTP002'],
        model: '4023330P7',
        vendor: 'Philips',
        description: 'Hue white ambiance suspension Amaze',
        extend: hue.light_onoff_brightness_colortemp,
        ota: ota.zigbeeOTA,
    },
    {
        zigbeeModel: ['LWF002', 'LWW001'],
        model: '9290011370B',
        vendor: 'Philips',
        description: 'Hue white A60 bulb E27',
        extend: hue.light_onoff_brightness,
        ota: ota.zigbeeOTA,
    },
    {
        zigbeeModel: ['LWB015'],
        model: '046677476816',
        vendor: 'Philips',
        description: 'Hue white PAR38 outdoor',
        extend: hue.light_onoff_brightness,
        ota: ota.zigbeeOTA,
    },
    {
        zigbeeModel: ['LLC010'],
        model: '7199960PH',
        vendor: 'Philips',
        description: 'Hue Iris',
        extend: hue.light_onoff_brightness_colorxy,
        ota: ota.zigbeeOTA,
    },
    {
        zigbeeModel: ['1742930P7'],
        model: '1742930P7',
        vendor: 'Philips',
        description: 'Hue outdoor Impress wall lamp',
        extend: hue.light_onoff_brightness_colortemp_colorxy,
        ota: ota.zigbeeOTA,
    },
    {
        zigbeeModel: ['1743030P7'],
        model: '1743030P7',
        vendor: 'Philips',
        description: 'Hue outdoor Impress wall lamp',
        extend: hue.light_onoff_brightness_colortemp_colorxy,
        ota: ota.zigbeeOTA,
    },
    {
        zigbeeModel: ['1743230P7'],
        model: '1743230P7',
        vendor: 'Philips',
        description: 'Hue outdoor Impress lantern',
        extend: hue.light_onoff_brightness_colortemp_colorxy,
        ota: ota.zigbeeOTA,
    },
    {
        zigbeeModel: ['LLC006'],
        model: '7099930PH',
        vendor: 'Philips',
        description: 'Hue Iris (Generation 2)',
        extend: hue.light_onoff_brightness_colorxy,
        ota: ota.zigbeeOTA,
    },
    {
        zigbeeModel: ['4080248P9'],
        model: '4080248P9',
        vendor: 'Philips',
        description: 'Hue Signe floor light',
        extend: hue.light_onoff_brightness_colortemp_colorxy,
        ota: ota.zigbeeOTA,
    },
    {
        zigbeeModel: ['4080148P9'],
        model: '4080148P9',
        vendor: 'Philips',
        description: 'Hue Signe table light',
        extend: hue.light_onoff_brightness_colortemp_colorxy,
        ota: ota.zigbeeOTA,
    },
    {
        zigbeeModel: ['5045148P7'],
        model: '5045148P7',
        vendor: 'Philips',
        description: 'Hue Centura',
        extend: hue.light_onoff_brightness_colortemp_colorxy,
        ota: ota.zigbeeOTA,
    },
    {
        zigbeeModel: ['RWL020', 'RWL021'],
        model: '324131092621',
        vendor: 'Philips',
        description: 'Hue dimmer switch',
        supports: 'on/off, brightness, up/down/hold/release, click count',
        fromZigbee: [
            fz._324131092621_ignore_on, fz._324131092621_ignore_off, fz._324131092621_ignore_step,
            fz._324131092621_ignore_stop, fz._324131092621_notification,
            fz.battery,
        ],
        toZigbee: [],
        meta: {configureKey: 1},
        configure: async (device, coordinatorEndpoint) => {
            const endpoint1 = device.getEndpoint(1);
            await bind(endpoint1, coordinatorEndpoint, ['genOnOff', 'genLevelCtrl']);

            const endpoint2 = device.getEndpoint(2);
            const options = {manufacturerCode: 0x100B, disableDefaultResponse: true};
            await endpoint2.write('genBasic', {0x0031: {value: 0x000B, type: 0x19}}, options);
            await bind(endpoint2, coordinatorEndpoint, ['manuSpecificPhilips', 'genPowerCfg']);
            await configureReporting.batteryPercentageRemaining(endpoint2);
        },
        endpoint: (device) => {
            return {'ep1': 1, 'ep2': 2};
        },
        ota: ota.zigbeeOTA,
    },
    {
        zigbeeModel: ['ROM001'],
        model: '8718699693985',
        vendor: 'Philips',
        description: 'Hue smart button',
        supports: 'action',
        fromZigbee: [fz.command_on, fz.command_off_with_effect, fz.SmartButton_skip, fz.SmartButton_event, fz.battery],
        toZigbee: [],
        meta: {configureKey: 4},
        configure: async (device, coordinatorEndpoint) => {
            const endpoint = device.getEndpoint(1);
            await bind(endpoint, coordinatorEndpoint, ['genOnOff', 'genLevelCtrl']);

            const options = {manufacturerCode: 0x100B, disableDefaultResponse: true};
            await endpoint.write('genBasic', {0x0031: {value: 0x000B, type: 0x19}}, options);
            await bind(endpoint, coordinatorEndpoint, ['manuSpecificPhilips', 'genPowerCfg']);
            await configureReporting.batteryPercentageRemaining(endpoint);
        },
        ota: ota.zigbeeOTA,
    },
    {
        zigbeeModel: ['SML001'],
        model: '9290012607',
        vendor: 'Philips',
        description: 'Hue motion sensor',
        supports: 'occupancy, temperature, illuminance',
        fromZigbee: [
            fz.battery, fz.occupancy, fz.temperature,
            fz.illuminance,
            fz.ignore_basic_report,
        ],
        toZigbee: [tz.occupancy_timeout, tz.hue_motion_sensitivity],
        endpoint: (device) => {
            return {
                'default': 2, // default
                'ep1': 1,
                'ep2': 2, // e.g. for write to msOccupancySensing
            };
        },
        meta: {configureKey: 1},
        configure: async (device, coordinatorEndpoint) => {
            const endpoint = device.getEndpoint(2);
            const binds = ['genPowerCfg', 'msIlluminanceMeasurement', 'msTemperatureMeasurement', 'msOccupancySensing'];
            await bind(endpoint, coordinatorEndpoint, binds);
            await configureReporting.batteryPercentageRemaining(endpoint);
            await configureReporting.occupancy(endpoint);
            await configureReporting.temperature(endpoint);
            await configureReporting.illuminance(endpoint);
        },
        ota: ota.zigbeeOTA,
    },
    {
        zigbeeModel: ['SML002'],
        model: '9290019758',
        vendor: 'Philips',
        description: 'Hue motion outdoor sensor',
        supports: 'occupancy, temperature, illuminance',
        fromZigbee: [
            fz.battery, fz.occupancy, fz.temperature,
            fz.illuminance,

        ],
        toZigbee: [tz.occupancy_timeout, tz.hue_motion_sensitivity],
        endpoint: (device) => {
            return {
                'default': 2, // default
                'ep1': 1,
                'ep2': 2, // e.g. for write to msOccupancySensing
            };
        },
        meta: {configureKey: 1},
        configure: async (device, coordinatorEndpoint) => {
            const endpoint = device.getEndpoint(2);
            const binds = ['genPowerCfg', 'msIlluminanceMeasurement', 'msTemperatureMeasurement', 'msOccupancySensing'];
            await bind(endpoint, coordinatorEndpoint, binds);
            await configureReporting.batteryPercentageRemaining(endpoint);
            await configureReporting.occupancy(endpoint);
            await configureReporting.temperature(endpoint);
            await configureReporting.illuminance(endpoint);
        },
        ota: ota.zigbeeOTA,
    },
    {
        zigbeeModel: ['LOM001'],
        model: '929002240401',
        vendor: 'Philips',
        description: 'Hue smart plug - EU',
        supports: 'on/off',
        fromZigbee: [fz.on_off],
        toZigbee: [tz.on_off].concat(tzHuePowerOnBehavior),
        meta: {configureKey: 1},
        configure: async (device, coordinatorEndpoint) => {
            const endpoint = device.getEndpoint(11);
            await bind(endpoint, coordinatorEndpoint, ['genOnOff']);
            await configureReporting.onOff(endpoint);
        },
        ota: ota.zigbeeOTA,
    },
    {
        zigbeeModel: ['LOM002'],
        model: '046677552343',
        vendor: 'Philips',
        description: 'Hue smart plug bluetooth',
        supports: 'on/off',
        fromZigbee: [fz.on_off],
        toZigbee: [tz.on_off].concat(tzHuePowerOnBehavior),
        meta: {configureKey: 1},
        configure: async (device, coordinatorEndpoint) => {
            const endpoint = device.getEndpoint(11);
            await bind(endpoint, coordinatorEndpoint, ['genOnOff']);
            await configureReporting.onOff(endpoint);
        },
        ota: ota.zigbeeOTA,
    },
    {
        zigbeeModel: ['LOM005'],
        model: '9290022408',
        vendor: 'Philips',
        description: 'Hue smart plug - AU',
        supports: 'on/off',
        fromZigbee: [fz.on_off],
        toZigbee: [tz.on_off].concat(tzHuePowerOnBehavior),
        meta: {configureKey: 1},
        configure: async (device, coordinatorEndpoint) => {
            const endpoint = device.getEndpoint(11);
            await bind(endpoint, coordinatorEndpoint, ['genOnOff']);
            await configureReporting.onOff(endpoint);
        },
        ota: ota.zigbeeOTA,
    },
    {
        zigbeeModel: ['LLC014'],
        model: '7099860PH',
        vendor: 'Philips',
        description: 'LivingColors Aura',
        extend: hue.light_onoff_brightness_colorxy,
        ota: ota.zigbeeOTA,
    },
    {
        zigbeeModel: ['LTC014'],
        model: '3216231P5',
        vendor: 'Philips',
        description: 'Hue white ambiance Aurelle rectangle panel light',
        ota: ota.zigbeeOTA,
        extend: hue.light_onoff_brightness_colortemp,
    },
    {
        zigbeeModel: ['1744530P7', '1744630P7', '1744430P7', '1744730P7'],
        model: '8718696170625',
        vendor: 'Philips',
        description: 'Hue Fuzo outdoor wall light',
        ota: ota.zigbeeOTA,
        extend: hue.light_onoff_brightness,
    },
    {
        zigbeeModel: ['1743630P7', '1743630V7'],
        model: '17436/30/P7',
        vendor: 'Philips',
        description: 'Hue Welcome white flood light',
        ota: ota.zigbeeOTA,
        extend: hue.light_onoff_brightness,
    },
    {
        zigbeeModel: ['1743530P7', '1743530V7'],
        model: '17435/30/P7',
        vendor: 'Philips',
        description: 'Hue Discover white and color ambiance flood light',
        ota: ota.zigbeeOTA,
        extend: hue.light_onoff_brightness_colorxy,
    },
    {
        zigbeeModel: ['LCS001'],
        model: '1741830P7',
        vendor: 'Philips',
        description: 'Hue Lily outdoor spot light',
        extend: hue.light_onoff_brightness_colortemp_colorxy,
        ota: ota.zigbeeOTA,
    },
    {
        zigbeeModel: ['LWV001'],
        model: '929002241201',
        vendor: 'Philips',
        description: 'Hue white filament Edison E27 LED',
        ota: ota.zigbeeOTA,
        extend: hue.light_onoff_brightness,
    },
    {
        zigbeeModel: ['LWV002'],
        model: '046677551780',
        vendor: 'Philips',
        description: 'Hue white filament Edison ST19 LED',
        ota: ota.zigbeeOTA,
        extend: hue.light_onoff_brightness,
    },
    {
        zigbeeModel: ['HML004'],
        model: '3115331PH',
        vendor: 'Philips',
        description: 'Phoenix light',
        extend: hue.light_onoff_brightness_colortemp_colorxy,
        ota: ota.zigbeeOTA,
    },
    {
        zigbeeModel: ['LLM001'],
        model: '7121131PU',
        vendor: 'Philips',
        description: 'Hue Beyond white and color ambiance suspension light',
        extend: hue.light_onoff_brightness_colortemp_colorxy,
        ota: ota.zigbeeOTA,
    },

    // Belkin
    {
        zigbeeModel: ['MZ100'],
        model: 'F7C033',
        vendor: 'Belkin',
        description: 'WeMo smart LED bulb',
        fromZigbee: [
            fz.brightness, fz.on_off,
        ],
        supports: generic.light_onoff_brightness.supports,
        toZigbee: generic.light_onoff_brightness.toZigbee,
    },

    // EDP
    {
        zigbeeModel: ['ZB-SmartPlug-1.0.0'],
        model: 'PLUG EDP RE:DY',
        vendor: 'EDP',
        description: 're:dy plug',
        supports: 'on/off, power measurement',
        fromZigbee: [fz.on_off, fz.metering_power],
        toZigbee: [tz.on_off],
        meta: {configureKey: 3},
        configure: async (device, coordinatorEndpoint) => {
            const endpoint = device.getEndpoint(85);
            await bind(endpoint, coordinatorEndpoint, ['genOnOff', 'seMetering']);
            await configureReporting.onOff(endpoint);
            await readMeteringPowerConverterAttributes(endpoint);
            await configureReporting.instantaneousDemand(endpoint);
        },
    },
    {
        zigbeeModel: ['ZB-RelayControl-1.0.0'],
        model: 'SWITCH EDP RE:DY',
        vendor: 'EDP',
        description: 're:dy switch',
        supports: 'on/off',
        fromZigbee: [fz.on_off],
        toZigbee: [tz.on_off],
        meta: {configureKey: 2},
        configure: async (device, coordinatorEndpoint) => {
            const endpoint = device.getEndpoint(85);
            await bind(endpoint, coordinatorEndpoint, ['genOnOff']);
            await configureReporting.onOff(endpoint);
        },
    },

    // Custom devices (DiY)
    {
        zigbeeModel: ['lumi.router'],
        model: 'CC2530.ROUTER',
        vendor: 'Custom devices (DiY)',
        description: '[CC2530 router](http://ptvo.info/cc2530-based-zigbee-coordinator-and-router-112/)',
        supports: 'state, description, type, rssi',
        fromZigbee: [fz.CC2530ROUTER_led, fz.CC2530ROUTER_meta, fz.ignore_basic_report],
        toZigbee: [tz.ptvo_switch_trigger],
    },
    {
        zigbeeModel: ['ptvo.switch'],
        model: 'ptvo.switch',
        vendor: 'Custom devices (DiY)',
        description: '[Multi-channel relay switch](https://ptvo.info/zigbee-switch-configurable-firmware-router-199/)',
        supports: 'hold, single, double and triple click, on/off, type, rssi',
        fromZigbee: [
            fz.ptvo_switch_state, fz.ptvo_switch_buttons, fz.ptvo_switch_uart,
            fz.ptvo_switch_analog_input, fz.ignore_basic_report,
        ],
        toZigbee: [tz.on_off, tz.ptvo_switch_trigger, tz.ptvo_switch_uart, tz.ptvo_switch_analog_input],
        endpoint: (device) => {
            return {
                'bottom_left': 1, 'bottom_right': 2, 'top_left': 3, 'top_right': 4, 'center': 5, 'action': 1,
                'l1': 1, 'l2': 2, 'l3': 3, 'l4': 4, 'l5': 5, 'l6': 6, 'l7': 7, 'l8': 8,
            };
        },
    },
    {
        zigbeeModel: ['DNCKAT_D001'],
        model: 'DNCKATSD001',
        vendor: 'Custom devices (DiY)',
        description: '[DNCKAT single key wired wall dimmable light switch](https://github.com/dzungpv/dnckatsw00x/)',
        extend: generic.light_onoff_brightness,
    },
    {
        zigbeeModel: ['DNCKAT_S001'],
        model: 'DNCKATSW001',
        vendor: 'Custom devices (DiY)',
        description: '[DNCKAT single key wired wall light switch](https://github.com/dzungpv/dnckatsw00x/)',
        supports: 'on/off',
        fromZigbee: [fz.on_off],
        toZigbee: [tz.on_off],
    },
    {
        zigbeeModel: ['DNCKAT_S002'],
        model: 'DNCKATSW002',
        vendor: 'Custom devices (DiY)',
        description: '[DNCKAT double key wired wall light switch](https://github.com/dzungpv/dnckatsw00x/)',
        supports: 'hold/release, on/off',
        fromZigbee: [fz.DNCKAT_S00X_state, fz.DNCKAT_S00X_buttons],
        toZigbee: [tz.on_off],
        endpoint: (device) => {
            return {'left': 1, 'right': 2};
        },
    },
    {
        zigbeeModel: ['DNCKAT_S003'],
        model: 'DNCKATSW003',
        vendor: 'Custom devices (DiY)',
        description: '[DNCKAT triple key wired wall light switch](https://github.com/dzungpv/dnckatsw00x/)',
        supports: 'hold/release, on/off',
        fromZigbee: [fz.DNCKAT_S00X_state, fz.DNCKAT_S00X_buttons],
        toZigbee: [tz.on_off],
        endpoint: (device) => {
            return {'left': 1, 'center': 2, 'right': 3};
        },
    },
    {
        zigbeeModel: ['DNCKAT_S004'],
        model: 'DNCKATSW004',
        vendor: 'Custom devices (DiY)',
        description: '[DNCKAT quadruple key wired wall light switch](https://github.com/dzungpv/dnckatsw00x/)',
        supports: 'hold/release, on/off',
        fromZigbee: [fz.DNCKAT_S00X_state, fz.DNCKAT_S00X_buttons],
        toZigbee: [tz.on_off],
        endpoint: (device) => {
            return {'bottom_left': 1, 'bottom_right': 2, 'top_left': 3, 'top_right': 4};
        },
    },
    {
        zigbeeModel: ['ZigUP'],
        model: 'ZigUP',
        vendor: 'Custom devices (DiY)',
        description: '[CC2530 based ZigBee relais, switch, sensor and router](https://github.com/formtapez/ZigUP/)',
        supports: 'relais, RGB-stripe, sensors, S0-counter, ADC, digital I/O',
        fromZigbee: [fz.ZigUP_parse],
        toZigbee: [tz.on_off, tz.light_color, tz.ZigUP_lock],
    },
    {
        zigbeeModel: ['ZWallRemote0'],
        model: 'ZWallRemote0',
        vendor: 'Custom devices (DiY)',
        description: '[Matts Wall Switch Remote](https://github.com/mattlokes/ZWallRemote)',
        supports: 'on/off',
        fromZigbee: [fz.cmdToggle],
        toZigbee: [],
    },

    // databyte.ch
    {
        zigbeeModel: ['DTB190502A1'],
        model: 'DTB190502A1',
        vendor: 'databyte.ch',
        description: '[CC2530 based IO Board](https://databyte.ch/?portfolio=zigbee-erstes-board-dtb190502a)',
        supports: 'switch, buttons',
        fromZigbee: [fz.DTB190502A1_parse],
        toZigbee: [tz.DTB190502A1_LED],
    },
    {
        zigbeeModel: ['DTB-ED2004-012'],
        model: 'ED2004-012',
        vendor: 'databyte.ch',
        description: 'Panda 1 - wall switch (https://databyte.ch/?post_type=portfolio&p=1818)',
        supports: 'on/off',
        fromZigbee: [fz.on_off],
        toZigbee: [tz.on_off],
    },

    // DIYRuZ
    {
        zigbeeModel: ['DIYRuZ_R4_5'],
        model: 'DIYRuZ_R4_5',
        vendor: 'DIYRuZ',
        description: '[DiY 4 Relays + 4 switches + 1 buzzer](http://modkam.ru/?p=1054)',
        supports: 'on/off',
        fromZigbee: [fz.DNCKAT_S00X_state],
        toZigbee: [tz.on_off],
        endpoint: (device) => {
            return {'bottom_left': 1, 'bottom_right': 2, 'top_left': 3, 'top_right': 4, 'center': 5};
        },
    },
    {
        zigbeeModel: ['DIYRuZ_KEYPAD20'],
        model: 'DIYRuZ_KEYPAD20',
        vendor: 'DIYRuZ',
        description: '[DiY 20 button keypad](http://modkam.ru/?p=1114)',
        supports: 'click',
        fromZigbee: [fz.keypad20states, fz.keypad20_battery],
        toZigbee: [],
        endpoint: (device) => {
            return {
                'btn_1': 1, 'btn_2': 2, 'btn_3': 3, 'btn_4': 4, 'btn_5': 5,
                'btn_6': 6, 'btn_7': 7, 'btn_8': 8, 'btn_9': 9, 'btn_10': 10,
                'btn_11': 11, 'btn_12': 12, 'btn_13': 13, 'btn_14': 14, 'btn_15': 15,
                'btn_16': 16, 'btn_17': 17, 'btn_18': 18, 'btn_19': 19, 'btn_20': 20,
            };
        },
    },
    {
        zigbeeModel: ['DIYRuZ_magnet'],
        model: 'DIYRuZ_magnet',
        vendor: 'DIYRuZ',
        description: '[DIYRuZ contact sensor](https://modkam.ru/?p=1220)',
        supports: 'contact',
        fromZigbee: [fz.keypad20_battery, fz.diyruz_contact],
        toZigbee: [],
    },
    {
        zigbeeModel: ['DIYRuZ_rspm'],
        model: 'DIYRuZ_rspm',
        vendor: 'DIYRuZ',
        description: '[DIYRuZ relay switch power meter](https://modkam.ru/?p=1309)',
        supports: 'relay, switch, adc',
        fromZigbee: [fz.diyruz_rspm],
        toZigbee: [tz.on_off],
    },

    // eCozy
    {
        zigbeeModel: ['Thermostat'],
        model: '1TST-EU',
        vendor: 'eCozy',
        description: 'Smart heating thermostat',
        supports: 'temperature, occupancy, un-/occupied heating, schedule',
        fromZigbee: [
            fz.legacy_battery_voltage,
            fz.thermostat_att_report,
        ],
        toZigbee: [
            tz.factory_reset, tz.thermostat_local_temperature, tz.thermostat_local_temperature_calibration,
            tz.thermostat_occupancy, tz.thermostat_occupied_heating_setpoint,
            tz.thermostat_unoccupied_heating_setpoint, tz.thermostat_setpoint_raise_lower,
            tz.thermostat_remote_sensing, tz.thermostat_control_sequence_of_operation, tz.thermostat_system_mode,
            tz.thermostat_weekly_schedule, tz.thermostat_clear_weekly_schedule, tz.thermostat_relay_status_log,
        ],
        meta: {configureKey: 1},
        configure: async (device, coordinatorEndpoint) => {
            const endpoint = device.getEndpoint(3);
            const binds = [
                'genBasic', 'genPowerCfg', 'genIdentify', 'genTime', 'genPollCtrl', 'hvacThermostat',
                'hvacUserInterfaceCfg',
            ];
            await bind(endpoint, coordinatorEndpoint, binds);
            await configureReporting.thermostatTemperature(endpoint);
        },
    },

    // M-ELEC - https://melec.com.au/stitchy/
    {
        zigbeeModel: ['ML-ST-D200'],
        model: 'ML-ST-D200',
        vendor: 'M-ELEC',
        description: 'Stitchy Dim switchable wall module',
        extend: generic.light_onoff_brightness,
    },

    // OSRAM
    {
        zigbeeModel: ['Outdoor Lantern W RGBW OSRAM'],
        model: '4058075816718',
        vendor: 'OSRAM',
        description: 'SMART+ outdoor wall lantern RGBW',
        extend: osram.light_onoff_brightness_colortemp_colorxy,
        ota: ota.ledvance,
    },
    {
        zigbeeModel: ['Outdoor Lantern B50 RGBW OSRAM'],
        model: '4058075816732',
        vendor: 'OSRAM',
        description: 'SMART+ outdoor lantern RGBW',
        extend: osram.light_onoff_brightness_colortemp_colorxy,
        ota: ota.ledvance,
    },
    {
        zigbeeModel: ['Classic A60 RGBW'],
        model: 'AA69697',
        vendor: 'OSRAM',
        description: 'Classic A60 RGBW',
        extend: osram.light_onoff_brightness_colortemp_colorxy,
        ota: ota.ledvance,
    },
    {
        zigbeeModel: ['A60 TW Z3'],
        model: 'AC10787',
        vendor: 'OSRAM',
        description: 'SMART+ classic E27 TW',
        extend: osram.light_onoff_brightness_colortemp,
        ota: ota.ledvance,
    },
    {
        zigbeeModel: ['CLA60 RGBW OSRAM'],
        model: 'AC03645',
        vendor: 'OSRAM',
        description: 'LIGHTIFY LED CLA60 E27 RGBW',
        extend: osram.light_onoff_brightness_colortemp_colorxy,
        ota: ota.ledvance,
    },
    {
        zigbeeModel: ['CLA60 TW OSRAM'],
        model: 'AC03642',
        vendor: 'OSRAM',
        description: 'SMART+ CLASSIC A 60 TW',
        extend: osram.light_onoff_brightness_colortemp,
        ota: ota.ledvance,
    },
    {
        zigbeeModel: ['PAR16 DIM Z3'],
        model: 'AC08560',
        vendor: 'OSRAM',
        description: 'SMART+ LED PAR16 GU10',
        extend: osram.light_onoff_brightness,
        ota: ota.ledvance,
    },
    {
        zigbeeModel: ['A60 DIM Z3'],
        model: 'AC10786-DIM',
        vendor: 'OSRAM',
        description: 'SMART+ classic E27 dimmable',
        extend: osram.light_onoff_brightness,
        ota: ota.ledvance,
    },
    {
        zigbeeModel: ['CLA60 RGBW Z3'],
        model: 'AC03647',
        vendor: 'OSRAM',
        description: 'SMART+ LED CLASSIC E27 RGBW',
        extend: osram.light_onoff_brightness_colortemp_colorxy,
        ota: ota.ledvance,
    },
    {
        // AA70155 is model number of both bulbs.
        zigbeeModel: ['LIGHTIFY A19 Tunable White', 'Classic A60 TW'],
        model: 'AA70155',
        vendor: 'OSRAM',
        description: 'LIGHTIFY LED A19 tunable white / Classic A60 TW',
        extend: osram.light_onoff_brightness_colortemp,
        ota: ota.ledvance,
    },
    {
        zigbeeModel: ['PAR16 50 TW'],
        model: 'AA68199',
        vendor: 'OSRAM',
        description: 'LIGHTIFY LED PAR16 50 GU10 tunable white',
        extend: osram.light_onoff_brightness_colortemp,
        ota: ota.ledvance,
    },
    {
        zigbeeModel: ['PAR16 TW Z3'],
        model: '4058075148338',
        vendor: 'OSRAM',
        description: 'LIGHTIFY LED PAR16 50 GU10 tunable white',
        extend: osram.light_onoff_brightness_colortemp,
        ota: ota.ledvance,
    },
    {
        zigbeeModel: ['Classic B40 TW - LIGHTIFY'],
        model: 'AB32840',
        vendor: 'OSRAM',
        description: 'LIGHTIFY LED Classic B40 tunable white',
        extend: osram.light_onoff_brightness_colortemp,
        ota: ota.ledvance,
    },
    {
        zigbeeModel: ['Ceiling TW OSRAM'],
        model: '4058075816794',
        vendor: 'OSRAM',
        description: 'Smart+ Ceiling TW',
        extend: osram.light_onoff_brightness_colortemp,
        ota: ota.ledvance,
    },
    {
        zigbeeModel: ['Classic A60 W clear - LIGHTIFY'],
        model: 'AC03641',
        vendor: 'OSRAM',
        description: 'LIGHTIFY LED Classic A60 clear',
        extend: osram.light_onoff_brightness,
        ota: ota.ledvance,
    },
    {
        zigbeeModel: ['Surface Light W �C LIGHTIFY'],
        model: '4052899926158',
        vendor: 'OSRAM',
        description: 'LIGHTIFY Surface Light TW',
        extend: osram.light_onoff_brightness,
        ota: ota.ledvance,
    },
    {
        zigbeeModel: ['Surface Light TW'],
        model: 'AB401130055',
        vendor: 'OSRAM',
        description: 'LIGHTIFY Surface Light LED Tunable White',
        extend: osram.light_onoff_brightness_colortemp,
        ota: ota.ledvance,
    },
    {
        zigbeeModel: ['Plug 01'],
        model: 'AB3257001NJ',
        description: 'Smart+ plug',
        supports: 'on/off',
        vendor: 'OSRAM',
        fromZigbee: [fz.on_off],
        toZigbee: [tz.on_off],
        meta: {configureKey: 1},
        ota: ota.ledvance,
        configure: async (device, coordinatorEndpoint) => {
            const endpoint = device.getEndpoint(3);
            await bind(endpoint, coordinatorEndpoint, ['genOnOff']);
            await configureReporting.onOff(endpoint);
        },
    },
    {
        zigbeeModel: ['Plug Z3'],
        model: 'AC10691',
        description: 'Smart+ plug',
        supports: 'on/off',
        vendor: 'OSRAM',
        fromZigbee: [fz.on_off],
        toZigbee: [tz.on_off],
        meta: {configureKey: 1},
        ota: ota.ledvance,
        configure: async (device, coordinatorEndpoint) => {
            let endpoint = device.getEndpoint(3);
            // Endpoint 3 is not always present, use endpoint 1 in that case
            // https://github.com/Koenkk/zigbee2mqtt/issues/2178
            if (!endpoint) endpoint = device.getEndpoint(1);
            await bind(endpoint, coordinatorEndpoint, ['genOnOff']);
            await configureReporting.onOff(endpoint);
        },
    },
    {
        zigbeeModel: ['Flex RGBW', 'LIGHTIFY Indoor Flex RGBW', 'LIGHTIFY Flex RGBW'],
        model: '4052899926110',
        vendor: 'OSRAM',
        description: 'Flex RGBW',
        extend: osram.light_onoff_brightness_colortemp_colorxy,
        ota: ota.ledvance,
    },
    {
        zigbeeModel: ['LIGHTIFY Outdoor Flex RGBW', 'LIGHTIFY FLEX OUTDOOR RGBW'],
        model: '4058075036185',
        vendor: 'OSRAM',
        description: 'Outdoor Flex RGBW',
        extend: osram.light_onoff_brightness_colortemp_colorxy,
        ota: ota.ledvance,
    },
    {
        zigbeeModel: ['Gardenpole RGBW-Lightify'],
        model: '4058075036147',
        vendor: 'OSRAM',
        description: 'Smart+ gardenpole 8.7W RGBW',
        extend: osram.light_onoff_brightness_colortemp_colorxy,
        ota: ota.ledvance,
    },
    {
        zigbeeModel: ['Gardenpole RGBW Z3'],
        model: '4058075047853',
        vendor: 'OSRAM',
        description: 'Smart+ gardenpole 4W RGBW',
        extend: osram.light_onoff_brightness_colortemp_colorxy,
        meta: {disableDefaultResponse: true},
        ota: ota.ledvance,
    },
    {
        zigbeeModel: ['Gardenpole Mini RGBW OSRAM'],
        model: 'AC0363900NJ',
        vendor: 'OSRAM',
        description: 'Smart+ mini gardenpole RGBW',
        extend: osram.light_onoff_brightness_colortemp_colorxy,
        ota: ota.ledvance,
    },
    {
        zigbeeModel: ['PAR 16 50 RGBW - LIGHTIFY'],
        model: 'AB35996',
        vendor: 'OSRAM',
        description: 'Smart+ Spot GU10 Multicolor',
        extend: osram.light_onoff_brightness_colortemp_colorxy,
        ota: ota.ledvance,
    },
    {
        zigbeeModel: ['PAR16 RGBW Z3'],
        model: 'AC08559',
        vendor: 'OSRAM',
        description: 'SMART+ Spot GU10 Multicolor',
        extend: osram.light_onoff_brightness_colortemp_colorxy,
        ota: ota.ledvance,
    },
    {
        zigbeeModel: ['B40 DIM Z3'],
        model: 'AC08562',
        vendor: 'OSRAM',
        description: 'SMART+ Candle E14 Dimmable White',
        extend: osram.light_onoff_brightness,
        ota: ota.ledvance,
    },
    {
        zigbeeModel: ['Motion Sensor-A'],
        model: 'AC01353010G',
        vendor: 'OSRAM',
        description: 'SMART+ Motion Sensor',
        supports: 'occupancy, tamper and temperature',
        fromZigbee: [
            fz.temperature,
            fz.ias_occupancy_alarm_2,
        ],
        toZigbee: [],
        meta: {configureKey: 1},
        configure: async (device, coordinatorEndpoint) => {
            const endpoint = device.getEndpoint(1);
            await bind(endpoint, coordinatorEndpoint, ['msTemperatureMeasurement', 'genPowerCfg']);
            await configureReporting.temperature(endpoint);
            await configureReporting.batteryVoltage(endpoint);
        },
    },
    {
        zigbeeModel: ['MR16 TW OSRAM'],
        model: 'AC03648',
        vendor: 'OSRAM',
        description: 'SMART+ spot GU5.3 tunable white',
        extend: osram.light_onoff_brightness_colortemp,
        ota: ota.ledvance,
    },
    {
        zigbeeModel: ['Lightify Switch Mini', 'Lightify Switch Mini blue'],
        model: 'AC0251100NJ/AC0251700NJ',
        vendor: 'OSRAM',
        description: 'Smart+ switch mini',
        supports: 'circle, up, down and hold/release',
        fromZigbee: [
            fz.osram_lightify_switch_cmdOn, fz.osram_lightify_switch_cmdMoveWithOnOff,
            fz.osram_lightify_switch_AC0251100NJ_cmdStop, fz.osram_lightify_switch_cmdMoveToColorTemp,
            fz.osram_lightify_switch_cmdMoveHue, fz.osram_lightify_switch_cmdMoveToSaturation,
            fz.osram_lightify_switch_cmdOff, fz.osram_lightify_switch_cmdMove, fz.battery_3V,
            fz.osram_lightify_switch_cmdMoveToLevelWithOnOff,
        ],
        toZigbee: [],
        meta: {configureKey: 1},
        ota: ota.ledvance,
        configure: async (device, coordinatorEndpoint) => {
            const endpoint1 = device.getEndpoint(1);
            const endpoint2 = device.getEndpoint(2);
            const endpoint3 = device.getEndpoint(3);
            await bind(endpoint1, coordinatorEndpoint, ['genOnOff', 'genLevelCtrl', 'genPowerCfg']);
            await bind(endpoint2, coordinatorEndpoint, ['genOnOff', 'genLevelCtrl']);
            await bind(endpoint3, coordinatorEndpoint, ['genLevelCtrl', 'lightingColorCtrl']);
            await configureReporting.batteryVoltage(endpoint1);
        },
    },
    {
        zigbeeModel: ['SubstiTube'],
        model: 'ST8AU-CON',
        vendor: 'OSRAM',
        description: 'OSRAM SubstiTUBE T8 Advanced UO Connected',
        extend: osram.light_onoff_brightness,
        ota: ota.ledvance,
    },
    {
        zigbeeModel: ['Panel TW 595 UGR22'],
        model: '595UGR22',
        vendor: 'OSRAM',
        description: 'OSRAM LED panel TW 595 UGR22',
        extend: osram.light_onoff_brightness_colortemp,
        ota: ota.ledvance,
    },

    // Hive
    {
        zigbeeModel: ['MOT003'],
        model: 'MOT003',
        vendor: 'Hive',
        description: 'Motion sensor',
        supports: 'occupancy, temperature, illuminance, battery',
        fromZigbee: [
            fz.temperature, fz.ias_occupancy_alarm_1_with_timeout, fz.illuminance, fz.battery, fz.ignore_basic_report,
            fz.ignore_iaszone_statuschange, fz.ignore_iaszone_attreport,
        ],
        toZigbee: [],
        meta: {configureKey: 1},
        configure: async (device, coordinatorEndpoint) => {
            const endpoint = device.getEndpoint(6);
            const binds = ['msTemperatureMeasurement', 'genPowerCfg', 'msIlluminanceMeasurement'];
            await bind(endpoint, coordinatorEndpoint, binds);
            await configureReporting.illuminance(endpoint);
            await configureReporting.temperature(endpoint);
            await endpoint.read('genPowerCfg', ['batteryPercentageRemaining']);
            await configureReporting.batteryPercentageRemaining(endpoint);
        },
    },
    {
        zigbeeModel: ['FWBulb01'],
        model: 'HALIGHTDIMWWE27',
        vendor: 'Hive',
        description: 'Active smart bulb white LED (E27)',
        extend: generic.light_onoff_brightness,
    },
    {
        zigbeeModel: ['FWCLBulb01UK'],
        model: 'HALIGHTDIMWWE14',
        vendor: 'Hive',
        description: 'Active smart bulb white LED (E14)',
        extend: generic.light_onoff_brightness,
    },
    {
        zigbeeModel: ['FWBulb02UK'],
        model: 'HALIGHTDIMWWB22',
        vendor: 'Hive',
        description: 'Active smart bulb white LED (B22)',
        extend: generic.light_onoff_brightness,
    },
    {
        zigbeeModel: ['SLP2', 'SLP2b', 'SLP2c'],
        model: '1613V',
        vendor: 'Hive',
        description: 'Active plug',
        supports: 'on/off, power measurement',
        fromZigbee: [fz.on_off, fz.metering_power, fz.temperature],
        toZigbee: [tz.on_off],
        meta: {configureKey: 3},
        configure: async (device, coordinatorEndpoint) => {
            const endpoint = device.getEndpoint(9);
            await bind(endpoint, coordinatorEndpoint, ['genOnOff', 'seMetering']);
            await configureReporting.onOff(endpoint);
            await readMeteringPowerConverterAttributes(endpoint);
            await configureReporting.instantaneousDemand(endpoint);
        },
    },
    {
        zigbeeModel: ['TWBulb01US'],
        model: 'HV-GSCXZB269',
        vendor: 'Hive',
        description: 'Active light cool to warm white (E26) ',
        extend: generic.light_onoff_brightness_colortemp,
    },
    {
        zigbeeModel: ['TWBulb01UK'],
        model: 'HV-GSCXZB279_HV-GSCXZB229',
        vendor: 'Hive',
        description: 'Active light, warm to cool white (E27 & B22)',
        extend: generic.light_onoff_brightness_colortemp,
    },
    {
        zigbeeModel: ['TWGU10Bulb01UK'],
        model: 'HV-GUCXZB5',
        vendor: 'Hive',
        description: 'Active light, warm to cool white (GU10)',
        extend: generic.light_onoff_brightness_colortemp,
    },
    {
        zigbeeModel: ['TRV001'],
        model: 'UK7004240',
        vendor: 'Hive',
        description: 'Radiator valve',
        supports: 'temperature',
        fromZigbee: [fz.thermostat_att_report, fz.battery],
        toZigbee: [
            tz.thermostat_occupied_heating_setpoint, tz.thermostat_local_temperature_calibration,
            tz.thermostat_setpoint_raise_lower, tz.thermostat_remote_sensing,
            tz.thermostat_system_mode, tz.thermostat_running_state,
        ],
        meta: {configureKey: 1},
        configure: async (device, coordinatorEndpoint) => {
            const endpoint = device.getEndpoint(1);
            await bind(endpoint, coordinatorEndpoint, [
                'genBasic', 'genPowerCfg', 'genIdentify', 'genTime', 'genPollCtrl', 'hvacThermostat',
                'hvacUserInterfaceCfg',
            ]);
            await configureReporting.thermostatTemperature(endpoint);
            await configureReporting.thermostatOccupiedHeatingSetpoint(endpoint);
            await configureReporting.thermostatPIHeatingDemand(endpoint);
        },
    },
    {
        zigbeeModel: ['SLR1b'],
        model: 'SLR1b',
        vendor: 'Hive',
        description: 'Heating thermostat',
        supports: 'thermostat, occupied heating, weekly schedule',
        fromZigbee: [fz.thermostat_att_report, fz.thermostat_weekly_schedule_rsp],
        toZigbee: [
            tz.thermostat_local_temperature, tz.thermostat_system_mode, tz.thermostat_running_state,
            tz.thermostat_occupied_heating_setpoint, tz.thermostat_control_sequence_of_operation,
            tz.thermostat_weekly_schedule, tz.thermostat_clear_weekly_schedule,
            tz.thermostat_temperature_setpoint_hold, tz.thermostat_temperature_setpoint_hold_duration,
        ],
        meta: {configureKey: 1, disableDefaultResponse: true},
        configure: async (device, coordinatorEndpoint) => {
            const endpoint = device.getEndpoint(5);
            const binds = [
                'genBasic', 'genIdentify', 'genAlarms', 'genTime', 'hvacThermostat',
            ];
            await bind(endpoint, coordinatorEndpoint, binds);
            await configureReporting.thermostatTemperature(endpoint, 0, repInterval.HOUR, 1);
            await configureReporting.thermostatRunningState(endpoint);
            await configureReporting.thermostatOccupiedHeatingSetpoint(endpoint);
            await configureReporting.thermostatTemperatureSetpointHold(endpoint);
            await configureReporting.thermostatTemperatureSetpointHoldDuration(endpoint);
        },
    },
    {
        zigbeeModel: ['WPT1'],
        model: 'WPT1',
        vendor: 'Hive',
        description: 'Heating thermostat remote control',
        supports: 'none, communicate via thermostat',
        fromZigbee: [],
        toZigbee: [],
    },
    {
        zigbeeModel: ['SLT2'],
        model: 'SLT2',
        vendor: 'Hive',
        description: 'Heating thermostat remote control',
        supports: 'nothing, communicate via thermostat',
        fromZigbee: [],
        toZigbee: [],
    },
    {
        zigbeeModel: ['SLB2'],
        model: 'SLB2',
        vendor: 'Hive',
        description: 'Signal booster',
        toZigbee: [],
        supports: 'linkquality',
        fromZigbee: [fz.linkquality_from_basic],
        onEvent: async (type, data, device) => {
            if (type === 'stop') {
                clearInterval(store[device.ieeeAddr]);
            } else if (!store[device.ieeeAddr]) {
                store[device.ieeeAddr] = setInterval(async () => {
                    try {
                        await device.endpoints[0].read('genBasic', ['zclVersion']);
                    } catch (error) {
                        // Do nothing
                    }
                }, 1000 * 60 * 30); // Every 30 minutes
            }
        },
    },

    // Innr
    {
        zigbeeModel: ['FL 130 C'],
        model: 'FL 130 C',
        vendor: 'Innr',
        description: 'Color Flex LED strip',
        extend: generic.light_onoff_brightness_colortemp_colorxy,
    },
    {
        zigbeeModel: ['BF 263'],
        model: 'BF 263',
        vendor: 'Innr',
        description: 'B22 filament bulb dimmable',
        extend: generic.light_onoff_brightness,
    },
    {
        zigbeeModel: ['RB 185 C'],
        model: 'RB 185 C',
        vendor: 'Innr',
        description: 'E27 bulb RGBW',
        extend: generic.light_onoff_brightness_colortemp_colorxy,
        meta: {applyRedFix: true},
    },
    {
        zigbeeModel: ['BY 185 C'],
        model: 'BY 185 C',
        vendor: 'Innr',
        description: 'B22 bulb RGBW',
        extend: generic.light_onoff_brightness_colortemp_colorxy,
    },
    {
        zigbeeModel: ['RB 250 C'],
        model: 'RB 250 C',
        vendor: 'Innr',
        description: 'E14 bulb RGBW',
        extend: generic.light_onoff_brightness_colortemp_colorxy,
        meta: {enhancedHue: false},
    },
    {
        zigbeeModel: ['RB 265'],
        model: 'RB 265',
        vendor: 'Innr',
        description: 'E27 bulb',
        extend: generic.light_onoff_brightness,
    },
    {
        zigbeeModel: ['RF 265'],
        model: 'RF 265',
        vendor: 'Innr',
        description: 'E27 bulb filament clear',
        extend: generic.light_onoff_brightness,
    },
    {
        zigbeeModel: ['RB 278 T'],
        model: 'RB 278 T',
        vendor: 'Innr',
        description: 'Smart bulb tunable white E27',
        extend: generic.light_onoff_brightness_colortemp,
    },
    {
        zigbeeModel: ['RB 285 C'],
        model: 'RB 285 C',
        vendor: 'Innr',
        description: 'E27 bulb RGBW',
        extend: generic.light_onoff_brightness_colortemp_colorxy,
    },
    {
        zigbeeModel: ['BY 285 C'],
        model: 'BY 285 C',
        vendor: 'Innr',
        description: 'B22 bulb RGBW',
        extend: generic.light_onoff_brightness_colortemp_colorxy,
    },
    {
        zigbeeModel: ['RB 165'],
        model: 'RB 165',
        vendor: 'Innr',
        description: 'E27 bulb',
        extend: generic.light_onoff_brightness,
    },
    {
        zigbeeModel: ['RB 162'],
        model: 'RB 162',
        vendor: 'Innr',
        description: 'E27 bulb',
        extend: generic.light_onoff_brightness,
    },
    {
        zigbeeModel: ['RB 175 W'],
        model: 'RB 175 W',
        vendor: 'Innr',
        description: 'E27 bulb warm dimming',
        extend: generic.light_onoff_brightness,
    },
    {
        zigbeeModel: ['RB 178 T'],
        model: 'RB 178 T',
        vendor: 'Innr',
        description: 'Smart bulb tunable white E27',
        extend: generic.light_onoff_brightness_colortemp,
    },
    {
        zigbeeModel: ['BY 178 T'],
        model: 'BY 178 T',
        vendor: 'Innr',
        description: 'Smart bulb tunable white B22',
        extend: generic.light_onoff_brightness_colortemp,
    },
    {
        zigbeeModel: ['RS 122'],
        model: 'RS 122',
        vendor: 'Innr',
        description: 'GU10 spot',
        extend: generic.light_onoff_brightness,
    },
    {
        zigbeeModel: ['RS 125'],
        model: 'RS 125',
        vendor: 'Innr',
        description: 'GU10 spot',
        extend: generic.light_onoff_brightness,
    },
    {
        zigbeeModel: ['RS 225'],
        model: 'RS 225',
        vendor: 'Innr',
        description: 'GU10 Spot',
        extend: generic.light_onoff_brightness,
    },
    {
        zigbeeModel: ['RS 128 T'],
        model: 'RS 128 T',
        vendor: 'Innr',
        description: 'GU10 spot 350 lm, dimmable, white spectrum',
        extend: generic.light_onoff_brightness_colortemp,
    },
    {
        zigbeeModel: ['RS 228 T'],
        model: 'RS 228 T',
        vendor: 'Innr',
        description: 'GU10 spot 350 lm, dimmable, white spectrum',
        extend: generic.light_onoff_brightness_colortemp,
    },
    {
        zigbeeModel: ['RS 230 C'],
        model: 'RS 230 C',
        vendor: 'Innr',
        description: 'GU10 spot 350 lm, dimmable, RGBW',
        extend: generic.light_onoff_brightness_colortemp_colorxy,
    },
    {
        zigbeeModel: ['RB 145'],
        model: 'RB 145',
        vendor: 'Innr',
        description: 'E14 candle',
        extend: generic.light_onoff_brightness,
    },
    {
        zigbeeModel: ['RB 245'],
        model: 'RB 245',
        vendor: 'Innr',
        description: 'E14 candle',
        extend: generic.light_onoff_brightness,
    },
    {
        zigbeeModel: ['RB 248 T'],
        model: 'RB 248 T',
        vendor: 'Innr',
        description: 'E14 candle with white spectrum',
        extend: generic.light_onoff_brightness_colortemp,
    },
    {
        zigbeeModel: ['RB 148 T'],
        model: 'RB 148 T',
        vendor: 'Innr',
        description: 'E14 candle with white spectrum',
        extend: generic.light_onoff_brightness_colortemp,
    },
    {
        zigbeeModel: ['RF 261'],
        model: 'RF 261',
        vendor: 'Innr',
        description: 'E27 filament bulb dimmable',
        extend: generic.light_onoff_brightness,
    },
    {
        zigbeeModel: ['RF 263'],
        model: 'RF 263',
        vendor: 'Innr',
        description: 'E27 filament bulb dimmable',
        extend: generic.light_onoff_brightness,
    },
    {
        zigbeeModel: ['RF 264'],
        model: 'RF 264',
        vendor: 'Innr',
        description: 'E27 filament bulb dimmable',
        extend: generic.light_onoff_brightness,
    },
    {
        zigbeeModel: ['BY 165', 'BY 265'],
        model: 'BY 165',
        vendor: 'Innr',
        description: 'B22 bulb dimmable',
        extend: generic.light_onoff_brightness,
    },
    {
        zigbeeModel: ['PL 110'],
        model: 'PL 110',
        vendor: 'Innr',
        description: 'Puck Light',
        extend: generic.light_onoff_brightness,
    },
    {
        zigbeeModel: ['ST 110'],
        model: 'ST 110',
        vendor: 'Innr',
        description: 'Strip Light',
        extend: generic.light_onoff_brightness,
    },
    {
        zigbeeModel: ['UC 110'],
        model: 'UC 110',
        vendor: 'Innr',
        description: 'Under cabinet light',
        extend: generic.light_onoff_brightness,
    },
    {
        zigbeeModel: ['DL 110 N'],
        model: 'DL 110 N',
        vendor: 'Innr',
        description: 'Spot narrow',
        extend: generic.light_onoff_brightness,
    },
    {
        zigbeeModel: ['DL 110 W'],
        model: 'DL 110 W',
        vendor: 'Innr',
        description: 'Spot wide',
        extend: generic.light_onoff_brightness,
    },
    {
        zigbeeModel: ['SL 110 N'],
        model: 'SL 110 N',
        vendor: 'Innr',
        description: 'Spot Flex narrow',
        extend: generic.light_onoff_brightness,
    },
    {
        zigbeeModel: ['SL 110 M'],
        model: 'SL 110 M',
        vendor: 'Innr',
        description: 'Spot Flex medium',
        extend: generic.light_onoff_brightness,
    },
    {
        zigbeeModel: ['SL 110 W'],
        model: 'SL 110 W',
        vendor: 'Innr',
        description: 'Spot Flex wide',
        extend: generic.light_onoff_brightness,
    },
    {
        zigbeeModel: ['AE 260'],
        model: 'AE 260',
        vendor: 'Innr',
        description: 'E26/24 bulb',
        extend: generic.light_onoff_brightness,
    },
    {
        zigbeeModel: ['SP 120'],
        model: 'SP 120',
        vendor: 'Innr',
        description: 'Smart plug',
        supports: 'on/off, power measurement',
        fromZigbee: [fz.electrical_measurement_power, fz.on_off, fz.ignore_genLevelCtrl_report],
        toZigbee: [tz.on_off],
        meta: {configureKey: 4},
        configure: async (device, coordinatorEndpoint) => {
            const endpoint = device.getEndpoint(1);
            await bind(endpoint, coordinatorEndpoint, ['genOnOff', 'haElectricalMeasurement']);
            await configureReporting.onOff(endpoint);
            // Gives UNSUPPORTED_ATTRIBUTE on readEletricalMeasurementPowerConverterAttributes.
            endpoint.saveClusterAttributeKeyValue('haElectricalMeasurement', {
                acCurrentDivisor: 1000,
                acCurrentMultiplier: 1,
            });
            await configureReporting.activePower(endpoint);
            await configureReporting.rmsCurrent(endpoint);
            await configureReporting.rmsVoltage(endpoint);
        },
    },
    {
        zigbeeModel: ['SP 220'],
        model: 'SP 220',
        vendor: 'Innr',
        description: 'Smart plug',
        supports: 'on/off',
        fromZigbee: [fz.on_off],
        toZigbee: [tz.on_off],
        meta: {configureKey: 1},
        configure: async (device, coordinatorEndpoint) => {
            const endpoint = device.getEndpoint(1);
            await bind(endpoint, coordinatorEndpoint, ['genOnOff']);
            await configureReporting.onOff(endpoint);
        },
    },
    {
        zigbeeModel: ['SP 222'],
        model: 'SP 222',
        vendor: 'Innr',
        description: 'Smart plug',
        supports: 'on/off',
        fromZigbee: [fz.on_off],
        toZigbee: [tz.on_off],
        meta: {configureKey: 1},
        configure: async (device, coordinatorEndpoint) => {
            const endpoint = device.getEndpoint(1);
            await bind(endpoint, coordinatorEndpoint, ['genOnOff']);
            await configureReporting.onOff(endpoint);
        },
    },
    {
        zigbeeModel: ['SP 224'],
        model: 'SP 224',
        vendor: 'Innr',
        description: 'Smart plug',
        supports: 'on/off',
        fromZigbee: [fz.on_off],
        toZigbee: [tz.on_off],
        meta: {configureKey: 2},
        configure: async (device, coordinatorEndpoint) => {
            const endpoint = device.getEndpoint(1);
            await bind(endpoint, coordinatorEndpoint, ['genOnOff']);
            await configureReporting.onOff(endpoint);
        },
    },

    // Digi
    {
        fingerprint: [
            {type: 'Router', manufacturerID: 4126, endpoints: [
                {ID: 230, profileID: 49413, deviceID: 1, inputClusters: [], outputClusters: []},
                {ID: 232, profileID: 49413, deviceID: 1, inputClusters: [], outputClusters: []},
            ]},
        ],
        model: 'XBee',
        description: 'Router',
        vendor: 'Digi',
        supports: 'router only',
        fromZigbee: [],
        toZigbee: [],
    },

    // Sylvania
    {
        zigbeeModel: ['LIGHTIFY Dimming Switch'],
        model: '73743',
        vendor: 'Sylvania',
        description: 'Lightify Smart Dimming Switch',
        supports: 'up, down and hold/release',
        fromZigbee: [
            fz.osram_lightify_switch_cmdOn, fz.osram_lightify_switch_cmdMoveWithOnOff, fz.osram_lightify_switch_cmdOff,
            fz.osram_lightify_switch_cmdMove, fz.osram_lightify_switch_73743_cmdStop, fz.battery_3V,
        ],
        toZigbee: [],
        meta: {configureKey: 1},
        configure: async (device, coordinatorEndpoint) => {
            const endpoint = device.getEndpoint(1);
            await bind(endpoint, coordinatorEndpoint, ['genOnOff', 'genLevelCtrl', 'genPowerCfg']);
            await configureReporting.batteryVoltage(endpoint);
        },
    },
    {
        zigbeeModel: ['LIGHTIFY RT Tunable White'],
        model: '73742',
        vendor: 'Sylvania',
        description: 'LIGHTIFY LED adjustable white RT 5/6',
        extend: generic.light_onoff_brightness_colortemp,
    },
    {
        zigbeeModel: ['RT RGBW'],
        model: '73741',
        vendor: 'Sylvania',
        description: 'LIGHTIFY LED adjustable color RT 5/6',
        extend: osram.light_onoff_brightness_colortemp_colorxy,
        ota: ota.ledvance,
    },
    {
        zigbeeModel: ['LIGHTIFY BR Tunable White'],
        model: '73740',
        vendor: 'Sylvania',
        description: 'LIGHTIFY LED adjustable white BR30',
        extend: generic.light_onoff_brightness_colortemp,
    },
    {
        zigbeeModel: ['LIGHTIFY BR RGBW', 'BR30 RGBW'],
        model: '73739',
        vendor: 'Sylvania',
        description: 'LIGHTIFY LED RGBW BR30',
        supports: generic.light_onoff_brightness_colortemp_colorxy.supports,
        toZigbee: generic.light_onoff_brightness_colortemp_colorxy.toZigbee.concat([tz.osram_cmds]),
        fromZigbee: generic.light_onoff_brightness_colortemp_colorxy.fromZigbee,
    },
    {
        zigbeeModel: ['LIGHTIFY A19 RGBW', 'A19 RGBW'],
        model: '73693',
        vendor: 'Sylvania',
        description: 'LIGHTIFY LED RGBW A19',
        extend: osram.light_onoff_brightness_colortemp_colorxy,
        ota: ota.ledvance,
    },
    {
        zigbeeModel: ['LIGHTIFY A19 ON/OFF/DIM', 'LIGHTIFY A19 ON/OFF/DIM 10 Year'],
        model: '74283',
        vendor: 'Sylvania',
        description: 'LIGHTIFY LED soft white dimmable A19',
        extend: generic.light_onoff_brightness,
    },
    {
        zigbeeModel: ['A19 W 10 year'],
        model: '74696',
        vendor: 'Sylvania',
        description: 'LIGHTIFY LED soft white dimmable A19',
        supports: generic.light_onoff_brightness.supports,
        toZigbee: generic.light_onoff_brightness.toZigbee.concat([tz.osram_cmds]),
        fromZigbee: generic.light_onoff_brightness.fromZigbee.concat([
            fz.ignore_light_color_colortemp_report,
        ]),
    },
    {
        zigbeeModel: ['PLUG'],
        model: '72922-A',
        vendor: 'Sylvania',
        description: 'SMART+ Smart Plug',
        supports: 'on/off',
        fromZigbee: [fz.on_off],
        toZigbee: [tz.on_off],
        meta: {configureKey: 1},
        configure: async (device, coordinatorEndpoint) => {
            const endpoint = device.getEndpoint(1);
            await bind(endpoint, coordinatorEndpoint, ['genOnOff']);
            await configureReporting.onOff(endpoint);
        },
    },
    {
        zigbeeModel: ['A19 TW 10 year'],
        model: '71831',
        vendor: 'Sylvania',
        description: 'Smart Home adjustable white A19 LED bulb',
        extend: generic.light_onoff_brightness_colortemp,
    },
    {
        zigbeeModel: ['MR16 TW'],
        model: '74282',
        vendor: 'Sylvania',
        description: 'Smart Home adjustable white MR16 LED bulb',
        extend: generic.light_onoff_brightness_colortemp,
    },
    {
        zigbeeModel: ['LIGHTIFY Gardenspot RGB'],
        model: 'LTFY004',
        vendor: 'Sylvania',
        description: 'LIGHTIFY LED gardenspot mini RGB',
        extend: generic.light_onoff_brightness_colorxy,
    },
    {
        zigbeeModel: ['PAR38 W 10 year'],
        model: '74580',
        vendor: 'Sylvania',
        description: 'Smart Home soft white PAR38 outdoor bulb',
        extend: generic.light_onoff_brightness,
    },
    {
        zigbeeModel: ['Edge-lit Under Cabinet TW'],
        model: '72569',
        vendor: 'Sylvania',
        description: 'SMART+ Zigbee adjustable white edge-lit under cabinet light',
        extend: generic.light_onoff_brightness_colortemp,
    },
    {
        zigbeeModel: ['Flushmount TW'],
        model: '72567',
        vendor: 'Sylvania',
        description: 'SMART+ Zigbee adjustable white edge-lit flush mount light',
        extend: generic.light_onoff_brightness_colortemp,
    },
    {
        zigbeeModel: ['Outdoor Accent RGB', 'Outdoor Accent Light RGB'],
        model: '75541',
        vendor: 'Sylvania',
        description: 'SMART+ Outdoor Accent RGB lighting kit',
        extend: generic.light_onoff_brightness_colortemp_colorxy,
    },
    {
        zigbeeModel: ['iQBR30'],
        model: '484719',
        vendor: 'Sylvania',
        description: 'Dimmable soft white BR30 LED flood light bulb',
        extend: generic.light_onoff_brightness,
    },

    // Leviton
    {
        zigbeeModel: ['DL15S'],
        model: 'DL15S-1BZ',
        vendor: 'Leviton',
        description: 'Lumina RF 15A switch, 120/277V',
        supports: 'on/off',
        fromZigbee: [fz.on_off],
        toZigbee: [tz.on_off],
        meta: {configureKey: 1},
        configure: async (device, coordinatorEndpoint) => {
            const endpoint = device.getEndpoint(1);
            await bind(endpoint, coordinatorEndpoint, ['genOnOff']);
            await configureReporting.onOff(endpoint);
        },
    },
    {
        zigbeeModel: ['65A01-1'],
        model: 'RC-2000WH',
        vendor: 'Leviton',
        description: 'Omnistat2 wireless thermostat',
        supports: 'temperature, heating/cooling system control, fan',
        fromZigbee: [fz.thermostat_att_report, fz.generic_fan_mode],
        toZigbee: [
            tz.factory_reset, tz.thermostat_local_temperature, tz.thermostat_local_temperature_calibration,
            tz.thermostat_occupancy, tz.thermostat_occupied_heating_setpoint, tz.thermostat_unoccupied_heating_setpoint,
            tz.thermostat_occupied_cooling_setpoint, tz.thermostat_unoccupied_cooling_setpoint,
            tz.thermostat_setpoint_raise_lower, tz.thermostat_remote_sensing,
            tz.thermostat_control_sequence_of_operation, tz.thermostat_system_mode, tz.thermostat_weekly_schedule,
            tz.thermostat_clear_weekly_schedule, tz.thermostat_relay_status_log,
            tz.thermostat_temperature_setpoint_hold, tz.thermostat_temperature_setpoint_hold_duration, tz.fan_mode,
        ],
        meta: {configureKey: 1},
        configure: async (device, coordinatorEndpoint) => {
            const endpoint = device.getEndpoint(9);
            await bind(endpoint, coordinatorEndpoint, ['hvacThermostat', 'hvacFanCtrl']);
            await configureReporting.thermostatTemperature(endpoint);
            await configureReporting.thermostatSystemMode(endpoint);
            await configureReporting.thermostatOccupiedHeatingSetpoint(endpoint);
            await configureReporting.thermostatUnoccupiedHeatingSetpoint(endpoint);
            await configureReporting.thermostatOccupiedCoolingSetpoint(endpoint);
            await configureReporting.thermostatUnoccupiedCoolingSetpoint(endpoint);
            await configureReporting.fanMode(endpoint);
        },
    },

    // GE
    {
        zigbeeModel: ['SoftWhite'],
        model: 'PSB19-SW27',
        vendor: 'GE',
        description: 'Link smart LED light bulb, A19 soft white (2700K)',
        extend: generic.light_onoff_brightness,
    },
    {
        zigbeeModel: ['ZLL Light'],
        model: '22670',
        vendor: 'GE',
        description: 'Link smart LED light bulb, A19/BR30 soft white (2700K)',
        extend: generic.light_onoff_brightness,
    },
    {
        zigbeeModel: ['45852'],
        model: '45852GE',
        vendor: 'GE',
        description: 'ZigBee plug-in smart dimmer',
        supports: 'on/off, brightness',
        fromZigbee: [fz.brightness, fz.on_off, fz.ignore_basic_report],
        toZigbee: [tz.light_onoff_brightness, tz.ignore_transition],
        meta: {configureKey: 1},
        configure: async (device, coordinatorEndpoint) => {
            const endpoint = device.getEndpoint(1);
            await bind(endpoint, coordinatorEndpoint, ['genOnOff']);
            await configureReporting.onOff(endpoint);
        },
    },
    {
        zigbeeModel: ['45853'],
        model: '45853GE',
        vendor: 'GE',
        description: 'Plug-in smart switch',
        supports: 'on/off, power measurement',
        fromZigbee: [fz.on_off, fz.metering_power, fz.ignore_basic_report],
        toZigbee: [tz.on_off, tz.ignore_transition],
        meta: {configureKey: 4},
        configure: async (device, coordinatorEndpoint) => {
            const endpoint = device.getEndpoint(1);
            await bind(endpoint, coordinatorEndpoint, ['genOnOff', 'seMetering']);
            await configureReporting.onOff(endpoint);
            await readMeteringPowerConverterAttributes(endpoint);
            await configureReporting.instantaneousDemand(endpoint,
                {'minimumReportInterval': 10, 'reportableChange': 2});
        },
    },
    {
        zigbeeModel: ['45856'],
        model: '45856GE',
        vendor: 'GE',
        description: 'In-wall smart switch',
        supports: 'on/off',
        fromZigbee: [fz.on_off],
        toZigbee: [tz.on_off, tz.ignore_transition],
        meta: {configureKey: 1},
        configure: async (device, coordinatorEndpoint) => {
            const endpoint = device.getEndpoint(1);
            await bind(endpoint, coordinatorEndpoint, ['genOnOff']);
            await configureReporting.onOff(endpoint);
        },
    },
    {
        zigbeeModel: ['45857'],
        model: '45857GE',
        vendor: 'GE',
        description: 'ZigBee in-wall smart dimmer',
        supports: 'on/off, brightness',
        fromZigbee: [fz.brightness, fz.on_off],
        toZigbee: [tz.light_onoff_brightness, tz.ignore_transition],
        meta: {configureKey: 1},
        configure: async (device, coordinatorEndpoint) => {
            const endpoint = device.getEndpoint(1);
            await bind(endpoint, coordinatorEndpoint, ['genOnOff']);
            await configureReporting.onOff(endpoint);
        },
    },
    {
        zigbeeModel: ['Smart Switch'],
        model: 'PTAPT-WH02',
        vendor: 'GE',
        description: 'Quirky smart switch',
        supports: 'on/off',
        fromZigbee: [fz.on_off],
        toZigbee: [tz.on_off],
        endpoint: (device) => {
            return {'default': 2};
        },
        meta: {configureKey: 1},
        configure: async (device, coordinatorEndpoint) => {
            const endpoint = device.getEndpoint(2);
            await bind(endpoint, coordinatorEndpoint, ['genOnOff']);
            await configureReporting.onOff(endpoint);
        },
    },

    // Sengled
    {
        zigbeeModel: ['E12-N1E'],
        model: 'E12-N1E',
        vendor: 'Sengled',
        description: 'Smart LED multicolor (BR30)',
        extend: generic.light_onoff_brightness_colortemp_colorxy,
        ota: ota.zigbeeOTA,
    },
    {
        zigbeeModel: ['E11-G13'],
        model: 'E11-G13',
        vendor: 'Sengled',
        description: 'Element Classic (A19)',
        extend: generic.light_onoff_brightness,
        ota: ota.zigbeeOTA,
    },
    {
        zigbeeModel: ['E11-G23', 'E11-G33'],
        model: 'E11-G23/E11-G33',
        vendor: 'Sengled',
        description: 'Element Classic (A60)',
        extend: generic.light_onoff_brightness,
        ota: ota.zigbeeOTA,
    },
    {
        zigbeeModel: ['E11-N13', 'E11-N13A', 'E11-N14', 'E11-N14A'],
        model: 'E11-N13/E11-N13A/E11-N14/E11-N14A',
        vendor: 'Sengled',
        description: 'Element extra bright (A19)',
        extend: generic.light_onoff_brightness,
        ota: ota.zigbeeOTA,
    },
    {
        zigbeeModel: ['Z01-CIA19NAE26'],
        model: 'Z01-CIA19NAE26',
        vendor: 'Sengled',
        description: 'Element Touch (A19)',
        extend: generic.light_onoff_brightness,
        ota: ota.zigbeeOTA,
    },
    {
        zigbeeModel: ['Z01-A19NAE26'],
        model: 'Z01-A19NAE26',
        vendor: 'Sengled',
        description: 'Element Plus (A19)',
        extend: generic.light_onoff_brightness_colortemp,
        ota: ota.zigbeeOTA,
    },
    {
        zigbeeModel: ['Z01-A60EAE27'],
        model: 'Z01-A60EAE27',
        vendor: 'Sengled',
        description: 'Element Plus (A60)',
        extend: generic.light_onoff_brightness_colortemp,
        ota: ota.zigbeeOTA,
    },
    {
        zigbeeModel: ['E11-N1EA'],
        model: 'E11-N1EA',
        vendor: 'Sengled',
        description: 'Element Plus Color (A19)',
        extend: generic.light_onoff_brightness_colortemp_colorxy,
        ota: ota.zigbeeOTA,
    },
    {
        zigbeeModel: ['E11-U2E'],
        model: 'E11-U2E',
        vendor: 'Sengled',
        description: 'Element color plus E27',
        extend: generic.light_onoff_brightness_colortemp_colorxy,
        ota: ota.zigbeeOTA,
    },
    {
        zigbeeModel: ['E12-N14'],
        model: 'E12-N14',
        vendor: 'Sengled',
        description: 'Element Classic (BR30)',
        extend: generic.light_onoff_brightness,
        ota: ota.zigbeeOTA,
    },
    {
        zigbeeModel: ['E1A-AC2'],
        model: 'E1ACA4ABE38A',
        vendor: 'Sengled',
        description: 'Element downlight smart LED bulb',
        extend: generic.light_onoff_brightness,
        ota: ota.zigbeeOTA,
    },
    {
        zigbeeModel: ['E1D-G73'],
        model: 'E1D-G73WNA',
        vendor: 'Sengled',
        description: 'Smart window and door sensor',
        supports: 'contact',
        fromZigbee: [fz.ias_contact_alarm_1],
        toZigbee: [],
        ota: ota.zigbeeOTA,
    },
    {
        zigbeeModel: ['E1C-NB6'],
        model: 'E1C-NB6',
        vendor: 'Sengled',
        description: 'Smart plug',
        supports: 'on/off',
        fromZigbee: [fz.on_off],
        toZigbee: [tz.on_off],
        meta: {configureKey: 1},
        configure: async (device, coordinatorEndpoint) => {
            const endpoint = device.getEndpoint(1);
            await bind(endpoint, coordinatorEndpoint, ['genOnOff']);
            await configureReporting.onOff(endpoint);
        },
        ota: ota.zigbeeOTA,
    },

    // Swann
    {
        zigbeeModel: ['SWO-KEF1PA'],
        model: 'SWO-KEF1PA',
        vendor: 'Swann',
        description: 'Key fob remote',
        supports: 'panic, home, away, sleep',
        fromZigbee: [fz.KEF1PA_arm, fz.command_panic],
        toZigbee: [tz.factory_reset],
    },
    {
        zigbeeModel: ['SWO-WDS1PA'],
        model: 'SWO-WDS1PA',
        vendor: 'Swann',
        description: 'Window/door sensor',
        supports: 'contact',
        fromZigbee: [fz.ias_contact_alarm_1],
        toZigbee: [],
    },

    // JIAWEN
    {
        zigbeeModel: ['FB56-ZCW08KU1.1', 'FB56-ZCW08KU1.0'],
        model: 'K2RGBW01',
        vendor: 'JIAWEN',
        description: 'Wireless Bulb E27 9W RGBW',
        extend: generic.light_onoff_brightness_colortemp_colorxy,
    },

    // Netvox
    {
        zigbeeModel: ['Z809AE3R'],
        model: 'Z809A',
        vendor: 'Netvox',
        description: 'Power socket with power consumption monitoring',
        supports: 'on/off, power measurement',
        fromZigbee: [fz.on_off, fz.Z809A_power],
        toZigbee: [tz.on_off],
        meta: {configureKey: 2},
        configure: async (device, coordinatorEndpoint) => {
            const endpoint = device.getEndpoint(1);
            await bind(endpoint, coordinatorEndpoint, ['genOnOff', 'haElectricalMeasurement']);
            await configureReporting.onOff(endpoint);
            await configureReporting.rmsVoltage(endpoint);
            await configureReporting.rmsCurrent(endpoint);
            await configureReporting.activePower(endpoint);
            await configureReporting.powerFactor(endpoint);
        },
    },

    // Nanoleaf
    {
        zigbeeModel: ['NL08-0800'],
        model: 'NL08-0800',
        vendor: 'Nanoleaf',
        description: 'Smart Ivy Bulb E27',
        extend: generic.light_onoff_brightness,
    },

    // Nordtronic
    {
        zigbeeModel: ['BoxDIM2 98425031'],
        model: '98425031',
        vendor: 'Nordtronic',
        description: 'Box Dimmer 2.0',
        extend: generic.light_onoff_brightness,
        meta: {configureKey: 1},
        configure: async (device, coordinatorEndpoint) => {
            const endpoint = device.getEndpoint(1);
            await bind(endpoint, coordinatorEndpoint, ['genOnOff', 'genLevelCtrl']);
            await configureReporting.onOff(endpoint);
        },
    },

    // Nue, 3A
    {
        zigbeeModel: ['FTB56+ZSN15HG1.0'],
        model: 'HGZB-1S',
        vendor: 'Nue / 3A',
        description: 'Smart 1 key scene wall switch',
        supports: 'on/off, click',
        toZigbee: [tz.on_off],
        fromZigbee: [fz.scenes_recall_click, fz.ignore_power_report],
    },
    {
        zigbeeModel: ['FTB56+ZSN16HG1.0'],
        model: 'HGZB-02S',
        vendor: 'Nue / 3A',
        description: 'Smart 2 key scene wall switch',
        supports: 'on/off, click',
        toZigbee: [tz.on_off],
        fromZigbee: [fz.scenes_recall_click, fz.ignore_power_report],
    },
    {
        zigbeeModel: ['FB56+ZSN08KJ2.3'],
        model: 'HGZB-045',
        vendor: 'Nue / 3A',
        description: 'Smart 4 key scene wall switch',
        supports: 'on/off, click',
        toZigbee: [tz.on_off],
        fromZigbee: [fz.scenes_recall_click, fz.ignore_power_report],
    },
    {
        zigbeeModel: ['LXN56-DC27LX1.1', 'LXN56-DS27LX1.1'],
        model: 'LXZB-02A',
        vendor: 'Nue / 3A',
        description: 'Smart light controller',
        extend: generic.light_onoff_brightness,
    },
    {
        zigbeeModel: ['FNB56-ZSW03LX2.0', 'LXN-3S27LX1.0'],
        model: 'HGZB-43',
        vendor: 'Nue / 3A',
        description: 'Smart light switch - 3 gang v2.0',
        supports: 'on/off',
        fromZigbee: [fz.on_off],
        toZigbee: [tz.on_off],
        endpoint: (device) => {
            return {'top': 1, 'center': 2, 'bottom': 3};
        },
        meta: {configureKey: 1, multiEndpoint: true},
        configure: async (device, coordinatorEndpoint) => {
            await bind(device.getEndpoint(1), coordinatorEndpoint, ['genOnOff']);
            await bind(device.getEndpoint(2), coordinatorEndpoint, ['genOnOff']);
            await bind(device.getEndpoint(3), coordinatorEndpoint, ['genOnOff']);
        },
    },
    {
        zigbeeModel: ['FB56+ZSW1IKJ1.7', 'FB56+ZSW1IKJ2.5'],
        model: 'HGZB-043',
        vendor: 'Nue / 3A',
        description: 'Smart light switch - 3 gang',
        supports: 'on/off',
        fromZigbee: [fz.on_off],
        toZigbee: [tz.on_off],
        endpoint: (device) => {
            return {'top': 16, 'center': 17, 'bottom': 18};
        },
        meta: {configureKey: 1, multiEndpoint: true},
        configure: async (device, coordinatorEndpoint) => {
            await bind(device.getEndpoint(16), coordinatorEndpoint, ['genOnOff']);
            await bind(device.getEndpoint(17), coordinatorEndpoint, ['genOnOff']);
            await bind(device.getEndpoint(18), coordinatorEndpoint, ['genOnOff']);
        },
    },
    {
        zigbeeModel: ['FB56+ZSC05HG1.0', 'FNB56-ZBW01LX1.2', 'LXN56-DS27LX1.3'],
        model: 'HGZB-04D / HGZB-4D-UK',
        vendor: 'Nue / 3A',
        description: 'Smart dimmer wall switch',
        supports: 'on/off, brightness',
        toZigbee: [tz.on_off, tz.light_brightness],
        fromZigbee: [fz.on_off, fz.brightness],
    },
    {
        zigbeeModel: ['FB56+ZSW1HKJ1.7', 'FB56+ZSW1HKJ2.5'],
        model: 'HGZB-042',
        vendor: 'Nue / 3A',
        description: 'Smart light switch - 2 gang',
        supports: 'on/off',
        fromZigbee: [fz.on_off],
        toZigbee: [tz.on_off],
        endpoint: (device) => {
            return {'top': 16, 'bottom': 17};
        },
        meta: {configureKey: 1, multiEndpoint: true},
        configure: async (device, coordinatorEndpoint) => {
            await bind(device.getEndpoint(16), coordinatorEndpoint, ['genOnOff']);
            await bind(device.getEndpoint(17), coordinatorEndpoint, ['genOnOff']);
        },
    },
    {
        zigbeeModel: ['FNB56-ZSW02LX2.0', 'LXN-2S27LX1.0'],
        model: 'HGZB-42',
        vendor: 'Nue / 3A',
        description: 'Smart light switch - 2 gang v2.0',
        supports: 'on/off',
        fromZigbee: [fz.on_off],
        toZigbee: [tz.on_off],
        endpoint: (device) => {
            return {'top': 11, 'bottom': 12};
        },
        meta: {configureKey: 1, multiEndpoint: true},
        configure: async (device, coordinatorEndpoint) => {
            await bind(device.getEndpoint(11), coordinatorEndpoint, ['genOnOff']);
            await bind(device.getEndpoint(12), coordinatorEndpoint, ['genOnOff']);
        },
    },
    {
        zigbeeModel: ['FNB56-SKT1JXN1.0'],
        model: 'HGZB-20A',
        vendor: 'Nue / 3A',
        description: 'Power plug',
        supports: 'on/off',
        fromZigbee: [fz.on_off],
        toZigbee: [tz.on_off],
        meta: {configureKey: 1},
        configure: async (device, coordinatorEndpoint) => {
            await bind(device.getEndpoint(11), coordinatorEndpoint, ['genOnOff']);
        },
    },
    {
        zigbeeModel: ['FB56+ZSW1GKJ2.5', 'LXN-1S27LX1.0'],
        model: 'HGZB-41',
        vendor: 'Nue / 3A',
        description: 'Smart one gang wall switch',
        supports: 'on/off',
        fromZigbee: [fz.on_off],
        toZigbee: [tz.on_off],
    },
    {
        zigbeeModel: ['FNB56-SKT1DHG1.4'],
        model: 'MG-AUWS01',
        vendor: 'Nue / 3A',
        description: 'Smart Double GPO',
        supports: 'on/off',
        fromZigbee: [fz.on_off],
        toZigbee: [tz.on_off],
        meta: {multiEndpoint: true},
        endpoint: (device) => {
            return {left: 12, right: 11};
        },
    },
    {
        zigbeeModel: ['FNB56-ZCW25FB1.9'],
        model: 'XY12S-15',
        vendor: 'Nue / 3A',
        description: 'Smart light controller RGBW',
        extend: generic.light_onoff_brightness_colortemp_colorxy,
    },
    {
        zigbeeModel: ['FNB56-ZSW23HG1.1', 'LXN56-LC27LX1.1', 'LXN56-LC27LX1.3'],
        model: 'HGZB-01A',
        vendor: 'Nue / 3A',
        description: 'Smart in-wall switch',
        supports: 'on/off',
        fromZigbee: [fz.on_off],
        toZigbee: [tz.on_off],
    },
    {
        zigbeeModel: ['FNB56-ZSC01LX1.2', 'FB56+ZSW05HG1.2', 'FB56+ZSC04HG1.0'],
        model: 'HGZB-02A',
        vendor: 'Nue / 3A',
        description: 'Smart light controller',
        extend: generic.light_onoff_brightness,
    },
    {
        zigbeeModel: ['FNB56-ZSW01LX2.0'],
        model: 'HGZB-42-UK / HGZB-41 / HGZB-41-UK',
        description: 'Smart switch 1 or 2 gang',
        vendor: 'Nue / 3A',
        supports: 'on/off',
        fromZigbee: [fz.on_off],
        toZigbee: [tz.on_off],
    },
    {
        zigbeeModel: ['FNB56-ZCW25FB1.6', 'FNB56-ZCW25FB2.1'],
        model: 'HGZB-06A',
        vendor: 'Nue / 3A',
        description: 'Smart 7W E27 light bulb',
        extend: generic.light_onoff_brightness_colortemp_colorxy,
    },
    {
        zigbeeModel: ['LXN56-0S27LX1.1', 'LXN56-0S27LX1.3'],
        model: 'HGZB-20-UK',
        vendor: 'Nue / 3A',
        description: 'Power plug',
        supports: 'on/off',
        fromZigbee: [fz.on_off],
        toZigbee: [tz.on_off],
    },
    {
        zigbeeModel: ['NUET56-DL27LX1.2'],
        model: 'HGZB-DLC4-N12B',
        vendor: 'Nue / 3A',
        description: 'RGB LED downlight',
        extend: generic.light_onoff_brightness_colortemp_colorxy,
    },
    {
        zigbeeModel: ['FB56-WTS04HM1.1'],
        model: 'HGZB-14A',
        vendor: 'Nue / 3A',
        description: 'Water leakage sensor',
        supports: 'water leak',
        fromZigbee: [fz.ias_water_leak_alarm_1, fz.battery],
        toZigbee: [],
    },

    // Smart Home Pty
    {
        zigbeeModel: ['FB56-ZCW11HG1.2', 'FB56-ZCW11HG1.4', 'LXT56-LS27LX1.7'],
        model: 'HGZB-07A',
        vendor: 'Smart Home Pty',
        description: 'RGBW Downlight',
        extend: generic.light_onoff_brightness_colortemp_colorxy,
    },
    {
        zigbeeModel: ['FNB56-SKT1EHG1.2'],
        model: 'HGZB-20-DE',
        vendor: 'Smart Home Pty',
        description: 'Power plug',
        supports: 'on/off',
        fromZigbee: [fz.on_off],
        toZigbee: [tz.on_off],
    },

    // Feibit
    {
        zigbeeModel: ['FZB56+ZSW2FYM1.1'],
        model: 'TZSW22FW-L4',
        vendor: 'Feibit',
        description: 'Smart light switch - 2 gang',
        supports: 'on/off',
        fromZigbee: [fz.on_off],
        toZigbee: [tz.on_off],
        endpoint: (device) => {
            return {'top': 16, 'bottom': 17};
        },
        meta: {configureKey: 1, multiEndpoint: true},
        configure: async (device, coordinatorEndpoint) => {
            await bind(device.getEndpoint(16), coordinatorEndpoint, ['genOnOff']);
            await bind(device.getEndpoint(17), coordinatorEndpoint, ['genOnOff']);
        },
    },
    {
        zigbeeModel: ['FNB56-SOS03FB1.5'],
        model: 'SEB01ZB',
        vendor: 'Feibit',
        description: 'SOS button',
        supports: 'sos',
        fromZigbee: [fz.ias_sos_alarm_2, fz.battery],
        toZigbee: [],
    },
    {
        zigbeeModel: ['FNB56-BOT06FB2.3', 'FNB56-BOT06FB2.8'],
        model: 'SBM01ZB',
        vendor: 'Feibit',
        description: 'Human body movement sensor',
        supports: 'occupancy, tamper',
        fromZigbee: [fz.ias_occupancy_alarm_1, fz.battery],
        toZigbee: [],
        meta: {configureKey: 1},
        configure: async (device, coordinatorEndpoint) => {
            const endpoint = device.getEndpoint(1);
            await bind(endpoint, coordinatorEndpoint, ['genPowerCfg']);
            await configureReporting.batteryPercentageRemaining(endpoint);
            await configureReporting.batteryAlarmState(endpoint);
        },
    },
    {
        zigbeeModel: ['FNB56-THM14FB2.4'],
        model: 'STH01ZB',
        vendor: 'Feibit',
        description: 'Smart temperature & humidity Sensor',
        supports: 'temperature, humidity',
        fromZigbee: [fz.temperature, fz.humidity, fz.battery_3V],
        toZigbee: [],
    },
    {
        zigbeeModel: ['FNB56-SMF06FB1.6'],
        model: 'SSA01ZB',
        vendor: 'Feibit',
        description: 'Smoke detector',
        supports: 'smoke',
        fromZigbee: [fz.ias_smoke_alarm_1, fz.battery],
        toZigbee: [],
        meta: {configureKey: 1},
        configure: async (device, coordinatorEndpoint) => {
            const endpoint = device.getEndpoint(1);
            await bind(endpoint, coordinatorEndpoint, ['genPowerCfg']);
            await configureReporting.batteryPercentageRemaining(endpoint);
            await configureReporting.batteryAlarmState(endpoint);
        },
    },
    {
        zigbeeModel: ['FNB56-COS06FB1.7'],
        model: 'SCA01ZB',
        vendor: 'Feibit',
        description: 'Smart carbon monoxide sensor',
        supports: 'carbon monoxide',
        fromZigbee: [fz.ias_carbon_monoxide_alarm_1, fz.battery],
        toZigbee: [],
        meta: {configureKey: 1},
        configure: async (device, coordinatorEndpoint) => {
            const endpoint = device.getEndpoint(1);
            await bind(endpoint, coordinatorEndpoint, ['genPowerCfg']);
            await configureReporting.batteryPercentageRemaining(endpoint);
            await configureReporting.batteryAlarmState(endpoint);
        },
    },
    {
        zigbeeModel: ['FNB56-GAS05FB1.4'],
        model: 'SGA01ZB',
        vendor: 'Feibit',
        description: 'Combustible gas sensor',
        supports: 'gas',
        fromZigbee: [fz.ias_gas_alarm_2],
        toZigbee: [],
    },
    {
        zigbeeModel: ['FNB56-WTS05FB2.0'],
        model: 'SWA01ZB',
        vendor: 'Feibit',
        description: 'Water leakage sensor',
        supports: 'water leak',
        fromZigbee: [fz.ias_water_leak_alarm_1, fz.battery],
        toZigbee: [],
    },
    {
        zigbeeModel: ['FNB56-DOS07FB2.4'],
        model: 'SDM01ZB',
        vendor: 'Feibit',
        description: 'Door or window contact switch',
        supports: 'contact',
        fromZigbee: [fz.ias_contact_alarm_1, fz.battery],
        toZigbee: [],
    },
    {
        zigbeeModel: ['FB56+SKT14AL2.1'],
        model: 'SFS01ZB',
        vendor: 'Feibit',
        description: 'Power plug',
        supports: 'on/off',
        fromZigbee: [fz.on_off],
        toZigbee: [tz.on_off],
    },
    {
        zigbeeModel: ['FB56+ZSW1HKJ2.2'],
        model: 'SLS301ZB_2',
        vendor: 'Feibit',
        description: 'Smart light switch - 2 gang',
        supports: 'on/off',
        fromZigbee: [fz.on_off],
        toZigbee: [tz.on_off],
        endpoint: (device) => {
            return {'left': 16, 'right': 17};
        },
        meta: {configureKey: 1, multiEndpoint: true},
        configure: async (device, coordinatorEndpoint) => {
            await bind(device.getEndpoint(16), coordinatorEndpoint, ['genOnOff']);
            await bind(device.getEndpoint(17), coordinatorEndpoint, ['genOnOff']);
        },
    },
    {
        zigbeeModel: ['FB56+ZSW1IKJ2.2'],
        model: 'SLS301ZB_3',
        vendor: 'Feibit',
        description: 'Smart light switch - 3 gang',
        supports: 'on/off',
        fromZigbee: [fz.on_off],
        toZigbee: [tz.on_off],
        endpoint: (device) => {
            return {'left': 16, 'center': 17, 'right': 18};
        },
        meta: {configureKey: 1, multiEndpoint: true},
        configure: async (device, coordinatorEndpoint) => {
            await bind(device.getEndpoint(16), coordinatorEndpoint, ['genOnOff']);
            await bind(device.getEndpoint(17), coordinatorEndpoint, ['genOnOff']);
            await bind(device.getEndpoint(18), coordinatorEndpoint, ['genOnOff']);
        },
    },
    {
        zigbeeModel: ['FB56+ZSN08KJ2.2'],
        model: 'SSS401ZB',
        vendor: 'Feibit',
        description: 'Smart 4 key scene wall switch',
        supports: 'on/off, action',
        toZigbee: [tz.on_off],
        fromZigbee: [fz.command_recall],
    },

    // Gledopto
    {
        zigbeeModel: ['GLEDOPTO'],
        model: 'GL-C-007/GL-C-008',
        vendor: 'Gledopto',
        description: 'Zigbee LED controller RGB + CCT or RGBW',
        extend: gledopto.light,
        meta: {disableDefaultResponse: true},
        supports: 'on/off, brightness, color temperature or white, color',
    },
    {
        zigbeeModel: ['GL-C-006'],
        model: 'GL-C-006',
        vendor: 'Gledopto',
        description: 'Zigbee LED controller WW/CW',
        extend: gledopto.light,
        supports: 'on/off, brightness, color temperature',
    },
    {
        fingerprint: [
            {type: 'Router', manufacturerName: 'GLEDOPTO', modelID: 'GL-C-007', endpoints: [
                {ID: 11, profileID: 49246, deviceID: 528, inputClusters: [0, 3, 4, 5, 6, 8, 768], outputClusters: []},
                {ID: 13, profileID: 49246, deviceID: 528, inputClusters: [4096], outputClusters: [4096]},
            ]},
        ],
        model: 'GL-C-007-1ID', // 1 ID controls white and color together
        vendor: 'Gledopto',
        description: 'Zigbee LED controller RGBW (1 ID)',
        extend: gledopto.light,
        supports: 'on/off, brightness, color temperature, color',
    },
    {
        fingerprint: [
            {type: 'Router', manufacturerName: 'GLEDOPTO', modelID: 'GL-C-007', endpoints: [
                {ID: 11, profileID: 49246, deviceID: 528, inputClusters: [0, 3, 4, 5, 6, 8, 768], outputClusters: []},
                {ID: 13, profileID: 49246, deviceID: 57694, inputClusters: [4096], outputClusters: [4096]},
                {ID: 15, profileID: 49246, deviceID: 256, inputClusters: [0, 3, 4, 5, 6, 8, 768], outputClusters: []},
            ]},
        ],
        model: 'GL-C-007-2ID', // 2 ID controls white and color separate
        vendor: 'Gledopto',
        description: 'Zigbee LED controller RGBW (2 ID)',
        extend: gledopto.light,
        supports: 'on/off, brightness, color temperature, color',
        endpoint: (device) => {
            return {rgb: 11, white: 15};
        },
    },
    {
        zigbeeModel: ['GL-S-004ZS'],
        model: 'GL-S-004ZS',
        vendor: 'Gledopto',
        description: 'Zigbee smart RGB+CCT 4W MR16',
        extend: gledopto.light,
        supports: 'on/off, brightness, color temperature, color',
    },
    {
        zigbeeModel: ['GL-C-007S'],
        model: 'GL-C-007S',
        vendor: 'Gledopto',
        description: 'Zigbee LED controller RGBW plus model',
        extend: gledopto.light,
        supports: 'on/off, brightness, color, white',
    },
    {
        zigbeeModel: ['GL-C-008'],
        model: 'GL-C-008',
        vendor: 'Gledopto',
        description: 'Zigbee LED controller RGB + CCT',
        extend: gledopto.light,
        meta: {disableDefaultResponse: true},
        supports: 'on/off, brightness, color temperature, color',
    },
    {
        zigbeeModel: ['GL-C-008S'],
        model: 'GL-C-008S',
        vendor: 'Gledopto',
        description: 'Zigbee LED controller RGB + CCT plus model',
        extend: gledopto.light,
        meta: {disableDefaultResponse: true},
        supports: 'on/off, brightness, color temperature, color',
    },
    {
        zigbeeModel: ['GL-C-009'],
        model: 'GL-C-009',
        vendor: 'Gledopto',
        description: 'Zigbee LED controller dimmer',
        extend: gledopto.light,
        supports: 'on/off, brightness',
    },
    {
        zigbeeModel: ['GL-MC-001'],
        model: 'GL-MC-001',
        vendor: 'Gledopto',
        description: 'Zigbee USB mini LED controller RGB + CCT',
        extend: gledopto.light,
        supports: 'on/off, brightness, color temperature, color',
        meta: {disableDefaultResponse: true},
    },
    {
        zigbeeModel: ['GL-S-004Z'],
        model: 'GL-S-004Z',
        vendor: 'Gledopto',
        description: 'Zigbee Smart WW/CW GU10',
        extend: gledopto.light,
        supports: 'on/off, brightness, color temperature',
    },
    {
        zigbeeModel: ['GL-S-007Z'],
        model: 'GL-S-007Z',
        vendor: 'Gledopto',
        description: 'Smart RGB+CCT 5W GU10',
        extend: gledopto.light,
        supports: 'on/off, brightness, color temperature, color',
        meta: {disableDefaultResponse: true},
    },
    {
        zigbeeModel: ['GL-S-007ZS'],
        model: 'GL-S-007ZS',
        vendor: 'Gledopto',
        description: 'Smart RGB+CCT 4W GU10 plus model',
        extend: gledopto.light,
        supports: 'on/off, brightness, color temperature, color',
    },
    {
        zigbeeModel: ['GL-S-008Z'],
        model: 'GL-S-008Z',
        vendor: 'Gledopto',
        description: 'Soposh dual white and color ',
        extend: gledopto.light,
        supports: 'on/off, brightness, color temperature, color',
    },
    {
        zigbeeModel: ['GL-B-001Z'],
        model: 'GL-B-001Z',
        vendor: 'Gledopto',
        description: 'Smart 4W E14 RGB / CCT LED bulb',
        extend: gledopto.light,
        supports: 'on/off, brightness, color temperature, color',
    },
    {
        zigbeeModel: ['GL-G-001Z'],
        model: 'GL-G-001Z',
        vendor: 'Gledopto',
        description: 'Smart garden lamp',
        extend: gledopto.light,
        supports: 'on/off, brightness, color temperature, color',
    },
    {
        zigbeeModel: ['GL-G-007Z'],
        model: 'GL-G-007Z',
        vendor: 'Gledopto',
        description: 'Smart garden lamp 9W RGB / CCT',
        extend: gledopto.light,
        supports: 'on/off, brightness, color temperature, color',
    },
    {
        zigbeeModel: ['GL-B-007Z'],
        model: 'GL-B-007Z',
        vendor: 'Gledopto',
        description: 'Smart 6W E27 RGB / CCT LED bulb',
        extend: gledopto.light,
        supports: 'on/off, brightness, color temperature, color',
    },
    {
        zigbeeModel: ['GL-B-007ZS'],
        model: 'GL-B-007ZS',
        vendor: 'Gledopto',
        description: 'Smart+ 6W E27 RGB / CCT LED bulb',
        extend: gledopto.light,
        supports: 'on/off, brightness, color temperature, color',
    },
    {
        zigbeeModel: ['GL-B-008Z'],
        model: 'GL-B-008Z',
        vendor: 'Gledopto',
        description: 'Smart 12W E27 RGB / CCT LED bulb',
        extend: gledopto.light,
        supports: 'on/off, brightness, color temperature, color',
    },
    {
        zigbeeModel: ['GL-B-008ZS'],
        model: 'GL-B-008ZS',
        vendor: 'Gledopto',
        description: 'Smart 12W E27 RGB / CW LED bulb',
        extend: gledopto.light,
        supports: 'on/off, brightness, color temperature, color',
    },
    {
        zigbeeModel: ['GL-D-003Z'],
        model: 'GL-D-003Z',
        vendor: 'Gledopto',
        description: 'LED RGB + CCT downlight ',
        extend: gledopto.light,
        supports: 'on/off, brightness, color temperature, color',
    },
    {
        zigbeeModel: ['GL-D-004ZS'],
        model: 'GL-D-004ZS',
        vendor: 'Gledopto',
        description: 'LED RGB + CCT downlight plus version 9W',
        extend: gledopto.light,
        supports: 'on/off, brightness, color temperature, color',
    },
    {
        zigbeeModel: ['GL-D-005Z'],
        model: 'GL-D-005Z',
        vendor: 'Gledopto',
        description: 'LED RGB + CCT downlight ',
        extend: gledopto.light,
        supports: 'on/off, brightness, color temperature, color',
    },
    {
        zigbeeModel: ['GL-S-003Z'],
        model: 'GL-S-003Z',
        vendor: 'Gledopto',
        description: 'Smart RGBW GU10 ',
        extend: gledopto.light,
        supports: 'on/off, brightness, color, white',
    },
    {
        zigbeeModel: ['GL-S-005Z'],
        model: 'GL-S-005Z',
        vendor: 'Gledopto',
        description: 'Smart RGBW MR16',
        extend: gledopto.light,
        supports: 'on/off, brightness, color, white',
    },
    {
        zigbeeModel: ['HOMA2023'],
        model: 'GD-CZ-006',
        vendor: 'Gledopto',
        description: 'Zigbee LED Driver',
        extend: gledopto.light,
        supports: 'on/off, brightness',
    },
    {
        zigbeeModel: ['GL-FL-004TZ'],
        model: 'GL-FL-004TZ',
        vendor: 'Gledopto',
        description: 'Zigbee 10W floodlight RGB CCT',
        extend: gledopto.light,
        supports: 'on/off, brightness, color temperature, color',
    },
    {
        zigbeeModel: ['GL-FL-004TZS'],
        model: 'GL-FL-004TZS',
        vendor: 'Gledopto',
        description: 'Zigbee 10W floodlight RGB CCT',
        extend: gledopto.light,
        supports: 'on/off, brightness, color temperature, color',
    },
    {
        zigbeeModel: ['GL-FL-005TZ'],
        model: 'GL-FL-005TZ',
        vendor: 'Gledopto',
        description: 'Zigbee 30W floodlight RGB CCT',
        extend: gledopto.light,
        supports: 'on/off, brightness, color temperature, color',
    },
    {
        zigbeeModel: ['GL-FL-006TZ'],
        model: 'GL-FL-006TZ',
        vendor: 'Gledopto',
        description: 'Zigbee 60W floodlight RGB CCT',
        extend: gledopto.light,
        supports: 'on/off, brightness, color temperature, color',
    },
    {
        zigbeeModel: ['GL-W-001Z'],
        model: 'GL-W-001Z',
        vendor: 'Gledopto',
        description: 'Zigbee ON/OFF Wall Switch',
        supports: 'on/off',
        fromZigbee: [fz.on_off],
        toZigbee: [tz.on_off],
        onEvent: async (type, data, device) => {
            // This device doesn't support reporting.
            // Therefore we read the on/off state every 5 seconds.
            // This is the same way as the Hue bridge does it.
            if (type === 'stop') {
                clearInterval(store[device.ieeeAddr]);
            } else if (!store[device.ieeeAddr]) {
                store[device.ieeeAddr] = setInterval(async () => {
                    try {
                        await device.endpoints[0].read('genOnOff', ['onOff']);
                    } catch (error) {
                        // Do nothing
                    }
                }, 5000);
            }
        },
    },
    {
        zigbeeModel: ['GL-D-003ZS'],
        model: 'GL-D-003ZS',
        vendor: 'Gledopto',
        description: 'Smart+ 6W LED spot',
        extend: gledopto.light,
        supports: 'on/off, brightness, color temperature, color',
    },

    // ROBB
    {
        zigbeeModel: ['ROB_200-004-0'],
        model: 'ROB_200-004-0',
        vendor: 'ROBB',
        description: 'ZigBee AC phase-cut dimmer',
        extend: generic.light_onoff_brightness,
        meta: {configureKey: 2},
        configure: async (device, coordinatorEndpoint) => {
            const endpoint = device.getEndpoint(1);
            await bind(endpoint, coordinatorEndpoint, ['genOnOff', 'genLevelCtrl']);
            await configureReporting.onOff(endpoint);
        },
    },
    {
        zigbeeModel: ['ROB_200-003-0'],
        model: 'ROB_200-003-0',
        vendor: 'ROBB',
        description: 'Zigbee AC in wall switch',
        supports: 'on/off',
        fromZigbee: [fz.on_off],
        toZigbee: [tz.on_off],
        meta: {configureKey: 1},
        configure: async (device, coordinatorEndpoint) => {
            const endpoint = device.getEndpoint(1) || device.getEndpoint(3);
            await bind(endpoint, coordinatorEndpoint, ['genOnOff']);
            await configureReporting.onOff(endpoint);
        },
    },
    {
        zigbeeModel: ['ROB_200-014-0'],
        model: 'ROB_200-014-0',
        vendor: 'ROBB',
        description: 'ZigBee AC phase-cut rotary dimmer',
        extend: generic.light_onoff_brightness,
        meta: {configureKey: 1},
        configure: async (device, coordinatorEndpoint) => {
            const endpoint = device.getEndpoint(1);
            await bind(endpoint, coordinatorEndpoint, ['genOnOff', 'genLevelCtrl']);
            await configureReporting.onOff(endpoint);
        },
    },
    {
        zigbeeModel: ['ZG2833K8_EU05'],
        model: 'ROB_200-007-0',
        vendor: 'ROBB',
        description: 'Zigbee 8 button wall switch',
        supports: 'action',
        fromZigbee: [
            fz.command_on, fz.command_off, fz.command_move_with_on_off, fz.command_stop_with_on_off,
            fz.battery,
        ],
        toZigbee: [],
        meta: {multiEndpoint: true},
    },
    {
        zigbeeModel: ['ZG2833K4_EU06'],
        model: 'ROB_200-008-0',
        vendor: 'ROBB',
        description: 'Zigbee 4 button wall switch',
        supports: 'action',
        fromZigbee: [
            fz.command_on, fz.command_off, fz.command_move_with_on_off, fz.command_stop_with_on_off,
            fz.battery,
        ],
        toZigbee: [],
        meta: {multiEndpoint: true},
        whiteLabel: [
            {vendor: 'Sunricher', model: 'SR-ZG9001K4-DIM2'},
        ],
    },

    // Namron
    {
        zigbeeModel: ['4512700'],
        model: '4512700',
        vendor: 'Namron',
        description: 'ZigBee dimmer 400W',
        extend: generic.light_onoff_brightness,
        meta: {configureKey: 2},
        configure: async (device, coordinatorEndpoint) => {
            const endpoint = device.getEndpoint(1);
            await bind(endpoint, coordinatorEndpoint, ['genOnOff', 'genLevelCtrl']);
            await configureReporting.onOff(endpoint);
        },
    },
    {
        zigbeeModel: ['4512704'],
        model: '4512704',
        vendor: 'Namron',
        description: 'Zigbee switch 400W',
        supports: 'on/off',
        fromZigbee: [fz.on_off],
        toZigbee: [tz.on_off],
        meta: {configureKey: 1},
        configure: async (device, coordinatorEndpoint) => {
            const endpoint = device.getEndpoint(1) || device.getEndpoint(3);
            await bind(endpoint, coordinatorEndpoint, ['genOnOff']);
            await configureReporting.onOff(endpoint);
        },
    },
    {
        zigbeeModel: ['1402755'],
        model: '1402755',
        vendor: 'Namron',
        description: 'ZigBee LED dimmer',
        extend: generic.light_onoff_brightness,
        meta: {configureKey: 1},
        configure: async (device, coordinatorEndpoint) => {
            const endpoint = device.getEndpoint(1);
            await bind(endpoint, coordinatorEndpoint, ['genOnOff', 'genLevelCtrl']);
            await configureReporting.onOff(endpoint);
        },
    },
    {
        zigbeeModel: ['4512703'],
        model: '4512703',
        vendor: 'Namron',
        description: 'Zigbee 4 channel switch K8',
        supports: 'action',
        fromZigbee: [
            fz.command_on, fz.command_off, fz.battery,
            fz.command_move_with_on_off, fz.command_stop_with_on_off,
        ],
        toZigbee: [],
        meta: {multiEndpoint: true},
        endpoint: (device) => {
            return {l1: 1, l2: 2, l3: 3, l4: 4};
        },
    },
    {
        zigbeeModel: ['4512702'],
        model: '4512702',
        vendor: 'Namron',
        description: 'Zigbee 1 channel switch K4',
        supports: 'action',
        fromZigbee: [
            fz.command_on, fz.command_off, fz.battery,
            fz.command_move_with_on_off, fz.command_stop_with_on_off, fz.command_step_with_on_off,
        ],
        toZigbee: [],
    },
    {
        zigbeeModel: ['4512706'],
        model: '4512706',
        vendor: 'Namron',
        description: 'Remote control',
        supports: 'action',
        fromZigbee: [
            fz.command_on, fz.command_off, fz.command_step_with_on_off, fz.command_step_color_temperature,
            fz.command_recall, fz.command_move_to_color_temp, fz.battery,
        ],
        toZigbee: [],
        meta: {multiEndpoint: true},
        endpoint: (device) => {
            return {l1: 1, l2: 2, l3: 3, l4: 4};
        },
    },

    // SmartThings
    {
        zigbeeModel: ['PGC313'],
        model: 'STSS-MULT-001',
        vendor: 'SmartThings',
        description: 'Multipurpose sensor',
        supports: 'contact',
        fromZigbee: [fz.smartthings_contact],
        toZigbee: [],
    },
    {
        zigbeeModel: ['tagv4'],
        model: 'STS-PRS-251',
        vendor: 'SmartThings',
        description: 'Arrival sensor',
        supports: 'presence',
        fromZigbee: [
            fz.STS_PRS_251_presence, fz.battery_3V,
            fz.STS_PRS_251_beeping,
        ],
        toZigbee: [tz.STS_PRS_251_beep],
        meta: {configureKey: 2},
        configure: async (device, coordinatorEndpoint) => {
            const endpoint = device.getEndpoint(1);
            await bind(endpoint, coordinatorEndpoint, ['genPowerCfg', 'genBinaryInput']);
            await configureReporting.batteryVoltage(endpoint);
            await configureReporting.presentValue(endpoint);
        },
    },
    {
        zigbeeModel: ['3325-S'],
        model: '3325-S',
        vendor: 'SmartThings',
        description: 'Motion sensor (2015 model)',
        supports: 'occupancy and temperature',
        fromZigbee: [fz.temperature, fz.ias_occupancy_alarm_2],
        toZigbee: [],
        meta: {configureKey: 1},
        configure: async (device, coordinatorEndpoint) => {
            const endpoint = device.getEndpoint(1);
            await bind(endpoint, coordinatorEndpoint, ['msTemperatureMeasurement', 'genPowerCfg']);
            await configureReporting.temperature(endpoint);
            await configureReporting.batteryPercentageRemaining(endpoint);
        },
    },
    {
        zigbeeModel: ['3321-S'],
        model: '3321-S',
        vendor: 'SmartThings',
        description: 'Multi Sensor (2015 model)',
        supports: 'contact and temperature',
        fromZigbee: [fz.temperature, fz.smartsense_multi, fz.ias_contact_alarm_1, fz.battery_cr2450],
        toZigbee: [],
        meta: {configureKey: 1},
        configure: async (device, coordinatorEndpoint) => {
            const endpoint = device.getEndpoint(1);
            await bind(endpoint, coordinatorEndpoint, ['msTemperatureMeasurement']);
            await endpoint.read('genPowerCfg', ['batteryVoltage']);
            await configureReporting.temperature(endpoint);
            await configureReporting.batteryVoltage(endpoint);
        },
    },
    {
        zigbeeModel: ['3200-Sgb'],
        model: 'F-APP-UK-V2',
        vendor: 'SmartThings',
        description: 'Zigbee Outlet UK with power meter',
        supports: 'on/off, power measurement',
        fromZigbee: [fz.on_off, fz.electrical_measurement_power],
        toZigbee: [tz.on_off],
        meta: {configureKey: 1},
        configure: async (device, coordinatorEndpoint) => {
            const endpoint = device.getEndpoint(1);
            await bind(endpoint, coordinatorEndpoint, ['genOnOff', 'haElectricalMeasurement']);
            await configureReporting.onOff(endpoint);
            await readEletricalMeasurementPowerConverterAttributes(endpoint);
            // Limit updates to 3V and max 600s (10m)
            await configureReporting.rmsVoltage(endpoint, {'maximumReportInterval': 600, 'reportableChange': 3});
            // Limit updates to 0.01A and max 600s (10m)
            await configureReporting.rmsCurrent(endpoint, {'maximumReportInterval': 600, 'reportableChange': 10});
            // Limit updates to 4.0W and max 600s (10m)
            await configureReporting.activePower(endpoint, {'maximumReportInterval': 600, 'reportableChange': 40});
        },
    },
    {
        zigbeeModel: ['ZB-ONOFFPlug-D0005'],
        model: 'GP-WOU019BBDWG',
        vendor: 'SmartThings',
        description: 'Outlet with power meter',
        supports: 'on/off, power measurement',
        fromZigbee: [fz.on_off, fz.electrical_measurement_power],
        toZigbee: [tz.on_off],
        meta: {configureKey: 2},
        configure: async (device, coordinatorEndpoint) => {
            const endpoint = device.getEndpoint(1);
            await bind(endpoint, coordinatorEndpoint, ['genOnOff', 'haElectricalMeasurement']);
            await configureReporting.onOff(endpoint);
            await readEletricalMeasurementPowerConverterAttributes(endpoint);
            await configureReporting.activePower(endpoint);
            await configureReporting.rmsCurrent(endpoint);
            await configureReporting.rmsVoltage(endpoint);
        },
    },
    {
        zigbeeModel: ['outlet'],
        model: 'IM6001-OTP05',
        vendor: 'SmartThings',
        description: 'Outlet',
        supports: 'on/off',
        fromZigbee: [fz.on_off],
        toZigbee: [tz.on_off],
        meta: {configureKey: 1},
        configure: async (device, coordinatorEndpoint) => {
            const endpoint = device.getEndpoint(1);
            await bind(endpoint, coordinatorEndpoint, ['genOnOff']);
            await configureReporting.onOff(endpoint);
        },
    },
    {
        zigbeeModel: ['outletv4'],
        model: 'STS-OUT-US-2',
        vendor: 'SmartThings',
        description: 'Zigbee smart plug with power meter',
        supports: 'on/off, power measurement',
        fromZigbee: [fz.on_off, fz.electrical_measurement_power],
        toZigbee: [tz.on_off],
        meta: {configureKey: 2},
        configure: async (device, coordinatorEndpoint) => {
            const endpoint = device.getEndpoint(1);
            await bind(endpoint, coordinatorEndpoint, ['genOnOff', 'haElectricalMeasurement']);
            await configureReporting.onOff(endpoint);
            await readEletricalMeasurementPowerConverterAttributes(endpoint);
            await configureReporting.activePower(endpoint);
            await configureReporting.rmsCurrent(endpoint);
            await configureReporting.rmsVoltage(endpoint, {reportableChange: 10});
        },
    },
    {
        zigbeeModel: ['motion'],
        model: 'IM6001-MTP01',
        vendor: 'SmartThings',
        description: 'Motion sensor (2018 model)',
        supports: 'occupancy and temperature',
        fromZigbee: [
            fz.temperature,
            fz.ignore_iaszone_report,
            fz.ias_occupancy_alarm_1, fz.battery_3V,
        ],
        toZigbee: [],
        meta: {configureKey: 1},
        configure: async (device, coordinatorEndpoint) => {
            const endpoint = device.getEndpoint(1);
            await bind(endpoint, coordinatorEndpoint, ['msTemperatureMeasurement', 'genPowerCfg']);
            await configureReporting.temperature(endpoint);
            await configureReporting.batteryVoltage(endpoint);
        },
    },
    {
        zigbeeModel: ['motionv4'],
        model: 'STS-IRM-250',
        vendor: 'SmartThings',
        description: 'Motion sensor (2016 model)',
        supports: 'occupancy and temperature',
        fromZigbee: [
            fz.temperature, fz.ias_occupancy_alarm_2,
            fz.ias_occupancy_alarm_1, fz.battery_3V,
        ],
        toZigbee: [],
        meta: {configureKey: 1},
        configure: async (device, coordinatorEndpoint) => {
            const endpoint = device.getEndpoint(1);
            await bind(endpoint, coordinatorEndpoint, ['msTemperatureMeasurement', 'genPowerCfg']);
            await configureReporting.temperature(endpoint);
            await configureReporting.batteryVoltage(endpoint);
        },
    },
    {
        zigbeeModel: ['3305-S', '3305'],
        model: '3305-S',
        vendor: 'SmartThings',
        description: 'Motion sensor (2014 model)',
        supports: 'occupancy and temperature',
        fromZigbee: [
            fz.temperature, fz.ias_occupancy_alarm_2,
            fz.battery_3V,
        ],
        toZigbee: [],
        meta: {configureKey: 1},
        configure: async (device, coordinatorEndpoint) => {
            const endpoint = device.getEndpoint(1);
            await bind(endpoint, coordinatorEndpoint, ['msTemperatureMeasurement', 'genPowerCfg']);
            await configureReporting.temperature(endpoint);
            await configureReporting.batteryVoltage(endpoint);
        },
    },
    {
        zigbeeModel: ['3300-S'],
        model: '3300-S',
        vendor: 'SmartThings',
        description: 'Door sensor',
        supports: 'contact and temperature',
        fromZigbee: [fz.temperature, fz.smartsense_multi, fz.ias_contact_alarm_1, fz.battery_3V],
        toZigbee: [],
        meta: {configureKey: 1},
        configure: async (device, coordinatorEndpoint) => {
            const endpoint = device.getEndpoint(1);
            await bind(endpoint, coordinatorEndpoint, ['msTemperatureMeasurement', 'genPowerCfg']);
            await configureReporting.temperature(endpoint);
            await configureReporting.batteryVoltage(endpoint);
        },
    },
    {
        zigbeeModel: ['multiv4'],
        model: 'F-MLT-US-2',
        vendor: 'SmartThings',
        description: 'Multipurpose sensor (2016 model)',
        supports: 'contact',
        fromZigbee: [fz.temperature, fz.battery_3V, fz.ias_contact_alarm_1],
        toZigbee: [],
        meta: {configureKey: 1},
        configure: async (device, coordinatorEndpoint) => {
            const endpoint = device.getEndpoint(1);
            await bind(endpoint, coordinatorEndpoint, ['msTemperatureMeasurement', 'genPowerCfg']);
            await configureReporting.temperature(endpoint);
            await configureReporting.batteryVoltage(endpoint);
        },
    },
    {
        zigbeeModel: ['multi'],
        model: 'IM6001-MPP01',
        vendor: 'SmartThings',
        description: 'Multipurpose sensor (2018 model)',
        supports: 'contact',
        fromZigbee: [fz.temperature, fz.ias_contact_alarm_1, fz.battery_3V, fz.ignore_iaszone_attreport],
        toZigbee: [],
        meta: {configureKey: 1},
        configure: async (device, coordinatorEndpoint) => {
            const endpoint = device.getEndpoint(1);
            await bind(endpoint, coordinatorEndpoint, ['msTemperatureMeasurement', 'genPowerCfg']);
            await configureReporting.temperature(endpoint);
            await configureReporting.batteryVoltage(endpoint);
        },
    },
    {
        zigbeeModel: ['3310-S'],
        model: '3310-S',
        vendor: 'SmartThings',
        description: 'Temperature and humidity sensor',
        supports: 'temperature and humidity',
        fromZigbee: [fz.temperature, fz._3310_humidity, fz.battery_3V],
        toZigbee: [],
        meta: {configureKey: 2},
        configure: async (device, coordinatorEndpoint) => {
            const endpoint = device.getEndpoint(1);
            const binds = ['msTemperatureMeasurement', 'manuSpecificCentraliteHumidity', 'genPowerCfg'];
            await bind(endpoint, coordinatorEndpoint, binds);
            await configureReporting.temperature(endpoint);

            const payload = [{
                attribute: 'measuredValue',
                minimumReportInterval: 10,
                maximumReportInterval: repInterval.HOUR,
                reportableChange: 10,
            }];
            await endpoint.configureReporting('manuSpecificCentraliteHumidity', payload, {manufacturerCode: 0x104E});

            await configureReporting.batteryVoltage(endpoint);
        },
    },
    {
        zigbeeModel: ['3315-S'],
        model: '3315-S',
        vendor: 'SmartThings',
        description: 'Water sensor',
        supports: 'water and temperature',
        fromZigbee: [fz.temperature, fz.ias_water_leak_alarm_1, fz.battery_3V],
        toZigbee: [],
        meta: {configureKey: 1},
        configure: async (device, coordinatorEndpoint) => {
            const endpoint = device.getEndpoint(1);
            await bind(endpoint, coordinatorEndpoint, ['msTemperatureMeasurement', 'genPowerCfg']);
            await configureReporting.temperature(endpoint);
            await configureReporting.batteryVoltage(endpoint);
        },
    },
    {
        zigbeeModel: ['3315-Seu'],
        model: 'WTR-UK-V2',
        vendor: 'SmartThings',
        description: 'Water leak sensor (2015 model)',
        supports: 'water and temperature',
        fromZigbee: [fz.temperature, fz.ias_water_leak_alarm_1, fz.battery_3V],
        toZigbee: [],
        meta: {configureKey: 1},
        configure: async (device, coordinatorEndpoint) => {
            const endpoint = device.getEndpoint(1);
            await bind(endpoint, coordinatorEndpoint, ['msTemperatureMeasurement', 'genPowerCfg']);
            await configureReporting.temperature(endpoint);
            await configureReporting.batteryVoltage(endpoint);
        },
    },
    {
        zigbeeModel: ['water'],
        model: 'IM6001-WLP01',
        vendor: 'SmartThings',
        description: 'Water leak sensor (2018 model)',
        supports: 'water leak and temperature',
        fromZigbee: [fz.temperature, fz.ias_water_leak_alarm_1, fz.battery_3V],
        toZigbee: [],
        meta: {configureKey: 1},
        configure: async (device, coordinatorEndpoint) => {
            const endpoint = device.getEndpoint(1);
            await bind(endpoint, coordinatorEndpoint, ['msTemperatureMeasurement', 'genPowerCfg']);
            await configureReporting.temperature(endpoint);
            await configureReporting.batteryVoltage(endpoint);
        },
    },
    {
        zigbeeModel: ['moisturev4'],
        model: 'STS-WTR-250',
        vendor: 'SmartThings',
        description: 'Water leak sensor (2016 model)',
        supports: 'water leak',
        fromZigbee: [fz.ias_water_leak_alarm_1, fz.battery_3V, fz.temperature],
        toZigbee: [],
        meta: {configureKey: 2},
        configure: async (device, coordinatorEndpoint) => {
            const endpoint = device.getEndpoint(1);
            await bind(endpoint, coordinatorEndpoint, ['genPowerCfg', 'msTemperatureMeasurement']);
            await configureReporting.batteryVoltage(endpoint);
            await configureReporting.temperature(endpoint);
        },
    },
    {
        zigbeeModel: ['3315-G'],
        model: '3315-G',
        vendor: 'SmartThings',
        description: 'Water sensor',
        supports: 'water and temperature',
        fromZigbee: [fz.temperature, fz.ias_water_leak_alarm_1, fz.battery_3V],
        toZigbee: [],
        meta: {configureKey: 1},
        configure: async (device, coordinatorEndpoint) => {
            const endpoint = device.getEndpoint(1);
            await bind(endpoint, coordinatorEndpoint, ['msTemperatureMeasurement', 'genPowerCfg']);
            await configureReporting.temperature(endpoint);
            await configureReporting.batteryVoltage(endpoint);
        },
    },
    {
        zigbeeModel: ['button'],
        model: 'IM6001-BTP01',
        vendor: 'SmartThings',
        description: 'Button',
        supports: 'single, double and hold click, temperature',
        fromZigbee: [fz.st_button_state, fz.battery, fz.temperature, fz.ignore_iaszone_attreport],
        toZigbee: [],
        meta: {configureKey: 1},
        configure: async (device, coordinatorEndpoint) => {
            const endpoint = device.getEndpoint(1);
            await bind(endpoint, coordinatorEndpoint, ['msTemperatureMeasurement', 'genPowerCfg']);
            await configureReporting.temperature(endpoint);
            await configureReporting.batteryVoltage(endpoint);
        },
    },
    {
        zigbeeModel: ['Z-SRN12N', 'SZ-SRN12N'],
        model: 'SZ-SRN12N',
        vendor: 'SmartThings',
        description: 'Smart siren',
        supports: 'warning',
        fromZigbee: [],
        toZigbee: [tz.warning],
        meta: {configureKey: 1},
        configure: async (device, coordinatorEndpoint) => {
            const endpoint = device.getEndpoint(1);
            await bind(endpoint, coordinatorEndpoint, ['genPowerCfg']);
        },
    },
    {
        zigbeeModel: ['zbt-dimlight-gls0006'],
        model: 'GP-LBU019BBAWU',
        vendor: 'SmartThings',
        description: 'Smart bulb',
        extend: generic.light_onoff_brightness,
    },

    // Trust
    {
        zigbeeModel: ['WATER_TPV14'],
        model: 'ZWLD-100',
        vendor: 'Trust',
        description: 'Water leakage detector',
        supports: 'water leak',
        fromZigbee: [
            fz.ias_water_leak_alarm_1,
            fz.ignore_basic_report,
            fz.battery,
        ],
        toZigbee: [],
        meta: {configureKey: 1},
        configure: async (device, coordinatorEndpoint) => {
            const endpoint = device.getEndpoint(1);
            await bind(endpoint, coordinatorEndpoint, ['genPowerCfg']);
            await configureReporting.batteryPercentageRemaining(endpoint);
        },
    },
    {
        zigbeeModel: ['\u0000\u0000\u0000\u0000\u0000\u0000\u0000\u0000\u0000\u0000\u0000\u0000'+
                      '\u0000\u0000\u0000\u0000\u0000'],
        model: 'ZYCT-202',
        vendor: 'Trust',
        description: 'Remote control',
        supports: 'on, off, stop, up-press, down-press',
        fromZigbee: [
            fz.command_on, fz.command_off_with_effect, fz.ZYCT202_stop, fz.ZYCT202_up_down,
        ],
        toZigbee: [],
        meta: {configureKey: 2},
        configure: async (device, coordinatorEndpoint) => {
            const endpoint = device.getEndpoint(1);
            await bind(endpoint, coordinatorEndpoint, ['genOnOff']);
            await configureReporting.onOff(endpoint);
        },
    },
    {
        zigbeeModel: ['ZLL-DimmableLigh'],
        model: 'ZLED-2709',
        vendor: 'Trust',
        description: 'Smart Dimmable LED Bulb',
        extend: generic.light_onoff_brightness,
    },
    {
        zigbeeModel: ['ZLL-ColorTempera', 'ZLL-ColorTemperature'],
        model: 'ZLED-TUNE9',
        vendor: 'Trust',
        description: 'Smart tunable LED bulb',
        extend: generic.light_onoff_brightness_colortemp,
    },
    {
        zigbeeModel: ['VMS_ADUROLIGHT'],
        model: 'ZPIR-8000',
        vendor: 'Trust',
        description: 'Motion Sensor',
        supports: 'occupancy',
        fromZigbee: [
            fz.ias_occupancy_alarm_2, fz.battery,
            fz.ignore_basic_report,
        ],
        toZigbee: [],
        meta: {configureKey: 1},
        configure: async (device, coordinatorEndpoint) => {
            const endpoint = device.getEndpoint(1);
            await bind(endpoint, coordinatorEndpoint, ['genPowerCfg']);
            await configureReporting.batteryPercentageRemaining(endpoint);
        },
    },
    {
        zigbeeModel: ['CSW_ADUROLIGHT'],
        model: 'ZCTS-808',
        vendor: 'Trust',
        description: 'Wireless contact sensor',
        supports: 'contact',
        fromZigbee: [
            fz.ias_contact_alarm_1, fz.battery,
            fz.ignore_basic_report,
        ],
        toZigbee: [],
        meta: {configureKey: 1},
        configure: async (device, coordinatorEndpoint) => {
            const endpoint = device.getEndpoint(1);
            await bind(endpoint, coordinatorEndpoint, ['genPowerCfg']);
            await configureReporting.batteryPercentageRemaining(endpoint);
        },
    },

    // Paulmann
    {
        zigbeeModel: ['Switch Controller '],
        model: '50043',
        vendor: 'Paulmann',
        description: 'SmartHome Zigbee Cephei Switch Controller',
        supports: 'on/off',
        fromZigbee: [fz.on_off],
        toZigbee: [tz.on_off],
    },
    {
        zigbeeModel: ['Dimmablelight '],
        model: '50044/50045',
        vendor: 'Paulmann',
        description: 'SmartHome Zigbee Dimmer or LED-stripe',
        extend: generic.light_onoff_brightness,
    },
    {
        zigbeeModel: ['RGBW light', '500.49'],
        model: '50049',
        vendor: 'Paulmann',
        description: 'SmartHome Yourled RGB Controller',
        extend: generic.light_onoff_brightness_colortemp_colorxy,
    },
    {
        zigbeeModel: ['CCT light'],
        model: '50064',
        vendor: 'Paulmann',
        description: 'SmartHome led spot',
        extend: generic.light_onoff_brightness_colortemp,
    },
    {
        zigbeeModel: ['371000001'],
        model: '371000001',
        vendor: 'Paulmann',
        description: 'SmartHome led spot tuneable white',
        extend: generic.light_onoff_brightness_colortemp,
    },
    {
        zigbeeModel: ['371000002'],
        model: '798.09',
        vendor: 'Paulmann',
        description: 'LED panel Amaris 595x595mm 35W matt white',
        extend: generic.light_onoff_brightness_colortemp_colorxy,
    },
    {
        zigbeeModel: ['500.45'],
        model: '798.15',
        vendor: 'Paulmann',
        description: 'SmartHome Zigbee Pendulum Light Aptare',
        extend: generic.light_onoff_brightness,
    },
    {
        zigbeeModel: ['500.48'],
        model: '500.48',
        vendor: 'Paulmann',
        description: 'SmartHome Zigbee YourLED dim/switch controller max. 60 W',
        extend: generic.light_onoff_brightness,
    },
    {
        zigbeeModel: ['H036-0001'],
        model: '93999',
        vendor: 'Paulmann',
        description: 'Plug Shine Zigbee controller',
        extend: generic.light_onoff_brightness,
    },

    // Bitron
    {
        zigbeeModel: ['AV2010/34'],
        model: 'AV2010/34',
        vendor: 'Bitron',
        description: '4-Touch single click buttons',
        supports: 'click',
        fromZigbee: [fz.ignore_power_report, fz.AV2010_34_click],
        toZigbee: [],
        meta: {configureKey: 1},
        configure: async (device, coordinatorEndpoint) => {
            const endpoint = device.getEndpoint(1);
            await bind(endpoint, coordinatorEndpoint, ['genPowerCfg']);
        },
    },
    {
        zigbeeModel: ['902010/22'],
        model: 'AV2010/22',
        vendor: 'Bitron',
        description: 'Wireless motion detector',
        supports: 'occupancy',
        fromZigbee: [fz.ias_occupancy_alarm_1_with_timeout],
        toZigbee: [],
    },
    {
        zigbeeModel: ['902010/25'],
        model: 'AV2010/25',
        vendor: 'Bitron',
        description: 'Video wireless socket',
        supports: 'on/off, power measurement',
        fromZigbee: [fz.on_off, fz.bitron_power],
        toZigbee: [tz.on_off],
        meta: {configureKey: 2},
        configure: async (device, coordinatorEndpoint) => {
            const endpoint = device.getEndpoint(1);
            await bind(endpoint, coordinatorEndpoint, ['genOnOff', 'seMetering']);
            await configureReporting.instantaneousDemand(endpoint);
        },
    },
    {
        zigbeeModel: ['902010/32'],
        model: 'AV2010/32',
        vendor: 'Bitron',
        description: 'Wireless wall thermostat with relay',
        supports: 'temperature, heating/cooling system control',
        fromZigbee: [
            fz.bitron_thermostat_att_report,
            fz.bitron_battery_att_report,
        ],
        toZigbee: [
            tz.thermostat_occupied_heating_setpoint, tz.thermostat_local_temperature_calibration,
            tz.thermostat_local_temperature, tz.thermostat_running_state,
            tz.thermostat_temperature_display_mode,
        ],
        meta: {configureKey: 2},
        configure: async (device, coordinatorEndpoint) => {
            const endpoint = device.getEndpoint(1);
            const binds = [
                'genBasic', 'genPowerCfg', 'genIdentify', 'genPollCtrl', 'hvacThermostat', 'hvacUserInterfaceCfg',
            ];
            await bind(endpoint, coordinatorEndpoint, binds);
            await configureReporting.thermostatTemperature(endpoint, 900, repInterval.HOUR, 1);
            await configureReporting.thermostatTemperatureCalibration(endpoint);
            await configureReporting.thermostatOccupiedHeatingSetpoint(endpoint);
            await configureReporting.thermostatRunningState(endpoint);
            await configureReporting.batteryAlarmState(endpoint);
            await configureReporting.batteryVoltage(endpoint);
        },
    },
    {
        zigbeeModel: ['902010/21A'],
        model: 'AV2010/21A',
        vendor: 'Bitron',
        description: 'Compact magnetic contact sensor',
        supports: 'contact, tamper',
        fromZigbee: [fz.ias_contact_alarm_1],
        toZigbee: [],
    },
    {
        zigbeeModel: ['902010/24A'],
        model: 'AV2010/24A',
        vendor: 'Bitron',
        description: 'Optical smoke detector (hardware version v2)',
        supports: 'smoke, tamper and battery',
        fromZigbee: [fz.ias_smoke_alarm_1],
        toZigbee: [],
    },
    {
        zigbeeModel: ['902010/24'],
        model: '902010/24',
        vendor: 'Bitron',
        description: 'Optical smoke detector (hardware version v1)',
        supports: 'smoke, tamper and battery',
        fromZigbee: [fz.ias_smoke_alarm_1],
        toZigbee: [],
    },

    // Iris
    {
        zigbeeModel: ['3210-L'],
        model: '3210-L',
        vendor: 'Iris',
        description: 'Smart plug',
        supports: 'on/off, power measurement',
        fromZigbee: [fz.on_off, fz.electrical_measurement_power],
        toZigbee: [tz.on_off],
        meta: {configureKey: 5},
        configure: async (device, coordinatorEndpoint) => {
            const endpoint = device.getEndpoint(1);
            await bind(endpoint, coordinatorEndpoint, ['genOnOff', 'haElectricalMeasurement']);
            await readEletricalMeasurementPowerConverterAttributes(endpoint);
            await configureReporting.onOff(endpoint);
            await configureReporting.rmsVoltage(endpoint, {'reportableChange': 2}); // Voltage reports in V
            await configureReporting.rmsCurrent(endpoint, {'reportableChange': 10}); // Current reports in mA
            await configureReporting.activePower(endpoint); // Power reports in 0.1W
        },
    },
    {
        zigbeeModel: ['3326-L'],
        model: '3326-L',
        vendor: 'Iris',
        description: 'Motion and temperature sensor',
        supports: 'occupancy and temperature',
        fromZigbee: [fz.ias_occupancy_alarm_2, fz.temperature, fz.battery_3V_2100],
        toZigbee: [],
        meta: {configureKey: 2},
        configure: async (device, coordinatorEndpoint) => {
            const endpoint = device.getEndpoint(1);
            await bind(endpoint, coordinatorEndpoint, ['msTemperatureMeasurement', 'genPowerCfg']);
            await configureReporting.temperature(endpoint);
            await configureReporting.batteryVoltage(endpoint);
        },
    },
    {
        zigbeeModel: ['3320-L'],
        model: '3320-L',
        vendor: 'Iris',
        description: 'Contact and temperature sensor',
        supports: 'contact and temperature',
        fromZigbee: [fz.iris_3320L_contact, fz.temperature, fz.battery_3V_2100],
        toZigbee: [],
        meta: {configureKey: 1},
        configure: async (device, coordinatorEndpoint) => {
            const endpoint = device.getEndpoint(1);
            await bind(endpoint, coordinatorEndpoint, ['msTemperatureMeasurement', 'genPowerCfg']);
            await configureReporting.temperature(endpoint);
            await configureReporting.batteryVoltage(endpoint);
        },
    },
    {
        zigbeeModel: ['3460-L'],
        model: '3460-L',
        vendor: 'Iris',
        description: 'Smart button',
        supports: 'action, temperature',
        fromZigbee: [fz.command_on, fz.command_off, fz.battery_3V_2100, fz.temperature],
        toZigbee: [],
        meta: {configureKey: 1},
        configure: async (device, coordinatorEndpoint) => {
            const endpoint = device.getEndpoint(1);
            await bind(endpoint, coordinatorEndpoint, ['genOnOff', 'genPowerCfg', 'msTemperatureMeasurement']);
            await configureReporting.onOff(endpoint);
            await configureReporting.batteryVoltage(endpoint);
            await configureReporting.temperature(endpoint);
        },
    },
    {
        zigbeeModel: ['1117-S'],
        model: 'iL07_1',
        vendor: 'Iris',
        description: 'Motion Sensor',
        supports: 'motion, tamper and battery',
        fromZigbee: [fz.ias_occupancy_alarm_2],
        toZigbee: [],
    },
    {
        zigbeeModel: ['HT8-ZB'],
        model: '27087-03',
        vendor: 'Iris',
        description: 'Hose faucet water timer',
        supports: 'on/off',
        fromZigbee: [fz.on_off, fz.battery_3V, fz.ignore_time_read],
        toZigbee: [tz.on_off],
        meta: {configureKey: 1},
        configure: async (device, coordinatorEndpoint) => {
            const endpoint = device.getEndpoint(1);
            await bind(endpoint, coordinatorEndpoint, ['genOnOff', 'genPowerCfg']);
            await configureReporting.batteryVoltage(endpoint);
        },
    },

    // ksentry
    {
        zigbeeModel: ['Lamp_01'],
        model: 'KS-SM001',
        vendor: 'Ksentry Electronics',
        description: '[Zigbee OnOff Controller](http://ksentry.manufacturer.globalsources.com/si/6008837134660'+
                     '/pdtl/ZigBee-module/1162731630/zigbee-on-off-controller-modules.htm)',
        supports: 'on/off',
        fromZigbee: [fz.on_off],
        toZigbee: [tz.on_off],
        meta: {configureKey: 1},
        configure: async (device, coordinatorEndpoint) => {
            const endpoint = device.getEndpoint(11);
            await bind(endpoint, coordinatorEndpoint, ['genOnOff']);
            await configureReporting.onOff(endpoint);
        },
    },

    // Ninja Blocks
    {
        zigbeeModel: ['Ninja Smart plug'],
        model: 'Z809AF',
        vendor: 'Ninja Blocks',
        description: 'Zigbee smart plug with power meter',
        supports: 'on/off, power measurement',
        fromZigbee: [fz.on_off, fz.metering_power],
        toZigbee: [tz.on_off],
        meta: {configureKey: 3},
        configure: async (device, coordinatorEndpoint) => {
            const endpoint = device.getEndpoint(1);
            await bind(endpoint, coordinatorEndpoint, ['genOnOff', 'seMetering']);
            await configureReporting.onOff(endpoint);
            await readMeteringPowerConverterAttributes(endpoint);
            await configureReporting.instantaneousDemand(endpoint);
        },
    },

    // Commercial Electric
    {
        zigbeeModel: ['Zigbee CCT Downlight'],
        model: '53170161',
        vendor: 'Commercial Electric',
        description: 'Matte White Recessed Retrofit Smart Led Downlight - 4 Inch',
        extend: generic.light_onoff_brightness_colortemp,
    },

    // ilux
    {
        zigbeeModel: ['LEColorLight'],
        model: '900008-WW',
        vendor: 'ilux',
        description: 'Dimmable A60 E27 LED Bulb',
        extend: generic.light_onoff_brightness,
    },

    // Dresden Elektronik
    {
        zigbeeModel: ['FLS-PP3'],
        model: 'Mega23M12',
        vendor: 'Dresden Elektronik',
        description: 'ZigBee Light Link wireless electronic ballast',
        extend: generic.light_onoff_brightness_colortemp_colorxy,
        endpoint: (device) => {
            return {rgb: 10, white: 11};
        },
    },
    {
        zigbeeModel: ['FLS-CT'],
        model: 'XVV-Mega23M12',
        vendor: 'Dresden Elektronik',
        description: 'ZigBee Light Link wireless electronic ballast color temperature',
        extend: generic.light_onoff_brightness_colortemp,
    },

    // Centralite
    {
        zigbeeModel: ['4256251-RZHAC'],
        model: '4256251-RZHAC',
        vendor: 'Centralite',
        description: 'White Swiss power outlet switch with power meter',
        supports: 'switch and power meter',
        fromZigbee: [fz.on_off, fz.RZHAC_4256251_power],
        toZigbee: [tz.on_off],
        meta: {configureKey: 3},
        configure: async (device, coordinatorEndpoint) => {
            const endpoint = device.getEndpoint(1);
            await bind(endpoint, coordinatorEndpoint, ['genOnOff', 'haElectricalMeasurement']);
            await configureReporting.onOff(endpoint);
            await configureReporting.rmsVoltage(endpoint);
            await configureReporting.rmsCurrent(endpoint);
            await configureReporting.activePower(endpoint);
        },
    },
    {
        zigbeeModel: ['4257050-ZHAC'],
        model: '4257050-ZHAC',
        vendor: 'Centralite',
        description: '3-Series smart dimming outlet',
        supports: 'on/off, brightness, power measurement',
        fromZigbee: [fz.restorable_brightness, fz.on_off, fz.electrical_measurement_power],
        toZigbee: [tz.light_onoff_restorable_brightness],
        meta: {configureKey: 4},
        configure: async (device, coordinatorEndpoint) => {
            const endpoint = device.getEndpoint(1);
            await bind(endpoint, coordinatorEndpoint, ['genOnOff', 'genLevelCtrl', 'haElectricalMeasurement']);
            await configureReporting.onOff(endpoint);
            await readEletricalMeasurementPowerConverterAttributes(endpoint);
            await configureReporting.rmsVoltage(endpoint, {'reportableChange': 2}); // Voltage reports in V
            await configureReporting.rmsCurrent(endpoint, {'reportableChange': 10}); // Current reports in mA
            await configureReporting.activePower(endpoint, {'reportableChange': 2}); // Power reports in 0.1W
        },
    },
    {
        zigbeeModel: ['4257050-RZHAC'],
        model: '4257050-RZHAC',
        vendor: 'Centralite',
        description: '3-Series smart outlet',
        supports: 'on/off, power measurement',
        fromZigbee: [fz.on_off, fz.electrical_measurement_power],
        toZigbee: [tz.on_off],
        meta: {configureKey: 1},
        configure: async (device, coordinatorEndpoint) => {
            const endpoint = device.getEndpoint(1);
            await bind(endpoint, coordinatorEndpoint, ['genOnOff', 'haElectricalMeasurement']);
            await configureReporting.onOff(endpoint);
            await readEletricalMeasurementPowerConverterAttributes(endpoint);
            await configureReporting.rmsVoltage(endpoint, {'reportableChange': 2}); // Voltage reports in V
            await configureReporting.rmsCurrent(endpoint, {'reportableChange': 10}); // Current reports in mA
            await configureReporting.activePower(endpoint, {'reportableChange': 2}); // Power reports in 0.1W
        },
    },
    {
        zigbeeModel: ['3323-G'],
        model: '3323-G',
        vendor: 'Centralite',
        description: 'Micro-door sensor',
        supports: 'contact, temperature',
        fromZigbee: [fz.ias_contact_alarm_1, fz.temperature],
        toZigbee: [],
        meta: {configureKey: 1},
        configure: async (device, coordinatorEndpoint) => {
            const endpoint = device.getEndpoint(1);
            await bind(endpoint, coordinatorEndpoint, ['msTemperatureMeasurement']);
            await configureReporting.temperature(endpoint);
        },
    },
    {
        zigbeeModel: ['3420'],
        model: '3420-G',
        vendor: 'Centralite',
        description: '3-Series night light repeater',
        extend: generic.light_onoff_brightness,
    },
    {
        zigbeeModel: ['3157100'],
        model: '3157100',
        vendor: 'Centralite',
        description: '3-Series pearl touch thermostat,',
        supports: 'temperature, heating/cooling system control, fan',
        fromZigbee: [
            fz.battery_3V_2100,
            fz.thermostat_att_report,
            fz.generic_fan_mode,
            fz.ignore_time_read,
        ],
        toZigbee: [
            tz.factory_reset, tz.thermostat_local_temperature, tz.thermostat_local_temperature_calibration,
            tz.thermostat_occupancy, tz.thermostat_occupied_heating_setpoint, tz.thermostat_occupied_cooling_setpoint,
            tz.thermostat_unoccupied_heating_setpoint, tz.thermostat_unoccupied_cooling_setpoint,
            tz.thermostat_setpoint_raise_lower, tz.thermostat_remote_sensing,
            tz.thermostat_control_sequence_of_operation, tz.thermostat_system_mode, tz.thermostat_weekly_schedule,
            tz.thermostat_clear_weekly_schedule, tz.thermostat_relay_status_log, tz.fan_mode,
        ],
        meta: {configureKey: 1},
        configure: async (device, coordinatorEndpoint) => {
            const endpoint = device.getEndpoint(1);
            await bind(endpoint, coordinatorEndpoint, ['genPowerCfg', 'hvacThermostat', 'hvacFanCtrl']);
            await configureReporting.batteryVoltage(endpoint);
            await configureReporting.thermostatRunningState(endpoint);
            await configureReporting.thermostatTemperature(endpoint);
            await configureReporting.fanMode(endpoint);
        },
    },

    // Blaupunkt
    {
        zigbeeModel: ['SCM-2_00.00.03.15', 'SCM-R_00.00.03.15TC', 'SCM_00.00.03.14TC', 'SCM_00.00.03.05TC'],
        model: 'SCM-S1',
        vendor: 'Blaupunkt',
        description: 'Roller shutter',
        supports: 'open/close',
        fromZigbee: [fz.cover_position_via_brightness, fz.cover_state_via_onoff],
        toZigbee: [tz.cover_position_via_brightness, tz.cover_open_close_via_brightness],
        meta: {configureKey: 1},
        configure: async (device, coordinatorEndpoint) => {
            const endpoint = device.getEndpoint(1);
            await bind(endpoint, coordinatorEndpoint, ['genLevelCtrl']);
            await configureReporting.brightness(endpoint);
        },
    },

    // Lupus
    {
        zigbeeModel: ['SCM_00.00.03.11TC'],
        model: '12031',
        vendor: 'Lupus',
        description: 'Roller shutter',
        supports: 'open/close',
        fromZigbee: [fz.cover_position_via_brightness, fz.cover_state_via_onoff],
        toZigbee: [tz.cover_position_via_brightness, tz.cover_open_close_via_brightness],
    },
    {
        zigbeeModel: ['SCM-3-OTA_00.00.03.16TC'],
        model: 'LS12128',
        vendor: 'Lupus',
        description: 'Roller shutter',
        supports: 'open/close',
        fromZigbee: [fz.cover_position_via_brightness, fz.cover_state_via_onoff],
        toZigbee: [tz.cover_position_via_brightness, tz.cover_open_close_via_brightness],
    },
    {
        zigbeeModel: ['PSMP5_00.00.03.11TC'],
        model: '12050',
        vendor: 'Lupus',
        description: 'LUPUSEC mains socket with power meter',
        supports: 'on/off, power measurement',
        fromZigbee: [fz.on_off, fz.bitron_power],
        toZigbee: [tz.on_off],
        meta: {configureKey: 2},
        configure: async (device, coordinatorEndpoint) => {
            const endpoint = device.getEndpoint(1);
            await bind(endpoint, coordinatorEndpoint, ['genOnOff', 'seMetering']);
            await configureReporting.instantaneousDemand(endpoint);
        },
    },
    {
        zigbeeModel: ['PRS3CH1_00.00.05.10TC'],
        model: '12126',
        vendor: 'Lupus',
        description: '1 chanel relay',
        supports: 'on/off',
        fromZigbee: [fz.on_off],
        toZigbee: [tz.on_off],
        meta: {configureKey: 1},
        configure: async (device, coordinatorEndpoint) => {
            const endpoint = device.getEndpoint(1);
            await bind(endpoint, coordinatorEndpoint, ['genOnOff']);
        },
    },

    // Climax
    {
        zigbeeModel: ['PSS_00.00.00.15TC'],
        model: 'PSS-23ZBS',
        vendor: 'Climax',
        description: 'Power plug',
        supports: 'on/off',
        fromZigbee: [fz.on_off],
        toZigbee: [tz.on_off],
    },
    {
        zigbeeModel: ['SCM-3_00.00.03.15'],
        model: 'SCM-5ZBS',
        vendor: 'Climax',
        description: 'Roller shutter',
        supports: 'open/close',
        fromZigbee: [fz.cover_position_via_brightness, fz.cover_state_via_onoff],
        toZigbee: [tz.cover_position_via_brightness, tz.cover_open_close_via_brightness],
    },
    {
        zigbeeModel: ['PSM_00.00.00.35TC'],
        model: 'PSM-29ZBSR',
        vendor: 'Climax',
        description: 'Power plug',
        supports: 'on/off',
        fromZigbee: [fz.on_off],
        toZigbee: [tz.on_off],
    },

    // HEIMAN
    {
        zigbeeModel: ['CO_V15', 'CO_YDLV10'],
        model: 'HS1CA-M',
        description: 'Smart carbon monoxide sensor',
        supports: 'carbon monoxide',
        vendor: 'HEIMAN',
        fromZigbee: [fz.ias_carbon_monoxide_alarm_1, fz.battery],
        toZigbee: [],
        meta: {configureKey: 1},
        configure: async (device, coordinatorEndpoint) => {
            const endpoint = device.getEndpoint(1);
            await bind(endpoint, coordinatorEndpoint, ['genPowerCfg']);
            await configureReporting.batteryPercentageRemaining(endpoint);
            await configureReporting.batteryAlarmState(endpoint);
        },
    },
    {
        zigbeeModel: ['PIRSensor-N', 'PIRSensor-EM'],
        model: 'HS3MS',
        vendor: 'HEIMAN',
        description: 'Smart motion sensor',
        supports: 'occupancy',
        fromZigbee: [fz.ias_occupancy_alarm_1],
        toZigbee: [],
    },
    {
        zigbeeModel: ['SmartPlug'],
        model: 'HS2SK',
        description: 'Smart metering plug',
        supports: 'on/off, power measurement',
        vendor: 'HEIMAN',
        fromZigbee: [fz.on_off, fz.electrical_measurement_power],
        toZigbee: [tz.on_off],
        meta: {configureKey: 4},
        configure: async (device, coordinatorEndpoint) => {
            const endpoint = device.getEndpoint(1);
            await bind(endpoint, coordinatorEndpoint, ['genOnOff', 'haElectricalMeasurement']);
            await configureReporting.onOff(endpoint);
            await readEletricalMeasurementPowerConverterAttributes(endpoint);
            await configureReporting.rmsVoltage(endpoint);
            await configureReporting.rmsCurrent(endpoint);
            await configureReporting.activePower(endpoint);
        },
    },
    {
        zigbeeModel: [
            'SMOK_V16',
            'b5db59bfd81e4f1f95dc57fdbba17931',
            '98293058552c49f38ad0748541ee96ba',
            'SMOK_YDLV10',
            'SmokeSensor-EM',
            'FB56-SMF02HM1.4',
        ],
        model: 'HS1SA-M',
        vendor: 'HEIMAN',
        description: 'Smoke detector',
        supports: 'smoke',
        fromZigbee: [
            fz.heiman_smoke,
            fz.battery,
            fz.heiman_smoke_enrolled,

        ],
        toZigbee: [],
        meta: {configureKey: 1},
        configure: async (device, coordinatorEndpoint) => {
            const endpoint = device.getEndpoint(1);
            await bind(endpoint, coordinatorEndpoint, ['genPowerCfg']);
            await configureReporting.batteryPercentageRemaining(endpoint);
            await configureReporting.batteryAlarmState(endpoint);
        },
    },
    {
        zigbeeModel: ['SmokeSensor-N', 'SmokeSensor-N-3.0'],
        model: 'HS3SA',
        vendor: 'HEIMAN',
        description: 'Smoke detector',
        supports: 'smoke',
        fromZigbee: [fz.heiman_smoke, fz.battery],
        toZigbee: [],
        meta: {configureKey: 1},
        configure: async (device, coordinatorEndpoint) => {
            const endpoint = device.getEndpoint(1);
            await bind(endpoint, coordinatorEndpoint, ['genPowerCfg']);
            await configureReporting.batteryPercentageRemaining(endpoint);
        },
    },
    {
        zigbeeModel: ['GASSensor-N'],
        model: 'HS3CG',
        vendor: 'HEIMAN',
        description: 'Combustible gas sensor',
        supports: 'gas',
        fromZigbee: [fz.ias_gas_alarm_1],
        toZigbee: [],
    },
    {
        zigbeeModel: ['GASSensor-EN'],
        model: 'HS1CG-M',
        vendor: 'HEIMAN',
        description: 'Combustible gas sensor',
        supports: 'gas',
        fromZigbee: [fz.ias_gas_alarm_1],
        toZigbee: [],
    },
    {
        zigbeeModel: ['GAS_V15'],
        model: 'HS1CG_M',
        vendor: 'HEIMAN',
        description: 'Combustible gas sensor',
        supports: 'gas',
        fromZigbee: [fz.ias_gas_alarm_2],
        toZigbee: [],
    },
    {
        zigbeeModel: ['DoorSensor-N'],
        model: 'HS1DS/HS3DS',
        vendor: 'HEIMAN',
        description: 'Door sensor',
        supports: 'contact',
        fromZigbee: [fz.ias_contact_alarm_1],
        toZigbee: [],
    },
    {
        zigbeeModel: ['DOOR_TPV13'],
        model: 'HEIMAN-M1',
        vendor: 'HEIMAN',
        description: 'Door sensor',
        supports: 'contact',
        fromZigbee: [fz.ias_contact_alarm_1],
        toZigbee: [],
    },
    {
        zigbeeModel: ['DoorSensor-EM'],
        model: 'HS1DS-E',
        vendor: 'HEIMAN',
        description: 'Door sensor',
        supports: 'contact',
        fromZigbee: [fz.ias_contact_alarm_1],
        toZigbee: [],
    },
    {
        zigbeeModel: ['WaterSensor-N'],
        model: 'HS1WL/HS3WL',
        vendor: 'HEIMAN',
        description: 'Water leakage sensor',
        supports: 'water leak',
        fromZigbee: [fz.ias_water_leak_alarm_1],
        toZigbee: [],
    },
    {
        zigbeeModel: ['WaterSensor-EM'],
        model: 'HS1-WL-E',
        vendor: 'HEIMAN',
        description: 'Water leakage sensor',
        supports: 'water leak',
        fromZigbee: [fz.ias_water_leak_alarm_1],
        toZigbee: [],
    },
    // Removed support due to:
    // - https://github.com/Koenkk/zigbee2mqtt/issues/2750
    // - https://github.com/Koenkk/zigbee2mqtt/issues/1957
    // {
    //     zigbeeModel: ['RC_V14', 'RC-EM'],
    //     model: 'HS1RC-M',
    //     vendor: 'HEIMAN',
    //     description: 'Smart remote controller',
    //     supports: 'action',
    //     fromZigbee: [
    //         fz.battery,
    //         fz.heiman_smart_controller_armmode, fz.command_emergency,
    //     ],
    //     toZigbee: [],
    // },
    {
        zigbeeModel: ['COSensor-EM', 'COSensor-N'],
        model: 'HS1CA-E',
        vendor: 'HEIMAN',
        description: 'Smart carbon monoxide sensor',
        supports: 'carbon monoxide',
        fromZigbee: [fz.ias_carbon_monoxide_alarm_1, fz.battery],
        toZigbee: [],
        meta: {configureKey: 1},
        configure: async (device, coordinatorEndpoint) => {
            const endpoint = device.getEndpoint(1);
            await bind(endpoint, coordinatorEndpoint, ['genPowerCfg']);
            await configureReporting.batteryPercentageRemaining(endpoint);
            await configureReporting.batteryAlarmState(endpoint);
        },
    },
    {
        zigbeeModel: ['WarningDevice', 'WarningDevice-EF-3.0'],
        model: 'HS2WD-E',
        vendor: 'HEIMAN',
        description: 'Smart siren',
        supports: 'warning',
        fromZigbee: [fz.battery],
        toZigbee: [tz.warning],
        meta: {disableDefaultResponse: true, configureKey: 1},
        configure: async (device, coordinatorEndpoint) => {
            const endpoint = device.getEndpoint(1);
            await bind(endpoint, coordinatorEndpoint, ['genPowerCfg']);
            await configureReporting.batteryPercentageRemaining(endpoint);
        },
    },
    {
        zigbeeModel: ['SOHM-I1'],
        model: 'SOHM-I1',
        vendor: 'HEIMAN',
        description: 'Door contact sensor',
        supports: 'contact',
        fromZigbee: [fz.ias_contact_alarm_1],
        toZigbee: [],
    },
    {
        zigbeeModel: ['SWHM-I1'],
        model: 'SWHM-I1',
        vendor: 'HEIMAN',
        description: 'Water leakage sensor',
        supports: 'water leak',
        fromZigbee: [fz.ias_water_leak_alarm_1],
        toZigbee: [],
    },
    {
        zigbeeModel: ['SMHM-I1'],
        model: 'SMHM-I1',
        vendor: 'HEIMAN',
        description: 'Smart motion sensor',
        supports: 'occupancy',
        fromZigbee: [fz.ias_occupancy_alarm_1],
        toZigbee: [],
    },
    {
        zigbeeModel: ['HT-EM'],
        model: 'HS1HT',
        vendor: 'HEIMAN',
        description: 'Smart temperature & humidity Sensor',
        supports: 'temperature and humidity',
        fromZigbee: [fz.temperature, fz.humidity, fz.battery_3V],
        toZigbee: [],
        meta: {configureKey: 2},
        configure: async (device, coordinatorEndpoint) => {
            const endpoint1 = device.getEndpoint(1);
            await bind(endpoint1, coordinatorEndpoint, ['msTemperatureMeasurement']);
            const endpoint2 = device.getEndpoint(2);
            await bind(endpoint2, coordinatorEndpoint, ['msRelativeHumidity', 'genPowerCfg']);
            await configureReporting.temperature(endpoint1);
            await configureReporting.humidity(endpoint2);
            await configureReporting.batteryVoltage(endpoint2);
            await configureReporting.batteryPercentageRemaining(endpoint2);
        },
    },
    {
        zigbeeModel: ['SKHMP30-I1'],
        model: 'SKHMP30-I1',
        description: 'Smart metering plug',
        supports: 'on/off, power measurement',
        vendor: 'HEIMAN',
        fromZigbee: [fz.on_off, fz.HS2SK_SKHMP30I1_power],
        toZigbee: [tz.on_off],
        meta: {configureKey: 3},
        configure: async (device, coordinatorEndpoint) => {
            const endpoint = device.getEndpoint(1);
            await bind(endpoint, coordinatorEndpoint, ['genOnOff', 'haElectricalMeasurement']);
            await configureReporting.onOff(endpoint);
            await configureReporting.rmsVoltage(endpoint);
            await configureReporting.rmsCurrent(endpoint);
            await configureReporting.activePower(endpoint);
        },
    },
    {
        zigbeeModel: ['E_Socket'],
        model: 'HS2ESK-E',
        vendor: 'HEIMAN',
        description: 'Smart in wall plug',
        supports: 'on/off, power measurement',
        fromZigbee: [fz.on_off, fz.electrical_measurement_power],
        toZigbee: [tz.on_off],
        meta: {configureKey: 4},
        configure: async (device, coordinatorEndpoint) => {
            const endpoint = device.getEndpoint(1);
            await bind(endpoint, coordinatorEndpoint, ['genOnOff', 'haElectricalMeasurement']);
            await configureReporting.onOff(endpoint);
            await readEletricalMeasurementPowerConverterAttributes(endpoint);
            await configureReporting.rmsVoltage(endpoint);
            await configureReporting.rmsCurrent(endpoint);
            await configureReporting.activePower(endpoint);
        },
    },
    {
        zigbeeModel: ['SGMHM-I1'],
        model: 'SGMHM-I1',
        vendor: 'HEIMAN',
        description: 'Combustible gas sensor',
        supports: 'gas',
        fromZigbee: [fz.ias_gas_alarm_1],
        toZigbee: [],
    },
    {
        zigbeeModel: ['STHM-I1H'],
        model: 'STHM-I1H',
        vendor: 'HEIMAN',
        description: 'Heiman temperature & humidity sensor',
        supports: 'temperature and humidity',
        fromZigbee: [fz.temperature, fz.humidity, fz.battery_3V],
        toZigbee: [],
        meta: {configureKey: 1},
        configure: async (device, coordinatorEndpoint) => {
            const endpoint = device.getEndpoint(1);
            const bindClusters = ['msTemperatureMeasurement', 'msRelativeHumidity', 'genPowerCfg'];
            await bind(endpoint, coordinatorEndpoint, bindClusters);
            await configureReporting.temperature(endpoint);
            await configureReporting.humidity(endpoint, 0, repInterval.HOUR, 25);
            await configureReporting.batteryVoltage(endpoint);
        },
    },
    {
        zigbeeModel: ['SOS-EM'],
        model: 'HS1EB',
        vendor: 'HEIMAN',
        description: 'Smart emergency button',
        supports: 'click',
        fromZigbee: [fz.st_button_state],
        toZigbee: [],
    },
    {
        zigbeeModel: ['GASSensor-EM'],
        model: 'HS1CG-E',
        vendor: 'HEIMAN',
        description: 'Combustible gas sensor',
        supports: 'gas',
        fromZigbee: [fz.ias_gas_alarm_1],
        toZigbee: [],
        whiteLabel: [
            {vendor: 'Piri', model: 'HSIO18008'},
        ],
    },

    // GS
    {
        zigbeeModel: ['BDHM8E27W70-I1'],
        model: 'BDHM8E27W70-I1',
        vendor: 'GS',
        description: 'Active light, warm to cool white (E27 & B22)',
        extend: generic.light_onoff_brightness_colortemp,
    },

    {
        zigbeeModel: ['HS2SW1L-EFR-3.0', 'HS2SW1A-N'],
        model: 'HS2SW1A-N',
        vendor: 'HEIMAN',
        description: 'Smart switch - 1 gang with neutral wire',
        supports: 'on/off',
        fromZigbee: [fz.ignore_basic_report, fz.on_off],
        toZigbee: [tz.on_off],
        meta: {configureKey: 1},
        configure: async (device, coordinatorEndpoint) => {
            const endpoint = device.getEndpoint(1);
            await bind(endpoint, coordinatorEndpoint, ['genOnOff']);
            await configureReporting.onOff(endpoint);
        },
    },
    {
        zigbeeModel: ['HS2SW2L-EFR-3.0', 'HS2SW2A-N'],
        model: 'HS2SW2A-N',
        vendor: 'HEIMAN',
        description: 'Smart switch - 2 gang with neutral wire',
        supports: 'on/off',
        fromZigbee: [fz.ignore_basic_report, fz.on_off],
        toZigbee: [tz.on_off],
        endpoint: (device) => {
            return {left: 1, right: 2};
        },
        meta: {configureKey: 1, multiEndpoint: true},
        configure: async (device, coordinatorEndpoint) => {
            await bind(device.getEndpoint(1), coordinatorEndpoint, ['genOnOff']);
            await bind(device.getEndpoint(2), coordinatorEndpoint, ['genOnOff']);
        },
    },

    {
        zigbeeModel: ['HS2SW3L-EFR-3.0', 'HS2SW3A-N'],
        model: 'HS2SW3A-N',
        vendor: 'HEIMAN',
        description: 'Smart switch - 3 gang with neutral wire',
        supports: 'on/off',
        fromZigbee: [fz.ignore_basic_report, fz.on_off],
        toZigbee: [tz.on_off],
        endpoint: (device) => {
            return {left: 1, center: 2, right: 3};
        },
        meta: {configureKey: 1, multiEndpoint: true},
        configure: async (device, coordinatorEndpoint) => {
            await bind(device.getEndpoint(1), coordinatorEndpoint, ['genOnOff']);
            await bind(device.getEndpoint(2), coordinatorEndpoint, ['genOnOff']);
            await bind(device.getEndpoint(3), coordinatorEndpoint, ['genOnOff']);
        },
    },

    // Oujiabao
    {
        zigbeeModel: ['OJB-CR701-YZ'],
        model: 'CR701-YZ',
        vendor: 'Oujiabao',
        description: 'Gas and carbon monoxide alarm',
        supports: 'gas and carbon monoxide',
        fromZigbee: [fz.OJBCR701YZ_statuschange],
        toZigbee: [],
    },

    // Calex
    {
        zigbeeModel: ['EC-Z3.0-CCT'],
        model: '421786',
        vendor: 'Calex',
        description: 'LED A60 Zigbee GLS-lamp',
        extend: generic.light_onoff_brightness,
    },
    {
        zigbeeModel: ['EC-Z3.0-RGBW'],
        model: '421792',
        vendor: 'Calex',
        description: 'LED A60 Zigbee RGB lamp',
        extend: generic.light_onoff_brightness_colortemp_colorxy,
    },

    // EcoSmart
    {
        zigbeeModel: ['Ecosmart-ZBT-A19-CCT-Bulb'],
        model: 'A9A19A60WESDZ02',
        vendor: 'EcoSmart',
        description: 'Tuneable white (A19)',
        extend: generic.light_onoff_brightness_colortemp,
    },
    {
        zigbeeModel: ['zhaRGBW'],
        model: 'D1821',
        vendor: 'EcoSmart',
        description: 'A19 RGB bulb',
        extend: generic.light_onoff_brightness_colortemp_colorxy,
    },
    {
        // eslint-disable-next-line
        zigbeeModel: ['\u0000\u0002\u0000\u0004\u0000\f^I\u0000\u0000\u0000\u0000\u0000\u0000\u0000\u0000\u0000\u0000\u0000\u0000\u0000\u0000\u0000\u0000\u0000\u0000\u0000\u0000\u0000\u0000\u0000\u000e','\u0000\u0002\u0000\u0004^��&\u0000\u0000\u0000\u0000\u0000\u0000\u0000\u0000\u0000\u0000\u0000\u0000\u0000\u0000\u0000\u0000\u0000\u0000\u0000\u0000\u0000\u0000\u0000\u000e'],
        model: 'D1531',
        vendor: 'EcoSmart',
        description: 'A19 bright white bulb',
        extend: generic.light_onoff_brightness,
    },
    {
        // eslint-disable-next-line
        zigbeeModel: ['\u0000\u0002\u0000\u0004\u0012 �P\u0000\u0000\u0000\u0000\u0000\u0000\u0000\u0000\u0000\u0000\u0000\u0000\u0000\u0000\u0000\u0000\u0000\u0000\u0000\u0000\u0000\u0000\u0000\u000e'],
        model: 'D1532',
        vendor: 'EcoSmart',
        description: 'A19 soft white bulb',
        extend: generic.light_onoff_brightness,
    },
    {
        zigbeeModel: ['zhaTunW'],
        model: 'D1542',
        vendor: 'EcoSmart',
        description: 'GU10 adjustable white bulb',
        extend: generic.light_onoff_brightness_colortemp,
    },
    {
        // eslint-disable-next-line
        zigbeeModel: ['\u0000\u0002\u0000\u0004\u0000\f]�\u0000\u0000\u0000\u0000\u0000\u0000\u0000\u0000\u0000\u0000\u0000\u0000\u0000\u0000\u0000\u0000\u0000\u0000\u0000\u0000\u0000\u0000\u0000\u000e', '\u0000\u0002\u0000\u0004\"�T\u0004\u0000\u0000\u0000\u0000\u0000\u0000\u0000\u0000\u0000\u0000\u0000\u0000\u0000\u0000\u0000\u0000\u0000\u0000\u0000\u0000\u0000\u0000\u0000\u000e', '\u0000\u0002\u0000\u0004\u0000\f^�\u0000\u0000\u0000\u0000\u0000\u0000\u0000\u0000\u0000\u0000\u0000\u0000\u0000\u0000\u0000\u0000\u0000\u0000\u0000\u0000\u0000\u0000\u0000\u000e'],
        model: 'D1533',
        vendor: 'EcoSmart',
        description: 'PAR20 bright white bulb',
        extend: generic.light_onoff_brightness,
    },

    // Airam
    {
        zigbeeModel: ['ZBT-DimmableLight'],
        model: '4713407',
        vendor: 'Airam',
        description: 'LED OP A60 ZB 9W/827 E27',
        extend: generic.light_onoff_brightness,
        meta: {configureKey: 2},
        configure: async (device, coordinatorEndpoint) => {
            const endpoint = device.getEndpoint(1);
            await bind(endpoint, coordinatorEndpoint, ['genOnOff', 'genLevelCtrl']);
            await configureReporting.onOff(endpoint);
            const payload = [{
                attribute: 'currentLevel',
                minimumReportInterval: 300,
                maximumReportInterval: repInterval.HOUR,
                reportableChange: 1,
            }];
            await endpoint.configureReporting('genLevelCtrl', payload);
        },
    },
    {
        zigbeeModel: ['ZBT-Remote-EU-DIMV1A2'],
        model: 'AIRAM-CTR.U',
        vendor: 'Airam',
        description: 'CTR.U remote',
        supports: 'on/off, brightness up/down and click/hold/release',
        fromZigbee: [
            fz.genOnOff_cmdOn, fz.genOnOff_cmdOff, fz.CTR_U_brightness_updown_click,
            fz.CTR_U_brightness_updown_hold, fz.CTR_U_brightness_updown_release, fz.CTR_U_scene,
            fz.ignore_basic_report,
        ],
        toZigbee: [],
    },

    // Paul Neuhaus
    {
        zigbeeModel: ['NLG-CCT light '],
        model: '100.424.11',
        vendor: 'Paul Neuhaus',
        description: 'Q-INIGO LED ceiling light',
        extend: generic.light_onoff_brightness_colortemp,
    },
    {
        zigbeeModel: ['Neuhaus NLG-TW light', 'NLG-TW light'],
        model: '8195-55',
        vendor: 'Paul Neuhaus',
        description: 'Q-Inigo ceiling light, Smart-Home',
        extend: generic.light_onoff_brightness_colortemp,
    },
    {
        zigbeeModel: ['NLG-RGBW light '],
        model: '100.110.39',
        vendor: 'Paul Neuhaus',
        description: 'Q-FLAG LED Panel, Smart-Home RGBW',
        extend: generic.light_onoff_brightness_colortemp_colorxy,
        endpoint: (device) => {
            return {'default': 2};
        },
    },
    {
        zigbeeModel: ['NLG-plug '],
        model: '100.425.90',
        vendor: 'Paul Neuhaus',
        description: 'Q-PLUG adapter plug with night orientation light',
        supports: 'on/off',
        fromZigbee: [fz.on_off],
        toZigbee: [tz.on_off],
    },
    {
        zigbeeModel: ['JZ-CT-Z01'],
        model: '100.110.51',
        vendor: 'Paul Neuhaus',
        description: 'Q-FLAG LED panel, Smart-Home CCT',
        extend: generic.light_onoff_brightness_colortemp,
    },

    // iCasa
    {
        zigbeeModel: ['ICZB-IW11D'],
        model: 'ICZB-IW11D',
        vendor: 'iCasa',
        description: 'ZigBee AC dimmer',
        extend: generic.light_onoff_brightness,
        meta: {configureKey: 1},
        configure: async (device, coordinatorEndpoint) => {
            const endpoint = device.getEndpoint(1);
            await bind(endpoint, coordinatorEndpoint, ['genOnOff', 'genLevelCtrl']);
            await configureReporting.onOff(endpoint);
        },
    },
    {
        zigbeeModel: ['ICZB-IW11SW'],
        model: 'ICZB-IW11SW',
        vendor: 'iCasa',
        description: 'Zigbee 3.0 AC switch',
        supports: 'on/off',
        fromZigbee: [fz.on_off],
        toZigbee: [tz.on_off],
        meta: {configureKey: 1},
        configure: async (device, coordinatorEndpoint) => {
            const endpoint = device.getEndpoint(1) || device.getEndpoint(3);
            await bind(endpoint, coordinatorEndpoint, ['genOnOff']);
            await configureReporting.onOff(endpoint);
        },
    },
    {
        zigbeeModel: ['ICZB-KPD14S'],
        model: 'ICZB-KPD14S',
        vendor: 'iCasa',
        description: 'Zigbee 3.0 Keypad Pulse 4S',
        supports: 'click, action, brightness, scenes',
        fromZigbee: [
            fz.scenes_recall_click, fz.genOnOff_cmdOn, fz.genOnOff_cmdOff, fz.battery,
            fz.cmd_move_with_onoff, fz.cmd_stop_with_onoff,
        ],
        toZigbee: [],
    },
    {
        zigbeeModel: ['ICZB-KPD18S'],
        model: 'ICZB-KPD18S',
        vendor: 'iCasa',
        description: 'Zigbee 3.0 Keypad Pulse 8S',
        supports: 'click, action, brightness, scenes',
        fromZigbee: [
            fz.scenes_recall_click, fz.genOnOff_cmdOn, fz.genOnOff_cmdOff, fz.battery,
            fz.cmd_move_with_onoff, fz.cmd_stop_with_onoff,
        ],
        toZigbee: [],
    },
    {
        zigbeeModel: ['ICZB-FC'],
        model: 'ICZB-B1FC60/B3FC64/B2FC95/B2FC125',
        vendor: 'iCasa',
        description: 'Zigbee 3.0 Filament Lamp 60/64/95/125 mm, 806 lumen, dimmable, clear',
        extend: generic.light_onoff_brightness_colortemp,
    },
    {
        zigbeeModel: ['ICZB-R11D'],
        model: 'ICZB-R11D',
        vendor: 'iCasa',
        description: 'Zigbee AC dimmer',
        extend: generic.light_onoff_brightness,
        meta: {configureKey: 1},
        configure: async (device, coordinatorEndpoint) => {
            const endpoint = device.getEndpoint(1);
            await bind(endpoint, coordinatorEndpoint, ['genOnOff', 'genLevelCtrl']);
            await configureReporting.onOff(endpoint);
        },
    },

    // Busch-Jaeger
    {
        zigbeeModel: ['PU01'],
        model: '6717-84',
        vendor: 'Busch-Jaeger',
        description: 'Adaptor plug',
        supports: 'on/off',
        fromZigbee: [fz.on_off],
        toZigbee: [tz.on_off],
    },
    {
        // Busch-Jaeger 6735, 6736, and 6737 have been tested with the 6710 U (Power Adapter) and
        // 6711 U (Relay) back-ends. The dimmer has not been verified to work yet, though it's
        // safe to assume that it can at least been turned on or off with this integration.
        //
        // In order to manually capture scenes as described in the devices manual, the endpoint
        // corresponding to the row needs to be unbound (https://www.zigbee2mqtt.io/information/binding.html)
        // If that operation was successful, the switch will respond to button presses on that
        // by blinking multiple times (vs. just blinking once if it's bound).
        zigbeeModel: ['RM01', 'RB01'],
        model: '6735/6736/6737',
        vendor: 'Busch-Jaeger',
        description: 'Zigbee Light Link power supply/relay/dimmer',
        supports: 'on/off and level control for 6715',
        endpoint: (device) => {
            return {'row_1': 0x0a, 'row_2': 0x0b, 'row_3': 0x0c, 'row_4': 0x0d, 'relay': 0x12};
        },
        meta: {configureKey: 3},
        configure: async (device, coordinatorEndpoint) => {
            let firstEndpoint = 0x0a;

            const switchEndpoint10 = device.getEndpoint(10);
            if (switchEndpoint10 != null && switchEndpoint10.supportsOutputCluster('genOnOff')) {
                // https://github.com/Koenkk/zigbee2mqtt/issues/3027#issuecomment-606169628
                await bind(switchEndpoint10, coordinatorEndpoint, ['genOnOff']);
            }

            const switchEndpoint12 = device.getEndpoint(0x12);
            if (switchEndpoint12 != null) {
                firstEndpoint++;
                await bind(switchEndpoint12, coordinatorEndpoint, ['genOnOff', 'genLevelCtrl']);
            }

            // Depending on the actual devices - 6735, 6736, or 6737 - there are 1, 2, or 4 endpoints.
            for (let i = firstEndpoint; i <= 0x0d; i++) {
                const endpoint = device.getEndpoint(i);
                if (endpoint != null) {
                    // The total number of bindings seems to be severely limited with these devices.
                    // In order to be able to toggle groups, we need to remove the scenes cluster
                    const index = endpoint.outputClusters.indexOf(5);
                    if (index > -1) {
                        endpoint.outputClusters.splice(index, 1);
                    }
                    await bind(endpoint, coordinatorEndpoint, ['genLevelCtrl']);
                }
            }
        },
        fromZigbee: [
            fz.ignore_basic_report, fz.on_off, fz.brightness, fz.RM01_on_click, fz.RM01_off_click,
            fz.RM01_up_hold, fz.RM01_down_hold, fz.RM01_stop,
        ],
        toZigbee: [tz.RM01_on_off, tz.RM01_light_brightness],
        onEvent: async (type, data, device) => {
            const switchEndpoint = device.getEndpoint(0x12);
            if (switchEndpoint == null) {
                return;
            }

            // This device doesn't support reporting.
            // Therefore we read the on/off state every 5 seconds.
            // This is the same way as the Hue bridge does it.
            if (type === 'stop') {
                clearInterval(store[device.ieeeAddr]);
            } else if (!store[device.ieeeAddr]) {
                store[device.ieeeAddr] = setInterval(async () => {
                    try {
                        await switchEndpoint.read('genOnOff', ['onOff']);
                        await switchEndpoint.read('genLevelCtrl', ['currentLevel']);
                    } catch (error) {
                        // Do nothing
                    }
                }, 5000);
            }
        },
    },

    // Müller Licht
    {
        zigbeeModel: ['ZBT-ExtendedColor'],
        model: '404000/404005/404012',
        vendor: 'Müller Licht',
        description: 'Tint LED bulb GU10/E14/E27 350/470/806 lumen, dimmable, color, opal white',
        supports: generic.light_onoff_brightness_colortemp_colorxy.supports,
        fromZigbee: generic.light_onoff_brightness_colortemp_colorxy.fromZigbee,
        toZigbee: generic.light_onoff_brightness_colortemp_colorxy.toZigbee.concat([tz.tint_scene]),
    },
    {
        zigbeeModel: ['ZBT-ColorTemperature'],
        model: '404006/404008/404004',
        vendor: 'Müller Licht',
        description: 'Tint LED bulb GU10/E14/E27 350/470/806 lumen, dimmable, opal white',
        supports: generic.light_onoff_brightness_colortemp.supports,
        fromZigbee: generic.light_onoff_brightness_colortemp.fromZigbee,
        toZigbee: generic.light_onoff_brightness_colortemp.toZigbee.concat([tz.tint_scene]),
    },
    {
        zigbeeModel: ['RGBW Lighting'],
        model: '44435',
        vendor: 'Müller Licht',
        description: 'Tint LED Stripe, color, opal white',
        supports: generic.light_onoff_brightness_colortemp_colorxy.supports,
        fromZigbee: generic.light_onoff_brightness_colortemp_colorxy.fromZigbee,
        toZigbee: generic.light_onoff_brightness_colortemp_colorxy.toZigbee.concat([tz.tint_scene]),
    },
    {
        zigbeeModel: ['RGB-CCT'],
        model: '404028',
        vendor: 'Müller Licht',
        description: 'Tint LED Panel, color, opal white',
        supports: generic.light_onoff_brightness_colortemp_colorxy.supports,
        fromZigbee: generic.light_onoff_brightness_colortemp_colorxy.fromZigbee,
        toZigbee: generic.light_onoff_brightness_colortemp_colorxy.toZigbee.concat([tz.tint_scene]),
    },
    {
        zigbeeModel: ['ZBT-Remote-ALL-RGBW'],
        model: 'MLI-404011',
        description: 'Tint remote control',
        supports: 'toggle, brightness, other buttons are not supported yet!',
        vendor: 'Müller Licht',
        fromZigbee: [
            fz.tint404011_on, fz.tint404011_off, fz.cmdToggle, fz.tint404011_brightness_updown_click,
            fz.tint404011_move_to_color_temp, fz.tint404011_move_to_color, fz.tint404011_scene,
            fz.tint404011_brightness_updown_release, fz.tint404011_brightness_updown_hold,
        ],
        toZigbee: [],
    },
    {
        zigbeeModel: ['tint Smart Switch'],
        model: '404021',
        description: 'Tint smart switch',
        supports: 'on/off',
        vendor: 'Müller Licht',
        fromZigbee: [fz.on_off],
        toZigbee: [tz.on_off],
        meta: {configureKey: 1},
        configure: async (device, coordinatorEndpoint) => {
            const endpoint = device.getEndpoint(1) || device.getEndpoint(3);
            await bind(endpoint, coordinatorEndpoint, ['genOnOff']);
            await configureReporting.onOff(endpoint);
        },
    },
    {
        zigbeeModel: ['tint-ColorTemperature'],
        model: '404037',
        vendor: 'Müller Licht',
        description: 'Tint retro filament LED-bulb E27, Edison bulb gold, white+ambiance (1800-6500K), dimmable, 5,5W',
        supports: generic.light_onoff_brightness_colortemp.supports,
        fromZigbee: generic.light_onoff_brightness_colortemp.fromZigbee,
        toZigbee: generic.light_onoff_brightness_colortemp.toZigbee.concat([tz.tint_scene]),
    },

    // Salus
    {
        zigbeeModel: ['SP600'],
        model: 'SP600',
        vendor: 'Salus',
        description: 'Smart plug',
        supports: 'on/off, power measurement',
        fromZigbee: [fz.on_off, fz.SP600_power],
        toZigbee: [tz.on_off],
        meta: {configureKey: 4},
        configure: async (device, coordinatorEndpoint) => {
            const endpoint = device.getEndpoint(9);
            await bind(endpoint, coordinatorEndpoint, ['genOnOff', 'seMetering']);
            await configureReporting.onOff(endpoint);
            await configureReporting.instantaneousDemand(endpoint, {minimumReportInterval: 5, reportableChange: 10});
            await configureReporting.currentSummDelivered(
                endpoint, {minimumReportInterval: 5, reportableChange: [0, 10]},
            );
            await endpoint.read('seMetering', ['multiplier', 'divisor']);
        },
        ota: ota.salus,
    },

    // AduroSmart
    {
        zigbeeModel: ['ZLL-ExtendedColo'],
        model: '81809',
        vendor: 'AduroSmart',
        description: 'ERIA colors and white shades smart light bulb A19',
        extend: generic.light_onoff_brightness_colortemp_colorxy,
        endpoint: (device) => {
            return {
                'default': 2,
            };
        },
    },
    {
        zigbeeModel: ['Adurolight_NCC'],
        model: '81825',
        vendor: 'AduroSmart',
        description: 'ERIA smart wireless dimming switch',
        supports: 'on, off, up, down',
        fromZigbee: [fz.command_on, fz.command_off, fz.eria_81825_updown],
        toZigbee: [],
        meta: {configureKey: 1},
        configure: async (device, coordinatorEndpoint) => {
            const endpoint = device.getEndpoint(1);
            await bind(endpoint, coordinatorEndpoint, ['genOnOff', 'genLevelCtrl']);
        },
    },

    // Eurotronic
    {
        zigbeeModel: ['SPZB0001'],
        model: 'SPZB0001',
        vendor: 'Eurotronic',
        description: 'Spirit Zigbee wireless heater thermostat',
        supports: 'temperature, heating system control',
        fromZigbee: [fz.eurotronic_thermostat, fz.battery],
        toZigbee: [
            tz.thermostat_occupied_heating_setpoint, tz.thermostat_unoccupied_heating_setpoint,
            tz.thermostat_local_temperature_calibration, tz.eurotronic_thermostat_system_mode,
            tz.eurotronic_host_flags, tz.eurotronic_error_status, tz.thermostat_setpoint_raise_lower,
            tz.thermostat_control_sequence_of_operation, tz.thermostat_remote_sensing,
            tz.eurotronic_current_heating_setpoint, tz.eurotronic_trv_mode, tz.eurotronic_valve_position,
            tz.thermostat_local_temperature,
        ],
        meta: {configureKey: 3},
        configure: async (device, coordinatorEndpoint) => {
            const endpoint = device.getEndpoint(1);
            const options = {manufacturerCode: 4151};
            await bind(endpoint, coordinatorEndpoint, ['genPowerCfg', 'hvacThermostat']);
            await configureReporting.thermostatTemperature(endpoint, 0, repInterval.MINUTES_10, 25);
            await configureReporting.thermostatPIHeatingDemand(endpoint, 0, repInterval.MINUTES_10, 1);
            await configureReporting.thermostatOccupiedHeatingSetpoint(endpoint, 0, repInterval.MINUTES_10, 25);
            await configureReporting.thermostatUnoccupiedHeatingSetpoint(endpoint, 0, repInterval.MINUTES_10, 25);
            await endpoint.configureReporting('hvacThermostat', [{
                attribute: {ID: 0x4003, type: 41},
                minimumReportInterval: 0,
                maximumReportInterval: repInterval.MINUTES_10,
                reportableChange: 25,
            }], options);
            await endpoint.configureReporting('hvacThermostat', [{
                attribute: {ID: 0x4008, type: 34},
                minimumReportInterval: 0,
                maximumReportInterval: repInterval.HOUR,
                reportableChange: 1,
            }], options);
        },
    },

    // Livolo
    {
        zigbeeModel: ['TI0001          '],
        model: 'TI0001',
        description:
            'Zigbee switch (1 and 2 gang) ' +
            '[work in progress](https://github.com/Koenkk/zigbee2mqtt/issues/592)',
        vendor: 'Livolo',
        supports: 'on/off',
        fromZigbee: [fz.livolo_switch_state, fz.livolo_switch_state_raw],
        toZigbee: [tz.livolo_switch_on_off],
        endpoint: (device) => {
            return {'left': 6, 'right': 6};
        },
        meta: {configureKey: 1},
        configure: async (device, coordinatorEndpoint) => {
            const endpoint = device.getEndpoint(6);
            await endpoint.command('genOnOff', 'toggle', {}, {});
        },
        onEvent: async (type, data, device) => {
            if (['start', 'deviceAnnounce'].includes(type)) {
                const endpoint = device.getEndpoint(6);
                await endpoint.command('genOnOff', 'toggle', {}, {});
            }
        },
    },

    // Bosch
    {
        zigbeeModel: [
            'RFDL-ZB', 'RFDL-ZB-EU', 'RFDL-ZB-H', 'RFDL-ZB-K', 'RFDL-ZB-CHI', 'RFDL-ZB-MS', 'RFDL-ZB-ES', 'RFPR-ZB',
            'RFPR-ZB-EU', 'RFPR-ZB-CHI', 'RFPR-ZB-ES', 'RFPR-ZB-MS',
        ],
        model: 'RADON TriTech ZB',
        vendor: 'Bosch',
        description: 'Wireless motion detector',
        supports: 'occupancy and temperature',
        fromZigbee: [fz.temperature, fz.battery_3V, fz.ias_occupancy_alarm_1],
        toZigbee: [],
        meta: {configureKey: 1},
        configure: async (device, coordinatorEndpoint) => {
            const endpoint = device.getEndpoint(1);
            await bind(endpoint, coordinatorEndpoint, ['msTemperatureMeasurement', 'genPowerCfg']);
            await configureReporting.temperature(endpoint);
            await configureReporting.batteryVoltage(endpoint);
        },
    },
    {
        zigbeeModel: ['ISW-ZPR1-WP13'],
        model: 'ISW-ZPR1-WP13',
        vendor: 'Bosch',
        description: 'Motion sensor',
        supports: 'occupancy and temperature',
        fromZigbee: [
            fz.temperature,
            fz.battery_3V, fz.ias_occupancy_alarm_1,
            fz.ignore_iaszone_report,
        ],
        toZigbee: [],
        meta: {configureKey: 1},
        configure: async (device, coordinatorEndpoint) => {
            const endpoint = device.getEndpoint(5);
            await bind(endpoint, coordinatorEndpoint, ['msTemperatureMeasurement', 'genPowerCfg']);
            await configureReporting.temperature(endpoint);
            await configureReporting.batteryVoltage(endpoint);
        },
    },

    // Immax
    {
        zigbeeModel: ['IM-Z3.0-DIM'],
        model: '07005B',
        vendor: 'Immax',
        description: 'Neo SMART LED E14 5W warm white, dimmable, Zigbee 3.0',
        extend: generic.light_onoff_brightness,
    },
    {
        zigbeeModel: ['IM-Z3.0-RGBW'],
        model: '07004D',
        vendor: 'Immax',
        description: 'Neo SMART LED E27 8,5W color, dimmable, Zigbee 3.0',
        extend: generic.light_onoff_brightness_colortemp_colorxy,
    },
    {
        zigbeeModel: ['Keyfob-ZB3.0'],
        model: '07046L',
        vendor: 'Immax',
        description: '4-Touch single click buttons',
        supports: 'action',
        fromZigbee: [fz.immax_07046L_arm, fz.command_panic],
        toZigbee: [],
    },
    {
        zigbeeModel: ['DoorWindow-Sensor-ZB3.0'],
        model: '07045L',
        vendor: 'Immax',
        description: 'Magnetic contact sensor',
        supports: 'contact, tamper',
        fromZigbee: [fz.ias_contact_alarm_1],
        toZigbee: [],
    },
    {
        zigbeeModel: ['Plug-230V-ZB3.0'],
        model: '07048L',
        vendor: 'Immax',
        description: 'NEO SMART plug',
        supports: 'on/off, power and energy measurement',
        fromZigbee: [fz.on_off, fz.electrical_measurement_power],
        toZigbee: [tz.on_off],
        meta: {configureKey: 9},
        configure: async (device, coordinatorEndpoint) => {
            const endpoint = device.getEndpoint(1);
            await bind(endpoint, coordinatorEndpoint, ['genOnOff', 'haElectricalMeasurement']);
            await configureReporting.onOff(endpoint);
            await readEletricalMeasurementPowerConverterAttributes(endpoint);
            await configureReporting.activePower(endpoint);
        },
    },

    // Yale
    {
        zigbeeModel: ['YRD446 BLE TSDB'],
        model: 'YRD426NRSC',
        vendor: 'Yale',
        description: 'Assure lock',
        supports: 'lock/unlock, battery',
        fromZigbee: [fz.lock, fz.lock_operation_event, fz.battery],
        toZigbee: [tz.generic_lock],
        meta: {configureKey: 3},
        configure: async (device, coordinatorEndpoint) => {
            const endpoint = device.getEndpoint(1);
            await bind(endpoint, coordinatorEndpoint, ['closuresDoorLock', 'genPowerCfg']);
            await configureReporting.lockState(endpoint);
            await configureReporting.batteryPercentageRemaining(endpoint);
        },
    },
    {
        zigbeeModel: ['YRD226 TSDB'],
        model: 'YRD226HA2619',
        vendor: 'Yale',
        description: 'Assure lock',
        supports: 'lock/unlock, battery',
        fromZigbee: [fz.lock, fz.lock_operation_event, fz.battery],
        toZigbee: [tz.generic_lock],
        meta: {configureKey: 2},
        configure: async (device, coordinatorEndpoint) => {
            const endpoint = device.getEndpoint(1);
            await bind(endpoint, coordinatorEndpoint, ['closuresDoorLock', 'genPowerCfg']);
            await configureReporting.lockState(endpoint);
            await configureReporting.batteryPercentageRemaining(endpoint);
        },
    },
    {
        zigbeeModel: ['YRD256 TSDB'],
        model: 'YRD256HA20BP',
        vendor: 'Yale',
        description: 'Assure lock SL',
        supports: 'lock/unlock, battery',
        fromZigbee: [
            fz.lock,
            fz.lock_operation_event,
            fz.battery,

        ],
        toZigbee: [tz.generic_lock],
        meta: {configureKey: 2},
        configure: async (device, coordinatorEndpoint) => {
            const endpoint = device.getEndpoint(1);
            await bind(endpoint, coordinatorEndpoint, ['closuresDoorLock', 'genPowerCfg']);
            await configureReporting.lockState(endpoint);
            await configureReporting.batteryPercentageRemaining(endpoint);
        },
    },
    {
        zigbeeModel: ['iZBModule01'],
        model: 'YMF40/YDM4109+',
        vendor: 'Yale',
        description: 'Real living lock / Intelligent biometric digital lock',
        supports: 'lock/unlock, battery',
        fromZigbee: [fz.lock_operation_event, fz.battery, fz.lock],
        toZigbee: [tz.generic_lock],
        // Increased timeout needed: https://github.com/Koenkk/zigbee2mqtt/issues/3290 for YDM4109+
        meta: {configureKey: 2, timeout: 20000},
        configure: async (device, coordinatorEndpoint) => {
            const endpoint = device.getEndpoint(1);
            await bind(endpoint, coordinatorEndpoint, ['closuresDoorLock', 'genPowerCfg']);
            await configureReporting.lockState(endpoint);
            await configureReporting.batteryPercentageRemaining(endpoint);
        },
    },
    {
        zigbeeModel: ['YRD210 PB DB'],
        model: 'YRD210-HA-605',
        vendor: 'Yale',
        description: 'Real living keyless push button deadbolt lock',
        supports: 'lock/unlock, battery',
        fromZigbee: [fz.lock, fz.lock_operation_event, fz.battery_not_divided],
        toZigbee: [tz.generic_lock],
        meta: {configureKey: 1},
        configure: async (device, coordinatorEndpoint) => {
            const endpoint = device.getEndpoint(1);
            await bind(endpoint, coordinatorEndpoint, ['closuresDoorLock', 'genPowerCfg']);
            await configureReporting.lockState(endpoint);
            await configureReporting.batteryPercentageRemaining(endpoint);
        },
    },
    {
        zigbeeModel: ['YRD226/246 TSDB'],
        model: 'YRD226/246 TSDB',
        vendor: 'Yale',
        description: 'Assure lock',
        supports: 'lock/unlock, battery',
        fromZigbee: [fz.lock, fz.battery, fz.lock_operation_event],
        toZigbee: [tz.generic_lock],
        meta: {configureKey: 2},
        configure: async (device, coordinatorEndpoint) => {
            const endpoint = device.getEndpoint(1);
            await bind(endpoint, coordinatorEndpoint, ['closuresDoorLock', 'genPowerCfg']);
            await configureReporting.lockState(endpoint);
            await configureReporting.batteryPercentageRemaining(endpoint);
        },
    },
    {
        zigbeeModel: ['YRD220/240 TSDB'],
        model: 'YRD220/240 TSDB',
        vendor: 'Yale',
        description: 'Lockwood keyless push button deadbolt lock',
        supports: 'lock/unlock, battery',
        fromZigbee: [fz.lock, fz.lock_operation_event, fz.battery_not_divided],
        toZigbee: [tz.generic_lock],
        meta: {configureKey: 1},
        configure: async (device, coordinatorEndpoint) => {
            const endpoint = device.getEndpoint(1);
            await bind(endpoint, coordinatorEndpoint, ['closuresDoorLock', 'genPowerCfg']);
            await configureReporting.lockState(endpoint);
            await configureReporting.batteryPercentageRemaining(endpoint);
        },
    },
    {
        zigbeeModel: ['YRD246 TSDB'],
        model: 'YRD246HA20BP',
        vendor: 'Yale',
        description: 'Assure lock key free deadbolt with Zigbee',
        supports: 'lock/unlock, battery',
        fromZigbee: [fz.lock, fz.lock_operation_event, fz.battery_not_divided],
        toZigbee: [tz.generic_lock],
        meta: {configureKey: 1},
        configure: async (device, coordinatorEndpoint) => {
            const endpoint = device.getEndpoint(1);
            await bind(endpoint, coordinatorEndpoint, ['closuresDoorLock', 'genPowerCfg']);
            await configureReporting.lockState(endpoint);
            await configureReporting.batteryPercentageRemaining(endpoint);
        },
    },

    // Weiser
    {
        zigbeeModel: ['SMARTCODE_DEADBOLT_10'],
        model: '9GED18000-009',
        vendor: 'Weiser',
        description: 'SmartCode 10',
        supports: 'lock/unlock, battery',
        fromZigbee: [fz.lock, fz.lock_operation_event, fz.battery],
        toZigbee: [tz.generic_lock],
        meta: {configureKey: 3},
        configure: async (device, coordinatorEndpoint) => {
            const endpoint = device.getEndpoint(2);
            await bind(endpoint, coordinatorEndpoint, ['closuresDoorLock', 'genPowerCfg']);
            await configureReporting.lockState(endpoint);
            await configureReporting.batteryPercentageRemaining(endpoint);
        },
    },
    {
        zigbeeModel: ['SMARTCODE_DEADBOLT_10T'],
        model: '9GED21500-005',
        vendor: 'Weiser',
        description: 'SmartCode 10 Touch',
        supports: 'lock/unlock, battery',
        fromZigbee: [fz.lock, fz.lock_operation_event, fz.battery],
        toZigbee: [tz.generic_lock],
        meta: {configureKey: 3},
        configure: async (device, coordinatorEndpoint) => {
            const endpoint = device.getEndpoint(2);
            await bind(endpoint, coordinatorEndpoint, ['closuresDoorLock', 'genPowerCfg']);
            await configureReporting.lockState(endpoint);
            await configureReporting.batteryPercentageRemaining(endpoint);
        },
    },

    // Keen Home
    {
        zigbeeModel: [
            'SV01-410-MP-1.0', 'SV01-410-MP-1.1', 'SV01-410-MP-1.4', 'SV01-410-MP-1.5', 'SV01-412-MP-1.0',
            'SV01-412-MP-1.4', 'SV01-610-MP-1.0', 'SV01-612-MP-1.0',
        ],
        model: 'SV01',
        vendor: 'Keen Home',
        description: 'Smart vent',
        supports: 'open, close, position, temperature, pressure, battery',
        fromZigbee: [
            fz.cover_position_via_brightness, fz.temperature,
            fz.battery_not_divided, fz.keen_home_smart_vent_pressure,
            fz.ignore_onoff_report,
        ],
        toZigbee: [
            tz.cover_open_close_via_brightness,
            tz.cover_position_via_brightness,
        ],
        meta: {configureKey: 1},
        configure: async (device, coordinatorEndpoint) => {
            const endpoint = device.getEndpoint(1);
            const binds = ['genLevelCtrl', 'genPowerCfg', 'msTemperatureMeasurement', 'msPressureMeasurement'];
            await bind(endpoint, coordinatorEndpoint, binds);
            await configureReporting.temperature(endpoint);
            await configureReporting.pressure(endpoint);
            await configureReporting.batteryPercentageRemaining(endpoint);
        },
    },
    {
        zigbeeModel: ['SV02-410-MP-1.3', 'SV02-610-MP-1.3'],
        model: 'SV02',
        vendor: 'Keen Home',
        description: 'Smart vent',
        supports: 'open, close, position, temperature, pressure, battery',
        fromZigbee: [
            fz.cover_position_via_brightness, fz.temperature,
            fz.battery_not_divided, fz.keen_home_smart_vent_pressure,
            fz.ignore_onoff_report,
        ],
        toZigbee: [
            tz.cover_open_close_via_brightness,
            tz.cover_position_via_brightness,
        ],
        meta: {configureKey: 1},
        configure: async (device, coordinatorEndpoint) => {
            const endpoint = device.getEndpoint(1);
            const binds = ['genLevelCtrl', 'genPowerCfg', 'msTemperatureMeasurement', 'msPressureMeasurement'];
            await bind(endpoint, coordinatorEndpoint, binds);
            await configureReporting.temperature(endpoint);
            await configureReporting.pressure(endpoint);
            await configureReporting.batteryPercentageRemaining(endpoint);
        },
    },

    // AXIS
    {
        zigbeeModel: ['Gear'],
        model: 'GR-ZB01-W',
        vendor: 'AXIS',
        description: 'Gear window shade motor',
        supports: 'open, close, position, battery',
        fromZigbee: [fz.cover_position_via_brightness, fz.battery_not_divided],
        toZigbee: [tz.cover_open_close_via_brightness, tz.cover_position_via_brightness],
        meta: {configureKey: 1},
        configure: async (device, coordinatorEndpoint) => {
            const endpoint = device.getEndpoint(1);
            await bind(endpoint, coordinatorEndpoint, ['genLevelCtrl', 'genPowerCfg']);
            await configureReporting.brightness(endpoint);
            await configureReporting.batteryPercentageRemaining(endpoint);
        },
    },

    // ELKO
    {
        zigbeeModel: ['ElkoDimmerZHA'],
        model: '316GLEDRF',
        vendor: 'ELKO',
        description: 'ZigBee in-wall smart dimmer',
        supports: 'on/off, brightness',
        fromZigbee: [fz.brightness, fz.on_off],
        toZigbee: [tz.light_onoff_brightness, tz.ignore_transition],
        meta: {disableDefaultResponse: true, configureKey: 1},
        configure: async (device, coordinatorEndpoint) => {
            const endpoint = device.getEndpoint(1);
            await bind(endpoint, coordinatorEndpoint, ['genOnOff']);
            await configureReporting.onOff(endpoint);
        },
    },

    // LivingWise
    {
        zigbeeModel: ['abb71ca5fe1846f185cfbda554046cce'],
        model: 'LVS-ZB500D',
        vendor: 'LivingWise',
        description: 'ZigBee smart dimmer switch',
        supports: 'on/off, brightness',
        toZigbee: [tz.light_onoff_brightness],
        fromZigbee: [
            fz.on_off, fz.brightness, fz.ignore_light_brightness_report,
            fz.ignore_genIdentify,
        ],
    },
    {
        zigbeeModel: ['545df2981b704114945f6df1c780515a'],
        model: 'LVS-ZB15S',
        vendor: 'LivingWise',
        description: 'ZigBee smart in-wall switch',
        supports: 'on/off',
        toZigbee: [tz.on_off],
        fromZigbee: [fz.on_off, fz.ignore_basic_report],
    },
    {
        zigbeeModel: ['e70f96b3773a4c9283c6862dbafb6a99'],
        model: 'LVS-SM10ZW',
        vendor: 'LivingWise',
        description: 'Door or window contact switch',
        supports: 'contact',
        fromZigbee: [fz.ias_contact_alarm_1],
        toZigbee: [],
    },
    {
        zigbeeModel: ['895a2d80097f4ae2b2d40500d5e03dcc'],
        model: 'LVS-SN10ZW_SN11',
        vendor: 'LivingWise',
        description: 'Occupancy sensor',
        supports: 'occupancy',
        fromZigbee: [fz.battery, fz.ias_occupancy_alarm_1_with_timeout],
        toZigbee: [],
    },
    {
        zigbeeModel: ['55e0fa5cdb144ba3a91aefb87c068cff'],
        model: 'LVS-ZB15R',
        vendor: 'LivingWise',
        description: 'Zigbee smart outlet',
        supports: 'on/off',
        fromZigbee: [fz.on_off, fz.ignore_basic_report],
        toZigbee: [tz.on_off],
    },
    {
        zigbeeModel: ['75d430d66c164c26ac8601c05932dc94'],
        model: 'LVS-SC7',
        vendor: 'LivingWise',
        description: 'Scene controller ',
        supports: 'action',
        fromZigbee: [fz.orvibo_raw2],
        toZigbee: [],
    },

    // Stelpro
    {
        zigbeeModel: ['ST218'],
        model: 'ST218',
        vendor: 'Stelpro',
        description: 'Ki convector, line-voltage thermostat',
        supports: 'temperature',
        fromZigbee: [fz.thermostat_att_report, fz.stelpro_thermostat, fz.hvac_user_interface],
        toZigbee: [
            tz.thermostat_local_temperature,
            tz.thermostat_occupancy,
            tz.thermostat_occupied_heating_setpoint,
            tz.thermostat_temperature_display_mode,
            tz.thermostat_keypad_lockout,
            tz.thermostat_system_mode,
            tz.thermostat_running_state,
            tz.stelpro_thermostat_outdoor_temperature,
        ],
        meta: {configureKey: 2},
        configure: async (device, coordinatorEndpoint) => {
            const endpoint = device.getEndpoint(25);
            const binds = [
                'genBasic',
                'genIdentify',
                'genGroups',
                'hvacThermostat',
                'hvacUserInterfaceCfg',
                'msTemperatureMeasurement',
            ];
            await bind(endpoint, coordinatorEndpoint, binds);

            // Those exact parameters (min/max/change) are required for reporting to work with Stelpro Ki
            await configureReporting.thermostatTemperature(endpoint, 10, 60, 50);
            await configureReporting.thermostatOccupiedHeatingSetpoint(endpoint, 1, 0, 50);
            await configureReporting.thermostatSystemMode(endpoint, 1, 0);
            await configureReporting.thermostatPIHeatingDemand(endpoint, 1, 900, 5);
            await configureReporting.thermostatKeypadLockMode(endpoint, 1, 0);

            await endpoint.configureReporting('hvacThermostat', [{
                attribute: 'StelproSystemMode', // cluster 0x0201 attribute 0x401c
                minimumReportInterval: 1,
                maximumReportInterval: 0,
            }]);
        },
    },
    {
        zigbeeModel: ['STZB402+', 'STZB402'],
        model: 'STZB402',
        vendor: 'Stelpro',
        description: 'Ki, line-voltage thermostat',
        supports: 'temperature',
        fromZigbee: [
            fz.thermostat_att_report,
            fz.stelpro_thermostat,
            fz.hvac_user_interface,
            fz.humidity,
        ],
        toZigbee: [
            tz.thermostat_local_temperature,
            tz.thermostat_occupancy,
            tz.thermostat_occupied_heating_setpoint,
            tz.thermostat_temperature_display_mode,
            tz.thermostat_keypad_lockout,
            tz.thermostat_system_mode,
            tz.thermostat_running_state,
            tz.stelpro_thermostat_outdoor_temperature,
        ],
        meta: {configureKey: 1},
        configure: async (device, coordinatorEndpoint) => {
            const endpoint = device.getEndpoint(25);
            const binds = [
                'genBasic',
                'genIdentify',
                'genGroups',
                'hvacThermostat',
                'hvacUserInterfaceCfg',
                'msTemperatureMeasurement',
            ];
            await bind(endpoint, coordinatorEndpoint, binds);

            // Those exact parameters (min/max/change) are required for reporting to work with Stelpro Ki
            await configureReporting.thermostatTemperature(endpoint, 10, 60, 50);
            await configureReporting.thermostatOccupiedHeatingSetpoint(endpoint, 1, 0, 50);
            await configureReporting.thermostatSystemMode(endpoint, 1, 0);
            await configureReporting.thermostatPIHeatingDemand(endpoint, 1, 900, 5);
            await configureReporting.thermostatKeypadLockMode(endpoint, 1, 0);

            await endpoint.configureReporting('hvacThermostat', [{
                attribute: 'StelproSystemMode', // cluster 0x0201 attribute 0x401c
                minimumReportInterval: 1,
                maximumReportInterval: 0,
            }]);
        },
    },
    {
        zigbeeModel: ['MaestroStat'],
        model: 'SMT402',
        vendor: 'Stelpro',
        description: 'Maestro, line-voltage thermostat',
        supports: 'temperature, humidity, outdoor temp display',
        fromZigbee: [
            fz.thermostat_att_report,
            fz.stelpro_thermostat,
            fz.hvac_user_interface,
            fz.humidity,
        ],
        toZigbee: [
            tz.thermostat_local_temperature,
            tz.thermostat_occupancy,
            tz.thermostat_occupied_heating_setpoint,
            tz.thermostat_temperature_display_mode,
            tz.thermostat_keypad_lockout,
            tz.thermostat_system_mode,
            tz.thermostat_running_state,
            tz.stelpro_thermostat_outdoor_temperature,
        ],
        meta: {configureKey: 2},
        configure: async (device, coordinatorEndpoint) => {
            const endpoint = device.getEndpoint(25);
            const binds = [
                'genBasic',
                'genIdentify',
                'genGroups',
                'hvacThermostat',
                'hvacUserInterfaceCfg',
                'msRelativeHumidity',
                'msTemperatureMeasurement',
            ];
            await bind(endpoint, coordinatorEndpoint, binds);

            // Those exact parameters (min/max/change) are required for reporting to work with Stelpro Maestro
            await configureReporting.thermostatTemperature(endpoint, 10, 60, 50);
            await configureReporting.humidity(endpoint, 10, 300, 1);
            await configureReporting.thermostatOccupiedHeatingSetpoint(endpoint, 1, 0, 50);
            await configureReporting.thermostatSystemMode(endpoint, 1, 0);
            await configureReporting.thermostatPIHeatingDemand(endpoint, 1, 900, 5);
            await configureReporting.thermostatKeypadLockMode(endpoint, 1, 0);

            await endpoint.configureReporting('hvacThermostat', [{
                attribute: 'StelproSystemMode', // cluster 0x0201 attribute 0x401c
                minimumReportInterval: 1,
                maximumReportInterval: 0,
            }]);
        },
    },
    {
        zigbeeModel: ['SMT402AD'],
        model: 'SMT402AD',
        vendor: 'Stelpro',
        description: 'Maestro, line-voltage thermostat',
        supports: 'temperature, humidity, outdoor temp display',
        fromZigbee: [
            fz.thermostat_att_report,
            fz.stelpro_thermostat,
            fz.hvac_user_interface,
            fz.humidity,
        ],
        toZigbee: [
            tz.thermostat_local_temperature,
            tz.thermostat_occupancy,
            tz.thermostat_occupied_heating_setpoint,
            tz.thermostat_temperature_display_mode,
            tz.thermostat_keypad_lockout,
            tz.thermostat_system_mode,
            tz.thermostat_running_state,
            tz.stelpro_thermostat_outdoor_temperature,
        ],
        meta: {configureKey: 2},
        configure: async (device, coordinatorEndpoint) => {
            const endpoint = device.getEndpoint(25);
            const binds = [
                'genBasic',
                'genIdentify',
                'genGroups',
                'hvacThermostat',
                'hvacUserInterfaceCfg',
                'msRelativeHumidity',
                'msTemperatureMeasurement',
            ];
            await bind(endpoint, coordinatorEndpoint, binds);

            // Those exact parameters (min/max/change) are required for reporting to work with Stelpro Maestro
            await configureReporting.thermostatTemperature(endpoint, 10, 60, 50);
            await configureReporting.humidity(endpoint, 10, 300, 1);
            await configureReporting.thermostatOccupiedHeatingSetpoint(endpoint, 1, 0, 50);
            await configureReporting.thermostatSystemMode(endpoint, 1, 0);
            await configureReporting.thermostatPIHeatingDemand(endpoint, 1, 900, 5);
            await configureReporting.thermostatKeypadLockMode(endpoint, 1, 0);

            await endpoint.configureReporting('hvacThermostat', [{
                attribute: 'StelproSystemMode', // cluster 0x0201 attribute 0x401c
                minimumReportInterval: 1,
                maximumReportInterval: 0,
            }]);
        },
    },

    // Nyce
    {
        zigbeeModel: ['3011'],
        model: 'NCZ-3011-HA',
        vendor: 'Nyce',
        description: 'Door/window sensor',
        supports: 'contact',
        fromZigbee: [fz.ias_contact_alarm_1, fz.battery],
        toZigbee: [],
        meta: {configureKey: 1},
        configure: async (device, coordinatorEndpoint) => {
            const endpoint = device.getEndpoint(1);
            await bind(endpoint, coordinatorEndpoint, ['genPowerCfg']);
            await configureReporting.batteryPercentageRemaining(endpoint);
        },
    },
    {
        zigbeeModel: ['3043'],
        model: 'NCZ-3043-HA',
        vendor: 'Nyce',
        description: 'Ceiling motion sensor',
        supports: 'motion, humidity and temperature',
        fromZigbee: [
            fz.occupancy, fz.humidity, fz.temperature, fz.ignore_basic_report,
            fz.ignore_genIdentify, fz.ignore_poll_ctrl,
            fz.battery_not_divided, fz.ignore_iaszone_report,
            fz.ias_occupancy_alarm_2,
        ],
        toZigbee: [],
    },
    {
        zigbeeModel: ['3041'],
        model: 'NCZ-3041-HA',
        vendor: 'Nyce',
        description: 'Wall motion sensor',
        supports: 'motion, humidity and temperature',
        fromZigbee: [
            fz.occupancy, fz.humidity, fz.temperature, fz.ignore_basic_report,
            fz.ignore_genIdentify, fz.ignore_poll_ctrl,
            fz.battery_not_divided, fz.ignore_iaszone_report,
            fz.ias_occupancy_alarm_2,
        ],
        toZigbee: [],
    },
    {
        zigbeeModel: ['3045'],
        model: 'NCZ-3045-HA',
        vendor: 'Nyce',
        description: 'Curtain motion sensor',
        supports: 'motion, humidity and temperature',
        fromZigbee: [
            fz.occupancy, fz.humidity, fz.temperature, fz.ignore_basic_report,
            fz.ignore_genIdentify, fz.ignore_poll_ctrl,
            fz.battery_not_divided, fz.ignore_iaszone_report,
            fz.ias_occupancy_alarm_2,
        ],
        toZigbee: [],
    },

    // Securifi
    {
        zigbeeModel: ['PP-WHT-US'],
        model: 'PP-WHT-US',
        vendor: 'Securifi',
        description: 'Peanut Smart Plug',
        supports: 'on/off, power measurement',
        fromZigbee: [fz.on_off, fz.peanut_electrical],
        toZigbee: [tz.on_off],
        meta: {configureKey: 3},
        configure: async (device, coordinatorEndpoint) => {
            const endpoint = device.getEndpoint(1);
            await bind(endpoint, coordinatorEndpoint, ['genOnOff', 'haElectricalMeasurement']);
            await endpoint.read('haElectricalMeasurement', [
                'acVoltageMultiplier', 'acVoltageDivisor', 'acCurrentMultiplier',
                'acCurrentDivisor', 'acPowerMultiplier', 'acPowerDivisor',
            ]);
            await configureReporting.onOff(endpoint);
            await configureReporting.rmsVoltage(endpoint, {'reportableChange': 110}); // Voltage reports in 0.00458V
            await configureReporting.rmsCurrent(endpoint, {'reportableChange': 55}); // Current reports in 0.00183A
            await configureReporting.activePower(endpoint, {'reportableChange': 2}); // Power reports in 0.261W
        },
    },
    {
        zigbeeModel: ['ZB2-BU01'],
        model: 'B01M7Y8BP9',
        vendor: 'Securifi',
        description: 'Almond Click multi-function button',
        supports: 'single, double and long click',
        fromZigbee: [fz.almond_click],
        toZigbee: [],
    },

    // Visonic
    {
        zigbeeModel: ['MP-841'],
        model: 'MP-841',
        vendor: 'Visonic',
        description: 'Motion sensor',
        supports: 'occupancy',
        fromZigbee: [fz.ias_occupancy_alarm_1],
        toZigbee: [],
    },
    {
        zigbeeModel: ['MCT-370 SMA'],
        model: 'MCT-370 SMA',
        vendor: 'Visonic',
        description: 'Magnetic door & window contact sensor',
        supports: 'contact',
        fromZigbee: [fz.ias_contact_alarm_1],
        toZigbee: [],
    },
    {
        zigbeeModel: ['MCT-350 SMA'],
        model: 'MCT-350 SMA',
        vendor: 'Visonic',
        description: 'Magnetic door & window contact sensor',
        supports: 'contact',
        fromZigbee: [fz.ias_contact_alarm_1],
        toZigbee: [],
    },
    {
        zigbeeModel: ['MCT-340 E'],
        model: 'MCT-340 E',
        vendor: 'Visonic',
        description: 'Magnetic door & window contact sensor',
        supports: 'contact, temperature',
        fromZigbee: [fz.ias_contact_alarm_1, fz.temperature, fz.battery_cr2032, fz.ignore_zclversion_read],
        toZigbee: [],
        meta: {configureKey: 1},
        configure: async (device, coordinatorEndpoint) => {
            const endpoint = device.getEndpoint(1);
            await bind(endpoint, coordinatorEndpoint, ['msTemperatureMeasurement', 'genPowerCfg']);
            await configureReporting.temperature(endpoint);
            await configureReporting.batteryPercentageRemaining(endpoint);
        },
    },
    {
        zigbeeModel: ['MCT-340 SMA'],
        model: 'MCT-340 SMA',
        vendor: 'Visonic',
        description: 'Magnetic door & window contact sensor',
        supports: 'contact, temperature',
        fromZigbee: [fz.ias_contact_alarm_1, fz.temperature, fz.battery_cr2032, fz.ignore_zclversion_read],
        toZigbee: [],
        meta: {configureKey: 1},
        configure: async (device, coordinatorEndpoint) => {
            const endpoint = device.getEndpoint(1);
            await bind(endpoint, coordinatorEndpoint, ['msTemperatureMeasurement', 'genPowerCfg']);
            await configureReporting.temperature(endpoint);
            await configureReporting.batteryPercentageRemaining(endpoint);
        },
    },

    // Sunricher
    {
        zigbeeModel: ['CCT Lighting'],
        model: 'ZG192910-4',
        vendor: 'Sunricher',
        description: 'Zigbee LED-controller',
        extend: generic.light_onoff_brightness_colortemp,
    },
    {
        zigbeeModel: ['ZG9101SAC-HP'],
        model: 'ZG9101SAC-HP',
        vendor: 'Sunricher',
        description: 'ZigBee AC phase-cut dimmer',
        extend: generic.light_onoff_brightness,
        meta: {configureKey: 1},
        configure: async (device, coordinatorEndpoint) => {
            const endpoint = device.getEndpoint(1);
            await bind(endpoint, coordinatorEndpoint, ['genOnOff', 'genLevelCtrl']);
            await configureReporting.onOff(endpoint);
        },
    },
    {
        zigbeeModel: ['ON/OFF', 'ZIGBEE-SWITCH'],
        model: 'ZG9101SAC-HP-Switch',
        vendor: 'Sunricher',
        description: 'Zigbee AC in wall switch',
        supports: 'on/off',
        fromZigbee: [fz.on_off],
        toZigbee: [tz.on_off],
        meta: {configureKey: 1},
        configure: async (device, coordinatorEndpoint) => {
            const endpoint = device.getEndpoint(1) || device.getEndpoint(3);
            await bind(endpoint, coordinatorEndpoint, ['genOnOff']);
            await configureReporting.onOff(endpoint);
        },
    },
    {
        zigbeeModel: ['Micro Smart Dimmer'],
        model: 'ZG2835RAC',
        vendor: 'Sunricher',
        description: 'ZigBee knob smart dimmer',
        extend: generic.light_onoff_brightness,
        meta: {configureKey: 1},
        whiteLabel: [
            {vendor: 'YPHIX', model: '50208695'},
        ],
        configure: async (device, coordinatorEndpoint) => {
            const endpoint = device.getEndpoint(1);
            await bind(endpoint, coordinatorEndpoint, ['genOnOff', 'genLevelCtrl']);
        },
    },

    // Shenzhen Homa
    {
        zigbeeModel: ['HOMA1008'],
        model: 'HLD812-Z-SC',
        vendor: 'Shenzhen Homa',
        description: 'Smart LED driver',
        extend: generic.light_onoff_brightness,
    },
    {
        zigbeeModel: ['HOMA1002', 'HOMA0019'],
        model: 'HLC610-Z',
        vendor: 'Shenzhen Homa',
        description: 'Wireless dimmable controller',
        extend: generic.light_onoff_brightness,
    },
    {
        zigbeeModel: ['HOMA1031'],
        model: 'HLC821-Z-SC',
        vendor: 'Shenzhen Homa',
        description: 'ZigBee AC phase-cut dimmer',
        extend: generic.light_onoff_brightness,
    },
    {
        zigbeeModel: ['HOMA1005'],
        model: 'HLC614-ZLL',
        vendor: 'Shenzhen Homa',
        description: '3 channel relay module',
        supports: 'on/off',
        fromZigbee: [],
        toZigbee: [tz.on_off],
        meta: {multiEndpoint: true},
        endpoint: (device) => {
            return {l1: 1, l2: 2, l3: 3};
        },
    },

    // Honyar
    {
        zigbeeModel: ['00500c35'],
        model: 'U86K31ND6',
        vendor: 'Honyar',
        description: '3 gang switch ',
        supports: 'on/off',
        fromZigbee: [],
        toZigbee: [tz.on_off],
        endpoint: (device) => {
            return {'left': 1, 'center': 2, 'right': 3};
        },
        meta: {configureKey: 1},
        configure: async (device, coordinatorEndpoint) => {
            const endpoint1 = device.getEndpoint(1);
            const endpoint2 = device.getEndpoint(2);
            const endpoint3 = device.getEndpoint(3);
            await bind(endpoint1, coordinatorEndpoint, ['genOnOff']);
            await configureReporting.onOff(endpoint1);
            await bind(endpoint2, coordinatorEndpoint, ['genOnOff']);
            await configureReporting.onOff(endpoint2);
            await bind(endpoint3, coordinatorEndpoint, ['genOnOff']);
            await configureReporting.onOff(endpoint3);
        },
    },

    // Danalock
    {
        zigbeeModel: ['V3-BTZB'],
        model: 'V3-BTZB',
        vendor: 'Danalock',
        description: 'BT/ZB smartlock',
        supports: 'lock/unlock, battery',
        fromZigbee: [fz.lock, fz.lock_operation_event, fz.battery],
        toZigbee: [tz.generic_lock],
        meta: {configureKey: 5},
        configure: async (device, coordinatorEndpoint) => {
            const endpoint = device.getEndpoint(1);
            await bind(endpoint, coordinatorEndpoint, ['closuresDoorLock', 'genPowerCfg']);
            await configureReporting.lockState(endpoint);
            await configureReporting.batteryPercentageRemaining(endpoint);
        },
    },

    // NET2GRID
    {
        zigbeeModel: ['SP31           '],
        model: 'N2G-SP',
        vendor: 'NET2GRID',
        description: 'White Net2Grid power outlet switch with power meter',
        supports: 'on/off, power measurement',
        fromZigbee: [fz.genOnOff_cmdOn, fz.genOnOff_cmdOff, fz.on_off, fz.metering_power],
        toZigbee: [tz.on_off],
        meta: {configureKey: 3},
        configure: async (device, coordinatorEndpoint) => {
            const endpoint1 = device.getEndpoint(1);
            await bind(endpoint1, coordinatorEndpoint, ['genOnOff']);
            await configureReporting.onOff(endpoint1);

            const endpoint10 = device.getEndpoint(10);
            await bind(endpoint10, coordinatorEndpoint, ['seMetering']);
            await readMeteringPowerConverterAttributes(endpoint10);
            await configureReporting.instantaneousDemand(endpoint10);
            await configureReporting.currentSummDelivered(endpoint10);
            await configureReporting.currentSummReceived(endpoint10);
        },
    },

    // Third Reality
    {
        zigbeeModel: ['3RSS008Z'],
        model: '3RSS008Z',
        vendor: 'Third Reality',
        description: 'RealitySwitch Plus',
        supports: 'on/off, battery',
        fromZigbee: [fz.on_off],
        toZigbee: [tz.on_off, tz.ignore_transition],
    },
    {
        zigbeeModel: ['3RSS007Z'],
        model: '3RSS007Z',
        vendor: 'Third Reality',
        description: 'Smart light switch',
        supports: 'on/off',
        fromZigbee: [fz.on_off],
        toZigbee: [tz.on_off, tz.ignore_transition],
        meta: {disableDefaultResponse: true, configureKey: 3},
        configure: async (device, coordinatorEndpoint) => {
            const endpoint = device.getEndpoint(1);
            await bind(endpoint, coordinatorEndpoint, ['genOnOff']);
            await configureReporting.onOff(endpoint);
        },
    },
    {
        zigbeeModel: ['3RSL011Z'],
        model: '3RSL011Z',
        vendor: 'Third Reality',
        description: 'Smart light A19',
        extend: generic.light_onoff_brightness_colortemp,
    },
    {
        zigbeeModel: ['3RSL012Z'],
        model: '3RSL012Z',
        vendor: 'Third Reality',
        description: 'Smart light BR30',
        extend: generic.light_onoff_brightness_colortemp,
    },

    // Hampton Bay
    {
        zigbeeModel: ['HDC52EastwindFan', 'HBUniversalCFRemote'],
        model: '99432',
        vendor: 'Hampton Bay',
        description: 'Universal wink enabled white ceiling fan premier remote control',
        supports: 'on/off, brightness, fan_mode and fan_state',
        fromZigbee: generic.light_onoff_brightness.fromZigbee.concat([
            fz.generic_fan_mode,
        ]),
        toZigbee: generic.light_onoff_brightness.toZigbee.concat([tz.fan_mode]),
        meta: {disableDefaultResponse: true, configureKey: 1},
        configure: async (device, coordinatorEndpoint) => {
            const endpoint = device.getEndpoint(1);
            await bind(endpoint, coordinatorEndpoint, ['genOnOff', 'genLevelCtrl', 'hvacFanCtrl']);
            await configureReporting.onOff(endpoint);
            await configureReporting.brightness(endpoint);
            await configureReporting.fanMode(endpoint);
        },
    },
    {
        zigbeeModel: ['ETI 12-in Puff light'],
        model: '54668161',
        vendor: 'Hampton Bay',
        description: '12 in. LED smart puff',
        extend: generic.light_onoff_brightness_colortemp,
    },

    // Iluminize
    {
        zigbeeModel: ['DIM Lighting'],
        model: '511.10',
        vendor: 'Iluminize',
        description: 'Zigbee LED-Controller ',
        extend: generic.light_onoff_brightness,
    },
    {
        zigbeeModel: ['511.201'],
        model: '511.201',
        vendor: 'Iluminize',
        description: 'ZigBee 3.0 Dimm-Aktor mini 1x 230V',
        extend: generic.light_onoff_brightness,
        meta: {configureKey: 1},
        configure: async (device, coordinatorEndpoint) => {
            const endpoint = device.getEndpoint(1);
            await bind(endpoint, coordinatorEndpoint, ['genOnOff', 'genLevelCtrl']);
            await configureReporting.onOff(endpoint);
        },
    },
    {
        zigbeeModel: ['511.012'],
        model: '511.012',
        vendor: 'Iluminize',
        description: 'Zigbee LED-Controller ',
        extend: generic.light_onoff_brightness,
    },
    {
        zigbeeModel: ['511.202'],
        model: '511.202',
        vendor: 'Iluminize',
        description: 'Zigbee 3.0 Schalt-Aktor mini 1x230V, 200W/400W',
        supports: 'on/off',
        fromZigbee: [fz.on_off],
        toZigbee: [tz.on_off],
        meta: {configureKey: 1},
        configure: async (device, coordinatorEndpoint) => {
            const endpoint = device.getEndpoint(1) || device.getEndpoint(3);
            await bind(endpoint, coordinatorEndpoint, ['genOnOff']);
            await configureReporting.onOff(endpoint);
        },
    },
    {
        zigbeeModel: ['ZG2801K2-G1-RGB-CCT-LEAD'],
        model: '511.557',
        vendor: 'Iluminize',
        description: 'Zigbee 3.0 wall dimmer',
        supports: 'action',
        fromZigbee: [fz.command_off, fz.command_on, fz.command_move_to_color_temp, fz.command_move_to_color],
        toZigbee: [],
    },
    {
        zigbeeModel: ['RGBW-CCT'],
        model: '511.040',
        vendor: 'Iluminize',
        description: 'ZigBee 3.0 LED-controller, 4 channel 5A, RGBW LED',
        extend: generic.light_onoff_brightness_colortemp_colorxy,
        meta: {configureKey: 1},
        configure: async (device, coordinatorEndpoint) => {
            const endpoint = device.getEndpoint(1);
            await bind(endpoint, coordinatorEndpoint, ['genOnOff', 'genLevelCtrl']);
            await configureReporting.onOff(endpoint);
        },
    },
    {
        zigbeeModel: ['ZG2819S-RGBW'],
        model: '511.344',
        vendor: 'Iluminize',
        description: 'Zigbee handheld remote RGBW 4 channels',
        supports: 'action',
        fromZigbee: [
            fz.battery, fz.command_move_to_color, fz.command_move_to_color_temp, fz.command_move_hue,
            fz.command_step_with_on_off, fz.command_recall,
            fz.ZG2819S_command_on, fz.ZG2819S_command_off,
        ],
        toZigbee: [],
        meta: {multiEndpoint: true},
        endpoint: (device) => {
            return {ep1: 1, ep2: 2, ep3: 3, ep4: 4};
        },
    },

    // Anchor
    {
        zigbeeModel: ['FB56-SKT17AC1.4'],
        model: '67200BL',
        description: 'Vetaar smart plug',
        supports: 'on/off',
        vendor: 'Anchor',
        fromZigbee: [fz.on_off],
        toZigbee: [tz.on_off],
        meta: {configureKey: 1},
        configure: async (device, coordinatorEndpoint) => {
            const endpoint = device.getEndpoint(3) || device.getEndpoint(1);
            await bind(endpoint, coordinatorEndpoint, ['genOnOff']);
            await configureReporting.onOff(endpoint);
        },
    },

    // Insta
    {
        zigbeeModel: [' Remote'],
        model: 'InstaRemote',
        vendor: 'Insta',
        description: 'ZigBee Light Link wall transmitter',
        whiteLabel: [
            {vendor: 'Gira', model: '2430-100'},
            {vendor: 'Jung', model: 'ZLLxx5004M'},
        ],
        supports: 'action',
        fromZigbee: [
            fz.insta_scene_click, fz.command_on, fz.command_off_with_effect, fz.insta_down_hold,
            fz.insta_up_hold, fz.insta_stop,
        ],
        toZigbee: [],
        ota: ota.zigbeeOTA,
    },

    // RGB genie
    {
        zigbeeModel: ['ZGRC-KEY-013'],
        model: 'ZGRC-KEY-013',
        vendor: 'RGB Genie',
        description: '3 Zone remote and dimmer',
        supports: 'click',
        fromZigbee: [
            fz.battery_not_divided, fz.ZGRC013_brightness_onoff, fz.ZGRC013_brightness, fz.ZGRC013_brightness_stop,
            fz.ZGRC013_cmdOn, fz.ZGRC013_cmdOff, fz.ZGRC013_scene,
        ],
        toZigbee: [],
        meta: {configureKey: 1},
        configure: async (device, coordinatorEndpoint) => {
            const endpoint = device.getEndpoint(1);
            await bind(endpoint, coordinatorEndpoint, ['genOnOff']);
            await configureReporting.onOff(endpoint);
        },
    },

    // Sercomm
    {
        zigbeeModel: ['SZ-ESW01'],
        model: 'SZ-ESW01',
        vendor: 'Sercomm',
        description: 'Telstra smart plug',
        supports: 'on/off, power consumption',
        fromZigbee: [fz.on_off, fz.SZ_ESW01_AU_power],
        toZigbee: [tz.on_off],
        meta: {configureKey: 2},
        configure: async (device, coordinatorEndpoint) => {
            const endpoint = device.getEndpoint(1);
            await bind(endpoint, coordinatorEndpoint, ['genOnOff', 'seMetering']);
            await configureReporting.onOff(endpoint);
            await configureReporting.instantaneousDemand(endpoint);
        },
    },
    {
        zigbeeModel: ['SZ-ESW01-AU'],
        model: 'SZ-ESW01-AU',
        vendor: 'Sercomm',
        description: 'Telstra smart plug',
        supports: 'on/off, power consumption',
        fromZigbee: [fz.on_off, fz.SZ_ESW01_AU_power],
        toZigbee: [tz.on_off],
        meta: {configureKey: 2},
        configure: async (device, coordinatorEndpoint) => {
            const endpoint = device.getEndpoint(1);
            await bind(endpoint, coordinatorEndpoint, ['genOnOff', 'seMetering']);
            await configureReporting.onOff(endpoint);
            await configureReporting.instantaneousDemand(endpoint);
        },
    },
    {
        zigbeeModel: ['XHS2-SE'],
        model: 'XHS2-SE',
        vendor: 'Sercomm',
        description: 'Magnetic door & window contact sensor',
        supports: 'contact, temperature',
        fromZigbee: [fz.ias_contact_alarm_1, fz.temperature, fz.battery_3V_2100],
        toZigbee: [],
        meta: {configureKey: 1},
        configure: async (device, coordinatorEndpoint) => {
            const endpoint = device.getEndpoint(1);
            await bind(endpoint, coordinatorEndpoint, ['msTemperatureMeasurement', 'genPowerCfg']);
            await configureReporting.temperature(endpoint);
            await configureReporting.batteryPercentageRemaining(endpoint);
        },
    },
    {
        zigbeeModel: ['SZ-DWS04', 'SZ-DWS04N_SF'],
        model: 'SZ-DWS04',
        vendor: 'Sercomm',
        description: 'Magnetic door & window contact sensor',
        supports: 'contact',
        fromZigbee: [fz.ias_contact_alarm_1, fz.temperature, fz.battery_3V_2100],
        toZigbee: [],
        meta: {configureKey: 1},
        configure: async (device, coordinatorEndpoint) => {
            const endpoint = device.getEndpoint(1);
            await bind(endpoint, coordinatorEndpoint, ['msTemperatureMeasurement', 'genPowerCfg']);
            await configureReporting.temperature(endpoint);
            await configureReporting.batteryPercentageRemaining(endpoint);
        },
    },
    {
        zigbeeModel: ['SZ-PIR02_SF'],
        model: 'AL-PIR02',
        vendor: 'Sercomm',
        description: 'PIR motion sensor',
        supports: 'occupancy',
        fromZigbee: [fz.ias_occupancy_alarm_1, fz.battery_3V_2100],
        toZigbee: [],
        meta: {configureKey: 1},
        configure: async (device, coordinatorEndpoint) => {
            const endpoint = device.getEndpoint(1);
            await bind(endpoint, coordinatorEndpoint, ['genPowerCfg']);
            await configureReporting.batteryPercentageRemaining(endpoint);
        },
    },

    // Leedarson
    {
        zigbeeModel: ['LED_GU10_OWDT'],
        model: 'ZM350STW1TCF',
        vendor: 'Leedarson',
        description: 'LED PAR16 50 GU10 tunable white',
        extend: generic.light_onoff_brightness_colortemp,
    },
    {
        zigbeeModel: ['M350ST-W1R-01'],
        model: 'M350STW1',
        vendor: 'Leedarson',
        description: 'LED PAR16 50 GU10',
        extend: generic.light_onoff_brightness,
    },
    {
        zigbeeModel: ['ZHA-DimmableLight'],
        model: 'A806S-Q1R',
        vendor: 'Leedarson',
        description: 'LED E27 tunable white',
        extend: generic.light_onoff_brightness,
    },
    {
        zigbeeModel: ['LED_E27_OWDT'],
        model: 'ZA806SQ1TCF',
        vendor: 'Leedarson',
        description: 'LED E27 tunable white',
        extend: generic.light_onoff_brightness_colortemp,
    },
    {
        zigbeeModel: ['ZBT-CCTSwitch-D0001'],
        model: '6ARCZABZH',
        vendor: 'Leedarson',
        description: '4-Key Remote Controller',
        supports: 'on/off, brightness up/down and click/hold/release, cct',
        fromZigbee: [
            fz.CCTSwitch_D0001_on_off,
            fz.CCTSwitch_D0001_move_to_level_recall,
            fz.CCTSwitch_D0001_move_to_colortemp_recall,
            fz.CCTSwitch_D0001_colortemp_updown_hold_release,
            fz.CCTSwitch_D0001_brightness_updown_hold_release,
            fz.battery_not_divided,
        ],
        toZigbee: [],
        meta: {configureKey: 1},
        configure: async (device, coordinatorEndpoint) => {
            const endpoint = device.getEndpoint(1);
            await bind(endpoint, coordinatorEndpoint, ['genPowerCfg']);
            await configureReporting.batteryPercentageRemaining(endpoint);
        },
    },
    {
        zigbeeModel: ['TWGU10Bulb02UK'],
        model: '6xy-M350ST-W1Z',
        vendor: 'Leedarson',
        description: 'PAR16 tunable white',
        extend: generic.light_onoff_brightness_colortemp,
    },
    {
        zigbeeModel: ['ZHA-PIRSensor'],
        model: '5AA-SS-ZA-H0',
        vendor: 'Leedarson',
        description: 'Motion sensor',
        supports: 'occupancy, illuminance',
        fromZigbee: [fz.occupancy, fz.illuminance, fz.ignore_occupancy_report],
        toZigbee: [],
    },

    // GMY
    {
        zigbeeModel: ['CCT box'],
        model: 'B07KG5KF5R',
        vendor: 'GMY Smart Bulb',
        description: 'GMY Smart bulb, 470lm, vintage dimmable, 2700-6500k, E27',
        extend: generic.light_onoff_brightness_colortemp,
    },

    // Meazon
    {
        zigbeeModel: [
            '101.301.001649', '101.301.001838', '101.301.001802', '101.301.001738',
            '101.301.001412', '101.301.001765', '101.301.001814',
        ],
        model: 'MEAZON_BIZY_PLUG',
        vendor: 'Meazon',
        description: 'Bizy plug meter',
        supports: 'on/off, power, energy measurement and temperature',
        fromZigbee: [
            fz.genOnOff_cmdOn, fz.genOnOff_cmdOff, fz.on_off,
            fz.meazon_meter,
        ],
        toZigbee: [tz.on_off],
        meta: {configureKey: 2},
        configure: async (device, coordinatorEndpoint) => {
            const endpoint = device.getEndpoint(10);
            await bind(endpoint, coordinatorEndpoint, ['genOnOff', 'seMetering']);
            await configureReporting.onOff(endpoint);
            const options = {manufacturerCode: 4406, disableDefaultResponse: false};
            await endpoint.write('seMetering', {0x1005: {value: 0x063e, type: 25}}, options);
            await configureReporting.onOff(endpoint);
            await endpoint.configureReporting('seMetering', [{
                attribute: {ID: 0x2000, type: 0x29},
                minimumReportInterval: 1,
                maximumReportInterval: repInterval.MINUTES_5,
                reportableChange: 1,
            }], options);
        },
    },
    {
        zigbeeModel: ['102.106.000235', '102.106.001111', '102.106.000348', '102.106.000256', '102.106.001242'],
        model: 'MEAZON_DINRAIL',
        vendor: 'Meazon',
        description: 'DinRail 1-phase meter',
        supports: 'on/off, power, energy measurement and temperature',
        fromZigbee: [
            fz.genOnOff_cmdOn, fz.genOnOff_cmdOff, fz.on_off,
            fz.meazon_meter,
        ],
        toZigbee: [tz.on_off],
        meta: {configureKey: 2},
        configure: async (device, coordinatorEndpoint) => {
            const endpoint = device.getEndpoint(10);
            await bind(endpoint, coordinatorEndpoint, ['genOnOff', 'seMetering']);
            await configureReporting.onOff(endpoint);
            const options = {manufacturerCode: 4406, disableDefaultResponse: false};
            await endpoint.write('seMetering', {0x1005: {value: 0x063e, type: 25}}, options);
            await configureReporting.onOff(endpoint);
            await endpoint.configureReporting('seMetering', [{
                attribute: {ID: 0x2000, type: 0x29},
                minimumReportInterval: 1,
                maximumReportInterval: repInterval.MINUTES_5,
                reportableChange: 1,
            }], options);
        },
    },

    // Konke
    {
        zigbeeModel: ['3AFE170100510001', '3AFE280100510001'],
        model: '2AJZ4KPKEY',
        vendor: 'Konke',
        description: 'Multi-function button',
        supports: 'single, double and long click',
        fromZigbee: [fz.konke_click, fz.battery_3V],
        toZigbee: [],
        meta: {configureKey: 1},
        configure: async (device, coordinatorEndpoint) => {
            const endpoint = device.getEndpoint(1);
            await bind(endpoint, coordinatorEndpoint, ['genPowerCfg']);
            await configureReporting.batteryVoltage(endpoint);
        },
    },
    {
        zigbeeModel: ['3AFE14010402000D', '3AFE27010402000D', '3AFE28010402000D'],
        model: '2AJZ4KPBS',
        vendor: 'Konke',
        description: 'Motion sensor',
        supports: 'occupancy',
        fromZigbee: [fz.ias_occupancy_alarm_1_with_timeout, fz.battery_3V],
        toZigbee: [],
    },
    {
        zigbeeModel: ['3AFE140103020000', '3AFE220103020000'],
        model: '2AJZ4KPFT',
        vendor: 'Konke',
        description: 'Temperature and humidity sensor',
        supports: 'temperature and humidity',
        fromZigbee: [
            fz.temperature,
            fz.humidity,
            fz.battery_3V,
        ],
        toZigbee: [],
        meta: {configureKey: 1},
        configure: async (device, coordinatorEndpoint) => {
            const endpoint = device.getEndpoint(1);
            await bind(endpoint, coordinatorEndpoint, ['genPowerCfg', 'msTemperatureMeasurement']);
            await configureReporting.batteryVoltage(endpoint);
            await configureReporting.temperature(endpoint);
        },
    },
    {
        zigbeeModel: ['3AFE130104020015', '3AFE270104020015'],
        model: '2AJZ4KPDR',
        vendor: 'Konke',
        description: 'Contact sensor',
        supports: 'contact',
        fromZigbee: [fz.ias_contact_alarm_1, fz.battery_3V],
        toZigbee: [],
    },
    {
        zigbeeModel: ['LH07321'],
        model: 'LH07321',
        vendor: 'Konke',
        description: 'Water detector',
        supports: 'water_leak',
        fromZigbee: [fz.ias_water_leak_alarm_1],
        toZigbee: [],
    },

    // TUYATEC
    {
        zigbeeModel: ['RH3040'],
        model: 'RH3040',
        vendor: 'TUYATEC',
        description: 'PIR sensor',
        supports: 'occupancy',
        fromZigbee: [
            fz.battery, fz.legacy_battery_voltage,
            fz.ignore_basic_report,
            fz.ias_occupancy_alarm_1,
        ],
        toZigbee: [],
        meta: {configureKey: 1},
        configure: async (device, coordinatorEndpoint) => {
            const endpoint = device.getEndpoint(1);
            await bind(endpoint, coordinatorEndpoint, ['genBasic', 'genIdentify', 'genPowerCfg']);
            await configureReporting.batteryVoltage(endpoint);
        },
    },
    {
        zigbeeModel: ['RH3052'],
        model: 'TT001ZAV20',
        vendor: 'TUYATEC',
        description: 'Temperature & humidity sensor',
        supports: 'temperature and humidity',
        fromZigbee: [
            fz.humidity, fz.temperature, fz.battery,
        ],
        toZigbee: [],
    },
    {
        zigbeeModel: ['TS0011'],
        model: 'GDKES-01TZXD',
        vendor: 'TUYATEC',
        description: 'Smart light switch - 1 gang without neutral wire',
        supports: 'on/off',
        fromZigbee: [fz.on_off],
        toZigbee: [tz.on_off],
    },
    {
        zigbeeModel: ['TS0012'],
        model: 'GDKES-02TZXD',
        vendor: 'TUYATEC',
        description: 'Smart light switch - 2 gang without neutral wire',
        supports: 'on/off',
        fromZigbee: [fz.on_off],
        toZigbee: [tz.on_off],
        endpoint: (device) => {
            return {'left': 1, 'right': 2};
        },
        meta: {configureKey: 1, multiEndpoint: true},
        configure: async (device, coordinatorEndpoint) => {
            await bind(device.getEndpoint(1), coordinatorEndpoint, ['genOnOff']);
            await bind(device.getEndpoint(2), coordinatorEndpoint, ['genOnOff']);
        },
    },
    {
        zigbeeModel: ['TS0013'],
        model: 'GDKES-03TZXD',
        vendor: 'TUYATEC',
        description: 'Smart light switch - 3 gang without neutral wire',
        supports: 'on/off',
        fromZigbee: [fz.on_off],
        toZigbee: [tz.on_off],
        endpoint: (device) => {
            return {'left': 1, 'center': 2, 'right': 3};
        },
        meta: {configureKey: 1, multiEndpoint: true},
        configure: async (device, coordinatorEndpoint) => {
            await bind(device.getEndpoint(1), coordinatorEndpoint, ['genOnOff']);
            await bind(device.getEndpoint(2), coordinatorEndpoint, ['genOnOff']);
            await bind(device.getEndpoint(3), coordinatorEndpoint, ['genOnOff']);
        },
    },
    {
        zigbeeModel: ['gq8b1uv'],
        model: 'gq8b1uv',
        vendor: 'TUYATEC',
        description: 'Zigbee smart dimmer',
        supports: 'on/off, brightness',
        fromZigbee: [fz.tuya_dimmer, fz.ignore_basic_report],
        toZigbee: [tz.tuya_dimmer_state, tz.tuya_dimmer_level],
        meta: {configureKey: 1},
        configure: async (device, coordinatorEndpoint) => {
            const endpoint = device.getEndpoint(1);
            await bind(endpoint, coordinatorEndpoint, ['genOnOff', 'genLevelCtrl']);
        },
    },
    {
        zigbeeModel: ['HY0017'],
        model: 'U86KCJ-ZP',
        vendor: 'TUYATEC',
        description: 'Smart 6 key scene wall switch',
        supports: 'action',
        fromZigbee: [fz.scenes_recall_scene_65029],
        toZigbee: [],
    },

    // Zemismart
    {
        zigbeeModel: ['NUET56-DL27LX1.1'],
        model: 'LXZB-12A',
        vendor: 'Zemismart',
        description: 'RGB LED downlight',
        extend: generic.light_onoff_brightness_colortemp_colorxy,
    },
    {
        zigbeeModel: ['TS0302'],
        model: 'ZM-CSW032-D',
        vendor: 'Zemismart',
        description: 'Curtain/roller blind switch',
        supports: 'open, close, stop',
        fromZigbee: [fz.ignore_basic_report, fz.ZMCSW032D_cover_position_tilt],
        toZigbee: [tz.cover_state, tz.cover_position_tilt],
        meta: {configureKey: 1, multiEndpoint: true},
        configure: async (device, coordinatorEndpoint) => {
            const endpoint = device.getEndpoint(1);
            await bind(endpoint, coordinatorEndpoint, ['closuresWindowCovering']);
            // Configure reporing of currentPositionLiftPercentage always fails.
            // https://github.com/Koenkk/zigbee2mqtt/issues/3216
        },
    },
    {
        zigbeeModel: ['TS0003'],
        model: 'ZM-L03E-Z',
        vendor: 'Zemismart',
        description: 'Smart light switch - 3 gang with neutral wire',
        supports: 'on/off',
        fromZigbee: [fz.ignore_basic_report, fz.on_off],
        toZigbee: [tz.on_off],
        endpoint: (device) => {
            return {'left': 1, 'center': 2, 'right': 3};
        },
        meta: {configureKey: 1, multiEndpoint: true},
        configure: async (device, coordinatorEndpoint) => {
            await bind(device.getEndpoint(1), coordinatorEndpoint, ['genOnOff']);
            await bind(device.getEndpoint(2), coordinatorEndpoint, ['genOnOff']);
            await bind(device.getEndpoint(3), coordinatorEndpoint, ['genOnOff']);
        },
    },

    // Sinope
    {
        zigbeeModel: ['TH1123ZB'],
        model: 'TH1123ZB',
        vendor: 'Sinope',
        description: 'Zigbee line volt thermostat',
        supports: 'local temp, units, keypad lockout, mode, state, backlight, outdoor temp, time',
        fromZigbee: [
            fz.thermostat_att_report,
            fz.hvac_user_interface,
            fz.metering_power,
            fz.ignore_temperature_report,
            fz.sinope_thermostat_state,
        ],
        toZigbee: [
            tz.thermostat_local_temperature,
            tz.thermostat_occupied_heating_setpoint,
            tz.thermostat_unoccupied_heating_setpoint,
            tz.thermostat_temperature_display_mode,
            tz.thermostat_keypad_lockout,
            tz.thermostat_system_mode,
            tz.thermostat_running_state,
            tz.sinope_thermostat_occupancy,
            tz.sinope_thermostat_backlight_autodim_param,
            tz.sinope_thermostat_time,
            tz.sinope_thermostat_enable_outdoor_temperature,
            tz.sinope_thermostat_outdoor_temperature,
        ],
        meta: {configureKey: 2},
        configure: async (device, coordinatorEndpoint) => {
            const endpoint = device.getEndpoint(1);
            const binds = [
                'genBasic', 'genIdentify', 'genGroups', 'hvacThermostat',
                'hvacUserInterfaceCfg', 'msTemperatureMeasurement', 'seMetering',
            ];

            await bind(endpoint, coordinatorEndpoint, binds);
            await configureReporting.thermostatTemperature(endpoint, 10, 60, 50);
            await configureReporting.thermostatOccupiedHeatingSetpoint(endpoint, 1, 0, 50);
            await configureReporting.thermostatSystemMode(endpoint, 1, 0);
            await configureReporting.thermostatPIHeatingDemand(endpoint, 1, 900, 5);
            await configureReporting.thermostatKeypadLockMode(endpoint, 1, 0);
            await readMeteringPowerConverterAttributes(endpoint);
            await configureReporting.instantaneousDemand(endpoint);
        },
    },
    {
        zigbeeModel: ['TH1124ZB'],
        model: 'TH1124ZB',
        vendor: 'Sinope',
        description: 'Zigbee line volt thermostat',
        supports: 'local temp, units, keypad lockout, mode, state, backlight, outdoor temp, time',
        fromZigbee: [
            fz.thermostat_att_report,
        ],
        toZigbee: [
            tz.thermostat_local_temperature,
            tz.thermostat_occupied_heating_setpoint, tz.thermostat_unoccupied_heating_setpoint,
            tz.thermostat_temperature_display_mode, tz.thermostat_keypad_lockout,
            tz.thermostat_system_mode, tz.thermostat_running_state,
            tz.sinope_thermostat_occupancy, tz.sinope_thermostat_backlight_autodim_param, tz.sinope_thermostat_time,
            tz.sinope_thermostat_enable_outdoor_temperature, tz.sinope_thermostat_outdoor_temperature,
        ],
        meta: {configureKey: 1},
        configure: async (device, coordinatorEndpoint) => {
            const endpoint = device.getEndpoint(1);
            const binds = [
                'genBasic', 'genIdentify', 'genGroups', 'hvacThermostat', 'hvacUserInterfaceCfg',
                'msTemperatureMeasurement',
            ];
            await bind(endpoint, coordinatorEndpoint, binds);
            await configureReporting.thermostatTemperature(endpoint);
            await configureReporting.thermostatOccupiedHeatingSetpoint(endpoint);
            await configureReporting.thermostatPIHeatingDemand(endpoint);
        },
    },
    {
        zigbeeModel: ['TH1300ZB'],
        model: 'TH1300ZB',
        vendor: 'Sinope',
        description: 'Zigbee smart floor heating thermostat',
        supports: 'local temp, units, keypad lockout, mode, state, backlight, outdoor temp, time',
        fromZigbee: [
            fz.thermostat_att_report,
        ],
        toZigbee: [
            tz.thermostat_local_temperature,
            tz.thermostat_occupied_heating_setpoint, tz.thermostat_unoccupied_heating_setpoint,
            tz.thermostat_temperature_display_mode, tz.thermostat_keypad_lockout,
            tz.thermostat_system_mode, tz.thermostat_running_state,
            tz.sinope_thermostat_occupancy, tz.sinope_thermostat_backlight_autodim_param, tz.sinope_thermostat_time,
            tz.sinope_thermostat_enable_outdoor_temperature, tz.sinope_thermostat_outdoor_temperature,
        ],
        meta: {configureKey: 1},
        configure: async (device, coordinatorEndpoint) => {
            const endpoint = device.getEndpoint(1);
            const binds = [
                'genBasic', 'genIdentify', 'genGroups', 'hvacThermostat', 'hvacUserInterfaceCfg',
                'msTemperatureMeasurement',
            ];
            await bind(endpoint, coordinatorEndpoint, binds);
            await configureReporting.thermostatTemperature(endpoint);
            await configureReporting.thermostatOccupiedHeatingSetpoint(endpoint);
            await configureReporting.thermostatPIHeatingDemand(endpoint);
        },
    },
    {
        zigbeeModel: ['TH1400ZB'],
        model: 'TH1400ZB',
        vendor: 'Sinope',
        description: 'Zigbee low volt thermostat',
        supports: 'local temp, units, keypad lockout, mode, state, backlight, outdoor temp, time',
        fromZigbee: [
            fz.sinope_thermostat_att_report,
        ],
        toZigbee: [
            tz.thermostat_local_temperature,
            tz.thermostat_occupied_heating_setpoint,
            tz.thermostat_temperature_display_mode, tz.thermostat_keypad_lockout,
            tz.thermostat_system_mode, tz.thermostat_running_state,
            tz.sinope_thermostat_backlight_autodim_param, tz.sinope_thermostat_time,
            tz.sinope_thermostat_enable_outdoor_temperature, tz.sinope_thermostat_outdoor_temperature,
        ],
        meta: {configureKey: 1},
        configure: async (device, coordinatorEndpoint) => {
            const endpoint = device.getEndpoint(1);
            const binds = [
                'genBasic', 'genIdentify', 'genGroups', 'hvacThermostat', 'hvacUserInterfaceCfg',
                'msTemperatureMeasurement',
            ];
            await bind(endpoint, coordinatorEndpoint, binds);
            await configureReporting.thermostatTemperature(endpoint);
            await configureReporting.thermostatOccupiedHeatingSetpoint(endpoint);
            await configureReporting.thermostatPIHeatingDemand(endpoint);
        },
    },
    {
        zigbeeModel: ['TH1500ZB'],
        model: 'TH1500ZB',
        vendor: 'Sinope',
        description: 'Zigbee dual pole line volt thermostat',
        supports: 'local temp, units, keypad lockout, mode, state, backlight, outdoor temp, time',
        fromZigbee: [
            fz.thermostat_att_report,
        ],
        toZigbee: [
            tz.thermostat_local_temperature,
            tz.thermostat_occupied_heating_setpoint, tz.thermostat_unoccupied_heating_setpoint,
            tz.thermostat_temperature_display_mode, tz.thermostat_keypad_lockout,
            tz.thermostat_system_mode, tz.thermostat_running_state,
            tz.sinope_thermostat_occupancy, tz.sinope_thermostat_backlight_autodim_param, tz.sinope_thermostat_time,
            tz.sinope_thermostat_enable_outdoor_temperature, tz.sinope_thermostat_outdoor_temperature,
        ],
        meta: {configureKey: 1},
        configure: async (device, coordinatorEndpoint) => {
            const endpoint = device.getEndpoint(1);
            const binds = [
                'genBasic', 'genIdentify', 'genGroups', 'hvacThermostat', 'hvacUserInterfaceCfg',
                'msTemperatureMeasurement',
            ];
            await bind(endpoint, coordinatorEndpoint, binds);
            await configureReporting.thermostatTemperature(endpoint);
            await configureReporting.thermostatOccupiedHeatingSetpoint(endpoint);
            await configureReporting.thermostatPIHeatingDemand(endpoint);
        },
    },
    {
        zigbeeModel: ['SW2500ZB'],
        model: 'SW2500ZB',
        vendor: 'Sinope',
        description: 'Zigbee smart light switch',
        supports: 'on/off',
        fromZigbee: [fz.on_off],
        toZigbee: [tz.on_off],
    },

    // Lutron
    {
        zigbeeModel: ['LZL4BWHL01 Remote'],
        model: 'LZL4BWHL01',
        vendor: 'Lutron',
        description: 'Connected bulb remote control',
        supports: 'on/off, brightness',
        fromZigbee: [fz.insta_down_hold, fz.insta_up_hold, fz.LZL4B_onoff, fz.insta_stop],
        toZigbee: [],
    },

    // Zen
    {
        zigbeeModel: ['Zen-01'],
        model: 'Zen-01-W',
        vendor: 'Zen',
        description: 'Thermostat',
        supports: 'temperature, heating/cooling system control',
        fromZigbee: [
            fz.legacy_battery_voltage,
            fz.thermostat_att_report,
        ],
        toZigbee: [
            tz.factory_reset, tz.thermostat_local_temperature, tz.thermostat_local_temperature_calibration,
            tz.thermostat_occupancy, tz.thermostat_occupied_heating_setpoint,
            tz.thermostat_occupied_cooling_setpoint,
            tz.thermostat_unoccupied_heating_setpoint, tz.thermostat_setpoint_raise_lower,
            tz.thermostat_remote_sensing, tz.thermostat_control_sequence_of_operation, tz.thermostat_system_mode,
            tz.thermostat_weekly_schedule, tz.thermostat_clear_weekly_schedule, tz.thermostat_relay_status_log,
        ],
        meta: {configureKey: 1},
        configure: async (device, coordinatorEndpoint) => {
            const endpoint = device.getEndpoint(3) || device.getEndpoint(1);
            const binds = [
                'genBasic', 'genIdentify', 'genPowerCfg', 'genTime', 'hvacThermostat', 'hvacUserInterfaceCfg',
            ];
            await bind(endpoint, coordinatorEndpoint, binds);
            await configureReporting.thermostatTemperature(endpoint);
        },
    },

    // Hej
    {
        zigbeeModel: ['HejSW01'],
        model: 'GLSK3ZB-1711',
        vendor: 'Hej',
        description: 'Goqual 1 gang Switch',
        supports: 'on/off',
        fromZigbee: [fz.on_off],
        toZigbee: [tz.on_off],
    },
    {
        zigbeeModel: ['HejSW02'],
        model: 'GLSK3ZB-1712',
        vendor: 'Hej',
        description: 'Goqual 2 gang Switch',
        supports: 'on/off',
        fromZigbee: [fz.on_off],
        toZigbee: [tz.on_off],
        endpoint: (device) => {
            return {'top': 1, 'bottom': 2};
        },
        meta: {configureKey: 1, multiEndpoint: true},
        configure: async (device, coordinatorEndpoint) => {
            await bind(device.getEndpoint(1), coordinatorEndpoint, ['genOnOff']);
            await bind(device.getEndpoint(2), coordinatorEndpoint, ['genOnOff']);
        },
    },
    {
        zigbeeModel: ['HejSW03'],
        model: 'GLSK3ZB-1713',
        vendor: 'Hej',
        description: 'Goqual 3 gang Switch',
        supports: 'on/off',
        fromZigbee: [fz.on_off],
        toZigbee: [tz.on_off],
        endpoint: (device) => {
            return {'top': 1, 'center': 2, 'bottom': 3};
        },
        meta: {configureKey: 1, multiEndpoint: true},
        configure: async (device, coordinatorEndpoint) => {
            await bind(device.getEndpoint(1), coordinatorEndpoint, ['genOnOff']);
            await bind(device.getEndpoint(2), coordinatorEndpoint, ['genOnOff']);
            await bind(device.getEndpoint(3), coordinatorEndpoint, ['genOnOff']);
        },
    },
    {
        zigbeeModel: ['HejSW04'],
        model: 'GLSK6ZB-1714',
        vendor: 'Hej',
        description: 'Goqual 4 gang Switch',
        supports: 'on/off',
        fromZigbee: [fz.on_off],
        toZigbee: [tz.on_off],
        endpoint: (device) => {
            return {'top_left': 1, 'bottom_left': 2, 'top_right': 3, 'bottom_right': 4};
        },
        meta: {configureKey: 1, multiEndpoint: true},
        configure: async (device, coordinatorEndpoint) => {
            await bind(device.getEndpoint(1), coordinatorEndpoint, ['genOnOff']);
            await bind(device.getEndpoint(2), coordinatorEndpoint, ['genOnOff']);
            await bind(device.getEndpoint(3), coordinatorEndpoint, ['genOnOff']);
            await bind(device.getEndpoint(4), coordinatorEndpoint, ['genOnOff']);
        },
    },
    {
        zigbeeModel: ['HejSW05'],
        model: 'GLSK6ZB-1715',
        vendor: 'Hej',
        description: 'Goqual 5 gang Switch',
        supports: 'on/off',
        fromZigbee: [fz.on_off],
        toZigbee: [tz.on_off],
        endpoint: (device) => {
            return {'top_left': 1, 'center_left': 2, 'bottom_left': 3, 'top_right': 4, 'bottom_right': 5};
        },
        meta: {configureKey: 1, multiEndpoint: true},
        configure: async (device, coordinatorEndpoint) => {
            await bind(device.getEndpoint(1), coordinatorEndpoint, ['genOnOff']);
            await bind(device.getEndpoint(2), coordinatorEndpoint, ['genOnOff']);
            await bind(device.getEndpoint(3), coordinatorEndpoint, ['genOnOff']);
            await bind(device.getEndpoint(4), coordinatorEndpoint, ['genOnOff']);
            await bind(device.getEndpoint(5), coordinatorEndpoint, ['genOnOff']);
        },
    },
    {
        zigbeeModel: ['HejSW06'],
        model: 'GLSK6ZB-1716',
        vendor: 'Hej',
        description: 'Goqual 6 gang Switch',
        supports: 'on/off',
        fromZigbee: [fz.on_off],
        toZigbee: [tz.on_off],
        endpoint: (device) => {
            return {
                'top_left': 1, 'center_left': 2, 'bottom_left': 3,
                'top_right': 4, 'center_right': 5, 'bottom_right': 6,
            };
        },
        meta: {configureKey: 1, multiEndpoint: true},
        configure: async (device, coordinatorEndpoint) => {
            await bind(device.getEndpoint(1), coordinatorEndpoint, ['genOnOff']);
            await bind(device.getEndpoint(2), coordinatorEndpoint, ['genOnOff']);
            await bind(device.getEndpoint(3), coordinatorEndpoint, ['genOnOff']);
            await bind(device.getEndpoint(4), coordinatorEndpoint, ['genOnOff']);
            await bind(device.getEndpoint(5), coordinatorEndpoint, ['genOnOff']);
            await bind(device.getEndpoint(6), coordinatorEndpoint, ['genOnOff']);
        },
    },

    // Dawon DNS
    {
        zigbeeModel: ['PM-C140-ZB'],
        model: 'PM-C140-ZB',
        vendor: 'Dawon DNS',
        description: 'IOT remote control smart buried-type outlet',
        supports: 'on/off, power and energy measurement',
        fromZigbee: [fz.on_off, fz.metering_power],
        toZigbee: [tz.on_off],
        meta: {configureKey: 3},
        configure: async (device, coordinatorEndpoint) => {
            const endpoint = device.getEndpoint(1);
            await bind(endpoint, coordinatorEndpoint, ['genOnOff', 'seMetering']);
            await readMeteringPowerConverterAttributes(endpoint);
            await configureReporting.instantaneousDemand(endpoint);
        },
    },
    {
        zigbeeModel: ['PM-B530-ZB'],
        model: 'PM-B530-ZB',
        vendor: 'Dawon DNS',
        description: 'IOT smart plug 16A',
        supports: 'on/off, power and energy measurement',
        fromZigbee: [fz.on_off, fz.metering_power],
        toZigbee: [tz.on_off],
        meta: {configureKey: 3},
        configure: async (device, coordinatorEndpoint) => {
            const endpoint = device.getEndpoint(1);
            await bind(endpoint, coordinatorEndpoint, ['genOnOff', 'seMetering']);
            await readMeteringPowerConverterAttributes(endpoint);
            await configureReporting.instantaneousDemand(endpoint);
        },
    },
    {
        zigbeeModel: ['PM-B430-ZB'],
        model: 'PM-B430-ZB',
        vendor: 'Dawon DNS',
        description: 'IOT smart plug 10A',
        supports: 'on/off, power and energy measurement',
        fromZigbee: [fz.on_off, fz.metering_power],
        toZigbee: [tz.on_off],
        meta: {configureKey: 3},
        configure: async (device, coordinatorEndpoint) => {
            const endpoint = device.getEndpoint(1);
            await bind(endpoint, coordinatorEndpoint, ['genOnOff', 'seMetering']);
            await readMeteringPowerConverterAttributes(endpoint);
            await configureReporting.instantaneousDemand(endpoint);
        },
    },
    {
        zigbeeModel: ['PM-S140-ZB'],
        model: 'PM-S140-ZB',
        vendor: 'Dawon DNS',
        description: 'IOT smart switch 1 gang',
        supports: 'on/off',
        fromZigbee: [fz.on_off],
        toZigbee: [tz.on_off],
    },
    {
        zigbeeModel: ['PM-S240-ZB'],
        model: 'PM-S240-ZB',
        vendor: 'Dawon DNS',
        description: 'IOT smart switch 2 gang',
        supports: 'on/off',
        fromZigbee: [fz.on_off],
        toZigbee: [tz.on_off],
        endpoint: (device) => {
            return {top: 1, bottom: 2};
        },
        meta: {configureKey: 1, multiEndpoint: true},
        configure: async (device, coordinatorEndpoint) => {
            await bind(device.getEndpoint(1), coordinatorEndpoint, ['genOnOff']);
            await bind(device.getEndpoint(2), coordinatorEndpoint, ['genOnOff']);
        },
    },
    {
        zigbeeModel: ['PM-S340-ZB'],
        model: 'PM-S340-ZB',
        vendor: 'Dawon DNS',
        description: 'IOT smart switch 3 gang',
        supports: 'on/off',
        fromZigbee: [fz.on_off],
        toZigbee: [tz.on_off],
        endpoint: (device) => {
            return {top: 1, center: 2, bottom: 3};
        },
        meta: {configureKey: 1, multiEndpoint: true},
        configure: async (device, coordinatorEndpoint) => {
            await bind(device.getEndpoint(1), coordinatorEndpoint, ['genOnOff']);
            await bind(device.getEndpoint(2), coordinatorEndpoint, ['genOnOff']);
            await bind(device.getEndpoint(3), coordinatorEndpoint, ['genOnOff']);
        },
    },

    // CREE
    {
        zigbeeModel: ['Connected A-19 60W Equivalent ', 'Connected A-19 60W Equivalent   '],
        model: 'B00TN589ZG',
        vendor: 'CREE',
        description: 'Connected bulb',
        extend: generic.light_onoff_brightness,
    },

    // Ubisys
    {
        zigbeeModel: ['S1 (5501)', 'S1-R (5601)'],
        model: 'S1',
        vendor: 'Ubisys',
        description: 'Power switch S1',
        supports: 'on/off, power measurement',
        fromZigbee: [fz.on_off, fz.metering_power],
        toZigbee: [tz.on_off, tz.ubisys_device_setup],
        meta: {configureKey: 3},
        configure: async (device, coordinatorEndpoint) => {
            const endpoint = device.getEndpoint(3);
            await bind(endpoint, coordinatorEndpoint, ['seMetering']);
            await readMeteringPowerConverterAttributes(endpoint);
            await configureReporting.instantaneousDemand(endpoint);
        },
        ota: ota.ubisys,
    },
    {
        zigbeeModel: ['S2 (5502)', 'S2-R (5602)'],
        model: 'S2',
        vendor: 'Ubisys',
        description: 'Power switch S2',
        supports: 'on/off, power measurement',
        fromZigbee: [fz.on_off, fz.metering_power],
        toZigbee: [tz.on_off, tz.ubisys_device_setup],
        endpoint: (device) => {
            return {'l1': 1, 'l2': 2};
        },
        meta: {configureKey: 3, multiEndpoint: true},
        configure: async (device, coordinatorEndpoint) => {
            const endpoint = device.getEndpoint(5);
            await bind(endpoint, coordinatorEndpoint, ['seMetering']);
            await readMeteringPowerConverterAttributes(endpoint);
            await configureReporting.instantaneousDemand(endpoint);
        },
        ota: ota.ubisys,
    },
    {
        zigbeeModel: ['D1 (5503)', 'D1-R (5603)'],
        model: 'D1',
        vendor: 'Ubisys',
        description: 'Universal dimmer D1',
        supports: 'on/off, brightness, power measurement',
        fromZigbee: [fz.on_off, fz.brightness, fz.metering_power],
        toZigbee: [tz.light_onoff_brightness, tz.ubisys_device_setup],
        meta: {configureKey: 3},
        configure: async (device, coordinatorEndpoint) => {
            const endpoint = device.getEndpoint(4);
            await bind(endpoint, coordinatorEndpoint, ['seMetering']);
            await readMeteringPowerConverterAttributes(endpoint);
            await configureReporting.instantaneousDemand(endpoint);
        },
        ota: ota.ubisys,
    },
    {
        zigbeeModel: ['J1 (5502)', 'J1-R (5602)'],
        model: 'J1',
        vendor: 'Ubisys',
        description: 'Shutter control J1',
        supports: 'open, close, stop, position, tilt',
        fromZigbee: [fz.cover_position_tilt],
        toZigbee: [tz.cover_state, tz.cover_position_tilt, tz.ubisys_configure_j1, tz.ubisys_device_setup],
        ota: ota.ubisys,
    },
    {
        zigbeeModel: ['C4 (5504)'],
        model: 'C4',
        vendor: 'Ubisys',
        description: 'Control unit C4',
        supports: 'action',
        fromZigbee: [fz.ubisys_c4_scenes, fz.ubisys_c4_onoff, fz.ubisys_c4_level, fz.ubisys_c4_cover],
        toZigbee: [tz.ubisys_device_setup],
        meta: {configureKey: 1},
        configure: async (device, coordinatorEndpoint) => {
            for (const ep of [1, 2, 3, 4]) {
                await bind(device.getEndpoint(ep), coordinatorEndpoint, ['genScenes', 'genOnOff', 'genLevelCtrl']);
            }
            for (const ep of [5, 6]) {
                await bind(device.getEndpoint(ep), coordinatorEndpoint, ['genScenes', 'closuresWindowCovering']);
            }
        },
        ota: ota.ubisys,
    },

    // Lutron
    {
        zigbeeModel: ['Z3-1BRL'],
        model: 'Z3-1BRL',
        vendor: 'Lutron',
        description: 'Aurora smart bulb dimmer',
        supports: 'brightness',
        fromZigbee: [fz.dimmer_passthru_brightness],
        toZigbee: [],
        meta: {configureKey: 1},
        configure: async (device, coordinatorEndpoint) => {
            const endpoint = device.getEndpoint(1);
            await bind(endpoint, coordinatorEndpoint, ['genLevelCtrl']);
        },
    },

    // PEQ
    {
        zigbeeModel: ['3300'],
        model: '3300-P',
        vendor: 'PEQ',
        description: 'Door & window contact sensor',
        supports: 'contact, temperature',
        fromZigbee: [fz.temperature, fz.ias_contact_alarm_1, fz.battery_3V],
        toZigbee: [],
        meta: {configureKey: 1},
        configure: async (device, coordinatorEndpoint) => {
            const endpoint = device.getEndpoint(1);
            await bind(endpoint, coordinatorEndpoint, ['msTemperatureMeasurement', 'genPowerCfg']);
            await configureReporting.temperature(endpoint);
            await configureReporting.batteryVoltage(endpoint);
            await configureReporting.batteryPercentageRemaining(endpoint);
        },
    },

    // Lonsonho
    {
        zigbeeModel: ['Plug_01'],
        model: '4000116784070',
        vendor: 'Lonsonho',
        description: 'Smart plug EU',
        supports: 'on/off',
        fromZigbee: [fz.on_off],
        toZigbee: [tz.on_off],
        meta: {configureKey: 2},
        configure: async (device, coordinatorEndpoint) => {
            const endpoint = device.getEndpoint(11);
            await bind(endpoint, coordinatorEndpoint, ['genOnOff']);
            await configureReporting.onOff(endpoint);
        },
    },

    // iHORN
    {
        zigbeeModel: ['113D'],
        model: 'LH-32ZB',
        vendor: 'iHORN',
        description: 'Temperature & humidity sensor',
        supports: 'temperature and humidity',
        fromZigbee: [fz.humidity, fz.temperature, fz.battery],
        toZigbee: [],
    },
    {
        zigbeeModel: ['113C'],
        model: 'LH-992ZB',
        vendor: 'iHORN',
        description: 'Motion sensor',
        supports: 'occupancy',
        fromZigbee: [fz.ias_occupancy_alarm_1],
        toZigbee: [],
    },

    // TCI
    {
        zigbeeModel: ['VOLARE ZB3\u0000\u0000\u0000\u0000\u0000\u0000\u0000'],
        model: '676-00301024955Z',
        vendor: 'TCI',
        description: 'Dash L DC Volare',
        extend: generic.light_onoff_brightness,
    },

    // TERNCY
    {
        zigbeeModel: ['TERNCY-DC01'],
        model: 'TERNCY-DC01',
        vendor: 'TERNCY',
        description: 'Temperature & contact sensor ',
        supports: 'temperature, contact',
        fromZigbee: [fz.terncy_temperature, fz.terncy_contact],
        toZigbee: [],
    },
    {
        zigbeeModel: ['TERNCY-PP01'],
        model: 'TERNCY-PP01',
        vendor: 'TERNCY',
        description: 'Awareness switch',
        supports: 'temperature, occupancy, illuminance, click, double click, triple click',
        fromZigbee: [
            fz.terncy_temperature, fz.occupancy_with_timeout,
            fz.illuminance, fz.terncy_raw, fz.battery_not_divided,
        ],
        toZigbee: [],
    },
    {
        zigbeeModel: ['TERNCY-SD01'],
        model: 'TERNCY-SD01',
        vendor: 'TERNCY',
        description: 'Knob smart dimmer',
        supports: 'single, double and triple click, rotate',
        fromZigbee: [fz.terncy_raw, fz.terncy_knob, fz.battery_not_divided],
        toZigbee: [],
    },

    // ORVIBO
    {
        zigbeeModel: ['3c4e4fc81ed442efaf69353effcdfc5f'],
        model: 'CR11S8UZ',
        vendor: 'ORVIBO',
        description: 'Smart sticker switch',
        supports: 'click, hold, release',
        fromZigbee: [fz.orvibo_raw],
        toZigbee: [],
    },
    {
        zigbeeModel: ['31c989b65ebb45beaf3b67b1361d3965'],
        model: 'T18W3Z',
        vendor: 'ORVIBO',
        description: 'Neutral smart switch 3 gang',
        supports: 'on/off',
        fromZigbee: [],
        toZigbee: [tz.on_off],
        meta: {configureKey: 2},
        configure: async (device, coordinatorEndpoint) => {
            const endpoint1 = device.getEndpoint(1);
            await bind(endpoint1, coordinatorEndpoint, ['genOnOff']);
            await configureReporting.onOff(endpoint1);
            const endpoint2 = device.getEndpoint(2);
            await bind(endpoint2, coordinatorEndpoint, ['genOnOff']);
            await configureReporting.onOff(endpoint2);
            const endpoint3 = device.getEndpoint(3);
            await bind(endpoint3, coordinatorEndpoint, ['genOnOff']);
            await configureReporting.onOff(endpoint3);
        },
        endpoint: (device) => {
            return {'l1': 1, 'l2': 2, 'l3': 3};
        },
    },
    {
        zigbeeModel: ['fdd76effa0e146b4bdafa0c203a37192', 'c670e231d1374dbc9e3c6a9fffbd0ae6'],
        model: 'SM10ZW',
        vendor: 'ORVIBO',
        description: 'Door or window contact switch',
        supports: 'contact',
        fromZigbee: [fz.ias_contact_alarm_1, fz.battery],
        toZigbee: [],
    },
    {
        zigbeeModel: ['8643db61de35494d93e72c1289b526a3'],
        model: 'RL804CZB',
        vendor: 'Orvibo',
        description: 'Zigbee LED controller RGB + CCT or RGBW',
        extend: generic.light_onoff_brightness_colortemp_colorxy,
    },
    {
        zigbeeModel: ['82c167c95ed746cdbd21d6817f72c593'],
        model: 'RL804QZB',
        vendor: 'ORVIBO',
        description: 'Multi-functional 3 gang relay',
        supports: 'on/off',
        fromZigbee: [fz.on_off],
        toZigbee: [tz.on_off],
        endpoint: (device) => {
            return {l1: 1, l2: 2, l3: 3};
        },
        meta: {configureKey: 1, multiEndpoint: true},
        configure: async (device, coordinatorEndpoint) => {
            const endpoint1 = device.getEndpoint(1);
            await bind(endpoint1, coordinatorEndpoint, ['genOnOff']);
            const endpoint2 = device.getEndpoint(2);
            await bind(endpoint2, coordinatorEndpoint, ['genOnOff']);
            const endpoint3 = device.getEndpoint(3);
            await bind(endpoint3, coordinatorEndpoint, ['genOnOff']);
        },
    },

    // SONOFF
    {
        zigbeeModel: ['BASICZBR3'],
        model: 'BASICZBR3',
        vendor: 'SONOFF',
        description: 'Zigbee smart switch',
        supports: 'on/off',
        fromZigbee: [fz.on_off],
        toZigbee: [tz.on_off],
    },
    {
        zigbeeModel: ['S31 Lite zb'],
        model: 'S31ZB',
        vendor: 'SONOFF',
        description: 'Zigbee smart plug (US version)',
        supports: 'on/off',
        fromZigbee: [fz.on_off],
        toZigbee: [tz.on_off],
        meta: {configureKey: 1},
        configure: async (device, coordinatorEndpoint) => {
            const endpoint = device.getEndpoint(1);
            await bind(endpoint, coordinatorEndpoint, ['genOnOff']);
        },
    },

    // eWeLink: the IoT solution provider behinds lots of smart device brands
    {
        zigbeeModel: ['SA-003-Zigbee'],
        model: 'SA-003-Zigbee',
        vendor: 'eWeLink',
        description: 'Zigbee smart plug',
        supports: 'on/off',
        fromZigbee: [fz.SA003_on_off],
        toZigbee: [tz.on_off],
        meta: {configureKey: 1},
        configure: async (device, coordinatorEndpoint) => {
            const endpoint = device.getEndpoint(1);
            await bind(endpoint, coordinatorEndpoint, ['genOnOff']);
        },
    },
    {
        zigbeeModel: ['DS01'],
        model: 'RHK06',
        vendor: 'eWeLink',
        description: 'Contact sensor',
        supports: 'contact',
        fromZigbee: [fz.ias_contact_alarm_1, fz.battery_3V],
        toZigbee: [],
        meta: {configureKey: 1},
        configure: async (device, coordinatorEndpoint) => {
            const endpoint = device.getEndpoint(1);
            await bind(endpoint, coordinatorEndpoint, ['genPowerCfg']);
            await configureReporting.batteryVoltage(endpoint);
        },
    },
    {
        zigbeeModel: ['WB01'],
        model: 'RHK07',
        vendor: 'eWeLink',
        description: 'Wireless button',
        supports: 'single, double, long',
        fromZigbee: [fz.ewelink_action, fz.battery_3V],
        toZigbee: [],
        meta: {configureKey: 1},
        configure: async (device, coordinatorEndpoint) => {
            const endpoint = device.getEndpoint(1);
            await bind(endpoint, coordinatorEndpoint, ['genOnOff', 'genPowerCfg']);
            await configureReporting.batteryVoltage(endpoint);
        },
    },
    {
        zigbeeModel: ['TH01'],
        model: 'RHK08',
        vendor: 'eWeLink',
        description: 'Temperature and humidity sensor',
        supports: 'temperature and humidity',
        fromZigbee: [fz.temperature, fz.humidity, fz.battery_3V],
        toZigbee: [],
        meta: {configureKey: 1},
        configure: async (device, coordinatorEndpoint) => {
            const endpoint = device.getEndpoint(1);
            const bindClusters = ['msTemperatureMeasurement', 'msRelativeHumidity', 'genPowerCfg'];
            await bind(endpoint, coordinatorEndpoint, bindClusters);
            await configureReporting.temperature(endpoint);
            await configureReporting.humidity(endpoint);
            await configureReporting.batteryVoltage(endpoint);
        },
    },
    {
        zigbeeModel: ['MS01'],
        model: 'RHK09',
        vendor: 'eWeLink',
        description: 'Motion sensor',
        supports: 'occupancy',
        fromZigbee: [fz.ias_occupancy_alarm_1_with_timeout, fz.battery_3V],
        toZigbee: [],
        meta: {configureKey: 1},
        configure: async (device, coordinatorEndpoint) => {
            const endpoint = device.getEndpoint(1);
            const bindClusters = ['genPowerCfg'];
            await bind(endpoint, coordinatorEndpoint, bindClusters);
            await configureReporting.batteryVoltage(endpoint);
        },
    },

    // CR Smart Home
    {
        zigbeeModel: ['TS0202'],
        model: 'TS0202',
        vendor: 'CR Smart Home',
        description: 'Motion sensor',
        supports: 'occupancy',
        fromZigbee: [fz.ias_occupancy_alarm_1_with_timeout, fz.battery, fz.ignore_basic_report],
        toZigbee: [],
    },
    {
        zigbeeModel: ['TS0203'],
        model: 'TS0203',
        vendor: 'CR Smart Home',
        description: 'Door sensor',
        supports: 'contact',
        fromZigbee: [fz.ias_contact_alarm_1, fz.battery, fz.ignore_basic_report],
        toZigbee: [],
    },
    {
        zigbeeModel: ['TS0204'],
        model: 'TS0204',
        vendor: 'CR Smart Home',
        description: 'Gas sensor',
        supports: 'gas',
        fromZigbee: [fz.ias_gas_alarm_1, fz.battery, fz.ignore_basic_report],
        toZigbee: [],
    },
    {
        zigbeeModel: ['TS0205'],
        model: 'TS0205',
        vendor: 'CR Smart Home',
        description: 'Smoke sensor',
        supports: 'smoke',
        fromZigbee: [fz.ias_smoke_alarm_1, fz.battery, fz.ignore_basic_report],
        toZigbee: [],
    },
    {
        zigbeeModel: ['TS0111'],
        model: 'TS0111',
        vendor: 'CR Smart Home',
        description: 'Socket',
        supports: 'on/off',
        fromZigbee: [fz.on_off],
        toZigbee: [tz.on_off],
    },
    {
        zigbeeModel: ['TS0207'],
        model: 'TS0207',
        vendor: 'CR Smart Home',
        description: 'Water leak detector',
        supports: 'water leak',
        fromZigbee: [fz.ias_water_leak_alarm_1, fz.battery],
        toZigbee: [],
    },
    {
        zigbeeModel: ['TS0218'],
        model: 'TS0218',
        vendor: 'CR Smart Home',
        description: 'Button',
        supports: 'click',
        fromZigbee: [fz.TS0218_click, fz.battery],
        toZigbee: [],
    },

    // EcoDim
    {
        zigbeeModel: ['Dimmer-Switch-ZB3.0'],
        model: 'Eco-Dim.07',
        vendor: 'EcoDim',
        description: 'Zigbee & Z-wave dimmer ',
        extend: generic.light_onoff_brightness,
        meta: {configureKey: 1},
        configure: async (device, coordinatorEndpoint) => {
            const endpoint = device.getEndpoint(1);
            await bind(endpoint, coordinatorEndpoint, ['genOnOff', 'genLevelCtrl']);
            await configureReporting.onOff(endpoint);
            await configureReporting.brightness(endpoint);
        },
    },

    // Smart9
    {
        zigbeeModel: ['TS0041'],
        model: 'S9TSZGB_1',
        vendor: 'Smart9',
        description: 'Touch switch (1 button)',
        supports: 'action',
        fromZigbee: [fz.ts0041_click],
        toZigbee: [],
    },
    {
        zigbeeModel: ['TS0043'],
        model: 'S9TSZGB_3',
        vendor: 'Smart9',
        description: 'Touch switch (3 button)',
        supports: 'action',
        fromZigbee: [fz.ts0043_click],
        toZigbee: [],
    },
    {
        zigbeeModel: ['TS0215'],
        model: 'S9ZGBRC01',
        vendor: 'Smart9',
        description: 'Smart remote controller',
        supports: 'action',
        fromZigbee: [fz.command_arm, fz.command_emergency, fz.battery],
        toZigbee: [],
        meta: {configureKey: 1},
        configure: async (device, coordinatorEndpoint) => {
            const endpoint = device.getEndpoint(1);
            await bind(endpoint, coordinatorEndpoint, ['genPowerCfg']);
        },
    },

    // Ajax Online
    {
        zigbeeModel: ['AJ-RGBCCT 5 in 1'],
        model: 'Aj_Zigbee_Led_Strip',
        vendor: 'Ajax Online',
        description: 'LED Strip',
        extend: generic.light_onoff_brightness_colorxy,
    },

    // Moes
    {
        zigbeeModel: ['TS0112'],
        model: 'ZK-EU-2U',
        vendor: 'Moes',
        description: 'ZigBee3.0 dual USB wireless socket plug',
        supports: 'on/off',
        fromZigbee: [fz.on_off],
        toZigbee: [tz.on_off],
    },
    {
        zigbeeModel: ['kud7u2l'],
        model: 'HY369RT',
        vendor: 'Moes',
        description: 'Radiator valve with thermostat',
        supports: 'thermostat, temperature',
        fromZigbee: [
            fz.tuya_thermostat,
            fz.tuya_thermostat_on_set_data,
            fz.ignore_basic_report,
        ],
        toZigbee: [
            tz.tuya_thermostat_child_lock,
            tz.tuya_thermostat_window_detection,
            tz.tuya_thermostat_valve_detection,
            tz.tuya_thermostat_current_heating_setpoint,
            tz.tuya_thermostat_system_mode,
            tz.tuya_thermostat_auto_lock,
            tz.tuya_thermostat_calibration,
            tz.tuya_thermostat_min_temp,
            tz.tuya_thermostat_max_temp,
            tz.tuya_thermostat_boost_time,
            tz.tuya_thermostat_comfort_temp,
            tz.tuya_thermostat_eco_temp,
            tz.tuya_thermostat_force,
        ],
    },

    // Schneider Electric
    {
        zigbeeModel: ['iTRV'],
        model: 'WV704R0A0902',
        vendor: 'Schneider Electric',
        description: 'Wiser radiator thermostat',
        supports: 'temperature, battery, keypad lock, heating demand',
        fromZigbee: [
            fz.ignore_basic_report,
            fz.ignore_haDiagnostic,
            fz.ignore_genOta,
            fz.ignore_zclversion_read,
            fz.wiser_thermostat,
            fz.wiser_itrv_battery,
            fz.wiser_user_interface,
            fz.wiser_device_info,
        ],
        toZigbee: [
            tz.thermostat_occupied_heating_setpoint,
            tz.thermostat_keypad_lockout,
        ],
        meta: {configureKey: 1},
        configure: async (device, coordinatorEndpoint) => {
            const endpoint = device.getEndpoint(1);
            const binds = [
                'genBasic', 'genPowerCfg', 'hvacThermostat', 'haDiagnostic',
            ];
            await bind(endpoint, coordinatorEndpoint, binds);
            await configureReporting.batteryVoltage(endpoint);
            await configureReporting.thermostatTemperature(endpoint, 0, repInterval.MINUTES_15, 25);
            await configureReporting.thermostatOccupiedHeatingSetpoint(endpoint, 0, repInterval.MINUTES_15, 25);
            await configureReporting.thermostatPIHeatingDemand(endpoint, 0, repInterval.MINUTES_15, 1);
            // bind of hvacUserInterfaceCfg fails with 'Table Full', does this have any effect?
            await endpoint.configureReporting('hvacUserInterfaceCfg', [
                {
                    attribute: 'keypadLockout',
                    minimumReportInterval: repInterval.MINUTE,
                    maximumReportInterval: repInterval.HOUR,
                    reportableChange: 1,
                },
            ]);
            await endpoint.configureReporting('wiserDeviceInfo', [
                {
                    attribute: 'deviceInfo',
                    minimumReportInterval: repInterval.MINUTE,
                    maximumReportInterval: repInterval.HOUR,
                    reportableChange: 1,
                },
            ]);
        },
    },
    {
        zigbeeModel: ['U202DST600ZB'],
        model: 'U202DST600ZB',
        vendor: 'Schneider Electric',
        description: 'EZinstall3 2 gang 2x300W dimmer module',
        supports: 'on/off, brightness',
        fromZigbee: [fz.on_off, fz.brightness],
        toZigbee: [tz.light_onoff_brightness, tz.ignore_transition],
        meta: {configureKey: 2, multiEndpoint: true},
        configure: async (device, coordinatorEndpoint) => {
            const endpoint1 = device.getEndpoint(10);
            await bind(endpoint1, coordinatorEndpoint, ['genOnOff', 'genLevelCtrl']);
            await configureReporting.onOff(endpoint1);
            await configureReporting.brightness(endpoint1);
            const endpoint2 = device.getEndpoint(11);
            await bind(endpoint2, coordinatorEndpoint, ['genOnOff', 'genLevelCtrl']);
            await configureReporting.onOff(endpoint2);
            await configureReporting.brightness(endpoint2);
        },
        endpoint: (device) => {
            return {l1: 10, l2: 11};
        },
    },
    {
        zigbeeModel: ['U201DST600ZB'],
        model: 'U201DST600ZB',
        vendor: 'Schneider Electric',
        description: 'EZinstall3 1 gang 550W dimmer module',
        supports: 'on/off, brightness',
        fromZigbee: [fz.on_off, fz.brightness],
        toZigbee: [tz.light_onoff_brightness, tz.ignore_transition],
        meta: {configureKey: 1},
        configure: async (device, coordinatorEndpoint) => {
            const endpoint = device.getEndpoint(10);
            await bind(endpoint, coordinatorEndpoint, ['genOnOff', 'genLevelCtrl']);
            await configureReporting.onOff(endpoint);
            await configureReporting.brightness(endpoint);
        },
    },
    {
        zigbeeModel: ['U201SRY2KWZB'],
        model: 'U201SRY2KWZB',
        vendor: 'Schneider Electric',
        description: 'Ulti 240V 9.1 A 1 gang relay switch impress switch module, amber LED',
        supports: 'on/off',
        fromZigbee: [fz.on_off],
        toZigbee: [tz.on_off],
        meta: {configureKey: 1},
        configure: async (device, coordinatorEndpoint) => {
            const endpoint = device.getEndpoint(10);
            await bind(endpoint, coordinatorEndpoint, ['genOnOff']);
            await configureReporting.onOff(endpoint);
        },
    },
    {
        zigbeeModel: ['U202SRY2KWZB'],
        model: 'U202SRY2KWZB',
        vendor: 'Schneider Electric',
        description: 'Ulti 240V 9.1 A 2 gangs relay switch impress switch module, amber LED',
        supports: 'on/off',
        fromZigbee: [fz.on_off],
        toZigbee: [tz.on_off],
        meta: {configureKey: 1, multiEndpoint: true},
        configure: async (device, coordinatorEndpoint) => {
            const endpoint1 = device.getEndpoint(10);
            await bind(endpoint1, coordinatorEndpoint, ['genOnOff']);
            await configureReporting.onOff(endpoint1);
            const endpoint2 = device.getEndpoint(11);
            await bind(endpoint2, coordinatorEndpoint, ['genOnOff']);
            await configureReporting.onOff(endpoint2);
        },
        endpoint: (device) => {
            return {l1: 10, l2: 11};
        },
    },

    // Legrand
    {
        zigbeeModel: [' Shutter switch with neutral\u0000\u0000\u0000'],
        model: '067776',
        vendor: 'Legrand',
        description: 'Netatmo wired shutter switch',
        // the physical LED will be green when permit join is true, off otherwise and red when not linked
        supports: 'open, close, stop, position, tilt',
        fromZigbee: [
            // Devices can send an identify message when the configuration button is pressed
            // (behind the physical buttons)
            // Used on the official gateway to send to every devices an identify command (green)
            fz.identify, fz.ignore_basic_report,
            // support binary report on moving state (supposed)
            fz.legrand_binary_input_moving, fz.cover_position_tilt_inverted,
        ],
        toZigbee: [
            tz.cover_state, tz.cover_position_tilt_inverted, tz.legrand_identify, tz.legrand_settingAlwaysEnableLed,
        ],
        meta: {configureKey: 1},
        configure: async (device, coordinatorEndpoint) => {
            const endpoint = device.getEndpoint(1);
            await bind(endpoint, coordinatorEndpoint, ['genBinaryInput', 'closuresWindowCovering', 'genIdentify']);
        },
    },
    {
        zigbeeModel: [
            ' Remote switch\u0000\u0000\u0000\u0000\u0000\u0000\u0000'+
            '\u0000\u0000\u0000\u0000\u0000\u0000\u0000\u0000\u0000\u0000',
        ],
        model: '067773',
        vendor: 'Legrand',
        // led blink RED when battery is low
        description: 'Wireless remote switch',
        supports: 'action',
        fromZigbee: [fz.identify, fz.command_on, fz.command_off, fz.cmd_move, fz.cmd_stop, fz.battery_3V],
        toZigbee: [],
        meta: {configureKey: 2},
        configure: async (device, coordinatorEndpoint) => {
            const endpoint = device.getEndpoint(1);
            await bind(endpoint, coordinatorEndpoint, ['genPowerCfg', 'genOnOff', 'genLevelCtrl']);
        },
        onEvent: async (type, data, device, options) => {
            await legrand.read_initial_battery_state(type, data, device);
        },
    },
    {
        zigbeeModel: [' Dimmer switch w/o neutral\u0000\u0000\u0000\u0000\u0000'],
        model: '067771',
        vendor: 'Legrand',
        // led blink RED when battery is low
        description: 'Wired switch without neutral',
        supports: 'on/off',
        fromZigbee: [fz.identify, fz.on_off],
        toZigbee: [
            tz.on_off, tz.legrand_settingAlwaysEnableLed, tz.legrand_settingEnableLedIfOn,
            tz.legrand_settingEnableDimmer, tz.legrand_identify,
        ],
        meta: {configureKey: 2},
        configure: async (device, coordinatorEndpoint) => {
            const endpoint = device.getEndpoint(1);
            await bind(endpoint, coordinatorEndpoint, ['genIdentify', 'genOnOff', 'genLevelCtrl', 'genBinaryInput']);
        },
    },
    {
        zigbeeModel: [
            ' Connected outlet\u0000\u0000\u0000\u0000\u0000\u0000\u0000\u0000\u0000' +
            '\u0000\u0000\u0000\u0000\u0000',
        ],
        model: '067775',
        vendor: 'Legrand',
        description: 'Power socket with power consumption monitoring',
        supports: 'on/off, power measurement',
        fromZigbee: [fz.identify, fz.on_off, fz.electrical_measurement_power],
        toZigbee: [tz.on_off, tz.legrand_settingAlwaysEnableLed_1, tz.legrand_identify],
        meta: {configureKey: 3},
        configure: async (device, coordinatorEndpoint) => {
            const endpoint = device.getEndpoint(1);
            await bind(endpoint, coordinatorEndpoint, ['genIdentify', 'genOnOff', 'haElectricalMeasurement']);
            await configureReporting.onOff(endpoint);
            await readEletricalMeasurementPowerConverterAttributes(endpoint);
            await configureReporting.activePower(endpoint);
        },
    },
    {
        zigbeeModel: [' Micromodule switch\u0000\u0000\u0000\u0000\u0000\u0000\u0000\u0000\u0000\u0000\u0000\u0000'],
        model: '064888',
        vendor: 'Legrand',
        description: 'Wired micromodule switch',
        supports: 'on/off',
        fromZigbee: [fz.identify, fz.on_off],
        toZigbee: [tz.on_off, tz.legrand_identify],
        meta: {configureKey: 2},
        configure: async (device, coordinatorEndpoint) => {
            const endpoint = device.getEndpoint(1);
            await bind(endpoint, coordinatorEndpoint, ['genOnOff', 'genBinaryInput']);
        },
    },
    {
        zigbeeModel: [' Master remote SW Home / Away\u0000\u0000'],
        model: '064873',
        vendor: 'Legrand',
        // led blink RED when battery is low
        description: 'Home & away switch / master switch',
        supports: 'action',
        fromZigbee: [
            fz.legrand_scenes, fz.legrand_master_switch_center,
            fz.ignore_poll_ctrl, fz.battery_3V,
        ],
        toZigbee: [],
        meta: {configureKey: 1},
        configure: async (device, coordinatorEndpoint) => {
            const endpoint = device.getEndpoint(1);
            await bind(endpoint, coordinatorEndpoint, ['genIdentify', 'genPowerCfg']);
        },
        onEvent: async (type, data, device) => {
            await legrand.read_initial_battery_state(type, data, device);

            if (data.type === 'commandCheckin' && data.cluster === 'genPollCtrl') {
                // TODO current solution is a work around, it would be cleaner to answer to the request
                const endpoint = device.getEndpoint(1);
                const options = {manufacturerCode: 0x1021, disableDefaultResponse: true};
                /* await endpoint.command('genPollCtrl', 'checkinRsp', {
                    startfastpolling: false,
                    fastpolltimeout: 0,
                }, {
                    transactionSequenceNumber:data.meta.zclTransactionSequenceNumber,
                    manufacturerCode: 0x1021, disableDefaultResponse: true
                }); */
                await endpoint.command('genPollCtrl', 'fastPollStop', {}, options);
            }
        },
    },
    {
        zigbeeModel: ['Remote switch Wake up / Sleep'],
        model: '752189',
        vendor: 'Legrand',
        description: 'Night/day wireless switch',
        supports: 'action',
        fromZigbee: [fz.legrand_scenes, fz.battery_3V, fz.ignore_poll_ctrl, fz.legrand_master_switch_center],
        toZigbee: [],
        meta: {configureKey: 1},
        configure: async (device, coordinatorEndpoint) => {
            const endpoint = device.getEndpoint(1);
            await bind(endpoint, coordinatorEndpoint, ['genIdentify', 'genPowerCfg']);
        },
    },

    // BTicino (Legrand brand)
    {
        zigbeeModel: [' Light switch with neutral\u0000\u0000\u0000\u0000\u0000'],
        model: 'K4003C',
        vendor: 'BTicino',
        description: 'Light switch with neutral',
        supports: 'on/off, led color',
        fromZigbee: [fz.identify, fz.on_off],
        toZigbee: [
            tz.on_off, tz.legrand_settingAlwaysEnableLed,
            tz.legrand_settingEnableLedIfOn, tz.legrand_identify,
        ],
        meta: {configureKey: 2},
        configure: async (device, coordinatorEndpoint) => {
            const endpoint = device.getEndpoint(1);
            await bind(endpoint, coordinatorEndpoint, ['genIdentify', 'genOnOff', 'genBinaryInput']);
        },
    },

    // Linkind
    {
        zigbeeModel: ['ZBT-CCTLight-D0106', 'ZBT-CCTLight-GLS0108'],
        model: 'ZL1000100-CCT-US-V1A02',
        vendor: 'Linkind',
        description: 'Zigbee LED 9W A19 bulb, dimmable & tunable',
        extend: generic.light_onoff_brightness,
    },
    {
        zigbeeModel: ['ZBT-CCTLight-C4700107'],
        model: 'ZL1000400-CCT-EU-2-V1A02',
        vendor: 'Linkind',
        description: 'Zigbee LED 5.4W C35 bulb E14, dimmable & tunable',
        extend: generic.light_onoff_brightness_colortemp,
    },
    {
        zigbeeModel: ['ZBT-DIMLight-D0120'],
        model: 'ZL1000701-27-EU-V1A02',
        vendor: 'Linkind',
        description: 'Zigbee A60 filament bulb 6.3W',
        extend: generic.light_onoff_brightness,
    },
    {
        zigbeeModel: ['ZBT-DIMLight-A4700003'],
        model: 'ZL1000700-22-EU-V1A02',
        vendor: 'Linkind',
        description: 'Zigbee A60 led filament, dimmable warm light (2200K), E27. 4.2W, 420lm',
        extend: generic.light_onoff_brightness,
    },
    {
        zigbeeModel: ['ZB-MotionSensor-D0003'],
        model: 'ZS1100400-IN-V1A02',
        vendor: 'Linkind',
        description: 'PIR motion sensor, wireless motion detector',
        supports: 'occupancy',
        fromZigbee: [fz.ias_occupancy_alarm_1],
        toZigbee: [],
    },
    {
        zigbeeModel: ['ZB-DoorSensor-D0003'],
        model: 'ZS110050078',
        vendor: 'Linkind',
        description: 'Door/window Sensor',
        supports: 'contact',
        fromZigbee: [fz.ias_contact_alarm_1],
        toZigbee: [],
    },

    // BlitzWolf
    {
        zigbeeModel: ['RH3001'],
        model: 'BW-IS2',
        vendor: 'BlitzWolf',
        description: 'Rechargeable Zigbee contact sensor',
        supports: 'contact',
        fromZigbee: [fz.ias_contact_alarm_1, fz.battery, fz.ignore_basic_report, fz.ignore_time_read],
        toZigbee: [],
    },
    {
        zigbeeModel: ['5j6ifxj'],
        model: 'BW-IS3',
        vendor: 'BlitzWolf',
        description: 'Rechargeable Zigbee PIR motion sensor',
        supports: 'occupancy',
        fromZigbee: [fz.blitzwolf_occupancy_with_timeout],
        toZigbee: [],
    },

    // Kwikset
    {
        zigbeeModel: ['SMARTCODE_CONVERT_GEN1'],
        model: '66492-001',
        vendor: 'Kwikset',
        description: 'Home connect smart lock conversion kit',
        supports: 'lock/unlock, battery',
        fromZigbee: [fz.lock, fz.lock_operation_event, fz.battery],
        toZigbee: [tz.generic_lock],
        meta: {configureKey: 3},
        configure: async (device, coordinatorEndpoint) => {
            const endpoint = device.getEndpoint(2);
            await bind(endpoint, coordinatorEndpoint, ['closuresDoorLock', 'genPowerCfg']);
            await configureReporting.lockState(endpoint);
            await configureReporting.batteryPercentageRemaining(endpoint);
        },
    },
    {
        zigbeeModel: ['SMARTCODE_DEADBOLT_10_L'],
        model: '99140-002',
        vendor: 'Kwikset',
        description: 'SmartCode traditional electronic deadbolt',
        supports: 'lock/unlock, battery',
        fromZigbee: [fz.lock, fz.lock_operation_event, fz.battery],
        toZigbee: [tz.generic_lock],
        meta: {configureKey: 3},
        configure: async (device, coordinatorEndpoint) => {
            const endpoint = device.getEndpoint(2);
            await bind(endpoint, coordinatorEndpoint, ['closuresDoorLock', 'genPowerCfg']);
            await configureReporting.lockState(endpoint);
            await configureReporting.batteryPercentageRemaining(endpoint);
        },
    },

    // HORNBACH
    {
        zigbeeModel: ['VIYU-A60-806-RGBW-10011725'],
        model: '10011725',
        vendor: 'HORNBACH',
        description: 'FLAIR Viyu Smarte LED bulb RGB E27',
        extend: generic.light_onoff_brightness_colortemp_colorxy,
    },

    // Alecto
    // {
    //     zigbeeModel: ['RH3001'],
    //     model: 'SMART-DOOR10',
    //     vendor: 'Alecto',
    //     description: 'Door & window sensor',
    //     supports: 'contact',
    //     fromZigbee: [fz.ias_contact_alarm_1],
    //     toZigbee: [],
    // },
    // {
    //     zigbeeModel: ['RH3052'],
    //     model: 'SMART-TEMP10',
    //     vendor: 'Alecto',
    //     description: 'Temperature & humidity sensor',
    //     supports: 'temperature and humidity',
    //     fromZigbee: [fz.humidity, fz.temperature, fz.battery],
    //     toZigbee: [],
    // },

    // LifeControl
    {
        zigbeeModel: ['Leak_Sensor'],
        model: 'MCLH-07',
        vendor: 'LifeControl',
        description: 'Water leak switch',
        supports: 'water leak',
        fromZigbee: [fz.ias_water_leak_alarm_1, fz.battery],
        toZigbee: [],
    },
    {
        zigbeeModel: ['Door_Sensor'],
        model: 'MCLH-04',
        vendor: 'LifeControl',
        description: 'Door sensor',
        supports: 'contact',
        fromZigbee: [fz.ias_contact_alarm_1, fz.battery],
        toZigbee: [],
    },
    {
        zigbeeModel: ['vivi ZLight'],
        model: 'MCLH-02',
        vendor: 'LifeControl',
        description: 'RGB LED lamp',
        extend: generic.light_onoff_brightness_colortemp_colorxy,
    },
    {
        zigbeeModel: ['RICI01'],
        model: 'MCLH-03',
        vendor: 'LifeControl',
        description: 'Power plug',
        supports: 'on/off, power measurement',
        fromZigbee: [fz.on_off, fz.electrical_measurement_power],
        toZigbee: [tz.on_off],
        meta: {configureKey: 1},
        configure: async (device, coordinatorEndpoint) => {
            const endpoint = device.getEndpoint(1);
            await bind(endpoint, coordinatorEndpoint, ['genOnOff', 'haElectricalMeasurement']);
            await configureReporting.onOff(endpoint);
            await readEletricalMeasurementPowerConverterAttributes(endpoint);
            const configureOptions = {'minimumReportInterval': 300, 'maximumReportInterval': 600};
            await configureReporting.rmsVoltage(endpoint, {...configureOptions, 'reportableChange': 1});
            await configureReporting.rmsCurrent(endpoint, {...configureOptions, 'reportableChange': 100});
            await configureReporting.activePower(endpoint, {...configureOptions, 'reportableChange': 1});
        },
    },
    {
        zigbeeModel: ['Motion_Sensor'],
        model: 'MCLH-05',
        vendor: 'LifeControl',
        description: 'Motion sensor',
        supports: 'occupancy',
        fromZigbee: [fz.ias_occupancy_alarm_1, fz.legacy_battery],
        toZigbee: [],
    },
    {
        zigbeeModel: ['VOC_Sensor'],
        model: 'MCLH-08',
        vendor: 'LifeControl',
        description: 'Air sensor',
        supports: 'voc, eco2, temperature, humidity',
        fromZigbee: [fz.lifecontrolVoc],
        toZigbee: [],
    },

    // Develco
    {
        zigbeeModel: ['EMIZB-132'],
        model: 'EMIZB-132',
        vendor: 'Develco',
        description: 'Wattle AMS HAN power-meter sensor',
        supports: 'power measurements',
        fromZigbee: [fz.metering_power, fz.electrical_measurement_power],
        toZigbee: [tz.EMIZB_132_mode],
        meta: {configureKey: 9},
        configure: async (device, coordinatorEndpoint) => {
            const endpoint = device.getEndpoint(2);
            await bind(endpoint, coordinatorEndpoint, ['haElectricalMeasurement', 'seMetering']);

            try {
                // Some don't support these attributes
                // https://github.com/Koenkk/zigbee-herdsman-converters/issues/974#issuecomment-621465038
                await readEletricalMeasurementPowerConverterAttributes(endpoint);
                await configureReporting.rmsVoltage(endpoint);
                await configureReporting.rmsCurrent(endpoint);
                await configureReporting.activePower(endpoint);
            } catch (e) {
                e;
            }

            await readMeteringPowerConverterAttributes(endpoint);
            await configureReporting.instantaneousDemand(endpoint);
            await configureReporting.currentSummDelivered(endpoint);
            await configureReporting.currentSummReceived(endpoint);
        },
    },
    {
        zigbeeModel: ['SMSZB-120'],
        model: 'SMSZB-120',
        vendor: 'Develco',
        description: 'Smoke detector with siren',
        supports: 'smoke, warning, temperature',
        fromZigbee: [fz.temperature, fz.battery, fz.ias_smoke_alarm_1, fz.ignore_basic_report, fz.ignore_genOta],
        toZigbee: [tz.warning],
        meta: {configureKey: 1},
        configure: async (device, coordinatorEndpoint) => {
            const endpoint = device.getEndpoint(35);
            await bind(endpoint, coordinatorEndpoint, ['genPowerCfg', 'ssIasZone', 'genBasic']);
            await configureReporting.batteryPercentageRemaining(endpoint);
            const endpoint2 = device.getEndpoint(38);
            await bind(endpoint2, coordinatorEndpoint, ['msTemperatureMeasurement']);
            await configureReporting.temperature(endpoint2);
        },
        endpoint: (device) => {
            return {default: 35};
        },
    },
    {
        zigbeeModel: ['MOSZB-130'],
        model: 'MOSZB-130',
        vendor: 'Develco',
        description: 'Motion sensor',
        supports: 'occupancy',
        fromZigbee: [fz.ias_occupancy_alarm_1],
        toZigbee: [],
    },

    // Aurora Lighting
    {
        zigbeeModel: ['TWGU10Bulb50AU'],
        model: 'AU-A1GUZBCX5',
        vendor: 'Aurora Lighting',
        description: 'AOne 5.4W smart tuneable GU10 lamp',
        extend: generic.light_onoff_brightness_colortemp,
    },
    {
        zigbeeModel: ['FWGU10Bulb50AU', 'FWGU10Bulb01UK'],
        model: 'AU-A1GUZB5/30',
        vendor: 'Aurora Lighting',
        description: 'AOne 4.8W smart dimmable GU10 lamp 3000K',
        extend: generic.light_onoff_brightness,
    },
    {
        zigbeeModel: ['RGBGU10Bulb50AU'],
        model: 'AU-A1GUZBRGBW',
        vendor: 'Aurora Lighting',
        description: 'AOne 5.6w smart RGBW tuneable GU10 lamp',
        extend: generic.light_onoff_brightness_colortemp_colorxy,
    },
    {
        zigbeeModel: ['RGBBulb01UK', 'RGBBulb02UK'],
        model: 'AU-A1GSZ9RGBW',
        vendor: 'Aurora Lighting',
        description: 'AOne 9.5W smart RGBW GLS E27/B22',
        extend: generic.light_onoff_brightness_colortemp_colorxy,
    },
    {
        zigbeeModel: ['Remote50AU'],
        model: 'AU-A1ZBRC',
        vendor: 'Aurora Lighting',
        description: 'AOne smart remote',
        supports: 'action',
        fromZigbee: [fz.battery, fz.command_on, fz.command_off, fz.command_step],
        toZigbee: [],
        meta: {configureKey: 3},
        configure: async (device, coordinatorEndpoint) => {
            const endpoint = device.getEndpoint(1);
            await bind(endpoint, coordinatorEndpoint, ['genOnOff', 'genLevelCtrl', 'genPowerCfg']);
        },
    },
    {
        zigbeeModel: ['MotionSensor51AU'],
        model: 'AU-A1ZBPIRS',
        vendor: 'Aurora Lighting',
        description: 'AOne PIR sensor',
        supports: 'occupancy',
        fromZigbee: [fz.ias_occupancy_alarm_1],
        toZigbee: [],
    },

    // Wally
    {
        zigbeeModel: ['MultiSensor'],
        model: 'U02I007C.01',
        vendor: 'Wally',
        description: 'WallyHome multi-sensor',
        supports: 'action, contact, water leak, temperature, humidity',
        fromZigbee: [
            fz.command_on, fz.command_off, fz.battery, fz.temperature, fz.humidity,
            fz.MultiSensor_ias_contact_alarm, fz.MultiSensor_ias_water_leak_alarm,
        ],
        toZigbee: [],
        meta: {configureKey: 1},
        configure: async (device, coordinatorEndpoint) => {
            const endpoint = device.getEndpoint(1);
            const binds = ['genPowerCfg', 'genOnOff', 'msTemperatureMeasurement', 'msRelativeHumidity'];
            await bind(endpoint, coordinatorEndpoint, binds);
            await configureReporting.batteryPercentageRemaining(endpoint);
            await configureReporting.onOff(endpoint);
            await configureReporting.temperature(endpoint);
            await configureReporting.humidity(endpoint);
        },
    },

    // Smartenit
    {
        zigbeeModel: ['ZBMLC30'],
        model: '4040B',
        vendor: 'Smartenit',
        description: 'Wireless metering 30A dual-load switch/controller',
        supports: 'on/off, power measurements',
        fromZigbee: [fz.on_off, fz.metering_power, fz.ignore_light_brightness_report],
        toZigbee: [tz.on_off],
        meta: {configureKey: 2},
        endpoint: (device) => {
            return {l1: 1, l2: 2};
        },
        configure: async (device, coordinatorEndpoint) => {
            const endpoint1 = device.getEndpoint(1);
            await bind(endpoint1, coordinatorEndpoint, ['genOnOff', 'seMetering']);
            const endpoint2 = device.getEndpoint(2);
            await bind(endpoint2, coordinatorEndpoint, ['genOnOff', 'seMetering']);

            // Device doesn't respond to divisor read, set it here
            // https://github.com/Koenkk/zigbee-herdsman-converters/pull/1096
            endpoint2.saveClusterAttributeKeyValue('seMetering', {
                divisor: 100000,
                multiplier: 1,
            });
        },
    },

    // Siterwell
    {
        zigbeeModel: ['ivfvd7h', 'eaxp72v\u0000'],
        model: 'GS361A-H04',
        vendor: 'Siterwell',
        description: 'Radiator valve with thermostat',
        supports: 'thermostat, temperature',
        fromZigbee: [
            fz.tuya_thermostat,
            fz.tuya_thermostat_on_set_data,
            fz.ignore_basic_report,
        ],
        toZigbee: [
            tz.tuya_thermostat_child_lock,
            tz.tuya_thermostat_window_detection,
            tz.tuya_thermostat_valve_detection,
            tz.tuya_thermostat_current_heating_setpoint,
            tz.tuya_thermostat_system_mode,
            tz.tuya_thermostat_auto_lock,
            tz.tuya_thermostat_calibration,
            tz.tuya_thermostat_min_temp,
            tz.tuya_thermostat_max_temp,
            tz.tuya_thermostat_boost_time,
            tz.tuya_thermostat_comfort_temp,
            tz.tuya_thermostat_eco_temp,
            tz.tuya_thermostat_force,
        ],
        whiteLabel: [
            {vendor: 'Essentials', description: 'Smart home heizkörperthermostat premium', model: '120112'},
        ],
    },

    // Green Power
    {
        zigbeeModel: ['GreenPower_2'],
        model: 'GreenPower_On_Off_Switch',
        vendor: 'GreenPower',
        description: 'On/off switch',
        supports: 'action',
        fromZigbee: [fz.greenpower_on_off_switch],
        toZigbee: [],
        whiteLabel: [
            {vendor: 'Philips', description: 'Hue Tap', model: '8718696743133'},
            {vendor: 'Niko', description: 'Friends of Hue switch', model: '91004'},
        ],
    },
    {
        zigbeeModel: ['GreenPower_7'],
        model: 'GreenPower_7',
        vendor: 'GreenPower',
        description: 'device 7',
        supports: 'action',
        fromZigbee: [fz.greenpower_7],
        toZigbee: [],
        whiteLabel: [
            {vendor: 'EnOcean', description: 'Easyfit 1 or 2 gang switch', model: 'EWSxZG'},
        ],
    },

    // Schwaiger
    {
        zigbeeModel: ['SPW35Z-D0'],
        model: 'ZHS-15',
        vendor: 'Schwaiger',
        description: 'Power socket on/off with power consumption monitoring',
        supports: 'on/off, power measurement',
        fromZigbee: [fz.on_off, fz.electrical_measurement_power],
        toZigbee: [tz.on_off],
    },
<<<<<<< HEAD
	
    // ZBHT-1
    {
        zigbeeModel: ['ZBHT-1'],
        model: 'ZBHT-1',
        vendor: 'Smartenit',
        description: 'Temperature & humidity sensor ',
        supports: 'temperature and humidity',
        fromZigbee: [fz.battery, fz.temperature, fz.humidity],
=======

    // Zipato
    {
        zigbeeModel: ['ZHA-ColorLight'],
        model: 'rgbw2.zbee27',
        vendor: 'Zipato',
        description: 'RGBW LED bulb with dimmer',
        extend: generic.light_onoff_brightness_colortemp_colorxy,
    },

    // Viessmann
    {
        zigbeeModel: ['7637434'],
        model: 'ZK03840',
        vendor: 'Viessmann',
        description: 'ViCare radiator thermostat valve',
        supports: 'thermostat',
        fromZigbee: [fz.thermostat_att_report, fz.battery],
        toZigbee: [tz.thermostat_occupied_heating_setpoint, tz.thermostat_local_temperature_calibration],
        meta: {configureKey: 1},
        configure: async (device, coordinatorEndpoint) => {
            const endpoint = device.getEndpoint(1);
            await bind(endpoint, coordinatorEndpoint, [
                'genBasic', 'genPowerCfg', 'genIdentify', 'genTime', 'genPollCtrl', 'hvacThermostat',
                'hvacUserInterfaceCfg',
            ]);
            await configureReporting.thermostatTemperature(endpoint);
            await configureReporting.thermostatOccupiedHeatingSetpoint(endpoint);
            await configureReporting.thermostatPIHeatingDemand(endpoint);
        },
    },

    // Waxman
    {
        zigbeeModel: ['leakSMART Water Sensor V2'],
        model: '8840100H',
        vendor: 'Waxman',
        description: 'leakSMART water sensor v2',
        supports: 'water leak, temperature',
        fromZigbee: [fz._8840100H_water_leak_alarm, fz.temperature, fz.battery],
>>>>>>> 9262c39b
        toZigbee: [],
        meta: {configureKey: 1},
        configure: async (device, coordinatorEndpoint) => {
            const endpoint = device.getEndpoint(1);
<<<<<<< HEAD
            const bindClusters = ['msTemperatureMeasurement', 'msRelativeHumidity', 'genPowerCfg'];
            await bind(endpoint, coordinatorEndpoint, bindClusters);
            await configureReporting.temperature(endpoint);
            await configureReporting.humidity(endpoint);
            await configureReporting.batteryVoltage(endpoint);
=======
            await bind(endpoint, coordinatorEndpoint, [
                'genPowerCfg', 'haApplianceEventsAlerts', 'msTemperatureMeasurement',
            ]);
            await configureReporting.batteryPercentageRemaining(endpoint);
            await configureReporting.temperature(endpoint);
>>>>>>> 9262c39b
        },
    },
];

module.exports = devices.map((device) =>
    device.extend ? Object.assign({}, device.extend, device) : device,
);<|MERGE_RESOLUTION|>--- conflicted
+++ resolved
@@ -9786,6 +9786,14 @@
             });
         },
     },
+    {
+        zigbeeModel: ['ZBHT-1'],
+        model: 'ZBHT-1',
+        vendor: 'Smartenit',
+        description: 'Temperature & humidity sensor ',
+        supports: 'temperature and humidity',
+        fromZigbee: [fz.battery, fz.temperature, fz.humidity],
+    },
 
     // Siterwell
     {
@@ -9856,17 +9864,6 @@
         fromZigbee: [fz.on_off, fz.electrical_measurement_power],
         toZigbee: [tz.on_off],
     },
-<<<<<<< HEAD
-	
-    // ZBHT-1
-    {
-        zigbeeModel: ['ZBHT-1'],
-        model: 'ZBHT-1',
-        vendor: 'Smartenit',
-        description: 'Temperature & humidity sensor ',
-        supports: 'temperature and humidity',
-        fromZigbee: [fz.battery, fz.temperature, fz.humidity],
-=======
 
     // Zipato
     {
@@ -9907,24 +9904,20 @@
         description: 'leakSMART water sensor v2',
         supports: 'water leak, temperature',
         fromZigbee: [fz._8840100H_water_leak_alarm, fz.temperature, fz.battery],
->>>>>>> 9262c39b
-        toZigbee: [],
-        meta: {configureKey: 1},
-        configure: async (device, coordinatorEndpoint) => {
-            const endpoint = device.getEndpoint(1);
-<<<<<<< HEAD
+        toZigbee: [],
+        meta: {configureKey: 1},
+        configure: async (device, coordinatorEndpoint) => {
+            const endpoint = device.getEndpoint(1);
             const bindClusters = ['msTemperatureMeasurement', 'msRelativeHumidity', 'genPowerCfg'];
             await bind(endpoint, coordinatorEndpoint, bindClusters);
             await configureReporting.temperature(endpoint);
             await configureReporting.humidity(endpoint);
             await configureReporting.batteryVoltage(endpoint);
-=======
             await bind(endpoint, coordinatorEndpoint, [
                 'genPowerCfg', 'haApplianceEventsAlerts', 'msTemperatureMeasurement',
             ]);
             await configureReporting.batteryPercentageRemaining(endpoint);
             await configureReporting.temperature(endpoint);
->>>>>>> 9262c39b
         },
     },
 ];
