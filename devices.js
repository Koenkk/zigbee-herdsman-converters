'use strict';

const fz = require('./converters/fromZigbee');
const tz = require('./converters/toZigbee');

const store = {};

const repInterval = {
    MAX: 62000,
    HOUR: 3600,
    MINUTES_10: 600,
    MINUTES_5: 300,
    MINUTE: 60,
};

const bind = async (endpoint, target, clusters) => {
    for (const cluster of clusters) {
        await endpoint.bind(cluster, target);
    }
};

const configureReporting = {
    currentPositionLiftPercentage: async (endpoint) => {
        const payload = [{
            attribute: 'currentPositionLiftPercentage',
            minimumReportInterval: 1,
            maximumReportInterval: repInterval.MAX,
            reportableChange: 1,
        }];
        await endpoint.configureReporting('closuresWindowCovering', payload);
    },
    batteryPercentageRemaining: async (endpoint) => {
        const payload = [{
            attribute: 'batteryPercentageRemaining',
            minimumReportInterval: repInterval.HOUR,
            maximumReportInterval: repInterval.MAX,
            reportableChange: 0,
        }];
        await endpoint.configureReporting('genPowerCfg', payload);
    },
    batteryVoltage: async (endpoint) => {
        const payload = [{
            attribute: 'batteryVoltage',
            minimumReportInterval: repInterval.HOUR,
            maximumReportInterval: repInterval.MAX,
            reportableChange: 0,
        }];
        await endpoint.configureReporting('genPowerCfg', payload);
    },
    batteryAlarmState: async (endpoint) => {
        const payload = [{
            attribute: 'batteryAlarmState',
            minimumReportInterval: repInterval.HOUR,
            maximumReportInterval: repInterval.MAX,
            reportableChange: 0,
        }];
        await endpoint.configureReporting('genPowerCfg', payload);
    },
    onOff: async (endpoint) => {
        const payload = [{
            attribute: 'onOff',
            minimumReportInterval: 0,
            maximumReportInterval: repInterval.HOUR,
            reportableChange: 0,
        }];
        await endpoint.configureReporting('genOnOff', payload);
    },
    lockState: async (endpoint) => {
        const payload = [{
            attribute: 'lockState',
            minimumReportInterval: 0,
            maximumReportInterval: repInterval.HOUR,
            reportableChange: 0,
        }];
        await endpoint.configureReporting('closuresDoorLock', payload);
    },
    brightness: async (endpoint) => {
        const payload = [{
            attribute: 'currentLevel',
            minimumReportInterval: 0,
            maximumReportInterval: repInterval.HOUR,
            reportableChange: 1,
        }];
        await endpoint.configureReporting('genLevelCtrl', payload);
    },
    occupancy: async (endpoint) => {
        const payload = [{
            attribute: 'occupancy',
            minimumReportInterval: 0,
            maximumReportInterval: repInterval.HOUR,
            reportableChange: 0,
        }];
        await endpoint.configureReporting('msOccupancySensing', payload);
    },
    temperature: async (endpoint) => {
        const payload = [{
            attribute: 'measuredValue',
            minimumReportInterval: 0,
            maximumReportInterval: repInterval.HOUR,
            reportableChange: 25,
        }];
        await endpoint.configureReporting('msTemperatureMeasurement', payload);
    },
    pressure: async (endpoint) => {
        const payload = [{
            attribute: 'measuredValue',
            minimumReportInterval: 0,
            maximumReportInterval: repInterval.HOUR,
            reportableChange: 0,
        }];
        await endpoint.configureReporting('msPressureMeasurement', payload);
    },
    illuminance: async (endpoint) => {
        const payload = [{
            attribute: 'measuredValue',
            minimumReportInterval: 0,
            maximumReportInterval: repInterval.HOUR,
            reportableChange: 0,
        }];
        await endpoint.configureReporting('msIlluminanceMeasurement', payload);
    },
    instantaneousDemand: async (endpoint) => {
        const payload = [{
            attribute: 'instantaneousDemand',
            minimumReportInterval: 0,
            maximumReportInterval: repInterval.HOUR,
            reportableChange: 1,
        }];
        await endpoint.configureReporting('seMetering', payload);
    },
    currentSummDelivered: async (endpoint) => {
        const payload = [{
            attribute: 'currentSummDelivered',
            minimumReportInterval: 0,
            maximumReportInterval: repInterval.HOUR,
            reportableChange: 1,
        }];
        await endpoint.configureReporting('seMetering', payload);
    },
    currentSummReceived: async (endpoint) => {
        const payload = [{
            attribute: 'currentSummReceived',
            minimumReportInterval: 0,
            maximumReportInterval: repInterval.HOUR,
            reportableChange: 1,
        }];
        await endpoint.configureReporting('seMetering', payload);
    },
    thermostatSystemMode: async (endpoint, min=10, max=repInterval.HOUR) => {
        const payload = [{
            attribute: 'systemMode',
            minimumReportInterval: min,
            maximumReportInterval: max,
        }];
        await endpoint.configureReporting('hvacThermostat', payload);
    },
    humidity: async (endpoint, min = 10, max = repInterval.HOUR, change = 10) => {
        const payload = [{
            attribute: 'measuredValue',
            minimumReportInterval: min,
            maximumReportInterval: max,
            reportableChange: change,
        }];
        await endpoint.configureReporting('msRelativeHumidity', payload);
    },
    thermostatKeypadLockMode: async (endpoint, min = 10, max = repInterval.HOUR) => {
        const payload = [{
            attribute: 'keypadLockout',
            minimumReportInterval: min,
            maximumReportInterval: max,
        }];
        await endpoint.configureReporting('hvacUserInterfaceCfg', payload);
    },
    thermostatTemperature: async (endpoint, min=0, max=repInterval.HOUR, change=10) => {
        const payload = [{
            attribute: 'localTemp',
            minimumReportInterval: min,
            maximumReportInterval: max,
            reportableChange: change,
        }];
        await endpoint.configureReporting('hvacThermostat', payload);
    },
    thermostatTemperatureCalibration: async (endpoint) => {
        const payload = [{
            attribute: 'localTemperatureCalibration',
            minimumReportInterval: 0,
            maximumReportInterval: repInterval.HOUR,
            reportableChange: 0,
        }];
        await endpoint.configureReporting('hvacThermostat', payload);
    },
    thermostatOccupiedHeatingSetpoint: async (endpoint, min=0, max=repInterval.HOUR, change=10) => {
        const payload = [{
            attribute: 'occupiedHeatingSetpoint',
            minimumReportInterval: min,
            maximumReportInterval: max,
            reportableChange: change,
<<<<<<< HEAD
=======
        }];
        await endpoint.configureReporting('hvacThermostat', payload);
    },
    thermostatUnoccupiedHeatingSetpoint: async (endpoint, min=0, max=repInterval.HOUR, change=10) => {
        const payload = [{
            attribute: 'unoccupiedHeatingSetpoint',
            minimumReportInterval: min,
            maximumReportInterval: max,
            reportableChange: change,
>>>>>>> aba34b4d
        }];
        await endpoint.configureReporting('hvacThermostat', payload);
    },
    thermostatPIHeatingDemand: async (endpoint, min=0, max=repInterval.MINUTES_5, change=10) => {
        const payload = [{
            attribute: 'pIHeatingDemand',
            minimumReportInterval: min,
            maximumReportInterval: max,
            reportableChange: change,
        }];
        await endpoint.configureReporting('hvacThermostat', payload);
    },
    thermostatRunningState: async (endpoint) => {
        const payload = [{
            attribute: 'runningState',
            minimumReportInterval: 0,
            maximumReportInterval: repInterval.HOUR,
            reportableChange: 0,
        }];
        await endpoint.configureReporting('hvacThermostat', payload);
    },
    presentValue: async (endpoint) => {
        const payload = [{
            attribute: 'presentValue',
            minimumReportInterval: 10,
            maximumReportInterval: repInterval.MINUTE,
            reportableChange: 1,
        }];
        await endpoint.configureReporting('genBinaryInput', payload);
    },
    activePower: async (endpoint) => {
        const payload = [{
            attribute: 'activePower',
            minimumReportInterval: 1,
            maximumReportInterval: repInterval.MINUTES_5,
            reportableChange: 1,
        }];
        await endpoint.configureReporting('haElectricalMeasurement', payload);
    },
    rmsCurrent: async (endpoint) => {
        const payload = [{
            attribute: 'rmsCurrent',
            minimumReportInterval: 1,
            maximumReportInterval: repInterval.MINUTES_5,
            reportableChange: 1,
        }];
        await endpoint.configureReporting('haElectricalMeasurement', payload);
    },
    rmsVoltage: async (endpoint) => {
        const payload = [{
            attribute: 'rmsVoltage',
            minimumReportInterval: 1,
            maximumReportInterval: repInterval.MINUTES_5,
            reportableChange: 1,
        }];
        await endpoint.configureReporting('haElectricalMeasurement', payload);
    },
    powerFactor: async (endpoint) => {
        const payload = [{
            attribute: 'powerFactor',
            minimumReportInterval: 1,
            maximumReportInterval: repInterval.MINUTES_5,
            reportableChange: 1,
        }];
        await endpoint.configureReporting('haElectricalMeasurement', payload);
    },
    acVoltageMultiplier: async (endpoint) => {
        const payload = [{
            attribute: 'acVoltageMultiplier',
            minimumReportInterval: 10,
            maximumReportInterval: repInterval.HOUR,
            reportableChange: 0,
        }];
        await endpoint.configureReporting('haElectricalMeasurement', payload);
    },
    acVoltageDivisor: async (endpoint) => {
        const payload = [{
            attribute: 'acVoltageDivisor',
            minimumReportInterval: 10,
            maximumReportInterval: repInterval.HOUR,
            reportableChange: 0,
        }];
        await endpoint.configureReporting('haElectricalMeasurement', payload);
    },
    acCurrentMultiplier: async (endpoint) => {
        const payload = [{
            attribute: 'acCurrentMultiplier',
            minimumReportInterval: 10,
            maximumReportInterval: repInterval.HOUR,
            reportableChange: 0,
        }];
        await endpoint.configureReporting('haElectricalMeasurement', payload);
    },
    acCurrentDivisor: async (endpoint) => {
        const payload = [{
            attribute: 'acCurrentDivisor',
            minimumReportInterval: 10,
            maximumReportInterval: repInterval.HOUR,
            reportableChange: 0,
        }];
        await endpoint.configureReporting('haElectricalMeasurement', payload);
    },
    acPowerMultiplier: async (endpoint) => {
        const payload = [{
            attribute: 'acPowerMultiplier',
            minimumReportInterval: 10,
            maximumReportInterval: repInterval.HOUR,
            reportableChange: 0,
        }];
        await endpoint.configureReporting('haElectricalMeasurement', payload);
    },
    acPowerDivisor: async (endpoint) => {
        const payload = [{
            attribute: 'acPowerDivisor',
            minimumReportInterval: 10,
            maximumReportInterval: repInterval.HOUR,
            reportableChange: 0,
        }];
        await endpoint.configureReporting('haElectricalMeasurement', payload);
    },
    fanMode: async (endpoint) => {
        const payload = [{
            attribute: 'fanMode',
            minimumReportInterval: 0,
            maximumReportInterval: repInterval.HOUR,
            reportableChange: 0,
        }];
        await endpoint.configureReporting('hvacFanCtrl', payload);
    },
};

const generic = {
    light_onoff_brightness: {
        supports: 'on/off, brightness',
        fromZigbee: [fz.on_off, fz.brightness, fz.ignore_basic_report],
        toZigbee: [
            tz.light_onoff_brightness, tz.ignore_transition, tz.ignore_rate, tz.light_alert,
            tz.light_brightness_move,
        ],
    },
    light_onoff_brightness_colortemp: {
        supports: 'on/off, brightness, color temperature',
        fromZigbee: [fz.color_colortemp, fz.on_off, fz.brightness, fz.ignore_basic_report],
        toZigbee: [
            tz.light_onoff_brightness, tz.light_colortemp, tz.ignore_transition, tz.ignore_rate, tz.light_alert,
            tz.light_brightness_move, tz.light_colortemp_move,
        ],
    },
    light_onoff_brightness_colorxy: {
        supports: 'on/off, brightness, color xy',
        fromZigbee: [fz.color_colortemp, fz.on_off, fz.brightness, fz.ignore_basic_report],
        toZigbee: [
            tz.light_onoff_brightness, tz.light_color, tz.ignore_transition, tz.ignore_rate, tz.light_alert,
            tz.light_brightness_move, tz.light_colortemp_move,
        ],
    },
    light_onoff_brightness_colortemp_colorxy: {
        supports: 'on/off, brightness, color temperature, color xy',
        fromZigbee: [
            fz.color_colortemp, fz.on_off, fz.brightness,
            fz.ignore_basic_report,
        ],
        toZigbee: [
            tz.light_onoff_brightness, tz.light_color_colortemp, tz.ignore_transition, tz.ignore_rate,
            tz.light_alert, tz.light_brightness_move, tz.light_colortemp_move,
        ],
    },
};

const gledopto = {
    light: {
        supports: generic.light_onoff_brightness_colortemp_colorxy.supports,
        fromZigbee: generic.light_onoff_brightness_colortemp_colorxy.fromZigbee,
        toZigbee: [
            tz.gledopto_light_onoff_brightness, tz.gledopto_light_color_colortemp_white, tz.ignore_transition,
            tz.light_alert,
        ],
    },
};

const tzHuePowerOnBehavior = [tz.hue_power_on_behavior, tz.hue_power_on_brightness, tz.hue_power_on_color_temperature];
const hue = {
    light_onoff_brightness: {
        supports: generic.light_onoff_brightness.supports + ', power-on behavior',
        fromZigbee: generic.light_onoff_brightness.fromZigbee,
        toZigbee: generic.light_onoff_brightness.toZigbee.concat(tzHuePowerOnBehavior),
    },
    light_onoff_brightness_colortemp: {
        supports: generic.light_onoff_brightness_colortemp.supports + ', power-on behavior',
        fromZigbee: generic.light_onoff_brightness_colortemp.fromZigbee,
        toZigbee: generic.light_onoff_brightness_colortemp.toZigbee.concat(tzHuePowerOnBehavior),
    },
    light_onoff_brightness_colorxy: {
        supports: generic.light_onoff_brightness_colorxy.supports + ', power-on behavior',
        fromZigbee: generic.light_onoff_brightness_colorxy.fromZigbee,
        toZigbee: generic.light_onoff_brightness_colorxy.toZigbee.concat(tzHuePowerOnBehavior),
    },
    light_onoff_brightness_colortemp_colorxy: {
        supports: generic.light_onoff_brightness_colortemp_colorxy.supports + ', power-on behavior',
        fromZigbee: generic.light_onoff_brightness_colortemp_colorxy.fromZigbee,
        toZigbee: generic.light_onoff_brightness_colortemp_colorxy.toZigbee.concat(tzHuePowerOnBehavior),
    },
};

const osram = {
    light_onoff_brightness: {
        supports: generic.light_onoff_brightness.supports,
        fromZigbee: generic.light_onoff_brightness.fromZigbee,
        toZigbee: generic.light_onoff_brightness.toZigbee.concat([tz.osram_cmds]),
    },
    light_onoff_brightness_colortemp: {
        supports: generic.light_onoff_brightness_colortemp.supports,
        fromZigbee: generic.light_onoff_brightness_colortemp.fromZigbee,
        toZigbee: generic.light_onoff_brightness_colortemp.toZigbee.concat([tz.osram_cmds]),
    },
    light_onoff_brightness_colorxy: {
        supports: generic.light_onoff_brightness_colorxy.supports,
        fromZigbee: generic.light_onoff_brightness_colorxy.fromZigbee,
        toZigbee: generic.light_onoff_brightness_colorxy.toZigbee.concat([tz.osram_cmds]),
    },
    light_onoff_brightness_colortemp_colorxy: {
        supports: generic.light_onoff_brightness_colortemp_colorxy.supports,
        fromZigbee: generic.light_onoff_brightness_colortemp_colorxy.fromZigbee,
        toZigbee: generic.light_onoff_brightness_colortemp_colorxy.toZigbee.concat([tz.osram_cmds]),
    },
};

const devices = [
    // Xiaomi
    {
        zigbeeModel: ['lumi.light.aqcn02'],
        model: 'ZNLDP12LM',
        vendor: 'Xiaomi',
        description: 'Aqara smart LED bulb',
        extend: generic.light_onoff_brightness_colortemp,
        fromZigbee: [
            fz.brightness, fz.color_colortemp, fz.on_off, fz.xiaomi_bulb_interval,
            fz.ignore_light_brightness_report, fz.ignore_light_color_colortemp_report,
            fz.ignore_occupancy_report, fz.ignore_humidity_report,
            fz.ignore_pressure_report, fz.ignore_temperature_report,
        ],
    },
    {
        zigbeeModel: ['lumi.sensor_switch'],
        model: 'WXKG01LM',
        vendor: 'Xiaomi',
        description: 'MiJia wireless switch',
        supports: 'single, double, triple, quadruple, many, long, long_release click',
        fromZigbee: [fz.xiaomi_battery_3v, fz.WXKG01LM_click],
        toZigbee: [],
    },
    {
        zigbeeModel: ['lumi.sensor_switch.aq2', 'lumi.remote.b1acn01'],
        model: 'WXKG11LM',
        vendor: 'Xiaomi',
        description: 'Aqara wireless switch',
        supports: 'single, double click (and triple, quadruple, hold, release depending on model)',
        fromZigbee: [
            fz.xiaomi_battery_3v, fz.WXKG11LM_click,
            fz.xiaomi_action_click_multistate,
        ],
        toZigbee: [],
    },
    {
        zigbeeModel: ['lumi.sensor_switch.aq3', 'lumi.sensor_swit'],
        model: 'WXKG12LM',
        vendor: 'Xiaomi',
        description: 'Aqara wireless switch (with gyroscope)',
        supports: 'single, double, shake, hold, release',
        fromZigbee: [
            fz.xiaomi_battery_3v, fz.WXKG12LM_action_click_multistate,
        ],
        toZigbee: [],
    },
    {
        zigbeeModel: ['lumi.sensor_86sw1', 'lumi.remote.b186acn01'],
        model: 'WXKG03LM',
        vendor: 'Xiaomi',
        description: 'Aqara single key wireless wall switch',
        supports: 'single (and double, hold, release and long click depending on model)',
        fromZigbee: [
            fz.xiaomi_battery_3v, fz.WXKG03LM_click,
            fz.xiaomi_action_click_multistate,
        ],
        toZigbee: [],
    },
    {
        zigbeeModel: ['lumi.sensor_86sw2', 'lumi.sensor_86sw2.es1', 'lumi.remote.b286acn01'],
        model: 'WXKG02LM',
        vendor: 'Xiaomi',
        description: 'Aqara double key wireless wall switch',
        supports: 'left, right, both click (and double, long click for left, right and both depending on model)',
        fromZigbee: [
            fz.xiaomi_battery_3v, fz.WXKG02LM_click,
            fz.WXKG02LM_click_multistate,
        ],
        toZigbee: [],
        endpoint: (device) => {
            return {'left': 1, 'right': 2, 'both': 3};
        },
    },
    {
        zigbeeModel: ['lumi.ctrl_neutral1'],
        model: 'QBKG04LM',
        vendor: 'Xiaomi',
        // eslint-disable-next-line
        description: 'Aqara single key wired wall switch without neutral wire. Doesn\'t work as a router and doesn\'t support power meter',
        supports: 'release/hold, on/off',
        fromZigbee: [
            fz.QBKG04LM_QBKG11LM_state, fz.QBKG04LM_buttons,
            fz.QBKG04LM_QBKG11LM_operation_mode, fz.ignore_basic_report,
        ],
        toZigbee: [tz.on_off, tz.xiaomi_switch_operation_mode],
        endpoint: (device) => {
            return {'system': 1, 'default': 2};
        },
    },
    {
        zigbeeModel: ['lumi.ctrl_ln1.aq1', 'lumi.ctrl_ln1'],
        model: 'QBKG11LM',
        vendor: 'Xiaomi',
        description: 'Aqara single key wired wall switch',
        supports: 'on/off, power measurement',
        fromZigbee: [
            fz.QBKG04LM_QBKG11LM_state, fz.QBKG11LM_power, fz.QBKG04LM_QBKG11LM_operation_mode,
            fz.QBKG11LM_click,
            fz.ignore_multistate_report, fz.xiaomi_power,
        ],
        toZigbee: [tz.on_off, tz.xiaomi_switch_operation_mode],
    },
    {
        zigbeeModel: ['lumi.ctrl_neutral2'],
        model: 'QBKG03LM',
        vendor: 'Xiaomi',
        // eslint-disable-next-line
        description: 'Aqara double key wired wall switch without neutral wire. Doesn\'t work as a router and doesn\'t support power meter',
        supports: 'release/hold, on/off, temperature',
        fromZigbee: [
            fz.QBKG03LM_QBKG12LM_LLKZMK11LM_state, fz.QBKG03LM_buttons,
            fz.QBKG03LM_QBKG12LM_operation_mode, fz.ignore_basic_report,
            fz.generic_device_temperature,
        ],
        toZigbee: [tz.on_off, tz.xiaomi_switch_operation_mode],
        endpoint: (device) => {
            return {'system': 1, 'left': 2, 'right': 3};
        },
    },
    {
        zigbeeModel: ['lumi.ctrl_ln2.aq1'],
        model: 'QBKG12LM',
        vendor: 'Xiaomi',
        description: 'Aqara double key wired wall switch',
        supports: 'on/off, power measurement',
        fromZigbee: [
            fz.QBKG03LM_QBKG12LM_LLKZMK11LM_state, fz.QBKG12LM_LLKZMK11LM_power, fz.QBKG03LM_QBKG12LM_operation_mode,
            fz.QBKG12LM_click, fz.ignore_multistate_report, fz.xiaomi_power,
        ],
        toZigbee: [tz.on_off, tz.xiaomi_switch_operation_mode],
        endpoint: (device) => {
            return {'left': 1, 'right': 2};
        },
    },
    {
        zigbeeModel: ['lumi.sens', 'lumi.sensor_ht'],
        model: 'WSDCGQ01LM',
        vendor: 'Xiaomi',
        description: 'MiJia temperature & humidity sensor',
        supports: 'temperature and humidity',
        fromZigbee: [
            fz.xiaomi_battery_3v, fz.WSDCGQ01LM_WSDCGQ11LM_interval, fz.xiaomi_temperature, fz.humidity,

        ],
        toZigbee: [],
    },
    {
        zigbeeModel: ['lumi.weather'],
        model: 'WSDCGQ11LM',
        vendor: 'Xiaomi',
        description: 'Aqara temperature, humidity and pressure sensor',
        supports: 'temperature, humidity and pressure',
        fromZigbee: [
            fz.xiaomi_battery_3v, fz.xiaomi_temperature, fz.humidity, fz.generic_pressure,
            fz.WSDCGQ01LM_WSDCGQ11LM_interval,
        ],
        toZigbee: [],
    },
    {
        zigbeeModel: ['lumi.sensor_motion'],
        model: 'RTCGQ01LM',
        vendor: 'Xiaomi',
        description: 'MiJia human body movement sensor',
        supports: 'occupancy',
        fromZigbee: [fz.xiaomi_battery_3v, fz.occupancy_with_timeout],
        toZigbee: [],
    },
    {
        zigbeeModel: ['lumi.sensor_motion.aq2'],
        model: 'RTCGQ11LM',
        vendor: 'Xiaomi',
        description: 'Aqara human body movement and illuminance sensor',
        supports: 'occupancy and illuminance',
        fromZigbee: [
            fz.xiaomi_battery_3v, fz.occupancy_with_timeout, fz.generic_illuminance,
            fz.RTCGQ11LM_interval,
        ],
        toZigbee: [],
    },
    {
        zigbeeModel: ['lumi.sensor_magnet'],
        model: 'MCCGQ01LM',
        vendor: 'Xiaomi',
        description: 'MiJia door & window contact sensor',
        supports: 'contact',
        fromZigbee: [
            fz.xiaomi_battery_3v, fz.xiaomi_contact,

        ],
        toZigbee: [],
    },
    {
        zigbeeModel: ['lumi.sensor_magnet.aq2'],
        model: 'MCCGQ11LM',
        vendor: 'Xiaomi',
        description: 'Aqara door & window contact sensor',
        supports: 'contact',
        fromZigbee: [
            fz.xiaomi_battery_3v, fz.xiaomi_contact, fz.xiaomi_contact_interval,

        ],
        toZigbee: [],
    },
    {
        zigbeeModel: ['lumi.sensor_wleak.aq1'],
        model: 'SJCGQ11LM',
        vendor: 'Xiaomi',
        description: 'Aqara water leak sensor',
        supports: 'water leak true/false',
        fromZigbee: [fz.xiaomi_battery_3v, fz.SJCGQ11LM_water_leak_iaszone],
        toZigbee: [],
    },
    {
        zigbeeModel: ['lumi.sensor_cube', 'lumi.sensor_cube.aqgl01'],
        model: 'MFKZQ01LM',
        vendor: 'Xiaomi',
        description: 'Mi/Aqara smart home cube',
        supports: 'shake, wakeup, fall, tap, slide, flip180, flip90, rotate_left and rotate_right',
        fromZigbee: [
            fz.xiaomi_battery_3v, fz.MFKZQ01LM_action_multistate, fz.MFKZQ01LM_action_analog,
        ],
        toZigbee: [],
    },
    {
        zigbeeModel: ['lumi.plug'],
        model: 'ZNCZ02LM',
        description: 'Mi power plug ZigBee',
        supports: 'on/off, power measurement',
        vendor: 'Xiaomi',
        fromZigbee: [
            fz.on_off, fz.xiaomi_power, fz.xiaomi_plug_state, fz.ignore_occupancy_report,
            fz.ignore_illuminance_report,
        ],
        toZigbee: [tz.on_off],
        meta: {configureKey: 1},
        configure: async (device, coordinatorEndpoint) => {
            // By default this device is in group 0; remove it otherwise the E1743 will control it.
            // https://github.com/Koenkk/zigbee2mqtt/issues/2059
            const endpoint = device.getEndpoint(1);
            await endpoint.removeFromGroup(0);
        },
    },
    {
        zigbeeModel: ['lumi.plug.mitw01'],
        model: 'ZNCZ03LM',
        description: 'Mi power plug ZigBee TW',
        supports: 'on/off, power measurement',
        vendor: 'Xiaomi',
        fromZigbee: [
            fz.on_off, fz.xiaomi_power, fz.xiaomi_plug_state,
            fz.ignore_occupancy_report,
            fz.ignore_illuminance_report,
        ],
        toZigbee: [tz.on_off],
    },
    {
        zigbeeModel: ['lumi.plug.mmeu01'],
        model: 'ZNCZ04LM',
        description: 'Mi power plug ZigBee EU',
        supports: 'on/off, power measurement',
        vendor: 'Xiaomi',
        fromZigbee: [
            fz.on_off, fz.xiaomi_power, fz.xiaomi_plug_state,
        ],
        toZigbee: [tz.on_off],
    },
    {
        zigbeeModel: ['lumi.plug.maeu01'],
        model: 'SP-EUC01',
        description: 'Aqara EU smart plug',
        supports: 'on/off',
        vendor: 'Xiaomi',
        fromZigbee: [fz.on_off, fz.xiaomi_plug_state],
        toZigbee: [tz.on_off],
    },
    {
        zigbeeModel: ['lumi.ctrl_86plug', 'lumi.ctrl_86plug.aq1'],
        model: 'QBCZ11LM',
        description: 'Aqara socket Zigbee',
        supports: 'on/off, power measurement',
        vendor: 'Xiaomi',
        fromZigbee: [
            fz.on_off, fz.xiaomi_power, fz.xiaomi_plug_state,
        ],
        toZigbee: [tz.on_off],
    },
    {
        zigbeeModel: ['lumi.sensor_smoke'],
        model: 'JTYJ-GD-01LM/BW',
        description: 'MiJia Honeywell smoke detector',
        supports: 'smoke',
        vendor: 'Xiaomi',
        fromZigbee: [fz.xiaomi_battery_3v, fz.JTYJGD01LMBW_smoke, fz.JTYJGD01LMBW_smoke_density],
        toZigbee: [tz.JTQJBF01LMBW_JTYJGD01LMBW_sensitivity, tz.JTQJBF01LMBW_JTYJGD01LMBW_selfest],
    },
    {
        zigbeeModel: ['lumi.sensor_natgas'],
        model: 'JTQJ-BF-01LM/BW',
        vendor: 'Xiaomi',
        description: 'MiJia gas leak detector ',
        supports: 'gas',
        fromZigbee: [fz.JTQJBF01LMBW_gas, fz.JTQJBF01LMBW_sensitivity, fz.JTQJBF01LMBW_gas_density],
        toZigbee: [tz.JTQJBF01LMBW_JTYJGD01LMBW_sensitivity, tz.JTQJBF01LMBW_JTYJGD01LMBW_selfest],
    },
    {
        zigbeeModel: ['lumi.lock.v1'],
        model: 'A6121',
        vendor: 'Xiaomi',
        description: 'Vima Smart Lock',
        supports: 'inserted, forgotten, key error',
        fromZigbee: [fz.xiaomi_lock_report],
        toZigbee: [],
    },
    {
        zigbeeModel: ['lumi.vibration.aq1'],
        model: 'DJT11LM',
        vendor: 'Xiaomi',
        description: 'Aqara vibration sensor',
        supports: 'drop, tilt and touch',
        fromZigbee: [
            fz.xiaomi_battery_3v, fz.DJT11LM_vibration,
        ],
        toZigbee: [tz.DJT11LM_vibration_sensitivity],
    },
    {
        zigbeeModel: ['lumi.curtain', 'lumi.curtain.aq2'],
        model: 'ZNCLDJ11LM',
        description: 'Aqara curtain motor',
        supports: 'open, close, stop, position',
        vendor: 'Xiaomi',
        fromZigbee: [fz.ZNCLDJ11LM_ZNCLDJ12LM_curtain_analog_output, fz.cover_position_tilt, fz.ignore_basic_report],
        toZigbee: [tz.ZNCLDJ11LM_ZNCLDJ12LM_control],
    },
    {
        zigbeeModel: ['lumi.curtain.hagl04'],
        model: 'ZNCLDJ12LM',
        vendor: 'Xiaomi',
        description: 'Aqara B1 curtain motor ',
        supports: 'open, close, stop, position',
        fromZigbee: [fz.ZNCLDJ11LM_ZNCLDJ12LM_curtain_analog_output, fz.cover_position_tilt, fz.ignore_basic_report],
        toZigbee: [tz.ZNCLDJ11LM_ZNCLDJ12LM_control],
        onEvent: async (type, data, device) => {
            // The position (genAnalogOutput.presentValue) reported via an attribute contains an invaid value
            // however when reading it will provide the correct value.
            if (data.type === 'attributeReport' && data.cluster === 'genAnalogOutput') {
                await device.endpoints[0].read('genAnalogOutput', ['presentValue']);
            }
        },
    },
    {
        zigbeeModel: ['lumi.relay.c2acn01'],
        model: 'LLKZMK11LM',
        vendor: 'Xiaomi',
        description: 'Aqara wireless relay controller',
        supports: 'on/off, power measurement',
        fromZigbee: [
            fz.QBKG03LM_QBKG12LM_LLKZMK11LM_state, fz.QBKG12LM_LLKZMK11LM_power, fz.xiaomi_power,
            fz.ignore_multistate_report,
        ],
        toZigbee: [tz.on_off, tz.LLKZMK11LM_interlock],
        endpoint: (device) => {
            return {'l1': 1, 'l2': 2};
        },
    },
    {
        zigbeeModel: ['lumi.lock.acn02'],
        model: 'ZNMS12LM',
        description: 'Aqara S2 Lock',
        supports: 'report: open, close, operation',
        vendor: 'Xiaomi',
        fromZigbee: [
            fz.ZNMS12LM_ZNMS13LM_closuresDoorLock_report, fz.ignore_basic_report,
        ],
        toZigbee: [],
    },
    {
        zigbeeModel: ['lumi.lock.acn03'],
        model: 'ZNMS13LM',
        description: 'Aqara S2 Lock Pro',
        supports: 'report: open, close, operation',
        vendor: 'Xiaomi',
        fromZigbee: [
            fz.ZNMS12LM_ZNMS13LM_closuresDoorLock_report, fz.ignore_basic_report,
        ],
        toZigbee: [],
    },
    {
        zigbeeModel: ['lumi.remote.b286opcn01'],
        model: 'WXCJKG11LM',
        vendor: 'Xiaomi',
        description: 'Aqara Opple switch 1 band',
        supports: 'action',
        fromZigbee: [fz.aqara_opple_on, fz.aqara_opple_off, fz.battery_3V],
        toZigbee: [],
        meta: {configureKey: 1},
        configure: async (device, coordinatorEndpoint) => {
            const endpoint = device.getEndpoint(1);
            await bind(endpoint, coordinatorEndpoint, ['genOnOff', 'genPowerCfg']);
        },
    },
    {
        zigbeeModel: ['lumi.remote.b486opcn01'],
        model: 'WXCJKG12LM',
        vendor: 'Xiaomi',
        description: 'Aqara Opple switch 2 bands',
        supports: 'action',
        fromZigbee: [
            fz.aqara_opple_on, fz.aqara_opple_off, fz.aqara_opple_step,
            fz.aqara_opple_step_color_temp, fz.battery_3V,
        ],
        toZigbee: [],
        meta: {configureKey: 1},
        configure: async (device, coordinatorEndpoint) => {
            const endpoint = device.getEndpoint(1);
            await bind(endpoint, coordinatorEndpoint, [
                'genOnOff', 'genLevelCtrl', 'lightingColorCtrl', 'genPowerCfg',
            ]);
        },
    },
    {
        zigbeeModel: ['lumi.remote.b686opcn01'],
        model: 'WXCJKG13LM',
        vendor: 'Xiaomi',
        description: 'Aqara Opple switch 3 bands',
        supports: 'action',
        fromZigbee: [
            fz.aqara_opple_on, fz.aqara_opple_off, fz.aqara_opple_step, fz.aqara_opple_move,
            fz.aqara_opple_stop, fz.aqara_opple_step_color_temp, fz.aqara_opple_move_color_temp,
            fz.battery_3V,
        ],
        toZigbee: [],
        meta: {configureKey: 1},
        configure: async (device, coordinatorEndpoint) => {
            const endpoint = device.getEndpoint(1);
            await bind(endpoint, coordinatorEndpoint, [
                'genOnOff', 'genLevelCtrl', 'lightingColorCtrl', 'genPowerCfg',
            ]);
        },
    },

    // TuYa
    {
        zigbeeModel: ['TS0201'],
        model: 'TS0201',
        vendor: 'TuYa',
        description: 'Temperature & humidity sensor with display',
        supports: 'temperature and humidity',
        fromZigbee: [fz.battery_percentage_remaining, fz.temperature, fz.humidity],
        toZigbee: [],
    },

    // IKEA
    {
        zigbeeModel: [
            'TRADFRI bulb E27 WS opal 980lm', 'TRADFRI bulb E26 WS opal 980lm',
            'TRADFRI bulb E27 WS\uFFFDopal 980lm',
        ],
        model: 'LED1545G12',
        vendor: 'IKEA',
        description: 'TRADFRI LED bulb E26/E27 980 lumen, dimmable, white spectrum, opal white',
        extend: generic.light_onoff_brightness_colortemp,
    },
    {
        zigbeeModel: ['TRADFRI bulb E27 WS clear 950lm', 'TRADFRI bulb E26 WS clear 950lm'],
        model: 'LED1546G12',
        vendor: 'IKEA',
        description: 'TRADFRI LED bulb E26/E27 950 lumen, dimmable, white spectrum, clear',
        extend: generic.light_onoff_brightness_colortemp,
    },
    {
        zigbeeModel: ['TRADFRI bulb E27 opal 1000lm', 'TRADFRI bulb E27 W opal 1000lm'],
        model: 'LED1623G12',
        vendor: 'IKEA',
        description: 'TRADFRI LED bulb E27 1000 lumen, dimmable, opal white',
        extend: generic.light_onoff_brightness,
    },
    {
        zigbeeModel: ['TRADFRI bulb GU10 WS 400lm'],
        model: 'LED1537R6',
        vendor: 'IKEA',
        description: 'TRADFRI LED bulb GU10 400 lumen, dimmable, white spectrum',
        extend: generic.light_onoff_brightness_colortemp,
    },
    {
        zigbeeModel: ['TRADFRI bulb GU10 W 400lm'],
        model: 'LED1650R5',
        vendor: 'IKEA',
        description: 'TRADFRI LED bulb GU10 400 lumen, dimmable',
        extend: generic.light_onoff_brightness,
    },
    {
        zigbeeModel: ['TRADFRI bulb E14 WS opal 400lm', 'TRADFRI bulb E12 WS opal 400lm'],
        model: 'LED1536G5',
        vendor: 'IKEA',
        description: 'TRADFRI LED bulb E12/E14 400 lumen, dimmable, white spectrum, opal white',
        extend: generic.light_onoff_brightness_colortemp,
    },
    {
        zigbeeModel: ['TRADFRI bulb GU10 WW 400lm'],
        model: 'LED1837R5',
        vendor: 'IKEA',
        description: 'TRADFRI LED bulb GU10 400 lumen, dimmable',
        extend: generic.light_onoff_brightness,
    },
    {
        zigbeeModel: ['TRADFRI bulb E27 WW clear 250lm', 'TRADFRI bulb E26 WW clear 250lm'],
        model: 'LED1842G3',
        vendor: 'IKEA',
        description: 'TRADFRI LED bulb E27 WW clear 250 lumen, dimmable',
        extend: generic.light_onoff_brightness,
    },
    {
        zigbeeModel: ['TRADFRI bulb E14 WS opal 600lm'],
        model: 'LED1733G7',
        vendor: 'IKEA',
        description: 'TRADFRI LED bulb E14 600 lumen, dimmable, white spectrum, opal white',
        extend: generic.light_onoff_brightness_colortemp,
    },
    {
        zigbeeModel: ['TRADFRI bulb E26 opal 1000lm', 'TRADFRI bulb E26 W opal 1000lm'],
        model: 'LED1622G12',
        vendor: 'IKEA',
        description: 'TRADFRI LED bulb E26 1000 lumen, dimmable, opal white',
        extend: generic.light_onoff_brightness,
    },
    {
        zigbeeModel: [
            'TRADFRI bulb E27 CWS opal 600lm',
            'TRADFRI bulb E26 CWS opal 600lm',
            'TRADFRI bulb E14 CWS opal 600lm',
            'TRADFRI bulb E12 CWS opal 600lm'],
        model: 'LED1624G9',
        vendor: 'IKEA',
        description: 'TRADFRI LED bulb E14/E26/E27 600 lumen, dimmable, color, opal white',
        extend: generic.light_onoff_brightness_colorxy,
    },
    {
        zigbeeModel: [
            'TRADFRI bulb E14 W op/ch 400lm', 'TRADFRI bulb E12 W op/ch 400lm',
            'TRADFRI bulb E17 W op/ch 400lm',
        ],
        model: 'LED1649C5',
        vendor: 'IKEA',
        description: 'TRADFRI LED bulb E12/E14/E17 400 lumen, dimmable warm white, chandelier opal',
        extend: generic.light_onoff_brightness,
    },
    {
        zigbeeModel: ['TRADFRI bulb E27 WS opal 1000lm', 'TRADFRI bulb E26 WS opal 1000lm'],
        model: 'LED1732G11',
        vendor: 'IKEA',
        description: 'TRADFRI LED bulb E27 1000 lumen, dimmable, white spectrum, opal white',
        extend: generic.light_onoff_brightness_colortemp,
    },
    {
        zigbeeModel: ['TRADFRI bulb E27 WW 806lm', 'TRADFRI bulb E26 WW 806lm'],
        model: 'LED1836G9',
        vendor: 'IKEA',
        description: 'TRADFRI LED bulb E26/E27 806 lumen, dimmable, warm white',
        extend: generic.light_onoff_brightness,
    },
    {
        zigbeeModel: ['TRADFRI bulb E27 WS clear 806lm'],
        model: 'LED1736G9',
        vendor: 'IKEA',
        description: 'TRADFRI LED bulb E27 806 lumen, dimmable, white spectrum, clear',
        extend: generic.light_onoff_brightness_colortemp,
    },
    {
        zigbeeModel: ['LEPTITER Recessed spot light'],
        model: 'T1820',
        vendor: 'IKEA',
        description: 'LEPTITER Recessed spot light, dimmable, white spectrum',
        extend: generic.light_onoff_brightness_colortemp,
    },
    {
        zigbeeModel: ['TRADFRI wireless dimmer'],
        model: 'ICTC-G-1',
        vendor: 'IKEA',
        description: 'TRADFRI wireless dimmer',
        supports: 'brightness [0-255] (quick rotate for instant 0/255), action',
        fromZigbee: [
            fz.cmd_move, fz.cmd_move_with_onoff, fz.cmd_stop, fz.cmd_stop_with_onoff,
            fz.cmd_move_to_level_with_onoff, fz.generic_battery,
        ],
        toZigbee: [],
        meta: {configureKey: 1},
        configure: async (device, coordinatorEndpoint) => {
            const endpoint = device.getEndpoint(1);
            await bind(endpoint, coordinatorEndpoint, ['genLevelCtrl', 'genPowerCfg']);
            await configureReporting.batteryPercentageRemaining(endpoint);
        },
    },
    {
        zigbeeModel: ['TRADFRI transformer 10W', 'TRADFRI Driver 10W'],
        model: 'ICPSHC24-10EU-IL-1',
        vendor: 'IKEA',
        description: 'TRADFRI driver for wireless control (10 watt)',
        extend: generic.light_onoff_brightness,
    },
    {
        zigbeeModel: ['TRADFRI transformer 30W', 'TRADFRI Driver 30W'],
        model: 'ICPSHC24-30EU-IL-1',
        vendor: 'IKEA',
        description: 'TRADFRI driver for wireless control (30 watt)',
        extend: generic.light_onoff_brightness,
    },
    {
        zigbeeModel: ['FLOALT panel WS 30x30'],
        model: 'L1527',
        vendor: 'IKEA',
        description: 'FLOALT LED light panel, dimmable, white spectrum (30x30 cm)',
        extend: generic.light_onoff_brightness_colortemp,
    },
    {
        zigbeeModel: ['FLOALT panel WS 60x60'],
        model: 'L1529',
        vendor: 'IKEA',
        description: 'FLOALT LED light panel, dimmable, white spectrum (60x60 cm)',
        extend: generic.light_onoff_brightness_colortemp,
    },
    {
        zigbeeModel: ['FLOALT panel WS 30x90'],
        model: 'L1528',
        vendor: 'IKEA',
        description: 'FLOALT LED light panel, dimmable, white spectrum (30x90 cm)',
        extend: generic.light_onoff_brightness_colortemp,
    },
    {
        zigbeeModel: ['SURTE door WS 38x64'],
        model: 'L1531',
        vendor: 'IKEA',
        description: 'SURTE door light panel, dimmable, white spectrum (38x64 cm)',
        extend: generic.light_onoff_brightness_colortemp,
    },
    {
        zigbeeModel: ['TRADFRI control outlet'],
        model: 'E1603/E1702',
        description: 'TRADFRI control outlet',
        supports: 'on/off',
        vendor: 'IKEA',
        fromZigbee: [
            fz.on_off, fz.ignore_genLevelCtrl_report, fz.ignore_basic_report,
        ],
        toZigbee: [tz.on_off],
        meta: {configureKey: 1},
        configure: async (device, coordinatorEndpoint) => {
            const endpoint = device.getEndpoint(1);
            await bind(endpoint, coordinatorEndpoint, ['genOnOff']);
            await configureReporting.onOff(endpoint);
        },
    },
    {
        zigbeeModel: ['TRADFRI remote control'],
        model: 'E1524/E1810',
        description: 'TRADFRI remote control',
        supports:
            'toggle, arrow left/right click/hold/release, brightness up/down click/hold/release',
        vendor: 'IKEA',
        fromZigbee: [
            fz.cmdToggle, fz.E1524_arrow_click, fz.E1524_arrow_hold, fz.E1524_arrow_release,
            fz.E1524_brightness_up_click, fz.E1524_brightness_down_click, fz.E1524_brightness_up_hold,
            fz.E1524_brightness_up_release, fz.E1524_brightness_down_hold, fz.E1524_brightness_down_release,
            fz.generic_battery, fz.E1524_hold,
        ],
        toZigbee: [],
        meta: {configureKey: 1},
        configure: async (device, coordinatorEndpoint) => {
            const endpoint = device.getEndpoint(1);
            await bind(endpoint, coordinatorEndpoint, ['genPowerCfg']);
            await configureReporting.batteryPercentageRemaining(endpoint);
        },
    },
    {
        zigbeeModel: ['TRADFRI on/off switch'],
        model: 'E1743',
        vendor: 'IKEA',
        description: 'TRADFRI ON/OFF switch',
        supports: 'on, off, brightness up/down/stop',
        fromZigbee: [
            fz.genOnOff_cmdOn, fz.genOnOff_cmdOff, fz.E1743_brightness_up, fz.E1743_brightness_down,
            fz.E1743_brightness_stop, fz.generic_battery,
        ],
        toZigbee: [],
        meta: {configureKey: 1},
        configure: async (device, coordinatorEndpoint) => {
            const endpoint = device.getEndpoint(1);
            await bind(endpoint, coordinatorEndpoint, ['genPowerCfg']);
            await configureReporting.batteryPercentageRemaining(endpoint);
        },
    },
    {
        zigbeeModel: ['SYMFONISK Sound Controller'],
        model: 'E1744',
        vendor: 'IKEA',
        description: 'SYMFONISK sound controller',
        supports: 'volume up/down, play/pause, skip forward/backward',
        fromZigbee: [fz.cmd_move, fz.cmd_stop, fz.E1744_play_pause, fz.E1744_skip, fz.generic_battery],
        toZigbee: [],
        meta: {configureKey: 1},
        configure: async (device, coordinatorEndpoint) => {
            const endpoint = device.getEndpoint(1);
            await bind(endpoint, coordinatorEndpoint, ['genLevelCtrl', 'genPowerCfg']);
            await configureReporting.batteryPercentageRemaining(endpoint);
        },
    },
    {
        zigbeeModel: ['TRADFRI motion sensor'],
        model: 'E1525/E1745',
        vendor: 'IKEA',
        description: 'TRADFRI motion sensor',
        supports: 'occupancy',
        fromZigbee: [fz.generic_battery, fz.tradfri_occupancy, fz.E1745_requested_brightness],
        toZigbee: [],
        meta: {configureKey: 1},
        configure: async (device, coordinatorEndpoint) => {
            const endpoint = device.getEndpoint(1);
            await bind(endpoint, coordinatorEndpoint, ['genPowerCfg']);
            await configureReporting.batteryPercentageRemaining(endpoint);
        },
    },
    {
        zigbeeModel: ['TRADFRI signal repeater'],
        model: 'E1746',
        description: 'TRADFRI signal repeater',
        supports: 'linkquality',
        vendor: 'IKEA',
        fromZigbee: [fz.E1746_linkquality],
        toZigbee: [],
        meta: {configureKey: 1},
        configure: async (device, coordinatorEndpoint) => {
            const endpoint = device.getEndpoint(1);
            const payload = [{attribute: 'modelId', minimumReportInterval: 3600, maximumReportInterval: 14400}];
            await endpoint.configureReporting('genBasic', payload);
        },
    },
    {
        zigbeeModel: ['FYRTUR block-out roller blind'],
        model: 'E1757',
        vendor: 'IKEA',
        description: 'FYRTUR roller blind',
        supports: 'open, close, stop, position',
        fromZigbee: [fz.cover_position_tilt, fz.generic_battery],
        toZigbee: [tz.cover_state, tz.cover_position_tilt],
        meta: {configureKey: 2},
        configure: async (device, coordinatorEndpoint) => {
            const endpoint = device.getEndpoint(1);
            await bind(endpoint, coordinatorEndpoint, ['genPowerCfg', 'closuresWindowCovering']);
            await configureReporting.batteryPercentageRemaining(endpoint);
            await configureReporting.currentPositionLiftPercentage(endpoint);
        },
    },
    {
        zigbeeModel: ['KADRILJ roller blind'],
        model: 'E1926',
        vendor: 'IKEA',
        description: 'KADRILJ roller blind',
        supports: 'open, close, stop, position',
        fromZigbee: [fz.cover_position_tilt, fz.generic_battery],
        toZigbee: [tz.cover_state, tz.cover_position_tilt],
        meta: {configureKey: 2},
        configure: async (device, coordinatorEndpoint) => {
            const endpoint = device.getEndpoint(1);
            await bind(endpoint, coordinatorEndpoint, ['genPowerCfg', 'closuresWindowCovering']);
            await configureReporting.batteryPercentageRemaining(endpoint);
            await configureReporting.currentPositionLiftPercentage(endpoint);
        },
    },
    {
        zigbeeModel: ['TRADFRI open/close remote'],
        model: 'E1766',
        vendor: 'IKEA',
        description: 'TRADFRI open/close remote',
        supports: 'click',
        fromZigbee: [fz.generic_battery, fz.cover_close, fz.cover_open, fz.cover_stop],
        toZigbee: [],
        meta: {configureKey: 1},
        configure: async (device, coordinatorEndpoint) => {
            const endpoint = device.getEndpoint(1);
            await bind(endpoint, coordinatorEndpoint, ['genPowerCfg']);
            await configureReporting.batteryPercentageRemaining(endpoint);
        },
    },
    {
        zigbeeModel: ['GUNNARP panel round'],
        model: 'T1828',
        description: 'GUNNARP panel round',
        vendor: 'IKEA',
        extend: generic.light_onoff_brightness_colortemp,
    },
    {
        zigbeeModel: ['GUNNARP panel 40*40'],
        model: 'T1829',
        description: 'GUNNARP panel 40*40',
        vendor: 'IKEA',
        extend: generic.light_onoff_brightness_colortemp,
    },
    {
        zigbeeModel: ['TRADFRI bulb E12 WS opal 600lm'],
        model: 'LED1738G7',
        vendor: 'IKEA',
        description: 'TRADFRI LED bulb E12 600 lumen, dimmable, white spectrum, opal white',
        extend: generic.light_onoff_brightness_colortemp,
    },

    // Philips
    {
        zigbeeModel: ['LTC012'],
        model: '3306431P7',
        vendor: 'Philips',
        description: 'Hue Struana',
        extend: hue.light_onoff_brightness_colortemp,
    },
    {
        zigbeeModel: ['LLC012', 'LLC011'],
        model: '7299760PH',
        vendor: 'Philips',
        description: 'Hue Bloom',
        extend: hue.light_onoff_brightness_colorxy,
    },
    {
        zigbeeModel: ['LLC020'],
        model: '7146060PH',
        vendor: 'Philips',
        description: 'Hue Go',
        extend: hue.light_onoff_brightness_colortemp_colorxy,
    },
    {
        zigbeeModel: ['LWA005'],
        model: '9290022411',
        vendor: 'Philips',
        description: 'White single filament bulb A19 E26 with Bluetooth',
        extend: hue.light_onoff_brightness,
    },
    {
        zigbeeModel: ['LCT026'],
        model: '7602031P7',
        vendor: 'Philips',
        description: 'Hue Go with Bluetooth',
        extend: hue.light_onoff_brightness_colortemp_colorxy,
    },
    {
        zigbeeModel: ['LCC001'],
        model: '4090531P7',
        vendor: 'Philips',
        description: 'Hue Flourish white and color ambiance ceiling light',
        extend: hue.light_onoff_brightness_colortemp_colorxy,
    },
    {
        zigbeeModel: ['LCG002'],
        model: '929001953101',
        vendor: 'Philips',
        description: 'Hue White and Color Ambiance GU10',
        extend: hue.light_onoff_brightness_colortemp_colorxy,
    },
    {
        zigbeeModel: ['LWA004'],
        model: '8718699688820',
        vendor: 'Philips',
        description: 'Hue Filament Standard A60/E27 bluetooth',
        extend: hue.light_onoff_brightness,
    },
    {
        zigbeeModel: ['LCB001'],
        model: '548727',
        vendor: 'Philips',
        description: 'Hue White and Color Ambiance BR30 with bluetooth',
        extend: hue.light_onoff_brightness_colortemp_colorxy,
    },
    {
        zigbeeModel: ['LWB004'],
        model: '433714',
        vendor: 'Philips',
        description: 'Hue Lux A19 bulb E27',
        extend: hue.light_onoff_brightness,
    },
    {
        zigbeeModel: ['LWB006', 'LWB014'],
        model: '9290011370',
        vendor: 'Philips',
        description: 'Hue white A60 bulb E27',
        extend: hue.light_onoff_brightness,
    },
    {
        zigbeeModel: ['LWA001'],
        model: '8718699673147',
        vendor: 'Philips',
        description: 'Hue white A60 bulb E27 bluetooth',
        extend: hue.light_onoff_brightness,
    },
    {
        zigbeeModel: ['LTA001'],
        model: '9290022169',
        vendor: 'Philips',
        description: 'Hue white ambiance E27 with Bluetooth',
        extend: hue.light_onoff_brightness_colortemp,
    },
    {
        zigbeeModel: ['LWB010'],
        model: '8718696449691',
        vendor: 'Philips',
        description: 'Hue White Single bulb B22',
        extend: hue.light_onoff_brightness,
    },
    {
        zigbeeModel: ['LWG001'],
        model: '9290018195',
        vendor: 'Philips',
        description: 'Hue white GU10',
        extend: hue.light_onoff_brightness,
    },
    {
        zigbeeModel: ['LWG004'],
        model: 'LWG004',
        vendor: 'Philips',
        description: 'Hue white GU10 bluetooth',
        extend: hue.light_onoff_brightness,
    },
    {
        zigbeeModel: ['LWO001'],
        model: '8718699688882',
        vendor: 'Philips',
        description: 'Hue white Filament bulb G93 E27 bluetooth',
        extend: hue.light_onoff_brightness,
    },
    {
        zigbeeModel: ['LST001'],
        model: '7299355PH',
        vendor: 'Philips',
        description: 'Hue white and color ambiance LightStrip',
        extend: hue.light_onoff_brightness_colorxy,
    },
    {
        zigbeeModel: ['LST002'],
        model: '915005106701',
        vendor: 'Philips',
        description: 'Hue white and color ambiance LightStrip plus',
        extend: hue.light_onoff_brightness_colortemp_colorxy,
    },
    {
        zigbeeModel: ['LST003', 'LST004'],
        model: '9290018187B',
        vendor: 'Philips',
        description: 'Hue white and color ambiance LightStrip Outdoor',
        extend: hue.light_onoff_brightness_colortemp_colorxy,
    },
    {
        zigbeeModel: ['LCA001', 'LCA002'],
        model: '9290022166',
        vendor: 'Philips',
        description: 'Hue white and color ambiance E26/E27',
        extend: hue.light_onoff_brightness_colortemp_colorxy,
    },
    {
        zigbeeModel: ['LCT001', 'LCT007', 'LCT010', 'LCT012', 'LCT014', 'LCT015', 'LCT016'],
        model: '9290012573A',
        vendor: 'Philips',
        description: 'Hue white and color ambiance E26/E27/E14',
        extend: hue.light_onoff_brightness_colortemp_colorxy,
    },
    {
        zigbeeModel: ['LCT002'],
        model: '9290002579A',
        vendor: 'Philips',
        description: 'Hue white and color ambiance BR30',
        extend: hue.light_onoff_brightness_colortemp_colorxy,
    },
    {
        zigbeeModel: ['LCT003'],
        model: '8718696485880',
        vendor: 'Philips',
        description: 'Hue white and color ambiance GU10',
        extend: hue.light_onoff_brightness_colortemp_colorxy,
    },
    {
        zigbeeModel: ['LCT024'],
        model: '915005733701',
        vendor: 'Philips',
        description: 'Hue White and color ambiance Play Lightbar',
        extend: hue.light_onoff_brightness_colortemp_colorxy,
    },
    {
        zigbeeModel: ['LTW011'],
        model: '464800',
        vendor: 'Philips',
        description: 'Hue white ambiance BR30 flood light',
        extend: hue.light_onoff_brightness_colortemp,
    },
    {
        zigbeeModel: ['LTW012'],
        model: '8718696695203',
        vendor: 'Philips',
        description: 'Hue white ambiance E14',
        extend: hue.light_onoff_brightness_colortemp,
    },
    {
        zigbeeModel: ['LWE002'],
        model: '9290020399',
        vendor: 'Philips',
        description: 'Hue white E14',
        extend: hue.light_onoff_brightness,
    },
    {
        zigbeeModel: ['LTW013'],
        model: '8718696598283',
        vendor: 'Philips',
        description: 'Hue white ambiance GU10',
        extend: hue.light_onoff_brightness_colortemp,
    },
    {
        zigbeeModel: ['LTG002'],
        model: '929001953301',
        vendor: 'Philips',
        description: 'Hue white ambiance GU10 with Bluetooth',
        extend: hue.light_onoff_brightness_colortemp,
    },
    {
        zigbeeModel: ['LTW015'],
        model: '9290011998B',
        vendor: 'Philips',
        description: 'Hue white ambiance E26',
        extend: hue.light_onoff_brightness_colortemp,
    },
    {
        zigbeeModel: ['LTA002'],
        model: '9290022167',
        vendor: 'Philips',
        description: 'Hue white ambiance E26 with Bluetooth',
        extend: hue.light_onoff_brightness_colortemp,
    },
    {
        zigbeeModel: ['LTW010', 'LTW001', 'LTW004'],
        model: '8718696548738',
        vendor: 'Philips',
        description: 'Hue white ambiance E26/E27',
        extend: hue.light_onoff_brightness_colortemp,
    },
    {
        zigbeeModel: ['LTW017'],
        model: '915005587401',
        vendor: 'Philips',
        description: 'Hue white ambiance Adore light',
        extend: hue.light_onoff_brightness_colortemp,
    },
    {
        zigbeeModel: ['LCW001'],
        model: '4090130P7',
        vendor: 'Philips',
        description: 'Hue Sana',
        extend: hue.light_onoff_brightness_colortemp_colorxy,
    },
    {
        zigbeeModel: ['LTC001'],
        model: '3261030P7',
        vendor: 'Philips',
        description: 'Hue Being',
        extend: hue.light_onoff_brightness_colortemp,
    },
    {
        zigbeeModel: ['LTC003'],
        model: '3261331P7',
        vendor: 'Philips',
        description: 'Hue white ambiance Still',
        extend: hue.light_onoff_brightness_colortemp,
    },
    {
        zigbeeModel: ['LTC011'],
        model: '4096730U7',
        vendor: 'Philips',
        description: 'Hue Cher ceiling light',
        extend: hue.light_onoff_brightness_colortemp,
    },
    {
        zigbeeModel: ['LTC013'],
        model: '3216131P5',
        vendor: 'Philips',
        description: 'Hue white ambiance Aurelle square panel light',
        extend: hue.light_onoff_brightness_colortemp,
    },
    {
        zigbeeModel: ['LTC015'],
        model: '3216331P5',
        vendor: 'Philips',
        description: 'Hue white ambiance Aurelle rectangle panel light',
        extend: hue.light_onoff_brightness_colortemp,
    },
    {
        zigbeeModel: ['LTC016'],
        model: '3216431P5',
        vendor: 'Philips',
        description: 'Hue white ambiance Aurelle round panel light',
        extend: hue.light_onoff_brightness_colortemp,
    },
    {
        zigbeeModel: ['LTP003', 'LTP001'],
        model: '4033930P7',
        vendor: 'Philips',
        description: 'Hue white ambiance suspension Fair',
        extend: hue.light_onoff_brightness_colortemp,
    },
    {
        zigbeeModel: ['LTP002'],
        model: '4023330P7',
        vendor: 'Philips',
        description: 'Hue white ambiance suspension Amaze',
        extend: hue.light_onoff_brightness_colortemp,
    },
    {
        zigbeeModel: ['LWF002', 'LWW001'],
        model: '9290011370B',
        vendor: 'Philips',
        description: 'Hue white A60 bulb E27',
        extend: hue.light_onoff_brightness,
    },
    {
        zigbeeModel: ['LWB015'],
        model: '046677476816',
        vendor: 'Philips',
        description: 'Hue white PAR38 outdoor',
        extend: hue.light_onoff_brightness,
    },
    {
        zigbeeModel: ['LLC010'],
        model: '7199960PH',
        vendor: 'Philips',
        description: 'Hue Iris',
        extend: hue.light_onoff_brightness_colorxy,
    },
    {
        zigbeeModel: ['1742930P7'],
        model: '1742930P7',
        vendor: 'Philips',
        description: 'Hue outdoor Impress wall lamp',
        extend: hue.light_onoff_brightness_colorxy,
    },
    {
        zigbeeModel: ['LLC006'],
        model: '7099930PH',
        vendor: 'Philips',
        description: 'Hue Iris (Generation 2)',
        extend: hue.light_onoff_brightness_colorxy,
    },
    {
        zigbeeModel: ['RWL020', 'RWL021'],
        model: '324131092621',
        vendor: 'Philips',
        description: 'Hue dimmer switch',
        supports: 'on/off, brightness, up/down/hold/release, click count',
        fromZigbee: [
            fz._324131092621_ignore_on, fz._324131092621_ignore_off, fz._324131092621_ignore_step,
            fz._324131092621_ignore_stop, fz._324131092621_notification,
            fz.battery_percentage_remaining,
        ],
        toZigbee: [],
        meta: {configureKey: 1},
        configure: async (device, coordinatorEndpoint) => {
            const endpoint1 = device.getEndpoint(1);
            await bind(endpoint1, coordinatorEndpoint, ['genOnOff', 'genLevelCtrl']);

            const endpoint2 = device.getEndpoint(2);
            const options = {manufacturerCode: 0x100B, disableDefaultResponse: true};
            await endpoint2.write('genBasic', {0x0031: {value: 0x000B, type: 0x19}}, options);
            await bind(endpoint2, coordinatorEndpoint, ['manuSpecificPhilips', 'genPowerCfg']);
            await configureReporting.batteryPercentageRemaining(endpoint2);
        },
        endpoint: (device) => {
            return {'ep1': 1, 'ep2': 2};
        },
    },
    {
        zigbeeModel: ['ROM001'],
        model: '9290022230',
        vendor: 'Philips',
        description: 'Hue smart button',
        supports: 'action',
        fromZigbee: [fz.command_on, fz.command_off_with_effect, fz.SmartButton_skip, fz.battery_percentage_remaining],
        toZigbee: [],
    },
    {
        zigbeeModel: ['SML001'],
        model: '9290012607',
        vendor: 'Philips',
        description: 'Hue motion sensor',
        supports: 'occupancy, temperature, illuminance',
        fromZigbee: [
            fz.battery_percentage_remaining, fz.occupancy, fz.temperature,
            fz.generic_illuminance,
            fz.ignore_basic_report,
        ],
        toZigbee: [tz.occupancy_timeout, tz.hue_motion_sensitivity],
        endpoint: (device) => {
            return {
                'default': 2, // default
                'ep1': 1,
                'ep2': 2, // e.g. for write to msOccupancySensing
            };
        },
        meta: {configureKey: 1},
        configure: async (device, coordinatorEndpoint) => {
            const endpoint = device.getEndpoint(2);
            const binds = ['genPowerCfg', 'msIlluminanceMeasurement', 'msTemperatureMeasurement', 'msOccupancySensing'];
            await bind(endpoint, coordinatorEndpoint, binds);
            await configureReporting.batteryPercentageRemaining(endpoint);
            await configureReporting.occupancy(endpoint);
            await configureReporting.temperature(endpoint);
            await configureReporting.illuminance(endpoint);
        },
    },
    {
        zigbeeModel: ['SML002'],
        model: '9290019758',
        vendor: 'Philips',
        description: 'Hue motion outdoor sensor',
        supports: 'occupancy, temperature, illuminance',
        fromZigbee: [
            fz.battery_percentage_remaining, fz.occupancy, fz.temperature,
            fz.generic_illuminance,

        ],
        toZigbee: [tz.occupancy_timeout, tz.hue_motion_sensitivity],
        endpoint: (device) => {
            return {
                'default': 2, // default
                'ep1': 1,
                'ep2': 2, // e.g. for write to msOccupancySensing
            };
        },
        meta: {configureKey: 1},
        configure: async (device, coordinatorEndpoint) => {
            const endpoint = device.getEndpoint(2);
            const binds = ['genPowerCfg', 'msIlluminanceMeasurement', 'msTemperatureMeasurement', 'msOccupancySensing'];
            await bind(endpoint, coordinatorEndpoint, binds);
            await configureReporting.batteryPercentageRemaining(endpoint);
            await configureReporting.occupancy(endpoint);
            await configureReporting.temperature(endpoint);
            await configureReporting.illuminance(endpoint);
        },
    },
    {
        zigbeeModel: ['LOM001'],
        model: '929002240401',
        vendor: 'Philips',
        description: 'Hue smart plug - EU',
        supports: 'on/off',
        fromZigbee: [fz.on_off],
        toZigbee: [tz.on_off],
        meta: {configureKey: 1},
        configure: async (device, coordinatorEndpoint) => {
            const endpoint = device.getEndpoint(11);
            await bind(endpoint, coordinatorEndpoint, ['genOnOff']);
            await configureReporting.onOff(endpoint);
        },
    },
    {
        zigbeeModel: ['LOM002'],
        model: '046677552343',
        vendor: 'Philips',
        description: 'Hue smart plug bluetooth',
        supports: 'on/off',
        fromZigbee: [fz.on_off],
        toZigbee: [tz.on_off],
        meta: {configureKey: 1},
        configure: async (device, coordinatorEndpoint) => {
            const endpoint = device.getEndpoint(11);
            await bind(endpoint, coordinatorEndpoint, ['genOnOff']);
            await configureReporting.onOff(endpoint);
        },
    },
    {
        zigbeeModel: ['LLC014'],
        model: '7099860PH',
        vendor: 'Philips',
        description: 'LivingColors Aura',
        extend: hue.light_onoff_brightness_colorxy,
    },
    {
        zigbeeModel: ['LTC014'],
        model: '3216231P5',
        vendor: 'Philips',
        description: 'Hue white ambiance Aurelle rectangle panel light',
        extend: hue.light_onoff_brightness_colortemp,
    },
    {
        zigbeeModel: ['1744530P7'],
        model: '8718696170625',
        vendor: 'Philips',
        description: 'Hue Fuzo outdoor wall light',
        extend: hue.light_onoff_brightness,
    },
    {
        zigbeeModel: ['1743630P7'],
        model: '17436/30/P7',
        vendor: 'Philips',
        description: 'Hue Welcome white flood light',
        extend: hue.light_onoff_brightness,
    },
    {
        zigbeeModel: ['LCS001'],
        model: '1741830P7',
        vendor: 'Philips',
        description: 'Hue Lily outdoor spot light',
        extend: hue.light_onoff_brightness_colortemp_colorxy,
    },
    {
        zigbeeModel: ['LWV001'],
        model: '929002241201',
        vendor: 'Philips',
        description: 'Hue white filament Edison E27 LED',
        extend: hue.light_onoff_brightness,
    },
    {
        zigbeeModel: ['HML004'],
        model: '3115331PH',
        vendor: 'Philips',
        description: 'Phoenix light',
        extend: hue.light_onoff_brightness_colortemp_colorxy,
    },

    // Belkin
    {
        zigbeeModel: ['MZ100'],
        model: 'F7C033',
        vendor: 'Belkin',
        description: 'WeMo smart LED bulb',
        fromZigbee: [
            fz.brightness, fz.on_off,
        ],
        supports: generic.light_onoff_brightness.supports,
        toZigbee: generic.light_onoff_brightness.toZigbee,
    },

    // EDP
    {
        zigbeeModel: ['ZB-SmartPlug-1.0.0'],
        model: 'PLUG EDP RE:DY',
        vendor: 'EDP',
        description: 're:dy plug',
        supports: 'on/off, power measurement',
        fromZigbee: [fz.on_off, fz.generic_power],
        toZigbee: [tz.on_off],
        meta: {configureKey: 2},
        configure: async (device, coordinatorEndpoint) => {
            const endpoint = device.getEndpoint(85);
            await configureReporting.onOff(endpoint);
            await configureReporting.instantaneousDemand(endpoint);
            await endpoint.read('seMetering', ['multiplier', 'divisor']);
        },
    },
    {
        zigbeeModel: ['ZB-RelayControl-1.0.0'],
        model: 'SWITCH EDP RE:DY',
        vendor: 'EDP',
        description: 're:dy switch',
        supports: 'on/off',
        fromZigbee: [fz.on_off],
        toZigbee: [tz.on_off],
        meta: {configureKey: 1},
        configure: async (device, coordinatorEndpoint) => {
            const endpoint = device.getEndpoint(85);
            await configureReporting.onOff(endpoint);
        },
    },

    // Custom devices (DiY)
    {
        zigbeeModel: ['lumi.router'],
        model: 'CC2530.ROUTER',
        vendor: 'Custom devices (DiY)',
        description: '[CC2530 router](http://ptvo.info/cc2530-based-zigbee-coordinator-and-router-112/)',
        supports: 'state, description, type, rssi',
        fromZigbee: [
            fz.CC2530ROUTER_state, fz.CC2530ROUTER_meta, fz.ignore_basic_report,
        ],
        toZigbee: [tz.ptvo_switch_trigger],
    },
    {
        zigbeeModel: ['ptvo.switch'],
        model: 'ptvo.switch',
        vendor: 'Custom devices (DiY)',
        description: '[Multi-channel relay switch](https://ptvo.info/zigbee-switch-configurable-firmware-router-199/)',
        supports: 'hold, single, double and triple click, on/off',
        fromZigbee: [fz.ptvo_switch_state, fz.ptvo_switch_buttons],
        toZigbee: [tz.on_off, tz.ptvo_switch_trigger],
        endpoint: (device) => {
            return {'bottom_left': 1, 'bottom_right': 2, 'top_left': 3, 'top_right': 4, 'center': 5};
        },
    },
    {
        zigbeeModel: ['DNCKAT_S001'],
        model: 'DNCKATSW001',
        vendor: 'Custom devices (DiY)',
        description: '[DNCKAT single key wired wall light switch](https://github.com/dzungpv/dnckatsw00x/)',
        supports: 'on/off',
        fromZigbee: [fz.on_off],
        toZigbee: [tz.on_off],
    },
    {
        zigbeeModel: ['DNCKAT_S002'],
        model: 'DNCKATSW002',
        vendor: 'Custom devices (DiY)',
        description: '[DNCKAT double key wired wall light switch](https://github.com/dzungpv/dnckatsw00x/)',
        supports: 'hold/release, on/off',
        fromZigbee: [fz.DNCKAT_S00X_state, fz.DNCKAT_S00X_buttons],
        toZigbee: [tz.on_off],
        endpoint: (device) => {
            return {'left': 1, 'right': 2};
        },
    },
    {
        zigbeeModel: ['DNCKAT_S003'],
        model: 'DNCKATSW003',
        vendor: 'Custom devices (DiY)',
        description: '[DNCKAT triple key wired wall light switch](https://github.com/dzungpv/dnckatsw00x/)',
        supports: 'hold/release, on/off',
        fromZigbee: [fz.DNCKAT_S00X_state, fz.DNCKAT_S00X_buttons],
        toZigbee: [tz.on_off],
        endpoint: (device) => {
            return {'left': 1, 'center': 2, 'right': 3};
        },
    },
    {
        zigbeeModel: ['DNCKAT_S004'],
        model: 'DNCKATSW004',
        vendor: 'Custom devices (DiY)',
        description: '[DNCKAT quadruple key wired wall light switch](https://github.com/dzungpv/dnckatsw00x/)',
        supports: 'hold/release, on/off',
        fromZigbee: [fz.DNCKAT_S00X_state, fz.DNCKAT_S00X_buttons],
        toZigbee: [tz.on_off],
        endpoint: (device) => {
            return {'bottom_left': 1, 'bottom_right': 2, 'top_left': 3, 'top_right': 4};
        },
    },
    {
        zigbeeModel: ['ZigUP'],
        model: 'ZigUP',
        vendor: 'Custom devices (DiY)',
        description: '[CC2530 based ZigBee relais, switch, sensor and router](https://github.com/formtapez/ZigUP/)',
        supports: 'relais, RGB-stripe, sensors, S0-counter, ADC, digital I/O',
        fromZigbee: [fz.ZigUP_parse],
        toZigbee: [tz.on_off, tz.light_color, tz.ZigUP_lock],
    },
    {
        zigbeeModel: ['ZWallRemote0'],
        model: 'ZWallRemote0',
        vendor: 'Custom devices (DiY)',
        description: 'Matts Wall Switch Remote (https://github.com/mattlokes/ZWallRemote)',
        supports: 'on/off',
        fromZigbee: [fz.cmdToggle],
        toZigbee: [],
    },
    {
        zigbeeModel: ['DTB190502A1'],
        model: 'DTB190502A1',
        vendor: 'Custom devices (DiY)',
        description: '[CC2530 based IO Board https://databyte.ch/?portfolio=zigbee-erstes-board-dtb190502a)',
        supports: 'switch, buttons',
        fromZigbee: [fz.DTB190502A1_parse],
        toZigbee: [tz.DTB190502A1_LED],
    },

    // DIYRuZ
    {
        zigbeeModel: ['DIYRuZ_R4_5'],
        model: 'DIYRuZ_R4_5',
        vendor: 'DIYRuZ',
        description: '[DiY 4 Relays + 4 switches + 1 buzzer](http://modkam.ru/?p=1054)',
        supports: 'on/off',
        fromZigbee: [fz.DNCKAT_S00X_state],
        toZigbee: [tz.on_off],
        endpoint: (device) => {
            return {'bottom_left': 1, 'bottom_right': 2, 'top_left': 3, 'top_right': 4, 'center': 5};
        },
    },
    {
        zigbeeModel: ['DIYRuZ_KEYPAD20'],
        model: 'DIYRuZ_KEYPAD20',
        vendor: 'DIYRuZ',
        description: '[DiY 20 button keypad](http://modkam.ru/?p=1114)',
        supports: 'click',
        fromZigbee: [fz.keypad20states, fz.keypad20_battery],
        toZigbee: [],
        endpoint: (device) => {
            return {
                'btn_1': 1, 'btn_2': 2, 'btn_3': 3, 'btn_4': 4, 'btn_5': 5,
                'btn_6': 6, 'btn_7': 7, 'btn_8': 8, 'btn_9': 9, 'btn_10': 10,
                'btn_11': 11, 'btn_12': 12, 'btn_13': 13, 'btn_14': 14, 'btn_15': 15,
                'btn_16': 16, 'btn_17': 17, 'btn_18': 18, 'btn_19': 19, 'btn_20': 20,
            };
        },
    },
    {
        zigbeeModel: ['DIYRuZ_magnet'],
        model: 'DIYRuZ_magnet',
        vendor: 'DIYRuZ',
        description: '[DIYRuZ contact sensor](https://modkam.ru/?p=1220)',
        supports: 'contact',
        fromZigbee: [fz.keypad20_battery, fz.diyruz_contact],
        toZigbee: [],
    },
    {
        zigbeeModel: ['DIYRuZ_rspm'],
        model: 'DIYRuZ_rspm',
        vendor: 'DIYRuZ',
        description: '[DIYRuZ relay switch power meter](https://modkam.ru/?p=1309)',
        supports: 'relay, switch, adc',
        fromZigbee: [fz.diyruz_rspm],
        toZigbee: [tz.on_off],
    },

    // eCozy
    {
        zigbeeModel: ['Thermostat'],
        model: '1TST-EU',
        vendor: 'eCozy',
        description: 'Smart heating thermostat',
        supports: 'temperature, occupancy, un-/occupied heating, schedule',
        fromZigbee: [
            fz.generic_battery_voltage,
            fz.thermostat_att_report,
        ],
        toZigbee: [
            tz.factory_reset, tz.thermostat_local_temperature, tz.thermostat_local_temperature_calibration,
            tz.thermostat_occupancy, tz.thermostat_occupied_heating_setpoint,
            tz.thermostat_unoccupied_heating_setpoint, tz.thermostat_setpoint_raise_lower,
            tz.thermostat_remote_sensing, tz.thermostat_control_sequence_of_operation, tz.thermostat_system_mode,
            tz.thermostat_weekly_schedule, tz.thermostat_clear_weekly_schedule, tz.thermostat_weekly_schedule_rsp,
            tz.thermostat_relay_status_log, tz.thermostat_relay_status_log_rsp,
        ],
        meta: {configureKey: 1},
        configure: async (device, coordinatorEndpoint) => {
            const endpoint = device.getEndpoint(3);
            const binds = [
                'genBasic', 'genPowerCfg', 'genIdentify', 'genTime', 'genPollCtrl', 'hvacThermostat',
                'hvacUserInterfaceCfg',
            ];
            await bind(endpoint, coordinatorEndpoint, binds);
            await configureReporting.thermostatTemperature(endpoint);
        },
    },

    // M-ELEC - https://melec.com.au/stitchy/
    {
        zigbeeModel: ['ML-ST-D200'],
        model: 'ML-ST-D200',
        vendor: 'M-ELEC',
        description: 'Stitchy Dim switchable wall module',
        extend: generic.light_onoff_brightness,
    },

    // OSRAM
    {
        zigbeeModel: ['Outdoor Lantern W RGBW OSRAM'],
        model: '4058075816718',
        vendor: 'OSRAM',
        description: 'SMART+ outdoor wall lantern RGBW',
        extend: osram.light_onoff_brightness_colortemp_colorxy,
    },
    {
        zigbeeModel: ['Outdoor Lantern B50 RGBW OSRAM'],
        model: '4058075816732',
        vendor: 'OSRAM',
        description: 'SMART+ outdoor lantern RGBW',
        extend: osram.light_onoff_brightness_colortemp_colorxy,
    },
    {
        zigbeeModel: ['Classic A60 RGBW'],
        model: 'AA69697',
        vendor: 'OSRAM',
        description: 'Classic A60 RGBW',
        extend: osram.light_onoff_brightness_colortemp_colorxy,
    },
    {
        zigbeeModel: ['A60 TW Z3'],
        model: 'AC10787',
        vendor: 'OSRAM',
        description: 'SMART+ classic E27 TW',
        extend: osram.light_onoff_brightness_colortemp,
    },
    {
        zigbeeModel: ['CLA60 RGBW OSRAM'],
        model: 'AC03645',
        vendor: 'OSRAM',
        description: 'LIGHTIFY LED CLA60 E27 RGBW',
        extend: osram.light_onoff_brightness_colortemp_colorxy,
    },
    {
        zigbeeModel: ['CLA60 TW OSRAM'],
        model: 'AC03642',
        vendor: 'OSRAM',
        description: 'SMART+ CLASSIC A 60 TW',
        extend: osram.light_onoff_brightness_colortemp,
    },
    {
        zigbeeModel: ['PAR16 DIM Z3'],
        model: 'AC08560',
        vendor: 'OSRAM',
        description: 'SMART+ LED PAR16 GU10',
        extend: osram.light_onoff_brightness,
    },
    {
        zigbeeModel: ['CLA60 RGBW Z3'],
        model: 'AC03647',
        vendor: 'OSRAM',
        description: 'SMART+ LED CLASSIC E27 RGBW',
        extend: osram.light_onoff_brightness_colortemp_colorxy,
    },
    {
        // AA70155 is model number of both bulbs.
        zigbeeModel: ['LIGHTIFY A19 Tunable White', 'Classic A60 TW'],
        model: 'AA70155',
        vendor: 'OSRAM',
        description: 'LIGHTIFY LED A19 tunable white / Classic A60 TW',
        extend: osram.light_onoff_brightness_colortemp,
    },
    {
        zigbeeModel: ['PAR16 50 TW'],
        model: 'AA68199',
        vendor: 'OSRAM',
        description: 'LIGHTIFY LED PAR16 50 GU10 tunable white',
        extend: osram.light_onoff_brightness_colortemp,
    },
    {
        zigbeeModel: ['Classic B40 TW - LIGHTIFY'],
        model: 'AB32840',
        vendor: 'OSRAM',
        description: 'LIGHTIFY LED Classic B40 tunable white',
        extend: osram.light_onoff_brightness_colortemp,
    },
    {
        zigbeeModel: ['Ceiling TW OSRAM'],
        model: '4058075816794',
        vendor: 'OSRAM',
        description: 'Smart+ Ceiling TW',
        extend: osram.light_onoff_brightness_colortemp,
    },
    {
        zigbeeModel: ['Classic A60 W clear - LIGHTIFY'],
        model: 'AC03641',
        vendor: 'OSRAM',
        description: 'LIGHTIFY LED Classic A60 clear',
        extend: osram.light_onoff_brightness,
    },
    {
        zigbeeModel: ['Surface Light W �C LIGHTIFY'],
        model: '4052899926158',
        vendor: 'OSRAM',
        description: 'LIGHTIFY Surface Light TW',
        extend: osram.light_onoff_brightness,
    },
    {
        zigbeeModel: ['Surface Light TW'],
        model: 'AB401130055',
        vendor: 'OSRAM',
        description: 'LIGHTIFY Surface Light LED Tunable White',
        extend: osram.light_onoff_brightness_colortemp,
    },
    {
        zigbeeModel: ['Plug 01'],
        model: 'AB3257001NJ',
        description: 'Smart+ plug',
        supports: 'on/off',
        vendor: 'OSRAM',
        fromZigbee: [fz.on_off],
        toZigbee: [tz.on_off],
        meta: {configureKey: 1},
        configure: async (device, coordinatorEndpoint) => {
            const endpoint = device.getEndpoint(3);
            await bind(endpoint, coordinatorEndpoint, ['genOnOff']);
            await configureReporting.onOff(endpoint);
        },
    },
    {
        zigbeeModel: ['Plug Z3'],
        model: 'AC10691',
        description: 'Smart+ plug',
        supports: 'on/off',
        vendor: 'OSRAM',
        fromZigbee: [fz.on_off],
        toZigbee: [tz.on_off],
        meta: {configureKey: 1},
        configure: async (device, coordinatorEndpoint) => {
            let endpoint = device.getEndpoint(3);
            // Endpoint 3 is not always present, use endpoint 1 in that case
            // https://github.com/Koenkk/zigbee2mqtt/issues/2178
            if (!endpoint) endpoint = device.getEndpoint(1);
            await bind(endpoint, coordinatorEndpoint, ['genOnOff']);
            await configureReporting.onOff(endpoint);
        },
    },
    {
        zigbeeModel: ['Flex RGBW', 'LIGHTIFY Indoor Flex RGBW', 'LIGHTIFY Flex RGBW'],
        model: '4052899926110',
        vendor: 'OSRAM',
        description: 'Flex RGBW',
        extend: osram.light_onoff_brightness_colortemp_colorxy,
    },
    {
        zigbeeModel: ['LIGHTIFY Outdoor Flex RGBW', 'LIGHTIFY FLEX OUTDOOR RGBW'],
        model: '4058075036185',
        vendor: 'OSRAM',
        description: 'Outdoor Flex RGBW',
        extend: osram.light_onoff_brightness_colortemp_colorxy,
    },
    {
        zigbeeModel: ['Gardenpole RGBW-Lightify'],
        model: '4058075036147',
        vendor: 'OSRAM',
        description: 'Smart+ gardenpole RGBW',
        extend: osram.light_onoff_brightness_colortemp_colorxy,
    },
    {
        zigbeeModel: ['Gardenpole Mini RGBW OSRAM'],
        model: 'AC0363900NJ',
        vendor: 'OSRAM',
        description: 'Smart+ mini gardenpole RGBW',
        extend: osram.light_onoff_brightness_colortemp_colorxy,
    },
    {
        zigbeeModel: ['PAR 16 50 RGBW - LIGHTIFY'],
        model: 'AB35996',
        vendor: 'OSRAM',
        description: 'Smart+ Spot GU10 Multicolor',
        extend: osram.light_onoff_brightness_colortemp_colorxy,
    },
    {
        zigbeeModel: ['PAR16 RGBW Z3'],
        model: 'AC08559',
        vendor: 'OSRAM',
        description: 'SMART+ Spot GU10 Multicolor',
        extend: osram.light_onoff_brightness_colortemp_colorxy,
    },
    {
        zigbeeModel: ['B40 DIM Z3'],
        model: 'AC08562',
        vendor: 'OSRAM',
        description: 'SMART+ Candle E14 Dimmable White',
        extend: osram.light_onoff_brightness,
    },
    {
        zigbeeModel: ['Motion Sensor-A'],
        model: 'AC01353010G',
        vendor: 'OSRAM',
        description: 'SMART+ Motion Sensor',
        supports: 'occupancy and temperature',
        fromZigbee: [
            fz.temperature,
            fz.iaszone_occupancy_2,
        ],
        toZigbee: [],
        meta: {configureKey: 1},
        configure: async (device, coordinatorEndpoint) => {
            const endpoint = device.getEndpoint(1);
            await bind(endpoint, coordinatorEndpoint, ['msTemperatureMeasurement', 'genPowerCfg']);
            await configureReporting.temperature(endpoint);
            await configureReporting.batteryPercentageRemaining(endpoint);
        },
    },
    {
        zigbeeModel: ['MR16 TW OSRAM'],
        model: 'AC03648',
        vendor: 'OSRAM',
        description: 'SMART+ spot GU5.3 tunable white',
        extend: osram.light_onoff_brightness_colortemp,
    },
    {
        zigbeeModel: ['Lightify Switch Mini', 'Lightify Switch Mini blue'],
        model: 'AC0251100NJ/AC0251700NJ',
        vendor: 'OSRAM',
        description: 'Smart+ switch mini',
        supports: 'circle, up, down and hold/release',
        fromZigbee: [
            fz.AC0251100NJ_cmdOn, fz.AC0251100NJ_cmdMoveWithOnOff, fz.AC0251100NJ_cmdStop,
            fz.AC0251100NJ_cmdMoveToColorTemp, fz.AC0251100NJ_cmdMoveHue, fz.AC0251100NJ_cmdMoveToSaturation,
            fz.AC0251100NJ_cmdOff, fz.AC0251100NJ_cmdMove, fz.battery_3V,
            fz.AC0251100NJ_cmdMoveToLevelWithOnOff,
        ],
        toZigbee: [],
        meta: {configureKey: 1},
        configure: async (device, coordinatorEndpoint) => {
            const endpoint1 = device.getEndpoint(1);
            const endpoint2 = device.getEndpoint(2);
            const endpoint3 = device.getEndpoint(3);
            await bind(endpoint1, coordinatorEndpoint, ['genOnOff', 'genLevelCtrl', 'genPowerCfg']);
            await bind(endpoint2, coordinatorEndpoint, ['genOnOff', 'genLevelCtrl']);
            await bind(endpoint3, coordinatorEndpoint, ['genLevelCtrl', 'lightingColorCtrl']);
            await configureReporting.batteryVoltage(endpoint1);
        },
    },
    {
        zigbeeModel: ['SubstiTube'],
        model: 'ST8AU-CON',
        vendor: 'OSRAM',
        description: 'OSRAM SubstiTUBE T8 Advanced UO Connected',
        extend: osram.light_onoff_brightness,
    },
    {
        zigbeeModel: ['Panel TW 595 UGR22'],
        model: '595UGR22',
        vendor: 'OSRAM',
        description: 'OSRAM LED panel TW 595 UGR22',
        extend: osram.light_onoff_brightness_colortemp,
    },

    // Hive
    {
        zigbeeModel: ['FWBulb01'],
        model: 'HALIGHTDIMWWE27',
        vendor: 'Hive',
        description: 'Active smart bulb white LED (E27)',
        extend: generic.light_onoff_brightness,
    },
    {
        zigbeeModel: ['FWBulb02UK'],
        model: 'HALIGHTDIMWWB22',
        vendor: 'Hive',
        description: 'Active smart bulb white LED (B22)',
        extend: generic.light_onoff_brightness,
    },
    {
        zigbeeModel: ['SLP2b', 'SLP2c'],
        model: '1613V',
        vendor: 'Hive',
        description: 'Active plug',
        supports: 'on/off, power measurement',
        fromZigbee: [fz.on_off, fz.generic_power, fz.temperature],
        toZigbee: [tz.on_off],
        meta: {configureKey: 2},
        configure: async (device, coordinatorEndpoint) => {
            const endpoint = device.getEndpoint(9);
            await bind(endpoint, coordinatorEndpoint, ['genOnOff']);
            await configureReporting.onOff(endpoint);
            await configureReporting.instantaneousDemand(endpoint);
            await endpoint.read('seMetering', ['multiplier', 'divisor']);
        },
    },
    {
        zigbeeModel: ['TWBulb01US'],
        model: 'HV-GSCXZB269',
        vendor: 'Hive',
        description: 'Active light cool to warm white (E26) ',
        extend: generic.light_onoff_brightness_colortemp,
    },
    {
        zigbeeModel: ['TWBulb01UK'],
        model: 'HV-GSCXZB279_HV-GSCXZB229',
        vendor: 'Hive',
        description: 'Active light, warm to cool white (E27 & B22)',
        extend: generic.light_onoff_brightness_colortemp,
    },
    {
        zigbeeModel: ['TWGU10Bulb01UK'],
        model: 'HV-GUCXZB5',
        vendor: 'Hive',
        description: 'Active light, warm to cool white (GU10)',
        extend: generic.light_onoff_brightness_colortemp,
    },
    {
        zigbeeModel: ['TRV001'],
        model: 'UK7004240',
        vendor: 'Hive',
        description: 'Radiator valve',
        supports: 'temperature',
        fromZigbee: [fz.thermostat_att_report, fz.battery_percentage_remaining],
        toZigbee: [
            tz.thermostat_occupied_heating_setpoint, tz.thermostat_local_temperature_calibration,
            tz.thermostat_setpoint_raise_lower, tz.thermostat_remote_sensing,
            tz.thermostat_system_mode, tz.thermostat_running_state,
        ],
        meta: {configureKey: 1},
        configure: async (device, coordinatorEndpoint) => {
            const endpoint = device.getEndpoint(1);
            await bind(endpoint, coordinatorEndpoint, [
                'genBasic', 'genPowerCfg', 'genIdentify', 'genTime', 'genPollCtrl', 'hvacThermostat',
                'hvarUserInterfaceCfg',
            ]);
            await configureReporting.thermostatTemperature(endpoint);
            await configureReporting.thermostatOccupiedHeatingSetpoint(endpoint);
            await configureReporting.thermostatPIHeatingDemand(endpoint);
        },
    },

    // Innr
    {
        zigbeeModel: ['FL 130 C'],
        model: 'FL 130 C',
        vendor: 'Innr',
        description: 'Color Flex LED strip',
        extend: generic.light_onoff_brightness_colortemp_colorxy,
    },
    {
        zigbeeModel: ['BF 263'],
        model: 'BF 263',
        vendor: 'Innr',
        description: 'B22 filament bulb dimmable',
        extend: generic.light_onoff_brightness,
    },
    {
        zigbeeModel: ['RB 185 C'],
        model: 'RB 185 C',
        vendor: 'Innr',
        description: 'E27 bulb RGBW',
        extend: generic.light_onoff_brightness_colortemp_colorxy,
    },
    {
        zigbeeModel: ['BY 185 C'],
        model: 'BY 185 C',
        vendor: 'Innr',
        description: 'B22 bulb RGBW',
        extend: generic.light_onoff_brightness_colortemp_colorxy,
    },
    {
        zigbeeModel: ['RB 250 C'],
        model: 'RB 250 C',
        vendor: 'Innr',
        description: 'E14 bulb RGBW',
        extend: generic.light_onoff_brightness_colortemp_colorxy,
    },
    {
        zigbeeModel: ['RB 265'],
        model: 'RB 265',
        vendor: 'Innr',
        description: 'E27 bulb',
        extend: generic.light_onoff_brightness,
    },
    {
        zigbeeModel: ['RF 265'],
        model: 'RF 265',
        vendor: 'Innr',
        description: 'E27 bulb filament clear',
        extend: generic.light_onoff_brightness,
    },
    {
        zigbeeModel: ['RB 278 T'],
        model: 'RB 278 T',
        vendor: 'Innr',
        description: 'E27 bulb',
        extend: generic.light_onoff_brightness,
    },
    {
        zigbeeModel: ['RB 285 C'],
        model: 'RB 285 C',
        vendor: 'Innr',
        description: 'E27 bulb RGBW',
        extend: generic.light_onoff_brightness_colortemp_colorxy,
    },
    {
        zigbeeModel: ['BY 285 C'],
        model: 'BY 285 C',
        vendor: 'Innr',
        description: 'B22 bulb RGBW',
        extend: generic.light_onoff_brightness_colortemp_colorxy,
    },
    {
        zigbeeModel: ['RB 165'],
        model: 'RB 165',
        vendor: 'Innr',
        description: 'E27 bulb',
        extend: generic.light_onoff_brightness,
    },
    {
        zigbeeModel: ['RB 162'],
        model: 'RB 162',
        vendor: 'Innr',
        description: 'E27 bulb',
        extend: generic.light_onoff_brightness,
    },
    {
        zigbeeModel: ['RB 175 W'],
        model: 'RB 175 W',
        vendor: 'Innr',
        description: 'E27 bulb warm dimming',
        extend: generic.light_onoff_brightness,
    },
    {
        zigbeeModel: ['RB 178 T'],
        model: 'RB 178 T',
        vendor: 'Innr',
        description: 'Smart bulb tunable white E27',
        extend: generic.light_onoff_brightness_colortemp,
    },
    {
        zigbeeModel: ['BY 178 T'],
        model: 'BY 178 T',
        vendor: 'Innr',
        description: 'Smart bulb tunable white B22',
        extend: generic.light_onoff_brightness_colortemp,
    },
    {
        zigbeeModel: ['RS 122'],
        model: 'RS 122',
        vendor: 'Innr',
        description: 'GU10 spot',
        extend: generic.light_onoff_brightness,
    },
    {
        zigbeeModel: ['RS 125'],
        model: 'RS 125',
        vendor: 'Innr',
        description: 'GU10 spot',
        extend: generic.light_onoff_brightness,
    },
    {
        zigbeeModel: ['RS 225'],
        model: 'RS 225',
        vendor: 'Innr',
        description: 'GU10 Spot',
        extend: generic.light_onoff_brightness,
    },
    {
        zigbeeModel: ['RS 128 T'],
        model: 'RS 128 T',
        vendor: 'Innr',
        description: 'GU10 spot 350 lm, dimmable, white spectrum',
        extend: generic.light_onoff_brightness_colortemp,
    },
    {
        zigbeeModel: ['RS 228 T'],
        model: 'RS 228 T',
        vendor: 'Innr',
        description: 'GU10 spot 350 lm, dimmable, white spectrum',
        extend: generic.light_onoff_brightness_colortemp,
    },
    {
        zigbeeModel: ['RB 145'],
        model: 'RB 145',
        vendor: 'Innr',
        description: 'E14 candle',
        extend: generic.light_onoff_brightness,
    },
    {
        zigbeeModel: ['RB 245'],
        model: 'RB 245',
        vendor: 'Innr',
        description: 'E14 candle',
        extend: generic.light_onoff_brightness,
    },
    {
        zigbeeModel: ['RB 248 T'],
        model: 'RB 248 T',
        vendor: 'Innr',
        description: 'E14 candle with white spectrum',
        extend: generic.light_onoff_brightness_colortemp,
    },
    {
        zigbeeModel: ['RB 148 T'],
        model: 'RB 148 T',
        vendor: 'Innr',
        description: 'E14 candle with white spectrum',
        extend: generic.light_onoff_brightness_colortemp,
    },
    {
        zigbeeModel: ['RF 263'],
        model: 'RF 263',
        vendor: 'Innr',
        description: 'E27 filament bulb dimmable',
        extend: generic.light_onoff_brightness,
    },
    {
        zigbeeModel: ['BY 165', 'BY 265'],
        model: 'BY 165',
        vendor: 'Innr',
        description: 'B22 bulb dimmable',
        extend: generic.light_onoff_brightness,
    },
    {
        zigbeeModel: ['PL 110'],
        model: 'PL 110',
        vendor: 'Innr',
        description: 'Puck Light',
        extend: generic.light_onoff_brightness,
    },
    {
        zigbeeModel: ['ST 110'],
        model: 'ST 110',
        vendor: 'Innr',
        description: 'Strip Light',
        extend: generic.light_onoff_brightness,
    },
    {
        zigbeeModel: ['UC 110'],
        model: 'UC 110',
        vendor: 'Innr',
        description: 'Under cabinet light',
        extend: generic.light_onoff_brightness,
    },
    {
        zigbeeModel: ['DL 110 N'],
        model: 'DL 110 N',
        vendor: 'Innr',
        description: 'Spot narrow',
        extend: generic.light_onoff_brightness,
    },
    {
        zigbeeModel: ['DL 110 W'],
        model: 'DL 110 W',
        vendor: 'Innr',
        description: 'Spot wide',
        extend: generic.light_onoff_brightness,
    },
    {
        zigbeeModel: ['SL 110 N'],
        model: 'SL 110 N',
        vendor: 'Innr',
        description: 'Spot Flex narrow',
        extend: generic.light_onoff_brightness,
    },
    {
        zigbeeModel: ['SL 110 M'],
        model: 'SL 110 M',
        vendor: 'Innr',
        description: 'Spot Flex medium',
        extend: generic.light_onoff_brightness,
    },
    {
        zigbeeModel: ['SL 110 W'],
        model: 'SL 110 W',
        vendor: 'Innr',
        description: 'Spot Flex wide',
        extend: generic.light_onoff_brightness,
    },
    {
        zigbeeModel: ['SP 120'],
        model: 'SP 120',
        vendor: 'Innr',
        description: 'Smart plug',
        supports: 'on/off, power measurement',
        fromZigbee: [fz.SP120_power, fz.on_off, fz.ignore_genLevelCtrl_report],
        toZigbee: [tz.on_off],
        meta: {configureKey: 2},
        configure: async (device, coordinatorEndpoint) => {
            const endpoint = device.getEndpoint(1);
            await bind(endpoint, coordinatorEndpoint, ['genOnOff', 'haElectricalMeasurement']);
            await configureReporting.onOff(endpoint);
            await configureReporting.activePower(endpoint);
            await configureReporting.rmsCurrent(endpoint);
            await configureReporting.rmsVoltage(endpoint);
        },
    },
    {
        zigbeeModel: ['SP 222'],
        model: 'SP 222',
        vendor: 'Innr',
        description: 'Smart plug',
        supports: 'on/off',
        fromZigbee: [fz.on_off],
        toZigbee: [tz.on_off],
    },
    {
        zigbeeModel: ['SP 224'],
        model: 'SP 224',
        vendor: 'Innr',
        description: 'Smart plug',
        supports: 'on/off',
        fromZigbee: [fz.on_off],
        toZigbee: [tz.on_off],
        meta: {configureKey: 1},
        configure: async (device, coordinatorEndpoint) => {
            const endpoint = device.getEndpoint(1); await bind(endpoint, coordinatorEndpoint, ['genOnOff']);
            await configureReporting.onOff(endpoint);
        },
    },

    // Sylvania
    {
        zigbeeModel: ['LIGHTIFY RT Tunable White'],
        model: '73742',
        vendor: 'Sylvania',
        description: 'LIGHTIFY LED adjustable white RT 5/6',
        extend: generic.light_onoff_brightness_colortemp,
    },
    {
        zigbeeModel: ['RT RGBW'],
        model: '73741',
        vendor: 'Sylvania',
        description: 'LIGHTIFY LED adjustable color RT 5/6',
        extend: generic.light_onoff_brightness_colortemp_colorxy,
    },
    {
        zigbeeModel: ['LIGHTIFY BR Tunable White'],
        model: '73740',
        vendor: 'Sylvania',
        description: 'LIGHTIFY LED adjustable white BR30',
        extend: generic.light_onoff_brightness_colortemp,
    },
    {
        zigbeeModel: ['LIGHTIFY BR RGBW', 'BR30 RGBW'],
        model: '73739',
        vendor: 'Sylvania',
        description: 'LIGHTIFY LED RGBW BR30',
        supports: generic.light_onoff_brightness_colortemp_colorxy.supports,
        toZigbee: generic.light_onoff_brightness_colortemp_colorxy.toZigbee.concat([tz.osram_cmds]),
        fromZigbee: generic.light_onoff_brightness_colortemp_colorxy.fromZigbee,
    },
    {
        zigbeeModel: ['LIGHTIFY A19 RGBW', 'A19 RGBW'],
        model: '73693',
        vendor: 'Sylvania',
        description: 'LIGHTIFY LED RGBW A19',
        supports: generic.light_onoff_brightness_colortemp_colorxy.supports,
        toZigbee: generic.light_onoff_brightness_colortemp_colorxy.toZigbee.concat([tz.osram_cmds]),
        fromZigbee: generic.light_onoff_brightness_colortemp_colorxy.fromZigbee,
    },
    {
        zigbeeModel: ['LIGHTIFY A19 ON/OFF/DIM', 'LIGHTIFY A19 ON/OFF/DIM 10 Year'],
        model: '74283',
        vendor: 'Sylvania',
        description: 'LIGHTIFY LED soft white dimmable A19',
        extend: generic.light_onoff_brightness,
    },
    {
        zigbeeModel: ['A19 W 10 year'],
        model: '74696',
        vendor: 'Sylvania',
        description: 'LIGHTIFY LED soft white dimmable A19',
        supports: generic.light_onoff_brightness.supports,
        toZigbee: generic.light_onoff_brightness.toZigbee.concat([tz.osram_cmds]),
        fromZigbee: generic.light_onoff_brightness.fromZigbee.concat([
            fz.ignore_light_color_colortemp_report,
        ]),
    },
    {
        zigbeeModel: ['PLUG'],
        model: '72922-A',
        vendor: 'Sylvania',
        description: 'SMART+ Smart Plug',
        supports: 'on/off',
        fromZigbee: [fz.on_off],
        toZigbee: [tz.on_off],
        meta: {configureKey: 1},
        configure: async (device, coordinatorEndpoint) => {
            const endpoint = device.getEndpoint(1);
            await bind(endpoint, coordinatorEndpoint, ['genOnOff']);
            await configureReporting.onOff(endpoint);
        },
    },
    {
        zigbeeModel: ['A19 TW 10 year'],
        model: '71831',
        vendor: 'Sylvania',
        description: 'Smart Home adjustable white A19 LED bulb',
        extend: generic.light_onoff_brightness_colortemp,
    },
    {
        zigbeeModel: ['MR16 TW'],
        model: '74282',
        vendor: 'Sylvania',
        description: 'Smart Home adjustable white MR16 LED bulb',
        extend: generic.light_onoff_brightness_colortemp,
    },
    {
        zigbeeModel: ['LIGHTIFY Gardenspot RGB'],
        model: 'LTFY004',
        vendor: 'Sylvania',
        description: 'LIGHTIFY LED gardenspot mini RGB',
        extend: generic.light_onoff_brightness_colorxy,
    },
    {
        zigbeeModel: ['PAR38 W 10 year'],
        model: '74580',
        vendor: 'Sylvania',
        description: 'Smart Home soft white PAR38 outdoor bulb',
        extend: generic.light_onoff_brightness,
    },

    // Leviton
    {
        zigbeeModel: ['DL15S'],
        model: 'DL15S-1BZ',
        vendor: 'Leviton',
        description: 'Lumina RF 15A switch, 120/277V',
        supports: 'on/off',
        fromZigbee: [fz.on_off],
        toZigbee: [tz.on_off],
        meta: {configureKey: 1},
        configure: async (device, coordinatorEndpoint) => {
            const endpoint = device.getEndpoint(1);
            await bind(endpoint, coordinatorEndpoint, ['genOnOff']);
            await configureReporting.onOff(endpoint);
        },
    },

    // GE
    {
        zigbeeModel: ['SoftWhite'],
        model: 'PSB19-SW27',
        vendor: 'GE',
        description: 'Link smart LED light bulb, A19 soft white (2700K)',
        extend: generic.light_onoff_brightness,
    },
    {
        zigbeeModel: ['ZLL Light'],
        model: '22670',
        vendor: 'GE',
        description: 'Link smart LED light bulb, A19/BR30 soft white (2700K)',
        extend: generic.light_onoff_brightness,
    },
    {
        zigbeeModel: ['45852'],
        model: '45852GE',
        vendor: 'GE',
        description: 'ZigBee plug-in smart dimmer',
        supports: 'on/off, brightness',
        fromZigbee: [fz.brightness, fz.on_off],
        toZigbee: [tz.light_onoff_brightness, tz.ignore_transition],
        meta: {configureKey: 1},
        configure: async (device, coordinatorEndpoint) => {
            const endpoint = device.getEndpoint(1);
            await bind(endpoint, coordinatorEndpoint, ['genOnOff']);
            await configureReporting.onOff(endpoint);
        },
    },
    {
        zigbeeModel: ['45853'],
        model: '45853GE',
        vendor: 'GE',
        description: 'Plug-in smart switch',
        supports: 'on/off',
        fromZigbee: [fz.on_off, fz.generic_power],
        toZigbee: [tz.on_off, tz.ignore_transition],
        meta: {configureKey: 2},
        configure: async (device, coordinatorEndpoint) => {
            const endpoint = device.getEndpoint(1);
            await bind(endpoint, coordinatorEndpoint, ['genOnOff']);
            await configureReporting.onOff(endpoint);
            await configureReporting.instantaneousDemand(endpoint);
            await endpoint.read('seMetering', ['multiplier', 'divisor']);
        },
    },
    {
        zigbeeModel: ['45856'],
        model: '45856GE',
        vendor: 'GE',
        description: 'In-wall smart switch',
        supports: 'on/off',
        fromZigbee: [fz.on_off],
        toZigbee: [tz.on_off, tz.ignore_transition],
        meta: {configureKey: 1},
        configure: async (device, coordinatorEndpoint) => {
            const endpoint = device.getEndpoint(1);
            await bind(endpoint, coordinatorEndpoint, ['genOnOff']);
            await configureReporting.onOff(endpoint);
        },
    },
    {
        zigbeeModel: ['45857'],
        model: '45857GE',
        vendor: 'GE',
        description: 'ZigBee in-wall smart dimmer',
        supports: 'on/off, brightness',
        fromZigbee: [fz.brightness, fz.on_off],
        toZigbee: [tz.light_onoff_brightness, tz.ignore_transition],
        meta: {configureKey: 1},
        configure: async (device, coordinatorEndpoint) => {
            const endpoint = device.getEndpoint(1);
            await bind(endpoint, coordinatorEndpoint, ['genOnOff']);
            await configureReporting.onOff(endpoint);
        },
    },
    {
        zigbeeModel: ['Smart Switch'],
        model: 'PTAPT-WH02',
        vendor: 'GE',
        description: 'Quirky smart switch',
        supports: 'on/off',
        fromZigbee: [fz.on_off],
        toZigbee: [tz.on_off],
        endpoint: (device) => {
            return {'default': 2};
        },
        meta: {configureKey: 1},
        configure: async (device, coordinatorEndpoint) => {
            const endpoint = device.getEndpoint(2);
            await bind(endpoint, coordinatorEndpoint, ['genOnOff']);
            await configureReporting.onOff(endpoint);
        },
    },

    // Sengled
    {
        zigbeeModel: ['E11-G13'],
        model: 'E11-G13',
        vendor: 'Sengled',
        description: 'Element Classic (A19)',
        extend: generic.light_onoff_brightness,
    },
    {
        zigbeeModel: ['E11-G23', 'E11-G33'],
        model: 'E11-G23/E11-G33',
        vendor: 'Sengled',
        description: 'Element Classic (A60)',
        extend: generic.light_onoff_brightness,
    },
    {
        zigbeeModel: ['Z01-CIA19NAE26'],
        model: 'Z01-CIA19NAE26',
        vendor: 'Sengled',
        description: 'Element Touch (A19)',
        extend: generic.light_onoff_brightness,
    },
    {
        zigbeeModel: ['Z01-A19NAE26'],
        model: 'Z01-A19NAE26',
        vendor: 'Sengled',
        description: 'Element Plus (A19)',
        extend: generic.light_onoff_brightness_colortemp,
    },
    {
        zigbeeModel: ['Z01-A60EAE27'],
        model: 'Z01-A60EAE27',
        vendor: 'Sengled',
        description: 'Element Plus (A60)',
        extend: generic.light_onoff_brightness_colortemp,
    },
    {
        zigbeeModel: ['E11-N1EA'],
        model: 'E11-N1EA',
        vendor: 'Sengled',
        description: 'Element Plus Color (A19)',
        extend: generic.light_onoff_brightness_colortemp_colorxy,
    },
    {
        zigbeeModel: ['E12-N14'],
        model: 'E12-N14',
        vendor: 'Sengled',
        description: 'Element Classic (BR30)',
        extend: generic.light_onoff_brightness,
    },
    {
        zigbeeModel: ['E1A-AC2'],
        model: 'E1ACA4ABE38A',
        vendor: 'Sengled',
        description: 'Element downlight smart LED bulb',
        extend: generic.light_onoff_brightness,
    },
    {
        zigbeeModel: ['E1D-G73'],
        model: 'E1D-G73WNA',
        vendor: 'Sengled',
        description: 'Smart window and door sensor',
        supports: 'contact',
        fromZigbee: [fz.ias_contact_alarm_1],
        toZigbee: [],
    },
    {
        zigbeeModel: ['E1C-NB6'],
        model: 'E1C-NB6',
        vendor: 'Sengled',
        description: 'Smart plug',
        supports: 'on/off',
        fromZigbee: [fz.on_off],
        toZigbee: [tz.on_off],
        meta: {configureKey: 1},
        configure: async (device, coordinatorEndpoint) => {
            const endpoint = device.getEndpoint(1);
            await bind(endpoint, coordinatorEndpoint, ['genOnOff']);
            await configureReporting.onOff(endpoint);
        },
    },

    // Swann
    {
        zigbeeModel: ['SWO-KEF1PA'],
        model: 'SWO-KEF1PA',
        vendor: 'Swann',
        description: 'Key fob remote',
        supports: 'panic, home, away, sleep',
        fromZigbee: [fz.KEF1PA_arm, fz.KEF1PA_panic],
        toZigbee: [tz.factory_reset],
    },
    {
        zigbeeModel: ['SWO-WDS1PA'],
        model: 'SWO-WDS1PA',
        vendor: 'Swann',
        description: 'Window/door sensor',
        supports: 'contact',
        fromZigbee: [fz.ias_contact_alarm_1],
        toZigbee: [],
    },

    // JIAWEN
    {
        zigbeeModel: ['FB56-ZCW08KU1.1', 'FB56-ZCW08KU1.0'],
        model: 'K2RGBW01',
        vendor: 'JIAWEN',
        description: 'Wireless Bulb E27 9W RGBW',
        extend: generic.light_onoff_brightness_colortemp_colorxy,
    },

    // Netvox
    {
        zigbeeModel: ['Z809AE3R'],
        model: 'Z809A',
        vendor: 'Netvox',
        description: 'Power socket with power consumption monitoring',
        supports: 'on/off, power measurement',
        fromZigbee: [fz.on_off, fz.Z809A_power],
        toZigbee: [tz.on_off],
        meta: {configureKey: 2},
        configure: async (device, coordinatorEndpoint) => {
            const endpoint = device.getEndpoint(1);
            await bind(endpoint, coordinatorEndpoint, ['genOnOff', 'haElectricalMeasurement']);
            await configureReporting.onOff(endpoint);
            await configureReporting.rmsVoltage(endpoint);
            await configureReporting.rmsCurrent(endpoint);
            await configureReporting.activePower(endpoint);
            await configureReporting.powerFactor(endpoint);
        },
    },

    // Nanoleaf
    {
        zigbeeModel: ['NL08-0800'],
        model: 'NL08-0800',
        vendor: 'Nanoleaf',
        description: 'Smart Ivy Bulb E27',
        extend: generic.light_onoff_brightness,
    },

    // Nordtronic
    {
        zigbeeModel: ['BoxDIM2 98425031'],
        model: '98425031',
        vendor: 'Nordtronic',
        description: 'Box Dimmer 2.0',
        extend: generic.light_onoff_brightness,
        meta: {configureKey: 1},
        configure: async (device, coordinatorEndpoint) => {
            const endpoint = device.getEndpoint(1);
            await bind(endpoint, coordinatorEndpoint, ['genOnOff', 'genLevelCtrl']);
            await configureReporting.onOff(endpoint);
        },
    },

    // Nue, 3A
    {
        zigbeeModel: ['FTB56+ZSN15HG1.0'],
        model: 'HGZB-1S',
        vendor: 'Nue / 3A',
        description: 'Smart 1 key scene wall switch',
        supports: 'on/off, click',
        toZigbee: [tz.on_off],
        fromZigbee: [fz.scenes_recall_click, fz.ignore_power_report],
    },
    {
        zigbeeModel: ['FTB56+ZSN16HG1.0'],
        model: 'HGZB-02S',
        vendor: 'Nue / 3A',
        description: 'Smart 2 key scene wall switch',
        supports: 'on/off, click',
        toZigbee: [tz.on_off],
        fromZigbee: [fz.scenes_recall_click, fz.ignore_power_report],
    },
    {
        zigbeeModel: ['FB56+ZSN08KJ2.3'],
        model: 'HGZB-045',
        vendor: 'Nue / 3A',
        description: 'Smart 4 key scene wall switch',
        supports: 'on/off, click',
        toZigbee: [tz.on_off],
        fromZigbee: [fz.scenes_recall_click, fz.ignore_power_report],
    },
    {
        zigbeeModel: ['LXN56-DC27LX1.1'],
        model: 'LXZB-02A',
        vendor: 'Nue / 3A',
        description: 'Smart light controller',
        extend: generic.light_onoff_brightness,
    },
    {
        zigbeeModel: ['FNB56-ZSW03LX2.0', 'LXN-3S27LX1.0'],
        model: 'HGZB-43',
        vendor: 'Nue / 3A',
        description: 'Smart light switch - 3 gang v2.0',
        supports: 'on/off',
        fromZigbee: [fz.generic_state_multi_ep],
        toZigbee: [tz.on_off],
        endpoint: (device) => {
            return {'top': 1, 'center': 2, 'bottom': 3};
        },
        meta: {configureKey: 1},
        configure: async (device, coordinatorEndpoint) => {
            await bind(device.getEndpoint(1), coordinatorEndpoint, ['genOnOff']);
            await bind(device.getEndpoint(2), coordinatorEndpoint, ['genOnOff']);
            await bind(device.getEndpoint(3), coordinatorEndpoint, ['genOnOff']);
        },
    },
    {
        zigbeeModel: ['FB56+ZSW1IKJ1.7', 'FB56+ZSW1IKJ2.5'],
        model: 'HGZB-043',
        vendor: 'Nue / 3A',
        description: 'Smart light switch - 3 gang',
        supports: 'on/off',
        fromZigbee: [fz.generic_state_multi_ep],
        toZigbee: [tz.on_off],
        endpoint: (device) => {
            return {'top': 16, 'center': 17, 'bottom': 18};
        },
        meta: {configureKey: 1},
        configure: async (device, coordinatorEndpoint) => {
            await bind(device.getEndpoint(16), coordinatorEndpoint, ['genOnOff']);
            await bind(device.getEndpoint(17), coordinatorEndpoint, ['genOnOff']);
            await bind(device.getEndpoint(18), coordinatorEndpoint, ['genOnOff']);
        },
    },
    {
        zigbeeModel: ['FB56+ZSC05HG1.0', 'FNB56-ZBW01LX1.2'],
        model: 'HGZB-04D / HGZB-4D-UK',
        vendor: 'Nue / 3A',
        description: 'Smart dimmer wall switch',
        supports: 'on/off, brightness',
        toZigbee: [tz.on_off, tz.light_brightness],
        fromZigbee: [fz.on_off, fz.brightness],
    },
    {
        zigbeeModel: ['FB56+ZSW1HKJ1.7', 'FB56+ZSW1HKJ2.5'],
        model: 'HGZB-042',
        vendor: 'Nue / 3A',
        description: 'Smart light switch - 2 gang',
        supports: 'on/off',
        fromZigbee: [fz.generic_state_multi_ep],
        toZigbee: [tz.on_off],
        endpoint: (device) => {
            return {'top': 16, 'bottom': 17};
        },
        meta: {configureKey: 1},
        configure: async (device, coordinatorEndpoint) => {
            await bind(device.getEndpoint(16), coordinatorEndpoint, ['genOnOff']);
            await bind(device.getEndpoint(17), coordinatorEndpoint, ['genOnOff']);
        },
    },
    {
        zigbeeModel: ['FNB56-ZSW02LX2.0', 'LXN-2S27LX1.0'],
        model: 'HGZB-42',
        vendor: 'Nue / 3A',
        description: 'Smart light switch - 2 gang v2.0',
        supports: 'on/off',
        fromZigbee: [fz.generic_state_multi_ep],
        toZigbee: [tz.on_off],
        endpoint: (device) => {
            return {'top': 11, 'bottom': 12};
        },
        meta: {configureKey: 1},
        configure: async (device, coordinatorEndpoint) => {
            await bind(device.getEndpoint(11), coordinatorEndpoint, ['genOnOff']);
            await bind(device.getEndpoint(12), coordinatorEndpoint, ['genOnOff']);
        },
    },
    {
        zigbeeModel: ['FNB56-SKT1JXN1.0'],
        model: 'HGZB-20A',
        vendor: 'Nue / 3A',
        description: 'Power plug',
        supports: 'on/off',
        fromZigbee: [fz.on_off],
        toZigbee: [tz.on_off],
        meta: {configureKey: 1},
        configure: async (device, coordinatorEndpoint) => {
            await bind(device.getEndpoint(11), coordinatorEndpoint, ['genOnOff']);
        },
    },
    {
        zigbeeModel: ['FB56+ZSW1GKJ2.5', 'LXN-1S27LX1.0'],
        model: 'HGZB-41',
        vendor: 'Nue / 3A',
        description: 'Smart one gang wall switch',
        supports: 'on/off',
        fromZigbee: [fz.on_off],
        toZigbee: [tz.on_off],
    },
    {
        zigbeeModel: ['FNB56-SKT1DHG1.4'],
        model: 'MG-AUWS01',
        vendor: 'Nue / 3A',
        description: 'Smart Double GPO',
        supports: 'on/off',
        fromZigbee: [fz.nue_power_state],
        toZigbee: [tz.on_off],
        endpoint: (device) => {
            return {'left': 12, 'right': 11};
        },
    },
    {
        zigbeeModel: ['FNB56-ZCW25FB1.9'],
        model: 'XY12S-15',
        vendor: 'Nue / 3A',
        description: 'Smart light controller RGBW',
        extend: generic.light_onoff_brightness_colortemp_colorxy,
    },
    {
        zigbeeModel: ['FNB56-ZSW23HG1.1', 'LXN56-LC27LX1.1'],
        model: 'HGZB-01A',
        vendor: 'Nue / 3A',
        description: 'Smart in-wall switch',
        supports: 'on/off',
        fromZigbee: [fz.on_off],
        toZigbee: [tz.on_off],
    },
    {
        zigbeeModel: ['FNB56-ZSC01LX1.2', 'FB56+ZSW05HG1.2', 'FB56+ZSC04HG1.0'],
        model: 'HGZB-02A',
        vendor: 'Nue / 3A',
        description: 'Smart light controller',
        extend: generic.light_onoff_brightness,
    },
    {
        zigbeeModel: ['FNB56-ZSW01LX2.0'],
        model: 'HGZB-42-UK / HGZB-41 / HGZB-41-UK',
        description: 'Smart switch 1 or 2 gang',
        vendor: 'Nue / 3A',
        supports: 'on/off',
        fromZigbee: [fz.on_off],
        toZigbee: [tz.on_off],
    },
    {
        zigbeeModel: ['FNB56-ZCW25FB1.6', 'FNB56-ZCW25FB2.1'],
        model: 'HGZB-06A',
        vendor: 'Nue / 3A',
        description: 'Smart 7W E27 light bulb',
        extend: generic.light_onoff_brightness_colortemp_colorxy,
    },
    {
        zigbeeModel: ['LXN56-0S27LX1.1'],
        model: 'HGZB-20-UK',
        vendor: 'Nue / 3A',
        description: 'Power plug',
        supports: 'on/off',
        fromZigbee: [fz.on_off],
        toZigbee: [tz.on_off],
    },

    // Smart Home Pty
    {
        zigbeeModel: ['FB56-ZCW11HG1.2', 'FB56-ZCW11HG1.4', 'LXT56-LS27LX1.7'],
        model: 'HGZB-07A',
        vendor: 'Smart Home Pty',
        description: 'RGBW Downlight',
        extend: generic.light_onoff_brightness_colortemp_colorxy,
    },
    {
        zigbeeModel: ['FNB56-SKT1EHG1.2'],
        model: 'HGZB-20-DE',
        vendor: 'Smart Home Pty',
        description: 'Power plug',
        supports: 'on/off',
        fromZigbee: [fz.on_off],
        toZigbee: [tz.on_off],
    },

    // Feibit
    {
        zigbeeModel: ['FZB56+ZSW2FYM1.1'],
        model: 'TZSW22FW-L4',
        vendor: 'Feibit',
        description: 'Smart light switch - 2 gang',
        supports: 'on/off',
        fromZigbee: [fz.generic_state_multi_ep],
        toZigbee: [tz.on_off],
        endpoint: (device) => {
            return {'top': 16, 'bottom': 17};
        },
        meta: {configureKey: 1},
        configure: async (device, coordinatorEndpoint) => {
            await bind(device.getEndpoint(16), coordinatorEndpoint, ['genOnOff']);
            await bind(device.getEndpoint(17), coordinatorEndpoint, ['genOnOff']);
        },
    },

    // Gledopto
    {
        zigbeeModel: ['GL-C-006'],
        model: 'GL-C-006',
        vendor: 'Gledopto',
        description: 'Zigbee LED controller WW/CW',
        extend: gledopto.light,
        supports: 'on/off, brightness, color temperature',
    },
    {
        zigbeeModel: ['GL-C-007'],
        model: 'GL-C-007',
        vendor: 'Gledopto',
        description: 'Zigbee LED controller RGBW',
        extend: gledopto.light,
        supports: 'on/off, brightness, color, white',
    },
    {
        zigbeeModel: ['GL-C-008', 'GLEDOPTO'],
        model: 'GL-C-008',
        vendor: 'Gledopto',
        description: 'Zigbee LED controller RGB + CCT',
        extend: gledopto.light,
        meta: {options: {disableDefaultResponse: true}},
        supports: 'on/off, brightness, color temperature, color',
    },
    {
        zigbeeModel: ['GL-C-008S'],
        model: 'GL-C-008S',
        vendor: 'Gledopto',
        description: 'Zigbee LED controller RGB + CCT plus model',
        extend: gledopto.light,
        meta: {options: {disableDefaultResponse: true}},
        supports: 'on/off, brightness, color temperature, color',
    },
    {
        zigbeeModel: ['GL-C-009'],
        model: 'GL-C-009',
        vendor: 'Gledopto',
        description: 'Zigbee LED controller dimmer',
        extend: gledopto.light,
        supports: 'on/off, brightness',
    },
    {
        zigbeeModel: ['GL-MC-001'],
        model: 'GL-MC-001',
        vendor: 'Gledopto',
        description: 'Zigbee USB mini LED controller RGB + CCT',
        extend: gledopto.light,
        supports: 'on/off, brightness, color temperature, color',
    },
    {
        zigbeeModel: ['GL-S-004Z'],
        model: 'GL-S-004Z',
        vendor: 'Gledopto',
        description: 'Zigbee Smart WW/CW GU10',
        extend: gledopto.light,
        supports: 'on/off, brightness, color temperature',
    },
    {
        zigbeeModel: ['GL-S-007Z'],
        model: 'GL-S-007Z',
        vendor: 'Gledopto',
        description: 'Smart RGBW GU10',
        extend: gledopto.light,
        supports: 'on/off, brightness, color, white',
        meta: {options: {disableDefaultResponse: true}},
    },
    {
        zigbeeModel: ['GL-S-007ZS'],
        model: 'GL-S-007ZS',
        vendor: 'Gledopto',
        description: 'Smart RGB+CCT GU10',
        extend: gledopto.light,
        supports: 'on/off, brightness, color, color temperature',
    },
    {
        zigbeeModel: ['GL-S-008Z'],
        model: 'GL-S-008Z',
        vendor: 'Gledopto',
        description: 'Soposh dual white and color ',
        extend: gledopto.light,
        supports: 'on/off, brightness, color temperature, color',
    },
    {
        zigbeeModel: ['GL-B-001Z'],
        model: 'GL-B-001Z',
        vendor: 'Gledopto',
        description: 'Smart 4W E14 RGB / CCT LED bulb',
        extend: gledopto.light,
        supports: 'on/off, brightness, color temperature, color',
    },
    {
        zigbeeModel: ['GL-G-001Z'],
        model: 'GL-G-001Z',
        vendor: 'Gledopto',
        description: 'Smart garden lamp',
        extend: gledopto.light,
        supports: 'on/off, brightness, color temperature, color',
    },
    {
        zigbeeModel: ['GL-G-007Z'],
        model: 'GL-G-007Z',
        vendor: 'Gledopto',
        description: 'Smart garden lamp 9W RGB / CCT',
        extend: gledopto.light,
        supports: 'on/off, brightness, color temperature, color',
    },
    {
        zigbeeModel: ['GL-B-007Z'],
        model: 'GL-B-007Z',
        vendor: 'Gledopto',
        description: 'Smart 6W E27 RGB / CCT LED bulb',
        extend: gledopto.light,
        supports: 'on/off, brightness, color temperature, color',
    },
    {
        zigbeeModel: ['GL-B-007ZS'],
        model: 'GL-B-007ZS',
        vendor: 'Gledopto',
        description: 'Smart+ 6W E27 RGB / CCT LED bulb',
        extend: gledopto.light,
        supports: 'on/off, brightness, color temperature, color',
    },
    {
        zigbeeModel: ['GL-B-008Z'],
        model: 'GL-B-008Z',
        vendor: 'Gledopto',
        description: 'Smart 12W E27 RGB / CCT LED bulb',
        extend: gledopto.light,
        supports: 'on/off, brightness, color temperature, color',
    },
    {
        zigbeeModel: ['GL-B-008ZS'],
        model: 'GL-B-008ZS',
        vendor: 'Gledopto',
        description: 'Smart 12W E27 RGB / CW LED bulb',
        extend: gledopto.light,
        supports: 'on/off, brightness, color temperature, color',
    },
    {
        zigbeeModel: ['GL-D-003Z'],
        model: 'GL-D-003Z',
        vendor: 'Gledopto',
        description: 'LED RGB + CCT downlight ',
        extend: gledopto.light,
        supports: 'on/off, brightness, color temperature, color',
    },
    {
        zigbeeModel: ['GL-D-004ZS'],
        model: 'GL-D-004ZS',
        vendor: 'Gledopto',
        description: 'LED RGB + CCT downlight plus version 9W',
        extend: gledopto.light,
        supports: 'on/off, brightness, color temperature, color',
    },
    {
        zigbeeModel: ['GL-D-005Z'],
        model: 'GL-D-005Z',
        vendor: 'Gledopto',
        description: 'LED RGB + CCT downlight ',
        extend: gledopto.light,
        supports: 'on/off, brightness, color temperature, color',
    },
    {
        zigbeeModel: ['GL-S-003Z'],
        model: 'GL-S-003Z',
        vendor: 'Gledopto',
        description: 'Smart RGBW GU10 ',
        extend: gledopto.light,
        supports: 'on/off, brightness, color, white',
    },
    {
        zigbeeModel: ['GL-S-005Z'],
        model: 'GL-S-005Z',
        vendor: 'Gledopto',
        description: 'Smart RGBW MR16',
        extend: gledopto.light,
        supports: 'on/off, brightness, color, white',
    },
    {
        zigbeeModel: ['HOMA2023'],
        model: 'GD-CZ-006',
        vendor: 'Gledopto',
        description: 'Zigbee LED Driver',
        extend: gledopto.light,
        supports: 'on/off, brightness',
    },
    {
        zigbeeModel: ['GL-FL-004TZ'],
        model: 'GL-FL-004TZ',
        vendor: 'Gledopto',
        description: 'Zigbee 10W floodlight RGB CCT',
        extend: gledopto.light,
        supports: 'on/off, brightness, color temperature, color',
    },
    {
        zigbeeModel: ['GL-W-001Z'],
        model: 'GL-W-001Z',
        vendor: 'Gledopto',
        description: 'Zigbee ON/OFF Wall Switch',
        supports: 'on/off',
        fromZigbee: [fz.on_off],
        toZigbee: [tz.on_off],
        onEvent: async (type, data, device) => {
            // This device doesn't support reporting.
            // Therefore we read the on/off state every 5 seconds.
            // This is the same way as the Hue bridge does it.
            if (type === 'stop') {
                clearInterval(store[device.ieeeAddr]);
            } else if (!store[device.ieeeAddr]) {
                store[device.ieeeAddr] = setInterval(async () => {
                    try {
                        await device.endpoints[0].read('genOnOff', ['onOff']);
                    } catch (error) {
                        // Do nothing
                    }
                }, 5000);
            }
        },
    },

    // ROBB
    {
        zigbeeModel: ['ROB_200-004-0'],
        model: 'ROB_200-004-0',
        vendor: 'ROBB',
        description: 'ZigBee AC phase-cut dimmer',
        supports: 'on/off, brightness',
        fromZigbee: [fz.brightness, fz.on_off, fz.ignore_light_brightness_report],
        toZigbee: [tz.light_onoff_brightness, tz.ignore_transition],
        meta: {configureKey: 1},
        configure: async (device, coordinatorEndpoint) => {
            const endpoint = device.getEndpoint(1);
            await bind(endpoint, coordinatorEndpoint, ['genOnOff', 'genLevelCtrl']);
            await configureReporting.onOff(endpoint);
        },
    },

    // Namron
    {
        zigbeeModel: ['4512700'],
        model: '4512700',
        vendor: 'Namron',
        description: 'ZigBee AC phase-cut dimmer',
        supports: 'on/off, brightness',
        fromZigbee: [fz.brightness, fz.on_off, fz.ignore_light_brightness_report],
        toZigbee: [tz.light_onoff_brightness, tz.ignore_transition],
        meta: {configureKey: 1},
        configure: async (device, coordinatorEndpoint) => {
            const endpoint = device.getEndpoint(1);
            await bind(endpoint, coordinatorEndpoint, ['genOnOff', 'genLevelCtrl']);
            await configureReporting.onOff(endpoint);
        },
    },

    // SmartThings
    {
        zigbeeModel: ['PGC313'],
        model: 'STSS-MULT-001',
        vendor: 'SmartThings',
        description: 'Multipurpose sensor',
        supports: 'contact',
        fromZigbee: [fz.smartthings_contact],
        toZigbee: [],
    },
    {
        zigbeeModel: ['tagv4'],
        model: 'STS-PRS-251',
        vendor: 'SmartThings',
        description: 'Arrival sensor',
        supports: 'presence',
        fromZigbee: [
            fz.STS_PRS_251_presence, fz.battery_3V,
            fz.STS_PRS_251_beeping,
        ],
        toZigbee: [tz.STS_PRS_251_beep],
        meta: {configureKey: 1},
        configure: async (device, coordinatorEndpoint) => {
            const endpoint = device.getEndpoint(1);
            await configureReporting.batteryVoltage(endpoint);
            await configureReporting.presentValue(endpoint);
        },
    },
    {
        zigbeeModel: ['3325-S'],
        model: '3325-S',
        vendor: 'SmartThings',
        description: 'Motion sensor (2015 model)',
        supports: 'occupancy and temperature',
        fromZigbee: [
            fz.temperature,
            fz.iaszone_occupancy_2,
        ],
        toZigbee: [],
        meta: {configureKey: 1},
        configure: async (device, coordinatorEndpoint) => {
            const endpoint = device.getEndpoint(1);
            await bind(endpoint, coordinatorEndpoint, ['msTemperatureMeasurement', 'genPowerCfg']);
            await configureReporting.temperature(endpoint);
            await configureReporting.batteryPercentageRemaining(endpoint);
        },
    },
    {
        zigbeeModel: ['3321-S'],
        model: '3321-S',
        vendor: 'SmartThings',
        description: 'Multi Sensor (2015 model)',
        supports: 'contact and temperature',
        fromZigbee: [fz.temperature, fz.smartsense_multi, fz.ias_contact_alarm_1],
        toZigbee: [],
        meta: {configureKey: 1},
        configure: async (device, coordinatorEndpoint) => {
            const endpoint = device.getEndpoint(1);
            await bind(endpoint, coordinatorEndpoint, ['msTemperatureMeasurement']);
            await configureReporting.temperature(endpoint);
        },
    },
    {
        zigbeeModel: ['3200-Sgb'],
        model: 'F-APP-UK-V2',
        vendor: 'SmartThings',
        description: 'Outlet UK',
        supports: 'on/off',
        fromZigbee: [fz.on_off],
        toZigbee: [tz.on_off],
        meta: {configureKey: 1},
        configure: async (device, coordinatorEndpoint) => {
            const endpoint = device.getEndpoint(1);
            await bind(endpoint, coordinatorEndpoint, ['genOnOff']);
            await configureReporting.onOff(endpoint);
        },
    },
    {
        zigbeeModel: ['outlet'],
        model: 'IM6001-OTP05',
        vendor: 'SmartThings',
        description: 'Outlet',
        supports: 'on/off',
        fromZigbee: [fz.on_off],
        toZigbee: [tz.on_off],
        meta: {configureKey: 1},
        configure: async (device, coordinatorEndpoint) => {
            const endpoint = device.getEndpoint(1);
            await bind(endpoint, coordinatorEndpoint, ['genOnOff']);
            await configureReporting.onOff(endpoint);
        },
    },
    {
        zigbeeModel: ['outletv4'],
        model: 'STS-OUT-US-2',
        vendor: 'SmartThings',
        description: 'Outlet',
        supports: 'on/off',
        fromZigbee: [fz.on_off],
        toZigbee: [tz.on_off],
        meta: {configureKey: 1},
        configure: async (device, coordinatorEndpoint) => {
            const endpoint = device.getEndpoint(1);
            await bind(endpoint, coordinatorEndpoint, ['genOnOff']);
            await configureReporting.onOff(endpoint);
        },
    },
    {
        zigbeeModel: ['motion'],
        model: 'IM6001-MTP01',
        vendor: 'SmartThings',
        description: 'Motion sensor (2018 model)',
        supports: 'occupancy and temperature',
        fromZigbee: [
            fz.temperature,
            fz.ignore_iaszone_report,
            fz.iaszone_occupancy_1, fz.battery_3V,
        ],
        toZigbee: [],
        meta: {configureKey: 1},
        configure: async (device, coordinatorEndpoint) => {
            const endpoint = device.getEndpoint(1);
            await bind(endpoint, coordinatorEndpoint, ['msTemperatureMeasurement', 'genPowerCfg']);
            await configureReporting.temperature(endpoint);
            await configureReporting.batteryVoltage(endpoint);
        },
    },
    {
        zigbeeModel: ['motionv4'],
        model: 'STS-IRM-250',
        vendor: 'SmartThings',
        description: 'Motion sensor (2016 model)',
        supports: 'occupancy and temperature',
        fromZigbee: [
            fz.temperature, fz.iaszone_occupancy_2,
            fz.iaszone_occupancy_1, fz.battery_3V,
        ],
        toZigbee: [],
        meta: {configureKey: 1},
        configure: async (device, coordinatorEndpoint) => {
            const endpoint = device.getEndpoint(1);
            await bind(endpoint, coordinatorEndpoint, ['msTemperatureMeasurement', 'genPowerCfg']);
            await configureReporting.temperature(endpoint);
            await configureReporting.batteryVoltage(endpoint);
        },
    },
    {
        zigbeeModel: ['3305-S'],
        model: '3305-S',
        vendor: 'SmartThings',
        description: 'Motion sensor (2014 model)',
        supports: 'occupancy and temperature',
        fromZigbee: [
            fz.temperature, fz.iaszone_occupancy_2,
            fz.battery_3V,
        ],
        toZigbee: [],
        meta: {configureKey: 1},
        configure: async (device, coordinatorEndpoint) => {
            const endpoint = device.getEndpoint(1);
            await bind(endpoint, coordinatorEndpoint, ['msTemperatureMeasurement', 'genPowerCfg']);
            await configureReporting.temperature(endpoint);
            await configureReporting.batteryVoltage(endpoint);
        },
    },
    {
        zigbeeModel: ['3300-S'],
        model: '3300-S',
        vendor: 'SmartThings',
        description: 'Door sensor',
        supports: 'contact and temperature',
        fromZigbee: [fz.temperature, fz.smartsense_multi, fz.ias_contact_alarm_1, fz.battery_3V],
        toZigbee: [],
        meta: {configureKey: 1},
        configure: async (device, coordinatorEndpoint) => {
            const endpoint = device.getEndpoint(1);
            await bind(endpoint, coordinatorEndpoint, ['msTemperatureMeasurement', 'genPowerCfg']);
            await configureReporting.temperature(endpoint);
            await configureReporting.batteryVoltage(endpoint);
        },
    },
    {
        zigbeeModel: ['multiv4'],
        model: 'F-MLT-US-2',
        vendor: 'SmartThings',
        description: 'Multipurpose sensor (2016 model)',
        supports: 'contact',
        fromZigbee: [fz.temperature, fz.battery_3V, fz.ias_contact_alarm_1],
        toZigbee: [],
        meta: {configureKey: 1},
        configure: async (device, coordinatorEndpoint) => {
            const endpoint = device.getEndpoint(1);
            await bind(endpoint, coordinatorEndpoint, ['msTemperatureMeasurement', 'genPowerCfg']);
            await configureReporting.temperature(endpoint);
            await configureReporting.batteryVoltage(endpoint);
        },
    },
    {
        zigbeeModel: ['multi'],
        model: 'IM6001-MPP01',
        vendor: 'SmartThings',
        description: 'Multipurpose sensor (2018 model)',
        supports: 'contact',
        fromZigbee: [fz.temperature, fz.ias_contact_alarm_1, fz.battery_3V, fz.ignore_iaszone_attreport],
        toZigbee: [],
        meta: {configureKey: 1},
        configure: async (device, coordinatorEndpoint) => {
            const endpoint = device.getEndpoint(1);
            await bind(endpoint, coordinatorEndpoint, ['msTemperatureMeasurement', 'genPowerCfg']);
            await configureReporting.temperature(endpoint);
            await configureReporting.batteryVoltage(endpoint);
        },
    },
    {
        /**
         * Note: humidity not (yet) implemented, as this seems to use proprietary cluster
         * see Smartthings device handler (profileID: 0x9194, clusterId: 0xFC45
         * https://github.com/SmartThingsCommunity/SmartThingsPublic/blob/861ec6b88eb45273e341436a23d35274dc367c3b/
         * devicetypes/smartthings/smartsense-temp-humidity-sensor.src/smartsense-temp-humidity-sensor.groovy#L153-L156
         */
        zigbeeModel: ['3310-S'],
        model: '3310-S',
        vendor: 'SmartThings',
        description: 'Temperature and humidity sensor',
        supports: 'temperature',
        fromZigbee: [
            fz.temperature,
            fz.battery_3V,
        ],
        toZigbee: [],
        meta: {configureKey: 1},
        configure: async (device, coordinatorEndpoint) => {
            const endpoint = device.getEndpoint(1);
            await bind(endpoint, coordinatorEndpoint, ['msTemperatureMeasurement', 'genPowerCfg']);
            await configureReporting.temperature(endpoint);
            await configureReporting.batteryVoltage(endpoint);
        },
    },
    {
        zigbeeModel: ['3315-S'],
        model: '3315-S',
        vendor: 'SmartThings',
        description: 'Water sensor',
        supports: 'water and temperature',
        fromZigbee: [
            fz.temperature,
            fz.st_leak, fz.battery_3V,
        ],
        toZigbee: [],
        meta: {configureKey: 1},
        configure: async (device, coordinatorEndpoint) => {
            const endpoint = device.getEndpoint(1);
            await bind(endpoint, coordinatorEndpoint, ['msTemperatureMeasurement', 'genPowerCfg']);
            await configureReporting.temperature(endpoint);
            await configureReporting.batteryVoltage(endpoint);
        },
    },
    {
        zigbeeModel: ['water'],
        model: 'IM6001-WLP01',
        vendor: 'SmartThings',
        description: 'Water leak sensor (2018 model)',
        supports: 'water leak and temperature',
        fromZigbee: [
            fz.temperature,
            fz.st_leak, fz.battery_3V,
        ],
        toZigbee: [],
        meta: {configureKey: 1},
        configure: async (device, coordinatorEndpoint) => {
            const endpoint = device.getEndpoint(1);
            await bind(endpoint, coordinatorEndpoint, ['msTemperatureMeasurement', 'genPowerCfg']);
            await configureReporting.temperature(endpoint);
            await configureReporting.batteryVoltage(endpoint);
        },
    },
    {
        zigbeeModel: ['3315-G'],
        model: '3315-G',
        vendor: 'SmartThings',
        description: 'Water sensor',
        supports: 'water and temperature',
        fromZigbee: [
            fz.temperature,
            fz.st_leak, fz.battery_3V,
        ],
        toZigbee: [],
        meta: {configureKey: 1},
        configure: async (device, coordinatorEndpoint) => {
            const endpoint = device.getEndpoint(1);
            await bind(endpoint, coordinatorEndpoint, ['msTemperatureMeasurement', 'genPowerCfg']);
            await configureReporting.temperature(endpoint);
            await configureReporting.batteryVoltage(endpoint);
        },
    },
    {
        zigbeeModel: ['button'],
        model: 'IM6001-BTP01',
        vendor: 'SmartThings',
        description: 'Button',
        supports: 'single click, double click, hold and temperature',
        fromZigbee: [
            fz.st_button_state,
            fz.generic_battery,
            fz.temperature,
            fz.ignore_iaszone_attreport,
            fz.ignore_temperature_report,
        ],
        toZigbee: [],
    },
    {
        zigbeeModel: ['Z-SRN12N'],
        model: 'SZ-SRN12N',
        vendor: 'SmartThings',
        description: 'Smart siren',
        supports: 'warning',
        fromZigbee: [],
        toZigbee: [tz.warning],
        meta: {configureKey: 1},
        configure: async (device, coordinatorEndpoint) => {
            const endpoint = device.getEndpoint(1);
            await bind(endpoint, coordinatorEndpoint, ['genPowerCfg']);
        },
    },

    // Trust
    {
        zigbeeModel: ['WATER_TPV14'],
        model: 'ZWLD-100',
        vendor: 'Trust',
        description: 'Water leakage detector',
        supports: 'water leak',
        fromZigbee: [
            fz.ias_water_leak_alarm_1,
            fz.ignore_basic_report,
            fz.battery_percentage_remaining,
        ],
        toZigbee: [],
        meta: {configureKey: 1},
        configure: async (device, coordinatorEndpoint) => {
            const endpoint = device.getEndpoint(1);
            await bind(endpoint, coordinatorEndpoint, ['genPowerCfg']);
            await configureReporting.batteryPercentageRemaining(endpoint);
        },
    },
    {
        zigbeeModel: ['\u0000\u0000\u0000\u0000\u0000\u0000\u0000\u0000\u0000\u0000\u0000\u0000'+
                      '\u0000\u0000\u0000\u0000\u0000'],
        model: 'ZYCT-202',
        vendor: 'Trust',
        description: 'Remote control',
        supports: 'on, off, stop, up-press, down-press',
        fromZigbee: [
            fz.ZYCT202_on, fz.ZYCT202_off, fz.ZYCT202_stop, fz.ZYCT202_up_down,
        ],
        toZigbee: [],
        meta: {configureKey: 1},
        configure: async (device, coordinatorEndpoint) => {
            const endpoint = device.getEndpoint(1);
            await configureReporting.onOff(endpoint);
        },
    },
    {
        zigbeeModel: ['ZLL-DimmableLigh'],
        model: 'ZLED-2709',
        vendor: 'Trust',
        description: 'Smart Dimmable LED Bulb',
        extend: generic.light_onoff_brightness,
    },
    {
        zigbeeModel: ['ZLL-ColorTempera', 'ZLL-ColorTemperature'],
        model: 'ZLED-TUNE9',
        vendor: 'Trust',
        description: 'Smart tunable LED bulb',
        extend: generic.light_onoff_brightness_colortemp,
    },
    {
        zigbeeModel: ['VMS_ADUROLIGHT'],
        model: 'ZPIR-8000',
        vendor: 'Trust',
        description: 'Motion Sensor',
        supports: 'occupancy',
        fromZigbee: [
            fz.iaszone_occupancy_2, fz.battery_percentage_remaining,
            fz.ignore_basic_report,
        ],
        toZigbee: [],
        meta: {configureKey: 1},
        configure: async (device, coordinatorEndpoint) => {
            const endpoint = device.getEndpoint(1);
            await bind(endpoint, coordinatorEndpoint, ['genPowerCfg']);
            await configureReporting.batteryPercentageRemaining(endpoint);
        },
    },
    {
        zigbeeModel: ['CSW_ADUROLIGHT'],
        model: 'ZCTS-808',
        vendor: 'Trust',
        description: 'Wireless contact sensor',
        supports: 'contact',
        fromZigbee: [
            fz.ias_contact_alarm_1, fz.battery_percentage_remaining,
            fz.ignore_basic_report,
        ],
        toZigbee: [],
        meta: {configureKey: 1},
        configure: async (device, coordinatorEndpoint) => {
            const endpoint = device.getEndpoint(1);
            await bind(endpoint, coordinatorEndpoint, ['genPowerCfg']);
            await configureReporting.batteryPercentageRemaining(endpoint);
        },
    },

    // Paulmann
    {
        zigbeeModel: ['Switch Controller '],
        model: '50043',
        vendor: 'Paulmann',
        description: 'SmartHome Zigbee Cephei Switch Controller',
        supports: 'on/off',
        fromZigbee: [fz.on_off],
        toZigbee: [tz.on_off],
    },
    {
        zigbeeModel: ['Dimmablelight '],
        model: '50045',
        vendor: 'Paulmann',
        description: 'SmartHome Zigbee LED-stripe',
        extend: generic.light_onoff_brightness,
    },
    {
        zigbeeModel: ['RGBW light', '500.49'],
        model: '50049',
        vendor: 'Paulmann',
        description: 'SmartHome Yourled RGB Controller',
        extend: generic.light_onoff_brightness_colortemp_colorxy,
    },
    {
        zigbeeModel: ['CCT light'],
        model: '50064',
        vendor: 'Paulmann',
        description: 'SmartHome led spot',
        extend: generic.light_onoff_brightness_colortemp,
    },

    // Bitron
    {
        zigbeeModel: ['AV2010/34'],
        model: 'AV2010/34',
        vendor: 'Bitron',
        description: '4-Touch single click buttons',
        supports: 'click',
        fromZigbee: [fz.ignore_power_report, fz.AV2010_34_click],
        toZigbee: [],
        meta: {configureKey: 1},
        configure: async (device, coordinatorEndpoint) => {
            const endpoint = device.getEndpoint(1);
            await bind(endpoint, coordinatorEndpoint, ['genPowerCfg']);
        },
    },
    {
        zigbeeModel: ['902010/22'],
        model: 'AV2010/22',
        vendor: 'Bitron',
        description: 'Wireless motion detector',
        supports: 'occupancy',
        fromZigbee: [fz.iaszone_occupancy_1_with_timeout],
        toZigbee: [],
    },
    {
        zigbeeModel: ['902010/25'],
        model: 'AV2010/25',
        vendor: 'Bitron',
        description: 'Video wireless socket',
        supports: 'on/off, power measurement',
        fromZigbee: [fz.on_off, fz.bitron_power],
        toZigbee: [tz.on_off],
        meta: {configureKey: 2},
        configure: async (device, coordinatorEndpoint) => {
            const endpoint = device.getEndpoint(1);
            await bind(endpoint, coordinatorEndpoint, ['genOnOff', 'seMetering']);
            await configureReporting.instantaneousDemand(endpoint);
        },
    },
    {
        zigbeeModel: ['902010/32'],
        model: 'AV2010/32',
        vendor: 'Bitron',
        description: 'Wireless wall thermostat with relay',
        supports: 'temperature, heating/cooling system control',
        fromZigbee: [
            fz.bitron_thermostat_att_report,
            fz.bitron_battery_att_report,
        ],
        toZigbee: [
            tz.thermostat_occupied_heating_setpoint, tz.thermostat_local_temperature_calibration,
            tz.thermostat_local_temperature, tz.thermostat_running_state,
            tz.thermostat_temperature_display_mode,
        ],
        meta: {configureKey: 2},
        configure: async (device, coordinatorEndpoint) => {
            const endpoint = device.getEndpoint(1);
            const binds = [
                'genBasic', 'genPowerCfg', 'genIdentify', 'genPollCtrl', 'hvacThermostat', 'hvacUserInterfaceCfg',
            ];
            await bind(endpoint, coordinatorEndpoint, binds);
            await configureReporting.thermostatTemperature(endpoint, 900, repInterval.HOUR, 1);
            await configureReporting.thermostatTemperatureCalibration(endpoint);
            await configureReporting.thermostatOccupiedHeatingSetpoint(endpoint);
            await configureReporting.thermostatRunningState(endpoint);
            await configureReporting.batteryAlarmState(endpoint);
            await configureReporting.batteryVoltage(endpoint);
        },
    },

    // Iris
    {
        zigbeeModel: ['3210-L'],
        model: '3210-L',
        vendor: 'Iris',
        description: 'Smart plug',
        supports: 'on/off',
        fromZigbee: [fz.on_off, fz.electrical_measurement],
        toZigbee: [tz.on_off],
        meta: {configureKey: 4},
        configure: async (device, coordinatorEndpoint) => {
            const endpoint = device.getEndpoint(1);
            await bind(endpoint, coordinatorEndpoint, ['genOnOff', 'haElectricalMeasurement']);
            await endpoint.read('haElectricalMeasurement', [
                'acVoltageMultiplier', 'acVoltageDivisor', 'acCurrentMultiplier',
                'acCurrentDivisor', 'acPowerMultiplier', 'acPowerDivisor',
            ]);
            await configureReporting.onOff(endpoint);
            await configureReporting.rmsVoltage(endpoint);
            await configureReporting.rmsCurrent(endpoint);
            await configureReporting.activePower(endpoint);
        },
    },
    {
        zigbeeModel: ['3326-L'],
        model: '3326-L',
        vendor: 'Iris',
        description: 'Motion and temperature sensor',
        supports: 'occupancy and temperature',
        fromZigbee: [fz.iaszone_occupancy_2, fz.temperature, fz.battery_3V_2100],
        toZigbee: [],
        meta: {configureKey: 2},
        configure: async (device, coordinatorEndpoint) => {
            const endpoint = device.getEndpoint(1);
            await bind(endpoint, coordinatorEndpoint, ['msTemperatureMeasurement', 'genPowerCfg']);
            await configureReporting.temperature(endpoint);
            await configureReporting.batteryVoltage(endpoint);
        },
    },
    {
        zigbeeModel: ['3320-L'],
        model: '3320-L',
        vendor: 'Iris',
        description: 'Contact and temperature sensor',
        supports: 'contact and temperature',
        fromZigbee: [fz.iris_3320L_contact, fz.temperature, fz.battery_3V_2100],
        toZigbee: [],
        meta: {configureKey: 1},
        configure: async (device, coordinatorEndpoint) => {
            const endpoint = device.getEndpoint(1);
            await bind(endpoint, coordinatorEndpoint, ['msTemperatureMeasurement', 'genPowerCfg']);
            await configureReporting.temperature(endpoint);
            await configureReporting.batteryVoltage(endpoint);
        },
    },
    {
        zigbeeModel: ['1117-S'],
        model: 'iL07_1',
        vendor: 'Iris',
        description: 'Motion Sensor',
        supports: 'motion, tamper and battery',
        fromZigbee: [fz.iaszone_occupancy_2],
        toZigbee: [],
    },

    // ksentry
    {
        zigbeeModel: ['Lamp_01'],
        model: 'KS-SM001',
        vendor: 'Ksentry Electronics',
        description: '[Zigbee OnOff Controller](http://ksentry.manufacturer.globalsources.com/si/6008837134660'+
                     '/pdtl/ZigBee-module/1162731630/zigbee-on-off-controller-modules.htm)',
        supports: 'on/off',
        fromZigbee: [fz.on_off],
        toZigbee: [tz.on_off],
    },

    // Ninja Blocks
    {
        zigbeeModel: ['Ninja Smart plug'],
        model: 'Z809AF',
        vendor: 'Ninja Blocks',
        description: 'Zigbee smart plug with power meter',
        supports: 'on/off, power measurement',
        fromZigbee: [fz.on_off, fz.generic_power],
        toZigbee: [tz.on_off],
        meta: {configureKey: 2},
        configure: async (device, coordinatorEndpoint) => {
            const endpoint = device.getEndpoint(1);
            await bind(endpoint, coordinatorEndpoint, ['genOnOff']);
            await configureReporting.onOff(endpoint);
            await configureReporting.instantaneousDemand(endpoint);
            await endpoint.read('seMetering', ['multiplier', 'divisor']);
        },
    },

    // Commercial Electric
    {
        zigbeeModel: ['Zigbee CCT Downlight'],
        model: '53170161',
        vendor: 'Commercial Electric',
        description: 'Matte White Recessed Retrofit Smart Led Downlight - 4 Inch',
        extend: generic.light_onoff_brightness_colortemp,
    },

    // ilux
    {
        zigbeeModel: ['LEColorLight'],
        model: '900008-WW',
        vendor: 'ilux',
        description: 'Dimmable A60 E27 LED Bulb',
        extend: generic.light_onoff_brightness,
    },

    // Dresden Elektronik
    {
        zigbeeModel: ['FLS-PP3'],
        model: 'Mega23M12',
        vendor: 'Dresden Elektronik',
        description: 'ZigBee Light Link wireless electronic ballast',
        extend: generic.light_onoff_brightness_colortemp_colorxy,
    },
    {
        zigbeeModel: ['FLS-CT'],
        model: 'XVV-Mega23M12',
        vendor: 'Dresden Elektronik',
        description: 'ZigBee Light Link wireless electronic ballast color temperature',
        extend: generic.light_onoff_brightness_colortemp,
    },

    // Centralite Swiss Plug
    {
        zigbeeModel: ['4256251-RZHAC', '4257050-RZHAC'],
        model: '4256251-RZHAC',
        vendor: 'Centralite',
        description: 'White Swiss power outlet switch with power meter',
        supports: 'switch and power meter',
        fromZigbee: [fz.on_off, fz.RZHAC_4256251_power],
        toZigbee: [tz.on_off],
        meta: {configureKey: 2},
        configure: async (device, coordinatorEndpoint) => {
            const endpoint = device.getEndpoint(1);
            await bind(endpoint, coordinatorEndpoint, ['genOnOff']);
            await configureReporting.onOff(endpoint);
            await configureReporting.rmsVoltage(endpoint);
            await configureReporting.rmsCurrent(endpoint);
            await configureReporting.activePower(endpoint);
        },
    },
    {
        zigbeeModel: ['4257050-ZHAC'],
        model: '4257050-ZHAC',
        vendor: 'Centralite',
        description: '3-Series smart dimming outlet',
        supports: 'on/off, brightness, power meter',
        fromZigbee: [fz.restorable_brightness, fz.on_off, fz.electrical_measurement],
        toZigbee: [tz.light_onoff_restorable_brightness],
        meta: {configureKey: 3},
        configure: async (device, coordinatorEndpoint) => {
            const endpoint = device.getEndpoint(1);
            await bind(endpoint, coordinatorEndpoint, ['genOnOff', 'genLevelCtrl', 'haElectricalMeasurement']);
            await endpoint.read('haElectricalMeasurement', [
                'acVoltageMultiplier', 'acVoltageDivisor', 'acCurrentMultiplier',
                'acCurrentDivisor', 'acPowerMultiplier', 'acPowerDivisor',
            ]);
            await configureReporting.onOff(endpoint);
            await configureReporting.rmsVoltage(endpoint);
            await configureReporting.rmsCurrent(endpoint);
            await configureReporting.activePower(endpoint);
        },
    },

    // Blaupunkt
    {
        zigbeeModel: ['SCM-R_00.00.03.15TC', 'SCM_00.00.03.14TC'],
        model: 'SCM-S1',
        vendor: 'Blaupunkt',
        description: 'Roller shutter',
        supports: 'open/close',
        fromZigbee: [fz.cover_position_via_brightness, fz.cover_state_via_onoff],
        toZigbee: [tz.cover_position_via_brightness, tz.cover_open_close_via_brightness],
    },

    // Lupus
    {
        zigbeeModel: ['SCM_00.00.03.11TC'],
        model: '12031',
        vendor: 'Lupus',
        description: 'Roller shutter',
        supports: 'open/close',
        fromZigbee: [fz.cover_position_via_brightness, fz.cover_state_via_onoff],
        toZigbee: [tz.cover_position_via_brightness, tz.cover_open_close_via_brightness],
    },
    {
        zigbeeModel: ['PSMP5_00.00.03.11TC'],
        model: '12050',
        vendor: 'Lupus',
        description: 'LUPUSEC mains socket with power meter',
        supports: 'on/off, power measurement',
        fromZigbee: [fz.on_off, fz.bitron_power],
        toZigbee: [tz.on_off],
        meta: {configureKey: 1},
        configure: async (device, coordinatorEndpoint) => {
            const endpoint = device.getEndpoint(1);
            await bind(endpoint, coordinatorEndpoint, ['genOnOff']);
            await configureReporting.instantaneousDemand(endpoint);
        },
    },

    // Climax
    {
        zigbeeModel: ['PSS_00.00.00.15TC'],
        model: 'PSS-23ZBS',
        vendor: 'Climax',
        description: 'Power plug',
        supports: 'on/off',
        fromZigbee: [fz.on_off],
        toZigbee: [tz.on_off],
    },
    {
        zigbeeModel: ['SCM-3_00.00.03.15'],
        model: 'SCM-5ZBS',
        vendor: 'Climax',
        description: 'Roller shutter',
        supports: 'open/close',
        fromZigbee: [fz.cover_position_via_brightness, fz.cover_state_via_onoff],
        toZigbee: [tz.cover_position_via_brightness, tz.cover_open_close_via_brightness],
    },
    {
        zigbeeModel: ['PSM_00.00.00.35TC'],
        model: 'PSM-29ZBSR',
        vendor: 'Climax',
        description: 'Power plug',
        supports: 'on/off',
        fromZigbee: [fz.on_off],
        toZigbee: [tz.on_off],
    },

    // HEIMAN
    {
        zigbeeModel: ['CO_V15'],
        model: 'HS1CA-M',
        description: 'Smart carbon monoxide sensor',
        supports: 'carbon monoxide',
        vendor: 'HEIMAN',
        fromZigbee: [fz.heiman_carbon_monoxide, fz.battery_200],
        toZigbee: [],
        meta: {configureKey: 1},
        configure: async (device, coordinatorEndpoint) => {
            const endpoint = device.getEndpoint(1);
            await bind(endpoint, coordinatorEndpoint, ['genPowerCfg']);
            await configureReporting.batteryPercentageRemaining(endpoint);
            await configureReporting.batteryAlarmState(endpoint);
        },
    },
    {
        zigbeeModel: ['PIRSensor-N'],
        model: 'HS3MS',
        vendor: 'HEIMAN',
        description: 'Smart motion sensor',
        supports: 'occupancy',
        fromZigbee: [fz.iaszone_occupancy_1],
        toZigbee: [],
    },
    {
        zigbeeModel: ['SmartPlug'],
        model: 'HS2SK',
        description: 'Smart metering plug',
        supports: 'on/off, power measurement',
        vendor: 'HEIMAN',
        fromZigbee: [fz.on_off, fz.HS2SK_SKHMP30I1_power],
        toZigbee: [tz.on_off],
        meta: {configureKey: 3},
        configure: async (device, coordinatorEndpoint) => {
            const endpoint = device.getEndpoint(1);
            await bind(endpoint, coordinatorEndpoint, ['genOnOff', 'haElectricalMeasurement']);
            await configureReporting.onOff(endpoint);
            await configureReporting.rmsVoltage(endpoint);
            await configureReporting.rmsCurrent(endpoint);
            await configureReporting.activePower(endpoint);
        },
    },
    {
        zigbeeModel: [
            'SMOK_V16',
            'b5db59bfd81e4f1f95dc57fdbba17931',
            'SMOK_YDLV10',
            'SmokeSensor-EM',
            'FB56-SMF02HM1.4',
        ],
        model: 'HS1SA-M',
        vendor: 'HEIMAN',
        description: 'Smoke detector',
        supports: 'smoke',
        fromZigbee: [
            fz.heiman_smoke,
            fz.battery_200,
            fz.heiman_smoke_enrolled,

        ],
        toZigbee: [],
        meta: {configureKey: 1},
        configure: async (device, coordinatorEndpoint) => {
            const endpoint = device.getEndpoint(1);
            await bind(endpoint, coordinatorEndpoint, ['genPowerCfg']);
            await configureReporting.batteryPercentageRemaining(endpoint);
            await configureReporting.batteryAlarmState(endpoint);
        },
    },
    {
        zigbeeModel: ['SmokeSensor-N', 'SmokeSensor-N-3.0'],
        model: 'HS3SA',
        vendor: 'HEIMAN',
        description: 'Smoke detector',
        supports: 'smoke',
        fromZigbee: [fz.heiman_smoke, fz.battery_200],
        toZigbee: [],
        meta: {configureKey: 1},
        configure: async (device, coordinatorEndpoint) => {
            const endpoint = device.getEndpoint(1);
            await bind(endpoint, coordinatorEndpoint, ['genPowerCfg']);
            await configureReporting.batteryPercentageRemaining(endpoint);
        },
    },
    {
        zigbeeModel: ['GASSensor-N'],
        model: 'HS3CG',
        vendor: 'HEIMAN',
        description: 'Combustible gas sensor',
        supports: 'gas',
        fromZigbee: [fz.ias_gas_alarm_1],
        toZigbee: [],
    },
    {
        zigbeeModel: ['GASSensor-EN'],
        model: 'HS1CG-M',
        vendor: 'HEIMAN',
        description: 'Combustible gas sensor',
        supports: 'gas',
        fromZigbee: [fz.ias_gas_alarm_1],
        toZigbee: [],
    },
    {
        zigbeeModel: ['GAS_V15'],
        model: 'HS1CG_M',
        vendor: 'HEIMAN',
        description: 'Combustible gas sensor',
        supports: 'gas',
        fromZigbee: [fz.ias_gas_alarm_2],
        toZigbee: [],
    },
    {
        zigbeeModel: ['DoorSensor-N'],
        model: 'HS1DS/HS3DS',
        vendor: 'HEIMAN',
        description: 'Door sensor',
        supports: 'contact',
        fromZigbee: [fz.ias_contact_alarm_1],
        toZigbee: [],
    },
    {
        zigbeeModel: ['DOOR_TPV13'],
        model: 'HEIMAN-M1',
        vendor: 'HEIMAN',
        description: 'Door sensor',
        supports: 'contact',
        fromZigbee: [fz.ias_contact_alarm_1],
        toZigbee: [],
    },
    {
        zigbeeModel: ['DoorSensor-EM'],
        model: 'HS1DS-E',
        vendor: 'HEIMAN',
        description: 'Door sensor',
        supports: 'contact',
        fromZigbee: [fz.ias_contact_alarm_1],
        toZigbee: [],
    },
    {
        zigbeeModel: ['WaterSensor-N'],
        model: 'HS1WL/HS3WL',
        vendor: 'HEIMAN',
        description: 'Water leakage sensor',
        supports: 'water leak',
        fromZigbee: [fz.ias_water_leak_alarm_1],
        toZigbee: [],
    },
    {
        zigbeeModel: ['WaterSensor-EM'],
        model: 'HS1-WL-E',
        vendor: 'HEIMAN',
        description: 'Water leakage sensor',
        supports: 'water leak',
        fromZigbee: [fz.ias_water_leak_alarm_1],
        toZigbee: [],
    },
    {
        zigbeeModel: ['RC_V14', 'RC-EM'],
        model: 'HS1RC-M',
        vendor: 'HEIMAN',
        description: 'Smart remote controller',
        supports: 'action',
        fromZigbee: [
            fz.battery_200,
            fz.heiman_smart_controller_armmode, fz.heiman_smart_controller_emergency,
        ],
        toZigbee: [],
    },
    {
        zigbeeModel: ['COSensor-EM', 'COSensor-N'],
        model: 'HS1CA-E',
        vendor: 'HEIMAN',
        description: 'Smart carbon monoxide sensor',
        supports: 'carbon monoxide',
        fromZigbee: [fz.heiman_carbon_monoxide, fz.battery_200],
        toZigbee: [],
        meta: {configureKey: 1},
        configure: async (device, coordinatorEndpoint) => {
            const endpoint = device.getEndpoint(1);
            await bind(endpoint, coordinatorEndpoint, ['genPowerCfg']);
            await configureReporting.batteryPercentageRemaining(endpoint);
            await configureReporting.batteryAlarmState(endpoint);
        },
    },
    {
        zigbeeModel: ['WarningDevice'],
        model: 'HS2WD-E',
        vendor: 'HEIMAN',
        description: 'Smart siren',
        supports: 'warning',
        fromZigbee: [fz.battery_200],
        toZigbee: [tz.warning],
        meta: {configureKey: 1},
        configure: async (device, coordinatorEndpoint) => {
            const endpoint = device.getEndpoint(1);
            await bind(endpoint, coordinatorEndpoint, ['genPowerCfg']);
            await configureReporting.batteryPercentageRemaining(endpoint);
        },
    },
    {
        zigbeeModel: ['SOHM-I1'],
        model: 'SOHM-I1',
        vendor: 'HEIMAN',
        description: 'Door contact sensor',
        supports: 'contact',
        fromZigbee: [fz.ias_contact_alarm_1],
        toZigbee: [],
    },
    {
        zigbeeModel: ['SWHM-I1'],
        model: 'SWHM-I1',
        vendor: 'HEIMAN',
        description: 'Water leakage sensor',
        supports: 'water leak',
        fromZigbee: [fz.ias_water_leak_alarm_1],
        toZigbee: [],
    },
    {
        zigbeeModel: ['SMHM-I1'],
        model: 'SMHM-I1',
        vendor: 'HEIMAN',
        description: 'Smart motion sensor',
        supports: 'occupancy',
        fromZigbee: [fz.iaszone_occupancy_1],
        toZigbee: [],
    },
    {
        zigbeeModel: ['SKHMP30-I1'],
        model: 'SKHMP30-I1',
        description: 'Smart metering plug',
        supports: 'on/off, power measurement',
        vendor: 'HEIMAN',
        fromZigbee: [fz.on_off, fz.HS2SK_SKHMP30I1_power],
        toZigbee: [tz.on_off],
        meta: {configureKey: 3},
        configure: async (device, coordinatorEndpoint) => {
            const endpoint = device.getEndpoint(1);
            await bind(endpoint, coordinatorEndpoint, ['genOnOff', 'haElectricalMeasurement']);
            await configureReporting.onOff(endpoint);
            await configureReporting.rmsVoltage(endpoint);
            await configureReporting.rmsCurrent(endpoint);
            await configureReporting.activePower(endpoint);
        },
    },

    // Oujiabao
    {
        zigbeeModel: ['OJB-CR701-YZ'],
        model: 'CR701-YZ',
        vendor: 'Oujiabao',
        description: 'Gas and carbon monoxide alarm',
        supports: 'gas and carbon monoxide',
        fromZigbee: [fz.OJBCR701YZ_statuschange],
        toZigbee: [],
    },

    // Calex
    {
        zigbeeModel: ['EC-Z3.0-CCT'],
        model: '421786',
        vendor: 'Calex',
        description: 'LED A60 Zigbee GLS-lamp',
        extend: generic.light_onoff_brightness,
    },
    {
        zigbeeModel: ['EC-Z3.0-RGBW'],
        model: '421792',
        vendor: 'Calex',
        description: 'LED A60 Zigbee RGB lamp',
        extend: generic.light_onoff_brightness_colortemp_colorxy,
    },

    // EcoSmart
    {
        zigbeeModel: ['Ecosmart-ZBT-A19-CCT-Bulb'],
        model: 'A9A19A60WESDZ02',
        vendor: 'EcoSmart',
        description: 'Tuneable white (A19)',
        extend: generic.light_onoff_brightness_colortemp,
    },
    {
        zigbeeModel: ['zhaRGBW'],
        model: 'D1821',
        vendor: 'EcoSmart',
        description: 'A19 RGB bulb',
        extend: generic.light_onoff_brightness_colortemp_colorxy,
    },
    {
        // eslint-disable-next-line
        zigbeeModel: ['\u0000\u0002\u0000\u0004\u0000\f^I\u0000\u0000\u0000\u0000\u0000\u0000\u0000\u0000\u0000\u0000\u0000\u0000\u0000\u0000\u0000\u0000\u0000\u0000\u0000\u0000\u0000\u0000\u0000\u000e','\u0000\u0002\u0000\u0004^��&\u0000\u0000\u0000\u0000\u0000\u0000\u0000\u0000\u0000\u0000\u0000\u0000\u0000\u0000\u0000\u0000\u0000\u0000\u0000\u0000\u0000\u0000\u0000\u000e'],
        model: 'D1531',
        vendor: 'EcoSmart',
        description: 'A19 bright white bulb',
        extend: generic.light_onoff_brightness,
    },
    {
        // eslint-disable-next-line
        zigbeeModel: ['\u0000\u0002\u0000\u0004\u0012 �P\u0000\u0000\u0000\u0000\u0000\u0000\u0000\u0000\u0000\u0000\u0000\u0000\u0000\u0000\u0000\u0000\u0000\u0000\u0000\u0000\u0000\u0000\u0000\u000e'],
        model: 'D1532',
        vendor: 'EcoSmart',
        description: 'A19 soft white bulb',
        extend: generic.light_onoff_brightness,
    },
    {
        zigbeeModel: ['zhaTunW'],
        model: 'D1542',
        vendor: 'EcoSmart',
        description: 'GU10 adjustable white bulb',
        extend: generic.light_onoff_brightness_colortemp,
    },
    {
        // eslint-disable-next-line
        zigbeeModel: ['\u0000\u0002\u0000\u0004\u0000\f]�\u0000\u0000\u0000\u0000\u0000\u0000\u0000\u0000\u0000\u0000\u0000\u0000\u0000\u0000\u0000\u0000\u0000\u0000\u0000\u0000\u0000\u0000\u0000\u000e', '\u0000\u0002\u0000\u0004\"�T\u0004\u0000\u0000\u0000\u0000\u0000\u0000\u0000\u0000\u0000\u0000\u0000\u0000\u0000\u0000\u0000\u0000\u0000\u0000\u0000\u0000\u0000\u0000\u0000\u000e', '\u0000\u0002\u0000\u0004\u0000\f^�\u0000\u0000\u0000\u0000\u0000\u0000\u0000\u0000\u0000\u0000\u0000\u0000\u0000\u0000\u0000\u0000\u0000\u0000\u0000\u0000\u0000\u0000\u0000\u000e'],
        model: 'D1533',
        vendor: 'EcoSmart',
        description: 'PAR20 bright white bulb',
        extend: generic.light_onoff_brightness,
    },

    // Airam
    {
        zigbeeModel: ['ZBT-DimmableLight'],
        model: '4713407',
        vendor: 'Airam',
        description: 'LED OP A60 ZB 9W/827 E27',
        extend: generic.light_onoff_brightness,
        meta: {configureKey: 2},
        configure: async (device, coordinatorEndpoint) => {
            const endpoint = device.getEndpoint(1);
            await bind(endpoint, coordinatorEndpoint, ['genOnOff', 'genLevelCtrl']);
            await configureReporting.onOff(endpoint);
            const payload = [{
                attribute: 'currentLevel',
                minimumReportInterval: 300,
                maximumReportInterval: repInterval.HOUR,
                reportableChange: 1,
            }];
            await endpoint.configureReporting('genLevelCtrl', payload);
        },
    },
    {
        zigbeeModel: ['ZBT-Remote-EU-DIMV1A2'],
        model: 'AIRAM-CTR.U',
        vendor: 'Airam',
        description: 'CTR.U remote',
        supports: 'on/off, brightness up/down and click/hold/release',
        fromZigbee: [
            fz.genOnOff_cmdOn, fz.genOnOff_cmdOff, fz.CTR_U_brightness_updown_click,
            fz.CTR_U_brightness_updown_hold, fz.CTR_U_brightness_updown_release, fz.CTR_U_scene,
            fz.ignore_basic_report,
        ],
        toZigbee: [],
    },

    // Paul Neuhaus
    {
        zigbeeModel: ['NLG-CCT light '],
        model: '100.424.11',
        vendor: 'Paul Neuhaus',
        description: 'Q-INIGO LED ceiling light',
        extend: generic.light_onoff_brightness_colortemp,
    },
    {
        zigbeeModel: ['Neuhaus NLG-TW light'],
        model: '100.469.65',
        vendor: 'Paul Neuhaus',
        description: 'Q-INIGO, LED panel, Smart-Home RGB',
        extend: generic.light_onoff_brightness_colortemp,
    },
    {
        zigbeeModel: ['NLG-RGBW light '],
        model: '100.110.39',
        vendor: 'Paul Neuhaus',
        description: 'Q-FLAG LED Panel, Smart-Home RGBW',
        extend: generic.light_onoff_brightness_colortemp_colorxy,
    },
    {
        zigbeeModel: ['NLG-plug '],
        model: '100.425.90',
        vendor: 'Paul Neuhaus',
        description: 'Q-PLUG adapter plug with night orientation light',
        supports: 'on/off',
        fromZigbee: [fz.on_off],
        toZigbee: [tz.on_off],
    },

    // iCasa
    {
        zigbeeModel: ['ICZB-IW11D'],
        model: 'ICZB-IW11D',
        vendor: 'iCasa',
        description: 'Zigbee 3.0 Dimmer',
        extend: generic.light_onoff_brightness,
    },
    {
        zigbeeModel: ['ICZB-IW11SW'],
        model: 'ICZB-IW11SW',
        vendor: 'iCasa',
        description: 'Zigbee 3.0 Switch',
        supports: 'on/off',
        fromZigbee: [fz.on_off],
        toZigbee: [tz.on_off],
    },
    {
        zigbeeModel: ['ICZB-KPD18S'],
        model: 'ICZB-KPD18S',
        vendor: 'iCasa',
        description: 'Zigbee 3.0 Keypad Pulse 8S',
        supports: 'click',
        fromZigbee: [fz.scenes_recall_click, fz.genOnOff_cmdOn, fz.genOnOff_cmdOff],
        toZigbee: [],
    },
    {
        zigbeeModel: ['ICZB-FC'],
        model: 'ICZB-B1FC60/B3FC64/B2FC95/B2FC125',
        vendor: 'iCasa',
        description: 'Zigbee 3.0 Filament Lamp 60/64/95/125 mm, 806 lumen, dimmable, clear',
        extend: generic.light_onoff_brightness_colortemp,
    },

    // Busch-Jaeger
    {
        zigbeeModel: ['PU01'],
        model: '6717-84',
        vendor: 'Busch-Jaeger',
        description: 'Adaptor plug',
        supports: 'on/off',
        fromZigbee: [fz.on_off],
        toZigbee: [tz.on_off],
    },

    // Müller Licht
    {
        zigbeeModel: ['ZBT-ExtendedColor'],
        model: '404000/404005/404012',
        vendor: 'Müller Licht',
        description: 'Tint LED bulb GU10/E14/E27 350/470/806 lumen, dimmable, color, opal white',
        supports: generic.light_onoff_brightness_colortemp_colorxy.supports,
        fromZigbee: generic.light_onoff_brightness_colortemp_colorxy.fromZigbee,
        toZigbee: generic.light_onoff_brightness_colortemp_colorxy.toZigbee.concat([tz.tint_scene]),
    },
    {
        zigbeeModel: ['ZBT-ColorTemperature'],
        model: '404006/404008/404004',
        vendor: 'Müller Licht',
        description: 'Tint LED bulb GU10/E14/E27 350/470/806 lumen, dimmable, opal white',
        supports: generic.light_onoff_brightness_colortemp.supports,
        fromZigbee: generic.light_onoff_brightness_colortemp.fromZigbee,
        toZigbee: generic.light_onoff_brightness_colortemp.toZigbee.concat([tz.tint_scene]),
    },
    {
        zigbeeModel: ['RGBW Lighting'],
        model: '44435',
        vendor: 'Müller Licht',
        description: 'Tint LED Stripe, color, opal white',
        supports: generic.light_onoff_brightness_colortemp_colorxy.supports,
        fromZigbee: generic.light_onoff_brightness_colortemp_colorxy.fromZigbee,
        toZigbee: generic.light_onoff_brightness_colortemp_colorxy.toZigbee.concat([tz.tint_scene]),
    },
    {
        zigbeeModel: ['RGB-CCT'],
        model: '404028',
        vendor: 'Müller Licht',
        description: 'Tint LED Panel, color, opal white',
        supports: generic.light_onoff_brightness_colortemp_colorxy.supports,
        fromZigbee: generic.light_onoff_brightness_colortemp_colorxy.fromZigbee,
        toZigbee: generic.light_onoff_brightness_colortemp_colorxy.toZigbee.concat([tz.tint_scene]),
    },
    {
        zigbeeModel: ['ZBT-Remote-ALL-RGBW'],
        model: 'MLI-404011',
        description: 'Tint remote control',
        supports: 'toggle, brightness, other buttons are not supported yet!',
        vendor: 'Müller Licht',
        fromZigbee: [
            fz.tint404011_on, fz.tint404011_off, fz.cmdToggle, fz.tint404011_brightness_updown_click,
            fz.tint404011_move_to_color_temp, fz.tint404011_move_to_color, fz.tint404011_scene,
            fz.tint404011_brightness_updown_release, fz.tint404011_brightness_updown_hold,
        ],
        toZigbee: [],
    },
    {
        zigbeeModel: ['tint Smart Switch'],
        model: '404021',
        description: 'Tint smart switch',
        supports: 'on/off',
        vendor: 'Müller Licht',
        fromZigbee: [fz.on_off],
        toZigbee: [tz.on_off],
    },

    // Salus
    {
        zigbeeModel: ['SP600'],
        model: 'SP600',
        vendor: 'Salus',
        description: 'Smart plug',
        supports: 'on/off, power measurement',
        fromZigbee: [fz.on_off, fz.SP600_power],
        toZigbee: [tz.on_off],
        meta: {configureKey: 3},
        configure: async (device, coordinatorEndpoint) => {
            const endpoint = device.getEndpoint(9);
            await bind(endpoint, coordinatorEndpoint, ['genOnOff', 'seMetering']);
            await configureReporting.onOff(endpoint);
            await configureReporting.instantaneousDemand(endpoint);
            await configureReporting.currentSummDelivered(endpoint);
            await endpoint.read('seMetering', ['multiplier', 'divisor']);
        },
    },

    // AduroSmart
    {
        zigbeeModel: ['ZLL-ExtendedColo'],
        model: '81809',
        vendor: 'AduroSmart',
        description: 'ERIA colors and white shades smart light bulb A19',
        extend: generic.light_onoff_brightness_colortemp_colorxy,
        endpoint: (device) => {
            return {
                'default': 2,
            };
        },
    },
    {
        zigbeeModel: ['Adurolight_NCC'],
        model: '81825',
        vendor: 'AduroSmart',
        description: 'ERIA smart wireless dimming switch',
        supports: 'on, off, up, down',
        fromZigbee: [fz.eria_81825_on, fz.eria_81825_off, fz.eria_81825_updown],
        toZigbee: [],
        meta: {configureKey: 1},
        configure: async (device, coordinatorEndpoint) => {
            const endpoint = device.getEndpoint(1);
            await bind(endpoint, coordinatorEndpoint, ['genOnOff', 'genLevelCtrl']);
        },
    },

    // Eurotronic
    {
        zigbeeModel: ['SPZB0001'],
        model: 'SPZB0001',
        vendor: 'Eurotronic',
        description: 'Spirit Zigbee wireless heater thermostat',
        supports: 'temperature, heating system control',
        fromZigbee: [
            fz.eurotronic_thermostat,
            fz.battery_percentage_remaining,
        ],
        toZigbee: [
            tz.thermostat_occupied_heating_setpoint, tz.thermostat_unoccupied_heating_setpoint,
            tz.thermostat_local_temperature_calibration, tz.eurotronic_thermostat_system_mode,
            tz.eurotronic_host_flags, tz.eurotronic_error_status, tz.thermostat_setpoint_raise_lower,
            tz.thermostat_control_sequence_of_operation, tz.thermostat_remote_sensing,
            tz.eurotronic_current_heating_setpoint, tz.eurotronic_trv_mode, tz.eurotronic_valve_position,
            tz.thermostat_local_temperature,
        ],
        meta: {configureKey: 3},
        configure: async (device, coordinatorEndpoint) => {
            const endpoint = device.getEndpoint(1);
            const options = {manufacturerCode: 4151};
            await bind(endpoint, coordinatorEndpoint, ['genPowerCfg', 'hvacThermostat']);
            await configureReporting.thermostatTemperature(endpoint, 0, repInterval.MINUTES_10, 25);
            await configureReporting.thermostatPIHeatingDemand(endpoint, 0, repInterval.MINUTES_10, 1);
            await configureReporting.thermostatOccupiedHeatingSetpoint(endpoint, 0, repInterval.MINUTES_10, 25);
            await configureReporting.thermostatUnoccupiedHeatingSetpoint(endpoint, 0, repInterval.MINUTES_10, 25);
            await endpoint.configureReporting('hvacThermostat', [{
                attribute: {ID: 0x4003, type: 41},
                minimumReportInterval: 0,
                maximumReportInterval: repInterval.MINUTES_10,
                reportableChange: 25,
            }], options);
            await endpoint.configureReporting('hvacThermostat', [{
                attribute: {ID: 0x4008, type: 34},
                minimumReportInterval: 0,
                maximumReportInterval: repInterval.HOUR,
                reportableChange: 1,
            }], options);
        },
    },

    // Livolo
    {
        zigbeeModel: ['TI0001          '],
        model: 'TI0001',
        description:
            'Zigbee switch (1 and 2 gang) ' +
            '[work in progress](https://github.com/Koenkk/zigbee2mqtt/issues/592)',
        vendor: 'Livolo',
        supports: 'on/off',
        fromZigbee: [fz.livolo_switch_state, fz.livolo_switch_state_raw],
        toZigbee: [tz.livolo_switch_on_off],
        endpoint: (device) => {
            return {'left': 6, 'right': 6};
        },
        meta: {configureKey: 1},
        configure: async (device, coordinatorEndpoint) => {
            const endpoint = device.getEndpoint(6);
            await endpoint.command('genOnOff', 'toggle', {}, {});
        },
        onEvent: async (type, data, device) => {
            if (['start', 'deviceAnnounce'].includes(type)) {
                const endpoint = device.getEndpoint(6);
                await endpoint.command('genOnOff', 'toggle', {}, {});
            }
        },
    },

    // Bosch
    {
        zigbeeModel: [
            'RFDL-ZB', 'RFDL-ZB-EU', 'RFDL-ZB-H', 'RFDL-ZB-K', 'RFDL-ZB-CHI', 'RFDL-ZB-MS', 'RFDL-ZB-ES', 'RFPR-ZB',
            'RFPR-ZB-EU', 'RFPR-ZB-CHI', 'RFPR-ZB-ES', 'RFPR-ZB-MS',
        ],
        model: 'RADON TriTech ZB',
        vendor: 'Bosch',
        description: 'Wireless motion detector',
        supports: 'occupancy and temperature',
        fromZigbee: [fz.temperature, fz.battery_3V, fz.iaszone_occupancy_1],
        toZigbee: [],
        meta: {configureKey: 1},
        configure: async (device, coordinatorEndpoint) => {
            const endpoint = device.getEndpoint(1);
            await bind(endpoint, coordinatorEndpoint, ['msTemperatureMeasurement', 'genPowerCfg']);
            await configureReporting.temperature(endpoint);
            await configureReporting.batteryVoltage(endpoint);
        },
    },
    {
        zigbeeModel: ['ISW-ZPR1-WP13'],
        model: 'ISW-ZPR1-WP13',
        vendor: 'Bosch',
        description: 'Motion sensor',
        supports: 'occupancy and temperature',
        fromZigbee: [
            fz.temperature,
            fz.battery_3V, fz.iaszone_occupancy_1,
            fz.ignore_iaszone_report,
        ],
        toZigbee: [],
        meta: {configureKey: 1},
        configure: async (device, coordinatorEndpoint) => {
            const endpoint = device.getEndpoint(5);
            await bind(endpoint, coordinatorEndpoint, ['msTemperatureMeasurement', 'genPowerCfg']);
            await configureReporting.temperature(endpoint);
            await configureReporting.batteryVoltage(endpoint);
        },
    },

    // Immax
    {
        zigbeeModel: ['IM-Z3.0-DIM'],
        model: '07005B',
        vendor: 'Immax',
        description: 'Neo SMART LED E14 5W warm white, dimmable, Zigbee 3.0',
        extend: generic.light_onoff_brightness,
    },
    {
        zigbeeModel: ['IM-Z3.0-RGBW'],
        model: '07004D',
        vendor: 'Immax',
        description: 'Neo SMART LED E27 8,5W color, dimmable, Zigbee 3.0',
        extend: generic.light_onoff_brightness_colortemp_colorxy,
    },

    // Yale
    {
        zigbeeModel: ['YRD446 BLE TSDB'],
        model: 'YRD426NRSC',
        vendor: 'Yale',
        description: 'Assure lock',
        supports: 'lock/unlock, battery',
        fromZigbee: [fz.lock, fz.lock_operation_event, fz.battery_200],
        toZigbee: [tz.generic_lock],
        meta: {configureKey: 1},
        configure: async (device, coordinatorEndpoint) => {
            const endpoint = device.getEndpoint(1);
            await configureReporting.lockState(endpoint);
            await configureReporting.batteryPercentageRemaining(endpoint);
        },
    },
    {
        zigbeeModel: ['YRD226 TSDB'],
        model: 'YRD226HA2619',
        vendor: 'Yale',
        description: 'Assure lock',
        supports: 'lock/unlock, battery',
        fromZigbee: [fz.lock, fz.lock_operation_event, fz.battery_200],
        toZigbee: [tz.generic_lock],
        meta: {options: {disableDefaultResponse: true}, configureKey: 1},
        configure: async (device, coordinatorEndpoint) => {
            const endpoint = device.getEndpoint(1);
            await configureReporting.lockState(endpoint);
            await configureReporting.batteryPercentageRemaining(endpoint);
        },
    },
    {
        zigbeeModel: ['YRD256 TSDB'],
        model: 'YRD256HA20BP',
        vendor: 'Yale',
        description: 'Assure lock SL',
        supports: 'lock/unlock, battery',
        fromZigbee: [
            fz.lock,
            fz.lock_operation_event,
            fz.battery_200,

        ],
        toZigbee: [tz.generic_lock],
        meta: {configureKey: 1},
        configure: async (device, coordinatorEndpoint) => {
            const endpoint = device.getEndpoint(1);
            await configureReporting.lockState(endpoint);
            await configureReporting.batteryPercentageRemaining(endpoint);
        },
    },
    {
        zigbeeModel: ['iZBModule01'],
        model: 'YMF40',
        vendor: 'Yale',
        description: 'Real living lock',
        supports: 'lock/unlock, battery',
        fromZigbee: [fz.lock_operation_event, fz.battery_200],
        toZigbee: [tz.generic_lock],
        meta: {options: {disableDefaultResponse: true}, configureKey: 2},
        configure: async (device, coordinatorEndpoint) => {
            const endpoint = device.getEndpoint(1);
            await bind(endpoint, coordinatorEndpoint, ['closuresDoorLock', 'genPowerCfg']);
            await configureReporting.lockState(endpoint);
            await configureReporting.batteryPercentageRemaining(endpoint);
        },
    },
    {
        zigbeeModel: ['YRD210 PB DB'],
        model: 'YRD210-HA-605',
        vendor: 'Yale',
        description: 'Real living keyless push button deadbolt lock',
        supports: 'lock/unlock, battery',
        fromZigbee: [fz.lock, fz.lock_operation_event, fz.battery_200],
        toZigbee: [tz.generic_lock],
        meta: {options: {disableDefaultResponse: true}, configureKey: 1},
        configure: async (device, coordinatorEndpoint) => {
            const endpoint = device.getEndpoint(1);
            await bind(endpoint, coordinatorEndpoint, ['closuresDoorLock', 'genPowerCfg']);
            await configureReporting.lockState(endpoint);
            await configureReporting.batteryPercentageRemaining(endpoint);
        },
    },
    {
        zigbeeModel: ['YRD226/246 TSDB'],
        model: 'YRD226/246 TSDB',
        vendor: 'Yale',
        description: 'Assure lock',
        supports: 'lock/unlock, battery',
        fromZigbee: [fz.lock, fz.battery_percentage_remaining, fz.lock_operation_event],
        toZigbee: [tz.generic_lock],
        meta: {configureKey: 1},
        configure: async (device, coordinatorEndpoint) => {
            const endpoint = device.getEndpoint(1);
            await configureReporting.lockState(endpoint);
            await configureReporting.batteryPercentageRemaining(endpoint);
        },
    },
    {
        zigbeeModel: ['YRD220/240 TSDB'],
        model: 'YRD220/240 TSDB',
        vendor: 'Yale',
        description: 'Lockwood keyless push button deadbolt lock',
        supports: 'lock/unlock, battery',
        fromZigbee: [fz.lock, fz.lock_operation_event, fz.generic_battery],
        toZigbee: [tz.generic_lock],
        meta: {options: {disableDefaultResponse: true}, configureKey: 1},
        configure: async (device, coordinatorEndpoint) => {
            const endpoint = device.getEndpoint(1);
            await bind(endpoint, coordinatorEndpoint, ['closuresDoorLock', 'genPowerCfg']);
            await configureReporting.lockState(endpoint);
            await configureReporting.batteryPercentageRemaining(endpoint);
        },
    },

    // Weiser
    {
        zigbeeModel: ['SMARTCODE_DEADBOLT_10'],
        model: '9GED18000-009',
        vendor: 'Weiser',
        description: 'SmartCode 10',
        supports: 'lock/unlock, battery',
        fromZigbee: [fz.lock, fz.lock_operation_event, fz.battery_200],
        toZigbee: [tz.generic_lock],
        meta: {options: {disableDefaultResponse: true}, configureKey: 2},
        configure: async (device, coordinatorEndpoint) => {
            const endpoint = device.getEndpoint(2);
            await configureReporting.lockState(endpoint);
            await configureReporting.batteryPercentageRemaining(endpoint);
        },
    },
    {
        zigbeeModel: ['SMARTCODE_DEADBOLT_10T'],
        model: '9GED21500-005',
        vendor: 'Weiser',
        description: 'SmartCode 10 Touch',
        supports: 'lock/unlock, battery',
        fromZigbee: [fz.lock, fz.lock_operation_event, fz.battery_200],
        toZigbee: [tz.generic_lock],
        meta: {options: {disableDefaultResponse: true}, configureKey: 2},
        configure: async (device, coordinatorEndpoint) => {
            const endpoint = device.getEndpoint(2);
            await configureReporting.lockState(endpoint);
            await configureReporting.batteryPercentageRemaining(endpoint);
        },
    },

    // Keen Home
    {
        zigbeeModel: [
            'SV01-410-MP-1.0', 'SV01-410-MP-1.1', 'SV01-410-MP-1.4', 'SV01-410-MP-1.5', 'SV01-412-MP-1.0',
            'SV01-610-MP-1.0', 'SV01-612-MP-1.0',
        ],
        model: 'SV01',
        vendor: 'Keen Home',
        description: 'Smart vent',
        supports: 'open, close, position, temperature, pressure, battery',
        fromZigbee: [
            fz.cover_position_via_brightness, fz.temperature,
            fz.generic_battery, fz.keen_home_smart_vent_pressure,
            fz.ignore_onoff_report,
        ],
        toZigbee: [
            tz.cover_open_close_via_brightness,
            tz.cover_position_via_brightness,
        ],
        meta: {configureKey: 1},
        configure: async (device, coordinatorEndpoint) => {
            const endpoint = device.getEndpoint(1);
            const binds = ['genLevelCtrl', 'genPowerCfg', 'msTemperatureMeasurement', 'msPressureMeasurement'];
            await bind(endpoint, coordinatorEndpoint, binds);
            await configureReporting.temperature(endpoint);
            await configureReporting.pressure(endpoint);
            await configureReporting.batteryPercentageRemaining(endpoint);
        },
    },
    {
        zigbeeModel: ['SV02-410-MP-1.3', 'SV02-610-MP-1.3'],
        model: 'SV02',
        vendor: 'Keen Home',
        description: 'Smart vent',
        supports: 'open, close, position, temperature, pressure, battery',
        fromZigbee: [
            fz.cover_position_via_brightness, fz.temperature,
            fz.generic_battery, fz.keen_home_smart_vent_pressure,
            fz.ignore_onoff_report,
        ],
        toZigbee: [
            tz.cover_open_close_via_brightness,
            tz.cover_position_via_brightness,
        ],
        meta: {configureKey: 1},
        configure: async (device, coordinatorEndpoint) => {
            const endpoint = device.getEndpoint(1);
            const binds = ['genLevelCtrl', 'genPowerCfg', 'msTemperatureMeasurement', 'msPressureMeasurement'];
            await bind(endpoint, coordinatorEndpoint, binds);
            await configureReporting.temperature(endpoint);
            await configureReporting.pressure(endpoint);
            await configureReporting.batteryPercentageRemaining(endpoint);
        },
    },

    // AXIS
    {
        zigbeeModel: ['Gear'],
        model: 'GR-ZB01-W',
        vendor: 'AXIS',
        description: 'Gear window shade motor',
        supports: 'open, close, position, battery',
        fromZigbee: [fz.cover_position_via_brightness, fz.generic_battery],
        toZigbee: [tz.cover_open_close_via_brightness, tz.cover_position_via_brightness],
        meta: {configureKey: 1},
        configure: async (device, coordinatorEndpoint) => {
            const endpoint = device.getEndpoint(1);
            await bind(endpoint, coordinatorEndpoint, ['genLevelCtrl', 'genPowerCfg']);
            await configureReporting.brightness(endpoint);
            await configureReporting.batteryPercentageRemaining(endpoint);
        },
    },

    // ELKO
    {
        zigbeeModel: ['ElkoDimmerZHA'],
        model: '316GLEDRF',
        vendor: 'ELKO',
        description: 'ZigBee in-wall smart dimmer',
        supports: 'on/off, brightness',
        fromZigbee: [fz.brightness, fz.on_off],
        toZigbee: [tz.light_onoff_brightness, tz.ignore_transition],
        meta: {options: {disableDefaultResponse: true}, configureKey: 1},
        configure: async (device, coordinatorEndpoint) => {
            const endpoint = device.getEndpoint(1);
            await bind(endpoint, coordinatorEndpoint, ['genOnOff']);
            await configureReporting.onOff(endpoint);
        },
    },

    // LivingWise
    {
        zigbeeModel: ['abb71ca5fe1846f185cfbda554046cce'],
        model: 'LVS-ZB500D',
        vendor: 'LivingWise',
        description: 'ZigBee smart dimmer switch',
        supports: 'on/off, brightness',
        toZigbee: [tz.light_onoff_brightness],
        fromZigbee: [
            fz.on_off, fz.brightness, fz.ignore_light_brightness_report,
            fz.ignore_genIdentify,
        ],
    },
    {
        zigbeeModel: ['545df2981b704114945f6df1c780515a'],
        model: 'LVS-ZB15S',
        vendor: 'LivingWise',
        description: 'ZigBee smart in-wall switch',
        supports: 'on/off',
        toZigbee: [tz.on_off],
        fromZigbee: [fz.on_off, fz.ignore_basic_report],
    },
    {
        zigbeeModel: ['e70f96b3773a4c9283c6862dbafb6a99'],
        model: 'LVS-SM10ZW',
        vendor: 'LivingWise',
        description: 'Door or window contact switch',
        supports: 'contact',
        fromZigbee: [fz.ias_contact_alarm_1],
        toZigbee: [],
    },
    {
        zigbeeModel: ['895a2d80097f4ae2b2d40500d5e03dcc'],
        model: 'LVS-SN10ZW_SN11',
        vendor: 'LivingWise',
        description: 'Occupancy sensor',
        supports: 'occupancy',
        fromZigbee: [fz.battery_200, fz.iaszone_occupancy_1_with_timeout],
        toZigbee: [],
    },
    {
        zigbeeModel: ['55e0fa5cdb144ba3a91aefb87c068cff'],
        model: 'LVS-ZB15R',
        vendor: 'LivingWise',
        description: 'Zigbee smart outlet',
        supports: 'on/off',
        fromZigbee: [fz.on_off, fz.ignore_basic_report],
        toZigbee: [tz.on_off],
    },
    {
        zigbeeModel: ['75d430d66c164c26ac8601c05932dc94'],
        model: 'LVS-SC7',
        vendor: 'LivingWise',
        description: 'Scene controller ',
        supports: 'action',
        fromZigbee: [fz.orvibo_raw2],
        toZigbee: [],
    },

    // Stelpro
    {
        zigbeeModel: ['ST218'],
        model: 'ST218',
        vendor: 'Stelpro',
        description: 'Built-in electronic thermostat',
        supports: 'temperature ',
        fromZigbee: [fz.thermostat_att_report],
        toZigbee: [
            tz.thermostat_local_temperature, tz.thermostat_occupied_heating_setpoint,
        ],
        meta: {configureKey: 1},
        configure: async (device, coordinatorEndpoint) => {
            const endpoint = device.getEndpoint(25);
            const binds = [
                'genBasic', 'genIdentify', 'genGroups', 'hvacThermostat', 'hvacUserInterfaceCfg',
                'msTemperatureMeasurement',
            ];
            await bind(endpoint, coordinatorEndpoint, binds);
            await configureReporting.thermostatTemperature(endpoint);
        },
    },
    {
        zigbeeModel: ['STZB402+', 'STZB402'],
        model: 'STZB402',
        vendor: 'Stelpro',
        description: 'Ki, line-voltage thermostat',
        supports: 'temperature',
        fromZigbee: [
            fz.thermostat_att_report,
            fz.stelpro_thermostat,
            fz.hvac_user_interface,
        ],
        toZigbee: [
            tz.thermostat_local_temperature,
            tz.thermostat_occupancy,
            tz.thermostat_occupied_heating_setpoint,
            tz.thermostat_temperature_display_mode,
            tz.thermostat_keypad_lockout,
            tz.thermostat_system_mode,
            tz.thermostat_running_state,
            tz.stelpro_thermostat_outdoor_temperature,
        ],
        meta: {configureKey: 1},
        configure: async (device, coordinatorEndpoint) => {
            const endpoint = device.getEndpoint(25);
            const binds = [
                'genBasic',
                'genIdentify',
                'genGroups',
                'hvacThermostat',
                'hvacUserInterfaceCfg',
                'msTemperatureMeasurement',
            ];
            await bind(endpoint, coordinatorEndpoint, binds);

            // Those exact parameters (min/max/change) are required for reporting to work with Stelpro Ki
            await configureReporting.thermostatTemperature(endpoint, 10, 60, 50);
            await configureReporting.thermostatOccupiedHeatingSetpoint(endpoint, 1, 0, 50);
            await configureReporting.thermostatSystemMode(endpoint, 1, 0);
            await configureReporting.thermostatPIHeatingDemand(endpoint, 1, 900, 5);
            await configureReporting.thermostatKeypadLockMode(endpoint, 1, 0);

            await endpoint.configureReporting('hvacThermostat', [{
                attribute: 'StelproSystemMode', // cluster 0x0201 attribute 0x401c
                minimumReportInterval: 1,
                maximumReportInterval: 0,
            }]);
        },
    },
    {
        zigbeeModel: ['MaestroStat'],
        model: 'SMT402',
        vendor: 'Stelpro',
        description: 'Maestro, line-voltage thermostat',
        supports: 'temperature, humidity, outdoor temp display',
        fromZigbee: [
            fz.thermostat_att_report,
            fz.stelpro_thermostat,
            fz.hvac_user_interface,
            fz.humidity,
        ],
        toZigbee: [
            tz.thermostat_local_temperature,
            tz.thermostat_occupancy,
            tz.thermostat_occupied_heating_setpoint,
            tz.thermostat_temperature_display_mode,
            tz.thermostat_keypad_lockout,
            tz.thermostat_system_mode,
            tz.thermostat_running_state,
            tz.stelpro_thermostat_outdoor_temperature,
        ],
        meta: {configureKey: 1},
        configure: async (device, coordinatorEndpoint) => {
            const endpoint = device.getEndpoint(25);
            const binds = [
                'genBasic',
                'genIdentify',
                'genGroups',
                'hvacThermostat',
                'hvacUserInterfaceCfg',
                'msTemperatureMeasurement',
            ];
            await bind(endpoint, coordinatorEndpoint, binds);

            // Those exact parameters (min/max/change) are required for reporting to work with Stelpro Maestro
            await configureReporting.thermostatTemperature(endpoint, 10, 60, 50);
            await configureReporting.humidity(endpoint, 10, 300, 1);
            await configureReporting.thermostatOccupiedHeatingSetpoint(endpoint, 1, 0, 50);
            await configureReporting.thermostatSystemMode(endpoint, 1, 0);
            await configureReporting.thermostatPIHeatingDemand(endpoint, 1, 900, 5);
            await configureReporting.thermostatKeypadLockMode(endpoint, 1, 0);

            await endpoint.configureReporting('hvacThermostat', [{
                attribute: 'StelproSystemMode', // cluster 0x0201 attribute 0x401c
                minimumReportInterval: 1,
                maximumReportInterval: 0,
            }]);
        },
    },

    // Nyce
    {
        zigbeeModel: ['3011'],
        model: 'NCZ-3011-HA',
        vendor: 'Nyce',
        description: 'Door/window sensor',
        supports: 'motion, humidity and temperature',
        fromZigbee: [
            fz.ignore_basic_report,
            fz.ignore_genIdentify, fz.ignore_poll_ctrl,
            fz.generic_battery, fz.ignore_iaszone_report,
            fz.iaszone_occupancy_2, fz.ias_contact_alarm_1,
        ],
        toZigbee: [],
    },
    {
        zigbeeModel: ['3043'],
        model: 'NCZ-3043-HA',
        vendor: 'Nyce',
        description: 'Ceiling motion sensor',
        supports: 'motion, humidity and temperature',
        fromZigbee: [
            fz.occupancy, fz.humidity, fz.temperature, fz.ignore_basic_report,
            fz.ignore_genIdentify, fz.ignore_poll_ctrl,
            fz.generic_battery, fz.ignore_iaszone_report,
            fz.iaszone_occupancy_2,
        ],
        toZigbee: [],
    },
    {
        zigbeeModel: ['3041'],
        model: 'NCZ-3041-HA',
        vendor: 'Nyce',
        description: 'Wall motion sensor',
        supports: 'motion, humidity and temperature',
        fromZigbee: [
            fz.occupancy, fz.humidity, fz.temperature, fz.ignore_basic_report,
            fz.ignore_genIdentify, fz.ignore_poll_ctrl,
            fz.generic_battery, fz.ignore_iaszone_report,
            fz.iaszone_occupancy_2,
        ],
        toZigbee: [],
    },
    {
        zigbeeModel: ['3045'],
        model: 'NCZ-3045-HA',
        vendor: 'Nyce',
        description: 'Curtain motion sensor',
        supports: 'motion, humidity and temperature',
        fromZigbee: [
            fz.occupancy, fz.humidity, fz.temperature, fz.ignore_basic_report,
            fz.ignore_genIdentify, fz.ignore_poll_ctrl,
            fz.generic_battery, fz.ignore_iaszone_report,
            fz.iaszone_occupancy_2,
        ],
        toZigbee: [],
    },

    // Securifi
    {
        zigbeeModel: ['PP-WHT-US'],
        model: 'PP-WHT-US',
        vendor: 'Securifi',
        description: 'Peanut Smart Plug',
        supports: 'on/off, power measurement',
        fromZigbee: [fz.on_off, fz.peanut_electrical],
        toZigbee: [tz.on_off],
        meta: {configureKey: 2},
        configure: async (device, coordinatorEndpoint) => {
            const endpoint = device.getEndpoint(1);
            await bind(endpoint, coordinatorEndpoint, ['genOnOff', 'haElectricalMeasurement']);
            await configureReporting.onOff(endpoint);
            await configureReporting.rmsVoltage(endpoint);
            await configureReporting.rmsCurrent(endpoint);
            await configureReporting.activePower(endpoint);
            await configureReporting.acVoltageMultiplier(endpoint);
            await configureReporting.acVoltageDivisor(endpoint);
            await configureReporting.acCurrentMultiplier(endpoint);
            await configureReporting.acCurrentDivisor(endpoint);
            await configureReporting.acPowerMultiplier(endpoint);
            await configureReporting.acPowerDivisor(endpoint);
        },
    },

    // Visonic
    {
        zigbeeModel: ['MP-841'],
        model: 'MP-841',
        vendor: 'Visonic',
        description: 'Motion sensor',
        supports: 'occupancy',
        fromZigbee: [fz.iaszone_occupancy_1],
        toZigbee: [],
    },
    {
        zigbeeModel: ['MCT-370 SMA'],
        model: 'MCT-370 SMA',
        vendor: 'Visonic',
        description: 'Magnetic door & window contact sensor',
        supports: 'contact',
        fromZigbee: [fz.ias_contact_alarm_1],
        toZigbee: [],
    },
    {
        zigbeeModel: ['MCT-350 SMA'],
        model: 'MCT-350 SMA',
        vendor: 'Visonic',
        description: 'Magnetic door & window contact sensor',
        supports: 'contact',
        fromZigbee: [fz.ias_contact_alarm_1],
        toZigbee: [],
    },
    {
        zigbeeModel: ['MCT-340 E'],
        model: 'MCT-340 E',
        vendor: 'Visonic',
        description: 'Magnetic door & window contact sensor',
        supports: 'contact, temperature',
        fromZigbee: [fz.ias_contact_alarm_1, fz.temperature, fz.battery_cr2032],
        toZigbee: [],
        meta: {configureKey: 1},
        configure: async (device, coordinatorEndpoint) => {
            const endpoint = device.getEndpoint(1);
            await bind(endpoint, coordinatorEndpoint, ['msTemperatureMeasurement', 'genPowerCfg']);
            await configureReporting.temperature(endpoint);
            await configureReporting.batteryPercentageRemaining(endpoint);
        },
    },
    {
        zigbeeModel: ['MCT-340 SMA'],
        model: 'MCT-340 SMA',
        vendor: 'Visonic',
        description: 'Magnetic door & window contact sensor',
        supports: 'contact, temperature',
        fromZigbee: [fz.ias_contact_alarm_1, fz.temperature, fz.battery_cr2032],
        toZigbee: [],
        meta: {configureKey: 1},
        configure: async (device, coordinatorEndpoint) => {
            const endpoint = device.getEndpoint(1);
            await bind(endpoint, coordinatorEndpoint, ['msTemperatureMeasurement', 'genPowerCfg']);
            await configureReporting.temperature(endpoint);
            await configureReporting.batteryPercentageRemaining(endpoint);
        },
    },

    // Sunricher
    {
        zigbeeModel: ['ZG9101SAC-HP'],
        model: 'ZG9101SAC-HP',
        vendor: 'Sunricher',
        description: 'ZigBee AC phase-cut dimmer',
        extend: generic.light_onoff_brightness,
    },
    {
        zigbeeModel: ['ON/OFF'],
        model: 'ZG9101SAC-HP-Switch',
        vendor: 'Sunricher',
        description: 'ZigBee AC in-wall switch',
        supports: 'on/off',
        fromZigbee: [fz.on_off],
        toZigbee: [tz.on_off],
    },
    {
        zigbeeModel: ['ZG2833K4_EU06'],
        model: 'SR-ZG9001K4-DIM2',
        vendor: 'Sunricher',
        description: 'ZigBee double key wall switch',
        supports: 'on/off, brightness',
        fromZigbee: [
            fz.genOnOff_cmdOn, fz.genOnOff_cmdOff, fz.cmd_move_with_onoff, fz.cmd_stop_with_onoff, fz.generic_battery,
        ],
        toZigbee: [],
    },

    // Shenzhen Homa
    {
        zigbeeModel: ['HOMA1008'],
        model: 'HLD812-Z-SC',
        vendor: 'Shenzhen Homa',
        description: 'Smart LED driver',
        extend: generic.light_onoff_brightness,
    },
    {
        zigbeeModel: ['HOMA1002'],
        model: 'HLC610-Z',
        vendor: 'Shenzhen Homa',
        description: 'Wireless dimmable controller',
        extend: generic.light_onoff_brightness,
    },
    {
        zigbeeModel: ['HOMA1031'],
        model: 'HLC821-Z-SC',
        vendor: 'Shenzhen Homa',
        description: 'ZigBee AC phase-cut dimmer',
        extend: generic.light_onoff_brightness,
    },

    // Honyar
    {
        zigbeeModel: ['00500c35'],
        model: 'U86K31ND6',
        vendor: 'Honyar',
        description: '3 gang switch ',
        supports: 'on/off',
        fromZigbee: [],
        toZigbee: [tz.on_off],
        endpoint: (device) => {
            return {'left': 1, 'center': 2, 'right': 3};
        },
        meta: {configureKey: 1},
        configure: async (device, coordinatorEndpoint) => {
            const endpoint1 = device.getEndpoint(1);
            const endpoint2 = device.getEndpoint(2);
            const endpoint3 = device.getEndpoint(3);
            await bind(endpoint1, coordinatorEndpoint, ['genOnOff']);
            await configureReporting.onOff(endpoint1);
            await bind(endpoint2, coordinatorEndpoint, ['genOnOff']);
            await configureReporting.onOff(endpoint2);
            await bind(endpoint3, coordinatorEndpoint, ['genOnOff']);
            await configureReporting.onOff(endpoint3);
        },
    },

    // Danalock
    {
        zigbeeModel: ['V3-BTZB'],
        model: 'V3-BTZB',
        vendor: 'Danalock',
        description: 'BT/ZB smartlock',
        supports: 'lock/unlock, battery',
        fromZigbee: [fz.lock, fz.lock_operation_event, fz.battery_200],
        toZigbee: [tz.generic_lock],
        meta: {options: {disableDefaultResponse: true}, configureKey: 5},
        configure: async (device, coordinatorEndpoint) => {
            const endpoint = device.getEndpoint(1);
            await bind(endpoint, coordinatorEndpoint, ['closuresDoorLock', 'genPowerCfg']);
            await configureReporting.lockState(endpoint);
            await configureReporting.batteryPercentageRemaining(endpoint);
        },
    },

    // NET2GRID
    {
        zigbeeModel: ['SP31           '],
        model: 'N2G-SP',
        vendor: 'NET2GRID',
        description: 'White Net2Grid power outlet switch with power meter',
        supports: 'on/off, power and energy measurement',
        fromZigbee: [fz.genOnOff_cmdOn, fz.genOnOff_cmdOff, fz.on_off, fz.generic_power],
        toZigbee: [tz.on_off],
        meta: {configureKey: 2},
        configure: async (device, coordinatorEndpoint) => {
            const endpoint1 = device.getEndpoint(1);
            await bind(endpoint1, coordinatorEndpoint, ['genOnOff']);
            await configureReporting.onOff(endpoint1);

            const endpoint10 = device.getEndpoint(10);
            await configureReporting.instantaneousDemand(endpoint10);
            await configureReporting.currentSummDelivered(endpoint10);
            await configureReporting.currentSummReceived(endpoint10);
            await endpoint10.read('seMetering', ['unitOfMeasure', 'multiplier', 'divisor']);
        },
    },

    // Third Reality
    {
        zigbeeModel: ['3RSS008Z'],
        model: '3RSS008Z',
        vendor: 'Third Reality',
        description: 'RealitySwitch Plus',
        supports: 'on/off, battery',
        fromZigbee: [fz.on_off],
        toZigbee: [tz.on_off, tz.ignore_transition],
    },

    // Hampton Bay
    {
        zigbeeModel: ['HDC52EastwindFan', 'HBUniversalCFRemote'],
        model: '99432',
        vendor: 'Hampton Bay',
        description: 'Universal wink enabled white ceiling fan premier remote control',
        supports: 'on/off, brightness, fan_mode and fan_state',
        fromZigbee: generic.light_onoff_brightness.fromZigbee.concat([
            fz.generic_fan_mode,
        ]),
        toZigbee: generic.light_onoff_brightness.toZigbee.concat([tz.fan_mode]),
        meta: {options: {disableDefaultResponse: true}, configureKey: 1},
        configure: async (device, coordinatorEndpoint) => {
            const endpoint = device.getEndpoint(1);
            await bind(endpoint, coordinatorEndpoint, ['genOnOff', 'genLevelCtrl', 'hvacFanCtrl']);
            await configureReporting.onOff(endpoint);
            await configureReporting.brightness(endpoint);
            await configureReporting.fanMode(endpoint);
        },
    },
    {
        zigbeeModel: ['ETI 12-in Puff light'],
        model: '54668161',
        vendor: 'Hampton Bay',
        description: '12 in. LED smart puff',
        extend: generic.light_onoff_brightness_colortemp,
    },

    // Iluminize
    {
        zigbeeModel: ['DIM Lighting'],
        model: '511.10',
        vendor: 'Iluminize',
        description: 'Zigbee LED-Controller ',
        extend: generic.light_onoff_brightness,
    },
    {
        zigbeeModel: ['511.201'],
        model: '511.201',
        vendor: 'Iluminize',
        description: 'HV LED dimmer',
        extend: generic.light_onoff_brightness,
    },
    {
        zigbeeModel: ['511.012'],
        model: '511.012',
        vendor: 'Iluminize',
        description: 'Zigbee LED-Controller ',
        extend: generic.light_onoff_brightness,
    },
    {
        zigbeeModel: ['511.202'],
        model: '511.202',
        vendor: 'Iluminize',
        description: 'switch',
        supports: 'on/off',
        fromZigbee: [fz.on_off],
        toZigbee: [tz.on_off],
        meta: {configureKey: 1},
        configure: async (device, coordinatorEndpoint) => {
            const endpoint = device.getEndpoint(3);
            await bind(endpoint, coordinatorEndpoint, ['genOnOff']);
            await configureReporting.onOff(endpoint);
        },
    },

    // Anchor
    {
        zigbeeModel: ['FB56-SKT17AC1.4'],
        model: '67200BL',
        description: 'Vetaar smart plug',
        supports: 'on/off',
        vendor: 'Anchor',
        fromZigbee: [fz.on_off],
        toZigbee: [tz.on_off],
        meta: {configureKey: 1},
        configure: async (device, coordinatorEndpoint) => {
            const endpoint = device.getEndpoint(3);
            await bind(endpoint, coordinatorEndpoint, ['genOnOff']);
            await configureReporting.onOff(endpoint);
        },
    },

    // Gira
    {
        zigbeeModel: [' Remote'],
        model: '2430-100',
        vendor: 'Gira',
        description: 'ZigBee Light Link wall transmitter',
        supports: 'action',
        fromZigbee: [
            fz.GIRA2430_scene_click, fz.GIRA2430_on_click, fz.GIRA2430_off_click, fz.GIRA2430_down_hold,
            fz.GIRA2430_up_hold, fz.GIRA2430_stop,
        ],
        toZigbee: [],
    },

    // RGB genie
    {
        zigbeeModel: ['ZGRC-KEY-013'],
        model: 'ZGRC-KEY-013',
        vendor: 'RGB Genie',
        description: '3 Zone remote and dimmer',
        supports: 'click',
        fromZigbee: [
            fz.generic_battery, fz.ZGRC013_brightness_onoff, fz.ZGRC013_brightness, fz.ZGRC013_brightness_stop,
            fz.ZGRC013_cmdOn, fz.ZGRC013_cmdOff, fz.ZGRC013_scene,
        ],
        toZigbee: [],
        meta: {configureKey: 1},
        configure: async (device, coordinatorEndpoint) => {
            const endpoint = device.getEndpoint(1);
            await bind(endpoint, coordinatorEndpoint, ['genOnOff']);
            await configureReporting.onOff(endpoint);
        },
    },

    // Sercomm
    {
        zigbeeModel: ['SZ-ESW01'],
        model: 'SZ-ESW01',
        vendor: 'Sercomm',
        description: 'Telstra smart plug',
        supports: 'on/off, power consumption',
        fromZigbee: [fz.on_off, fz.SZ_ESW01_AU_power],
        toZigbee: [tz.on_off],
        meta: {configureKey: 1},
        configure: async (device, coordinatorEndpoint) => {
            const endpoint = device.getEndpoint(1);
            await bind(endpoint, coordinatorEndpoint, ['genOnOff']);
            await configureReporting.onOff(endpoint);
            await configureReporting.instantaneousDemand(endpoint);
        },
    },
    {
        zigbeeModel: ['SZ-ESW01-AU'],
        model: 'SZ-ESW01-AU',
        vendor: 'Sercomm',
        description: 'Telstra smart plug',
        supports: 'on/off, power consumption',
        fromZigbee: [fz.on_off, fz.SZ_ESW01_AU_power],
        toZigbee: [tz.on_off],
        meta: {configureKey: 1},
        configure: async (device, coordinatorEndpoint) => {
            const endpoint = device.getEndpoint(1);
            await bind(endpoint, coordinatorEndpoint, ['genOnOff']);
            await configureReporting.onOff(endpoint);
            await configureReporting.instantaneousDemand(endpoint);
        },
    },
    {
        zigbeeModel: ['XHS2-SE'],
        model: 'XHS2-SE',
        vendor: 'Sercomm',
        description: 'Magnetic door & window contact sensor',
        supports: 'contact, temperature',
        fromZigbee: [fz.ias_contact_alarm_1, fz.temperature, fz.battery_3V_2100],
        toZigbee: [],
        meta: {configureKey: 1},
        configure: async (device, coordinatorEndpoint) => {
            const endpoint = device.getEndpoint(1);
            await bind(endpoint, coordinatorEndpoint, ['msTemperatureMeasurement', 'genPowerCfg']);
            await configureReporting.temperature(endpoint);
            await configureReporting.batteryPercentageRemaining(endpoint);
        },
    },
    {
        zigbeeModel: ['SZ-DWS04'],
        model: 'SZ-DWS04',
        vendor: 'Sercomm',
        description: 'Magnetic door & window contact sensor',
        supports: 'contact',
        fromZigbee: [fz.ias_contact_alarm_1, fz.temperature, fz.battery_3V_2100],
        toZigbee: [],
        meta: {configureKey: 1},
        configure: async (device, coordinatorEndpoint) => {
            const endpoint = device.getEndpoint(1);
            await bind(endpoint, coordinatorEndpoint, ['msTemperatureMeasurement', 'genPowerCfg']);
            await configureReporting.temperature(endpoint);
            await configureReporting.batteryPercentageRemaining(endpoint);
        },
    },

    // Leedarson
    {
        zigbeeModel: ['LED_GU10_OWDT'],
        model: 'ZM350STW1TCF',
        vendor: 'Leedarson',
        description: 'LED PAR16 50 GU10 tunable white',
        extend: generic.light_onoff_brightness_colortemp,
    },
    {
        zigbeeModel: ['M350ST-W1R-01'],
        model: 'M350STW1',
        vendor: 'Leedarson',
        description: 'LED PAR16 50 GU10',
        extend: generic.light_onoff_brightness,
    },
    {
        zigbeeModel: ['ZHA-DimmableLight'],
        model: 'A806S-Q1R',
        vendor: 'Leedarson',
        description: 'LED E27 tunable white',
        extend: generic.light_onoff_brightness,
    },
    {
        zigbeeModel: ['LED_E27_OWDT'],
        model: 'ZA806SQ1TCF',
        vendor: 'Leedarson',
        description: 'LED E27 tunable white',
        extend: generic.light_onoff_brightness_colortemp,
    },
    {
        zigbeeModel: ['ZBT-CCTSwitch-D0001'],
        model: '6ARCZABZH',
        vendor: 'Leedarson',
        description: '4-Key Remote Controller',
        supports: 'on/off, brightness up/down and click/hold/release, cct',
        fromZigbee: [
            fz.CCTSwitch_D0001_on_off,
            fz.CCTSwitch_D0001_move_to_level_recall,
            fz.CCTSwitch_D0001_move_to_colortemp_recall,
            fz.CCTSwitch_D0001_colortemp_updown_hold_release,
            fz.CCTSwitch_D0001_brightness_updown_hold_release,
            fz.generic_battery,
        ],
        toZigbee: [],
        meta: {configureKey: 1},
        configure: async (device, coordinatorEndpoint) => {
            const endpoint = device.getEndpoint(1);
            await bind(endpoint, coordinatorEndpoint, ['genPowerCfg']);
            await configureReporting.batteryPercentageRemaining(endpoint);
        },
    },

    // GMY
    {
        zigbeeModel: ['CCT box'],
        model: 'B07KG5KF5R',
        vendor: 'GMY Smart Bulb',
        description: 'GMY Smart bulb, 470lm, vintage dimmable, 2700-6500k, E27',
        extend: generic.light_onoff_brightness_colortemp,
    },

    // Meazon
    {
        zigbeeModel: [
            '101.301.001649', '101.301.001838', '101.301.001802', '101.301.001738',
            '101.301.001412', '101.301.001765', '101.301.001814',
        ],
        model: 'MEAZON_BIZY_PLUG',
        vendor: 'Meazon',
        description: 'Bizy plug meter',
        supports: 'on/off, power, energy measurement and temperature',
        fromZigbee: [
            fz.genOnOff_cmdOn, fz.genOnOff_cmdOff, fz.on_off,
            fz.meazon_meter,
        ],
        toZigbee: [tz.on_off],
        meta: {configureKey: 2},
        configure: async (device, coordinatorEndpoint) => {
            const endpoint = device.getEndpoint(10);
            await bind(endpoint, coordinatorEndpoint, ['genOnOff', 'seMetering']);
            await configureReporting.onOff(endpoint);
            const options = {manufacturerCode: 4406, disableDefaultResponse: false};
            await endpoint.write('seMetering', {0x1005: {value: 0x063e, type: 25}}, options);
            await configureReporting.onOff(endpoint);
            await endpoint.configureReporting('seMetering', [{
                attribute: {ID: 0x2000, type: 0x29},
                minimumReportInterval: 1,
                maximumReportInterval: repInterval.MINUTES_5,
                reportableChange: 1,
            }], options);
        },
    },
    {
        zigbeeModel: ['102.106.000235', '102.106.001111', '102.106.000348', '102.106.000256', '102.106.001242'],
        model: 'MEAZON_DINRAIL',
        vendor: 'Meazon',
        description: 'DinRail 1-phase meter',
        supports: 'on/off, power, energy measurement and temperature',
        fromZigbee: [
            fz.genOnOff_cmdOn, fz.genOnOff_cmdOff, fz.on_off,
            fz.meazon_meter,
        ],
        toZigbee: [tz.on_off],
        meta: {configureKey: 2},
        configure: async (device, coordinatorEndpoint) => {
            const endpoint = device.getEndpoint(10);
            await bind(endpoint, coordinatorEndpoint, ['genOnOff', 'seMetering']);
            await configureReporting.onOff(endpoint);
            const options = {manufacturerCode: 4406, disableDefaultResponse: false};
            await endpoint.write('seMetering', {0x1005: {value: 0x063e, type: 25}}, options);
            await configureReporting.onOff(endpoint);
            await endpoint.configureReporting('seMetering', [{
                attribute: {ID: 0x2000, type: 0x29},
                minimumReportInterval: 1,
                maximumReportInterval: repInterval.MINUTES_5,
                reportableChange: 1,
            }], options);
        },
    },

    // Konke
    {
        zigbeeModel: ['3AFE170100510001'],
        model: '2AJZ4KPKEY',
        vendor: 'Konke',
        description: 'Multi-function button',
        supports: 'single, double and long click',
        fromZigbee: [
            fz.konke_click,
            fz.battery_3V,
        ],
        toZigbee: [],
        meta: {configureKey: 1},
        configure: async (device, coordinatorEndpoint) => {
            const endpoint = device.getEndpoint(1);
            await bind(endpoint, coordinatorEndpoint, ['genPowerCfg']);
            await configureReporting.batteryVoltage(endpoint);
        },
    },
    {
        zigbeeModel: ['3AFE14010402000D', '3AFE27010402000D', '3AFE28010402000D'],
        model: '2AJZ4KPBS',
        vendor: 'Konke',
        description: 'Motion sensor',
        supports: 'occupancy',
        fromZigbee: [fz.iaszone_occupancy_1_with_timeout, fz.battery_3V],
        toZigbee: [],
    },
    {
        zigbeeModel: ['3AFE140103020000', '3AFE220103020000'],
        model: '2AJZ4KPFT',
        vendor: 'Konke',
        description: 'Temperature and humidity sensor',
        supports: 'temperature and humidity',
        fromZigbee: [
            fz.temperature,
            fz.humidity,
            fz.battery_3V,
        ],
        toZigbee: [],
        meta: {configureKey: 1},
        configure: async (device, coordinatorEndpoint) => {
            const endpoint = device.getEndpoint(1);
            await bind(endpoint, coordinatorEndpoint, ['genPowerCfg', 'msTemperatureMeasurement']);
            await configureReporting.batteryVoltage(endpoint);
            await configureReporting.temperature(endpoint);
        },
    },
    {
        zigbeeModel: ['3AFE130104020015', '3AFE270104020015'],
        model: '2AJZ4KPDR',
        vendor: 'Konke',
        description: 'Contact sensor',
        supports: 'contact',
        fromZigbee: [fz.ias_contact_alarm_1, fz.battery_3V],
        toZigbee: [],
    },
    {
        zigbeeModel: ['LH07321'],
        model: 'LH07321',
        vendor: 'Konke',
        description: 'Water detector',
        supports: 'water_leak',
        fromZigbee: [fz.ias_water_leak_alarm_1],
        toZigbee: [],
    },

    // TUYATEC
    {
        zigbeeModel: ['RH3040'],
        model: 'RH3040',
        vendor: 'TUYATEC',
        description: 'PIR sensor',
        supports: 'occupancy',
        fromZigbee: [
            fz.battery_percentage_remaining, fz.generic_battery_voltage,
            fz.ignore_basic_report,
            fz.iaszone_occupancy_1,
        ],
        toZigbee: [],
        meta: {configureKey: 1},
        configure: async (device, coordinatorEndpoint) => {
            const endpoint = device.getEndpoint(1);
            await bind(endpoint, coordinatorEndpoint, ['genBasic', 'genIdentify', 'genPowerCfg']);
            await configureReporting.batteryVoltage(endpoint);
        },
    },
    {
        zigbeeModel: ['RH3052'],
        model: 'TT001ZAV20',
        vendor: 'TUYATEC',
        description: 'Temperature & humidity sensor',
        supports: 'temperature and humidity',
        fromZigbee: [
            fz.humidity, fz.temperature, fz.battery_200,
        ],
        toZigbee: [],
    },
    {
        zigbeeModel: ['TS0011'],
        model: 'GDKES-01TZXD',
        vendor: 'TUYATEC',
        description: 'Smart light switch - 1 gang without neutral wire',
        supports: 'on/off',
        fromZigbee: [fz.on_off],
        toZigbee: [tz.on_off],
    },
    {
        zigbeeModel: ['TS0012'],
        model: 'GDKES-02TZXD',
        vendor: 'TUYATEC',
        description: 'Smart light switch - 2 gang without neutral wire',
        supports: 'on/off',
        fromZigbee: [fz.generic_state_multi_ep],
        toZigbee: [tz.on_off],
        endpoint: (device) => {
            return {'left': 1, 'right': 2};
        },
        meta: {configureKey: 1},
        configure: async (device, coordinatorEndpoint) => {
            await bind(device.getEndpoint(1), coordinatorEndpoint, ['genOnOff']);
            await bind(device.getEndpoint(2), coordinatorEndpoint, ['genOnOff']);
        },
    },
    {
        zigbeeModel: ['TS0013'],
        model: 'GDKES-03TZXD',
        vendor: 'TUYATEC',
        description: 'Smart light switch - 3 gang without neutral wire',
        supports: 'on/off',
        fromZigbee: [fz.generic_state_multi_ep],
        toZigbee: [tz.on_off],
        endpoint: (device) => {
            return {'left': 1, 'center': 2, 'right': 3};
        },
        meta: {configureKey: 1},
        configure: async (device, coordinatorEndpoint) => {
            await bind(device.getEndpoint(1), coordinatorEndpoint, ['genOnOff']);
            await bind(device.getEndpoint(2), coordinatorEndpoint, ['genOnOff']);
            await bind(device.getEndpoint(3), coordinatorEndpoint, ['genOnOff']);
        },
    },

    // Zemismart
    {
        zigbeeModel: ['TS0002'],
        model: 'ZM-CSW002-D',
        vendor: 'Zemismart',
        description: '2 gang switch',
        supports: 'on/off',
        fromZigbee: [fz.generic_state_multi_ep, fz.generic_power],
        toZigbee: [tz.on_off, tz.ignore_transition],
        endpoint: (device) => {
            return {'l1': 1, 'l2': 2};
        },
        meta: {configureKey: 2},
        configure: async (device, coordinatorEndpoint) => {
            const endpoint = device.getEndpoint(1);
            await bind(endpoint, coordinatorEndpoint, ['genOnOff']);
            await configureReporting.onOff(endpoint);
            await endpoint.read('seMetering', ['multiplier', 'divisor']);
        },
    },
    {
        zigbeeModel: ['NUET56-DL27LX1.1'],
        model: 'LXZB-12A',
        vendor: 'Zemismart',
        description: 'RGB LED downlight',
        extend: generic.light_onoff_brightness_colortemp_colorxy,
    },
    {
        zigbeeModel: ['TS0302'],
        model: 'ZM-CSW032-D',
        vendor: 'Zemismart',
        description: 'Curtain/roller blind switch',
        supports: 'open, close, stop',
        fromZigbee: [fz.ignore_basic_report, fz.cover_position_tilt],
        toZigbee: [tz.cover_state],
    },
    // {
    //     zigbeeModel: ['TS0001'],
    //     model: 'ZM-L01E-Z',
    //     vendor: 'Zemismart',
    //     description: '1 gang switch',
    //     supports: 'on/off, power',
    //     fromZigbee: [fz.on_off, fz.generic_power, fz.ignore_basic_report],
    //     toZigbee: [tz.on_off, tz.ignore_transition],
    // },
    {
        zigbeeModel: ['TS0003'],
        model: 'ZM-L03E-Z',
        vendor: 'Zemismart',
        description: 'Smart light switch - 3 gang with neutral wire',
        supports: 'on/off',
        fromZigbee: [fz.ignore_basic_report, fz.generic_state_multi_ep],
        toZigbee: [tz.on_off],
        endpoint: (device) => {
            return {'left': 1, 'center': 2, 'right': 3};
        },
        meta: {configureKey: 1},
        configure: async (device, coordinatorEndpoint) => {
            await bind(device.getEndpoint(1), coordinatorEndpoint, ['genOnOff']);
            await bind(device.getEndpoint(2), coordinatorEndpoint, ['genOnOff']);
            await bind(device.getEndpoint(3), coordinatorEndpoint, ['genOnOff']);
        },
    },

    // Sinope
    {
        zigbeeModel: ['TH1123ZB'],
        model: 'TH1123ZB',
        vendor: 'Sinope',
        description: 'Zigbee line volt thermostat',
        supports: 'local temp, units, keypad lockout, mode, state, backlight, outdoor temp, time',
        fromZigbee: [
            fz.thermostat_att_report,
        ],
        toZigbee: [
            tz.thermostat_local_temperature,
            tz.thermostat_occupied_heating_setpoint, tz.thermostat_unoccupied_heating_setpoint,
            tz.thermostat_temperature_display_mode, tz.thermostat_keypad_lockout,
            tz.thermostat_system_mode, tz.thermostat_running_state,
            tz.sinope_thermostat_occupancy, tz.sinope_thermostat_backlight_autodim_param, tz.sinope_thermostat_time,
            tz.sinope_thermostat_enable_outdoor_temperature, tz.sinope_thermostat_outdoor_temperature,
        ],
        meta: {configureKey: 1},
        configure: async (device, coordinatorEndpoint) => {
            const endpoint = device.getEndpoint(1);
            const binds = [
                'genBasic', 'genIdentify', 'genGroups', 'hvacThermostat', 'hvacUserInterfaceCfg',
                'msTemperatureMeasurement',
            ];
            await bind(endpoint, coordinatorEndpoint, binds);
            await configureReporting.thermostatTemperature(endpoint);
            await configureReporting.thermostatOccupiedHeatingSetpoint(endpoint);
            await configureReporting.thermostatPIHeatingDemand(endpoint);
        },
    },
    {
        zigbeeModel: ['TH1124ZB'],
        model: 'TH1124ZB',
        vendor: 'Sinope',
        description: 'Zigbee line volt thermostat',
        supports: 'local temp, units, keypad lockout, mode, state, backlight, outdoor temp, time',
        fromZigbee: [
            fz.thermostat_att_report,
        ],
        toZigbee: [
            tz.thermostat_local_temperature,
            tz.thermostat_occupied_heating_setpoint, tz.thermostat_unoccupied_heating_setpoint,
            tz.thermostat_temperature_display_mode, tz.thermostat_keypad_lockout,
            tz.thermostat_system_mode, tz.thermostat_running_state,
            tz.sinope_thermostat_occupancy, tz.sinope_thermostat_backlight_autodim_param, tz.sinope_thermostat_time,
            tz.sinope_thermostat_enable_outdoor_temperature, tz.sinope_thermostat_outdoor_temperature,
        ],
        meta: {configureKey: 1},
        configure: async (device, coordinatorEndpoint) => {
            const endpoint = device.getEndpoint(1);
            const binds = [
                'genBasic', 'genIdentify', 'genGroups', 'hvacThermostat', 'hvacUserInterfaceCfg',
                'msTemperatureMeasurement',
            ];
            await bind(endpoint, coordinatorEndpoint, binds);
            await configureReporting.thermostatTemperature(endpoint);
            await configureReporting.thermostatOccupiedHeatingSetpoint(endpoint);
            await configureReporting.thermostatPIHeatingDemand(endpoint);
        },
    },

    // Lutron
    {
        zigbeeModel: ['LZL4BWHL01 Remote'],
        model: 'LZL4BWHL01',
        vendor: 'Lutron',
        description: 'Connected bulb remote control',
        supports: 'on/off, brightness',
        fromZigbee: [fz.GIRA2430_down_hold, fz.GIRA2430_up_hold, fz.LZL4B_onoff, fz.GIRA2430_stop],
        toZigbee: [],
    },

    // Zen
    {
        zigbeeModel: ['Zen-01'],
        model: 'Zen-01-W',
        vendor: 'Zen',
        description: 'Thermostat',
        supports: 'temperature, heating/cooling system control',
        fromZigbee: [
            fz.generic_battery_voltage,
            fz.thermostat_att_report,
        ],
        toZigbee: [
            tz.factory_reset, tz.thermostat_local_temperature, tz.thermostat_local_temperature_calibration,
            tz.thermostat_occupancy, tz.thermostat_occupied_heating_setpoint,
            tz.thermostat_occupied_cooling_setpoint,
            tz.thermostat_unoccupied_heating_setpoint, tz.thermostat_setpoint_raise_lower,
            tz.thermostat_remote_sensing, tz.thermostat_control_sequence_of_operation, tz.thermostat_system_mode,
            tz.thermostat_weekly_schedule, tz.thermostat_clear_weekly_schedule, tz.thermostat_weekly_schedule_rsp,
            tz.thermostat_relay_status_log, tz.thermostat_relay_status_log_rsp,
        ],
        meta: {configureKey: 1},
        configure: async (device, coordinatorEndpoint) => {
            const endpoint = device.getEndpoint(3);
            const binds = [
                'genBasic', 'genIdentify', 'genPowerCfg', 'genTime', 'hvacThermostat', 'hvacUserInterfaceCfg',
            ];
            await bind(endpoint, coordinatorEndpoint, binds);
            await configureReporting.thermostatTemperature(endpoint);
        },
    },

    // Hej
    {
        zigbeeModel: ['HejSW01'],
        model: 'GLSK3ZB-1711',
        vendor: 'Hej',
        description: 'Goqual 1 gang Switch',
        supports: 'on/off',
        fromZigbee: [fz.on_off],
        toZigbee: [tz.on_off],
    },
    {
        zigbeeModel: ['HejSW02'],
        model: 'GLSK3ZB-1712',
        vendor: 'Hej',
        description: 'Goqual 2 gang Switch',
        supports: 'on/off',
        fromZigbee: [fz.generic_state_multi_ep],
        toZigbee: [tz.on_off],
        endpoint: (device) => {
            return {'top': 1, 'bottom': 2};
        },
        meta: {configureKey: 1},
        configure: async (device, coordinatorEndpoint) => {
            await bind(device.getEndpoint(1), coordinatorEndpoint, ['genOnOff']);
            await bind(device.getEndpoint(2), coordinatorEndpoint, ['genOnOff']);
        },
    },
    {
        zigbeeModel: ['HejSW03'],
        model: 'GLSK3ZB-1713',
        vendor: 'Hej',
        description: 'Goqual 3 gang Switch',
        supports: 'on/off',
        fromZigbee: [fz.generic_state_multi_ep],
        toZigbee: [tz.on_off],
        endpoint: (device) => {
            return {'top': 1, 'center': 2, 'bottom': 3};
        },
        meta: {configureKey: 1},
        configure: async (device, coordinatorEndpoint) => {
            await bind(device.getEndpoint(1), coordinatorEndpoint, ['genOnOff']);
            await bind(device.getEndpoint(2), coordinatorEndpoint, ['genOnOff']);
            await bind(device.getEndpoint(3), coordinatorEndpoint, ['genOnOff']);
        },
    },
    {
        zigbeeModel: ['HejSW04'],
        model: 'GLSK6ZB-1714',
        vendor: 'Hej',
        description: 'Goqual 4 gang Switch',
        supports: 'on/off',
        fromZigbee: [fz.generic_state_multi_ep],
        toZigbee: [tz.on_off],
        endpoint: (device) => {
            return {'top_left': 1, 'bottom_left': 2, 'top_right': 3, 'bottom_right': 4};
        },
        meta: {configureKey: 1},
        configure: async (device, coordinatorEndpoint) => {
            await bind(device.getEndpoint(1), coordinatorEndpoint, ['genOnOff']);
            await bind(device.getEndpoint(2), coordinatorEndpoint, ['genOnOff']);
            await bind(device.getEndpoint(3), coordinatorEndpoint, ['genOnOff']);
            await bind(device.getEndpoint(4), coordinatorEndpoint, ['genOnOff']);
        },
    },
    {
        zigbeeModel: ['HejSW05'],
        model: 'GLSK6ZB-1715',
        vendor: 'Hej',
        description: 'Goqual 5 gang Switch',
        supports: 'on/off',
        fromZigbee: [fz.generic_state_multi_ep],
        toZigbee: [tz.on_off],
        endpoint: (device) => {
            return {'top_left': 1, 'center_left': 2, 'bottom_left': 3, 'top_right': 4, 'bottom_right': 5};
        },
        meta: {configureKey: 1},
        configure: async (device, coordinatorEndpoint) => {
            await bind(device.getEndpoint(1), coordinatorEndpoint, ['genOnOff']);
            await bind(device.getEndpoint(2), coordinatorEndpoint, ['genOnOff']);
            await bind(device.getEndpoint(3), coordinatorEndpoint, ['genOnOff']);
            await bind(device.getEndpoint(4), coordinatorEndpoint, ['genOnOff']);
            await bind(device.getEndpoint(5), coordinatorEndpoint, ['genOnOff']);
        },
    },
    {
        zigbeeModel: ['HejSW06'],
        model: 'GLSK6ZB-1716',
        vendor: 'Hej',
        description: 'Goqual 6 gang Switch',
        supports: 'on/off',
        fromZigbee: [fz.generic_state_multi_ep],
        toZigbee: [tz.on_off],
        endpoint: (device) => {
            return {
                'top_left': 1, 'center_left': 2, 'bottom_left': 3,
                'top_right': 4, 'center_right': 5, 'bottom_right': 6,
            };
        },
        meta: {configureKey: 1},
        configure: async (device, coordinatorEndpoint) => {
            await bind(device.getEndpoint(1), coordinatorEndpoint, ['genOnOff']);
            await bind(device.getEndpoint(2), coordinatorEndpoint, ['genOnOff']);
            await bind(device.getEndpoint(3), coordinatorEndpoint, ['genOnOff']);
            await bind(device.getEndpoint(4), coordinatorEndpoint, ['genOnOff']);
            await bind(device.getEndpoint(5), coordinatorEndpoint, ['genOnOff']);
            await bind(device.getEndpoint(6), coordinatorEndpoint, ['genOnOff']);
        },
    },

    // Dawon DNS
    {
        zigbeeModel: ['PM-C140-ZB'],
        model: 'PM-C140-ZB',
        vendor: 'Dawon DNS',
        description: 'IOT remote control smart buried-type outlet',
        supports: 'on/off, power and energy measurement',
        fromZigbee: [fz.on_off, fz.generic_power],
        toZigbee: [tz.on_off],
        meta: {configureKey: 2},
        configure: async (device, coordinatorEndpoint) => {
            const endpoint = device.getEndpoint(1);
            await bind(endpoint, coordinatorEndpoint, ['genOnOff']);
            await configureReporting.instantaneousDemand(endpoint);
            await endpoint.read('seMetering', ['multiplier', 'divisor']);
        },
    },

    // CREE
    {
        zigbeeModel: ['Connected A-19 60W Equivalent ', 'Connected A-19 60W Equivalent   '],
        model: 'B00TN589ZG',
        vendor: 'CREE',
        description: 'Connected bulb',
        extend: generic.light_onoff_brightness,
    },

    // Ubisys
    {
        zigbeeModel: ['S1 (5501)', 'S1-R (5601)'],
        model: 'S1',
        vendor: 'Ubisys',
        description: 'Power switch S1',
        supports: 'on/off, power measurement',
        fromZigbee: [fz.on_off, fz.generic_power],
        toZigbee: [tz.on_off],
        meta: {configureKey: 2},
        configure: async (device, coordinatorEndpoint) => {
            const endpoint = device.getEndpoint(3);
            await configureReporting.instantaneousDemand(endpoint);
            await endpoint.read('seMetering', ['multiplier', 'divisor']);
        },
    },
    {
        zigbeeModel: ['S2 (5502)', 'S2-R (5602)'],
        model: 'S2',
        vendor: 'Ubisys',
        description: 'Power switch S2',
        supports: 'on/off, power measurement',
        fromZigbee: [fz.on_off, fz.generic_power],
        toZigbee: [tz.on_off],
        endpoint: (device) => {
            return {'l1': 1, 'l2': 2};
        },
        meta: {configureKey: 2},
        configure: async (device, coordinatorEndpoint) => {
            const endpoint = device.getEndpoint(5);
            await configureReporting.instantaneousDemand(endpoint);
            await endpoint.read('seMetering', ['multiplier', 'divisor']);
        },
    },
    {
        zigbeeModel: ['D1 (5503)', 'D1-R (5603)'],
        model: 'D1',
        vendor: 'Ubisys',
        description: 'Universal dimmer D1',
        supports: 'on/off, brightness, power measurement',
        fromZigbee: [fz.on_off, fz.brightness, fz.generic_power],
        toZigbee: [tz.light_onoff_brightness],
        meta: {configureKey: 2},
        configure: async (device, coordinatorEndpoint) => {
            const endpoint = device.getEndpoint(4);
            await configureReporting.instantaneousDemand(endpoint);
            await endpoint.read('seMetering', ['multiplier', 'divisor']);
        },
    },
    {
        zigbeeModel: ['J1 (5502)', 'J1-R (5602)'],
        model: 'J1',
        vendor: 'Ubisys',
        description: 'Shutter control J1',
        supports: 'open, close, stop, position, tilt',
        fromZigbee: [fz.cover_position_tilt],
        toZigbee: [tz.cover_state, tz.cover_position_tilt, tz.ubisys_configure_j1],
    },

    // Lutron
    {
        zigbeeModel: ['Z3-1BRL'],
        model: 'Z3-1BRL',
        vendor: 'Lutron',
        description: 'Aurora smart bulb dimmer',
        supports: 'brightness',
        fromZigbee: [fz.dimmer_passthru_brightness],
        toZigbee: [],
        meta: {configureKey: 1},
        configure: async (device, coordinatorEndpoint) => {
            const endpoint = device.getEndpoint(1);
            await bind(endpoint, coordinatorEndpoint, ['genLevelCtrl']);
        },
    },

    // Piri
    {
        zigbeeModel: ['GASSensor-EM'],
        model: 'HSIO18008',
        vendor: 'Piri',
        description: 'Combustible gas sensor',
        supports: 'gas',
        fromZigbee: [fz.ias_gas_alarm_1],
        toZigbee: [],
    },

    // PEQ
    {
        zigbeeModel: ['3300'],
        model: '3300-P',
        vendor: 'PEQ',
        description: 'Door & window contact sensor',
        supports: 'contact, temperature',
        fromZigbee: [fz.temperature, fz.ias_contact_alarm_1, fz.battery_3V],
        toZigbee: [],
        meta: {configureKey: 1},
        configure: async (device, coordinatorEndpoint) => {
            const endpoint = device.getEndpoint(1);
            await bind(endpoint, coordinatorEndpoint, ['msTemperatureMeasurement', 'genPowerCfg']);
            await configureReporting.temperature(endpoint);
            await configureReporting.batteryVoltage(endpoint);
            await configureReporting.batteryPercentageRemaining(endpoint);
        },
    },

    // Lonsonho
    {
        zigbeeModel: ['Plug_01'],
        model: '4000116784070',
        vendor: 'Lonsonho',
        description: 'Smart plug EU',
        supports: 'on/off',
        fromZigbee: [fz.on_off],
        toZigbee: [tz.on_off],
        meta: {configureKey: 1},
        configure: async (device, coordinatorEndpoint) => {
            const endpoint = device.getEndpoint(11);
            await configureReporting.onOff(endpoint);
        },
    },

    // iHORN
    {
        zigbeeModel: ['113D'],
        model: 'LH-32ZB',
        vendor: 'iHORN',
        description: 'Temperature & humidity sensor',
        supports: 'temperature and humidity',
        fromZigbee: [fz.humidity, fz.temperature, fz.battery_200],
        toZigbee: [],
    },
    {
        zigbeeModel: ['113C'],
        model: 'LH-992ZB',
        vendor: 'iHORN',
        description: 'Motion sensor',
        supports: 'occupancy',
        fromZigbee: [fz.iaszone_occupancy_1],
        toZigbee: [],
    },

    // TERNCY
    {
        zigbeeModel: ['TERNCY-PP01'],
        model: 'TERNCY-PP01',
        vendor: 'TERNCY',
        description: 'Awareness switch',
        supports: 'temperature, occupancy, illuminance, click, double click, triple click',
        fromZigbee: [
            fz.terncy_temperature, fz.occupancy_with_timeout,
            fz.generic_illuminance, fz.terncy_raw, fz.generic_battery,
        ],
        toZigbee: [],
    },

    // ORVIBO
    {
        zigbeeModel: ['3c4e4fc81ed442efaf69353effcdfc5f'],
        model: 'CR11S8UZ',
        vendor: 'ORVIBO',
        description: 'Smart sticker switch',
        supports: 'click, hold, release',
        fromZigbee: [fz.orvibo_raw],
        toZigbee: [],
    },

    // SONOFF
    {
        zigbeeModel: ['BASICZBR3'],
        model: 'BASICZBR3',
        vendor: 'SONOFF',
        description: 'Zigbee smart switch',
        supports: 'on/off',
        fromZigbee: [fz.on_off],
        toZigbee: [tz.on_off],
    },
    {
        zigbeeModel: ['S31 Lite zb'],
        model: 'S31ZB',
        vendor: 'SONOFF',
        description: 'Zigbee smart plug (US version)',
        supports: 'on/off',
        fromZigbee: [fz.on_off],
        toZigbee: [tz.on_off],
        meta: {configureKey: 1},
        configure: async (device, coordinatorEndpoint) => {
            const endpoint = device.getEndpoint(1);
            await bind(endpoint, coordinatorEndpoint, ['genOnOff']);
        },
    },

    // eWeLink: the IoT solution provider behinds lots of smart device brands
    {
        zigbeeModel: ['SA-003-Zigbee'],
        model: 'SA-003-Zigbee',
        vendor: 'eWeLink',
        description: 'Zigbee smart plug',
        supports: 'on/off',
        fromZigbee: [fz.on_off],
        toZigbee: [tz.on_off],
        meta: {configureKey: 1},
        configure: async (device, coordinatorEndpoint) => {
            const endpoint = device.getEndpoint(1);
            await bind(endpoint, coordinatorEndpoint, ['genOnOff']);
        },
    },

    // CR Smart Home
    {
        zigbeeModel: ['TS0001'],
        model: 'TS0001',
        vendor: 'CR Smart Home',
        description: 'Valve control',
        supports: 'control',
        fromZigbee: [fz.on_off],
        toZigbee: [tz.on_off],
    },
    {
        zigbeeModel: ['TS0202'],
        model: 'TS0202',
        vendor: 'CR Smart Home',
        description: 'Motion sensor',
        supports: 'occupancy',
        fromZigbee: [fz.iaszone_occupancy_1, fz.battery_percentage_remaining, fz.ignore_basic_report],
        toZigbee: [],
    },
    {
        zigbeeModel: ['TS0203'],
        model: 'TS0203',
        vendor: 'CR Smart Home',
        description: 'Door sensor',
        supports: 'contact',
        fromZigbee: [fz.ias_contact_alarm_1, fz.battery_percentage_remaining, fz.ignore_basic_report],
        toZigbee: [],
    },
    {
        zigbeeModel: ['TS0204'],
        model: 'TS0204',
        vendor: 'CR Smart Home',
        description: 'Gas sensor',
        supports: 'gas',
        fromZigbee: [fz.ias_gas_alarm_1, fz.battery_percentage_remaining, fz.ignore_basic_report],
        toZigbee: [],
    },
    {
        zigbeeModel: ['TS0205'],
        model: 'TS0205',
        vendor: 'CR Smart Home',
        description: 'Smoke sensor',
        supports: 'smoke',
        fromZigbee: [fz.ias_smoke_alarm_1, fz.battery_percentage_remaining, fz.ignore_basic_report],
        toZigbee: [],
    },
    {
        zigbeeModel: ['TS0111'],
        model: 'TS0111',
        vendor: 'CR Smart Home',
        description: 'Socket',
        supports: 'on/off',
        fromZigbee: [fz.on_off],
        toZigbee: [tz.on_off],
    },
    {
        zigbeeModel: ['TS0207'],
        model: 'TS0207',
        vendor: 'CR Smart Home',
        description: 'Water leak detector',
        supports: 'water leak',
        fromZigbee: [fz.ias_water_leak_alarm_1, fz.battery_percentage_remaining],
        toZigbee: [],
    },
    {
        zigbeeModel: ['TS0218'],
        model: 'TS0218',
        vendor: 'CR Smart Home',
        description: 'Button',
        supports: 'click',
        fromZigbee: [fz.TS0218_click, fz.battery_percentage_remaining],
        toZigbee: [],
    },

    // EcoDim
    {
        zigbeeModel: ['Dimmer-Switch-ZB3.0'],
        model: 'Eco-Dim.07',
        vendor: 'EcoDim',
        description: 'Zigbee & Z-wave dimmer ',
        extend: generic.light_onoff_brightness,
        meta: {configureKey: 1},
        configure: async (device, coordinatorEndpoint) => {
            const endpoint = device.getEndpoint(1);
            await bind(endpoint, coordinatorEndpoint, ['genOnOff', 'genLevelCtrl']);
            await configureReporting.onOff(endpoint);
            await configureReporting.brightness(endpoint);
        },
    },

    // Smart9
    {
        zigbeeModel: ['TS0043'],
        model: 'S9TSZGB',
        vendor: 'Smart9',
        description: 'Touch switch',
        supports: 'action',
        fromZigbee: [fz.ts0043_click],
        toZigbee: [],
    },

    // Ajax Online
    {
        zigbeeModel: ['AJ-RGBCCT 5 in 1'],
        model: 'Aj_Zigbee_Led_Strip',
        vendor: 'Ajax Online',
        description: 'LED Strip',
        extend: generic.light_onoff_brightness_colorxy,
    },

    // MOES
    {
        zigbeeModel: ['TS0112'],
        model: 'ZK-EU-2U',
        vendor: 'MOES',
        description: 'ZigBee3.0 dual USB wireless socket plug',
        supports: 'on/off',
        fromZigbee: [fz.on_off],
        toZigbee: [tz.on_off],
    },

    // Drayton
    {
        zigbeeModel: ['iTRV'],
        model: 'WV704R0A0902',
        vendor: 'Drayton',
        description: 'Wiser radiator thermostat',
        supports: 'temperature, battery, keypad lock, heating demand',
        fromZigbee: [
            fz.ignore_basic_report,
            fz.ignore_haDiagnostic,
            fz.ignore_genOta,
            fz.ignore_zclversion_read,
            fz.wiser_thermostat,
            fz.wiser_itrv_battery,
            fz.wiser_user_interface,
            fz.wiser_device_info,
        ],
        toZigbee: [
            tz.thermostat_occupied_heating_setpoint,
            tz.thermostat_keypad_lockout,
        ],
        meta: {configureKey: 1},
        configure: async (device, coordinatorEndpoint) => {
            const endpoint = device.getEndpoint(1);
            const binds = [
                'genBasic', 'genPowerCfg', 'genIdentify', 'genPollCtrl',
                'hvacThermostat', 'hvacUserInterfaceCfg', 'haDiagnostic',
            ];
            await bind(endpoint, coordinatorEndpoint, binds);
            await configureReporting.batteryVoltage(endpoint);
            await configureReporting.thermostatTemperature(endpoint);
            await configureReporting.thermostatOccupiedHeatingSetpoint(endpoint);
            await configureReporting.thermostatPIHeatingDemand(endpoint);
            const userInterfaceConfig = [
                {
                    attribute: 'keypadLockout',
                    minimumReportInterval: repInterval.MINUTE,
                    maximumReportInterval: repInterval.HOUR,
                    reportableChange: 0,
                },
            ];
            await endpoint.configureReporting('hvacUserInterfaceCfg', userInterfaceConfig);
            const draytonDeviceConfig = [
                {
                    attribute: 'ALG',
                    minimumReportInterval: repInterval.MINUTE,
                    maximumReportInterval: repInterval.HOUR,
                    reportableChange: 0,
                },
                {
                    attribute: 'ADC',
                    minimumReportInterval: repInterval.MINUTE,
                    maximumReportInterval: repInterval.HOUR,
                    reportableChange: 0,
                },
                {
                    attribute: 'boost',
                    minimumReportInterval: repInterval.MINUTE,
                    maximumReportInterval: repInterval.HOUR,
                    reportableChange: 0,
                },
            ];
            await endpoint.configureReporting('draytonDeviceInfo', draytonDeviceConfig);
        },
    },
];

module.exports = devices.map((device) =>
    device.extend ? Object.assign({}, device.extend, device) : device,
);<|MERGE_RESOLUTION|>--- conflicted
+++ resolved
@@ -195,8 +195,6 @@
             minimumReportInterval: min,
             maximumReportInterval: max,
             reportableChange: change,
-<<<<<<< HEAD
-=======
         }];
         await endpoint.configureReporting('hvacThermostat', payload);
     },
@@ -206,7 +204,6 @@
             minimumReportInterval: min,
             maximumReportInterval: max,
             reportableChange: change,
->>>>>>> aba34b4d
         }];
         await endpoint.configureReporting('hvacThermostat', payload);
     },
