--- conflicted
+++ resolved
@@ -575,11 +575,7 @@
     },
     {
         zigbeeModel: ['LTW012'],
-<<<<<<< HEAD
-        model: 'to do ',
-=======
         model: '8718696695203',
->>>>>>> 1ef17038
         vendor: 'Philips',
         description: 'Hue white ambiance E14',
         supports: generic.light_onoff_brightness_colortemp().supports,
