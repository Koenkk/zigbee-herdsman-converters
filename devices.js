--- conflicted
+++ resolved
@@ -10667,7 +10667,6 @@
         },
     },
 
-<<<<<<< HEAD
 		//Zemismart ZM25TQ
     {
         zigbeeModel: ['mcdj3aq', 'mcdj3aq\u0000'],
@@ -10681,8 +10680,6 @@
         fromZigbee: [fz.tuya_curtain, fz.ignore_basic_report],
         toZigbee: [tz.tuya_curtain_control, tz.tuya_curtain_options],
     },
-    
-=======
 
     // EchoStar
     {
@@ -10713,7 +10710,6 @@
             await configureReporting.instantaneousDemand(endpoint);
         },
     },
->>>>>>> 7d167cc9
 ];
 
 
