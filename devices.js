'use strict';

const debug = require('debug')('zigbee-shepherd-converters:devices');
const fz = require('./converters/fromZigbee');
const tz = require('./converters/toZigbee');

const generic = {
    light_onoff_brightness: () => {
        return {
            supports: 'on/off, brightness',
            fromZigbee: [fz.light_brightness, fz.light_state],
            toZigbee: [tz.onoff, tz.light_brightness, tz.ignore_transition],
        };
    },
    light_onoff_brightness_colortemp: () => {
        return {
            supports: 'on/off, brightness, color temperature',
            fromZigbee: [fz.light_brightness, fz.light_color_colortemp, fz.light_state],
            toZigbee: [tz.onoff, tz.light_brightness, tz.light_colortemp, tz.ignore_transition],
        };
    },
    light_onoff_brightness_colorxy: () => {
        return {
            supports: 'on/off, brightness, color xy',
            fromZigbee: [fz.light_brightness, fz.light_color_colortemp, fz.light_state],
            toZigbee: [tz.onoff, tz.light_brightness, tz.light_color, tz.ignore_transition],
        };
    },
    light_onoff_brightness_colortemp_colorxy: () => {
        return {
            supports: 'on/off, brightness, color temperature, color xy',
            fromZigbee: [fz.light_brightness, fz.light_color_colortemp, fz.light_state],
            toZigbee: [tz.onoff, tz.light_brightness, tz.light_colortemp, tz.light_color, tz.ignore_transition],
        };
    },
};

const foundationCfg = {manufSpec: 0, disDefaultRsp: 0};

const execute = (device, actions, callback, delay) => {
    if (device) {
        delay = delay || 300;
        actions = actions.reverse();

        const next = () => {
            if (actions.length === 0) {
                callback(true);
                return;
            }

            setTimeout(() => {
                const action = actions.pop();
                action((error) => {
                    debug(`Configured '${action.toString()}' with result '${error ? error : 'OK'}'`);
                    if (error) {
                        callback(false);
                    } else {
                        next();
                    }
                });
            }, delay);
        };

        next();
    } else {
        callback(false);
    }
};

const devices = [
    // Xiaomi
    {
        zigbeeModel: ['lumi.sensor_switch'],
        model: 'WXKG01LM',
        vendor: 'Xiaomi',
        description: 'MiJia wireless switch',
        supports: 'single, double, triple, quadruple, many, long, long_release click',
        fromZigbee: [fz.xiaomi_battery_3v, fz.WXKG01LM_click, fz.ignore_onoff_change, fz.ignore_basic_change],
        toZigbee: [],
    },
    {
        zigbeeModel: ['lumi.sensor_switch.aq2'],
        model: 'WXKG11LM',
        vendor: 'Xiaomi',
        description: 'Aqara wireless switch',
        supports: 'single, double, triple, quadruple click',
        fromZigbee: [fz.xiaomi_battery_3v, fz.WXKG11LM_click, fz.ignore_onoff_change, fz.ignore_basic_change],
        toZigbee: [],
    },
    {
        zigbeeModel: ['lumi.sensor_switch.aq3', 'lumi.sensor_swit'],
        model: 'WXKG12LM',
        vendor: 'Xiaomi',
        description: 'Aqara wireless switch (with gyroscope)',
        supports: 'single, double, shake, hold, release',
        fromZigbee: [
            fz.xiaomi_battery_3v, fz.WXKG12LM_action_click_multistate, fz.ignore_onoff_change,
            fz.ignore_basic_change, fz.ignore_multistate_change,
        ],
        toZigbee: [],
    },
    {
        zigbeeModel: ['lumi.sensor_86sw1\u0000lu'],
        model: 'WXKG03LM',
        vendor: 'Xiaomi',
        description: 'Aqara single key wireless wall switch',
        supports: 'single click',
        fromZigbee: [fz.xiaomi_battery_3v, fz.WXKG03LM_click, fz.ignore_basic_change],
        toZigbee: [],
    },
    {
        zigbeeModel: ['lumi.sensor_86sw2\u0000Un', 'lumi.sensor_86sw2.es1'],
        model: 'WXKG02LM',
        vendor: 'Xiaomi',
        description: 'Aqara double key wireless wall switch',
        supports: 'left, right and both click',
        fromZigbee: [fz.xiaomi_battery_3v, fz.WXKG02LM_click, fz.ignore_basic_change],
        toZigbee: [],
        ep: {'left': 1, 'right': 2, 'both': 3},
    },
    {
        zigbeeModel: ['lumi.ctrl_neutral1'],
        model: 'QBKG04LM',
        vendor: 'Xiaomi',
        description: 'Aqara single key wired wall switch',
        supports: 'on/off',
        fromZigbee: [
            fz.QBKG04LM_QBKG11LM_state, fz.ignore_onoff_change, fz.ignore_basic_change, fz.ignore_basic_report,
        ],
        toZigbee: [tz.onoff],
        ep: {'': 2},
    },
    {
        zigbeeModel: ['lumi.ctrl_ln1.aq1'],
        model: 'QBKG11LM',
        vendor: 'Xiaomi',
        description: 'Aqara single key wired wall switch',
        supports: 'on/off, power measurement',
        fromZigbee: [
            fz.QBKG04LM_QBKG11LM_state, fz.QBKG11LM_power, fz.ignore_onoff_change, fz.ignore_basic_change,
            fz.ignore_multistate_report, fz.ignore_multistate_change, fz.ignore_analog_change, fz.ignore_analog_report,
        ],
        toZigbee: [tz.onoff],
    },
    {
        zigbeeModel: ['lumi.ctrl_neutral2'],
        model: 'QBKG03LM',
        vendor: 'Xiaomi',
        description: 'Aqara double key wired wall switch',
        supports: 'release/hold, on/off',
        fromZigbee: [
            fz.QBKG03LM_QBKG12LM_state, fz.QBKG03LM_buttons, fz.ignore_basic_change, fz.ignore_basic_report,
        ],
        toZigbee: [tz.onoff],
        ep: {'left': 2, 'right': 3},
    },
    {
        zigbeeModel: ['lumi.ctrl_ln2.aq1'],
        model: 'QBKG12LM',
        vendor: 'Xiaomi',
        description: 'Aqara double key wired wall switch',
        supports: 'on/off, power measurement',
        fromZigbee: [
            fz.QBKG03LM_QBKG12LM_state, fz.QBKG12LM_power, fz.ignore_analog_change, fz.ignore_basic_change,
            fz.ignore_multistate_report, fz.ignore_multistate_change, fz.ignore_onoff_change, fz.ignore_analog_report,
        ],
        toZigbee: [tz.onoff],
        ep: {'left': 1, 'right': 2},
    },
    {
        zigbeeModel: ['lumi.sens'],
        model: 'WSDCGQ01LM',
        vendor: 'Xiaomi',
        description: 'MiJia temperature & humidity sensor ',
        supports: 'temperature and humidity',
        fromZigbee: [fz.xiaomi_battery_3v, fz.generic_temperature, fz.xiaomi_humidity, fz.ignore_basic_change],
        toZigbee: [],
    },
    {
        zigbeeModel: ['lumi.weather'],
        model: 'WSDCGQ11LM',
        vendor: 'Xiaomi',
        description: 'Aqara temperature, humidity and pressure sensor',
        supports: 'temperature, humidity and pressure',
        fromZigbee: [
            fz.xiaomi_battery_3v, fz.generic_temperature, fz.xiaomi_humidity, fz.xiaomi_pressure,
            fz.ignore_basic_change, fz.ignore_temperature_change, fz.ignore_humidity_change,
            fz.ignore_pressure_change,
        ],
        toZigbee: [],
    },
    {
        zigbeeModel: ['lumi.sensor_motion'],
        model: 'RTCGQ01LM',
        vendor: 'Xiaomi',
        description: 'MiJia human body movement sensor',
        supports: 'occupancy',
        fromZigbee: [fz.xiaomi_battery_3v, fz.generic_occupancy, fz.ignore_basic_change],
        toZigbee: [],
    },
    {
        zigbeeModel: ['lumi.sensor_motion.aq2'],
        model: 'RTCGQ11LM',
        vendor: 'Xiaomi',
        description: 'Aqara human body movement and illuminance sensor',
        supports: 'occupancy and illuminance',
        fromZigbee: [
            fz.xiaomi_battery_3v, fz.generic_occupancy, fz.generic_illuminance, fz.ignore_basic_change,
            fz.ignore_illuminance_change, fz.ignore_occupancy_change,
        ],
        toZigbee: [],
    },
    {
        zigbeeModel: ['lumi.sensor_magnet'],
        model: 'MCCGQ01LM',
        vendor: 'Xiaomi',
        description: 'MiJia door & window contact sensor',
        supports: 'contact',
        fromZigbee: [fz.xiaomi_battery_3v, fz.xiaomi_contact, fz.ignore_onoff_change, fz.ignore_basic_change],
        toZigbee: [],
    },
    {
        zigbeeModel: ['lumi.sensor_magnet.aq2'],
        model: 'MCCGQ11LM',
        vendor: 'Xiaomi',
        description: 'Aqara door & window contact sensor',
        supports: 'contact',
        fromZigbee: [fz.xiaomi_battery_3v, fz.xiaomi_contact, fz.ignore_onoff_change, fz.ignore_basic_change],
        toZigbee: [],
    },
    {
        zigbeeModel: ['lumi.sensor_wleak.aq1'],
        model: 'SJCGQ11LM',
        vendor: 'Xiaomi',
        description: 'Aqara water leak sensor',
        supports: 'water leak true/false',
        fromZigbee: [
            fz.xiaomi_battery_3v, fz.SJCGQ11LM_water_leak_basic, fz.SJCGQ11LM_water_leak_iaszone,
            fz.ignore_basic_change,
        ],
        toZigbee: [],
    },
    {
        zigbeeModel: ['lumi.sensor_cube'],
        model: 'MFKZQ01LM',
        vendor: 'Xiaomi',
        description: 'Mi smart home cube',
        supports: 'shake, wakeup, fall, tap, slide, flip180, flip90, rotate_left and rotate_right',
        fromZigbee: [
            fz.xiaomi_battery_3v, fz.MFKZQ01LM_action_multistate, fz.MFKZQ01LM_action_analog,
            fz.ignore_analog_change, fz.ignore_multistate_change, fz.ignore_basic_change,
        ],
        toZigbee: [],
    },
    {
        zigbeeModel: ['lumi.plug'],
        model: 'ZNCZ02LM',
        description: 'Mi power plug ZigBee',
        supports: 'on/off, power measurement',
        vendor: 'Xiaomi',
        fromZigbee: [
            fz.generic_state, fz.xiaomi_power, fz.xiaomi_plug_state, fz.ignore_onoff_change,
            fz.ignore_basic_change, fz.ignore_analog_change,
        ],
        toZigbee: [tz.onoff],
    },
    {
        zigbeeModel: ['lumi.ctrl_86plug', 'lumi.ctrl_86plug.aq1'],
        model: 'QBCZ11LM',
        description: 'Aqara socket Zigbee',
        supports: 'on/off, power measurement',
        vendor: 'Xiaomi',
        fromZigbee: [
            fz.generic_state, fz.xiaomi_power, fz.xiaomi_plug_state, fz.ignore_onoff_change,
            fz.ignore_basic_change, fz.ignore_analog_change,
        ],
        toZigbee: [tz.onoff],
    },
    {
        zigbeeModel: ['lumi.sensor_smoke'],
        model: 'JTYJ-GD-01LM/BW',
        description: 'MiJia Honeywell smoke detector',
        supports: 'smoke',
        vendor: 'Xiaomi',
        fromZigbee: [fz.xiaomi_battery_3v, fz.JTYJGD01LMBW_smoke, fz.ignore_basic_change],
        toZigbee: [],
    },
    {
        zigbeeModel: ['lumi.sensor_natgas'],
        model: 'JTQJ-BF-01LM/BW',
        vendor: 'Xiaomi',
        description: 'MiJia gas leak detector ',
        supports: 'gas',
        fromZigbee: [fz.JTQJBF01LMBW_gas, fz.ignore_basic_change],
        toZigbee: [],
    },

    // IKEA
    {
        zigbeeModel: ['TRADFRI bulb E27 WS opal 980lm', 'TRADFRI bulb E26 WS opal 980lm'],
        model: 'LED1545G12',
        vendor: 'IKEA',
        description: 'TRADFRI LED bulb E26/E27 980 lumen, dimmable, white spectrum, opal white',
        supports: generic.light_onoff_brightness_colortemp().supports,
        fromZigbee: generic.light_onoff_brightness_colortemp().fromZigbee,
        toZigbee: generic.light_onoff_brightness_colortemp().toZigbee,
    },
    {
        zigbeeModel: ['TRADFRI bulb E27 WS clear 950lm', 'TRADFRI bulb E26 WS clear 950lm'],
        model: 'LED1546G12',
        vendor: 'IKEA',
        description: 'TRADFRI LED bulb E26/E27 950 lumen, dimmable, white spectrum, clear',
        supports: generic.light_onoff_brightness_colortemp().supports,
        fromZigbee: generic.light_onoff_brightness_colortemp().fromZigbee,
        toZigbee: generic.light_onoff_brightness_colortemp().toZigbee,
    },
    {
        zigbeeModel: ['TRADFRI bulb E27 opal 1000lm', 'TRADFRI bulb E27 W opal 1000lm'],
        model: 'LED1623G12',
        vendor: 'IKEA',
        description: 'TRADFRI LED bulb E27 1000 lumen, dimmable, opal white',
        supports: generic.light_onoff_brightness().supports,
        fromZigbee: generic.light_onoff_brightness().fromZigbee,
        toZigbee: generic.light_onoff_brightness().toZigbee,
    },
    {
        zigbeeModel: ['TRADFRI bulb GU10 WS 400lm'],
        model: 'LED1537R6',
        vendor: 'IKEA',
        description: 'TRADFRI LED bulb GU10 400 lumen, dimmable, white spectrum',
        supports: generic.light_onoff_brightness_colortemp().supports,
        fromZigbee: generic.light_onoff_brightness_colortemp().fromZigbee,
        toZigbee: generic.light_onoff_brightness_colortemp().toZigbee,
    },
    {
        zigbeeModel: ['TRADFRI bulb GU10 W 400lm'],
        model: 'LED1650R5',
        vendor: 'IKEA',
        description: 'TRADFRI LED bulb GU10 400 lumen, dimmable',
        supports: generic.light_onoff_brightness().supports,
        fromZigbee: generic.light_onoff_brightness().fromZigbee,
        toZigbee: generic.light_onoff_brightness().toZigbee,
    },
    {
        zigbeeModel: ['TRADFRI bulb E14 WS opal 400lm', 'TRADFRI bulb E12 WS opal 400lm'],
        model: 'LED1536G5',
        vendor: 'IKEA',
        description: 'TRADFRI LED bulb E12/E14 400 lumen, dimmable, white spectrum, opal white',
        supports: generic.light_onoff_brightness_colortemp().supports,
        fromZigbee: generic.light_onoff_brightness_colortemp().fromZigbee,
        toZigbee: generic.light_onoff_brightness_colortemp().toZigbee,
    },
    {
        zigbeeModel: ['TRADFRI bulb E26 opal 1000lm', 'TRADFRI bulb E26 W opal 1000lm'],
        model: 'LED1622G12',
        vendor: 'IKEA',
        description: 'TRADFRI LED bulb E26 1000 lumen, dimmable, opal white',
        supports: generic.light_onoff_brightness().supports,
        fromZigbee: generic.light_onoff_brightness().fromZigbee,
        toZigbee: generic.light_onoff_brightness().toZigbee,
    },
    {
        zigbeeModel: ['TRADFRI bulb E27 CWS opal 600lm'],
        model: 'LED1624G9',
        vendor: 'IKEA',
        description: 'TRADFRI LED bulb E27 600 lumen, dimmable, color, opal white',
        supports: generic.light_onoff_brightness_colorxy().supports,
        fromZigbee: generic.light_onoff_brightness_colorxy().fromZigbee,
        toZigbee: generic.light_onoff_brightness_colorxy().toZigbee,
    },
    {
        zigbeeModel: ['TRADFRI bulb E14 W op/ch 400lm'],
        model: 'LED1649C5',
        vendor: 'IKEA',
        description: 'TRADFRI LED bulb E14 400 lumen, dimmable warm white, chandelier opal',
        supports: generic.light_onoff_brightness().supports,
        fromZigbee: generic.light_onoff_brightness().fromZigbee,
        toZigbee: generic.light_onoff_brightness().toZigbee,
    },
    {
        zigbeeModel: ['TRADFRI wireless dimmer'],
        model: 'ICTC-G-1',
        vendor: 'IKEA',
        description: 'TRADFRI wireless dimmer',
        supports: 'brightness [0-255], quick rotate for instant 0/255',
        fromZigbee: [
            fz.ICTC_G_1_move, fz.ICTC_G_1_moveWithOnOff, fz.ICTC_G_1_stop, fz.ICTC_G_1_stopWithOnOff,
            fz.ICTC_G_1_moveToLevelWithOnOff, fz.ignore_cmd_readRsp, fz.ignore_cmd_discoverRsp,
        ],
        toZigbee: [],
        onAfIncomingMsg: [1],
        configure: (ieeeAddr, shepherd, coordinator, callback) => {
            const device = shepherd.find(ieeeAddr, 1);
            execute(device, [(cb) => device.bind('genLevelCtrl', coordinator, cb)], callback);
        },
    },
    {
        zigbeeModel: ['TRADFRI transformer 10W'],
        model: 'ICPSHC24-10EU-IL-1',
        vendor: 'IKEA',
        description: 'TRADFRI driver for wireless control (10 watt)',
        supports: generic.light_onoff_brightness().supports,
        fromZigbee: generic.light_onoff_brightness().fromZigbee,
        toZigbee: generic.light_onoff_brightness().toZigbee,
    },
    {
        zigbeeModel: ['TRADFRI transformer 30W'],
        model: 'ICPSHC24-30EU-IL-1',
        vendor: 'IKEA',
        description: 'TRADFRI driver for wireless control (30 watt)',
        supports: generic.light_onoff_brightness().supports,
        fromZigbee: generic.light_onoff_brightness().fromZigbee,
        toZigbee: generic.light_onoff_brightness().toZigbee,
    },
    {
        zigbeeModel: ['FLOALT panel WS 30x30'],
        model: 'L1527',
        vendor: 'IKEA',
        description: 'FLOALT LED light panel, dimmable, white spectrum (30x30 cm)',
        supports: generic.light_onoff_brightness_colortemp().supports,
        fromZigbee: generic.light_onoff_brightness_colortemp().fromZigbee,
        toZigbee: generic.light_onoff_brightness_colortemp().toZigbee,
    },
    {
        zigbeeModel: ['FLOALT panel WS 60x60'],
        model: 'L1529',
        vendor: 'IKEA',
        description: 'FLOALT LED light panel, dimmable, white spectrum (60x60 cm)',
        supports: generic.light_onoff_brightness_colortemp().supports,
        fromZigbee: generic.light_onoff_brightness_colortemp().fromZigbee,
        toZigbee: generic.light_onoff_brightness_colortemp().toZigbee,
    },
    {
        zigbeeModel: ['FLOALT panel WS 30x90'],
        model: 'L1528',
        vendor: 'IKEA',
        description: 'FLOALT LED light panel, dimmable, white spectrum (30x90 cm)',
        supports: generic.light_onoff_brightness_colortemp().supports,
        fromZigbee: generic.light_onoff_brightness_colortemp().fromZigbee,
        toZigbee: generic.light_onoff_brightness_colortemp().toZigbee,
    },

    // Philips
    {
        zigbeeModel: ['LLC012'],
        model: '7299760PH',
        vendor: 'Philips',
        description: 'Hue Bloom',
        supports: generic.light_onoff_brightness_colorxy().supports,
        fromZigbee: generic.light_onoff_brightness_colorxy().fromZigbee,
        toZigbee: generic.light_onoff_brightness_colorxy().toZigbee,
    },
    {
        zigbeeModel: ['LLC020'],
        model: '7146060PH',
        vendor: 'Philips',
        description: 'Hue Go',
        supports: generic.light_onoff_brightness_colortemp_colorxy().supports,
        fromZigbee: generic.light_onoff_brightness_colortemp_colorxy().fromZigbee,
        toZigbee: generic.light_onoff_brightness_colortemp_colorxy().toZigbee,
    },
    {
        zigbeeModel: ['LWB006', 'LWB014'],
        model: '9290011370',
        vendor: 'Philips',
        description: 'Hue white A60 bulb E27',
        supports: generic.light_onoff_brightness().supports,
        fromZigbee: generic.light_onoff_brightness().fromZigbee,
        toZigbee: generic.light_onoff_brightness().toZigbee,
    },
    {
        zigbeeModel: ['LWB010'],
        model: '8718696449691',
        vendor: 'Philips',
        description: 'Hue White Single bulb B22',
        supports: generic.light_onoff_brightness().supports,
        fromZigbee: generic.light_onoff_brightness().fromZigbee,
        toZigbee: generic.light_onoff_brightness().toZigbee,
    },
    {
        zigbeeModel: ['LST002'],
        model: '915005106701',
        vendor: 'Philips',
        description: 'Hue white and color ambiance LightStrip plus',
        supports: generic.light_onoff_brightness_colortemp_colorxy().supports,
        fromZigbee: generic.light_onoff_brightness_colortemp_colorxy().fromZigbee,
        toZigbee: generic.light_onoff_brightness_colortemp_colorxy().toZigbee,
    },
    {
        zigbeeModel: ['LCT001', 'LCT007', 'LCT010', 'LCT014', 'LCT015'],
        model: '9290012573A',
        vendor: 'Philips',
        description: 'Hue white and color ambiance E26/E27',
        supports: generic.light_onoff_brightness_colortemp_colorxy().supports,
        fromZigbee: generic.light_onoff_brightness_colortemp_colorxy().fromZigbee,
        toZigbee: generic.light_onoff_brightness_colortemp_colorxy().toZigbee,
    },
    {
        zigbeeModel: ['LCT003'],
        model: '8718696485880',
        vendor: 'Philips',
        description: 'Hue white and color ambiance GU10',
        supports: generic.light_onoff_brightness_colortemp_colorxy().supports,
        fromZigbee: generic.light_onoff_brightness_colortemp_colorxy().fromZigbee,
        toZigbee: generic.light_onoff_brightness_colortemp_colorxy().toZigbee,
    },
    {
        zigbeeModel: ['LTW013'],
        model: '8718696598283',
        vendor: 'Philips',
        description: 'Hue white ambiance GU10',
        supports: generic.light_onoff_brightness_colortemp().supports,
        fromZigbee: generic.light_onoff_brightness_colortemp().fromZigbee,
        toZigbee: generic.light_onoff_brightness_colortemp().toZigbee,
    },
    {
        zigbeeModel: ['LTW010'],
        model: '8718696548738',
        vendor: 'Philips',
        description: 'Hue white ambiance E27',
        supports: generic.light_onoff_brightness_colortemp().supports,
        fromZigbee: generic.light_onoff_brightness_colortemp().fromZigbee,
        toZigbee: generic.light_onoff_brightness_colortemp().toZigbee,
    },
    {
        zigbeeModel: ['RWL020', 'RWL021'],
        model: '324131092621',
        vendor: 'Philips',
        description: 'Hue dimmer switch',
        supports: 'on/off',
        fromZigbee: [
            fz._324131092621_on, fz._324131092621_off, fz._324131092621_step, fz._324131092621_stop,
            fz.ignore_power_change, fz.generic_battery,
        ],
        toZigbee: [],
        configure: (ieeeAddr, shepherd, coordinator, callback) => {
            const ep1 = shepherd.find(ieeeAddr, 1);
            const actions = [
                (cb) => ep1.bind('genOnOff', coordinator, cb),
                (cb) => ep1.bind('genLevelCtrl', coordinator, cb),
            ];

            execute(ep1, actions, (result) => {
                if (result) {
                    const ep2 = shepherd.find(ieeeAddr, 2);
                    const actions = [
                        (cb) => ep2.bind('genPowerCfg', coordinator, cb),
                        (cb) => ep2.report('genPowerCfg', 'batteryPercentageRemaining', 0, 1000, 0, cb),
                    ];

                    execute(ep2, actions, callback);
                } else {
                    callback(result);
                }
            });
        },
    },
    {
        zigbeeModel: ['SML001'],
        model: '9290012607',
        vendor: 'Philips',
        description: 'Hue motion sensor',
        supports: 'occupancy, temperature, illuminance',
        fromZigbee: [
            fz.generic_battery, fz.generic_occupancy, fz.generic_temperature,
            fz.ignore_occupancy_change, fz.generic_illuminance, fz.ignore_illuminance_change,
            fz.ignore_temperature_change,
        ],
        toZigbee: [],
        configure: (ieeeAddr, shepherd, coordinator, callback) => {
            const device = shepherd.find(ieeeAddr, 2);

            const actions = [
                (cb) => device.bind('genPowerCfg', coordinator, cb),
                (cb) => device.bind('msIlluminanceMeasurement', coordinator, cb),
                (cb) => device.bind('msTemperatureMeasurement', coordinator, cb),
                (cb) => device.bind('msOccupancySensing', coordinator, cb),
                (cb) => device.report('genPowerCfg', 'batteryPercentageRemaining', 0, 1000, 0, cb),
                (cb) => device.report('msOccupancySensing', 'occupancy', 0, 600, null, cb),
                (cb) => device.report('msTemperatureMeasurement', 'measuredValue', 30, 600, 1, cb),
                (cb) => device.report('msIlluminanceMeasurement', 'measuredValue', 0, 600, null, cb),
            ];

            execute(device, actions, callback);
        },
    },

    // Belkin
    {
        zigbeeModel: ['MZ100'],
        model: 'F7C033',
        vendor: 'Belkin',
        description: 'WeMo smart LED bulb',
        supports: generic.light_onoff_brightness().supports,
        fromZigbee: generic.light_onoff_brightness().fromZigbee,
        toZigbee: generic.light_onoff_brightness().toZigbee,
    },

    // EDP
    {
        zigbeeModel: ['ZB-SmartPlug-1.0.0'],
        model: 'PLUG EDP RE:DY',
        vendor: 'EDP',
        description: 're:dy plug',
        supports: 'on/off, power measurement',
        fromZigbee: [fz.ignore_onoff_change, fz.EDP_power, fz.ignore_metering_change],
        toZigbee: [tz.onoff],
        configure: (ieeeAddr, shepherd, coordinator, callback) => {
            const device = shepherd.find(ieeeAddr, 85);
            execute(device, [(cb) => device.report('seMetering', 'instantaneousDemand', 10, 60, 1, cb)], callback);
        },
    },

    // Custom devices (DiY)
    {
        zigbeeModel: ['lumi.router'],
        model: 'CC2530.ROUTER',
        vendor: 'Custom devices (DiY)',
        description: '[CC2530 router](http://ptvo.info/cc2530-based-zigbee-coordinator-and-router-112/)',
        supports: 'state, description, type, rssi',
        fromZigbee: [fz.CC2530ROUTER_state, fz.CC2530ROUTER_meta],
        toZigbee: [],
    },
    {
        zigbeeModel: ['DNCKAT_S001'],
        model: 'DNCKATSW001',
        vendor: 'Custom devices (DiY)',
        description: '[DNCKAT single key wired wall light switch](https://github.com/dzungpv/dnckatsw00x/)',
        supports: 'on/off',
        fromZigbee: [fz.generic_state, fz.ignore_onoff_change],
        toZigbee: [tz.onoff],
    },
    {
        zigbeeModel: ['DNCKAT_S002'],
        model: 'DNCKATSW002',
        vendor: 'Custom devices (DiY)',
        description: '[DNCKAT double key wired wall light switch](https://github.com/dzungpv/dnckatsw00x/)',
        supports: 'hold/release, on/off',
        fromZigbee: [fz.DNCKAT_S00X_state, fz.DNCKAT_S00X_buttons],
        toZigbee: [tz.onoff],
        ep: {'left': 1, 'right': 2},
    },
    {
        zigbeeModel: ['DNCKAT_S003'],
        model: 'DNCKATSW003',
        vendor: 'Custom devices (DiY)',
        description: '[DNCKAT triple key wired wall light switch](https://github.com/dzungpv/dnckatsw00x/)',
        supports: 'hold/release, on/off',
        fromZigbee: [fz.DNCKAT_S00X_state, fz.DNCKAT_S00X_buttons],
        toZigbee: [tz.onoff],
        ep: {'left': 1, 'center': 2, 'right': 3},
    },
    {
        zigbeeModel: ['DNCKAT_S004'],
        model: 'DNCKATSW004',
        vendor: 'Custom devices (DiY)',
        description: '[DNCKAT quadruple key wired wall light switch](https://github.com/dzungpv/dnckatsw00x/)',
        supports: 'hold/release, on/off',
        fromZigbee: [fz.DNCKAT_S00X_state, fz.DNCKAT_S00X_buttons],
        toZigbee: [tz.onoff],
        ep: {'bottom_left': 1, 'bottom_right': 2, 'top_left': 3, 'top_right': 4},
    },

    // OSRAM
    {
        zigbeeModel: ['Classic A60 RGBW'],
        model: 'AA69697',
        vendor: 'OSRAM',
        description: 'Classic A60 RGBW',
        supports: generic.light_onoff_brightness_colortemp_colorxy().supports,
        fromZigbee: generic.light_onoff_brightness_colortemp_colorxy().fromZigbee,
        toZigbee: generic.light_onoff_brightness_colortemp_colorxy().toZigbee,
    },
    {
        zigbeeModel: ['CLA60 RGBW OSRAM'],
        model: 'AC03845',
        vendor: 'OSRAM',
        description: 'LIGHTIFY LED CLA60 E27 RGBW',
        supports: generic.light_onoff_brightness_colortemp_colorxy().supports,
        fromZigbee: generic.light_onoff_brightness_colortemp_colorxy().fromZigbee,
        toZigbee: generic.light_onoff_brightness_colortemp_colorxy().toZigbee,
    },
    {
        zigbeeModel: ['CLA60 TW OSRAM'],
        model: 'AC03642',
        vendor: 'OSRAM',
        description: 'SMART+ CLASSIC A 60 TW',
        supports: generic.light_onoff_brightness_colortemp().supports,
        fromZigbee: generic.light_onoff_brightness_colortemp().fromZigbee,
        toZigbee: generic.light_onoff_brightness_colortemp().toZigbee,
    },
    {
        // AA70155 is model number of both bulbs.
        zigbeeModel: ['LIGHTIFY A19 Tunable White', 'Classic A60 TW'],
        model: 'AA70155',
        vendor: 'OSRAM',
        description: 'LIGHTIFY LED A19 tunable white / Classic A60 TW',
        supports: generic.light_onoff_brightness_colortemp().supports,
        fromZigbee: generic.light_onoff_brightness_colortemp().fromZigbee,
        toZigbee: generic.light_onoff_brightness_colortemp().toZigbee,
    },
    {
        zigbeeModel: ['PAR16 50 TW'],
        model: 'AA68199',
        vendor: 'OSRAM',
        description: 'LIGHTIFY LED PAR16 50 GU10 tunable white',
        supports: generic.light_onoff_brightness_colortemp().supports,
        fromZigbee: generic.light_onoff_brightness_colortemp().fromZigbee,
        toZigbee: generic.light_onoff_brightness_colortemp().toZigbee,
    },
    {
        zigbeeModel: ['Classic B40 TW - LIGHTIFY'],
        model: 'AB32840',
        vendor: 'OSRAM',
        description: 'LIGHTIFY LED Classic B40 tunable white',
        supports: generic.light_onoff_brightness_colortemp().supports,
        fromZigbee: generic.light_onoff_brightness_colortemp().fromZigbee,
        toZigbee: generic.light_onoff_brightness_colortemp().toZigbee,
    },
    {
        zigbeeModel: ['Classic A60 W clear - LIGHTIFY'],
        model: 'AC03641',
        vendor: 'OSRAM',
        description: 'LIGHTIFY LED Classic A60 clear',
        supports: generic.light_onoff_brightness().supports,
        fromZigbee: generic.light_onoff_brightness().fromZigbee,
        toZigbee: generic.light_onoff_brightness().toZigbee,
    },
    {
        zigbeeModel: ['Plug 01'],
        model: 'AB3257001NJ',
        description: 'Smart+ plug',
        supports: 'on/off',
        vendor: 'OSRAM',
        fromZigbee: [fz.ignore_onoff_change, fz.generic_state],
        toZigbee: [tz.onoff],
        configure: (ieeeAddr, shepherd, coordinator, callback) => {
            const device = shepherd.find(ieeeAddr, 3);
            const cfg = {direction: 0, attrId: 0, dataType: 16, minRepIntval: 0, maxRepIntval: 1000, repChange: 0};
            const actions = [
                (cb) => device.bind('genOnOff', coordinator, cb),
                (cb) => device.foundation('genOnOff', 'configReport', [cfg], foundationCfg, cb),
            ];

            execute(device, actions, callback);
        },
    },
    {
        zigbeeModel: ['Flex RGBW'],
        model: '4052899926110',
        vendor: 'OSRAM',
        description: 'Flex RGBW',
        supports: generic.light_onoff_brightness_colortemp_colorxy().supports,
        fromZigbee: generic.light_onoff_brightness_colortemp_colorxy().fromZigbee,
        toZigbee: generic.light_onoff_brightness_colortemp_colorxy().toZigbee,
    },


    // Hive
    {
        zigbeeModel: ['FWBulb01'],
        model: 'HALIGHTDIMWWE27',
        vendor: 'Hive',
        description: 'Active light dimmable',
        supports: generic.light_onoff_brightness().supports,
        fromZigbee: generic.light_onoff_brightness().fromZigbee,
        toZigbee: generic.light_onoff_brightness().toZigbee,
    },

    // Innr
    {
        zigbeeModel: ['RB 185 C'],
        model: 'RB 185 C',
        vendor: 'Innr',
        description: 'E27 Bulb RGBW',
        supports: generic.light_onoff_brightness_colortemp_colorxy().supports,
        fromZigbee: generic.light_onoff_brightness_colortemp_colorxy().fromZigbee,
        toZigbee: generic.light_onoff_brightness_colortemp_colorxy().toZigbee,
    },
    {
        zigbeeModel: ['RB 165'],
        model: 'RB 165',
        vendor: 'Innr',
        description: 'E27 Bulb',
        supports: generic.light_onoff_brightness().supports,
        fromZigbee: generic.light_onoff_brightness().fromZigbee,
        toZigbee: generic.light_onoff_brightness().toZigbee,
    },
    {
        zigbeeModel: ['RB 175 W'],
        model: 'RB 175 W',
        vendor: 'Innr',
        description: 'E27 Bulb warm dimming',
        supports: generic.light_onoff_brightness().supports,
        fromZigbee: generic.light_onoff_brightness().fromZigbee,
        toZigbee: generic.light_onoff_brightness().toZigbee,
    },
    {
        zigbeeModel: ['RS 125'],
        model: 'RS 125',
        vendor: 'Innr',
        description: 'GU10 Spot',
        supports: generic.light_onoff_brightness().supports,
        fromZigbee: generic.light_onoff_brightness().fromZigbee,
        toZigbee: generic.light_onoff_brightness().toZigbee,
    },
    {
        zigbeeModel: ['RB 145'],
        model: 'RB 145',
        vendor: 'Innr',
        description: 'E14 Candle',
        supports: generic.light_onoff_brightness().supports,
        fromZigbee: generic.light_onoff_brightness().fromZigbee,
        toZigbee: generic.light_onoff_brightness().toZigbee,
    },
    {
        zigbeeModel: ['BY 165'],
        model: 'BY 165',
        vendor: 'Innr',
        description: 'B22 Bulb dimmable',
        supports: generic.light_onoff_brightness().supports,
        fromZigbee: generic.light_onoff_brightness().fromZigbee,
        toZigbee: generic.light_onoff_brightness().toZigbee,
    },
    {
        zigbeeModel: ['PL 110'],
        model: 'PL 110',
        vendor: 'Innr',
        description: 'Puck Light',
        supports: generic.light_onoff_brightness().supports,
        fromZigbee: generic.light_onoff_brightness().fromZigbee,
        toZigbee: generic.light_onoff_brightness().toZigbee,
    },
    {
        zigbeeModel: ['ST 110'],
        model: 'ST 110',
        vendor: 'Innr',
        description: 'Strip Light',
        supports: generic.light_onoff_brightness().supports,
        fromZigbee: generic.light_onoff_brightness().fromZigbee,
        toZigbee: generic.light_onoff_brightness().toZigbee,
    },
    {
        zigbeeModel: ['UC 110'],
        model: 'UC 110',
        vendor: 'Innr',
        description: 'Under Cabinet Light',
        supports: generic.light_onoff_brightness().supports,
        fromZigbee: generic.light_onoff_brightness().fromZigbee,
        toZigbee: generic.light_onoff_brightness().toZigbee,
    },
    {
        zigbeeModel: ['DL 110 N'],
        model: 'DL 110 N',
        vendor: 'Innr',
        description: 'Spot narrow',
        supports: generic.light_onoff_brightness().supports,
        fromZigbee: generic.light_onoff_brightness().fromZigbee,
        toZigbee: generic.light_onoff_brightness().toZigbee,
    },
    {
        zigbeeModel: ['DL 110 W'],
        model: 'DL 110 W',
        vendor: 'Innr',
        description: 'Spot wide',
        supports: generic.light_onoff_brightness().supports,
        fromZigbee: generic.light_onoff_brightness().fromZigbee,
        toZigbee: generic.light_onoff_brightness().toZigbee,
    },
    {
        zigbeeModel: ['SL 110 N'],
        model: 'SL 110 N',
        vendor: 'Innr',
        description: 'Spot Flex narrow',
        supports: generic.light_onoff_brightness().supports,
        fromZigbee: generic.light_onoff_brightness().fromZigbee,
        toZigbee: generic.light_onoff_brightness().toZigbee,
    },
    {
        zigbeeModel: ['SL 110 M'],
        model: 'SL 110 M',
        vendor: 'Innr',
        description: 'Spot Flex medium',
        supports: generic.light_onoff_brightness().supports,
        fromZigbee: generic.light_onoff_brightness().fromZigbee,
        toZigbee: generic.light_onoff_brightness().toZigbee,
    },
    {
        zigbeeModel: ['SL 110 W'],
        model: 'SL 110 W',
        vendor: 'Innr',
        description: 'Spot Flex wide',
        supports: generic.light_onoff_brightness().supports,
        fromZigbee: generic.light_onoff_brightness().fromZigbee,
        toZigbee: generic.light_onoff_brightness().toZigbee,
    },

    // Sylvania
    {
        zigbeeModel: ['LIGHTIFY RT Tunable White'],
        model: '73742',
        vendor: 'Sylvania',
        description: 'LIGHTIFY LED adjustable white RT 5/6',
        supports: generic.light_onoff_brightness_colortemp().supports,
        fromZigbee: generic.light_onoff_brightness_colortemp().fromZigbee,
        toZigbee: generic.light_onoff_brightness_colortemp().toZigbee,
    },
    {
        zigbeeModel: ['LIGHTIFY BR Tunable White'],
        model: '73740',
        vendor: 'Sylvania',
        description: 'LIGHTIFY LED adjustable white BR30',
        supports: generic.light_onoff_brightness_colortemp().supports,
        fromZigbee: generic.light_onoff_brightness_colortemp().fromZigbee,
        toZigbee: generic.light_onoff_brightness_colortemp().toZigbee,
    },
    {
        zigbeeModel: ['LIGHTIFY A19 RGBW'],
        model: '73693',
        vendor: 'Sylvania',
        description: 'LIGHTIFY LED RGBW A19',
        supports: generic.light_onoff_brightness_colortemp_colorxy().supports,
        fromZigbee: generic.light_onoff_brightness_colortemp_colorxy().fromZigbee,
        toZigbee: generic.light_onoff_brightness_colortemp_colorxy().toZigbee,
    },
    {
        zigbeeModel: ['LIGHTIFY A19 ON/OFF/DIM'],
        model: '74283',
        vendor: 'Sylvania',
        description: 'LIGHTIFY LED soft white dimmable A19',
        supports: generic.light_onoff_brightness().supports,
        fromZigbee: generic.light_onoff_brightness().fromZigbee,
        toZigbee: generic.light_onoff_brightness().toZigbee,
    },
    {
        zigbeeModel: ['PLUG'],
        model: '72922-A',
        vendor: 'Sylvania',
        description: 'SMART+ Smart Plug',
        supports: 'on/off',
        fromZigbee: [fz.ignore_onoff_change, fz.generic_state],
        toZigbee: [tz.onoff],
        configure: (ieeeAddr, shepherd, coordinator, callback) => {
            const device = shepherd.find(ieeeAddr, 1);
            const cfg = {direction: 0, attrId: 0, dataType: 16, minRepIntval: 0, maxRepIntval: 1000, repChange: 0};
            const actions = [
                (cb) => device.bind('genOnOff', coordinator, cb),
                (cb) => device.foundation('genOnOff', 'configReport', [cfg], foundationCfg, cb),
            ];

            execute(device, actions, callback);
        },
    },

    // GE
    {
        zigbeeModel: ['ZLL Light'],
        model: '22670',
        vendor: 'GE',
        description: 'Link smart LED light bulb, BR30 soft white (2700K)',
        supports: generic.light_onoff_brightness().supports,
        fromZigbee: generic.light_onoff_brightness().fromZigbee,
        toZigbee: generic.light_onoff_brightness().toZigbee,
    },
    {
        zigbeeModel: ['45852'],
        model: '45852GE',
        vendor: 'GE',
        description: 'ZigBee plug-in smart dimmer',
        supports: 'on/off, brightness',
        fromZigbee: [fz.light_brightness, fz.ignore_onoff_change, fz.generic_state],
        toZigbee: [tz.onoff, tz.light_brightness, tz.ignore_transition],
        configure: (ieeeAddr, shepherd, coordinator, callback) => {
            const cfg = {direction: 0, attrId: 0, dataType: 16, minRepIntval: 0, maxRepIntval: 1000, repChange: 0};
            const device = shepherd.find(ieeeAddr, 1);
            const actions = [
                (cb) => device.bind('genOnOff', coordinator, cb),
                (cb) => device.foundation('genOnOff', 'configReport', [cfg], foundationCfg, cb),
            ];

            execute(device, actions, callback);
        },
    },

    // Sengled
    {
        zigbeeModel: ['E11-G13'],
        model: 'E11-G13',
        vendor: 'Sengled',
        description: 'Element Classic (A19)',
        supports: generic.light_onoff_brightness().supports,
        fromZigbee: generic.light_onoff_brightness().fromZigbee,
        toZigbee: generic.light_onoff_brightness().toZigbee,
    },
    {
        zigbeeModel: ['E11-G23'],
        model: 'E11-G23',
        vendor: 'Sengled',
        description: 'Element Classic (A60)',
        supports: generic.light_onoff_brightness().supports,
        fromZigbee: generic.light_onoff_brightness().fromZigbee,
        toZigbee: generic.light_onoff_brightness().toZigbee,
    },
    {
        zigbeeModel: ['Z01-CIA19NAE26'],
        model: 'Z01-CIA19NAE26',
        vendor: 'Sengled',
        description: 'Element Touch (A19)',
        supports: generic.light_onoff_brightness().supports,
        fromZigbee: generic.light_onoff_brightness().fromZigbee,
        toZigbee: generic.light_onoff_brightness().toZigbee,
    },

    // JIAWEN
    {
        zigbeeModel: ['FB56-ZCW08KU1.1'],
        model: 'K2RGBW01',
        vendor: 'JIAWEN',
        description: 'Wireless Bulb E27 9W RGBW',
        supports: generic.light_onoff_brightness_colortemp_colorxy().supports,
        fromZigbee: generic.light_onoff_brightness_colortemp_colorxy().fromZigbee,
        toZigbee: generic.light_onoff_brightness_colortemp_colorxy().toZigbee,
    },

    // Netvox
    {
        zigbeeModel: ['Z809AE3R'],
        model: 'Z809A',
        vendor: 'Netvox',
        description: 'Power socket with power consumption monitoring',
        supports: 'on/off, power measurement',
        fromZigbee: [fz.generic_state, fz.ignore_onoff_change, fz.ignore_electrical_change, fz.Z809A_power],
        toZigbee: [tz.onoff],
        configure: (ieeeAddr, shepherd, coordinator, callback) => {
            const device = shepherd.find(ieeeAddr, 1);
            const actions = [
                (cb) => device.report('haElectricalMeasurement', 'rmsVoltage', 10, 1000, 1, cb),
                (cb) => device.report('haElectricalMeasurement', 'rmsCurrent', 10, 1000, 1, cb),
                (cb) => device.report('haElectricalMeasurement', 'activePower', 10, 1000, 1, cb),
                (cb) => device.report('haElectricalMeasurement', 'powerFactor', 10, 1000, 1, cb),
            ];

            execute(device, actions, callback);
        },
    },

    // Nanoleaf
    {
        zigbeeModel: ['NL08-0800'],
        model: 'NL08-0800',
        vendor: 'Nanoleaf',
        description: 'Smart Ivy Bulb E27',
        supports: generic.light_onoff_brightness().supports,
        fromZigbee: generic.light_onoff_brightness().fromZigbee,
        toZigbee: generic.light_onoff_brightness().toZigbee,
    },

    // Nue
    {
        zigbeeModel: ['FB56+ZSW05HG1.2'],
        model: 'FB56+ZSW05HG1.2',
        vendor: 'Nue',
        description: 'ZigBee one gang smart switch',
        supports: 'on/off',
        fromZigbee: [fz.generic_state],
        toZigbee: [tz.onoff],
    },

    // Gledopto
    {
        zigbeeModel: ['GLEDOPTO'],
        model: 'GL-C-008',
        vendor: 'Gledopto',
        description: 'Zigbee LED controller RGB + CCT',
        supports: generic.light_onoff_brightness_colortemp_colorxy().supports,
        fromZigbee: generic.light_onoff_brightness_colortemp_colorxy().fromZigbee,
        toZigbee: generic.light_onoff_brightness_colortemp_colorxy().toZigbee,
    },

    // SmartThings
    {
        zigbeeModel: ['PGC313'],
        model: 'STSS-MULT-001',
        vendor: 'SmartThings',
        description: 'SmartSense multi sensor',
        supports: 'contact',
        fromZigbee: [fz.smartthings_contact],
        toZigbee: [],
    },

    // Trust
    {
        zigbeeModel: ['ZLL-DimmableLigh'],
        model: 'ZLED-2709',
        vendor: 'Trust',
        description: 'Smart Dimmable LED Bulb',
        supports: generic.light_onoff_brightness().supports,
        fromZigbee: generic.light_onoff_brightness().fromZigbee,
        toZigbee: generic.light_onoff_brightness().toZigbee,
    },

    // Paulmann
    {
        zigbeeModel: ['Dimmablelight '],
        model: '50045',
        vendor: 'Paulmann',
        description: 'SmartHome Zigbee LED-stripe',
        supports: generic.light_onoff_brightness().supports,
        fromZigbee: generic.light_onoff_brightness().fromZigbee,
        toZigbee: generic.light_onoff_brightness().toZigbee,
    },
<<<<<<< HEAD
 
    // Bitron Home
    {
        zigbeeModel: ['902010/22'],
        model: 'AV2010/22',
        vendor: 'Bitron Home',
        description: 'Wireless motion detector',
        supports: 'occupancy',
        fromZigbee: [fz.bitron_occupancy],
        toZigbee: [],
        configure: (ieeeAddr, shepherd, coordinator, callback) => {
            const device = shepherd.find(ieeeAddr, 1);
            const actions = [
                (cb) => device.write('ssIasZone', 'iasCieAddr', coordinator.device.getIeeeAddr(), cb),
                (cb) => device.report('ssIasZone', 'zoneStatus', 0, 30, null, cb),
                (cb) => device.functional('ssIasZone', 'enrollRsp', {enrollrspcode: 1, zoneid: 23}, cb),
            ];

            execute(device, actions, callback);
        },
=======

    // Iris
    {
        zigbeeModel: ['3210-L'],
        model: '3210-L',
        vendor: 'Iris',
        description: 'Smart plug',
        supports: 'on/off',
        fromZigbee: [fz.ignore_onoff_change, fz.generic_state],
        toZigbee: [tz.onoff],
>>>>>>> eb9d0267
    },
];

module.exports = devices;<|MERGE_RESOLUTION|>--- conflicted
+++ resolved
@@ -1109,7 +1109,6 @@
         fromZigbee: generic.light_onoff_brightness().fromZigbee,
         toZigbee: generic.light_onoff_brightness().toZigbee,
     },
-<<<<<<< HEAD
  
     // Bitron Home
     {
@@ -1129,8 +1128,7 @@
             ];
 
             execute(device, actions, callback);
-        },
-=======
+    },
 
     // Iris
     {
@@ -1141,7 +1139,6 @@
         supports: 'on/off',
         fromZigbee: [fz.ignore_onoff_change, fz.generic_state],
         toZigbee: [tz.onoff],
->>>>>>> eb9d0267
     },
 ];
 
