--- conflicted
+++ resolved
@@ -851,11 +851,7 @@
         },
     },
     {
-<<<<<<< HEAD
         zigbeeModel: ['Flex RGBW', 'LIGHTIFY Indoor Flex RGBW', 'Gardenpole RGBW-Lightify'],
-=======
-        zigbeeModel: ['Flex RGBW', 'LIGHTIFY Indoor Flex RGBW'],
->>>>>>> 02f3d23b
         model: '4052899926110',
         vendor: 'OSRAM',
         description: 'Flex RGBW',
