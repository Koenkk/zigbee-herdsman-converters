'use strict';

const debug = require('debug')('zigbee-shepherd-converters:devices');
const fz = require('./converters/fromZigbee');
const tz = require('./converters/toZigbee');

const repInterval = {
    MAX: 62000,
    HOUR: 3600,
    MINUTE: 60,
};

const coordinatorGroup = 99;

const generic = {
    light_onoff_brightness: {
        supports: 'on/off, brightness',
        fromZigbee: [
            fz.brightness, fz.state_change, fz.state, fz.brightness_report,
            fz.ignore_genGroups_devChange, fz.ignore_basic_change,
        ],
        toZigbee: [tz.light_onoff_brightness, tz.ignore_transition, tz.light_alert],
    },
    light_onoff_brightness_colortemp: {
        supports: 'on/off, brightness, color temperature',
        fromZigbee: [
            fz.brightness, fz.color_colortemp, fz.state_change, fz.state, fz.ignore_basic_change,
            fz.brightness_report, fz.color_colortemp_report, fz.ignore_genGroups_devChange,
        ],
        toZigbee: [tz.light_onoff_brightness, tz.light_colortemp, tz.ignore_transition, tz.light_alert],
    },
    light_onoff_brightness_colorxy: {
        supports: 'on/off, brightness, color xy',
        fromZigbee: [
            fz.brightness, fz.color_colortemp, fz.state_change, fz.state, fz.ignore_basic_change,
            fz.brightness_report, fz.color_colortemp_report, fz.ignore_genGroups_devChange,
        ],
        toZigbee: [tz.light_onoff_brightness, tz.light_color, tz.ignore_transition, tz.light_alert],
    },
    light_onoff_brightness_colortemp_colorxy: {
        supports: 'on/off, brightness, color temperature, color xy',
        fromZigbee: [
            fz.brightness, fz.color_colortemp, fz.state_change, fz.state, fz.ignore_basic_change,
            fz.brightness_report, fz.color_colortemp_report, fz.ignore_genGroups_devChange,
        ],
        toZigbee: [
            tz.light_onoff_brightness, tz.light_color_colortemp, tz.ignore_transition,
            tz.light_alert,
        ],
    },
};

const gledopto = {
    light_onoff_brightness: {
        supports: generic.light_onoff_brightness.supports,
        fromZigbee: generic.light_onoff_brightness.fromZigbee,
        toZigbee: [tz.gledopto_light_onoff_brightness, tz.ignore_transition, tz.light_alert],
    },
    light_onoff_brightness_colortemp: {
        supports: generic.light_onoff_brightness_colortemp.supports,
        fromZigbee: generic.light_onoff_brightness_colortemp.fromZigbee,
        toZigbee: [
            tz.gledopto_light_onoff_brightness, tz.gledopto_light_colortemp, tz.ignore_transition,
            tz.light_alert,
        ],
    },
    light_onoff_brightness_colortemp_colorxy: {
        supports: generic.light_onoff_brightness_colortemp_colorxy.supports,
        fromZigbee: generic.light_onoff_brightness_colortemp_colorxy.fromZigbee,
        toZigbee: [
            tz.gledopto_light_onoff_brightness, tz.gledopto_light_color_colortemp, tz.ignore_transition,
            tz.light_alert,
        ],
    },
};

const tzHuePowerOnBehavior = [tz.hue_power_on_behavior, tz.hue_power_on_brightness, tz.hue_power_on_color_temperature];
const hue = {
    light_onoff_brightness: {
        supports: generic.light_onoff_brightness.supports + ', power-on behavior',
        fromZigbee: generic.light_onoff_brightness.fromZigbee,
        toZigbee: generic.light_onoff_brightness.toZigbee.concat(tzHuePowerOnBehavior),
    },
    light_onoff_brightness_colortemp: {
        supports: generic.light_onoff_brightness_colortemp.supports + ', power-on behavior',
        fromZigbee: generic.light_onoff_brightness_colortemp.fromZigbee,
        toZigbee: generic.light_onoff_brightness_colortemp.toZigbee.concat(tzHuePowerOnBehavior),
    },
    light_onoff_brightness_colorxy: {
        supports: generic.light_onoff_brightness_colorxy.supports + ', power-on behavior',
        fromZigbee: generic.light_onoff_brightness_colorxy.fromZigbee,
        toZigbee: generic.light_onoff_brightness_colorxy.toZigbee.concat(tzHuePowerOnBehavior),
    },
    light_onoff_brightness_colortemp_colorxy: {
        supports: generic.light_onoff_brightness_colortemp_colorxy.supports + ', power-on behavior',
        fromZigbee: generic.light_onoff_brightness_colortemp_colorxy.fromZigbee,
        toZigbee: generic.light_onoff_brightness_colortemp_colorxy.toZigbee.concat(tzHuePowerOnBehavior),
    },
};

const foundationCfg = {manufSpec: 0, disDefaultRsp: 0};

const execute = (device, actions, callback, delay) => {
    if (!device) {
        callback(false, 'No device');
        return;
    }
    delay || (delay = 300);
    const len = actions.length;
    let nextActionIndex = 0;

    const next = () => {
        if (nextActionIndex === len) {
            callback(true, '');
            return;
        }

        const nextAction = actions[nextActionIndex++];

        setTimeout(nextAction,
            delay,
            (error) => {
                debug(`Configured '${nextAction.toString()}' with result '${error ? error : 'OK'}'`);
                if (error) {
                    callback(false, error);
                    return;
                }
                next();
            }
        );
    };

    next();
};

const devices = [
    // Xiaomi
    {
        zigbeeModel: ['lumi.light.aqcn02'],
        model: 'ZNLDP12LM',
        vendor: 'Xiaomi',
        description: 'Aqara smart LED bulb',
        extend: generic.light_onoff_brightness_colortemp,
        fromZigbee: [
            fz.brightness, fz.color_colortemp, fz.state_report, fz.xiaomi_bulb_interval,
            fz.ignore_light_brightness_report, fz.ignore_light_color_colortemp_report, fz.ignore_onoff_change,
            fz.ignore_basic_change, fz.ignore_occupancy_report, fz.ignore_temperature_change,
            fz.ignore_humidity_change, fz.ignore_pressure_change, fz.ignore_humidity_report,
            fz.ignore_pressure_report, fz.ignore_temperature_report,
        ],
    },
    {
        zigbeeModel: ['lumi.sensor_switch'],
        model: 'WXKG01LM',
        vendor: 'Xiaomi',
        description: 'MiJia wireless switch',
        supports: 'single, double, triple, quadruple, many, long, long_release click',
        fromZigbee: [fz.xiaomi_battery_3v, fz.WXKG01LM_click, fz.ignore_onoff_change, fz.ignore_basic_change],
        toZigbee: [],
    },
    {
        zigbeeModel: ['lumi.sensor_switch.aq2', 'lumi.remote.b1acn01\u0000\u0000\u0000\u0000\u0000\u0000'],
        model: 'WXKG11LM',
        vendor: 'Xiaomi',
        description: 'Aqara wireless switch',
        supports: 'single, double click (and triple, quadruple, hold, release depending on model)',
        fromZigbee: [
            fz.xiaomi_battery_3v, fz.WXKG11LM_click, fz.ignore_onoff_change, fz.ignore_basic_change,
            fz.xiaomi_action_click_multistate, fz.ignore_multistate_change,
        ],
        toZigbee: [],
    },
    {
        zigbeeModel: ['lumi.sensor_switch.aq3', 'lumi.sensor_swit'],
        model: 'WXKG12LM',
        vendor: 'Xiaomi',
        description: 'Aqara wireless switch (with gyroscope)',
        supports: 'single, double, shake, hold, release',
        fromZigbee: [
            fz.xiaomi_battery_3v, fz.WXKG12LM_action_click_multistate, fz.ignore_onoff_change,
            fz.ignore_basic_change, fz.ignore_multistate_change,
        ],
        toZigbee: [],
    },
    {
        zigbeeModel: ['lumi.sensor_86sw1\u0000lu', 'lumi.remote.b186acn01\u0000\u0000\u0000'],
        model: 'WXKG03LM',
        vendor: 'Xiaomi',
        description: 'Aqara single key wireless wall switch',
        supports: 'single, double, hold, release and long click',
        fromZigbee: [
            fz.xiaomi_battery_3v, fz.WXKG03LM_click, fz.ignore_basic_change,
            fz.xiaomi_action_click_multistate, fz.ignore_multistate_change,
        ],
        toZigbee: [],
    },
    {
        zigbeeModel: ['lumi.sensor_86sw2\u0000Un', 'lumi.sensor_86sw2.es1', 'lumi.remote.b286acn01\u0000\u0000\u0000'],
        model: 'WXKG02LM',
        vendor: 'Xiaomi',
        description: 'Aqara double key wireless wall switch',
        supports: 'left, right, both click (and double, long click for left, right and both depending on model)',
        fromZigbee: [
            fz.xiaomi_battery_3v, fz.WXKG02LM_click, fz.ignore_basic_change,
            fz.WXKG02LM_click_multistate, fz.ignore_multistate_change,
        ],
        toZigbee: [],
        ep: (device) => {
            return {'left': 1, 'right': 2, 'both': 3};
        },
    },
    {
        zigbeeModel: ['lumi.ctrl_neutral1'],
        model: 'QBKG04LM',
        vendor: 'Xiaomi',
        description: 'Aqara single key wired wall switch',
        supports: 'on/off',
        fromZigbee: [
            fz.QBKG04LM_QBKG11LM_state, fz.ignore_onoff_change,
            fz.QBKG04LM_QBKG11LM_operation_mode, fz.ignore_basic_report,
        ],
        toZigbee: [tz.on_off, tz.xiaomi_switch_operation_mode],
        ep: (device) => {
            return {'system': 1, 'default': 2};
        },
    },
    {
        zigbeeModel: ['lumi.ctrl_ln1.aq1', 'lumi.ctrl_ln1'],
        model: 'QBKG11LM',
        vendor: 'Xiaomi',
        description: 'Aqara single key wired wall switch',
        supports: 'on/off, power measurement',
        fromZigbee: [
            fz.QBKG04LM_QBKG11LM_state, fz.QBKG11LM_power, fz.QBKG04LM_QBKG11LM_operation_mode,
            fz.ignore_onoff_change, fz.ignore_basic_change,
            fz.ignore_multistate_report, fz.ignore_multistate_change, fz.ignore_analog_change, fz.xiaomi_power,
        ],
        toZigbee: [tz.on_off, tz.xiaomi_switch_operation_mode],
    },
    {
        zigbeeModel: ['lumi.ctrl_neutral2'],
        model: 'QBKG03LM',
        vendor: 'Xiaomi',
        description: 'Aqara double key wired wall switch',
        supports: 'release/hold, on/off',
        fromZigbee: [
            fz.QBKG03LM_QBKG12LM_state, fz.QBKG03LM_buttons,
            fz.QBKG03LM_QBKG12LM_operation_mode, fz.ignore_basic_report,
        ],
        toZigbee: [tz.on_off, tz.xiaomi_switch_operation_mode],
        ep: (device) => {
            return {'system': 1, 'left': 2, 'right': 3};
        },
    },
    {
        zigbeeModel: ['lumi.ctrl_ln2.aq1'],
        model: 'QBKG12LM',
        vendor: 'Xiaomi',
        description: 'Aqara double key wired wall switch',
        supports: 'on/off, power measurement',
        fromZigbee: [
            fz.QBKG03LM_QBKG12LM_state, fz.QBKG12LM_power, fz.QBKG03LM_QBKG12LM_operation_mode,
            fz.ignore_analog_change, fz.ignore_basic_change,
            fz.ignore_multistate_report, fz.ignore_multistate_change, fz.ignore_onoff_change, fz.xiaomi_power,
        ],
        toZigbee: [tz.on_off, tz.xiaomi_switch_operation_mode],
        ep: (device) => {
            return {'left': 1, 'right': 2};
        },
    },
    {
        zigbeeModel: ['lumi.sens'],
        model: 'WSDCGQ01LM',
        vendor: 'Xiaomi',
        description: 'MiJia temperature & humidity sensor ',
        supports: 'temperature and humidity',
        fromZigbee: [
            fz.xiaomi_battery_3v, fz.WSDCGQ01LM_WSDCGQ11LM_interval, fz.xiaomi_temperature, fz.xiaomi_humidity,
            fz.ignore_basic_change,
        ],
        toZigbee: [],
    },
    {
        zigbeeModel: ['lumi.weather'],
        model: 'WSDCGQ11LM',
        vendor: 'Xiaomi',
        description: 'Aqara temperature, humidity and pressure sensor',
        supports: 'temperature, humidity and pressure',
        fromZigbee: [
            fz.xiaomi_battery_3v, fz.xiaomi_temperature, fz.xiaomi_humidity, fz.generic_pressure,
            fz.ignore_basic_change, fz.ignore_temperature_change, fz.ignore_humidity_change,
            fz.ignore_pressure_change, fz.WSDCGQ01LM_WSDCGQ11LM_interval,
        ],
        toZigbee: [],
    },
    {
        zigbeeModel: ['lumi.sensor_motion'],
        model: 'RTCGQ01LM',
        vendor: 'Xiaomi',
        description: 'MiJia human body movement sensor',
        supports: 'occupancy',
        fromZigbee: [fz.xiaomi_battery_3v, fz.generic_occupancy_no_off_msg, fz.ignore_basic_change],
        toZigbee: [],
    },
    {
        zigbeeModel: ['lumi.sensor_motion.aq2'],
        model: 'RTCGQ11LM',
        vendor: 'Xiaomi',
        description: 'Aqara human body movement and illuminance sensor',
        supports: 'occupancy and illuminance',
        fromZigbee: [
            fz.xiaomi_battery_3v, fz.generic_occupancy_no_off_msg, fz.generic_illuminance, fz.ignore_basic_change,
            fz.ignore_illuminance_change, fz.ignore_occupancy_change, fz.RTCGQ11LM_interval,
        ],
        toZigbee: [],
    },
    {
        zigbeeModel: ['lumi.sensor_magnet'],
        model: 'MCCGQ01LM',
        vendor: 'Xiaomi',
        description: 'MiJia door & window contact sensor',
        supports: 'contact',
        fromZigbee: [
            fz.xiaomi_battery_3v, fz.xiaomi_contact, fz.ignore_onoff_change,
            fz.ignore_basic_change,
        ],
        toZigbee: [],
    },
    {
        zigbeeModel: ['lumi.sensor_magnet.aq2'],
        model: 'MCCGQ11LM',
        vendor: 'Xiaomi',
        description: 'Aqara door & window contact sensor',
        supports: 'contact',
        fromZigbee: [
            fz.xiaomi_battery_3v, fz.xiaomi_contact, fz.xiaomi_contact_interval, fz.ignore_onoff_change,
            fz.ignore_basic_change,
        ],
        toZigbee: [],
    },
    {
        zigbeeModel: ['lumi.sensor_wleak.aq1'],
        model: 'SJCGQ11LM',
        vendor: 'Xiaomi',
        description: 'Aqara water leak sensor',
        supports: 'water leak true/false',
        fromZigbee: [fz.xiaomi_battery_3v, fz.SJCGQ11LM_water_leak_iaszone, fz.ignore_basic_change],
        toZigbee: [],
    },
    {
        zigbeeModel: ['lumi.sensor_cube', 'lumi.sensor_cube.aqgl01'],
        model: 'MFKZQ01LM',
        vendor: 'Xiaomi',
        description: 'Mi/Aqara smart home cube',
        supports: 'shake, wakeup, fall, tap, slide, flip180, flip90, rotate_left and rotate_right',
        fromZigbee: [
            fz.xiaomi_battery_3v, fz.MFKZQ01LM_action_multistate, fz.MFKZQ01LM_action_analog,
            fz.ignore_analog_change, fz.ignore_multistate_change, fz.ignore_basic_change,
        ],
        toZigbee: [],
    },
    {
        zigbeeModel: ['lumi.plug'],
        model: 'ZNCZ02LM',
        description: 'Mi power plug ZigBee',
        supports: 'on/off, power measurement',
        vendor: 'Xiaomi',
        fromZigbee: [
            fz.state, fz.xiaomi_power, fz.xiaomi_plug_state, fz.ignore_onoff_change,
            fz.ignore_basic_change, fz.ignore_analog_change, fz.ignore_occupancy_report,
            fz.ignore_illuminance_report, fz.ignore_temperature_change,
            fz.ignore_humidity_change, fz.ignore_pressure_change,
        ],
        toZigbee: [tz.on_off],
    },
    {
        zigbeeModel: ['lumi.ctrl_86plug', 'lumi.ctrl_86plug.aq1'],
        model: 'QBCZ11LM',
        description: 'Aqara socket Zigbee',
        supports: 'on/off, power measurement',
        vendor: 'Xiaomi',
        fromZigbee: [
            fz.state, fz.xiaomi_power, fz.xiaomi_plug_state, fz.ignore_onoff_change,
            fz.ignore_basic_change, fz.ignore_analog_change,
        ],
        toZigbee: [tz.on_off],
    },
    {
        zigbeeModel: ['lumi.sensor_smoke'],
        model: 'JTYJ-GD-01LM/BW',
        description: 'MiJia Honeywell smoke detector',
        supports: 'smoke',
        vendor: 'Xiaomi',
        fromZigbee: [fz.xiaomi_battery_3v, fz.JTYJGD01LMBW_smoke, fz.ignore_basic_change],
        toZigbee: [],
    },
    {
        zigbeeModel: ['lumi.sensor_natgas'],
        model: 'JTQJ-BF-01LM/BW',
        vendor: 'Xiaomi',
        description: 'MiJia gas leak detector ',
        supports: 'gas',
        fromZigbee: [
            fz.JTQJBF01LMBW_gas,
            fz.JTQJBF01LMBW_sensitivity,
            fz.JTQJBF01LMBW_gas_density,
            fz.ignore_basic_change,
        ],
        toZigbee: [tz.JTQJBF01LMBW_sensitivity, tz.JTQJBF01LMBW_selfest],
    },
    {
        zigbeeModel: ['lumi.lock.v1'],
        model: 'A6121',
        vendor: 'Xiaomi',
        description: 'Vima Smart Lock',
        supports: 'inserted, forgotten, key error',
        fromZigbee: [fz.xiaomi_lock_report, fz.ignore_basic_change],
        toZigbee: [],
    },
    {
        zigbeeModel: ['lumi.vibration.aq1'],
        model: 'DJT11LM',
        vendor: 'Xiaomi',
        description: 'Aqara vibration sensor',
        supports: 'drop, tilt and touch',
        fromZigbee: [
            fz.xiaomi_battery_3v, fz.DJT11LM_vibration, fz.ignore_basic_change, fz.ignore_doorlock_change,
        ],
        toZigbee: [tz.DJT11LM_vibration_sensitivity],
    },
    {
        zigbeeModel: ['lumi.curtain'],
        model: 'ZNCLDJ11LM',
        description: 'Aqara curtain motor',
        supports: 'open, close, stop, position',
        vendor: 'Xiaomi',
        fromZigbee: [
            fz.ZNCLDJ11LM_curtain_genAnalogOutput_change, fz.ZNCLDJ11LM_curtain_genAnalogOutput_report,
            fz.ignore_closuresWindowCovering_change, fz.ignore_closuresWindowCovering_report,
            fz.ignore_basic_change, fz.ignore_basic_report,
        ],
        toZigbee: [tz.ZNCLDJ11LM_control, tz.ZNCLDJ11LM_control_position],
    },

    // IKEA
    {
        zigbeeModel: [
            'TRADFRI bulb E27 WS opal 980lm', 'TRADFRI bulb E26 WS opal 980lm',
            'TRADFRI bulb E27 WS\uFFFDopal 980lm',
        ],
        model: 'LED1545G12',
        vendor: 'IKEA',
        description: 'TRADFRI LED bulb E26/E27 980 lumen, dimmable, white spectrum, opal white',
        extend: generic.light_onoff_brightness_colortemp,
    },
    {
        zigbeeModel: ['TRADFRI bulb E27 WS clear 950lm', 'TRADFRI bulb E26 WS clear 950lm'],
        model: 'LED1546G12',
        vendor: 'IKEA',
        description: 'TRADFRI LED bulb E26/E27 950 lumen, dimmable, white spectrum, clear',
        extend: generic.light_onoff_brightness_colortemp,
    },
    {
        zigbeeModel: ['TRADFRI bulb E27 opal 1000lm', 'TRADFRI bulb E27 W opal 1000lm'],
        model: 'LED1623G12',
        vendor: 'IKEA',
        description: 'TRADFRI LED bulb E27 1000 lumen, dimmable, opal white',
        extend: generic.light_onoff_brightness,
    },
    {
        zigbeeModel: ['TRADFRI bulb GU10 WS 400lm'],
        model: 'LED1537R6',
        vendor: 'IKEA',
        description: 'TRADFRI LED bulb GU10 400 lumen, dimmable, white spectrum',
        extend: generic.light_onoff_brightness_colortemp,
    },
    {
        zigbeeModel: ['TRADFRI bulb GU10 W 400lm'],
        model: 'LED1650R5',
        vendor: 'IKEA',
        description: 'TRADFRI LED bulb GU10 400 lumen, dimmable',
        extend: generic.light_onoff_brightness,
    },
    {
        zigbeeModel: ['TRADFRI bulb E14 WS opal 400lm', 'TRADFRI bulb E12 WS opal 400lm'],
        model: 'LED1536G5',
        vendor: 'IKEA',
        description: 'TRADFRI LED bulb E12/E14 400 lumen, dimmable, white spectrum, opal white',
        extend: generic.light_onoff_brightness_colortemp,
    },
    {
        zigbeeModel: ['TRADFRI bulb E26 opal 1000lm', 'TRADFRI bulb E26 W opal 1000lm'],
        model: 'LED1622G12',
        vendor: 'IKEA',
        description: 'TRADFRI LED bulb E26 1000 lumen, dimmable, opal white',
        extend: generic.light_onoff_brightness,
    },
    {
        zigbeeModel: ['TRADFRI bulb E27 CWS opal 600lm', 'TRADFRI bulb E26 CWS opal 600lm'],
        model: 'LED1624G9',
        vendor: 'IKEA',
        description: 'TRADFRI LED bulb E27/E26 600 lumen, dimmable, color, opal white',
        extend: generic.light_onoff_brightness_colorxy,
    },
    {
        zigbeeModel: [
            'TRADFRI bulb E14 W op/ch 400lm', 'TRADFRI bulb E12 W op/ch 400lm',
            'TRADFRI bulb E17 W op/ch 400lm',
        ],
        model: 'LED1649C5',
        vendor: 'IKEA',
        description: 'TRADFRI LED bulb E12/E14/E17 400 lumen, dimmable warm white, chandelier opal',
        extend: generic.light_onoff_brightness,
    },
    {
        zigbeeModel: ['TRADFRI bulb E27 WS opal 1000lm'],
        model: 'LED1732G11',
        vendor: 'IKEA',
        description: 'TRADFRI LED bulb E27 1000 lumen, dimmable, white spectrum, opal white',
        extend: generic.light_onoff_brightness_colortemp,
    },
    {
        zigbeeModel: ['TRADFRI wireless dimmer'],
        model: 'ICTC-G-1',
        vendor: 'IKEA',
        description: 'TRADFRI wireless dimmer',
        supports: 'brightness [0-255] (quick rotate for instant 0/255), action',
        fromZigbee: [
            fz.cmd_move, fz.cmd_move_with_onoff, fz.cmd_stop, fz.cmd_stop_with_onoff,
            fz.cmd_move_to_level_with_onoff, fz.generic_battery, fz.ignore_power_change,
        ],
        toZigbee: [],
        configure: (ieeeAddr, shepherd, coordinator, callback) => {
            const device = shepherd.find(ieeeAddr, 1);
            const cfg = {
                direction: 0, attrId: 33, dataType: 32, minRepIntval: 0, maxRepIntval: repInterval.MAX, repChange: 0,
            };

            const actions = [
                (cb) => device.bind('genLevelCtrl', coordinator, cb),
                (cb) => device.bind('genPowerCfg', coordinator, cb),
                (cb) => device.foundation('genPowerCfg', 'configReport', [cfg], foundationCfg, cb),
            ];
            execute(device, actions, callback);
        },
    },
    {
        zigbeeModel: ['TRADFRI transformer 10W', 'TRADFRI Driver 10W'],
        model: 'ICPSHC24-10EU-IL-1',
        vendor: 'IKEA',
        description: 'TRADFRI driver for wireless control (10 watt)',
        extend: generic.light_onoff_brightness,
    },
    {
        zigbeeModel: ['TRADFRI transformer 30W'],
        model: 'ICPSHC24-30EU-IL-1',
        vendor: 'IKEA',
        description: 'TRADFRI driver for wireless control (30 watt)',
        extend: generic.light_onoff_brightness,
    },
    {
        zigbeeModel: ['FLOALT panel WS 30x30'],
        model: 'L1527',
        vendor: 'IKEA',
        description: 'FLOALT LED light panel, dimmable, white spectrum (30x30 cm)',
        extend: generic.light_onoff_brightness_colortemp,
    },
    {
        zigbeeModel: ['FLOALT panel WS 60x60'],
        model: 'L1529',
        vendor: 'IKEA',
        description: 'FLOALT LED light panel, dimmable, white spectrum (60x60 cm)',
        extend: generic.light_onoff_brightness_colortemp,
    },
    {
        zigbeeModel: ['FLOALT panel WS 30x90'],
        model: 'L1528',
        vendor: 'IKEA',
        description: 'FLOALT LED light panel, dimmable, white spectrum (30x90 cm)',
        extend: generic.light_onoff_brightness_colortemp,
    },
    {
        zigbeeModel: ['SURTE door WS 38x64'],
        model: 'L1531',
        vendor: 'IKEA',
        description: 'SURTE door light panel, dimmable, white spectrum (38x64 cm)',
        extend: generic.light_onoff_brightness_colortemp,
    },
    {
        zigbeeModel: ['TRADFRI control outlet'],
        model: 'E1603',
        description: 'TRADFRI control outlet',
        supports: 'on/off',
        vendor: 'IKEA',
        fromZigbee: [fz.ignore_onoff_change, fz.state],
        toZigbee: [tz.on_off],
        configure: (ieeeAddr, shepherd, coordinator, callback) => {
            const device = shepherd.find(ieeeAddr, 1);
            const cfg = {direction: 0, attrId: 0, dataType: 16, minRepIntval: 0, maxRepIntval: 1000, repChange: 0};
            const actions = [
                (cb) => device.bind('genOnOff', coordinator, cb),
                (cb) => device.foundation('genOnOff', 'configReport', [cfg], foundationCfg, cb),
            ];

            execute(device, actions, callback);
        },
    },
    {
        zigbeeModel: ['TRADFRI remote control'],
        model: 'E1524',
        description: 'TRADFRI remote control',
        supports:
            'toggle, arrow left/right click/hold/release, brightness up/down click/hold/release',
        vendor: 'IKEA',
        fromZigbee: [
            fz.cmdToggle, fz.E1524_arrow_click, fz.E1524_arrow_hold, fz.E1524_arrow_release,
            fz.E1524_brightness_up_click, fz.E1524_brightness_down_click, fz.E1524_brightness_up_hold,
            fz.E1524_brightness_up_release, fz.E1524_brightness_down_hold, fz.E1524_brightness_down_release,
            fz.generic_battery, fz.ignore_power_change,
        ],
        toZigbee: [],
        configure: (ieeeAddr, shepherd, coordinator, callback) => {
            const device = shepherd.find(ieeeAddr, 1);
            const cfg = {
                direction: 0, attrId: 33, dataType: 32, minRepIntval: 0, maxRepIntval: repInterval.MAX, repChange: 0,
            };

            const actions = [
                (cb) => device.bind('genPowerCfg', coordinator, cb),
                (cb) => device.foundation('genPowerCfg', 'configReport', [cfg], foundationCfg, cb),
            ];

            execute(device, actions, callback);
        },
    },
    {
        zigbeeModel: ['TRADFRI on/off switch'],
        model: 'E1743',
        vendor: 'IKEA',
        description: 'TRADFRI ON/OFF switch',
        supports: 'on, off',
        fromZigbee: [
            fz.genOnOff_cmdOn, fz.genOnOff_cmdOff, fz.E1743_brightness_up, fz.E1743_brightness_down,
            fz.E1743_brightness_stop, fz.generic_battery, fz.ignore_power_change,
        ],
        toZigbee: [],
        configure: (ieeeAddr, shepherd, coordinator, callback) => {
            const device = shepherd.find(ieeeAddr, 1);
            const cfg = {
                direction: 0, attrId: 33, dataType: 32, minRepIntval: 0, maxRepIntval: repInterval.MAX, repChange: 0,
            };

            const actions = [
                (cb) => device.bind('genOnOff', coordinatorGroup, cb),
                (cb) => device.bind('genPowerCfg', coordinator, cb),
                (cb) => device.foundation('genPowerCfg', 'configReport', [cfg], foundationCfg, cb),
            ];

            execute(device, actions, callback);
        },
    },
    {
        zigbeeModel: ['TRADFRI motion sensor'],
        model: 'E1525',
        vendor: 'IKEA',
        description: 'TRADFRI motion sensor',
        supports: 'occupancy',
        fromZigbee: [fz.generic_battery, fz.ignore_power_change, fz.E1525_occupancy],
        toZigbee: [],
        configure: (ieeeAddr, shepherd, coordinator, callback) => {
            const device = shepherd.find(ieeeAddr, 1);
            const cfg = {
                direction: 0, attrId: 33, dataType: 32, minRepIntval: 0, maxRepIntval: repInterval.MAX, repChange: 0,
            };

            const actions = [
                (cb) => device.bind('genPowerCfg', coordinator, cb),
                (cb) => device.foundation('genPowerCfg', 'configReport', [cfg], foundationCfg, cb),
            ];

            execute(device, actions, callback);
        },
    },
    {
        zigbeeModel: ['TRADFRI signal repeater'],
        model: 'E1746',
        description: 'TRADFRI signal repeater',
        supports: '',
        vendor: 'IKEA',
        fromZigbee: [],
        toZigbee: [],
    },

    // Philips
    {
        zigbeeModel: ['LLC012', 'LLC011'],
        model: '7299760PH',
        vendor: 'Philips',
        description: 'Hue Bloom',
        extend: hue.light_onoff_brightness_colorxy,
    },
    {
        zigbeeModel: ['LLC020'],
        model: '7146060PH',
        vendor: 'Philips',
        description: 'Hue Go',
        extend: hue.light_onoff_brightness_colortemp_colorxy,
    },
    {
        zigbeeModel: ['LCC001'],
        model: '4090531P7',
        vendor: 'Philips',
        description: 'Hue Flourish white and color ambiance ceiling light',
        extend: hue.light_onoff_brightness_colortemp_colorxy,
    },
    {
        zigbeeModel: ['LWB004'],
        model: '433714',
        vendor: 'Philips',
        description: 'Hue Lux A19 bulb E27',
        extend: hue.light_onoff_brightness,
    },
    {
        zigbeeModel: ['LWB006', 'LWB014'],
        model: '9290011370',
        vendor: 'Philips',
        description: 'Hue white A60 bulb E27',
        extend: hue.light_onoff_brightness,
    },
    {
        zigbeeModel: ['LWB010'],
        model: '8718696449691',
        vendor: 'Philips',
        description: 'Hue White Single bulb B22',
        extend: hue.light_onoff_brightness,
    },
    {
        zigbeeModel: ['LWG001'],
        model: '9290018195',
        vendor: 'Philips',
        description: 'Hue white GU10',
        extend: hue.light_onoff_brightness,
    },
    {
        zigbeeModel: ['LST001'],
        model: '7299355PH',
        vendor: 'Philips',
        description: 'Hue white and color ambiance LightStrip',
        extend: hue.light_onoff_brightness_colorxy,
    },
    {
        zigbeeModel: ['LST002'],
        model: '915005106701',
        vendor: 'Philips',
        description: 'Hue white and color ambiance LightStrip plus',
        extend: hue.light_onoff_brightness_colortemp_colorxy,
    },
    {
        zigbeeModel: ['LCT001', 'LCT007', 'LCT010', 'LCT012', 'LCT014', 'LCT015', 'LCT016'],
        model: '9290012573A',
        vendor: 'Philips',
        description: 'Hue white and color ambiance E26/E27/E14',
        extend: hue.light_onoff_brightness_colortemp_colorxy,
    },
    {
        zigbeeModel: ['LCT002'],
        model: '9290002579A',
        vendor: 'Philips',
        description: 'Hue white and color ambiance BR30',
        extend: hue.light_onoff_brightness_colortemp_colorxy,
    },
    {
        zigbeeModel: ['LCT003'],
        model: '8718696485880',
        vendor: 'Philips',
        description: 'Hue white and color ambiance GU10',
        extend: hue.light_onoff_brightness_colortemp_colorxy,
    },
    {
        zigbeeModel: ['LCT024'],
        model: '915005733701',
        vendor: 'Philips',
        description: 'Hue White and color ambiance Play Lightbar',
        extend: hue.light_onoff_brightness_colortemp_colorxy,
    },
    {
        zigbeeModel: ['LTW011'],
        model: '464800',
        vendor: 'Philips',
        description: 'Hue white ambiance BR30 flood light',
        extend: hue.light_onoff_brightness_colortemp,
    },
    {
        zigbeeModel: ['LTW012'],
        model: '8718696695203',
        vendor: 'Philips',
        description: 'Hue white ambiance E14',
        extend: hue.light_onoff_brightness_colortemp,
    },
    {
        zigbeeModel: ['LTW013'],
        model: '8718696598283',
        vendor: 'Philips',
        description: 'Hue white ambiance GU10',
        extend: hue.light_onoff_brightness_colortemp,
    },
    {
        zigbeeModel: ['LTW010', 'LTW001', 'LTW004'],
        model: '8718696548738',
        vendor: 'Philips',
        description: 'Hue white ambiance E26/E27',
        extend: hue.light_onoff_brightness_colortemp,
    },
    {
        zigbeeModel: ['LCW001'],
        model: '4090130P7',
        vendor: 'Philips',
        description: 'Hue Sana',
        extend: hue.light_onoff_brightness_colortemp_colorxy,
    },
    {
        zigbeeModel: ['LTC001'],
        model: '3261030P7',
        vendor: 'Philips',
        description: 'Hue Being',
        extend: hue.light_onoff_brightness_colortemp,
    },
    {
        zigbeeModel: ['LTC003'],
        model: '3261331P7',
        vendor: 'Philips',
        description: 'Hue white ambiance Still',
        extend: hue.light_onoff_brightness_colortemp,
    },
    {
        zigbeeModel: ['LTC015'],
        model: '3216331P5',
        vendor: 'Philips',
        description: 'Hue white ambiance Aurelle rectangle panel light',
        extend: hue.light_onoff_brightness_colortemp,
    },
    {
        zigbeeModel: ['LTC016'],
        model: '3216431P5',
        vendor: 'Philips',
        description: 'Hue white ambiance Aurelle round panel light',
        extend: hue.light_onoff_brightness_colortemp,
    },
    {
        zigbeeModel: ['LTP003'],
        model: '4033930P7',
        vendor: 'Philips',
        description: 'Hue white ambiance suspension Fair',
        extend: hue.light_onoff_brightness_colortemp,
    },
    {
        zigbeeModel: ['LLC010'],
        model: '7199960PH',
        vendor: 'Philips',
        description: 'Hue Iris',
        extend: hue.light_onoff_brightness_colorxy,
    },
    {
        zigbeeModel: ['RWL020', 'RWL021'],
        model: '324131092621',
        vendor: 'Philips',
        description: 'Hue dimmer switch',
        supports: 'on/off',
        fromZigbee: [
            fz._324131092621_ignore_on, fz._324131092621_ignore_off, fz._324131092621_ignore_step,
            fz._324131092621_ignore_stop, fz._324131092621_notification,
            fz.ignore_power_change, fz.hue_battery,
        ],
        toZigbee: [],
        configure: (ieeeAddr, shepherd, coordinator, callback) => {
            const ep1 = shepherd.find(ieeeAddr, 1);
            const actions = [
                (cb) => ep1.bind('genOnOff', coordinator, cb),
                (cb) => ep1.bind('genLevelCtrl', coordinator, cb),
            ];

            execute(ep1, actions, (result) => {
                if (result) {
                    const ep2 = shepherd.find(ieeeAddr, 2);
                    const actions = [
                        (cb) => ep2.foundation('genBasic', 'write',
                            [{attrId: 0x0031, dataType: 0x19, attrData: 0x000B}],
                            {manufSpec: 1, disDefaultRsp: 1, manufCode: 0x100B}, cb),
                        (cb) => ep2.bind('manuSpecificPhilips', coordinator, cb),
                        (cb) => ep2.bind('genPowerCfg', coordinator, cb),
                        (cb) => ep2.report('genPowerCfg', 'batteryPercentageRemaining', 0, 1000, 0, cb),
                    ];

                    execute(ep2, actions, callback);
                } else {
                    callback(result);
                }
            });
        },
    },
    {
        zigbeeModel: ['SML001'],
        model: '9290012607',
        vendor: 'Philips',
        description: 'Hue motion sensor',
        supports: 'occupancy, temperature, illuminance',
        fromZigbee: [
            fz.hue_battery, fz.generic_occupancy, fz.generic_temperature,
            fz.ignore_occupancy_change, fz.generic_illuminance, fz.ignore_illuminance_change,
            fz.ignore_temperature_change,
        ],
        toZigbee: [tz.occupancy_timeout],
        ep: (device) => {
            return {
                '': 2, // default
                'ep1': 1,
                'ep2': 2, // e.g. for write to msOccupancySensing
            };
        },
        configure: (ieeeAddr, shepherd, coordinator, callback) => {
            const device = shepherd.find(ieeeAddr, 2);

            const actions = [
                (cb) => device.bind('genPowerCfg', coordinator, cb),
                (cb) => device.bind('msIlluminanceMeasurement', coordinator, cb),
                (cb) => device.bind('msTemperatureMeasurement', coordinator, cb),
                (cb) => device.bind('msOccupancySensing', coordinator, cb),
                (cb) => device.report('genPowerCfg', 'batteryPercentageRemaining', 0, 1000, 0, cb),
                (cb) => device.report('msOccupancySensing', 'occupancy', 0, 600, null, cb),
                (cb) => device.report('msTemperatureMeasurement', 'measuredValue', 30, 600, 1, cb),
                (cb) => device.report('msIlluminanceMeasurement', 'measuredValue', 0, 600, null, cb),
            ];

            execute(device, actions, callback);
        },
    },
    {
        zigbeeModel: ['SML002'],
        model: '9290019758',
        vendor: 'Philips',
        description: 'Hue motion outdoor sensor',
        supports: 'occupancy, temperature, illuminance',
        fromZigbee: [
            fz.hue_battery, fz.generic_occupancy, fz.generic_temperature,
            fz.ignore_occupancy_change, fz.generic_illuminance, fz.ignore_illuminance_change,
            fz.ignore_temperature_change,
        ],
        toZigbee: [tz.occupancy_timeout],
        ep: (device) => {
            return {
                '': 2, // default
                'ep1': 1,
                'ep2': 2, // e.g. for write to msOccupancySensing
            };
        },
        configure: (ieeeAddr, shepherd, coordinator, callback) => {
            const device = shepherd.find(ieeeAddr, 2);

            const actions = [
                (cb) => device.bind('genPowerCfg', coordinator, cb),
                (cb) => device.bind('msIlluminanceMeasurement', coordinator, cb),
                (cb) => device.bind('msTemperatureMeasurement', coordinator, cb),
                (cb) => device.bind('msOccupancySensing', coordinator, cb),
                (cb) => device.report('genPowerCfg', 'batteryPercentageRemaining', 0, 1000, 0, cb),
                (cb) => device.report('msOccupancySensing', 'occupancy', 0, 600, null, cb),
                (cb) => device.report('msTemperatureMeasurement', 'measuredValue', 30, 600, 1, cb),
                (cb) => device.report('msIlluminanceMeasurement', 'measuredValue', 0, 600, null, cb),
            ];

            execute(device, actions, callback);
        },
    },

    // Belkin
    {
        zigbeeModel: ['MZ100'],
        model: 'F7C033',
        vendor: 'Belkin',
        description: 'WeMo smart LED bulb',
        extend: generic.light_onoff_brightness,
    },

    // EDP
    {
        zigbeeModel: ['ZB-SmartPlug-1.0.0'],
        model: 'PLUG EDP RE:DY',
        vendor: 'EDP',
        description: 're:dy plug',
        supports: 'on/off, power measurement',
        fromZigbee: [fz.ignore_onoff_change, fz.generic_power, fz.ignore_metering_change],
        toZigbee: [tz.on_off],
        configure: (ieeeAddr, shepherd, coordinator, callback) => {
            const device = shepherd.find(ieeeAddr, 85);
            execute(device, [(cb) => device.report('seMetering', 'instantaneousDemand', 10, 60, 1, cb)], callback);
        },
    },

    // Custom devices (DiY)
    {
        zigbeeModel: ['lumi.router'],
        model: 'CC2530.ROUTER',
        vendor: 'Custom devices (DiY)',
        description: '[CC2530 router](http://ptvo.info/cc2530-based-zigbee-coordinator-and-router-112/)',
        supports: 'state, description, type, rssi',
        fromZigbee: [fz.CC2530ROUTER_state, fz.CC2530ROUTER_meta, fz.ignore_onoff_change],
        toZigbee: [],
    },
    {
        zigbeeModel: ['DNCKAT_S001'],
        model: 'DNCKATSW001',
        vendor: 'Custom devices (DiY)',
        description: '[DNCKAT single key wired wall light switch](https://github.com/dzungpv/dnckatsw00x/)',
        supports: 'on/off',
        fromZigbee: [fz.state, fz.ignore_onoff_change],
        toZigbee: [tz.on_off],
    },
    {
        zigbeeModel: ['DNCKAT_S002'],
        model: 'DNCKATSW002',
        vendor: 'Custom devices (DiY)',
        description: '[DNCKAT double key wired wall light switch](https://github.com/dzungpv/dnckatsw00x/)',
        supports: 'hold/release, on/off',
        fromZigbee: [fz.DNCKAT_S00X_state, fz.DNCKAT_S00X_buttons],
        toZigbee: [tz.on_off],
        ep: (device) => {
            return {'left': 1, 'right': 2};
        },
    },
    {
        zigbeeModel: ['DNCKAT_S003'],
        model: 'DNCKATSW003',
        vendor: 'Custom devices (DiY)',
        description: '[DNCKAT triple key wired wall light switch](https://github.com/dzungpv/dnckatsw00x/)',
        supports: 'hold/release, on/off',
        fromZigbee: [fz.DNCKAT_S00X_state, fz.DNCKAT_S00X_buttons],
        toZigbee: [tz.on_off],
        ep: (device) => {
            return {'left': 1, 'center': 2, 'right': 3};
        },
    },
    {
        zigbeeModel: ['DNCKAT_S004'],
        model: 'DNCKATSW004',
        vendor: 'Custom devices (DiY)',
        description: '[DNCKAT quadruple key wired wall light switch](https://github.com/dzungpv/dnckatsw00x/)',
        supports: 'hold/release, on/off',
        fromZigbee: [fz.DNCKAT_S00X_state, fz.DNCKAT_S00X_buttons],
        toZigbee: [tz.on_off],
        ep: (device) => {
            return {'bottom_left': 1, 'bottom_right': 2, 'top_left': 3, 'top_right': 4};
        },
    },

    // eCozy
    {
        zigbeeModel: ['Thermostat'],
        model: '1TST-EU',
        vendor: 'eCozy',
        description: 'Smart heating thermostat',
        supports: 'temperature, occupancy, un-/occupied heating, schedule',
        fromZigbee: [
            fz.ignore_basic_change, fz.generic_battery_voltage,
            fz.thermostat_att_report, fz.thermostat_dev_change,
        ],
        toZigbee: [
            tz.factory_reset, tz.thermostat_local_temperature, tz.thermostat_local_temperature_calibration,
            tz.thermostat_occupancy, tz.thermostat_occupied_heating_setpoint,
            tz.thermostat_unoccupied_heating_setpoint, tz.thermostat_setpoint_raise_lower,
            tz.thermostat_remote_sensing, tz.thermostat_control_sequence_of_operation, tz.thermostat_system_mode,
            tz.thermostat_weekly_schedule, tz.thermostat_clear_weekly_schedule, tz.thermostat_weekly_schedule_rsp,
            tz.thermostat_relay_status_log, tz.thermostat_relay_status_log_rsp,
        ],
        configure: (ieeeAddr, shepherd, coordinator, callback) => {
            const device = shepherd.find(ieeeAddr, 3);
            const actions = [
                // from https://github.com/ckpt-martin/Hubitat/blob/master/eCozy/eCozy-ZigBee-Thermostat-Driver.groovy
                (cb) => device.bind('genBasic', coordinator, cb),
                (cb) => device.bind('genPowerCfg', coordinator, cb),
                (cb) => device.bind('genIdentify', coordinator, cb),
                (cb) => device.bind('genTime', coordinator, cb),
                (cb) => device.bind('genPollCtrl', coordinator, cb),
                (cb) => device.bind('hvacThermostat', coordinator, cb),
                (cb) => device.bind('hvacUserInterfaceCfg', coordinator, cb),
                (cb) => device.report('hvacThermostat', 'localTemp', 5, 30, 0, cb),
            ];

            execute(device, actions, callback);
        },
    },

    // OSRAM
    {
        zigbeeModel: ['Outdoor Lantern W RGBW OSRAM'],
        model: '4058075816718',
        vendor: 'OSRAM',
        description: 'SMART+ outdoor wall lantern RGBW',
        extend: generic.light_onoff_brightness_colortemp_colorxy,
    },
    {
        zigbeeModel: ['Classic A60 RGBW'],
        model: 'AA69697',
        vendor: 'OSRAM',
        description: 'Classic A60 RGBW',
        extend: generic.light_onoff_brightness_colortemp_colorxy,
    },
    {
        zigbeeModel: ['CLA60 RGBW OSRAM'],
        model: 'AC03645',
        vendor: 'OSRAM',
        description: 'LIGHTIFY LED CLA60 E27 RGBW',
        extend: generic.light_onoff_brightness_colortemp_colorxy,
    },
    {
        zigbeeModel: ['CLA60 TW OSRAM'],
        model: 'AC03642',
        vendor: 'OSRAM',
        description: 'SMART+ CLASSIC A 60 TW',
        extend: generic.light_onoff_brightness_colortemp,
    },
    {
        // AA70155 is model number of both bulbs.
        zigbeeModel: ['LIGHTIFY A19 Tunable White', 'Classic A60 TW'],
        model: 'AA70155',
        vendor: 'OSRAM',
        description: 'LIGHTIFY LED A19 tunable white / Classic A60 TW',
        extend: generic.light_onoff_brightness_colortemp,
    },
    {
        zigbeeModel: ['PAR16 50 TW'],
        model: 'AA68199',
        vendor: 'OSRAM',
        description: 'LIGHTIFY LED PAR16 50 GU10 tunable white',
        extend: generic.light_onoff_brightness_colortemp,
    },
    {
        zigbeeModel: ['Classic B40 TW - LIGHTIFY'],
        model: 'AB32840',
        vendor: 'OSRAM',
        description: 'LIGHTIFY LED Classic B40 tunable white',
        extend: generic.light_onoff_brightness_colortemp,
    },
    {
        zigbeeModel: ['Ceiling TW OSRAM'],
        model: '4058075816794',
        vendor: 'OSRAM',
        description: 'Smart+ Ceiling TW',
        extend: generic.light_onoff_brightness_colortemp,
    },
    {
        zigbeeModel: ['Classic A60 W clear - LIGHTIFY'],
        model: 'AC03641',
        vendor: 'OSRAM',
        description: 'LIGHTIFY LED Classic A60 clear',
        extend: generic.light_onoff_brightness,
    },
    {
        zigbeeModel: ['Surface Light W �C LIGHTIFY'],
        model: '4052899926158',
        vendor: 'OSRAM',
        description: 'LIGHTIFY Surface Light TW',
        extend: generic.light_onoff_brightness,
    },
    {
        zigbeeModel: ['Surface Light TW'],
        model: 'AB401130055',
        vendor: 'OSRAM',
        description: 'LIGHTIFY Surface Light LED Tunable White',
        extend: generic.light_onoff_brightness_colortemp,
    },
    {
        zigbeeModel: ['Plug 01'],
        model: 'AB3257001NJ',
        description: 'Smart+ plug',
        supports: 'on/off',
        vendor: 'OSRAM',
        fromZigbee: [fz.ignore_onoff_change, fz.state],
        toZigbee: [tz.on_off],
        configure: (ieeeAddr, shepherd, coordinator, callback) => {
            const device = shepherd.find(ieeeAddr, 3);
            const cfg = {direction: 0, attrId: 0, dataType: 16, minRepIntval: 0, maxRepIntval: 1000, repChange: 0};
            const actions = [
                (cb) => device.bind('genOnOff', coordinator, cb),
                (cb) => device.foundation('genOnOff', 'configReport', [cfg], foundationCfg, cb),
            ];

            execute(device, actions, callback);
        },
    },
    {
        zigbeeModel: ['Flex RGBW', 'LIGHTIFY Indoor Flex RGBW', 'LIGHTIFY Flex RGBW'],
        model: '4052899926110',
        vendor: 'OSRAM',
        description: 'Flex RGBW',
        extend: generic.light_onoff_brightness_colortemp_colorxy,
    },
    {
        zigbeeModel: ['LIGHTIFY Outdoor Flex RGBW', 'LIGHTIFY FLEX OUTDOOR RGBW'],
        model: '4058075036185',
        vendor: 'OSRAM',
        description: 'Outdoor Flex RGBW',
        extend: generic.light_onoff_brightness_colortemp_colorxy,
    },
    {
        zigbeeModel: ['Gardenpole RGBW-Lightify'],
        model: '4058075036147',
        vendor: 'OSRAM',
        description: 'Smart+ Gardenpole RGBW',
        extend: generic.light_onoff_brightness_colortemp_colorxy,
    },
    {
        zigbeeModel: ['PAR 16 50 RGBW - LIGHTIFY'],
        model: 'AB35996',
        vendor: 'OSRAM',
        description: 'Smart+ Spot GU10 Multicolor',
        extend: generic.light_onoff_brightness_colortemp_colorxy,
    },
    {
        zigbeeModel: ['B40 DIM Z3'],
        model: 'AC08562',
        vendor: 'OSRAM',
        description: 'SMART+ Candle E14 Dimmable White',
        extend: generic.light_onoff_brightness,
    },
    {
        zigbeeModel: ['Motion Sensor-A'],
        model: 'AC01353010G',
        vendor: 'OSRAM',
        description: 'SMART+ Motion Sensor',
        supports: 'occupancy and temperature',
        fromZigbee: [
            fz.generic_temperature, fz.ignore_temperature_change, fz.ias_zone_motion_dev_change,
            fz.ias_zone_motion_status_change,
        ],
        toZigbee: [],
        configure: (ieeeAddr, shepherd, coordinator, callback) => {
            const device = shepherd.find(ieeeAddr, 1);
            const actions = [
                (cb) => device.write('ssIasZone', 'iasCieAddr', coordinator.device.getIeeeAddr(), cb),
                (cb) => device.functional('ssIasZone', 'enrollRsp', {enrollrspcode: 0, zoneid: 23}, cb),
                (cb) => device.bind('msTemperatureMeasurement', coordinator, cb),
                (cb) => device.report('msTemperatureMeasurement', 'measuredValue', 30, 600, 1, cb),
                (cb) => device.bind('genPowerCfg', coordinator, cb),
                (cb) => device.report('genPowerCfg', 'batteryPercentageRemaining', 0, 1000, 0, cb),
            ];
            execute(device, actions, callback);
        },
    },
    {
        zigbeeModel: ['MR16 TW OSRAM'],
        model: 'AC03648',
        vendor: 'OSRAM',
        description: 'SMART+ spot GU5.3 tunable white',
        extend: generic.light_onoff_brightness_colortemp,
    },
    {
        zigbeeModel: ['Lightify Switch Mini', 'Lightify Switch Mini\u0000'],
        model: 'AC0251100NJ',
        vendor: 'OSRAM',
        description: 'Smart+ switch mini',
        supports: 'on/off, brightness',
        fromZigbee: [
            fz.AC0251100NJ_on, fz.AC0251100NJ_off, fz.AC0251100NJ_on_hold, fz.AC0251100NJ_off_hold,
            fz.AC0251100NJ_release, fz.AC0251100NJ_circle, fz.AC0251100NJ_circle_release,
            fz.generic_batteryvoltage_3000_2500,
        ],
        toZigbee: [],
        configure: (ieeeAddr, shepherd, coordinator, callback) => {
            const device = shepherd.find(ieeeAddr, 1);
            const actions = [
                (cb) => device.bind('genOnOff', coordinator, cb),
                (cb) => device.bind('lightingColorCtrl', coordinator, cb),
                (cb) => device.bind('genLevelCtrl', coordinator, cb),
                (cb) => device.bind('genPowerCfg', coordinator, cb),
                (cb) => device.report('genPowerCfg', 'batteryVoltage', 900, 3600, 0, cb),
            ];
            execute(device, actions, callback);
        },

    },

    // Hive
    {
        zigbeeModel: ['FWBulb01'],
        model: 'HALIGHTDIMWWE27',
        vendor: 'Hive',
        description: 'Active smart bulb white LED (E27)',
        extend: generic.light_onoff_brightness,
    },
    {
        zigbeeModel: ['FWBulb02UK'],
        model: 'HALIGHTDIMWWB22',
        vendor: 'Hive',
        description: 'Active smart bulb white LED (B22)',
        extend: generic.light_onoff_brightness,
    },
    {
        zigbeeModel: ['SLP2b'],
        model: '1613V',
        vendor: 'Hive',
        description: 'Active plug',
        supports: 'on/off, power measurement',
        fromZigbee: [
            fz.state, fz.ignore_onoff_change, fz.generic_power, fz.ignore_metering_change,
            fz.generic_temperature, fz.ignore_temperature_change,
        ],
        toZigbee: [tz.on_off],
        configure: (ieeeAddr, shepherd, coordinator, callback) => {
            const device = shepherd.find(ieeeAddr, 9);
            const cfg = {direction: 0, attrId: 0, dataType: 16, minRepIntval: 0, maxRepIntval: 1000, repChange: 0};
            const actions = [
                (cb) => device.bind('genOnOff', coordinator, cb),
                (cb) => device.foundation('genOnOff', 'configReport', [cfg], foundationCfg, cb),
                (cb) => device.report('seMetering', 'instantaneousDemand', 10, 60, 1, cb),
            ];
            execute(device, actions, callback);
        },
    },

    // Innr
    {
        zigbeeModel: ['RB 185 C'],
        model: 'RB 185 C',
        vendor: 'Innr',
        description: 'E27 Bulb RGBW',
        extend: generic.light_onoff_brightness_colortemp_colorxy,
    },
    {
        zigbeeModel: ['BY 185 C'],
        model: 'BY 185 C',
        vendor: 'Innr',
        description: 'B22 Bulb RGBW',
        extend: generic.light_onoff_brightness_colortemp_colorxy,
    },
    {
        zigbeeModel: ['RB 265'],
        model: 'RB 265',
        vendor: 'Innr',
        description: 'E27 Bulb',
        extend: generic.light_onoff_brightness,
    },
    {
        zigbeeModel: ['RB 285 C'],
        model: 'RB 285 C',
        vendor: 'Innr',
        description: 'E27 Bulb RGBW',
        extend: generic.light_onoff_brightness_colortemp_colorxy,
    },
    {
        zigbeeModel: ['RB 165'],
        model: 'RB 165',
        vendor: 'Innr',
        description: 'E27 Bulb',
        extend: generic.light_onoff_brightness,
    },
    {
        zigbeeModel: ['RB 175 W'],
        model: 'RB 175 W',
        vendor: 'Innr',
        description: 'E27 Bulb warm dimming',
        extend: generic.light_onoff_brightness,
    },
    {
        zigbeeModel: ['RB 178 T'],
        model: 'RB 178 T',
        vendor: 'Innr',
        description: 'Smart bulb tunable white E27',
        extend: generic.light_onoff_brightness_colortemp,
    },
    {
        zigbeeModel: ['RS 125'],
        model: 'RS 125',
        vendor: 'Innr',
        description: 'GU10 Spot',
        extend: generic.light_onoff_brightness,
    },
    {
        zigbeeModel: ['RS 225'],
        model: 'RS 225',
        vendor: 'Innr',
        description: 'GU10 Spot',
        extend: generic.light_onoff_brightness,
    },
    {
        zigbeeModel: ['RS 128 T'],
        model: 'RS 128 T',
        vendor: 'Innr',
        description: 'GU10 Spot 350 lm, dimmable, white spectrum',
        extend: generic.light_onoff_brightness_colortemp,
    },
    {
        zigbeeModel: ['RB 145'],
        model: 'RB 145',
        vendor: 'Innr',
        description: 'E14 Candle',
        extend: generic.light_onoff_brightness,
    },
    {
        zigbeeModel: ['RB 248 T'],
        model: 'RB 248 T',
        vendor: 'Innr',
        description: 'E14 Candle with white spectrum',
        extend: generic.light_onoff_brightness_colortemp,
    },
    {
        zigbeeModel: ['BY 165', 'BY 265'],
        model: 'BY 165',
        vendor: 'Innr',
        description: 'B22 Bulb dimmable',
        extend: generic.light_onoff_brightness,
    },
    {
        zigbeeModel: ['PL 110'],
        model: 'PL 110',
        vendor: 'Innr',
        description: 'Puck Light',
        extend: generic.light_onoff_brightness,
    },
    {
        zigbeeModel: ['ST 110'],
        model: 'ST 110',
        vendor: 'Innr',
        description: 'Strip Light',
        extend: generic.light_onoff_brightness,
    },
    {
        zigbeeModel: ['UC 110'],
        model: 'UC 110',
        vendor: 'Innr',
        description: 'Under Cabinet Light',
        extend: generic.light_onoff_brightness,
    },
    {
        zigbeeModel: ['DL 110 N'],
        model: 'DL 110 N',
        vendor: 'Innr',
        description: 'Spot narrow',
        extend: generic.light_onoff_brightness,
    },
    {
        zigbeeModel: ['DL 110 W'],
        model: 'DL 110 W',
        vendor: 'Innr',
        description: 'Spot wide',
        extend: generic.light_onoff_brightness,
    },
    {
        zigbeeModel: ['SL 110 N'],
        model: 'SL 110 N',
        vendor: 'Innr',
        description: 'Spot Flex narrow',
        extend: generic.light_onoff_brightness,
    },
    {
        zigbeeModel: ['SL 110 M'],
        model: 'SL 110 M',
        vendor: 'Innr',
        description: 'Spot Flex medium',
        extend: generic.light_onoff_brightness,
    },
    {
        zigbeeModel: ['SL 110 W'],
        model: 'SL 110 W',
        vendor: 'Innr',
        description: 'Spot Flex wide',
        extend: generic.light_onoff_brightness,
    },
    {
        zigbeeModel: ['SP 120'],
        model: 'SP 120',
        vendor: 'Innr',
        description: 'Smart plug',
        supports: 'on/off, power measurement',
        fromZigbee: [fz.ignore_electrical_change, fz.SP120_power, fz.state, fz.ignore_onoff_change],
        toZigbee: [tz.on_off],
        configure: (ieeeAddr, shepherd, coordinator, callback) => {
            const device = shepherd.find(ieeeAddr, 1);
            const onOff = {direction: 0, attrId: 0, dataType: 16, minRepIntval: 0, maxRepIntval: 1000, repChange: 0};
            const activePower = {
                direction: 0, attrId: 1291, dataType: 41, minRepIntval: 1, maxRepIntval: 300, repChange: 1,
            };

            const rmsCurrent = {
                direction: 0, attrId: 1288, dataType: 33, minRepIntval: 1, maxRepIntval: 300, repChange: 100,
            };

            const rmsVoltage = {
                direction: 0, attrId: 1285, dataType: 33, minRepIntval: 1, maxRepIntval: 300, repChange: 1,
            };

            const electricalCfg = [rmsCurrent, rmsVoltage, activePower];
            const actions = [
                (cb) => device.foundation('genOnOff', 'configReport', [onOff], foundationCfg, cb),
                (cb) => device.bind('genOnOff', coordinator, cb),
                (cb) => device.foundation('haElectricalMeasurement', 'configReport', electricalCfg, foundationCfg, cb),
                (cb) => device.bind('haElectricalMeasurement', coordinator, cb),
            ];

            execute(device, actions, callback);
        },
    },

    // Sylvania
    {
        zigbeeModel: ['LIGHTIFY RT Tunable White'],
        model: '73742',
        vendor: 'Sylvania',
        description: 'LIGHTIFY LED adjustable white RT 5/6',
        extend: generic.light_onoff_brightness_colortemp,
    },
    {
        zigbeeModel: ['LIGHTIFY BR Tunable White'],
        model: '73740',
        vendor: 'Sylvania',
        description: 'LIGHTIFY LED adjustable white BR30',
        extend: generic.light_onoff_brightness_colortemp,
    },
    {
        zigbeeModel: ['LIGHTIFY BR RGBW'],
        model: '73739',
        vendor: 'Sylvania',
        description: 'LIGHTIFY LED RGBW BR30',
        extend: generic.light_onoff_brightness_colortemp_colorxy,
    },
    {
        zigbeeModel: ['LIGHTIFY A19 RGBW'],
        model: '73693',
        vendor: 'Sylvania',
        description: 'LIGHTIFY LED RGBW A19',
        extend: generic.light_onoff_brightness_colortemp_colorxy,
    },
    {
        zigbeeModel: ['LIGHTIFY A19 ON/OFF/DIM', 'LIGHTIFY A19 ON/OFF/DIM 10 Year'],
        model: '74283',
        vendor: 'Sylvania',
        description: 'LIGHTIFY LED soft white dimmable A19',
        extend: generic.light_onoff_brightness,
    },
    {
        zigbeeModel: ['A19 W 10 year'],
        model: '74696',
        vendor: 'Sylvania',
        description: 'LIGHTIFY LED soft white dimmable A19',
        extend: generic.light_onoff_brightness,
    },
    {
        zigbeeModel: ['PLUG'],
        model: '72922-A',
        vendor: 'Sylvania',
        description: 'SMART+ Smart Plug',
        supports: 'on/off',
        fromZigbee: [fz.ignore_onoff_change, fz.state],
        toZigbee: [tz.on_off],
        configure: (ieeeAddr, shepherd, coordinator, callback) => {
            const device = shepherd.find(ieeeAddr, 1);
            const cfg = {direction: 0, attrId: 0, dataType: 16, minRepIntval: 0, maxRepIntval: 1000, repChange: 0};
            const actions = [
                (cb) => device.bind('genOnOff', coordinator, cb),
                (cb) => device.foundation('genOnOff', 'configReport', [cfg], foundationCfg, cb),
            ];

            execute(device, actions, callback);
        },
    },
    {
        zigbeeModel: ['A19 TW 10 year'],
        model: '71831',
        vendor: 'Sylvania',
        description: 'Smart Home adjustable white A19 LED bulb',
        extend: generic.light_onoff_brightness_colortemp,
    },
    {
        zigbeeModel: ['MR16 TW'],
        model: '74282',
        vendor: 'Sylvania',
        description: 'Smart Home adjustable white MR16 LED bulb',
        extend: generic.light_onoff_brightness_colortemp,
    },
    {
        zigbeeModel: ['LIGHTIFY Gardenspot RGB'],
        model: 'LTFY004',
        vendor: 'Sylvania',
        description: 'LIGHTIFY LED gardenspot mini RGB',
        extend: generic.light_onoff_brightness_colorxy,
    },

    // GE
    {
        zigbeeModel: ['ZLL Light'],
        model: '22670',
        vendor: 'GE',
        description: 'Link smart LED light bulb, A19/BR30 soft white (2700K)',
        extend: generic.light_onoff_brightness,
    },
    {
        zigbeeModel: ['45852'],
        model: '45852GE',
        vendor: 'GE',
        description: 'ZigBee plug-in smart dimmer',
        supports: 'on/off, brightness',
        fromZigbee: [fz.brightness, fz.ignore_onoff_change, fz.state],
        toZigbee: [tz.light_onoff_brightness, tz.ignore_transition],
        configure: (ieeeAddr, shepherd, coordinator, callback) => {
            const cfg = {direction: 0, attrId: 0, dataType: 16, minRepIntval: 0, maxRepIntval: 1000, repChange: 0};
            const device = shepherd.find(ieeeAddr, 1);
            const actions = [
                (cb) => device.bind('genOnOff', coordinator, cb),
                (cb) => device.foundation('genOnOff', 'configReport', [cfg], foundationCfg, cb),
            ];

            execute(device, actions, callback);
        },
    },
    {
        zigbeeModel: ['45856'],
        model: '45856GE',
        vendor: 'GE',
        description: 'In-wall smart switch',
        supports: 'on/off',
        fromZigbee: [fz.ignore_onoff_change, fz.state],
        toZigbee: [tz.on_off, tz.ignore_transition],
        configure: (ieeeAddr, shepherd, coordinator, callback) => {
            const cfg = {direction: 0, attrId: 0, dataType: 16, minRepIntval: 0, maxRepIntval: 1000, repChange: 0};
            const device = shepherd.find(ieeeAddr, 1);
            const actions = [
                (cb) => device.bind('genOnOff', coordinator, cb),
                (cb) => device.foundation('genOnOff', 'configReport', [cfg], foundationCfg, cb),
            ];

            execute(device, actions, callback);
        },
    },
    {
        zigbeeModel: ['45857'],
        model: '45857GE',
        vendor: 'GE',
        description: 'ZigBee in-wall smart dimmer',
        supports: 'on/off, brightness',
        fromZigbee: [fz.brightness, fz.ignore_onoff_change, fz.state],
        toZigbee: [tz.light_onoff_brightness, tz.ignore_transition],
        configure: (ieeeAddr, shepherd, coordinator, callback) => {
            const cfg = {direction: 0, attrId: 0, dataType: 16, minRepIntval: 0, maxRepIntval: 1000, repChange: 0};
            const device = shepherd.find(ieeeAddr, 1);
            const actions = [
                (cb) => device.bind('genOnOff', coordinator, cb),
                (cb) => device.foundation('genOnOff', 'configReport', [cfg], foundationCfg, cb),
            ];

            execute(device, actions, callback);
        },
    },

    // Sengled
    {
        zigbeeModel: ['E11-G13'],
        model: 'E11-G13',
        vendor: 'Sengled',
        description: 'Element Classic (A19)',
        extend: generic.light_onoff_brightness,
    },
    {
        zigbeeModel: ['E11-G23', 'E11-G33'],
        model: 'E11-G23/E11-G33',
        vendor: 'Sengled',
        description: 'Element Classic (A60)',
        extend: generic.light_onoff_brightness,
    },
    {
        zigbeeModel: ['Z01-CIA19NAE26'],
        model: 'Z01-CIA19NAE26',
        vendor: 'Sengled',
        description: 'Element Touch (A19)',
        extend: generic.light_onoff_brightness,
    },
    {
        zigbeeModel: ['Z01-A19NAE26'],
        model: 'Z01-A19NAE26',
        vendor: 'Sengled',
        description: 'Element Plus (A19)',
        extend: generic.light_onoff_brightness_colortemp,
    },
    {
        zigbeeModel: ['E11-N1EA'],
        model: 'E11-N1EA',
        vendor: 'Sengled',
        description: 'Element Plus Color (A19)',
        extend: generic.light_onoff_brightness_colortemp_colorxy,
    },
    {
        zigbeeModel: ['E12-N14'],
        model: 'E12-N14',
        vendor: 'Sengled',
        description: 'Element Classic (BR30)',
        extend: generic.light_onoff_brightness,
    },
    {
        zigbeeModel: ['E1A-AC2'],
        model: 'E1ACA4ABE38A',
        vendor: 'Sengled',
        description: 'Element downlight smart LED bulb',
        extend: generic.light_onoff_brightness,
    },

<<<<<<< HEAD
    // SwannOne
    {
        zigbeeModel: ['SWO-KEF1PA'],
        model: 'SWO-KEF1PA',
        vendor: 'SwannONe',
        description: 'Key Fob Remote',
        supports: 'panic, home, away, night',
=======
    // Swann
    {
        zigbeeModel: ['SWO-KEF1PA'],
        model: 'SWO-KEF1PA',
        vendor: 'Swann',
        description: 'Key fob remote',
        supports: 'panic, home, away, sleep',
>>>>>>> 24d2928c
        fromZigbee: [fz.KEF1PA_arm, fz.KEF1PA_panic],
        toZigbee: [tz.factory_reset],
        configure: (ieeeAddr, shepherd, coordinator, callback) => {
            const device = shepherd.find(ieeeAddr, 1);
            const actions = [
                (cb) => device.bind('ssIasZone', coordinator, cb),
                (cb) => device.functional('ssIasZone', 'enrollRsp', {enrollrspcode: 0, zoneid: 23}, cb),
            ];

            execute(device, actions, callback, 250);
        },
    },

    // JIAWEN
    {
        zigbeeModel: ['FB56-ZCW08KU1.1'],
        model: 'K2RGBW01',
        vendor: 'JIAWEN',
        description: 'Wireless Bulb E27 9W RGBW',
        extend: generic.light_onoff_brightness_colortemp_colorxy,
    },

    // Netvox
    {
        zigbeeModel: ['Z809AE3R'],
        model: 'Z809A',
        vendor: 'Netvox',
        description: 'Power socket with power consumption monitoring',
        supports: 'on/off, power measurement',
        fromZigbee: [fz.state, fz.ignore_onoff_change, fz.ignore_electrical_change, fz.Z809A_power],
        toZigbee: [tz.on_off],
        configure: (ieeeAddr, shepherd, coordinator, callback) => {
            const device = shepherd.find(ieeeAddr, 1);
            const actions = [
                (cb) => device.report('haElectricalMeasurement', 'rmsVoltage', 10, 1000, 1, cb),
                (cb) => device.report('haElectricalMeasurement', 'rmsCurrent', 10, 1000, 1, cb),
                (cb) => device.report('haElectricalMeasurement', 'activePower', 10, 1000, 1, cb),
                (cb) => device.report('haElectricalMeasurement', 'powerFactor', 10, 1000, 1, cb),
            ];

            execute(device, actions, callback);
        },
    },

    // Nanoleaf
    {
        zigbeeModel: ['NL08-0800'],
        model: 'NL08-0800',
        vendor: 'Nanoleaf',
        description: 'Smart Ivy Bulb E27',
        extend: generic.light_onoff_brightness,
    },

    // Nue, 3A
    {
        zigbeeModel: ['FTB56+ZSN15HG1.0'],
        model: 'HGZB-1S',
        vendor: 'Nue / 3A',
        description: 'Smart 1 key scene wall switch',
        supports: 'on/off, click',
        toZigbee: [tz.on_off],
        fromZigbee: [fz.nue_click, fz.ignore_power_report, fz.ignore_power_change],
    },
    {
        zigbeeModel: ['FTB56+ZSN16HG1.0'],
        model: 'HGZB-02S',
        vendor: 'Nue / 3A',
        description: 'Smart 2 key scene wall switch',
        supports: 'on/off, click',
        toZigbee: [tz.on_off],
        fromZigbee: [fz.nue_click, fz.ignore_power_report, fz.ignore_power_change],
    },
    {
        zigbeeModel: ['FB56+ZSN08KJ2.3'],
        model: 'HGZB-045',
        vendor: 'Nue / 3A',
        description: 'Smart 4 key scene wall switch',
        supports: 'on/off, click',
        toZigbee: [tz.on_off],
        fromZigbee: [fz.nue_click, fz.ignore_power_report, fz.ignore_power_change],
    },
    {
        zigbeeModel: ['FNB56-ZSW03LX2.0'],
        model: 'HGZB-43',
        vendor: 'Nue / 3A',
        description: 'Smart light switch - 3 gang v2.0',
        supports: 'on/off',
        fromZigbee: [fz.generic_state_multi_ep, fz.ignore_onoff_change],
        toZigbee: [tz.on_off],
        ep: (device) => {
            return {'top': 1, 'center': 2, 'bottom': 3};
        },
        configure: (ieeeAddr, shepherd, coordinator, callback) => {
            const ep1 = shepherd.find(ieeeAddr, 1);
            execute(ep1, [(cb) => ep1.bind('genOnOff', coordinator, cb)], () => {
                const ep2 = shepherd.find(ieeeAddr, 2);
                execute(ep2, [(cb) => ep2.bind('genOnOff', coordinator, cb)], () => {
                    const ep3 = shepherd.find(ieeeAddr, 3);
                    execute(ep3, [(cb) => ep3.bind('genOnOff', coordinator, cb)], callback);
                });
            });
        },
    },
    {
        zigbeeModel: ['FB56+ZSW1IKJ1.7'],
        model: 'HGZB-043',
        vendor: 'Nue / 3A',
        description: 'Smart light switch - 3 gang',
        supports: 'on/off',
        fromZigbee: [fz.generic_state_multi_ep, fz.ignore_onoff_change],
        toZigbee: [tz.on_off],
        ep: (device) => {
            return {'top': 16, 'center': 17, 'bottom': 18};
        },
        configure: (ieeeAddr, shepherd, coordinator, callback) => {
            const ep16 = shepherd.find(ieeeAddr, 16);
            execute(ep16, [(cb) => ep16.bind('genOnOff', coordinator, cb)], () => {
                const ep17 = shepherd.find(ieeeAddr, 17);
                execute(ep17, [(cb) => ep17.bind('genOnOff', coordinator, cb)], () => {
                    const ep18 = shepherd.find(ieeeAddr, 18);
                    execute(ep18, [(cb) => ep18.bind('genOnOff', coordinator, cb)], callback);
                });
            });
        },
    },
    {
        zigbeeModel: ['FB56+ZSC05HG1.0'],
        model: 'HGZB-04D',
        vendor: 'Nue / 3A',
        description: 'Smart dimmer wall switch',
        supports: 'on/off, brightness',
        toZigbee: [tz.on_off, tz.light_brightness],
        fromZigbee: [fz.state, fz.ignore_onoff_change, fz.brightness_report, fz.ignore_light_brightness_change],
    },
    {
        zigbeeModel: ['FB56+ZSW1HKJ1.7', 'FB56+ZSW1HKJ2.5'],
        model: 'HGZB-042',
        vendor: 'Nue / 3A',
        description: 'Smart light switch - 2 gang',
        supports: 'on/off',
        fromZigbee: [fz.generic_state_multi_ep, fz.ignore_onoff_change],
        toZigbee: [tz.on_off],
        ep: (device) => {
            return {'top': 16, 'bottom': 17};
        },
        configure: (ieeeAddr, shepherd, coordinator, callback) => {
            const ep16 = shepherd.find(ieeeAddr, 16);
            execute(ep16, [(cb) => ep16.bind('genOnOff', coordinator, cb)], () => {
                const ep17 = shepherd.find(ieeeAddr, 17);
                execute(ep17, [(cb) => ep17.bind('genOnOff', coordinator, cb)], callback);
            });
        },
    },
    {
        zigbeeModel: ['FB56+ZSW05HG1.2'],
        model: 'HGZB-01A/02A',
        vendor: 'Nue / 3A',
        description: 'Smart 1 gang wall or in-wall switch',
        supports: 'on/off',
        fromZigbee: [fz.state, fz.ignore_onoff_change],
        toZigbee: [tz.on_off],
    },
    {
        zigbeeModel: ['FB56+ZSW1GKJ2.5'],
        model: 'HGZB-41',
        vendor: 'Nue / 3A',
        description: 'Smart one gang wall switch',
        supports: 'on/off',
        fromZigbee: [fz.state, fz.ignore_onoff_change],
        toZigbee: [tz.on_off],
    },
    {
        zigbeeModel: ['FNB56-SKT1DHG1.4'],
        model: 'MG-AUWS01',
        vendor: 'Nue / 3A',
        description: 'Smart Double GPO',
        supports: 'on/off',
        fromZigbee: [fz.nue_power_state, fz.ignore_onoff_change],
        toZigbee: [tz.on_off],
        ep: (device) => {
            return {'left': 12, 'right': 11};
        },
    },
    {
        zigbeeModel: ['FNB56-ZSW23HG1.1'],
        model: 'HGZB-01A',
        vendor: 'Nue / 3A',
        description: 'Smart light controller',
        extend: generic.light_onoff_brightness,
    },
    {
        zigbeeModel: ['FNB56-ZSC01LX1.2'],
        model: 'HGZB-02A',
        vendor: 'Nue / 3A',
        description: 'Smart light controller',
        extend: generic.light_onoff_brightness,
    },
    {
        zigbeeModel: ['FNB56-ZSW01LX2.0'],
        model: 'HGZB-42-UK / HGZB-41',
        description: 'Smart switch 1 or 2 gang',
        vendor: 'Nue / 3A',
        supports: 'on/off',
        fromZigbee: [fz.ignore_onoff_change, fz.state],
        toZigbee: [tz.on_off],
    },

    // Smart Home Pty
    {
        zigbeeModel: ['FB56-ZCW11HG1.2'],
        model: 'HGZB-07A',
        vendor: 'Smart Home Pty',
        description: 'RGBW Downlight',
        extend: generic.light_onoff_brightness_colortemp_colorxy,
    },
    {
        zigbeeModel: ['FNB56-SKT1EHG1.2'],
        model: 'HGZB-20-DE',
        vendor: 'Smart Home Pty',
        description: 'Power plug',
        supports: 'on/off',
        fromZigbee: [fz.state_change],
        toZigbee: [tz.on_off],
    },

    // Gledopto
    {
        zigbeeModel: ['GLEDOPTO', 'GL-C-008', 'GL-C-007'],
        model: 'GL-C-008',
        vendor: 'Gledopto',
        description: 'Zigbee LED controller RGB + CCT / RGBW / WWCW / Dimmer',
        extend: gledopto.light_onoff_brightness_colortemp_colorxy,
        ep: (device) => {
            if (device.epList.toString() === '11,12,13') {
                return {'': 12};
            } else if (device.epList.toString() === '10,11,13' || device.epList.toString() === '11,13') {
                return {'': 11};
            } else if (device.epList.toString() === '11,12,13,15') {
                return {
                    'rgb': 12,
                    'white': 15,
                };
            } else {
                return {};
            }
        },
    },
    {
        zigbeeModel: ['GL-C-006'],
        model: 'GL-C-006',
        vendor: 'Gledopto',
        description: 'Zigbee LED controller WW/CW Dimmer',
        extend: gledopto.light_onoff_brightness_colortemp,
        ep: (device) => {
            if (device.epList.toString() === '11,12,13') {
                return {'': 12};
            } else if (device.epList.toString() === '10,11,13' || device.epList.toString() === '11,13') {
                return {'': 11};
            } else {
                return {};
            }
        },
    },
    {
        zigbeeModel: ['GL-S-007Z'],
        model: 'GL-S-007Z',
        vendor: 'Gledopto',
        description: 'Smart RGBW GU10',
        extend: gledopto.light_onoff_brightness_colortemp_colorxy,
        ep: (device) => {
            if (device.epList.toString() === '11,12,13') {
                return {'': 12};
            } else if (device.epList.toString() === '10,11,13' || device.epList.toString() === '11,13') {
                return {'': 11};
            } else {
                return {};
            }
        },
    },
    {
        zigbeeModel: ['GL-B-007Z'],
        model: 'GL-B-007Z',
        vendor: 'Gledopto',
        description: 'Smart 6W E27 RGB / CW LED bulb',
        extend: gledopto.light_onoff_brightness_colortemp_colorxy,
        ep: (device) => {
            if (device.epList.toString() === '11,12,13') {
                return {'': 12};
            } else if (device.epList.toString() === '10,11,13' || device.epList.toString() === '11,13') {
                return {'': 11};
            } else {
                return {};
            }
        },
    },
    {
        zigbeeModel: ['GL-B-008Z'],
        model: 'GL-B-008Z',
        vendor: 'Gledopto',
        description: 'Smart 12W E27 RGB / CW LED bulb',
        extend: gledopto.light_onoff_brightness_colortemp_colorxy,
        ep: (device) => {
            if (device.epList.toString() === '11,12,13') {
                return {'': 12};
            } else if (device.epList.toString() === '10,11,13' || device.epList.toString() === '11,13') {
                return {'': 11};
            } else {
                return {};
            }
        },
    },
    {
        zigbeeModel: ['GL-D-003Z', 'GL-D-005Z'],
        model: 'GL-D-003Z',
        vendor: 'Gledopto',
        description: 'LED RGB + CCT downlight ',
        extend: gledopto.light_onoff_brightness_colortemp_colorxy,
        ep: (device) => {
            if (device.epList.toString() === '11,12,13') {
                return {'': 12};
            } else if (device.epList.toString() === '10,11,13') {
                return {'': 11};
            } else {
                return {};
            }
        },
    },
    {
        zigbeeModel: ['GL-S-003Z'],
        model: 'GL-S-003Z',
        vendor: 'Gledopto',
        description: 'Smart RGBW GU10 ',
        extend: gledopto.light_onoff_brightness_colortemp_colorxy,
        ep: (device) => {
            if (device.epList.toString() === '11,12,13') {
                return {'': 12};
            } else if (device.epList.toString() === '10,11,13') {
                return {'': 11};
            } else {
                return {};
            }
        },
    },
    {
        zigbeeModel: ['HOMA2023'],
        model: 'GD-CZ-006',
        vendor: 'Gledopto',
        description: 'Zigbee LED Driver',
        extend: gledopto.light_onoff_brightness,
    },
    {
        zigbeeModel: ['GL-FL-004TZ'],
        model: 'GL-FL-004TZ',
        vendor: 'Gledopto',
        description: 'Zigbee 10W floodlight RGB CCT',
        extend: generic.light_onoff_brightness_colortemp_colorxy,
        ep: (device) => {
            if (device.epList.toString() === '11,12,13') {
                return {'': 12};
            } else if (device.epList.toString() === '10,11,13' || device.epList.toString() === '11,13') {
                return {'': 11};
            } else {
                return {};
            }
        },
    },

    // SmartThings
    {
        zigbeeModel: ['PGC313'],
        model: 'STSS-MULT-001',
        vendor: 'SmartThings',
        description: 'Multipurpose sensor',
        supports: 'contact',
        fromZigbee: [fz.smartthings_contact],
        toZigbee: [],
    },
    {
        zigbeeModel: ['tagv4'],
        model: 'STS-PRS-251',
        vendor: 'SmartThings',
        description: 'Arrival sensor',
        supports: 'presence',
        fromZigbee: [
            fz.STS_PRS_251_presence, fz.generic_batteryvoltage_3000_2500, fz.ignore_power_change,
            fz.STS_PRS_251_beeping,
        ],
        toZigbee: [tz.STS_PRS_251_beep],
        configure: (ieeeAddr, shepherd, coordinator, callback) => {
            const device = shepherd.find(ieeeAddr, 1);
            const actions = [
                (cb) => device.report('genBinaryInput', 'presentValue', 10, 30, 1, cb),
                (cb) => device.report('genPowerCfg', 'batteryVoltage', 1800, 3600, cb),
            ];

            execute(device, actions, callback);
        },
    },
    {
        zigbeeModel: ['3325-S'],
        model: '3325-S',
        vendor: 'SmartThings',
        description: 'Motion sensor (2015 model)',
        supports: 'occupancy and temperature',
        fromZigbee: [
            fz.generic_temperature, fz.ignore_temperature_change, fz.ias_zone_motion_dev_change,
            fz.ias_zone_motion_status_change,
        ],
        toZigbee: [],
        configure: (ieeeAddr, shepherd, coordinator, callback) => {
            const device = shepherd.find(ieeeAddr, 1);
            const actions = [
                (cb) => device.write('ssIasZone', 'iasCieAddr', coordinator.device.getIeeeAddr(), cb),
                (cb) => device.functional('ssIasZone', 'enrollRsp', {enrollrspcode: 0, zoneid: 23}, cb),
                (cb) => device.bind('msTemperatureMeasurement', coordinator, cb),
                (cb) => device.report('msTemperatureMeasurement', 'measuredValue', 30, 600, 1, cb),
                (cb) => device.bind('genPowerCfg', coordinator, cb),
                (cb) => device.report('genPowerCfg', 'batteryPercentageRemaining', 0, 1000, 0, cb),
            ];
            execute(device, actions, callback);
        },
    },
    {
        zigbeeModel: ['3321-S'],
        model: '3321-S',
        vendor: 'SmartThings',
        description: 'Multi Sensor (2015 model)',
        supports: 'contact and temperature',
        fromZigbee: [
            fz.generic_temperature, fz.ignore_temperature_change, fz.smartsense_multi,
        ],
        toZigbee: [],
        configure: (ieeeAddr, shepherd, coordinator, callback) => {
            const device = shepherd.find(ieeeAddr, 1);
            const actions = [
                (cb) => device.bind('msTemperatureMeasurement', coordinator, cb),
                (cb) => device.report('msTemperatureMeasurement', 'measuredValue', 300, 600, 1, cb),
                (cb) => device.write('ssIasZone', 'iasCieAddr', coordinator.device.getIeeeAddr(), cb),
                (cb) => device.report('ssIasZone', 'zoneStatus', 0, 1000, null, cb),
                (cb) => device.functional('ssIasZone', 'enrollRsp', {
                    enrollrspcode: 1,
                    zoneid: 23,
                }, cb),
            ];
            execute(device, actions, callback);
        },
    },
    {
        zigbeeModel: ['outlet'],
        model: 'IM6001-OTP05',
        vendor: 'SmartThings',
        description: 'Outlet',
        supports: 'on/off',
        fromZigbee: [fz.state, fz.ignore_onoff_report],
        toZigbee: [tz.on_off],
        configure: (ieeeAddr, shepherd, coordinator, callback) => {
            const device = shepherd.find(ieeeAddr, 1);
            const cfg = {direction: 0, attrId: 0, dataType: 16, minRepIntval: 0, maxRepIntval: 1000, repChange: 0};
            const actions = [
                (cb) => device.bind('genOnOff', coordinator, cb),
                (cb) => device.foundation('genOnOff', 'configReport', [cfg], foundationCfg, cb),
            ];

            execute(device, actions, callback);
        },
    },
    {
        zigbeeModel: ['motionv4'],
        model: 'STS-IRM-250',
        vendor: 'SmartThings',
        description: 'Motion sensor (2016 model)',
        supports: 'occupancy and temperature',
        fromZigbee: [
            fz.generic_temperature, fz.ignore_temperature_change, fz.ias_zone_motion_dev_change,
            fz.bosch_ias_zone_motion_status_change, fz.generic_batteryvoltage_3000_2500,
        ],
        toZigbee: [],
        configure: (ieeeAddr, shepherd, coordinator, callback) => {
            const device = shepherd.find(ieeeAddr, 1);
            const actions = [
                (cb) => device.write('ssIasZone', 'iasCieAddr', coordinator.device.getIeeeAddr(), cb),
                (cb) => device.functional('ssIasZone', 'enrollRsp', {enrollrspcode: 0, zoneid: 23}, cb),
                (cb) => device.bind('msTemperatureMeasurement', coordinator, cb),
                (cb) => device.report('msTemperatureMeasurement', 'measuredValue', 30, 600, 1, cb),
                (cb) => device.bind('genPowerCfg', coordinator, cb),
                (cb) => device.report('genPowerCfg', 'batteryVoltage', 0, 1000, 0, cb),
            ];
            execute(device, actions, callback);
        },
    },
    {
        zigbeeModel: ['3305-S'],
        model: '3305-S',
        vendor: 'SmartThings',
        description: 'Motion sensor (2014 model)',
        supports: 'occupancy and temperature',
        fromZigbee: [
            fz.generic_temperature, fz.ignore_temperature_change, fz.ias_zone_motion_dev_change,
            fz.ias_zone_motion_status_change, fz.generic_batteryvoltage_3000_2500, fz.ignore_power_change,
        ],
        toZigbee: [],
        configure: (ieeeAddr, shepherd, coordinator, callback) => {
            const device = shepherd.find(ieeeAddr, 1);
            const actions = [
                (cb) => device.write('ssIasZone', 'iasCieAddr', coordinator.device.getIeeeAddr(), cb),
                (cb) => device.functional('ssIasZone', 'enrollRsp', {enrollrspcode: 0, zoneid: 255}, cb),
                (cb) => device.bind('msTemperatureMeasurement', coordinator, cb),
                (cb) => device.report('msTemperatureMeasurement', 'measuredValue', 30, 600, 1, cb),
                (cb) => device.bind('genPowerCfg', coordinator, cb),
                (cb) => device.report('genPowerCfg', 'batteryVoltage', 0, 1000, 0, cb),
            ];
            execute(device, actions, callback);
        },
    },
    {
        zigbeeModel: ['3300-S'],
        model: '3300-S',
        vendor: 'SmartThings',
        description: 'Door sensor',
        supports: 'contact and temperature',
        fromZigbee: [
            fz.generic_temperature, fz.ignore_temperature_change, fz.smartsense_multi,
            fz.ias_contact_status_change, fz.ignore_iaszone_change, fz.generic_batteryvoltage_3000_2500,
        ],
        toZigbee: [],
        configure: (ieeeAddr, shepherd, coordinator, callback) => {
            const device = shepherd.find(ieeeAddr, 1);
            const actions = [
                (cb) => device.bind('msTemperatureMeasurement', coordinator, cb),
                (cb) => device.report('msTemperatureMeasurement', 'measuredValue', 300, 600, 1, cb),
                (cb) => device.bind('genPowerCfg', coordinator, cb),
                (cb) => device.report('genPowerCfg', 'batteryVoltage', 0, 1000, 0, cb),
                (cb) => device.write('ssIasZone', 'iasCieAddr', coordinator.device.getIeeeAddr(), cb),
                (cb) => device.report('ssIasZone', 'zoneStatus', 0, 1000, null, cb),
                (cb) => device.functional('ssIasZone', 'enrollRsp', {
                    enrollrspcode: 1,
                    zoneid: 255,
                }, cb),
            ];
            execute(device, actions, callback);
        },
    },
    {
        zigbeeModel: ['multiv4'],
        model: 'F-MLT-US-2',
        vendor: 'SmartThings',
        description: 'Multipurpose sensor (2016 model)',
        supports: 'contact',
        fromZigbee: [
            fz.generic_temperature, fz.ignore_temperature_change, fz.st_contact_status_change,
            fz.generic_batteryvoltage_3000_2500, fz.ias_contact_dev_change,
        ],
        toZigbee: [],
        configure: (ieeeAddr, shepherd, coordinator, callback) => {
            const device = shepherd.find(ieeeAddr, 1);
            const actions = [
                (cb) => device.write('ssIasZone', 'iasCieAddr', coordinator.device.getIeeeAddr(), cb),
                (cb) => device.functional('ssIasZone', 'enrollRsp', {enrollrspcode: 0, zoneid: 23}, cb),
                (cb) => device.bind('msTemperatureMeasurement', coordinator, cb),
                (cb) => device.report('msTemperatureMeasurement', 'measuredValue', 30, 600, 1, cb),
                (cb) => device.bind('genPowerCfg', coordinator, cb),
                (cb) => device.report('genPowerCfg', 'batteryVoltage', 0, 1000, 0, cb),
            ];
            execute(device, actions, callback);
        },
    },
    {
        /**
         * Note: humidity not (yet) implemented, as this seems to use proprietary cluster
         * see Smartthings device handler (profileID: 0x9194, clusterId: 0xFC45
         * https://github.com/SmartThingsCommunity/SmartThingsPublic/blob/861ec6b88eb45273e341436a23d35274dc367c3b/
         * devicetypes/smartthings/smartsense-temp-humidity-sensor.src/smartsense-temp-humidity-sensor.groovy#L153-L156
         */
        zigbeeModel: ['3310-S'],
        model: '3310-S',
        vendor: 'SmartThings',
        description: 'Temperature and humidity sensor',
        supports: 'temperature',
        fromZigbee: [
            fz.generic_temperature, fz.ignore_temperature_change,
            fz.generic_batteryvoltage_3000_2500,
        ],
        toZigbee: [],
        configure: (ieeeAddr, shepherd, coordinator, callback) => {
            const device = shepherd.find(ieeeAddr, 1);
            const actions = [
                (cb) => device.bind('msTemperatureMeasurement', coordinator, cb),
                (cb) => device.report('msTemperatureMeasurement', 'measuredValue', 150, 300, 0.5, cb),
                (cb) => device.bind('genPowerCfg', coordinator, cb),
                (cb) => device.report('genPowerCfg', 'batteryVoltage', 0, 1000, 0, cb),
            ];
            execute(device, actions, callback);
        },
    },
    {
        zigbeeModel: ['3315-S'],
        model: '3315-S',
        vendor: 'SmartThings',
        description: 'Water sensor',
        supports: 'water and temperature',
        fromZigbee: [
            fz.generic_temperature, fz.ignore_temperature_change, fz.ignore_power_change,
            fz.st_leak, fz.st_leak_change, fz.generic_batteryvoltage_3000_2500,
        ],
        toZigbee: [],
        configure: (ieeeAddr, shepherd, coordinator, callback) => {
            const device = shepherd.find(ieeeAddr, 1);
            const actions = [
                (cb) => device.bind('msTemperatureMeasurement', coordinator, cb),
                (cb) => device.report('msTemperatureMeasurement', 'measuredValue', 300, 600, 1, cb),
                (cb) => device.bind('genPowerCfg', coordinator, cb),
                (cb) => device.report('genPowerCfg', 'batteryVoltage', 0, 1000, 0, cb),
                (cb) => device.write('ssIasZone', 'iasCieAddr', coordinator.device.getIeeeAddr(), cb),
                (cb) => device.report('ssIasZone', 'zoneStatus', 0, 1000, null, cb),
                (cb) => device.functional('ssIasZone', 'enrollRsp', {
                    enrollrspcode: 1,
                    zoneid: 255,
                }, cb),
            ];
            execute(device, actions, callback);
        },
    },

    // Trust
    {
        zigbeeModel: ['\u0000\u0000\u0000\u0000\u0000\u0000\u0000\u0000\u0000\u0000\u0000\u0000'+
                      '\u0000\u0000\u0000\u0000\u0000'],
        model: 'ZYCT-202',
        vendor: 'Trust',
        description: 'Remote control',
        supports: 'on, off, stop, up-press, down-press',
        fromZigbee: [
            fz.ZYCT202_on, fz.ZYCT202_off, fz.ZYCT202_stop, fz.ZYCT202_up_down,
        ],
        toZigbee: [],
        configure: (ieeeAddr, shepherd, coordinator, callback) => {
            const device = shepherd.find(ieeeAddr, 1);
            const cfg = {direction: 0, attrId: 0, dataType: 16, minRepIntval: 0, maxRepIntval: 1000, repChange: 0};
            const actions = [
                (cb) => device.foundation('genOnOff', 'configReport', [cfg], foundationCfg, cb),
            ];

            execute(device, actions, callback);
        },
    },
    {
        zigbeeModel: ['ZLL-DimmableLigh'],
        model: 'ZLED-2709',
        vendor: 'Trust',
        description: 'Smart Dimmable LED Bulb',
        extend: generic.light_onoff_brightness,
    },
    {
        zigbeeModel: ['VMS_ADUROLIGHT'],
        model: 'ZPIR-8000',
        vendor: 'Trust',
        description: 'Motion Sensor',
        supports: 'occupancy',
        fromZigbee: [fz.ias_zone_motion_dev_change, fz.ias_zone_motion_status_change],
        toZigbee: [],
        configure: (ieeeAddr, shepherd, coordinator, callback) => {
            const device = shepherd.find(ieeeAddr, 1);
            const actions = [
                (cb) => device.write('ssIasZone', 'iasCieAddr', coordinator.device.getIeeeAddr(), cb),
                (cb) => device.functional('ssIasZone', 'enrollRsp', {enrollrspcode: 0, zoneid: 23}, cb),
            ];

            execute(device, actions, callback);
        },
    },
    {
        zigbeeModel: ['CSW_ADUROLIGHT'],
        model: 'ZCTS-808',
        vendor: 'Trust',
        description: 'Wireless contact sensor',
        supports: 'contact',
        fromZigbee: [fz.ias_contact_dev_change, fz.ias_contact_status_change],
        toZigbee: [],
        configure: (ieeeAddr, shepherd, coordinator, callback) => {
            const device = shepherd.find(ieeeAddr, 1);
            const actions = [
                (cb) => device.write('ssIasZone', 'iasCieAddr', coordinator.device.getIeeeAddr(), cb),
                (cb) => device.functional('ssIasZone', 'enrollRsp', {enrollrspcode: 0, zoneid: 23}, cb),
            ];

            execute(device, actions, callback);
        },
    },

    // Paulmann
    {
        zigbeeModel: ['Dimmablelight '],
        model: '50045',
        vendor: 'Paulmann',
        description: 'SmartHome Zigbee LED-stripe',
        extend: generic.light_onoff_brightness,
    },
    {
        zigbeeModel: ['RGBW light'],
        model: '50049',
        vendor: 'Paulmann',
        description: 'SmartHome Yourled RGB Controller',
        extend: generic.light_onoff_brightness_colorxy,
    },

    // Bitron
    {
        zigbeeModel: ['AV2010/34'],
        model: 'AV2010/34',
        vendor: 'Bitron',
        description: '4-Touch single click buttons',
        supports: 'click',
        fromZigbee: [fz.ignore_power_report, fz.AV2010_34_click],
        toZigbee: [],
        configure: (ieeeAddr, shepherd, coordinator, callback) => {
            const device = shepherd.find(ieeeAddr, 1);
            const actions = [
                (cb) => device.bind('genPowerCfg', coordinator, cb),
            ];
            execute(device, actions, callback);
        },
    },
    {
        zigbeeModel: ['902010/22'],
        model: 'AV2010/22',
        vendor: 'Bitron',
        description: 'Wireless motion detector',
        supports: 'occupancy',
        fromZigbee: [fz.bitron_occupancy],
        toZigbee: [],
        configure: (ieeeAddr, shepherd, coordinator, callback) => {
            const device = shepherd.find(ieeeAddr, 1);
            const actions = [
                (cb) => device.write('ssIasZone', 'iasCieAddr', coordinator.device.getIeeeAddr(), cb),
                (cb) => device.report('ssIasZone', 'zoneStatus', 0, 30, null, cb),
                (cb) => device.functional('ssIasZone', 'enrollRsp', {enrollrspcode: 1, zoneid: 23}, cb),
            ];

            execute(device, actions, callback);
        },
    },
    {
        zigbeeModel: ['902010/25'],
        model: 'AV2010/25',
        vendor: 'Bitron',
        description: 'Video wireless socket',
        supports: 'on/off, power measurement',
        fromZigbee: [fz.state, fz.ignore_onoff_change, fz.ignore_metering_change, fz.bitron_power],
        toZigbee: [tz.on_off],
        configure: (ieeeAddr, shepherd, coordinator, callback) => {
            const device = shepherd.find(ieeeAddr, 1);
            const actions = [
                (cb) => device.report('seMetering', 'instantaneousDemand', 10, 60, 1, cb),
                (cb) => device.bind('genOnOff', coordinator, cb),
            ];
            execute(device, actions, callback);
        },
    },
    {
        zigbeeModel: ['902010/32'],
        model: 'AV2010/32',
        vendor: 'Bitron',
        description: 'Wireless wall thermostat with relay',
        supports: 'temperature, heating/cooling system control',
        fromZigbee: [
            fz.ignore_basic_change, fz.bitron_thermostat_att_report,
            fz.bitron_thermostat_dev_change, fz.bitron_battery,
        ],
        toZigbee: [
            tz.thermostat_occupied_heating_setpoint, tz.thermostat_local_temperature_calibration,
            tz.thermostat_local_temperature, tz.thermostat_running_state,
            tz.thermostat_temperature_display_mode,
        ],
        configure: (ieeeAddr, shepherd, coordinator, callback) => {
            const device = shepherd.find(ieeeAddr, 1);
            const actions = [
                (cb) => device.bind('genBasic', coordinator, cb),
                (cb) => device.bind('genPowerCfg', coordinator, cb),
                (cb) => device.bind('genIdentify', coordinator, cb),
                (cb) => device.bind('genTime', coordinator, cb),
                (cb) => device.bind('genPollCtrl', coordinator, cb),
                (cb) => device.bind('hvacThermostat', coordinator, cb),
                (cb) => device.bind('hvacUserInterfaceCfg', coordinator, cb),
                (cb) => device.report('hvacThermostat', 'localTemp', 300, 3600, 0, cb),
                (cb) => device.report('hvacThermostat', 'localTemperatureCalibration', 1, 0, 0, cb),
                (cb) => device.report('hvacThermostat', 'occupiedHeatingSetpoint', 1, 0, 1, cb),
                (cb) => device.report('hvacThermostat', 'runningState', 1, 0, 0, cb),
                (cb) => device.report('genPowerCfg', 'batteryVoltage', 1800, 43200, 0, cb),
                (cb) => device.report('genPowerCfg', 'batteryAlarmState', 1, 0, 1, cb),
            ];

            execute(device, actions, callback);
        },
    },

    // Iris
    {
        zigbeeModel: ['3210-L'],
        model: '3210-L',
        vendor: 'Iris',
        description: 'Smart plug',
        supports: 'on/off',
        fromZigbee: [fz.ignore_onoff_change, fz.ignore_electrical_change, fz.state, fz.iris_3210L_power],
        toZigbee: [tz.on_off],
        configure: (ieeeAddr, shepherd, coordinator, callback) => {
            const device = shepherd.find(ieeeAddr, 1);
            const actions = [
                (cb) => device.report('haElectricalMeasurement', 'activePower', 10, 1000, 1, cb),
            ];

            execute(device, actions, callback);
        },
    },
    {
        zigbeeModel: ['3326-L'],
        model: '3326-L',
        vendor: 'Iris',
        description: 'Motion and temperature sensor',
        supports: 'occupancy and temperature',
        fromZigbee: [
            fz.generic_temperature, fz.ignore_temperature_change, fz.ias_zone_motion_dev_change,
            fz.ias_zone_motion_status_change,
        ],
        toZigbee: [],
        configure: (ieeeAddr, shepherd, coordinator, callback) => {
            const device = shepherd.find(ieeeAddr, 1);
            const actions = [
                (cb) => device.write('ssIasZone', 'iasCieAddr', coordinator.device.getIeeeAddr(), cb),
                (cb) => device.functional('ssIasZone', 'enrollRsp', {enrollrspcode: 0, zoneid: 23}, cb),
                (cb) => device.bind('msTemperatureMeasurement', coordinator, cb),
                (cb) => device.report('msTemperatureMeasurement', 'measuredValue', 30, 600, 1, cb),
                (cb) => device.bind('genPowerCfg', coordinator, cb),
                (cb) => device.report('genPowerCfg', 'batteryPercentageRemaining', 0, 1000, 0, cb),
            ];
            execute(device, actions, callback);
        },
    },
    {
        zigbeeModel: ['3320-L'],
        model: '3320-L',
        vendor: 'Iris',
        description: 'Contact sensor',
        supports: 'contact',
        fromZigbee: [fz.iris_3320L_contact],
        toZigbee: [],
        configure: (ieeeAddr, shepherd, coordinator, callback) => {
            const device = shepherd.find(ieeeAddr, 1);
            const actions = [
                (cb) => device.write('ssIasZone', 'iasCieAddr', coordinator.device.getIeeeAddr(), cb),
                (cb) => device.functional('ssIasZone', 'enrollRsp', {enrollrspcode: 0, zoneid: 23}, cb),
            ];
            execute(device, actions, callback, 1000);
        },
    },

    // ksentry
    {
        zigbeeModel: ['Lamp_01'],
        model: 'KS-SM001',
        vendor: 'Ksentry Electronics',
        description: '[Zigbee OnOff Controller](http://ksentry.manufacturer.globalsources.com/si/6008837134660'+
                     '/pdtl/ZigBee-module/1162731630/zigbee-on-off-controller-modules.htm)',
        supports: 'on/off',
        fromZigbee: [fz.state_change],
        toZigbee: [tz.on_off],
    },

    // Ninja Blocks
    {
        zigbeeModel: ['Ninja Smart plug'],
        model: 'Z809AF',
        vendor: 'Ninja Blocks',
        description: 'Zigbee smart plug with power meter',
        supports: 'on/off, power measurement',
        fromZigbee: [fz.ignore_onoff_change, fz.state, fz.generic_power, fz.ignore_metering_change],
        toZigbee: [tz.on_off],
        configure: (ieeeAddr, shepherd, coordinator, callback) => {
            const device = shepherd.find(ieeeAddr, 1);
            const cfg = {direction: 0, attrId: 0, dataType: 16, minRepIntval: 0, maxRepIntval: 1000, repChange: 0};
            const actions = [
                (cb) => device.foundation('genOnOff', 'configReport', [cfg], foundationCfg, cb),
                (cb) => device.bind('genOnOff', coordinator, cb),
                (cb) => device.report('seMetering', 'instantaneousDemand', 10, 60, 1, cb),
            ];
            execute(device, actions, callback);
        },
    },

    // Commercial Electric
    {
        zigbeeModel: ['Zigbee CCT Downlight'],
        model: '53170161',
        vendor: 'Commercial Electric',
        description: 'Matte White Recessed Retrofit Smart Led Downlight - 4 Inch',
        extend: generic.light_onoff_brightness_colortemp,
    },

    // ilux
    {
        zigbeeModel: ['LEColorLight'],
        model: '900008-WW',
        vendor: 'ilux',
        description: 'Dimmable A60 E27 LED Bulb',
        extend: generic.light_onoff_brightness,
    },

    // Dresden Elektronik
    {
        zigbeeModel: ['FLS-PP3'],
        model: 'Mega23M12',
        vendor: 'Dresden Elektronik',
        description: 'ZigBee Light Link wireless electronic ballast',
        extend: generic.light_onoff_brightness_colortemp_colorxy,
    },
    {
        zigbeeModel: ['FLS-CT'],
        model: 'XVV-Mega23M12',
        vendor: 'Dresden Elektronik',
        description: 'ZigBee Light Link wireless electronic ballast color temperature',
        extend: generic.light_onoff_brightness_colortemp,
    },

    // Centralite Swiss Plug
    {
        zigbeeModel: ['4256251-RZHAC', '4257050-RZHAC'],
        model: '4256251-RZHAC',
        vendor: 'Centralite',
        description: 'White Swiss power outlet switch with power meter',
        supports: 'switch and power meter',
        fromZigbee: [fz.ignore_onoff_change, fz.state, fz.ignore_electrical_change, fz.RZHAC_4256251_power],
        toZigbee: [tz.on_off],
        configure: (ieeeAddr, shepherd, coordinator, callback) => {
            const device = shepherd.find(ieeeAddr, 1);
            const cfg = {direction: 0, attrId: 0, dataType: 16, minRepIntval: 0, maxRepIntval: 1000, repChange: 0};
            const actions = [
                (cb) => device.bind('genOnOff', coordinator, cb),
                (cb) => device.foundation('genOnOff', 'configReport', [cfg], foundationCfg, cb),
                (cb) => device.report('haElectricalMeasurement', 'rmsVoltage', 10, 1000, 1, cb),
                (cb) => device.report('haElectricalMeasurement', 'rmsCurrent', 10, 1000, 1, cb),
                (cb) => device.report('haElectricalMeasurement', 'activePower', 10, 1000, 1, cb),
            ];

            execute(device, actions, callback);
        },
    },

    // Climax
    {
        zigbeeModel: ['PSS_00.00.00.15TC'],
        model: 'PSS-23ZBS',
        vendor: 'Climax',
        description: 'Power plug',
        supports: 'on/off',
        fromZigbee: [fz.state_change],
        toZigbee: [tz.on_off],
    },

    // HEIMAN
    {
        zigbeeModel: ['SMOK_V16', 'b5db59bfd81e4f1f95dc57fdbba17931', 'SMOK_YDLV10', 'SmokeSensor-EM'],
        model: 'HS1SA',
        vendor: 'HEIMAN',
        description: 'Smoke detector',
        supports: 'smoke',
        fromZigbee: [
            fz.heiman_smoke,
            fz.battery_200,
            fz.heiman_smoke_enrolled,
            fz.ignore_power_change,
        ],
        toZigbee: [],
        configure: (ieeeAddr, shepherd, coordinator, callback) => {
            const device = shepherd.find(ieeeAddr, 1);
            const actions = [
                (cb) => device.bind('ssIasZone', coordinator, cb),
                (cb) => device.functional('ssIasZone', 'enrollRsp', {enrollrspcode: 0, zoneid: 23}, cb),
                (cb) => device.bind('genPowerCfg', coordinator, cb),
                // Time is in seconds. 65535 means no report. 65534 is max value: 18 hours, 12 minutes 14 seconds.
                (cb) => device.report('genPowerCfg', 'batteryPercentageRemaining', 0, 65534, 0, cb),
                (cb) => device.report('genPowerCfg', 'batteryAlarmState', 1, 65534, 1, cb),
            ];

            execute(device, actions, callback, 1000);
        },
    },
    {
        zigbeeModel: ['SmokeSensor-N'],
        model: 'HS3SA',
        vendor: 'HEIMAN',
        description: 'Smoke detector',
        supports: 'smoke',
        fromZigbee: [fz.heiman_smoke],
        toZigbee: [],
        configure: (ieeeAddr, shepherd, coordinator, callback) => {
            const device = shepherd.find(ieeeAddr, 1);
            const actions = [
                (cb) => device.write('ssIasZone', 'iasCieAddr', coordinator.device.getIeeeAddr(), cb),
                (cb) => device.functional('ssIasZone', 'enrollRsp', {enrollrspcode: 0, zoneid: 23}, cb),
            ];

            execute(device, actions, callback, 1000);
        },
    },
    {
        zigbeeModel: ['GASSensor-N'],
        model: 'HS3CG',
        vendor: 'HEIMAN',
        description: 'Combustible gas sensor',
        supports: 'gas',
        fromZigbee: [fz.heiman_gas, fz.ignore_iaszone_change],
        toZigbee: [],
        configure: (ieeeAddr, shepherd, coordinator, callback) => {
            const device = shepherd.find(ieeeAddr, 1);
            const actions = [
                (cb) => device.write('ssIasZone', 'iasCieAddr', coordinator.device.getIeeeAddr(), cb),
                (cb) => device.functional('ssIasZone', 'enrollRsp', {enrollrspcode: 0, zoneid: 23}, cb),
            ];

            execute(device, actions, callback, 1000);
        },
    },
    {
        zigbeeModel: ['DoorSensor-N'],
        model: 'HS1DS',
        vendor: 'HEIMAN',
        description: 'Door sensor',
        supports: 'contact',
        fromZigbee: [fz.heiman_contact],
        toZigbee: [],
    },
    {
        zigbeeModel: ['DoorSensor-EM'],
        model: 'HS1DS-E',
        vendor: 'HEIMAN',
        description: 'Door sensor',
        supports: 'contact',
        fromZigbee: [fz.heiman_contact],
        toZigbee: [],
        configure: (ieeeAddr, shepherd, coordinator, callback) => {
            const device = shepherd.find(ieeeAddr, 1);
            const actions = [
                (cb) => device.write('ssIasZone', 'iasCieAddr', coordinator.device.getIeeeAddr(), cb),
                (cb) => device.functional('ssIasZone', 'enrollRsp', {enrollrspcode: 0, zoneid: 23}, cb),
            ];

            execute(device, actions, callback, 1000);
        },
    },
    {
        zigbeeModel: ['WaterSensor-N'],
        model: 'HS1WL',
        vendor: 'HEIMAN',
        description: 'Water leakage sensor',
        supports: 'water leak',
        fromZigbee: [fz.heiman_water_leak],
        toZigbee: [],
    },

    // Oujiabao
    {
        zigbeeModel: ['OJB-CR701-YZ'],
        model: 'CR701-YZ',
        vendor: 'Oujiabao',
        description: 'Gas and carbon monoxide alarm',
        supports: 'gas and carbon monoxide',
        fromZigbee: [fz.OJBCR701YZ_statuschange],
        toZigbee: [],
        configure: (ieeeAddr, shepherd, coordinator, callback) => {
            const device = shepherd.find(ieeeAddr, 1);
            const actions = [
                (cb) => device.bind('ssIasZone', coordinator, cb),
                (cb) => device.functional('ssIasZone', 'enrollRsp', {enrollrspcode: 0, zoneid: 23}, cb),
            ];

            execute(device, actions, callback, 1000);
        },
    },

    // Calex
    {
        zigbeeModel: ['EC-Z3.0-CCT '],
        model: '421786',
        vendor: 'Calex',
        description: 'LED A60 Zigbee GLS-lamp',
        extend: generic.light_onoff_brightness,
    },

    // EcoSmart
    {
        zigbeeModel: ['zhaRGBW'],
        model: 'D1821',
        vendor: 'EcoSmart',
        description: 'A19 RGB bulb',
        extend: generic.light_onoff_brightness_colortemp_colorxy,
    },
    {
        // eslint-disable-next-line
        zigbeeModel: ['\u0000\u0002\u0000\u0004\u0000\f^I\u0000\u0000\u0000\u0000\u0000\u0000\u0000\u0000\u0000\u0000\u0000\u0000\u0000\u0000\u0000\u0000\u0000\u0000\u0000\u0000\u0000\u0000\u0000\u000e'],
        model: 'D1531',
        vendor: 'EcoSmart',
        description: 'A19 bright white bulb',
        extend: generic.light_onoff_brightness,
    },
    {
        // eslint-disable-next-line
        zigbeeModel: ['\u0000\u0002\u0000\u0004\u0012 �P\u0000\u0000\u0000\u0000\u0000\u0000\u0000\u0000\u0000\u0000\u0000\u0000\u0000\u0000\u0000\u0000\u0000\u0000\u0000\u0000\u0000\u0000\u0000\u000e'],
        model: 'D1532',
        vendor: 'EcoSmart',
        description: 'A19 soft white bulb',
        extend: generic.light_onoff_brightness,
    },

    // Airam
    {
        zigbeeModel: ['ZBT-DimmableLight'],
        model: '4713407',
        vendor: 'Airam',
        description: 'LED OP A60 ZB 9W/827 E27',
        extend: generic.light_onoff_brightness,
        fromZigbee: [fz.state_change, fz.brightness_report, fz.brightness, fz.state],
        configure: (ieeeAddr, shepherd, coordinator, callback) => {
            const device = shepherd.find(ieeeAddr, 1);
            const cfgOnOff = {direction: 0, attrId: 0, dataType: 16, minRepIntval: 0, maxRepIntval: 1000, repChange: 0};
            const cfgLevel = {direction: 0, attrId: 0, dataType: 32, minRepIntval: 0, maxRepIntval: 1000, repChange: 1};
            const actions = [
                (cb) => device.bind('genOnOff', coordinator, cb),
                (cb) => device.foundation('genOnOff', 'configReport', [cfgOnOff], foundationCfg, cb),
                (cb) => device.bind('genLevelCtrl', coordinator, cb),
                (cb) => device.foundation('genLevelCtrl', 'configReport', [cfgLevel], foundationCfg, cb),
            ];

            execute(device, actions, callback);
        },
    },
    {
        zigbeeModel: ['ZBT-Remote-EU-DIMV1A2'],
        model: 'AIRAM-CTR.U',
        vendor: 'Airam',
        description: 'CTR.U remote (can only be used to control the Airam 4713407 bulb)',
        supports: 'on/off',
        fromZigbee: [],
        toZigbee: [],
    },

    // Paul Neuhaus
    {
        zigbeeModel: ['NLG-CCT light '],
        model: '100.424.11',
        vendor: 'Paul Neuhaus',
        description: 'Q-INIGO LED ceiling light',
        extend: generic.light_onoff_brightness_colortemp,
    },
    {
        zigbeeModel: ['NLG-RGBW light '],
        model: '100.110.39',
        vendor: 'Paul Neuhaus',
        description: 'Q-FLAG LED Panel, Smart-Home RGBW',
        extend: generic.light_onoff_brightness_colortemp_colorxy,
    },

    // iCasa
    {
        zigbeeModel: ['ICZB-IW11D'],
        model: 'ICZB-IW11D',
        vendor: 'iCasa',
        description: 'Zigbee 3.0 Dimmer',
        extend: generic.light_onoff_brightness,
    },

    // Müller Licht
    {
        zigbeeModel: ['ZBT-ExtendedColor'],
        model: '404000/404005/404012',
        vendor: 'Müller Licht',
        description: 'Tint LED bulb GU10/E14/E27 350/470/806 lumen, dimmable, color, opal white',
        extend: generic.light_onoff_brightness_colortemp_colorxy,
    },
    {
        zigbeeModel: ['ZBT-ColorTemperature'],
        model: '404006/404008/404004',
        vendor: 'Müller Licht',
        description: 'Tint LED bulb GU10/E14/E27 350/470/806 lumen, dimmable, opal white',
        extend: generic.light_onoff_brightness_colortemp,
    },
    {
        zigbeeModel: ['ZBT-Remote-ALL-RGBW'],
        model: 'MLI-404011',
        description: 'Tint remote control',
        supports: 'toggle, brightness, other buttons are not supported yet!',
        vendor: 'Müller Licht',
        fromZigbee: [
            fz.tint404011_on, fz.tint404011_off, fz.cmdToggle, fz.tint404011_brightness_updown_click,
            fz.tint404011_move_to_color_temp, fz.tint404011_move_to_color, fz.tint404011_scene,
        ],
        toZigbee: [],
    },

    // Salus
    {
        zigbeeModel: ['SP600'],
        model: 'SP600',
        vendor: 'Salus',
        description: 'Smart plug',
        supports: 'on/off, power measurement',
        fromZigbee: [fz.state, fz.ignore_onoff_change, fz.generic_power, fz.ignore_metering_change],
        toZigbee: [tz.on_off],
        configure: (ieeeAddr, shepherd, coordinator, callback) => {
            const device = shepherd.find(ieeeAddr, 9);
            const onOff = {direction: 0, attrId: 0, dataType: 16, minRepIntval: 0, maxRepIntval: 5, repChange: 0};
            const actions = [
                (cb) => device.foundation('genOnOff', 'configReport', [onOff], foundationCfg, cb),
                (cb) => device.bind('genOnOff', coordinator, cb),
                (cb) => device.report('seMetering', 'instantaneousDemand', 1, 5, 1, cb),
            ];

            execute(device, actions, callback);
        },
    },

    // AduroSmart
    {
        zigbeeModel: ['ZLL-ExtendedColo'],
        model: '81809',
        vendor: 'AduroSmart',
        description: 'ERIA colors and white shades smart light bulb A19',
        extend: generic.light_onoff_brightness_colortemp_colorxy,
        ep: (device) => {
            return {
                '': 2,
            };
        },
    },
    {
        zigbeeModel: ['Adurolight_NCC'],
        model: '81825',
        vendor: 'AduroSmart',
        description: 'ERIA smart wireless dimming switch',
        supports: 'on, off, up, down',
        fromZigbee: [fz.eria_81825_on, fz.eria_81825_off, fz.eria_81825_updown],
        toZigbee: [],
        configure: (ieeeAddr, shepherd, coordinator, callback) => {
            const device = shepherd.find(ieeeAddr, 1);
            const actions = [
                (cb) => device.bind('genOnOff', coordinator, cb),
                (cb) => device.bind('genLevelCtrl', coordinator, cb),
            ];

            execute(device, actions, callback);
        },
    },

    // Eurotronic
    {
        zigbeeModel: ['SPZB0001'],
        model: 'SPZB0001',
        vendor: 'Eurotronic',
        description: 'Spirit Zigbee wireless heater thermostat',
        supports: 'temperature, heating system control',
        fromZigbee: [
            fz.thermostat_dev_change,
            fz.eurotronic_thermostat_dev_change,
            fz.ignore_thermostat_report, fz.hue_battery, fz.ignore_power_change,
        ],
        toZigbee: [
            tz.thermostat_occupied_heating_setpoint, tz.thermostat_unoccupied_heating_setpoint,
            tz.thermostat_local_temperature_calibration, tz.thermostat_system_mode,
            tz.eurotronic_system_mode, tz.eurotronic_error_status, tz.thermostat_setpoint_raise_lower,
            tz.thermostat_control_sequence_of_operation, tz.thermostat_remote_sensing,
            tz.eurotronic_current_heating_setpoint, tz.eurotronic_trv_mode, tz.eurotronic_valve_position,
        ],
        configure: (ieeeAddr, shepherd, coordinator, callback) => {
            const device = shepherd.find(ieeeAddr, 1);
            const actions = [
                (cb) => device.bind('genPowerCfg', coordinator, cb),
                (cb) => device.bind('hvacThermostat', coordinator, cb),
                (cb) => device.report('hvacThermostat', 'localTemp', 1, 1200, 25, cb),
                (cb) => device.foundation('hvacThermostat', 'configReport', [{
                    direction: 0, attrId: 0x4003, dataType: 41, minRepIntval: 0,
                    maxRepIntval: 600, repChange: 25}], {manufSpec: 1, manufCode: 4151}, cb),
            ];

            execute(device, actions, callback);
        },
    },

    // Livolo
    {
        zigbeeModel: ['TI0001          '],
        model: 'TI0001',
        description:
            'Zigbee switch (1 and 2 gang) ' +
            '[work in progress](https://github.com/Koenkk/zigbee2mqtt/issues/592)',
        vendor: 'Livolo',
        supports: 'on/off',
        fromZigbee: [fz.ignore_onoff_report, fz.livolo_switch_dev_change],
        toZigbee: [tz.livolo_switch_on_off],
    },

    // Bosch
    {
        zigbeeModel: ['RFDL-ZB-MS'],
        model: 'RADON TriTech ZB',
        vendor: 'Bosch',
        description: 'Wireless motion detector',
        supports: 'occupancy and temperature',
        fromZigbee: [
            fz.generic_temperature, fz.ignore_temperature_change, fz.generic_batteryvoltage_3000_2500,
            fz.ignore_power_change, fz.bosch_ias_zone_motion_status_change, fz.ignore_iaszone_change,
        ],
        toZigbee: [],
        configure: (ieeeAddr, shepherd, coordinator, callback) => {
            const device = shepherd.find(ieeeAddr, 1);
            const actions = [
                (cb) => device.write('ssIasZone', 'iasCieAddr', coordinator.device.getIeeeAddr(), cb),
                (cb) => device.functional('ssIasZone', 'enrollRsp', {enrollrspcode: 0, zoneid: 23}, cb),
                (cb) => device.bind('msTemperatureMeasurement', coordinator, cb),
                (cb) => device.report('msTemperatureMeasurement', 'measuredValue', 60, 58000, 1, cb),
                (cb) => device.bind('genPowerCfg', coordinator, cb),
                (cb) => device.report('genPowerCfg', 'batteryVoltage', 1800, 3600, cb),
            ];

            execute(device, actions, callback);
        },
    },
    {
        zigbeeModel: ['ISW-ZPR1-WP13'],
        model: 'ISW-ZPR1-WP13',
        vendor: 'Bosch',
        description: 'Motion sensor',
        supports: 'occupancy and temperature',
        fromZigbee: [
            fz.generic_temperature, fz.ignore_temperature_change, fz.ignore_power_change,
            fz.generic_batteryvoltage_3000_2500, fz.bosch_ias_zone_motion_status_change,
            fz.ignore_iaszone_report, fz.ignore_iaszone_change,
        ],
        toZigbee: [],
        configure: (ieeeAddr, shepherd, coordinator, callback) => {
            const device = shepherd.find(ieeeAddr, 5);
            const actions = [
                (cb) => device.write('ssIasZone', 'iasCieAddr', coordinator.device.getIeeeAddr(), cb),
                (cb) => device.functional('ssIasZone', 'enrollRsp', {enrollrspcode: 0, zoneid: 23}, cb),
                (cb) => device.bind('msTemperatureMeasurement', coordinator, cb),
                (cb) => device.report(
                    'msTemperatureMeasurement', 'measuredValue', repInterval.MINUTE, repInterval.MAX, 0, cb
                ),
                (cb) => device.bind('genPowerCfg', coordinator, cb),
                (cb) => device.report('genPowerCfg', 'batteryVoltage', repInterval.HOUR, repInterval.MAX, cb),
            ];

            execute(device, actions, callback);
        },
    },

    // Immax
    {
        zigbeeModel: ['IM-Z3.0-DIM'],
        model: 'IM-Z3.0-DIM',
        vendor: 'Immax',
        description: 'LED E14/230V C35 5W TB 440LM ZIGBEE DIM',
        extend: generic.light_onoff_brightness,
    },

    // Yale
    {
        zigbeeModel: ['YRD446 BLE TSDB'],
        model: 'YRD426NRSC',
        vendor: 'Yale',
        description: 'Assure lock',
        supports: 'lock/unlock, battery',
        fromZigbee: [fz.YRD426NRSC_lock, fz.battery_200],
        toZigbee: [tz.YRD426NRSC_lock],
        configure: (ieeeAddr, shepherd, coordinator, callback) => {
            const device = shepherd.find(ieeeAddr, 1);

            const actions = [
                (cb) => device.report('closuresDoorLock', 'lockState', 0, repInterval.HOUR, 0, cb),
                (cb) => device.report('genPowerCfg', 'batteryPercentageRemaining', 0, repInterval.MAX, 0, cb),
            ];

            execute(device, actions, callback);
        },
    },

    // Keen Home
    {
        zigbeeModel: ['SV01-410-MP-1.0', 'SV01-410-MP-1.4', 'SV01-410-MP-1.5'],
        model: 'SV01',
        vendor: 'Keen Home',
        description: 'Smart vent',
        supports: 'open, close, position, temperature, pressure, battery',
        fromZigbee: [
            fz.cover_position,
            fz.cover_position_report,
            fz.generic_temperature,
            fz.generic_temperature_change,
            fz.generic_battery,
            fz.generic_battery_change,
            fz.keen_home_smart_vent_pressure,
            fz.keen_home_smart_vent_pressure_report,
            fz.ignore_onoff_change,
            fz.ignore_onoff_report,
        ],
        toZigbee: [
            tz.cover_open_close,
            tz.cover_position,
        ],
        configure: (ieeeAddr, shepherd, coordinator, callback) => {
            const device = shepherd.find(ieeeAddr, 1);
            const actions = [
                (cb) => device.bind('genLevelCtrl', coordinator, cb),
                (cb) => device.bind('genPowerCfg', coordinator, cb),
                (cb) => device.bind('msTemperatureMeasurement', coordinator, cb),
                (cb) => device.bind('msPressureMeasurement', coordinator, cb),

                // eslint-disable-next-line
                // https://github.com/yracine/keenhome.device-type/blob/master/devicetypes/keensmartvent.src/keensmartvent.groovy
                (cb) => device.report(
                    'msTemperatureMeasurement', 'measuredValue', repInterval.MINUTE * 2, repInterval.HOUR, 50, cb
                ),
                (cb) => device.foundation(
                    'msPressureMeasurement',
                    'configReport',
                    [{
                        direction: 0, attrId: 32, dataType: 34, minRepIntval: repInterval.MINUTE * 5,
                        maxRepIntval: repInterval.HOUR, repChange: 500,
                    }],
                    {manufSpec: 1, manufCode: 4443},
                    cb
                ),
                (cb) => device.report(
                    'genPowerCfg', 'batteryPercentageRemaining', repInterval.HOUR, repInterval.HOUR * 12, 0, cb
                ),
            ];

            execute(device, actions, callback);
        },
    },

    // AXIS
    {
        zigbeeModel: ['Gear'],
        model: 'GR-ZB01-W',
        vendor: 'AXIS',
        description: 'Gear window shade motor',
        supports: 'open, close, position, battery',
        fromZigbee: [fz.cover_position, fz.cover_position_report, fz.generic_battery, fz.generic_battery_change],
        toZigbee: [tz.cover_open_close, tz.cover_position],
        configure: (ieeeAddr, shepherd, coordinator, callback) => {
            const device = shepherd.find(ieeeAddr, 1);
            const actions = [
                (cb) => device.bind('genLevelCtrl', coordinator, cb),
                (cb) => device.bind('genPowerCfg', coordinator, cb),
                (cb) => device.report('genLevelCtrl', 'currentLevel', repInterval.MINUTE, repInterval.HOUR * 12, 0, cb),
                (cb) => device.report(
                    'genPowerCfg', 'batteryPercentageRemaining', repInterval.HOUR, repInterval.HOUR * 12, 0, cb
                ),
            ];

            execute(device, actions, callback);
        },
    },

    // ELKO
    {
        zigbeeModel: ['ElkoDimmerZHA'],
        model: '316GLEDRF',
        vendor: 'ELKO',
        description: 'ZigBee in-wall smart dimmer',
        supports: 'on/off, brightness',
        fromZigbee: [fz.brightness, fz.ignore_onoff_change, fz.state],
        toZigbee: [tz.light_onoff_brightness, tz.ignore_transition],
        configure: (ieeeAddr, shepherd, coordinator, callback) => {
            const cfg = {direction: 0, attrId: 0, dataType: 16, minRepIntval: 0, maxRepIntval: 1000, repChange: 0};
            const device = shepherd.find(ieeeAddr, 1);
            const actions = [
                (cb) => device.bind('genOnOff', coordinator, cb),
                (cb) => device.foundation('genOnOff', 'configReport', [cfg], foundationCfg, cb),
            ];

            execute(device, actions, callback);
        },
    },

    // LivingWise
    {
        zigbeeModel: ['abb71ca5fe1846f185cfbda554046cce'],
        model: 'LVS-ZB500D',
        vendor: 'LivingWise',
        description: 'ZigBee smart dimmer switch',
        supports: 'on/off, brightness',
        toZigbee: [tz.light_onoff_brightness],
        fromZigbee: [
            fz.state, fz.brightness, fz.ignore_light_brightness_report, fz.ignore_onoff_change,
            fz.ignore_genIdentify,
        ],
    },

    // Stelpro
    {
        zigbeeModel: ['ST218'],
        model: 'ST218',
        vendor: 'Stelpro',
        description: 'Built-in electronic thermostat',
        supports: 'temperature ',
        fromZigbee: [fz.thermostat_att_report, fz.thermostat_dev_change],
        toZigbee: [
            tz.thermostat_local_temperature, tz.thermostat_occupied_heating_setpoint,
        ],
        configure: (ieeeAddr, shepherd, coordinator, callback) => {
            const device = shepherd.find(ieeeAddr, 25);
            const actions = [
                (cb) => device.bind('genBasic', coordinator, cb),
                (cb) => device.bind('genIdentify', coordinator, cb),
                (cb) => device.bind('genGroups', coordinator, cb),
                (cb) => device.bind('hvacThermostat', coordinator, cb),
                (cb) => device.bind('hvacUserInterfaceCfg', coordinator, cb),
                (cb) => device.bind('msTemperatureMeasurement', coordinator, cb),
                (cb) => device.report('hvacThermostat', 'localTemp', 300, 3600, 0, cb),
            ];
            execute(device, actions, callback);
        },
    },

    // Nyce
    {
        zigbeeModel: ['3043'],
        model: 'NCZ-3043-HA',
        vendor: 'Nyce',
        description: 'Motion sensor',
        supports: 'motion, humidity and temperature',
        fromZigbee: [
            fz.generic_occupancy, fz.xiaomi_humidity, fz.generic_temperature, fz.ignore_basic_report,
            fz.ignore_genIdentify, fz.ignore_basic_change, fz.ignore_poll_ctrl,
            fz.generic_temperature_change, fz.generic_battery_change, fz.ignore_humidity_change,
            fz.ignore_iaszone_change,
            fz.ignore_poll_ctrl_change, fz.ignore_genIdentify_change, fz.ignore_iaszone_report,
            fz.ias_zone_motion_status_change, fz.generic_battery, fz.generic_battery_change,
        ],
        toZigbee: [],
        configure: (ieeeAddr, shepherd, coordinator, callback) => {
            const device = shepherd.find(ieeeAddr, 1);
            const actions = [
                (cb) => device.write('ssIasZone', 'iasCieAddr', coordinator.device.getIeeeAddr(), cb),
                (cb) => device.functional('ssIasZone', 'enrollRsp', {enrollrspcode: 0, zoneid: 255}, cb),
            ];
            execute(device, actions, callback);
        },
    },

    // Securifi
    {
        zigbeeModel: ['PP-WHT-US'],
        model: 'PP-WHT-US',
        vendor: 'Securifi',
        description: 'Peanut Smart Plug',
        supports: 'on/off, power measurement',
        fromZigbee: [fz.ignore_electrical_change, fz.state, fz.ignore_onoff_change],
        toZigbee: [tz.on_off],
        configure: (ieeeAddr, shepherd, coordinator, callback) => {
            const device = shepherd.find(ieeeAddr, 1);
            const onOff = {direction: 0, attrId: 0, dataType: 16, minRepIntval: 0, maxRepIntval: 1000, repChange: 0};
            const rmsCurrent = {
                direction: 0, attrId: 1288, dataType: 33, minRepIntval: 0, maxRepIntval: 3, repChange: 0,
            };
            const electricalCfg = [rmsCurrent];
            const actions = [
                (cb) => device.foundation('genOnOff', 'configReport', [onOff], foundationCfg, cb),
                (cb) => device.bind('genOnOff', coordinator, cb),
                (cb) => device.foundation('haElectricalMeasurement', 'configReport', electricalCfg, foundationCfg, cb),
                (cb) => device.bind('haElectricalMeasurement', coordinator, cb),
            ];

            execute(device, actions, callback);
        },
    },

    // Visonic
    {
        zigbeeModel: ['MCT-350 SMA'],
        model: 'MCT-350 SMA',
        vendor: 'Visonic',
        description: 'Magnetic door & window contact sensor',
        supports: 'contact',
        fromZigbee: [fz.visonic_contact, fz.ignore_power_change],
        toZigbee: [],
    },

    // Sunricher
    {
        zigbeeModel: ['ZG9101SAC-HP'],
        model: 'ZG9101SAC-HP',
        vendor: 'Sunricher',
        description: 'ZigBee AC phase-cut dimmer',
        extend: generic.light_onoff_brightness,
    },
];

module.exports = devices.map((device) =>
    device.extend ? Object.assign({}, device.extend, device) : device
);<|MERGE_RESOLUTION|>--- conflicted
+++ resolved
@@ -1700,15 +1700,6 @@
         extend: generic.light_onoff_brightness,
     },
 
-<<<<<<< HEAD
-    // SwannOne
-    {
-        zigbeeModel: ['SWO-KEF1PA'],
-        model: 'SWO-KEF1PA',
-        vendor: 'SwannONe',
-        description: 'Key Fob Remote',
-        supports: 'panic, home, away, night',
-=======
     // Swann
     {
         zigbeeModel: ['SWO-KEF1PA'],
@@ -1716,7 +1707,6 @@
         vendor: 'Swann',
         description: 'Key fob remote',
         supports: 'panic, home, away, sleep',
->>>>>>> 24d2928c
         fromZigbee: [fz.KEF1PA_arm, fz.KEF1PA_panic],
         toZigbee: [tz.factory_reset],
         configure: (ieeeAddr, shepherd, coordinator, callback) => {
