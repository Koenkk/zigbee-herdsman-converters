--- conflicted
+++ resolved
@@ -2290,8 +2290,6 @@
             };
         },
     },
-<<<<<<< HEAD
-=======
 
     // Livolo
     {
@@ -2305,7 +2303,6 @@
         fromZigbee: [fz.ignore_onoff_report, fz.livolo_switch_dev_change],
         toZigbee: [tz.livolo_switch_on_off],
     },
->>>>>>> 80c781b1
 ];
 
 module.exports = devices.map((device) =>
