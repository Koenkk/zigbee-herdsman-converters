--- conflicted
+++ resolved
@@ -867,9 +867,8 @@
         toZigbee: generic.light_onoff_brightness().toZigbee,
     },
 
-<<<<<<< HEAD
     // Nue in Wall-Ceiling Switch
-    {   
+    {
         zigbeeModel: ['FB56+ZSW05HG1.2'],
         model: 'FB56+ZSW05HG1.2',
         vendor: 'FeiBit',
@@ -878,8 +877,7 @@
         fromZigbee: [fz.feibit_devChange],
         toZigbee: [tz.onoff],
     },
-
-=======
+ 
     // Gledopto
     {
         zigbeeModel: ['GLEDOPTO'],
@@ -901,7 +899,6 @@
         fromZigbee: [fz.smartthings_contact],
         toZigbee: [],
     },
->>>>>>> 40107f78
 ];
 
 module.exports = devices;