'use strict';

const debug = require('debug')('zigbee-shepherd-converters:devices');
const fz = require('./converters/fromZigbee');
const tz = require('./converters/toZigbee');

const repInterval = {
    MAX: 58000,
    HOUR: 3600,
};

const coordinatorGroup = 99;

const generic = {
    light_onoff_brightness: {
        supports: 'on/off, brightness',
        fromZigbee: [fz.brightness, fz.state_change, fz.state, fz.brightness_report, fz.ignore_genGroups_devChange],
        toZigbee: [tz.on_off, tz.light_brightness, tz.ignore_transition, tz.light_alert],
    },
    light_onoff_brightness_colortemp: {
        supports: 'on/off, brightness, color temperature',
        fromZigbee: [
            fz.brightness, fz.color_colortemp, fz.state_change, fz.state,
            fz.brightness_report, fz.color_colortemp_report, fz.ignore_genGroups_devChange,
        ],
        toZigbee: [tz.on_off, tz.light_brightness, tz.light_colortemp, tz.ignore_transition, tz.light_alert],
    },
    light_onoff_brightness_colorxy: {
        supports: 'on/off, brightness, color xy',
        fromZigbee: [
            fz.brightness, fz.color_colortemp, fz.state_change, fz.state,
            fz.brightness_report, fz.color_colortemp_report, fz.ignore_genGroups_devChange,
        ],
        toZigbee: [tz.on_off, tz.light_brightness, tz.light_color, tz.ignore_transition, tz.light_alert],
    },
    light_onoff_brightness_colortemp_colorxy: {
        supports: 'on/off, brightness, color temperature, color xy',
        fromZigbee: [
            fz.brightness, fz.color_colortemp, fz.state_change, fz.state,
            fz.brightness_report, fz.color_colortemp_report, fz.ignore_genGroups_devChange,
        ],
        toZigbee: [
            tz.on_off, tz.light_brightness, tz.light_color_colortemp, tz.ignore_transition,
            tz.light_alert,
        ],
    },
};

const gledopto = {
    light_onoff_brightness: {
        supports: generic.light_onoff_brightness.supports,
        fromZigbee: generic.light_onoff_brightness.fromZigbee,
        toZigbee: [tz.on_off, tz.gledopto_light_brightness, tz.ignore_transition, tz.light_alert],
    },
    light_onoff_brightness_colortemp: {
        supports: generic.light_onoff_brightness_colortemp.supports,
        fromZigbee: generic.light_onoff_brightness_colortemp.fromZigbee,
        toZigbee: [
            tz.on_off, tz.gledopto_light_brightness, tz.gledopto_light_colortemp, tz.ignore_transition,
            tz.light_alert,
        ],
    },
    light_onoff_brightness_colortemp_colorxy: {
        supports: generic.light_onoff_brightness_colortemp_colorxy.supports,
        fromZigbee: generic.light_onoff_brightness_colortemp_colorxy.fromZigbee,
        toZigbee: [
            tz.on_off, tz.gledopto_light_brightness, tz.gledopto_light_color_colortemp, tz.ignore_transition,
            tz.light_alert,
        ],
    },
};

const tzHuePowerOnBehavior = [tz.hue_power_on_behavior, tz.hue_power_on_brightness, tz.hue_power_on_color_temperature];
const hue = {
    light_onoff_brightness: {
        supports: generic.light_onoff_brightness.supports + ', power-on behavior',
        fromZigbee: generic.light_onoff_brightness.fromZigbee,
        toZigbee: generic.light_onoff_brightness.toZigbee.concat(tzHuePowerOnBehavior),
    },
    light_onoff_brightness_colortemp: {
        supports: generic.light_onoff_brightness_colortemp.supports + ', power-on behavior',
        fromZigbee: generic.light_onoff_brightness_colortemp.fromZigbee,
        toZigbee: generic.light_onoff_brightness_colortemp.toZigbee.concat(tzHuePowerOnBehavior),
    },
    light_onoff_brightness_colorxy: {
        supports: generic.light_onoff_brightness_colorxy.supports + ', power-on behavior',
        fromZigbee: generic.light_onoff_brightness_colorxy.fromZigbee,
        toZigbee: generic.light_onoff_brightness_colorxy.toZigbee.concat(tzHuePowerOnBehavior),
    },
    light_onoff_brightness_colortemp_colorxy: {
        supports: generic.light_onoff_brightness_colortemp_colorxy.supports + ', power-on behavior',
        fromZigbee: generic.light_onoff_brightness_colortemp_colorxy.fromZigbee,
        toZigbee: generic.light_onoff_brightness_colortemp_colorxy.toZigbee.concat(tzHuePowerOnBehavior),
    },
};

const foundationCfg = {manufSpec: 0, disDefaultRsp: 0};

const execute = (device, actions, callback, delay) => {
    if (!device) {
        callback(false, 'No device');
        return;
    }
    delay || (delay = 300);
    const len = actions.length;
    let nextActionIndex = 0;

    const next = () => {
        if (nextActionIndex === len) {
            callback(true, '');
            return;
        }

        const nextAction = actions[nextActionIndex++];

        setTimeout(nextAction,
            delay,
            (error) => {
                debug(`Configured '${nextAction.toString()}' with result '${error ? error : 'OK'}'`);
                if (error) {
                    callback(false, error);
                    return;
                }
                next();
            }
        );
    };

    next();
};

const devices = [
<<<<<<< HEAD
    // smartthings
    {
        zigbeeModel: ['outlet'],
        model: 'IM6001-OTP05',
        vendor: 'Samsung',
        description: 'Smartthings Outlet',
        supports: 'on/off',
        fromZigbee: [fz.samsung_outlet, fz.samsung_outlet_report],
        toZigbee: [tz.on_off],
        configure: (ieeeAddr, shepherd, coordinator, callback) => {
            const device = shepherd.find(ieeeAddr, 1);
            const cfg = {direction: 0, attrId: 0, dataType: 16, minRepIntval: 0, maxRepIntval: 1000, repChange: 0};
            const actions = [
                (cb) => device.bind('genOnOff', coordinator, cb),
                (cb) => device.foundation('genOnOff', 'configReport', [cfg], foundationCfg, cb),
            ];

            execute(device, actions, callback);
        },
    },
=======
>>>>>>> 22927893
    // Xiaomi
    {
        zigbeeModel: ['lumi.light.aqcn02'],
        model: 'ZNLDP12LM',
        vendor: 'Xiaomi',
        description: 'Aqara smart LED bulb',
        extend: generic.light_onoff_brightness_colortemp,
        fromZigbee: [
            fz.brightness, fz.color_colortemp, fz.state, fz.xiaomi_bulb_interval,
            fz.ignore_light_brightness_report, fz.ignore_light_color_colortemp_report, fz.ignore_onoff_change,
            fz.ignore_basic_change,
        ],
    },
    {
        zigbeeModel: ['lumi.sensor_switch'],
        model: 'WXKG01LM',
        vendor: 'Xiaomi',
        description: 'MiJia wireless switch',
        supports: 'single, double, triple, quadruple, many, long, long_release click',
        fromZigbee: [fz.xiaomi_battery_3v, fz.WXKG01LM_click, fz.ignore_onoff_change, fz.ignore_basic_change],
        toZigbee: [],
    },
    {
        zigbeeModel: ['lumi.sensor_switch.aq2', 'lumi.remote.b1acn01\u0000\u0000\u0000\u0000\u0000\u0000'],
        model: 'WXKG11LM',
        vendor: 'Xiaomi',
        description: 'Aqara wireless switch',
        supports: 'single, double click (and triple, quadruple, hold, release depending on model)',
        fromZigbee: [
            fz.xiaomi_battery_3v, fz.WXKG11LM_click, fz.ignore_onoff_change, fz.ignore_basic_change,
            fz.xiaomi_action_click_multistate, fz.ignore_multistate_change,
        ],
        toZigbee: [],
    },
    {
        zigbeeModel: ['lumi.sensor_switch.aq3', 'lumi.sensor_swit'],
        model: 'WXKG12LM',
        vendor: 'Xiaomi',
        description: 'Aqara wireless switch (with gyroscope)',
        supports: 'single, double, shake, hold, release',
        fromZigbee: [
            fz.xiaomi_battery_3v, fz.WXKG12LM_action_click_multistate, fz.ignore_onoff_change,
            fz.ignore_basic_change, fz.ignore_multistate_change,
        ],
        toZigbee: [],
    },
    {
        zigbeeModel: ['lumi.sensor_86sw1\u0000lu', 'lumi.remote.b186acn01\u0000\u0000\u0000'],
        model: 'WXKG03LM',
        vendor: 'Xiaomi',
        description: 'Aqara single key wireless wall switch',
        supports: 'single, double, hold, release and long click',
        fromZigbee: [
            fz.xiaomi_battery_3v, fz.WXKG03LM_click, fz.ignore_basic_change,
            fz.xiaomi_action_click_multistate, fz.ignore_multistate_change,
        ],
        toZigbee: [],
    },
    {
        zigbeeModel: ['lumi.sensor_86sw2\u0000Un', 'lumi.sensor_86sw2.es1', 'lumi.remote.b286acn01\u0000\u0000\u0000'],
        model: 'WXKG02LM',
        vendor: 'Xiaomi',
        description: 'Aqara double key wireless wall switch',
        supports: 'left, right, both click (and double, long click for left, right and both depending on model)',
        fromZigbee: [
            fz.xiaomi_battery_3v, fz.WXKG02LM_click, fz.ignore_basic_change,
            fz.WXKG02LM_click_multistate, fz.ignore_multistate_change,
        ],
        toZigbee: [],
        ep: (device) => {
            return {'left': 1, 'right': 2, 'both': 3};
        },
    },
    {
        zigbeeModel: ['lumi.ctrl_neutral1'],
        model: 'QBKG04LM',
        vendor: 'Xiaomi',
        description: 'Aqara single key wired wall switch',
        supports: 'on/off',
        fromZigbee: [
            fz.QBKG04LM_QBKG11LM_state, fz.ignore_onoff_change, fz.ignore_basic_change, fz.ignore_basic_report,
        ],
        toZigbee: [tz.on_off],
        ep: (device) => {
            return {'': 2};
        },
    },
    {
        zigbeeModel: ['lumi.ctrl_ln1.aq1', 'lumi.ctrl_ln1'],
        model: 'QBKG11LM',
        vendor: 'Xiaomi',
        description: 'Aqara single key wired wall switch',
        supports: 'on/off, power measurement',
        fromZigbee: [
            fz.QBKG04LM_QBKG11LM_state, fz.QBKG11LM_power, fz.ignore_onoff_change, fz.ignore_basic_change,
            fz.ignore_multistate_report, fz.ignore_multistate_change, fz.ignore_analog_change, fz.xiaomi_power,
        ],
        toZigbee: [tz.on_off],
    },
    {
        zigbeeModel: ['lumi.ctrl_neutral2'],
        model: 'QBKG03LM',
        vendor: 'Xiaomi',
        description: 'Aqara double key wired wall switch',
        supports: 'release/hold, on/off',
        fromZigbee: [
            fz.QBKG03LM_QBKG12LM_state, fz.QBKG03LM_buttons, fz.ignore_basic_change, fz.ignore_basic_report,
        ],
        toZigbee: [tz.on_off],
        ep: (device) => {
            return {'left': 2, 'right': 3};
        },
    },
    {
        zigbeeModel: ['lumi.ctrl_ln2.aq1'],
        model: 'QBKG12LM',
        vendor: 'Xiaomi',
        description: 'Aqara double key wired wall switch',
        supports: 'on/off, power measurement',
        fromZigbee: [
            fz.QBKG03LM_QBKG12LM_state, fz.QBKG12LM_power, fz.ignore_analog_change, fz.ignore_basic_change,
            fz.ignore_multistate_report, fz.ignore_multistate_change, fz.ignore_onoff_change, fz.xiaomi_power,
        ],
        toZigbee: [tz.on_off],
        ep: (device) => {
            return {'left': 1, 'right': 2};
        },
    },
    {
        zigbeeModel: ['lumi.sens'],
        model: 'WSDCGQ01LM',
        vendor: 'Xiaomi',
        description: 'MiJia temperature & humidity sensor ',
        supports: 'temperature and humidity',
        fromZigbee: [
            fz.xiaomi_battery_3v, fz.WSDCGQ01LM_WSDCGQ11LM_interval, fz.xiaomi_temperature, fz.xiaomi_humidity,
            fz.ignore_basic_change,
        ],
        toZigbee: [],
    },
    {
        zigbeeModel: ['lumi.weather'],
        model: 'WSDCGQ11LM',
        vendor: 'Xiaomi',
        description: 'Aqara temperature, humidity and pressure sensor',
        supports: 'temperature, humidity and pressure',
        fromZigbee: [
            fz.xiaomi_battery_3v, fz.xiaomi_temperature, fz.xiaomi_humidity, fz.xiaomi_pressure,
            fz.ignore_basic_change, fz.ignore_temperature_change, fz.ignore_humidity_change,
            fz.ignore_pressure_change, fz.WSDCGQ01LM_WSDCGQ11LM_interval,
        ],
        toZigbee: [],
    },
    {
        zigbeeModel: ['lumi.sensor_motion'],
        model: 'RTCGQ01LM',
        vendor: 'Xiaomi',
        description: 'MiJia human body movement sensor',
        supports: 'occupancy',
        fromZigbee: [fz.xiaomi_battery_3v, fz.generic_occupancy_no_off_msg, fz.ignore_basic_change],
        toZigbee: [],
    },
    {
        zigbeeModel: ['lumi.sensor_motion.aq2'],
        model: 'RTCGQ11LM',
        vendor: 'Xiaomi',
        description: 'Aqara human body movement and illuminance sensor',
        supports: 'occupancy and illuminance',
        fromZigbee: [
            fz.xiaomi_battery_3v, fz.generic_occupancy_no_off_msg, fz.generic_illuminance, fz.ignore_basic_change,
            fz.ignore_illuminance_change, fz.ignore_occupancy_change, fz.RTCGQ11LM_interval,
        ],
        toZigbee: [],
    },
    {
        zigbeeModel: ['lumi.sensor_magnet'],
        model: 'MCCGQ01LM',
        vendor: 'Xiaomi',
        description: 'MiJia door & window contact sensor',
        supports: 'contact',
        fromZigbee: [
            fz.xiaomi_battery_3v, fz.xiaomi_contact, fz.ignore_onoff_change,
            fz.ignore_basic_change,
        ],
        toZigbee: [],
    },
    {
        zigbeeModel: ['lumi.sensor_magnet.aq2'],
        model: 'MCCGQ11LM',
        vendor: 'Xiaomi',
        description: 'Aqara door & window contact sensor',
        supports: 'contact',
        fromZigbee: [
            fz.xiaomi_battery_3v, fz.xiaomi_contact, fz.xiaomi_contact_interval, fz.ignore_onoff_change,
            fz.ignore_basic_change,
        ],
        toZigbee: [],
    },
    {
        zigbeeModel: ['lumi.sensor_wleak.aq1'],
        model: 'SJCGQ11LM',
        vendor: 'Xiaomi',
        description: 'Aqara water leak sensor',
        supports: 'water leak true/false',
        fromZigbee: [fz.xiaomi_battery_3v, fz.SJCGQ11LM_water_leak_iaszone, fz.ignore_basic_change],
        toZigbee: [],
    },
    {
        zigbeeModel: ['lumi.sensor_cube', 'lumi.sensor_cube.aqgl01'],
        model: 'MFKZQ01LM',
        vendor: 'Xiaomi',
        description: 'Mi/Aqara smart home cube',
        supports: 'shake, wakeup, fall, tap, slide, flip180, flip90, rotate_left and rotate_right',
        fromZigbee: [
            fz.xiaomi_battery_3v, fz.MFKZQ01LM_action_multistate, fz.MFKZQ01LM_action_analog,
            fz.ignore_analog_change, fz.ignore_multistate_change, fz.ignore_basic_change,
        ],
        toZigbee: [],
    },
    {
        zigbeeModel: ['lumi.plug'],
        model: 'ZNCZ02LM',
        description: 'Mi power plug ZigBee',
        supports: 'on/off, power measurement',
        vendor: 'Xiaomi',
        fromZigbee: [
            fz.state, fz.xiaomi_power, fz.xiaomi_plug_state, fz.ignore_onoff_change,
            fz.ignore_basic_change, fz.ignore_analog_change,
        ],
        toZigbee: [tz.on_off],
    },
    {
        zigbeeModel: ['lumi.ctrl_86plug', 'lumi.ctrl_86plug.aq1'],
        model: 'QBCZ11LM',
        description: 'Aqara socket Zigbee',
        supports: 'on/off, power measurement',
        vendor: 'Xiaomi',
        fromZigbee: [
            fz.state, fz.xiaomi_power, fz.xiaomi_plug_state, fz.ignore_onoff_change,
            fz.ignore_basic_change, fz.ignore_analog_change,
        ],
        toZigbee: [tz.on_off],
    },
    {
        zigbeeModel: ['lumi.sensor_smoke'],
        model: 'JTYJ-GD-01LM/BW',
        description: 'MiJia Honeywell smoke detector',
        supports: 'smoke',
        vendor: 'Xiaomi',
        fromZigbee: [fz.xiaomi_battery_3v, fz.JTYJGD01LMBW_smoke, fz.ignore_basic_change],
        toZigbee: [],
    },
    {
        zigbeeModel: ['lumi.sensor_natgas'],
        model: 'JTQJ-BF-01LM/BW',
        vendor: 'Xiaomi',
        description: 'MiJia gas leak detector ',
        supports: 'gas',
        fromZigbee: [
            fz.JTQJBF01LMBW_gas,
            fz.JTQJBF01LMBW_sensitivity,
            fz.JTQJBF01LMBW_gas_density,
            fz.ignore_basic_change,
        ],
        toZigbee: [tz.JTQJBF01LMBW_sensitivity, tz.JTQJBF01LMBW_selfest],
    },
    {
        zigbeeModel: ['lumi.lock.v1'],
        model: 'A6121',
        vendor: 'Xiaomi',
        description: 'Vima Smart Lock',
        supports: 'inserted, forgotten, key error',
        fromZigbee: [fz.xiaomi_lock_report, fz.ignore_basic_change],
        toZigbee: [],
    },
    {
        zigbeeModel: ['lumi.vibration.aq1'],
        model: 'DJT11LM',
        vendor: 'Xiaomi',
        description: 'Aqara vibration sensor',
        supports: 'drop, tilt and touch',
        fromZigbee: [
            fz.xiaomi_battery_3v, fz.DJT11LM_vibration, fz.ignore_basic_change, fz.ignore_doorlock_change,
        ],
        toZigbee: [tz.DJT11LM_vibration_sensitivity],
    },
    {
        zigbeeModel: ['lumi.curtain'],
        model: 'ZNCLDJ11LM',
        description: 'Aqara curtain motor',
        supports: 'open, close, stop, position',
        vendor: 'Xiaomi',
        fromZigbee: [
            fz.ZNCLDJ11LM_curtain_genAnalogOutput_change, fz.ZNCLDJ11LM_curtain_genAnalogOutput_report,
            fz.ignore_closuresWindowCovering_change, fz.ignore_closuresWindowCovering_report,
            fz.ignore_basic_change, fz.ignore_basic_report,
        ],
        toZigbee: [tz.ZNCLDJ11LM_control, tz.ZNCLDJ11LM_control_position],
    },

    // IKEA
    {
        zigbeeModel: [
            'TRADFRI bulb E27 WS opal 980lm', 'TRADFRI bulb E26 WS opal 980lm',
            'TRADFRI bulb E27 WS\uFFFDopal 980lm',
        ],
        model: 'LED1545G12',
        vendor: 'IKEA',
        description: 'TRADFRI LED bulb E26/E27 980 lumen, dimmable, white spectrum, opal white',
        extend: generic.light_onoff_brightness_colortemp,
    },
    {
        zigbeeModel: ['TRADFRI bulb E27 WS clear 950lm', 'TRADFRI bulb E26 WS clear 950lm'],
        model: 'LED1546G12',
        vendor: 'IKEA',
        description: 'TRADFRI LED bulb E26/E27 950 lumen, dimmable, white spectrum, clear',
        extend: generic.light_onoff_brightness_colortemp,
    },
    {
        zigbeeModel: ['TRADFRI bulb E27 opal 1000lm', 'TRADFRI bulb E27 W opal 1000lm'],
        model: 'LED1623G12',
        vendor: 'IKEA',
        description: 'TRADFRI LED bulb E27 1000 lumen, dimmable, opal white',
        extend: generic.light_onoff_brightness,
    },
    {
        zigbeeModel: ['TRADFRI bulb GU10 WS 400lm'],
        model: 'LED1537R6',
        vendor: 'IKEA',
        description: 'TRADFRI LED bulb GU10 400 lumen, dimmable, white spectrum',
        extend: generic.light_onoff_brightness_colortemp,
    },
    {
        zigbeeModel: ['TRADFRI bulb GU10 W 400lm'],
        model: 'LED1650R5',
        vendor: 'IKEA',
        description: 'TRADFRI LED bulb GU10 400 lumen, dimmable',
        extend: generic.light_onoff_brightness,
    },
    {
        zigbeeModel: ['TRADFRI bulb E14 WS opal 400lm', 'TRADFRI bulb E12 WS opal 400lm'],
        model: 'LED1536G5',
        vendor: 'IKEA',
        description: 'TRADFRI LED bulb E12/E14 400 lumen, dimmable, white spectrum, opal white',
        extend: generic.light_onoff_brightness_colortemp,
    },
    {
        zigbeeModel: ['TRADFRI bulb E26 opal 1000lm', 'TRADFRI bulb E26 W opal 1000lm'],
        model: 'LED1622G12',
        vendor: 'IKEA',
        description: 'TRADFRI LED bulb E26 1000 lumen, dimmable, opal white',
        extend: generic.light_onoff_brightness,
    },
    {
        zigbeeModel: ['TRADFRI bulb E27 CWS opal 600lm', 'TRADFRI bulb E26 CWS opal 600lm'],
        model: 'LED1624G9',
        vendor: 'IKEA',
        description: 'TRADFRI LED bulb E27/E26 600 lumen, dimmable, color, opal white',
        extend: generic.light_onoff_brightness_colorxy,
    },
    {
        zigbeeModel: [
            'TRADFRI bulb E14 W op/ch 400lm', 'TRADFRI bulb E12 W op/ch 400lm',
            'TRADFRI bulb E17 W op/ch 400lm',
        ],
        model: 'LED1649C5',
        vendor: 'IKEA',
        description: 'TRADFRI LED bulb E12/E14/E17 400 lumen, dimmable warm white, chandelier opal',
        extend: generic.light_onoff_brightness,
    },
    {
        zigbeeModel: ['TRADFRI bulb E27 WS opal 1000lm'],
        model: 'LED1732G11',
        vendor: 'IKEA',
        description: 'TRADFRI LED bulb E27 1000 lumen, dimmable, white spectrum, opal white',
        extend: generic.light_onoff_brightness_colortemp,
    },
    {
        zigbeeModel: ['TRADFRI wireless dimmer'],
        model: 'ICTC-G-1',
        vendor: 'IKEA',
        description: 'TRADFRI wireless dimmer',
        supports: 'brightness [0-255], quick rotate for instant 0/255',
        fromZigbee: [
            fz.cmd_move, fz.cmd_move_with_onoff, fz.cmd_stop, fz.cmd_stop_with_onoff,
            fz.cmd_move_to_level_with_onoff, fz.generic_battery, fz.ignore_power_change,
        ],
        toZigbee: [],
        configure: (ieeeAddr, shepherd, coordinator, callback) => {
            const device = shepherd.find(ieeeAddr, 1);
            const cfg = {
                direction: 0, attrId: 33, dataType: 32, minRepIntval: 0, maxRepIntval: repInterval.MAX, repChange: 0,
            };

            const actions = [
                (cb) => device.bind('genLevelCtrl', coordinator, cb),
                (cb) => device.bind('genPowerCfg', coordinator, cb),
                (cb) => device.foundation('genPowerCfg', 'configReport', [cfg], foundationCfg, cb),
            ];
            execute(device, actions, callback);
        },
    },
    {
        zigbeeModel: ['TRADFRI transformer 10W', 'TRADFRI Driver 10W'],
        model: 'ICPSHC24-10EU-IL-1',
        vendor: 'IKEA',
        description: 'TRADFRI driver for wireless control (10 watt)',
        extend: generic.light_onoff_brightness,
    },
    {
        zigbeeModel: ['TRADFRI transformer 30W'],
        model: 'ICPSHC24-30EU-IL-1',
        vendor: 'IKEA',
        description: 'TRADFRI driver for wireless control (30 watt)',
        extend: generic.light_onoff_brightness,
    },
    {
        zigbeeModel: ['FLOALT panel WS 30x30'],
        model: 'L1527',
        vendor: 'IKEA',
        description: 'FLOALT LED light panel, dimmable, white spectrum (30x30 cm)',
        extend: generic.light_onoff_brightness_colortemp,
    },
    {
        zigbeeModel: ['FLOALT panel WS 60x60'],
        model: 'L1529',
        vendor: 'IKEA',
        description: 'FLOALT LED light panel, dimmable, white spectrum (60x60 cm)',
        extend: generic.light_onoff_brightness_colortemp,
    },
    {
        zigbeeModel: ['FLOALT panel WS 30x90'],
        model: 'L1528',
        vendor: 'IKEA',
        description: 'FLOALT LED light panel, dimmable, white spectrum (30x90 cm)',
        extend: generic.light_onoff_brightness_colortemp,
    },
    {
        zigbeeModel: ['SURTE door WS 38x64'],
        model: 'L1531',
        vendor: 'IKEA',
        description: 'SURTE door light panel, dimmable, white spectrum (38x64 cm)',
        extend: generic.light_onoff_brightness_colortemp,
    },
    {
        zigbeeModel: ['TRADFRI control outlet'],
        model: 'E1603',
        description: 'TRADFRI control outlet',
        supports: 'on/off',
        vendor: 'IKEA',
        fromZigbee: [fz.ignore_onoff_change, fz.state],
        toZigbee: [tz.on_off],
        configure: (ieeeAddr, shepherd, coordinator, callback) => {
            const device = shepherd.find(ieeeAddr, 1);
            const cfg = {direction: 0, attrId: 0, dataType: 16, minRepIntval: 0, maxRepIntval: 1000, repChange: 0};
            const actions = [
                (cb) => device.bind('genOnOff', coordinator, cb),
                (cb) => device.foundation('genOnOff', 'configReport', [cfg], foundationCfg, cb),
            ];

            execute(device, actions, callback);
        },
    },
    {
        zigbeeModel: ['TRADFRI remote control'],
        model: 'E1524',
        description: 'TRADFRI remote control',
        supports:
            'toggle, arrow left/right click/hold/release, brightness up/down click/hold/release ' +
            '(**[requires additional setup!]' +
            '(http://www.zigbee2mqtt.io/information/coordinator_group.md)**)',
        vendor: 'IKEA',
        fromZigbee: [
            fz.cmdToggle, fz.E1524_arrow_click, fz.E1524_arrow_hold, fz.E1524_arrow_release,
            fz.E1524_brightness_up_click, fz.E1524_brightness_down_click, fz.E1524_brightness_up_hold,
            fz.E1524_brightness_up_release, fz.E1524_brightness_down_hold, fz.E1524_brightness_down_release,
        ],
        toZigbee: [],
    },
    {
        zigbeeModel: ['TRADFRI on/off switch'],
        model: 'E1743',
        vendor: 'IKEA',
        description: 'TRADFRI ON/OFF switch',
        supports: 'on, off',
        fromZigbee: [
            fz.genOnOff_cmdOn, fz.genOnOff_cmdOff, fz.E1743_brightness_up, fz.E1743_brightness_down,
            fz.E1743_brightness_stop, fz.generic_battery, fz.ignore_power_change,
        ],
        toZigbee: [],
        configure: (ieeeAddr, shepherd, coordinator, callback) => {
            const device = shepherd.find(ieeeAddr, 1);
            const cfg = {
                direction: 0, attrId: 33, dataType: 32, minRepIntval: 0, maxRepIntval: repInterval.MAX, repChange: 0,
            };

            const actions = [
                (cb) => device.bind('genOnOff', coordinatorGroup, cb),
                (cb) => device.bind('genPowerCfg', coordinator, cb),
                (cb) => device.foundation('genPowerCfg', 'configReport', [cfg], foundationCfg, cb),
            ];

            execute(device, actions, callback);
        },
    },
    {
        zigbeeModel: ['TRADFRI signal repeater'],
        model: 'E1746',
        description: 'TRADFRI signal repeater',
        supports: '',
        vendor: 'IKEA',
        fromZigbee: [],
        toZigbee: [],
    },

    // Philips
    {
        zigbeeModel: ['LLC012', 'LLC011'],
        model: '7299760PH',
        vendor: 'Philips',
        description: 'Hue Bloom',
        extend: hue.light_onoff_brightness_colorxy,
    },
    {
        zigbeeModel: ['LLC020'],
        model: '7146060PH',
        vendor: 'Philips',
        description: 'Hue Go',
        extend: hue.light_onoff_brightness_colortemp_colorxy,
    },
    {
        zigbeeModel: ['LWB004'],
        model: '433714',
        vendor: 'Philips',
        description: 'Hue Lux A19 bulb E27',
        extend: hue.light_onoff_brightness,
    },
    {
        zigbeeModel: ['LWB006', 'LWB014'],
        model: '9290011370',
        vendor: 'Philips',
        description: 'Hue white A60 bulb E27',
        extend: hue.light_onoff_brightness,
    },
    {
        zigbeeModel: ['LWB010'],
        model: '8718696449691',
        vendor: 'Philips',
        description: 'Hue White Single bulb B22',
        extend: hue.light_onoff_brightness,
    },
    {
        zigbeeModel: ['LST001'],
        model: '7299355PH',
        vendor: 'Philips',
        description: 'Hue white and color ambiance LightStrip',
        extend: hue.light_onoff_brightness_colorxy,
    },
    {
        zigbeeModel: ['LST002'],
        model: '915005106701',
        vendor: 'Philips',
        description: 'Hue white and color ambiance LightStrip plus',
        extend: hue.light_onoff_brightness_colortemp_colorxy,
    },
    {
        zigbeeModel: ['LCT001', 'LCT007', 'LCT010', 'LCT012', 'LCT014', 'LCT015', 'LCT016'],
        model: '9290012573A',
        vendor: 'Philips',
        description: 'Hue white and color ambiance E26/E27/E14',
        extend: hue.light_onoff_brightness_colortemp_colorxy,
    },
    {
        zigbeeModel: ['LCT002'],
        model: '9290002579A',
        vendor: 'Philips',
        description: 'Hue white and color ambiance BR30',
        extend: hue.light_onoff_brightness_colortemp_colorxy,
    },
    {
        zigbeeModel: ['LCT003'],
        model: '8718696485880',
        vendor: 'Philips',
        description: 'Hue white and color ambiance GU10',
        extend: hue.light_onoff_brightness_colortemp_colorxy,
    },
    {
        zigbeeModel: ['LCT024'],
        model: '915005733701',
        vendor: 'Philips',
        description: 'Hue White and color ambiance Play Lightbar',
        extend: hue.light_onoff_brightness_colortemp_colorxy,
    },
    {
        zigbeeModel: ['LTW011'],
        model: '464800',
        vendor: 'Philips',
        description: 'Hue white ambiance BR30 flood light',
        extend: hue.light_onoff_brightness_colortemp,
    },
    {
        zigbeeModel: ['LTW012'],
        model: '8718696695203',
        vendor: 'Philips',
        description: 'Hue white ambiance E14',
        extend: hue.light_onoff_brightness_colortemp,
    },
    {
        zigbeeModel: ['LTW013'],
        model: '8718696598283',
        vendor: 'Philips',
        description: 'Hue white ambiance GU10',
        extend: hue.light_onoff_brightness_colortemp,
    },
    {
        zigbeeModel: ['LTW010', 'LTW001', 'LTW004'],
        model: '8718696548738',
        vendor: 'Philips',
        description: 'Hue white ambiance E26/E27',
        extend: hue.light_onoff_brightness_colortemp,
    },
    {
        zigbeeModel: ['LTC001'],
        model: '3261030P7',
        vendor: 'Philips',
        description: 'Hue Being',
        extend: hue.light_onoff_brightness_colortemp,
    },
    {
        zigbeeModel: ['LTC003'],
        model: '3261331P7',
        vendor: 'Philips',
        description: 'Hue white ambiance Still',
        extend: hue.light_onoff_brightness_colortemp,
    },
    {
        zigbeeModel: ['LTC015'],
        model: '3216331P5',
        vendor: 'Philips',
        description: 'Hue white ambiance Aurelle rectangle panel light',
        extend: hue.light_onoff_brightness_colortemp,
    },
    {
        zigbeeModel: ['LTC016'],
        model: '3216431P5',
        vendor: 'Philips',
        description: 'Hue white ambiance Aurelle round panel light',
        extend: hue.light_onoff_brightness_colortemp,
    },
    {
        zigbeeModel: ['LTP003'],
        model: '4033930P7',
        vendor: 'Philips',
        description: 'Hue white ambiance suspension Fair',
        extend: hue.light_onoff_brightness_colortemp,
    },
    {
        zigbeeModel: ['LLC010'],
        model: '7199960PH',
        vendor: 'Philips',
        description: 'Hue Iris',
        extend: hue.light_onoff_brightness_colorxy,
    },
    {
        zigbeeModel: ['RWL020', 'RWL021'],
        model: '324131092621',
        vendor: 'Philips',
        description: 'Hue dimmer switch',
        supports: 'on/off',
        fromZigbee: [
            fz._324131092621_on, fz._324131092621_off, fz._324131092621_step, fz._324131092621_stop,
            fz.ignore_power_change, fz.hue_battery,
        ],
        toZigbee: [],
        configure: (ieeeAddr, shepherd, coordinator, callback) => {
            const ep1 = shepherd.find(ieeeAddr, 1);
            const actions = [
                (cb) => ep1.bind('genOnOff', coordinator, cb),
                (cb) => ep1.bind('genLevelCtrl', coordinator, cb),
            ];

            execute(ep1, actions, (result) => {
                if (result) {
                    const ep2 = shepherd.find(ieeeAddr, 2);
                    const actions = [
                        (cb) => ep2.bind('genPowerCfg', coordinator, cb),
                        (cb) => ep2.report('genPowerCfg', 'batteryPercentageRemaining', 0, 1000, 0, cb),
                    ];

                    execute(ep2, actions, callback);
                } else {
                    callback(result);
                }
            });
        },
    },
    {
        zigbeeModel: ['SML001'],
        model: '9290012607',
        vendor: 'Philips',
        description: 'Hue motion sensor',
        supports: 'occupancy, temperature, illuminance',
        fromZigbee: [
            fz.hue_battery, fz.generic_occupancy, fz.generic_temperature,
            fz.ignore_occupancy_change, fz.generic_illuminance, fz.ignore_illuminance_change,
            fz.ignore_temperature_change,
        ],
        toZigbee: [tz.generic_occupancy_timeout],
        ep: (device) => {
            return {
                '': 2, // default
                'ep1': 1,
                'ep2': 2, // e.g. for write to msOccupancySensing
            };
        },
        configure: (ieeeAddr, shepherd, coordinator, callback) => {
            const device = shepherd.find(ieeeAddr, 2);

            const actions = [
                (cb) => device.bind('genPowerCfg', coordinator, cb),
                (cb) => device.bind('msIlluminanceMeasurement', coordinator, cb),
                (cb) => device.bind('msTemperatureMeasurement', coordinator, cb),
                (cb) => device.bind('msOccupancySensing', coordinator, cb),
                (cb) => device.report('genPowerCfg', 'batteryPercentageRemaining', 0, 1000, 0, cb),
                (cb) => device.report('msOccupancySensing', 'occupancy', 0, 600, null, cb),
                (cb) => device.report('msTemperatureMeasurement', 'measuredValue', 30, 600, 1, cb),
                (cb) => device.report('msIlluminanceMeasurement', 'measuredValue', 0, 600, null, cb),
            ];

            execute(device, actions, callback);
        },
    },

    // Belkin
    {
        zigbeeModel: ['MZ100'],
        model: 'F7C033',
        vendor: 'Belkin',
        description: 'WeMo smart LED bulb',
        extend: generic.light_onoff_brightness,
    },

    // EDP
    {
        zigbeeModel: ['ZB-SmartPlug-1.0.0'],
        model: 'PLUG EDP RE:DY',
        vendor: 'EDP',
        description: 're:dy plug',
        supports: 'on/off, power measurement',
        fromZigbee: [fz.ignore_onoff_change, fz.generic_power, fz.ignore_metering_change],
        toZigbee: [tz.on_off],
        configure: (ieeeAddr, shepherd, coordinator, callback) => {
            const device = shepherd.find(ieeeAddr, 85);
            execute(device, [(cb) => device.report('seMetering', 'instantaneousDemand', 10, 60, 1, cb)], callback);
        },
    },

    // Custom devices (DiY)
    {
        zigbeeModel: ['lumi.router'],
        model: 'CC2530.ROUTER',
        vendor: 'Custom devices (DiY)',
        description: '[CC2530 router](http://ptvo.info/cc2530-based-zigbee-coordinator-and-router-112/)',
        supports: 'state, description, type, rssi',
        fromZigbee: [fz.CC2530ROUTER_state, fz.CC2530ROUTER_meta, fz.ignore_onoff_change],
        toZigbee: [],
    },
    {
        zigbeeModel: ['DNCKAT_S001'],
        model: 'DNCKATSW001',
        vendor: 'Custom devices (DiY)',
        description: '[DNCKAT single key wired wall light switch](https://github.com/dzungpv/dnckatsw00x/)',
        supports: 'on/off',
        fromZigbee: [fz.state, fz.ignore_onoff_change],
        toZigbee: [tz.on_off],
    },
    {
        zigbeeModel: ['DNCKAT_S002'],
        model: 'DNCKATSW002',
        vendor: 'Custom devices (DiY)',
        description: '[DNCKAT double key wired wall light switch](https://github.com/dzungpv/dnckatsw00x/)',
        supports: 'hold/release, on/off',
        fromZigbee: [fz.DNCKAT_S00X_state, fz.DNCKAT_S00X_buttons],
        toZigbee: [tz.on_off],
        ep: (device) => {
            return {'left': 1, 'right': 2};
        },
    },
    {
        zigbeeModel: ['DNCKAT_S003'],
        model: 'DNCKATSW003',
        vendor: 'Custom devices (DiY)',
        description: '[DNCKAT triple key wired wall light switch](https://github.com/dzungpv/dnckatsw00x/)',
        supports: 'hold/release, on/off',
        fromZigbee: [fz.DNCKAT_S00X_state, fz.DNCKAT_S00X_buttons],
        toZigbee: [tz.on_off],
        ep: (device) => {
            return {'left': 1, 'center': 2, 'right': 3};
        },
    },
    {
        zigbeeModel: ['DNCKAT_S004'],
        model: 'DNCKATSW004',
        vendor: 'Custom devices (DiY)',
        description: '[DNCKAT quadruple key wired wall light switch](https://github.com/dzungpv/dnckatsw00x/)',
        supports: 'hold/release, on/off',
        fromZigbee: [fz.DNCKAT_S00X_state, fz.DNCKAT_S00X_buttons],
        toZigbee: [tz.on_off],
        ep: (device) => {
            return {'bottom_left': 1, 'bottom_right': 2, 'top_left': 3, 'top_right': 4};
        },
    },

    // eCozy
    {
        zigbeeModel: ['Thermostat'],
        model: '1TST-EU',
        vendor: 'eCozy',
        description: 'Smart heating thermostat',
        supports: 'temperature, occupancy, un-/occupied heating, schedule',
        fromZigbee: [
            fz.ignore_basic_change, fz.generic_battery_voltage,
            fz.thermostat_att_report, fz.thermostat_dev_change,
        ],
        toZigbee: [
            tz.factory_reset, tz.thermostat_local_temperature, tz.thermostat_local_temperature_calibration,
            tz.thermostat_occupancy, tz.thermostat_occupied_heating_setpoint,
            tz.thermostat_unoccupied_heating_setpoint, tz.thermostat_setpoint_raise_lower,
            tz.thermostat_remote_sensing, tz.thermostat_control_sequence_of_operation, tz.thermostat_system_mode,
            tz.thermostat_weekly_schedule, tz.thermostat_clear_weekly_schedule, tz.thermostat_weekly_schedule_rsp,
            tz.thermostat_relay_status_log, tz.thermostat_relay_status_log_rsp,
        ],
        configure: (ieeeAddr, shepherd, coordinator, callback) => {
            const device = shepherd.find(ieeeAddr, 3);
            const actions = [
                // from https://github.com/ckpt-martin/Hubitat/blob/master/eCozy/eCozy-ZigBee-Thermostat-Driver.groovy
                (cb) => device.bind('genBasic', coordinator, cb),
                (cb) => device.bind('genPowerCfg', coordinator, cb),
                (cb) => device.bind('genIdentify', coordinator, cb),
                (cb) => device.bind('genTime', coordinator, cb),
                (cb) => device.bind('genPollCtrl', coordinator, cb),
                (cb) => device.bind('hvacThermostat', coordinator, cb),
                (cb) => device.bind('hvacUserInterfaceCfg', coordinator, cb),
                (cb) => device.report('hvacThermostat', 'localTemp', 5, 30, 0, cb),
            ];

            execute(device, actions, callback);
        },
    },

    // OSRAM
    {
        zigbeeModel: ['Outdoor Lantern W RGBW OSRAM'],
        model: '4058075816718',
        vendor: 'OSRAM',
        description: 'SMART+ outdoor wall lantern RGBW',
        extend: generic.light_onoff_brightness_colortemp_colorxy,
    },
    {
        zigbeeModel: ['Classic A60 RGBW'],
        model: 'AA69697',
        vendor: 'OSRAM',
        description: 'Classic A60 RGBW',
        extend: generic.light_onoff_brightness_colortemp_colorxy,
    },
    {
        zigbeeModel: ['CLA60 RGBW OSRAM'],
        model: 'AC03645',
        vendor: 'OSRAM',
        description: 'LIGHTIFY LED CLA60 E27 RGBW',
        extend: generic.light_onoff_brightness_colortemp_colorxy,
    },
    {
        zigbeeModel: ['CLA60 TW OSRAM'],
        model: 'AC03642',
        vendor: 'OSRAM',
        description: 'SMART+ CLASSIC A 60 TW',
        extend: generic.light_onoff_brightness_colortemp,
    },
    {
        // AA70155 is model number of both bulbs.
        zigbeeModel: ['LIGHTIFY A19 Tunable White', 'Classic A60 TW'],
        model: 'AA70155',
        vendor: 'OSRAM',
        description: 'LIGHTIFY LED A19 tunable white / Classic A60 TW',
        extend: generic.light_onoff_brightness_colortemp,
    },
    {
        zigbeeModel: ['PAR16 50 TW'],
        model: 'AA68199',
        vendor: 'OSRAM',
        description: 'LIGHTIFY LED PAR16 50 GU10 tunable white',
        extend: generic.light_onoff_brightness_colortemp,
    },
    {
        zigbeeModel: ['Classic B40 TW - LIGHTIFY'],
        model: 'AB32840',
        vendor: 'OSRAM',
        description: 'LIGHTIFY LED Classic B40 tunable white',
        extend: generic.light_onoff_brightness_colortemp,
    },
    {
        zigbeeModel: ['Ceiling TW OSRAM'],
        model: '4058075816794',
        vendor: 'OSRAM',
        description: 'Smart+ Ceiling TW',
        extend: generic.light_onoff_brightness_colortemp,
    },
    {
        zigbeeModel: ['Classic A60 W clear - LIGHTIFY'],
        model: 'AC03641',
        vendor: 'OSRAM',
        description: 'LIGHTIFY LED Classic A60 clear',
        extend: generic.light_onoff_brightness,
    },
    {
        zigbeeModel: ['Surface Light W �C LIGHTIFY'],
        model: '4052899926158',
        vendor: 'OSRAM',
        description: 'LIGHTIFY Surface Light TW',
        extend: generic.light_onoff_brightness,
    },
    {
        zigbeeModel: ['Surface Light TW'],
        model: 'AB401130055',
        vendor: 'OSRAM',
        description: 'LIGHTIFY Surface Light LED Tunable White',
        extend: generic.light_onoff_brightness_colortemp,
    },
    {
        zigbeeModel: ['Plug 01'],
        model: 'AB3257001NJ',
        description: 'Smart+ plug',
        supports: 'on/off',
        vendor: 'OSRAM',
        fromZigbee: [fz.ignore_onoff_change, fz.state],
        toZigbee: [tz.on_off],
        configure: (ieeeAddr, shepherd, coordinator, callback) => {
            const device = shepherd.find(ieeeAddr, 3);
            const cfg = {direction: 0, attrId: 0, dataType: 16, minRepIntval: 0, maxRepIntval: 1000, repChange: 0};
            const actions = [
                (cb) => device.bind('genOnOff', coordinator, cb),
                (cb) => device.foundation('genOnOff', 'configReport', [cfg], foundationCfg, cb),
            ];

            execute(device, actions, callback);
        },
    },
    {
        zigbeeModel: ['Flex RGBW', 'LIGHTIFY Indoor Flex RGBW'],
        model: '4052899926110',
        vendor: 'OSRAM',
        description: 'Flex RGBW',
        extend: generic.light_onoff_brightness_colortemp_colorxy,
    },
    {
        zigbeeModel: ['LIGHTIFY Outdoor Flex RGBW'],
        model: '4058075036185',
        vendor: 'OSRAM',
        description: 'Outdoor Flex RGBW',
        extend: generic.light_onoff_brightness_colortemp_colorxy,
    },
    {
        zigbeeModel: ['Gardenpole RGBW-Lightify'],
        model: '4058075036147',
        vendor: 'OSRAM',
        description: 'Smart+ Gardenpole RGBW',
        extend: generic.light_onoff_brightness_colortemp_colorxy,
    },
    {
        zigbeeModel: ['PAR 16 50 RGBW - LIGHTIFY'],
        model: 'AB35996',
        vendor: 'OSRAM',
        description: 'Smart+ Spot GU10 Multicolor',
        extend: generic.light_onoff_brightness_colortemp_colorxy,
    },
    {
        zigbeeModel: ['B40 DIM Z3'],
        model: 'AC08562',
        vendor: 'OSRAM',
        description: 'SMART+ Candle E14 Dimmable White',
        extend: generic.light_onoff_brightness,
    },
    {
        zigbeeModel: ['Motion Sensor-A'],
        model: 'AC01353010G',
        vendor: 'OSRAM',
        description: 'SMART+ Motion Sensor',
        supports: 'occupancy and temperature',
        fromZigbee: [
            fz.generic_temperature, fz.ignore_temperature_change, fz.ias_zone_motion_dev_change,
            fz.ias_zone_motion_status_change,
        ],
        toZigbee: [],
        configure: (ieeeAddr, shepherd, coordinator, callback) => {
            const device = shepherd.find(ieeeAddr, 1);
            const actions = [
                (cb) => device.write('ssIasZone', 'iasCieAddr', coordinator.device.getIeeeAddr(), cb),
                (cb) => device.functional('ssIasZone', 'enrollRsp', {enrollrspcode: 0, zoneid: 23}, cb),
                (cb) => device.bind('msTemperatureMeasurement', coordinator, cb),
                (cb) => device.report('msTemperatureMeasurement', 'measuredValue', 30, 600, 1, cb),
                (cb) => device.bind('genPowerCfg', coordinator, cb),
                (cb) => device.report('genPowerCfg', 'batteryPercentageRemaining', 0, 1000, 0, cb),
            ];
            execute(device, actions, callback);
        },
    },
    {
        zigbeeModel: ['MR16 TW OSRAM'],
        model: 'AC03648',
        vendor: 'OSRAM',
        description: 'SMART+ spot GU5.3 tunable white',
        extend: generic.light_onoff_brightness_colortemp,
    },
    {
        zigbeeModel: ['Lightify Switch Mini', 'Lightify Switch Mini\u0000'],
        model: 'AC0251100NJ',
        vendor: 'OSRAM',
        description: 'Smart+ switch mini',
        supports: 'on/off, brightness',
        fromZigbee: [
            fz.genOnOff_cmdOn, fz.genOnOff_cmdOff, fz.AC0251100NJ_long_middle,
            fz.cmd_stop, fz.cmd_move, fz.cmd_move_with_onoff,
            fz.cmd_move_to_level_with_onoff, fz.generic_batteryvoltage_3000_2500,
        ],
        toZigbee: [],
        configure: (ieeeAddr, shepherd, coordinator, callback) => {
            const device = shepherd.find(ieeeAddr, 1);
            const actions = [
                (cb) => device.bind('genOnOff', coordinator, cb),
                (cb) => device.bind('lightingColorCtrl', coordinator, cb),
                (cb) => device.bind('genLevelCtrl', coordinator, cb),
                (cb) => device.bind('genPowerCfg', coordinator, cb),
                (cb) => device.report('genPowerCfg', 'batteryVoltage', 900, 3600, 0, cb),
            ];
            execute(device, actions, callback);
        },

    },

    // Hive
    {
        zigbeeModel: ['FWBulb01'],
        model: 'HALIGHTDIMWWE27',
        vendor: 'Hive',
        description: 'Active smart bulb white LED (E27)',
        extend: generic.light_onoff_brightness,
    },
    {
        zigbeeModel: ['FWBulb02UK'],
        model: 'HALIGHTDIMWWB22',
        vendor: 'Hive',
        description: 'Active smart bulb white LED (B22)',
        extend: generic.light_onoff_brightness,
    },
    {
        zigbeeModel: ['SLP2b'],
        model: '1613V',
        vendor: 'Hive',
        description: 'Active plug',
        supports: 'on/off, power measurement',
        fromZigbee: [
            fz.state, fz.ignore_onoff_change, fz.generic_power, fz.ignore_metering_change,
            fz.generic_temperature, fz.ignore_temperature_change,
        ],
        toZigbee: [tz.on_off],
        configure: (ieeeAddr, shepherd, coordinator, callback) => {
            const device = shepherd.find(ieeeAddr, 9);
            const cfg = {direction: 0, attrId: 0, dataType: 16, minRepIntval: 0, maxRepIntval: 1000, repChange: 0};
            const actions = [
                (cb) => device.bind('genOnOff', coordinator, cb),
                (cb) => device.foundation('genOnOff', 'configReport', [cfg], foundationCfg, cb),
                (cb) => device.report('seMetering', 'instantaneousDemand', 10, 60, 1, cb),
            ];
            execute(device, actions, callback);
        },
    },

    // Innr
    {
        zigbeeModel: ['RB 185 C'],
        model: 'RB 185 C',
        vendor: 'Innr',
        description: 'E27 Bulb RGBW',
        extend: generic.light_onoff_brightness_colortemp_colorxy,
    },
    {
        zigbeeModel: ['BY 185 C'],
        model: 'BY 185 C',
        vendor: 'Innr',
        description: 'B22 Bulb RGBW',
        extend: generic.light_onoff_brightness_colortemp_colorxy,
    },
    {
        zigbeeModel: ['RB 265'],
        model: 'RB 265',
        vendor: 'Innr',
        description: 'E27 Bulb',
        extend: generic.light_onoff_brightness,
    },
    {
        zigbeeModel: ['RB 285 C'],
        model: 'RB 285 C',
        vendor: 'Innr',
        description: 'E27 Bulb RGBW',
        extend: generic.light_onoff_brightness_colortemp_colorxy,
    },
    {
        zigbeeModel: ['RB 165'],
        model: 'RB 165',
        vendor: 'Innr',
        description: 'E27 Bulb',
        extend: generic.light_onoff_brightness,
    },
    {
        zigbeeModel: ['RB 175 W'],
        model: 'RB 175 W',
        vendor: 'Innr',
        description: 'E27 Bulb warm dimming',
        extend: generic.light_onoff_brightness,
    },
    {
        zigbeeModel: ['RB 178 T'],
        model: 'RB 178 T',
        vendor: 'Innr',
        description: 'Smart bulb tunable white E27',
        extend: generic.light_onoff_brightness_colortemp,
    },
    {
        zigbeeModel: ['RS 125'],
        model: 'RS 125',
        vendor: 'Innr',
        description: 'GU10 Spot',
        extend: generic.light_onoff_brightness,
    },
    {
        zigbeeModel: ['RS 225'],
        model: 'RS 225',
        vendor: 'Innr',
        description: 'GU10 Spot',
        extend: generic.light_onoff_brightness,
    },
    {
        zigbeeModel: ['RS 128 T'],
        model: 'RS 128 T',
        vendor: 'Innr',
        description: 'GU10 Spot 350 lm, dimmable, white spectrum',
        extend: generic.light_onoff_brightness_colortemp,
    },
    {
        zigbeeModel: ['RB 145'],
        model: 'RB 145',
        vendor: 'Innr',
        description: 'E14 Candle',
        extend: generic.light_onoff_brightness,
    },
    {
        zigbeeModel: ['RB 248 T'],
        model: 'RB 248 T',
        vendor: 'Innr',
        description: 'E14 Candle with white spectrum',
        extend: generic.light_onoff_brightness_colortemp,
    },
    {
        zigbeeModel: ['BY 165', 'BY 265'],
        model: 'BY 165',
        vendor: 'Innr',
        description: 'B22 Bulb dimmable',
        extend: generic.light_onoff_brightness,
    },
    {
        zigbeeModel: ['PL 110'],
        model: 'PL 110',
        vendor: 'Innr',
        description: 'Puck Light',
        extend: generic.light_onoff_brightness,
    },
    {
        zigbeeModel: ['ST 110'],
        model: 'ST 110',
        vendor: 'Innr',
        description: 'Strip Light',
        extend: generic.light_onoff_brightness,
    },
    {
        zigbeeModel: ['UC 110'],
        model: 'UC 110',
        vendor: 'Innr',
        description: 'Under Cabinet Light',
        extend: generic.light_onoff_brightness,
    },
    {
        zigbeeModel: ['DL 110 N'],
        model: 'DL 110 N',
        vendor: 'Innr',
        description: 'Spot narrow',
        extend: generic.light_onoff_brightness,
    },
    {
        zigbeeModel: ['DL 110 W'],
        model: 'DL 110 W',
        vendor: 'Innr',
        description: 'Spot wide',
        extend: generic.light_onoff_brightness,
    },
    {
        zigbeeModel: ['SL 110 N'],
        model: 'SL 110 N',
        vendor: 'Innr',
        description: 'Spot Flex narrow',
        extend: generic.light_onoff_brightness,
    },
    {
        zigbeeModel: ['SL 110 M'],
        model: 'SL 110 M',
        vendor: 'Innr',
        description: 'Spot Flex medium',
        extend: generic.light_onoff_brightness,
    },
    {
        zigbeeModel: ['SL 110 W'],
        model: 'SL 110 W',
        vendor: 'Innr',
        description: 'Spot Flex wide',
        extend: generic.light_onoff_brightness,
    },
    {
        zigbeeModel: ['SP 120'],
        model: 'SP 120',
        vendor: 'Innr',
        description: 'Smart plug',
        supports: 'on/off, power measurement',
        fromZigbee: [fz.ignore_electrical_change, fz.SP120_power, fz.state, fz.ignore_onoff_change],
        toZigbee: [tz.on_off],
        configure: (ieeeAddr, shepherd, coordinator, callback) => {
            const device = shepherd.find(ieeeAddr, 1);
            const onOff = {direction: 0, attrId: 0, dataType: 16, minRepIntval: 0, maxRepIntval: 1000, repChange: 0};
            const activePower = {
                direction: 0, attrId: 1291, dataType: 41, minRepIntval: 1, maxRepIntval: 300, repChange: 1,
            };

            const rmsCurrent = {
                direction: 0, attrId: 1288, dataType: 33, minRepIntval: 1, maxRepIntval: 300, repChange: 100,
            };

            const rmsVoltage = {
                direction: 0, attrId: 1285, dataType: 33, minRepIntval: 1, maxRepIntval: 300, repChange: 1,
            };

            const electricalCfg = [rmsCurrent, rmsVoltage, activePower];
            const actions = [
                (cb) => device.foundation('genOnOff', 'configReport', [onOff], foundationCfg, cb),
                (cb) => device.bind('genOnOff', coordinator, cb),
                (cb) => device.foundation('haElectricalMeasurement', 'configReport', electricalCfg, foundationCfg, cb),
                (cb) => device.bind('haElectricalMeasurement', coordinator, cb),
            ];

            execute(device, actions, callback);
        },
    },

    // Sylvania
    {
        zigbeeModel: ['LIGHTIFY RT Tunable White'],
        model: '73742',
        vendor: 'Sylvania',
        description: 'LIGHTIFY LED adjustable white RT 5/6',
        extend: generic.light_onoff_brightness_colortemp,
    },
    {
        zigbeeModel: ['LIGHTIFY BR Tunable White'],
        model: '73740',
        vendor: 'Sylvania',
        description: 'LIGHTIFY LED adjustable white BR30',
        extend: generic.light_onoff_brightness_colortemp,
    },
    {
        zigbeeModel: ['LIGHTIFY BR RGBW'],
        model: '73739',
        vendor: 'Sylvania',
        description: 'LIGHTIFY LED RGBW BR30',
        extend: generic.light_onoff_brightness_colortemp_colorxy,
    },
    {
        zigbeeModel: ['LIGHTIFY A19 RGBW'],
        model: '73693',
        vendor: 'Sylvania',
        description: 'LIGHTIFY LED RGBW A19',
        extend: generic.light_onoff_brightness_colortemp_colorxy,
    },
    {
        zigbeeModel: ['LIGHTIFY A19 ON/OFF/DIM', 'LIGHTIFY A19 ON/OFF/DIM 10 Year'],
        model: '74283',
        vendor: 'Sylvania',
        description: 'LIGHTIFY LED soft white dimmable A19',
        extend: generic.light_onoff_brightness,
    },
    {
        zigbeeModel: ['A19 W 10 year'],
        model: '74696',
        vendor: 'Sylvania',
        description: 'LIGHTIFY LED soft white dimmable A19',
        extend: generic.light_onoff_brightness,
    },
    {
        zigbeeModel: ['PLUG'],
        model: '72922-A',
        vendor: 'Sylvania',
        description: 'SMART+ Smart Plug',
        supports: 'on/off',
        fromZigbee: [fz.ignore_onoff_change, fz.state],
        toZigbee: [tz.on_off],
        configure: (ieeeAddr, shepherd, coordinator, callback) => {
            const device = shepherd.find(ieeeAddr, 1);
            const cfg = {direction: 0, attrId: 0, dataType: 16, minRepIntval: 0, maxRepIntval: 1000, repChange: 0};
            const actions = [
                (cb) => device.bind('genOnOff', coordinator, cb),
                (cb) => device.foundation('genOnOff', 'configReport', [cfg], foundationCfg, cb),
            ];

            execute(device, actions, callback);
        },
    },
    {
        zigbeeModel: ['A19 TW 10 year'],
        model: '71831',
        vendor: 'Sylvania',
        description: 'Smart Home adjustable white A19 LED bulb',
        extend: generic.light_onoff_brightness_colortemp,
    },
    {
        zigbeeModel: ['MR16 TW'],
        model: '74282',
        vendor: 'Sylvania',
        description: 'Smart Home adjustable white MR16 LED bulb',
        extend: generic.light_onoff_brightness_colortemp,
    },
    {
        zigbeeModel: ['LIGHTIFY Gardenspot RGB'],
        model: 'LTFY004',
        vendor: 'Sylvania',
        description: 'LIGHTIFY LED gardenspot mini RGB',
        extend: generic.light_onoff_brightness_colorxy,
    },

    // GE
    {
        zigbeeModel: ['ZLL Light'],
        model: '22670',
        vendor: 'GE',
        description: 'Link smart LED light bulb, BR30 soft white (2700K)',
        extend: generic.light_onoff_brightness,
    },
    {
        zigbeeModel: ['45852'],
        model: '45852GE',
        vendor: 'GE',
        description: 'ZigBee plug-in smart dimmer',
        supports: 'on/off, brightness',
        fromZigbee: [fz.brightness, fz.ignore_onoff_change, fz.state],
        toZigbee: [tz.on_off, tz.light_brightness, tz.ignore_transition],
        configure: (ieeeAddr, shepherd, coordinator, callback) => {
            const cfg = {direction: 0, attrId: 0, dataType: 16, minRepIntval: 0, maxRepIntval: 1000, repChange: 0};
            const device = shepherd.find(ieeeAddr, 1);
            const actions = [
                (cb) => device.bind('genOnOff', coordinator, cb),
                (cb) => device.foundation('genOnOff', 'configReport', [cfg], foundationCfg, cb),
            ];

            execute(device, actions, callback);
        },
    },
    {
        zigbeeModel: ['45856'],
        model: '45856GE',
        vendor: 'GE',
        description: 'In-wall smart switch',
        supports: 'on/off',
        fromZigbee: [fz.ignore_onoff_change, fz.state],
        toZigbee: [tz.on_off, tz.ignore_transition],
        configure: (ieeeAddr, shepherd, coordinator, callback) => {
            const cfg = {direction: 0, attrId: 0, dataType: 16, minRepIntval: 0, maxRepIntval: 1000, repChange: 0};
            const device = shepherd.find(ieeeAddr, 1);
            const actions = [
                (cb) => device.bind('genOnOff', coordinator, cb),
                (cb) => device.foundation('genOnOff', 'configReport', [cfg], foundationCfg, cb),
            ];

            execute(device, actions, callback);
        },
    },
    {
        zigbeeModel: ['45857'],
        model: '45857GE',
        vendor: 'GE',
        description: 'ZigBee in-wall smart dimmer',
        supports: 'on/off, brightness',
        fromZigbee: [fz.brightness, fz.ignore_onoff_change, fz.state],
        toZigbee: [tz.on_off, tz.light_brightness, tz.ignore_transition],
        configure: (ieeeAddr, shepherd, coordinator, callback) => {
            const cfg = {direction: 0, attrId: 0, dataType: 16, minRepIntval: 0, maxRepIntval: 1000, repChange: 0};
            const device = shepherd.find(ieeeAddr, 1);
            const actions = [
                (cb) => device.bind('genOnOff', coordinator, cb),
                (cb) => device.foundation('genOnOff', 'configReport', [cfg], foundationCfg, cb),
            ];

            execute(device, actions, callback);
        },
    },

    // Sengled
    {
        zigbeeModel: ['E11-G13'],
        model: 'E11-G13',
        vendor: 'Sengled',
        description: 'Element Classic (A19)',
        extend: generic.light_onoff_brightness,
    },
    {
        zigbeeModel: ['E11-G23', 'E11-G33'],
        model: 'E11-G23/E11-G33',
        vendor: 'Sengled',
        description: 'Element Classic (A60)',
        extend: generic.light_onoff_brightness,
    },
    {
        zigbeeModel: ['Z01-CIA19NAE26'],
        model: 'Z01-CIA19NAE26',
        vendor: 'Sengled',
        description: 'Element Touch (A19)',
        extend: generic.light_onoff_brightness,
    },
    {
        zigbeeModel: ['Z01-A19NAE26'],
        model: 'Z01-A19NAE26',
        vendor: 'Sengled',
        description: 'Element Plus (A19)',
        extend: generic.light_onoff_brightness_colortemp,
    },
    {
        zigbeeModel: ['E11-N1EA'],
        model: 'E11-N1EA',
        vendor: 'Sengled',
        description: 'Element Plus Color (A19)',
        extend: generic.light_onoff_brightness_colortemp_colorxy,
    },
    {
        zigbeeModel: ['E12-N14'],
        model: 'E12-N14',
        vendor: 'Sengled',
        description: 'Element Classic (BR30)',
        extend: generic.light_onoff_brightness,
    },
    {
        zigbeeModel: ['E1A-AC2'],
        model: 'E1ACA4ABE38A',
        vendor: 'Sengled',
        description: 'Element downlight smart LED bulb',
        extend: generic.light_onoff_brightness,
    },

    // JIAWEN
    {
        zigbeeModel: ['FB56-ZCW08KU1.1'],
        model: 'K2RGBW01',
        vendor: 'JIAWEN',
        description: 'Wireless Bulb E27 9W RGBW',
        extend: generic.light_onoff_brightness_colortemp_colorxy,
    },

    // Netvox
    {
        zigbeeModel: ['Z809AE3R'],
        model: 'Z809A',
        vendor: 'Netvox',
        description: 'Power socket with power consumption monitoring',
        supports: 'on/off, power measurement',
        fromZigbee: [fz.state, fz.ignore_onoff_change, fz.ignore_electrical_change, fz.Z809A_power],
        toZigbee: [tz.on_off],
        configure: (ieeeAddr, shepherd, coordinator, callback) => {
            const device = shepherd.find(ieeeAddr, 1);
            const actions = [
                (cb) => device.report('haElectricalMeasurement', 'rmsVoltage', 10, 1000, 1, cb),
                (cb) => device.report('haElectricalMeasurement', 'rmsCurrent', 10, 1000, 1, cb),
                (cb) => device.report('haElectricalMeasurement', 'activePower', 10, 1000, 1, cb),
                (cb) => device.report('haElectricalMeasurement', 'powerFactor', 10, 1000, 1, cb),
            ];

            execute(device, actions, callback);
        },
    },

    // Nanoleaf
    {
        zigbeeModel: ['NL08-0800'],
        model: 'NL08-0800',
        vendor: 'Nanoleaf',
        description: 'Smart Ivy Bulb E27',
        extend: generic.light_onoff_brightness,
    },

    // Nue
    {
        zigbeeModel: ['FB56+ZSW05HG1.2'],
        model: 'FB56+ZSW05HG1.2',
        vendor: 'Nue',
        description: 'ZigBee one gang smart switch',
        supports: 'on/off',
        fromZigbee: [fz.state],
        toZigbee: [tz.on_off],
    },
    {
        zigbeeModel: ['FNB56-SKT1DHG1.4'],
        model: 'MG-AUWS01',
        vendor: 'Nue',
        description: 'ZigBee Double GPO',
        supports: 'on/off',
        fromZigbee: [fz.nue_power_state, fz.ignore_onoff_change],
        toZigbee: [tz.on_off],
        ep: (device) => {
            return {'left': 12, 'right': 11};
        },
    },
    {
        zigbeeModel: ['FNB56-ZSW23HG1.1'],
        model: 'HGZB-01A',
        vendor: 'Nue',
        description: 'ZigBee smart light controller',
        extend: generic.light_onoff_brightness,
    },

    // Gledopto
    {
        zigbeeModel: ['GLEDOPTO', 'GL-C-008', 'GL-C-007'],
        model: 'GL-C-008',
        vendor: 'Gledopto',
        description: 'Zigbee LED controller RGB + CCT / RGBW / WWCW / Dimmer',
        extend: gledopto.light_onoff_brightness_colortemp_colorxy,
        ep: (device) => {
            if (device.epList.toString() === '11,12,13') {
                return {'': 12};
            } else if (device.epList.toString() === '10,11,13' || device.epList.toString() === '11,13') {
                return {'': 11};
            } else if (device.epList.toString() === '11,12,13,15') {
                return {
                    'rgb': 12,
                    'white': 15,
                };
            } else {
                return {};
            }
        },
    },
    {
        zigbeeModel: ['GL-C-006'],
        model: 'GL-C-006',
        vendor: 'Gledopto',
        description: 'Zigbee LED controller WW/CW Dimmer',
        extend: gledopto.light_onoff_brightness_colortemp,
        ep: (device) => {
            if (device.epList.toString() === '11,12,13') {
                return {'': 12};
            } else if (device.epList.toString() === '10,11,13' || device.epList.toString() === '11,13') {
                return {'': 11};
            } else {
                return {};
            }
        },
    },
    {
        zigbeeModel: ['GL-S-007Z'],
        model: 'GL-S-007Z',
        vendor: 'Gledopto',
        description: 'Smart RGBW GU10',
        extend: gledopto.light_onoff_brightness_colortemp_colorxy,
        ep: (device) => {
            if (device.epList.toString() === '11,12,13') {
                return {'': 12};
            } else if (device.epList.toString() === '10,11,13' || device.epList.toString() === '11,13') {
                return {'': 11};
            } else {
                return {};
            }
        },
    },
    {
        zigbeeModel: ['GL-B-007Z'],
        model: 'GL-B-007Z',
        vendor: 'Gledopto',
        description: 'Smart 6W E27 RGB / CW LED bulb',
        extend: gledopto.light_onoff_brightness_colortemp_colorxy,
        ep: (device) => {
            if (device.epList.toString() === '11,12,13') {
                return {'': 12};
            } else if (device.epList.toString() === '10,11,13' || device.epList.toString() === '11,13') {
                return {'': 11};
            } else {
                return {};
            }
        },
    },
    {
        zigbeeModel: ['GL-B-008Z'],
        model: 'GL-B-008Z',
        vendor: 'Gledopto',
        description: 'Smart 12W E27 RGB / CW LED bulb',
        extend: gledopto.light_onoff_brightness_colortemp_colorxy,
        ep: (device) => {
            if (device.epList.toString() === '11,12,13') {
                return {'': 12};
            } else if (device.epList.toString() === '10,11,13' || device.epList.toString() === '11,13') {
                return {'': 11};
            } else {
                return {};
            }
        },
    },
    {
        zigbeeModel: ['GL-D-003Z'],
        model: 'GL-D-003Z',
        vendor: 'Gledopto',
        description: 'LED RGB + CCT downlight ',
        extend: gledopto.light_onoff_brightness_colortemp_colorxy,
        ep: (device) => {
            if (device.epList.toString() === '11,12,13') {
                return {'': 12};
            } else if (device.epList.toString() === '10,11,13') {
                return {'': 11};
            } else {
                return {};
            }
        },
    },
    {
        zigbeeModel: ['GL-S-003Z'],
        model: 'GL-S-003Z',
        vendor: 'Gledopto',
        description: 'Smart RGBW GU10 ',
        extend: gledopto.light_onoff_brightness_colortemp_colorxy,
        ep: (device) => {
            if (device.epList.toString() === '11,12,13') {
                return {'': 12};
            } else if (device.epList.toString() === '10,11,13') {
                return {'': 11};
            } else {
                return {};
            }
        },
    },
    {
        zigbeeModel: ['HOMA2023'],
        model: 'GD-CZ-006',
        vendor: 'Gledopto',
        description: 'Zigbee LED Driver',
        extend: gledopto.light_onoff_brightness,
    },

    // SmartThings
    {
        zigbeeModel: ['PGC313'],
        model: 'STSS-MULT-001',
        vendor: 'SmartThings',
        description: 'Multipurpose sensor',
        supports: 'contact',
        fromZigbee: [fz.smartthings_contact],
        toZigbee: [],
    },
    {
        zigbeeModel: ['tagv4'],
        model: 'STS-PRS-251',
        vendor: 'SmartThings',
        description: 'Arrival sensor',
        supports: 'presence',
        fromZigbee: [
            fz.STS_PRS_251_presence, fz.generic_batteryvoltage_3000_2500, fz.ignore_power_change,
            fz.STS_PRS_251_beeping,
        ],
        toZigbee: [tz.STS_PRS_251_beep],
        configure: (ieeeAddr, shepherd, coordinator, callback) => {
            const device = shepherd.find(ieeeAddr, 1);
            const actions = [
                (cb) => device.report('genBinaryInput', 'presentValue', 10, 30, 1, cb),
                (cb) => device.report('genPowerCfg', 'batteryVoltage', 1800, 3600, cb),
            ];

            execute(device, actions, callback);
        },
    },
    {
        zigbeeModel: ['3325-S'],
        model: '3325-S',
        vendor: 'SmartThings',
        description: 'Motion sensor (2015 model)',
        supports: 'occupancy and temperature',
        fromZigbee: [
            fz.generic_temperature, fz.ignore_temperature_change, fz.ias_zone_motion_dev_change,
            fz.ias_zone_motion_status_change,
        ],
        toZigbee: [],
        configure: (ieeeAddr, shepherd, coordinator, callback) => {
            const device = shepherd.find(ieeeAddr, 1);
            const actions = [
                (cb) => device.write('ssIasZone', 'iasCieAddr', coordinator.device.getIeeeAddr(), cb),
                (cb) => device.functional('ssIasZone', 'enrollRsp', {enrollrspcode: 0, zoneid: 23}, cb),
                (cb) => device.bind('msTemperatureMeasurement', coordinator, cb),
                (cb) => device.report('msTemperatureMeasurement', 'measuredValue', 30, 600, 1, cb),
                (cb) => device.bind('genPowerCfg', coordinator, cb),
                (cb) => device.report('genPowerCfg', 'batteryPercentageRemaining', 0, 1000, 0, cb),
            ];
            execute(device, actions, callback);
        },
    },
    {
        zigbeeModel: ['3321-S'],
        model: '3321-S',
        vendor: 'SmartThings',
        description: 'Multi Sensor (2015 model)',
        supports: 'contact and temperature',
        fromZigbee: [
            fz.generic_temperature, fz.ignore_temperature_change, fz.smartsense_multi,
        ],
        toZigbee: [],
        configure: (ieeeAddr, shepherd, coordinator, callback) => {
            const device = shepherd.find(ieeeAddr, 1);
            const actions = [
                (cb) => device.bind('msTemperatureMeasurement', coordinator, cb),
                (cb) => device.report('msTemperatureMeasurement', 'measuredValue', 300, 600, 1, cb),
                (cb) => device.write('ssIasZone', 'iasCieAddr', coordinator.device.getIeeeAddr(), cb),
                (cb) => device.report('ssIasZone', 'zoneStatus', 0, 1000, null, cb),
                (cb) => device.functional('ssIasZone', 'enrollRsp', {
                    enrollrspcode: 1,
                    zoneid: 23,
                }, cb),
            ];
            execute(device, actions, callback);
        },
    },
    {
        zigbeeModel: ['outlet'],
        model: 'IM6001-OTP05',
        vendor: 'SmartThings',
        description: 'Outlet',
        supports: 'on/off',
        fromZigbee: [fz.state, fz.ignore_onoff_report],
        toZigbee: [tz.samsung_on_off],
        configure: (ieeeAddr, shepherd, coordinator, callback) => {
            const device = shepherd.find(ieeeAddr, 1);
            const cfg = {direction: 0, attrId: 0, dataType: 16, minRepIntval: 0, maxRepIntval: 1000, repChange: 0};
            const actions = [
                (cb) => device.bind('genOnOff', coordinator, cb),
                (cb) => device.foundation('genOnOff', 'configReport', [cfg], foundationCfg, cb),
            ];

            execute(device, actions, callback);
        },
    },

    // Trust
    {
        zigbeeModel: ['ZLL-DimmableLigh'],
        model: 'ZLED-2709',
        vendor: 'Trust',
        description: 'Smart Dimmable LED Bulb',
        extend: generic.light_onoff_brightness,
    },
    {
        zigbeeModel: ['VMS_ADUROLIGHT'],
        model: 'ZPIR-8000',
        vendor: 'Trust',
        description: 'Motion Sensor',
        supports: 'occupancy',
        fromZigbee: [fz.ias_zone_motion_dev_change, fz.ias_zone_motion_status_change],
        toZigbee: [],
        configure: (ieeeAddr, shepherd, coordinator, callback) => {
            const device = shepherd.find(ieeeAddr, 1);
            const actions = [
                (cb) => device.write('ssIasZone', 'iasCieAddr', coordinator.device.getIeeeAddr(), cb),
                (cb) => device.functional('ssIasZone', 'enrollRsp', {enrollrspcode: 0, zoneid: 23}, cb),
            ];

            execute(device, actions, callback);
        },
    },
    {
        zigbeeModel: ['CSW_ADUROLIGHT'],
        model: 'ZCTS-808',
        vendor: 'Trust',
        description: 'Wireless contact sensor',
        supports: 'contact',
        fromZigbee: [fz.ias_contact_dev_change, fz.ias_contact_status_change],
        toZigbee: [],
        configure: (ieeeAddr, shepherd, coordinator, callback) => {
            const device = shepherd.find(ieeeAddr, 1);
            const actions = [
                (cb) => device.write('ssIasZone', 'iasCieAddr', coordinator.device.getIeeeAddr(), cb),
                (cb) => device.functional('ssIasZone', 'enrollRsp', {enrollrspcode: 0, zoneid: 23}, cb),
            ];

            execute(device, actions, callback);
        },
    },

    // Paulmann
    {
        zigbeeModel: ['Dimmablelight '],
        model: '50045',
        vendor: 'Paulmann',
        description: 'SmartHome Zigbee LED-stripe',
        extend: generic.light_onoff_brightness,
    },
    {
        zigbeeModel: ['RGBW light'],
        model: '50049',
        vendor: 'Paulmann',
        description: 'SmartHome Yourled RGB Controller',
        extend: generic.light_onoff_brightness_colorxy,
    },

    // Bitron
    {
        zigbeeModel: ['902010/22'],
        model: 'AV2010/22',
        vendor: 'Bitron',
        description: 'Wireless motion detector',
        supports: 'occupancy',
        fromZigbee: [fz.bitron_occupancy],
        toZigbee: [],
        configure: (ieeeAddr, shepherd, coordinator, callback) => {
            const device = shepherd.find(ieeeAddr, 1);
            const actions = [
                (cb) => device.write('ssIasZone', 'iasCieAddr', coordinator.device.getIeeeAddr(), cb),
                (cb) => device.report('ssIasZone', 'zoneStatus', 0, 30, null, cb),
                (cb) => device.functional('ssIasZone', 'enrollRsp', {enrollrspcode: 1, zoneid: 23}, cb),
            ];

            execute(device, actions, callback);
        },
    },
    {
        zigbeeModel: ['902010/25'],
        model: 'AV2010/25',
        vendor: 'Bitron',
        description: 'Video wireless socket',
        supports: 'on/off, power measurement',
        fromZigbee: [fz.state, fz.ignore_onoff_change, fz.ignore_metering_change, fz.bitron_power],
        toZigbee: [tz.on_off],
        configure: (ieeeAddr, shepherd, coordinator, callback) => {
            const device = shepherd.find(ieeeAddr, 1);
            const actions = [
                (cb) => device.report('seMetering', 'instantaneousDemand', 10, 60, 1, cb),
                (cb) => device.bind('genOnOff', coordinator, cb),
            ];
            execute(device, actions, callback);
        },
    },
    {
        zigbeeModel: ['902010/32'],
        model: 'AV2010/32',
        vendor: 'Bitron',
        description: 'Wireless wall thermostat with relay',
        supports: 'temperature, heating/cooling system control',
        fromZigbee: [
            fz.ignore_basic_change, fz.bitron_thermostat_att_report,
            fz.bitron_thermostat_dev_change, fz.bitron_battery,
        ],
        toZigbee: [
            tz.thermostat_occupied_heating_setpoint, tz.thermostat_local_temperature_calibration,
            tz.thermostat_local_temperature, tz.thermostat_running_state,
            tz.thermostat_temperature_display_mode,
        ],
        configure: (ieeeAddr, shepherd, coordinator, callback) => {
            const device = shepherd.find(ieeeAddr, 1);
            const actions = [
                (cb) => device.bind('genBasic', coordinator, cb),
                (cb) => device.bind('genPowerCfg', coordinator, cb),
                (cb) => device.bind('genIdentify', coordinator, cb),
                (cb) => device.bind('genTime', coordinator, cb),
                (cb) => device.bind('genPollCtrl', coordinator, cb),
                (cb) => device.bind('hvacThermostat', coordinator, cb),
                (cb) => device.bind('hvacUserInterfaceCfg', coordinator, cb),
                (cb) => device.report('hvacThermostat', 'localTemp', 300, 3600, 0, cb),
                (cb) => device.report('hvacThermostat', 'localTemperatureCalibration', 1, 0, 0, cb),
                (cb) => device.report('hvacThermostat', 'occupiedHeatingSetpoint', 1, 0, 1, cb),
                (cb) => device.report('hvacThermostat', 'runningState', 1, 0, 0, cb),
                (cb) => device.report('genPowerCfg', 'batteryVoltage', 1800, 43200, 0, cb),
                (cb) => device.report('genPowerCfg', 'batteryAlarmState', 1, 0, 1, cb),
            ];

            execute(device, actions, callback);
        },
    },

    // Iris
    {
        zigbeeModel: ['3210-L'],
        model: '3210-L',
        vendor: 'Iris',
        description: 'Smart plug',
        supports: 'on/off',
        fromZigbee: [fz.ignore_onoff_change, fz.ignore_electrical_change, fz.state, fz.iris_3210L_power],
        toZigbee: [tz.on_off],
        configure: (ieeeAddr, shepherd, coordinator, callback) => {
            const device = shepherd.find(ieeeAddr, 1);
            const actions = [
                (cb) => device.report('haElectricalMeasurement', 'activePower', 10, 1000, 1, cb),
            ];

            execute(device, actions, callback);
        },
    },
    {
        zigbeeModel: ['3326-L'],
        model: '3326-L',
        vendor: 'Iris',
        description: 'Motion and temperature sensor',
        supports: 'occupancy and temperature',
        fromZigbee: [
            fz.generic_temperature, fz.ignore_temperature_change, fz.ias_zone_motion_dev_change,
            fz.ias_zone_motion_status_change,
        ],
        toZigbee: [],
        configure: (ieeeAddr, shepherd, coordinator, callback) => {
            const device = shepherd.find(ieeeAddr, 1);
            const actions = [
                (cb) => device.write('ssIasZone', 'iasCieAddr', coordinator.device.getIeeeAddr(), cb),
                (cb) => device.functional('ssIasZone', 'enrollRsp', {enrollrspcode: 0, zoneid: 23}, cb),
                (cb) => device.bind('msTemperatureMeasurement', coordinator, cb),
                (cb) => device.report('msTemperatureMeasurement', 'measuredValue', 30, 600, 1, cb),
                (cb) => device.bind('genPowerCfg', coordinator, cb),
                (cb) => device.report('genPowerCfg', 'batteryPercentageRemaining', 0, 1000, 0, cb),
            ];
            execute(device, actions, callback);
        },
    },
    {
        zigbeeModel: ['3320-L'],
        model: '3320-L',
        vendor: 'Iris',
        description: 'Contact sensor',
        supports: 'contact',
        fromZigbee: [fz.iris_3320L_contact],
        toZigbee: [],
        configure: (ieeeAddr, shepherd, coordinator, callback) => {
            const device = shepherd.find(ieeeAddr, 1);
            const actions = [
                (cb) => device.write('ssIasZone', 'iasCieAddr', coordinator.device.getIeeeAddr(), cb),
                (cb) => device.functional('ssIasZone', 'enrollRsp', {enrollrspcode: 0, zoneid: 23}, cb),
            ];
            execute(device, actions, callback, 1000);
        },
    },

    // ksentry
    {
        zigbeeModel: ['Lamp_01'],
        model: 'KS-SM001',
        vendor: 'Ksentry Electronics',
        description: '[Zigbee OnOff Controller](http://ksentry.manufacturer.globalsources.com/si/6008837134660'+
                     '/pdtl/ZigBee-module/1162731630/zigbee-on-off-controller-modules.htm)',
        supports: 'on/off',
        fromZigbee: [fz.state_change],
        toZigbee: [tz.on_off],
    },

    // Ninja Blocks
    {
        zigbeeModel: ['Ninja Smart plug'],
        model: 'Z809AF',
        vendor: 'Ninja Blocks',
        description: 'Zigbee smart plug with power meter',
        supports: 'on/off, power measurement',
        fromZigbee: [fz.ignore_onoff_change, fz.state, fz.generic_power, fz.ignore_metering_change],
        toZigbee: [tz.on_off],
        configure: (ieeeAddr, shepherd, coordinator, callback) => {
            const device = shepherd.find(ieeeAddr, 1);
            const cfg = {direction: 0, attrId: 0, dataType: 16, minRepIntval: 0, maxRepIntval: 1000, repChange: 0};
            const actions = [
                (cb) => device.foundation('genOnOff', 'configReport', [cfg], foundationCfg, cb),
                (cb) => device.bind('genOnOff', coordinator, cb),
                (cb) => device.report('seMetering', 'instantaneousDemand', 10, 60, 1, cb),
            ];
            execute(device, actions, callback);
        },
    },

    // Commercial Electric
    {
        zigbeeModel: ['Zigbee CCT Downlight'],
        model: '53170161',
        vendor: 'Commercial Electric',
        description: 'Matte White Recessed Retrofit Smart Led Downlight - 4 Inch',
        extend: generic.light_onoff_brightness_colortemp,
    },

    // ilux
    {
        zigbeeModel: ['LEColorLight'],
        model: '900008-WW',
        vendor: 'ilux',
        description: 'Dimmable A60 E27 LED Bulb',
        extend: generic.light_onoff_brightness,
    },

    // Dresden Elektronik
    {
        zigbeeModel: ['FLS-PP3'],
        model: 'Mega23M12',
        vendor: 'Dresden Elektronik',
        description: 'ZigBee Light Link wireless electronic ballast',
        extend: generic.light_onoff_brightness_colortemp_colorxy,
    },
    {
        zigbeeModel: ['FLS-CT'],
        model: 'XVV-Mega23M12',
        vendor: 'Dresden Elektronik',
        description: 'ZigBee Light Link wireless electronic ballast color temperature',
        extend: generic.light_onoff_brightness_colortemp,
    },

    // Centralite Swiss Plug
    {
        zigbeeModel: ['4256251-RZHAC', '4257050-RZHAC'],
        model: '4256251-RZHAC',
        vendor: 'Centralite',
        description: 'White Swiss power outlet switch with power meter',
        supports: 'switch and power meter',
        fromZigbee: [fz.ignore_onoff_change, fz.state, fz.ignore_electrical_change, fz.RZHAC_4256251_power],
        toZigbee: [tz.on_off],
        configure: (ieeeAddr, shepherd, coordinator, callback) => {
            const device = shepherd.find(ieeeAddr, 1);
            const cfg = {direction: 0, attrId: 0, dataType: 16, minRepIntval: 0, maxRepIntval: 1000, repChange: 0};
            const actions = [
                (cb) => device.bind('genOnOff', coordinator, cb),
                (cb) => device.foundation('genOnOff', 'configReport', [cfg], foundationCfg, cb),
                (cb) => device.report('haElectricalMeasurement', 'rmsVoltage', 10, 1000, 1, cb),
                (cb) => device.report('haElectricalMeasurement', 'rmsCurrent', 10, 1000, 1, cb),
                (cb) => device.report('haElectricalMeasurement', 'activePower', 10, 1000, 1, cb),
            ];

            execute(device, actions, callback);
        },
    },

    // Climax
    {
        zigbeeModel: ['PSS_00.00.00.15TC'],
        model: 'PSS-23ZBS',
        vendor: 'Climax',
        description: 'Power plug',
        supports: 'on/off',
        fromZigbee: [fz.state_change],
        toZigbee: [tz.on_off],
    },

    // HEIMAN
    {
        zigbeeModel: ['SMOK_V16', 'b5db59bfd81e4f1f95dc57fdbba17931', 'SMOK_YDLV10', 'SmokeSensor-EM'],
        model: 'HS1SA',
        vendor: 'HEIMAN',
        description: 'Smoke detector',
        supports: 'smoke',
        fromZigbee: [
            fz.heiman_smoke,
            fz.battery_200,
            fz.heiman_smoke_enrolled,
            fz.ignore_power_change,
        ],
        toZigbee: [],
        configure: (ieeeAddr, shepherd, coordinator, callback) => {
            const device = shepherd.find(ieeeAddr, 1);
            const actions = [
                (cb) => device.bind('ssIasZone', coordinator, cb),
                (cb) => device.functional('ssIasZone', 'enrollRsp', {enrollrspcode: 0, zoneid: 23}, cb),
                (cb) => device.bind('genPowerCfg', coordinator, cb),
                // Time is in seconds. 65535 means no report. 65534 is max value: 18 hours, 12 minutes 14 seconds.
                (cb) => device.report('genPowerCfg', 'batteryPercentageRemaining', 0, 65534, 0, cb),
                (cb) => device.report('genPowerCfg', 'batteryAlarmState', 1, 65534, 1, cb),
            ];

            execute(device, actions, callback, 1000);
        },
    },
    {
        zigbeeModel: ['SmokeSensor-N'],
        model: 'HS3SA',
        vendor: 'HEIMAN',
        description: 'Smoke detector',
        supports: 'smoke',
        fromZigbee: [fz.heiman_smoke],
        toZigbee: [],
        configure: (ieeeAddr, shepherd, coordinator, callback) => {
            const device = shepherd.find(ieeeAddr, 1);
            const actions = [
                (cb) => device.write('ssIasZone', 'iasCieAddr', coordinator.device.getIeeeAddr(), cb),
                (cb) => device.functional('ssIasZone', 'enrollRsp', {enrollrspcode: 0, zoneid: 23}, cb),
            ];

            execute(device, actions, callback, 1000);
        },
    },
    {
        zigbeeModel: ['GASSensor-N'],
        model: 'HS3CG',
        vendor: 'HEIMAN',
        description: 'Combustible gas sensor',
        supports: 'gas',
        fromZigbee: [fz.heiman_gas, fz.ignore_iaszone_change],
        toZigbee: [],
        configure: (ieeeAddr, shepherd, coordinator, callback) => {
            const device = shepherd.find(ieeeAddr, 1);
            const actions = [
                (cb) => device.write('ssIasZone', 'iasCieAddr', coordinator.device.getIeeeAddr(), cb),
                (cb) => device.functional('ssIasZone', 'enrollRsp', {enrollrspcode: 0, zoneid: 23}, cb),
            ];

            execute(device, actions, callback, 1000);
        },
    },
    {
        zigbeeModel: ['DoorSensor-N'],
        model: 'HS1DS',
        vendor: 'HEIMAN',
        description: 'Door sensor',
        supports: 'contact',
        fromZigbee: [fz.heiman_contact],
        toZigbee: [],
    },
    {
        zigbeeModel: ['DoorSensor-EM'],
        model: 'HS1DS-E',
        vendor: 'HEIMAN',
        description: 'Door sensor',
        supports: 'contact',
        fromZigbee: [fz.heiman_contact],
        toZigbee: [],
        configure: (ieeeAddr, shepherd, coordinator, callback) => {
            const device = shepherd.find(ieeeAddr, 1);
            const actions = [
                (cb) => device.write('ssIasZone', 'iasCieAddr', coordinator.device.getIeeeAddr(), cb),
                (cb) => device.functional('ssIasZone', 'enrollRsp', {enrollrspcode: 0, zoneid: 23}, cb),
            ];

            execute(device, actions, callback, 1000);
        },
    },
    {
        zigbeeModel: ['WaterSensor-N'],
        model: 'HS1WL',
        vendor: 'HEIMAN',
        description: 'Water leakage sensor',
        supports: 'water leak',
        fromZigbee: [fz.heiman_water_leak],
        toZigbee: [],
    },

    // Calex
    {
        zigbeeModel: ['EC-Z3.0-CCT '],
        model: '421786',
        vendor: 'Calex',
        description: 'LED A60 Zigbee GLS-lamp',
        extend: generic.light_onoff_brightness,
    },

    // EcoSmart
    {
        zigbeeModel: ['zhaRGBW'],
        model: 'D1821',
        vendor: 'EcoSmart',
        description: 'A19 RGB bulb',
        extend: generic.light_onoff_brightness_colortemp_colorxy,
    },
    {
        // eslint-disable-next-line
        zigbeeModel: ['\u0000\u0002\u0000\u0004\u0000\f^I\u0000\u0000\u0000\u0000\u0000\u0000\u0000\u0000\u0000\u0000\u0000\u0000\u0000\u0000\u0000\u0000\u0000\u0000\u0000\u0000\u0000\u0000\u0000\u000e'],
        model: 'D1531',
        vendor: 'EcoSmart',
        description: 'A19 bright white bulb',
        extend: generic.light_onoff_brightness,
    },
    {
        // eslint-disable-next-line
        zigbeeModel: ['\u0000\u0002\u0000\u0004\u0012 �P\u0000\u0000\u0000\u0000\u0000\u0000\u0000\u0000\u0000\u0000\u0000\u0000\u0000\u0000\u0000\u0000\u0000\u0000\u0000\u0000\u0000\u0000\u0000\u000e'],
        model: 'D1532',
        vendor: 'EcoSmart',
        description: 'A19 soft white bulb',
        extend: generic.light_onoff_brightness,
    },

    // Airam
    {
        zigbeeModel: ['ZBT-DimmableLight'],
        model: '4713407',
        vendor: 'Airam',
        description: 'LED OP A60 ZB 9W/827 E27',
        extend: generic.light_onoff_brightness,
        fromZigbee: [fz.state_change, fz.brightness_report, fz.brightness, fz.state],
        configure: (ieeeAddr, shepherd, coordinator, callback) => {
            const device = shepherd.find(ieeeAddr, 1);
            const cfgOnOff = {direction: 0, attrId: 0, dataType: 16, minRepIntval: 0, maxRepIntval: 1000, repChange: 0};
            const cfgLevel = {direction: 0, attrId: 0, dataType: 32, minRepIntval: 0, maxRepIntval: 1000, repChange: 1};
            const actions = [
                (cb) => device.bind('genOnOff', coordinator, cb),
                (cb) => device.foundation('genOnOff', 'configReport', [cfgOnOff], foundationCfg, cb),
                (cb) => device.bind('genLevelCtrl', coordinator, cb),
                (cb) => device.foundation('genLevelCtrl', 'configReport', [cfgLevel], foundationCfg, cb),
            ];

            execute(device, actions, callback);
        },
    },
    {
        zigbeeModel: ['ZBT-Remote-EU-DIMV1A2'],
        model: 'AIRAM-CTR.U',
        vendor: 'Airam',
        description: 'CTR.U remote (can only be used to control the Airam 4713407 bulb)',
        supports: 'on/off',
        fromZigbee: [],
        toZigbee: [],
    },

    // Smart Home Pty
    {
        zigbeeModel: ['FB56-ZCW11HG1.2'],
        model: 'HGZB-07A',
        vendor: 'Smart Home Pty',
        description: 'RGBW Downlight',
        extend: generic.light_onoff_brightness_colortemp_colorxy,
    },
    {
        zigbeeModel: ['FNB56-SKT1EHG1.2'],
        model: 'HGZB-20-DE',
        vendor: 'Smart Home Pty',
        description: 'Power plug',
        supports: 'on/off',
        fromZigbee: [fz.state_change],
        toZigbee: [tz.on_off],
    },

    // Paul Neuhaus
    {
        zigbeeModel: ['NLG-CCT light '],
        model: '100.424.11',
        vendor: 'Paul Neuhaus',
        description: 'Q-INIGO LED ceiling light',
        extend: generic.light_onoff_brightness_colortemp,
    },
    {
        zigbeeModel: ['NLG-RGBW light '],
        model: '100.110.39',
        vendor: 'Paul Neuhaus',
        description: 'Q-FLAG LED Panel, Smart-Home RGBW',
        extend: generic.light_onoff_brightness_colortemp_colorxy,
    },

    // iCasa
    {
        zigbeeModel: ['ICZB-IW11D'],
        model: 'ICZB-IW11D',
        vendor: 'iCasa',
        description: 'Zigbee 3.0 Dimmer',
        extend: generic.light_onoff_brightness,
    },

    // Müller Licht
    {
        zigbeeModel: ['ZBT-ExtendedColor'],
        model: '404000/404005/404012',
        vendor: 'Müller Licht',
        description: 'Tint LED bulb GU10/E14/E27 350/470/806 lumen, dimmable, color, opal white',
        extend: generic.light_onoff_brightness_colortemp_colorxy,
    },
    {
        zigbeeModel: ['ZBT-ColorTemperature'],
        model: '404006/404008/404004',
        vendor: 'Müller Licht',
        description: 'Tint LED bulb GU10/E14/E27 350/470/806 lumen, dimmable, opal white',
        extend: generic.light_onoff_brightness_colortemp,
    },
    {
        zigbeeModel: ['ZBT-Remote-ALL-RGBW'],
        model: 'MLI-404011',
        description: 'Tint remote control',
        supports: 'toggle, brightness, other buttons are not supported yet! ' +
            '(**[requires additional setup!]' +
            '(http://www.zigbee2mqtt.io/information/coordinator_group.md)**)',
        vendor: 'Müller Licht',
        fromZigbee: [
            fz.tint404011_on, fz.tint404011_off, fz.cmdToggle, fz.tint404011_brightness_updown_click,
        ],
        toZigbee: [],
    },

    // Salus
    {
        zigbeeModel: ['SP600'],
        model: 'SP600',
        vendor: 'Salus',
        description: 'Smart plug',
        supports: 'on/off, power measurement',
        fromZigbee: [fz.state, fz.ignore_onoff_change, fz.generic_power, fz.ignore_metering_change],
        toZigbee: [tz.on_off],
        configure: (ieeeAddr, shepherd, coordinator, callback) => {
            const device = shepherd.find(ieeeAddr, 9);
            const onOff = {direction: 0, attrId: 0, dataType: 16, minRepIntval: 0, maxRepIntval: 5, repChange: 0};
            const actions = [
                (cb) => device.foundation('genOnOff', 'configReport', [onOff], foundationCfg, cb),
                (cb) => device.bind('genOnOff', coordinator, cb),
                (cb) => device.report('seMetering', 'instantaneousDemand', 1, 5, 1, cb),
            ];

            execute(device, actions, callback);
        },
    },

    // AduroSmart
    {
        zigbeeModel: ['ZLL-ExtendedColo'],
        model: '81809',
        vendor: 'AduroSmart',
        description: 'ERIA colors and white shades smart light bulb A19',
        extend: generic.light_onoff_brightness_colortemp_colorxy,
        ep: (device) => {
            return {
                '': 2,
            };
        },
    },
    {
        zigbeeModel: ['Adurolight_NCC'],
        model: '81825',
        vendor: 'AduroSmart',
        description: 'ERIA smart wireless dimming switch',
        supports: 'on, off, up, down',
        fromZigbee: [fz.eria_81825_on, fz.eria_81825_off, fz.eria_81825_updown],
        toZigbee: [],
        configure: (ieeeAddr, shepherd, coordinator, callback) => {
            const device = shepherd.find(ieeeAddr, 1);
            const actions = [
                (cb) => device.bind('genOnOff', coordinator, cb),
                (cb) => device.bind('genLevelCtrl', coordinator, cb),
            ];

            execute(device, actions, callback);
        },
    },

    // Eurotronic
    {
        zigbeeModel: ['SPZB0001'],
        model: 'SPZB0001',
        vendor: 'Eurotronic',
        description: 'Spirit Zigbee wireless heater thermostat',
        supports: 'temperature, heating system control',
        fromZigbee: [
            fz.thermostat_dev_change,
            fz.eurotronic_thermostat_dev_change,
            fz.ignore_thermostat_report, fz.hue_battery, fz.ignore_power_change,
        ],
        toZigbee: [
            tz.thermostat_occupied_heating_setpoint, tz.thermostat_unoccupied_heating_setpoint,
            tz.thermostat_local_temperature_calibration, tz.thermostat_system_mode,
            tz.eurotronic_system_mode, tz.eurotronic_error_status, tz.thermostat_setpoint_raise_lower,
            tz.thermostat_control_sequence_of_operation, tz.thermostat_remote_sensing,
            tz.eurotronic_current_heating_setpoint, tz.eurotronic_trv_mode, tz.eurotronic_valve_position,
        ],
        configure: (ieeeAddr, shepherd, coordinator, callback) => {
            const device = shepherd.find(ieeeAddr, 1);
            const actions = [
                (cb) => device.bind('genPowerCfg', coordinator, cb),
                (cb) => device.bind('hvacThermostat', coordinator, cb),
                (cb) => device.report('hvacThermostat', 'localTemp', 1, 1200, 25, cb),
                (cb) => device.foundation('hvacThermostat', 'configReport', [{
                    direction: 0, attrId: 0x4003, dataType: 41, minRepIntval: 0,
                    maxRepIntval: 600, repChange: 25}], {manufSpec: 1, manufCode: 4151}, cb),
            ];

            execute(device, actions, callback);
        },
    },

    // Livolo
    {
        zigbeeModel: ['TI0001          '],
        model: 'TI0001',
        description:
            'Zigbee switch (1 and 2 gang) ' +
            '[work in progress](https://github.com/Koenkk/zigbee2mqtt/issues/592)',
        vendor: 'Livolo',
        supports: 'on/off',
        fromZigbee: [fz.ignore_onoff_report, fz.livolo_switch_dev_change],
        toZigbee: [tz.livolo_switch_on_off],
    },

    // Bosch
    {
        zigbeeModel: ['RFDL-ZB-MS'],
        model: 'RADON TriTech ZB',
        vendor: 'Bosch',
        description: 'Wireless motion detector',
        supports: 'occupancy and temperature',
        fromZigbee: [
            fz.generic_temperature, fz.ignore_temperature_change, fz.generic_batteryvoltage_3000_2500,
            fz.ignore_power_change, fz.bosch_ias_zone_motion_status_change, fz.ignore_iaszone_change,
        ],
        toZigbee: [],
        configure: (ieeeAddr, shepherd, coordinator, callback) => {
            const device = shepherd.find(ieeeAddr, 1);
            const actions = [
                (cb) => device.write('ssIasZone', 'iasCieAddr', coordinator.device.getIeeeAddr(), cb),
                (cb) => device.functional('ssIasZone', 'enrollRsp', {enrollrspcode: 0, zoneid: 23}, cb),
                (cb) => device.bind('msTemperatureMeasurement', coordinator, cb),
                (cb) => device.report('msTemperatureMeasurement', 'measuredValue', 60, 58000, 1, cb),
                (cb) => device.bind('genPowerCfg', coordinator, cb),
                (cb) => device.report('genPowerCfg', 'batteryVoltage', 1800, 3600, cb),
            ];

            execute(device, actions, callback);
        },
    },

    // Immax
    {
        zigbeeModel: ['IM-Z3.0-DIM'],
        model: 'IM-Z3.0-DIM',
        vendor: 'Immax',
        description: 'LED E14/230V C35 5W TB 440LM ZIGBEE DIM',
        extend: generic.light_onoff_brightness,
    },

    // Yale
    {
        zigbeeModel: ['YRD446 BLE TSDB'],
        model: 'YRD426NRSC',
        vendor: 'Yale',
        description: 'Assure lock',
        supports: 'lock/unlock, battery',
        fromZigbee: [fz.YRD426NRSC_lock, fz.battery_200],
        toZigbee: [tz.YRD426NRSC_lock],
        configure: (ieeeAddr, shepherd, coordinator, callback) => {
            const device = shepherd.find(ieeeAddr, 1);

            const actions = [
                (cb) => device.report('closuresDoorLock', 'lockState', 0, repInterval.HOUR, 0, cb),
                (cb) => device.report('genPowerCfg', 'batteryPercentageRemaining', 0, repInterval.MAX, 0, cb),
            ];

            execute(device, actions, callback);
        },
    },

    // ELKO
    {
        zigbeeModel: ['ElkoDimmerZHA'],
        model: '316GLEDRF',
        vendor: 'ELKO',
        description: 'ZigBee in-wall smart dimmer',
        supports: 'on/off, brightness',
        fromZigbee: [fz.brightness, fz.ignore_onoff_change, fz.state],
        toZigbee: [tz.on_off, tz.light_brightness, tz.ignore_transition],
        configure: (ieeeAddr, shepherd, coordinator, callback) => {
            const cfg = {direction: 0, attrId: 0, dataType: 16, minRepIntval: 0, maxRepIntval: 1000, repChange: 0};
            const device = shepherd.find(ieeeAddr, 1);
            const actions = [
                (cb) => device.bind('genOnOff', coordinator, cb),
                (cb) => device.foundation('genOnOff', 'configReport', [cfg], foundationCfg, cb),
            ];

            execute(device, actions, callback);
        },
    },
];

module.exports = devices.map((device) =>
    device.extend ? Object.assign({}, device.extend, device) : device
);<|MERGE_RESOLUTION|>--- conflicted
+++ resolved
@@ -130,29 +130,6 @@
 };
 
 const devices = [
-<<<<<<< HEAD
-    // smartthings
-    {
-        zigbeeModel: ['outlet'],
-        model: 'IM6001-OTP05',
-        vendor: 'Samsung',
-        description: 'Smartthings Outlet',
-        supports: 'on/off',
-        fromZigbee: [fz.samsung_outlet, fz.samsung_outlet_report],
-        toZigbee: [tz.on_off],
-        configure: (ieeeAddr, shepherd, coordinator, callback) => {
-            const device = shepherd.find(ieeeAddr, 1);
-            const cfg = {direction: 0, attrId: 0, dataType: 16, minRepIntval: 0, maxRepIntval: 1000, repChange: 0};
-            const actions = [
-                (cb) => device.bind('genOnOff', coordinator, cb),
-                (cb) => device.foundation('genOnOff', 'configReport', [cfg], foundationCfg, cb),
-            ];
-
-            execute(device, actions, callback);
-        },
-    },
-=======
->>>>>>> 22927893
     // Xiaomi
     {
         zigbeeModel: ['lumi.light.aqcn02'],
