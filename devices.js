--- conflicted
+++ resolved
@@ -1081,7 +1081,6 @@
         toZigbee: [],
     },
 
-<<<<<<< HEAD
     // Trust
     {
         zigbeeModel: ['ZLL-DimmableLigh'],
@@ -1091,7 +1090,7 @@
         supports: generic.light_onoff_brightness().supports,
         fromZigbee: generic.light_onoff_brightness().fromZigbee,
         toZigbee: generic.light_onoff_brightness().toZigbee,
-=======
+
     // Hampton Bay
     {
         zigbeeModel: ['HBUniversalCFRemote'],
@@ -1127,7 +1126,6 @@
 
             execute(device, actions, callback);
         },
->>>>>>> 07eb3784
     },
 ];
 
