--- conflicted
+++ resolved
@@ -3984,15 +3984,9 @@
     // Busch-Jaeger
     {
         zigbeeModel: ['PU01'],
-<<<<<<< HEAD
-        model: 'PU01',
-        vendor: 'Busch-Jaeger',
-        description: 'Busch-Jaeger adaptor plug',
-=======
         model: '6717-84',
         vendor: 'Busch-Jaeger',
         description: 'Adaptor plug',
->>>>>>> 69a8f7dc
         supports: 'on/off',
         fromZigbee: [fz.state],
         toZigbee: [tz.on_off],
