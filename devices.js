'use strict';

const debug = require('debug')('zigbee-shepherd-converters:devices');
const fz = require('./converters/fromZigbee');
const tz = require('./converters/toZigbee');

const repInterval = {
    MAX: 58000,
    HOUR: 3600,
};

const coordinatorGroup = 99;

const generic = {
    light_onoff_brightness: {
        supports: 'on/off, brightness',
        fromZigbee: [fz.brightness, fz.state_change, fz.state, fz.brightness_report, fz.ignore_genGroups_devChange],
        toZigbee: [tz.on_off, tz.light_brightness, tz.ignore_transition, tz.light_alert],
    },
    light_onoff_brightness_colortemp: {
        supports: 'on/off, brightness, color temperature',
        fromZigbee: [
            fz.brightness, fz.color_colortemp, fz.state_change, fz.state,
            fz.brightness_report, fz.color_colortemp_report, fz.ignore_genGroups_devChange,
        ],
        toZigbee: [tz.on_off, tz.light_brightness, tz.light_colortemp, tz.ignore_transition, tz.light_alert],
    },
    light_onoff_brightness_colorxy: {
        supports: 'on/off, brightness, color xy',
        fromZigbee: [
            fz.brightness, fz.color_colortemp, fz.state_change, fz.state,
            fz.brightness_report, fz.color_colortemp_report, fz.ignore_genGroups_devChange,
        ],
        toZigbee: [tz.on_off, tz.light_brightness, tz.light_color, tz.ignore_transition, tz.light_alert],
    },
    light_onoff_brightness_colortemp_colorxy: {
        supports: 'on/off, brightness, color temperature, color xy',
        fromZigbee: [
            fz.brightness, fz.color_colortemp, fz.state_change, fz.state,
            fz.brightness_report, fz.color_colortemp_report, fz.ignore_genGroups_devChange,
        ],
        toZigbee: [
            tz.on_off, tz.light_brightness, tz.light_color_colortemp, tz.ignore_transition,
            tz.light_alert,
        ],
    },
};

const gledopto = {
    light_onoff_brightness: {
        supports: generic.light_onoff_brightness.supports,
        fromZigbee: generic.light_onoff_brightness.fromZigbee,
        toZigbee: [tz.on_off, tz.gledopto_light_brightness, tz.ignore_transition, tz.light_alert],
    },
    light_onoff_brightness_colortemp: {
        supports: generic.light_onoff_brightness_colortemp.supports,
        fromZigbee: generic.light_onoff_brightness_colortemp.fromZigbee,
        toZigbee: [
            tz.on_off, tz.gledopto_light_brightness, tz.gledopto_light_colortemp, tz.ignore_transition,
            tz.light_alert,
        ],
    },
    light_onoff_brightness_colortemp_colorxy: {
        supports: generic.light_onoff_brightness_colortemp_colorxy.supports,
        fromZigbee: generic.light_onoff_brightness_colortemp_colorxy.fromZigbee,
        toZigbee: [
            tz.on_off, tz.gledopto_light_brightness, tz.gledopto_light_color_colortemp, tz.ignore_transition,
            tz.light_alert,
        ],
    },
};

const tzHuePowerOnBehavior = [tz.hue_power_on_behavior, tz.hue_power_on_brightness, tz.hue_power_on_color_temperature];
const hue = {
    light_onoff_brightness: {
        supports: generic.light_onoff_brightness.supports + ', power-on behavior',
        fromZigbee: generic.light_onoff_brightness.fromZigbee,
        toZigbee: generic.light_onoff_brightness.toZigbee.concat(tzHuePowerOnBehavior),
    },
    light_onoff_brightness_colortemp: {
        supports: generic.light_onoff_brightness_colortemp.supports + ', power-on behavior',
        fromZigbee: generic.light_onoff_brightness_colortemp.fromZigbee,
        toZigbee: generic.light_onoff_brightness_colortemp.toZigbee.concat(tzHuePowerOnBehavior),
    },
    light_onoff_brightness_colorxy: {
        supports: generic.light_onoff_brightness_colorxy.supports + ', power-on behavior',
        fromZigbee: generic.light_onoff_brightness_colorxy.fromZigbee,
        toZigbee: generic.light_onoff_brightness_colorxy.toZigbee.concat(tzHuePowerOnBehavior),
    },
    light_onoff_brightness_colortemp_colorxy: {
        supports: generic.light_onoff_brightness_colortemp_colorxy.supports + ', power-on behavior',
        fromZigbee: generic.light_onoff_brightness_colortemp_colorxy.fromZigbee,
        toZigbee: generic.light_onoff_brightness_colortemp_colorxy.toZigbee.concat(tzHuePowerOnBehavior),
    },
};

const foundationCfg = {manufSpec: 0, disDefaultRsp: 0};

const execute = (device, actions, callback, delay) => {
    if (!device) {
        callback(false, 'No device');
        return;
    }
    delay || (delay = 300);
    const len = actions.length;
    let nextActionIndex = 0;

    const next = () => {
        if (nextActionIndex === len) {
            callback(true, '');
            return;
        }

        const nextAction = actions[nextActionIndex++];

        setTimeout(nextAction,
            delay,
            (error) => {
                debug(`Configured '${nextAction.toString()}' with result '${error ? error : 'OK'}'`);
                if (error) {
                    callback(false, error);
                    return;
                }
                next();
            }
        );
    };

    next();
};

const devices = [
    // Xiaomi
    {
        zigbeeModel: ['lumi.light.aqcn02'],
        model: 'ZNLDP12LM',
        vendor: 'Xiaomi',
        description: 'Aqara smart LED bulb',
        extend: generic.light_onoff_brightness_colortemp,
        fromZigbee: [
            fz.brightness, fz.color_colortemp, fz.state, fz.xiaomi_bulb_interval,
            fz.ignore_light_brightness_report, fz.ignore_light_color_colortemp_report, fz.ignore_onoff_change,
            fz.ignore_basic_change,
        ],
    },
    {
        zigbeeModel: ['lumi.sensor_switch'],
        model: 'WXKG01LM',
        vendor: 'Xiaomi',
        description: 'MiJia wireless switch',
        supports: 'single, double, triple, quadruple, many, long, long_release click',
        fromZigbee: [fz.xiaomi_battery_3v, fz.WXKG01LM_click, fz.ignore_onoff_change, fz.ignore_basic_change],
        toZigbee: [],
    },
    {
        zigbeeModel: ['lumi.sensor_switch.aq2', 'lumi.remote.b1acn01\u0000\u0000\u0000\u0000\u0000\u0000'],
        model: 'WXKG11LM',
        vendor: 'Xiaomi',
        description: 'Aqara wireless switch',
        supports: 'single, double click (and triple, quadruple, hold, release depending on model)',
        fromZigbee: [
            fz.xiaomi_battery_3v, fz.WXKG11LM_click, fz.ignore_onoff_change, fz.ignore_basic_change,
            fz.xiaomi_action_click_multistate, fz.ignore_multistate_change,
        ],
        toZigbee: [],
    },
    {
        zigbeeModel: ['lumi.sensor_switch.aq3', 'lumi.sensor_swit'],
        model: 'WXKG12LM',
        vendor: 'Xiaomi',
        description: 'Aqara wireless switch (with gyroscope)',
        supports: 'single, double, shake, hold, release',
        fromZigbee: [
            fz.xiaomi_battery_3v, fz.WXKG12LM_action_click_multistate, fz.ignore_onoff_change,
            fz.ignore_basic_change, fz.ignore_multistate_change,
        ],
        toZigbee: [],
    },
    {
        zigbeeModel: ['lumi.sensor_86sw1\u0000lu', 'lumi.remote.b186acn01\u0000\u0000\u0000'],
        model: 'WXKG03LM',
        vendor: 'Xiaomi',
        description: 'Aqara single key wireless wall switch',
        supports: 'single, double, hold, release and long click',
        fromZigbee: [
            fz.xiaomi_battery_3v, fz.WXKG03LM_click, fz.ignore_basic_change,
            fz.xiaomi_action_click_multistate, fz.ignore_multistate_change,
        ],
        toZigbee: [],
    },
    {
        zigbeeModel: ['lumi.sensor_86sw2\u0000Un', 'lumi.sensor_86sw2.es1', 'lumi.remote.b286acn01\u0000\u0000\u0000'],
        model: 'WXKG02LM',
        vendor: 'Xiaomi',
        description: 'Aqara double key wireless wall switch',
        supports: 'left, right, both click (and double, long click for left, right and both depending on model)',
        fromZigbee: [
            fz.xiaomi_battery_3v, fz.WXKG02LM_click, fz.ignore_basic_change,
            fz.WXKG02LM_click_multistate, fz.ignore_multistate_change,
        ],
        toZigbee: [],
        ep: (device) => {
            return {'left': 1, 'right': 2, 'both': 3};
        },
    },
    {
        zigbeeModel: ['lumi.ctrl_neutral1'],
        model: 'QBKG04LM',
        vendor: 'Xiaomi',
        description: 'Aqara single key wired wall switch',
        supports: 'on/off',
        fromZigbee: [
            fz.QBKG04LM_QBKG11LM_state, fz.ignore_onoff_change, fz.ignore_basic_change, fz.ignore_basic_report,
        ],
        toZigbee: [tz.on_off],
        ep: (device) => {
            return {'': 2};
        },
    },
    {
        zigbeeModel: ['lumi.ctrl_ln1.aq1', 'lumi.ctrl_ln1'],
        model: 'QBKG11LM',
        vendor: 'Xiaomi',
        description: 'Aqara single key wired wall switch',
        supports: 'on/off, power measurement',
        fromZigbee: [
            fz.QBKG04LM_QBKG11LM_state, fz.QBKG11LM_power, fz.ignore_onoff_change, fz.ignore_basic_change,
            fz.ignore_multistate_report, fz.ignore_multistate_change, fz.ignore_analog_change, fz.xiaomi_power,
        ],
        toZigbee: [tz.on_off],
    },
    {
        zigbeeModel: ['lumi.ctrl_neutral2'],
        model: 'QBKG03LM',
        vendor: 'Xiaomi',
        description: 'Aqara double key wired wall switch',
        supports: 'release/hold, on/off',
        fromZigbee: [
            fz.QBKG03LM_QBKG12LM_state, fz.QBKG03LM_buttons, fz.ignore_basic_change, fz.ignore_basic_report,
        ],
        toZigbee: [tz.on_off],
        ep: (device) => {
            return {'left': 2, 'right': 3};
        },
    },
    {
        zigbeeModel: ['lumi.ctrl_ln2.aq1'],
        model: 'QBKG12LM',
        vendor: 'Xiaomi',
        description: 'Aqara double key wired wall switch',
        supports: 'on/off, power measurement',
        fromZigbee: [
            fz.QBKG03LM_QBKG12LM_state, fz.QBKG12LM_power, fz.ignore_analog_change, fz.ignore_basic_change,
            fz.ignore_multistate_report, fz.ignore_multistate_change, fz.ignore_onoff_change, fz.xiaomi_power,
        ],
        toZigbee: [tz.on_off],
        ep: (device) => {
            return {'left': 1, 'right': 2};
        },
    },
    {
        zigbeeModel: ['lumi.sens'],
        model: 'WSDCGQ01LM',
        vendor: 'Xiaomi',
        description: 'MiJia temperature & humidity sensor ',
        supports: 'temperature and humidity',
        fromZigbee: [
            fz.xiaomi_battery_3v, fz.WSDCGQ01LM_WSDCGQ11LM_interval, fz.xiaomi_temperature, fz.xiaomi_humidity,
            fz.ignore_basic_change,
        ],
        toZigbee: [],
    },
    {
        zigbeeModel: ['lumi.weather'],
        model: 'WSDCGQ11LM',
        vendor: 'Xiaomi',
        description: 'Aqara temperature, humidity and pressure sensor',
        supports: 'temperature, humidity and pressure',
        fromZigbee: [
            fz.xiaomi_battery_3v, fz.xiaomi_temperature, fz.xiaomi_humidity, fz.generic_pressure,
            fz.ignore_basic_change, fz.ignore_temperature_change, fz.ignore_humidity_change,
            fz.ignore_pressure_change, fz.WSDCGQ01LM_WSDCGQ11LM_interval,
        ],
        toZigbee: [],
    },
    {
        zigbeeModel: ['lumi.sensor_motion'],
        model: 'RTCGQ01LM',
        vendor: 'Xiaomi',
        description: 'MiJia human body movement sensor',
        supports: 'occupancy',
        fromZigbee: [fz.xiaomi_battery_3v, fz.generic_occupancy_no_off_msg, fz.ignore_basic_change],
        toZigbee: [],
    },
    {
        zigbeeModel: ['lumi.sensor_motion.aq2'],
        model: 'RTCGQ11LM',
        vendor: 'Xiaomi',
        description: 'Aqara human body movement and illuminance sensor',
        supports: 'occupancy and illuminance',
        fromZigbee: [
            fz.xiaomi_battery_3v, fz.generic_occupancy_no_off_msg, fz.generic_illuminance, fz.ignore_basic_change,
            fz.ignore_illuminance_change, fz.ignore_occupancy_change, fz.RTCGQ11LM_interval,
        ],
        toZigbee: [],
    },
    {
        zigbeeModel: ['lumi.sensor_magnet'],
        model: 'MCCGQ01LM',
        vendor: 'Xiaomi',
        description: 'MiJia door & window contact sensor',
        supports: 'contact',
        fromZigbee: [
            fz.xiaomi_battery_3v, fz.xiaomi_contact, fz.ignore_onoff_change,
            fz.ignore_basic_change,
        ],
        toZigbee: [],
    },
    {
        zigbeeModel: ['lumi.sensor_magnet.aq2'],
        model: 'MCCGQ11LM',
        vendor: 'Xiaomi',
        description: 'Aqara door & window contact sensor',
        supports: 'contact',
        fromZigbee: [
            fz.xiaomi_battery_3v, fz.xiaomi_contact, fz.xiaomi_contact_interval, fz.ignore_onoff_change,
            fz.ignore_basic_change,
        ],
        toZigbee: [],
    },
    {
        zigbeeModel: ['lumi.sensor_wleak.aq1'],
        model: 'SJCGQ11LM',
        vendor: 'Xiaomi',
        description: 'Aqara water leak sensor',
        supports: 'water leak true/false',
        fromZigbee: [fz.xiaomi_battery_3v, fz.SJCGQ11LM_water_leak_iaszone, fz.ignore_basic_change],
        toZigbee: [],
    },
    {
        zigbeeModel: ['lumi.sensor_cube', 'lumi.sensor_cube.aqgl01'],
        model: 'MFKZQ01LM',
        vendor: 'Xiaomi',
        description: 'Mi/Aqara smart home cube',
        supports: 'shake, wakeup, fall, tap, slide, flip180, flip90, rotate_left and rotate_right',
        fromZigbee: [
            fz.xiaomi_battery_3v, fz.MFKZQ01LM_action_multistate, fz.MFKZQ01LM_action_analog,
            fz.ignore_analog_change, fz.ignore_multistate_change, fz.ignore_basic_change,
        ],
        toZigbee: [],
    },
    {
        zigbeeModel: ['lumi.plug'],
        model: 'ZNCZ02LM',
        description: 'Mi power plug ZigBee',
        supports: 'on/off, power measurement',
        vendor: 'Xiaomi',
        fromZigbee: [
            fz.state, fz.xiaomi_power, fz.xiaomi_plug_state, fz.ignore_onoff_change,
            fz.ignore_basic_change, fz.ignore_analog_change,
        ],
        toZigbee: [tz.on_off],
    },
    {
        zigbeeModel: ['lumi.ctrl_86plug', 'lumi.ctrl_86plug.aq1'],
        model: 'QBCZ11LM',
        description: 'Aqara socket Zigbee',
        supports: 'on/off, power measurement',
        vendor: 'Xiaomi',
        fromZigbee: [
            fz.state, fz.xiaomi_power, fz.xiaomi_plug_state, fz.ignore_onoff_change,
            fz.ignore_basic_change, fz.ignore_analog_change,
        ],
        toZigbee: [tz.on_off],
    },
    {
        zigbeeModel: ['lumi.sensor_smoke'],
        model: 'JTYJ-GD-01LM/BW',
        description: 'MiJia Honeywell smoke detector',
        supports: 'smoke',
        vendor: 'Xiaomi',
        fromZigbee: [fz.xiaomi_battery_3v, fz.JTYJGD01LMBW_smoke, fz.ignore_basic_change],
        toZigbee: [],
    },
    {
        zigbeeModel: ['lumi.sensor_natgas'],
        model: 'JTQJ-BF-01LM/BW',
        vendor: 'Xiaomi',
        description: 'MiJia gas leak detector ',
        supports: 'gas',
        fromZigbee: [
            fz.JTQJBF01LMBW_gas,
            fz.JTQJBF01LMBW_sensitivity,
            fz.JTQJBF01LMBW_gas_density,
            fz.ignore_basic_change,
        ],
        toZigbee: [tz.JTQJBF01LMBW_sensitivity, tz.JTQJBF01LMBW_selfest],
    },
    {
        zigbeeModel: ['lumi.lock.v1'],
        model: 'A6121',
        vendor: 'Xiaomi',
        description: 'Vima Smart Lock',
        supports: 'inserted, forgotten, key error',
        fromZigbee: [fz.xiaomi_lock_report, fz.ignore_basic_change],
        toZigbee: [],
    },
    {
        zigbeeModel: ['lumi.vibration.aq1'],
        model: 'DJT11LM',
        vendor: 'Xiaomi',
        description: 'Aqara vibration sensor',
        supports: 'drop, tilt and touch',
        fromZigbee: [
            fz.xiaomi_battery_3v, fz.DJT11LM_vibration, fz.ignore_basic_change, fz.ignore_doorlock_change,
        ],
        toZigbee: [tz.DJT11LM_vibration_sensitivity],
    },
    {
        zigbeeModel: ['lumi.curtain'],
        model: 'ZNCLDJ11LM',
        description: 'Aqara curtain motor',
        supports: 'open, close, stop, position',
        vendor: 'Xiaomi',
        fromZigbee: [
            fz.ZNCLDJ11LM_curtain_genAnalogOutput_change, fz.ZNCLDJ11LM_curtain_genAnalogOutput_report,
            fz.ignore_closuresWindowCovering_change, fz.ignore_closuresWindowCovering_report,
            fz.ignore_basic_change, fz.ignore_basic_report,
        ],
        toZigbee: [tz.ZNCLDJ11LM_control, tz.ZNCLDJ11LM_control_position],
    },

    // IKEA
    {
        zigbeeModel: [
            'TRADFRI bulb E27 WS opal 980lm', 'TRADFRI bulb E26 WS opal 980lm',
            'TRADFRI bulb E27 WS\uFFFDopal 980lm',
        ],
        model: 'LED1545G12',
        vendor: 'IKEA',
        description: 'TRADFRI LED bulb E26/E27 980 lumen, dimmable, white spectrum, opal white',
        extend: generic.light_onoff_brightness_colortemp,
    },
    {
        zigbeeModel: ['TRADFRI bulb E27 WS clear 950lm', 'TRADFRI bulb E26 WS clear 950lm'],
        model: 'LED1546G12',
        vendor: 'IKEA',
        description: 'TRADFRI LED bulb E26/E27 950 lumen, dimmable, white spectrum, clear',
        extend: generic.light_onoff_brightness_colortemp,
    },
    {
        zigbeeModel: ['TRADFRI bulb E27 opal 1000lm', 'TRADFRI bulb E27 W opal 1000lm'],
        model: 'LED1623G12',
        vendor: 'IKEA',
        description: 'TRADFRI LED bulb E27 1000 lumen, dimmable, opal white',
        extend: generic.light_onoff_brightness,
    },
    {
        zigbeeModel: ['TRADFRI bulb GU10 WS 400lm'],
        model: 'LED1537R6',
        vendor: 'IKEA',
        description: 'TRADFRI LED bulb GU10 400 lumen, dimmable, white spectrum',
        extend: generic.light_onoff_brightness_colortemp,
    },
    {
        zigbeeModel: ['TRADFRI bulb GU10 W 400lm'],
        model: 'LED1650R5',
        vendor: 'IKEA',
        description: 'TRADFRI LED bulb GU10 400 lumen, dimmable',
        extend: generic.light_onoff_brightness,
    },
    {
        zigbeeModel: ['TRADFRI bulb E14 WS opal 400lm', 'TRADFRI bulb E12 WS opal 400lm'],
        model: 'LED1536G5',
        vendor: 'IKEA',
        description: 'TRADFRI LED bulb E12/E14 400 lumen, dimmable, white spectrum, opal white',
        extend: generic.light_onoff_brightness_colortemp,
    },
    {
        zigbeeModel: ['TRADFRI bulb E26 opal 1000lm', 'TRADFRI bulb E26 W opal 1000lm'],
        model: 'LED1622G12',
        vendor: 'IKEA',
        description: 'TRADFRI LED bulb E26 1000 lumen, dimmable, opal white',
        extend: generic.light_onoff_brightness,
    },
    {
        zigbeeModel: ['TRADFRI bulb E27 CWS opal 600lm', 'TRADFRI bulb E26 CWS opal 600lm'],
        model: 'LED1624G9',
        vendor: 'IKEA',
        description: 'TRADFRI LED bulb E27/E26 600 lumen, dimmable, color, opal white',
        extend: generic.light_onoff_brightness_colorxy,
    },
    {
        zigbeeModel: [
            'TRADFRI bulb E14 W op/ch 400lm', 'TRADFRI bulb E12 W op/ch 400lm',
            'TRADFRI bulb E17 W op/ch 400lm',
        ],
        model: 'LED1649C5',
        vendor: 'IKEA',
        description: 'TRADFRI LED bulb E12/E14/E17 400 lumen, dimmable warm white, chandelier opal',
        extend: generic.light_onoff_brightness,
    },
    {
        zigbeeModel: ['TRADFRI bulb E27 WS opal 1000lm'],
        model: 'LED1732G11',
        vendor: 'IKEA',
        description: 'TRADFRI LED bulb E27 1000 lumen, dimmable, white spectrum, opal white',
        extend: generic.light_onoff_brightness_colortemp,
    },
    {
        zigbeeModel: ['TRADFRI wireless dimmer'],
        model: 'ICTC-G-1',
        vendor: 'IKEA',
        description: 'TRADFRI wireless dimmer',
        supports: 'brightness [0-255], quick rotate for instant 0/255',
        fromZigbee: [
            fz.cmd_move, fz.cmd_move_with_onoff, fz.cmd_stop, fz.cmd_stop_with_onoff,
            fz.cmd_move_to_level_with_onoff, fz.generic_battery, fz.ignore_power_change,
        ],
        toZigbee: [],
        configure: (ieeeAddr, shepherd, coordinator, callback) => {
            const device = shepherd.find(ieeeAddr, 1);
            const cfg = {
                direction: 0, attrId: 33, dataType: 32, minRepIntval: 0, maxRepIntval: repInterval.MAX, repChange: 0,
            };

            const actions = [
                (cb) => device.bind('genLevelCtrl', coordinator, cb),
                (cb) => device.bind('genPowerCfg', coordinator, cb),
                (cb) => device.foundation('genPowerCfg', 'configReport', [cfg], foundationCfg, cb),
            ];
            execute(device, actions, callback);
        },
    },
    {
        zigbeeModel: ['TRADFRI transformer 10W', 'TRADFRI Driver 10W'],
        model: 'ICPSHC24-10EU-IL-1',
        vendor: 'IKEA',
        description: 'TRADFRI driver for wireless control (10 watt)',
        extend: generic.light_onoff_brightness,
    },
    {
        zigbeeModel: ['TRADFRI transformer 30W'],
        model: 'ICPSHC24-30EU-IL-1',
        vendor: 'IKEA',
        description: 'TRADFRI driver for wireless control (30 watt)',
        extend: generic.light_onoff_brightness,
    },
    {
        zigbeeModel: ['FLOALT panel WS 30x30'],
        model: 'L1527',
        vendor: 'IKEA',
        description: 'FLOALT LED light panel, dimmable, white spectrum (30x30 cm)',
        extend: generic.light_onoff_brightness_colortemp,
    },
    {
        zigbeeModel: ['FLOALT panel WS 60x60'],
        model: 'L1529',
        vendor: 'IKEA',
        description: 'FLOALT LED light panel, dimmable, white spectrum (60x60 cm)',
        extend: generic.light_onoff_brightness_colortemp,
    },
    {
        zigbeeModel: ['FLOALT panel WS 30x90'],
        model: 'L1528',
        vendor: 'IKEA',
        description: 'FLOALT LED light panel, dimmable, white spectrum (30x90 cm)',
        extend: generic.light_onoff_brightness_colortemp,
    },
    {
        zigbeeModel: ['SURTE door WS 38x64'],
        model: 'L1531',
        vendor: 'IKEA',
        description: 'SURTE door light panel, dimmable, white spectrum (38x64 cm)',
        extend: generic.light_onoff_brightness_colortemp,
    },
    {
        zigbeeModel: ['TRADFRI control outlet'],
        model: 'E1603',
        description: 'TRADFRI control outlet',
        supports: 'on/off',
        vendor: 'IKEA',
        fromZigbee: [fz.ignore_onoff_change, fz.state],
        toZigbee: [tz.on_off],
        configure: (ieeeAddr, shepherd, coordinator, callback) => {
            const device = shepherd.find(ieeeAddr, 1);
            const cfg = {direction: 0, attrId: 0, dataType: 16, minRepIntval: 0, maxRepIntval: 1000, repChange: 0};
            const actions = [
                (cb) => device.bind('genOnOff', coordinator, cb),
                (cb) => device.foundation('genOnOff', 'configReport', [cfg], foundationCfg, cb),
            ];

            execute(device, actions, callback);
        },
    },
    {
        zigbeeModel: ['TRADFRI remote control'],
        model: 'E1524',
        description: 'TRADFRI remote control',
        supports:
            'toggle, arrow left/right click/hold/release, brightness up/down click/hold/release ' +
            '(**[requires additional setup!]' +
            '(http://www.zigbee2mqtt.io/information/coordinator_group.md)**)',
        vendor: 'IKEA',
        fromZigbee: [
            fz.cmdToggle, fz.E1524_arrow_click, fz.E1524_arrow_hold, fz.E1524_arrow_release,
            fz.E1524_brightness_up_click, fz.E1524_brightness_down_click, fz.E1524_brightness_up_hold,
            fz.E1524_brightness_up_release, fz.E1524_brightness_down_hold, fz.E1524_brightness_down_release,
        ],
        toZigbee: [],
    },
    {
        zigbeeModel: ['TRADFRI on/off switch'],
        model: 'E1743',
        vendor: 'IKEA',
        description: 'TRADFRI ON/OFF switch',
        supports: 'on, off',
        fromZigbee: [
            fz.genOnOff_cmdOn, fz.genOnOff_cmdOff, fz.E1743_brightness_up, fz.E1743_brightness_down,
            fz.E1743_brightness_stop, fz.generic_battery, fz.ignore_power_change,
        ],
        toZigbee: [],
        configure: (ieeeAddr, shepherd, coordinator, callback) => {
            const device = shepherd.find(ieeeAddr, 1);
            const cfg = {
                direction: 0, attrId: 33, dataType: 32, minRepIntval: 0, maxRepIntval: repInterval.MAX, repChange: 0,
            };

            const actions = [
                (cb) => device.bind('genOnOff', coordinatorGroup, cb),
                (cb) => device.bind('genPowerCfg', coordinator, cb),
                (cb) => device.foundation('genPowerCfg', 'configReport', [cfg], foundationCfg, cb),
            ];

            execute(device, actions, callback);
        },
    },
    {
        zigbeeModel: ['TRADFRI signal repeater'],
        model: 'E1746',
        description: 'TRADFRI signal repeater',
        supports: '',
        vendor: 'IKEA',
        fromZigbee: [],
        toZigbee: [],
    },

    // Philips
    {
        zigbeeModel: ['LLC012', 'LLC011'],
        model: '7299760PH',
        vendor: 'Philips',
        description: 'Hue Bloom',
        extend: hue.light_onoff_brightness_colorxy,
    },
    {
        zigbeeModel: ['LLC020'],
        model: '7146060PH',
        vendor: 'Philips',
        description: 'Hue Go',
        extend: hue.light_onoff_brightness_colortemp_colorxy,
    },
    {
        zigbeeModel: ['LWB004'],
        model: '433714',
        vendor: 'Philips',
        description: 'Hue Lux A19 bulb E27',
        extend: hue.light_onoff_brightness,
    },
    {
        zigbeeModel: ['LWB006', 'LWB014'],
        model: '9290011370',
        vendor: 'Philips',
        description: 'Hue white A60 bulb E27',
        extend: hue.light_onoff_brightness,
    },
    {
        zigbeeModel: ['LWB010'],
        model: '8718696449691',
        vendor: 'Philips',
        description: 'Hue White Single bulb B22',
        extend: hue.light_onoff_brightness,
    },
    {
        zigbeeModel: ['LST001'],
        model: '7299355PH',
        vendor: 'Philips',
        description: 'Hue white and color ambiance LightStrip',
        extend: hue.light_onoff_brightness_colorxy,
    },
    {
        zigbeeModel: ['LST002'],
        model: '915005106701',
        vendor: 'Philips',
        description: 'Hue white and color ambiance LightStrip plus',
        extend: hue.light_onoff_brightness_colortemp_colorxy,
    },
    {
        zigbeeModel: ['LCT001', 'LCT007', 'LCT010', 'LCT012', 'LCT014', 'LCT015', 'LCT016'],
        model: '9290012573A',
        vendor: 'Philips',
        description: 'Hue white and color ambiance E26/E27/E14',
        extend: hue.light_onoff_brightness_colortemp_colorxy,
    },
    {
        zigbeeModel: ['LCT002'],
        model: '9290002579A',
        vendor: 'Philips',
        description: 'Hue white and color ambiance BR30',
        extend: hue.light_onoff_brightness_colortemp_colorxy,
    },
    {
        zigbeeModel: ['LCT003'],
        model: '8718696485880',
        vendor: 'Philips',
        description: 'Hue white and color ambiance GU10',
        extend: hue.light_onoff_brightness_colortemp_colorxy,
    },
    {
        zigbeeModel: ['LCT024'],
        model: '915005733701',
        vendor: 'Philips',
        description: 'Hue White and color ambiance Play Lightbar',
        extend: hue.light_onoff_brightness_colortemp_colorxy,
    },
    {
        zigbeeModel: ['LTW011'],
        model: '464800',
        vendor: 'Philips',
        description: 'Hue white ambiance BR30 flood light',
        extend: hue.light_onoff_brightness_colortemp,
    },
    {
        zigbeeModel: ['LTW012'],
        model: '8718696695203',
        vendor: 'Philips',
        description: 'Hue white ambiance E14',
        extend: hue.light_onoff_brightness_colortemp,
    },
    {
        zigbeeModel: ['LTW013'],
        model: '8718696598283',
        vendor: 'Philips',
        description: 'Hue white ambiance GU10',
        extend: hue.light_onoff_brightness_colortemp,
    },
    {
        zigbeeModel: ['LTW010', 'LTW001', 'LTW004'],
        model: '8718696548738',
        vendor: 'Philips',
        description: 'Hue white ambiance E26/E27',
        extend: hue.light_onoff_brightness_colortemp,
    },
    {
        zigbeeModel: ['LTC001'],
        model: '3261030P7',
        vendor: 'Philips',
        description: 'Hue Being',
        extend: hue.light_onoff_brightness_colortemp,
    },
    {
        zigbeeModel: ['LTC003'],
        model: '3261331P7',
        vendor: 'Philips',
        description: 'Hue white ambiance Still',
        extend: hue.light_onoff_brightness_colortemp,
    },
    {
        zigbeeModel: ['LTC015'],
        model: '3216331P5',
        vendor: 'Philips',
        description: 'Hue white ambiance Aurelle rectangle panel light',
        extend: hue.light_onoff_brightness_colortemp,
    },
    {
        zigbeeModel: ['LTC016'],
        model: '3216431P5',
        vendor: 'Philips',
        description: 'Hue white ambiance Aurelle round panel light',
        extend: hue.light_onoff_brightness_colortemp,
    },
    {
        zigbeeModel: ['LTP003'],
        model: '4033930P7',
        vendor: 'Philips',
        description: 'Hue white ambiance suspension Fair',
        extend: hue.light_onoff_brightness_colortemp,
    },
    {
        zigbeeModel: ['LLC010'],
        model: '7199960PH',
        vendor: 'Philips',
        description: 'Hue Iris',
        extend: hue.light_onoff_brightness_colorxy,
    },
    {
        zigbeeModel: ['RWL020', 'RWL021'],
        model: '324131092621',
        vendor: 'Philips',
        description: 'Hue dimmer switch',
        supports: 'on/off',
        fromZigbee: [
            fz._324131092621_on, fz._324131092621_off, fz._324131092621_step, fz._324131092621_stop,
            fz.ignore_power_change, fz.hue_battery,
        ],
        toZigbee: [],
        configure: (ieeeAddr, shepherd, coordinator, callback) => {
            const ep1 = shepherd.find(ieeeAddr, 1);
            const actions = [
                (cb) => ep1.bind('genOnOff', coordinator, cb),
                (cb) => ep1.bind('genLevelCtrl', coordinator, cb),
            ];

            execute(ep1, actions, (result) => {
                if (result) {
                    const ep2 = shepherd.find(ieeeAddr, 2);
                    const actions = [
                        (cb) => ep2.bind('genPowerCfg', coordinator, cb),
                        (cb) => ep2.report('genPowerCfg', 'batteryPercentageRemaining', 0, 1000, 0, cb),
                    ];

                    execute(ep2, actions, callback);
                } else {
                    callback(result);
                }
            });
        },
    },
    {
        zigbeeModel: ['SML001'],
        model: '9290012607',
        vendor: 'Philips',
        description: 'Hue motion sensor',
        supports: 'occupancy, temperature, illuminance',
        fromZigbee: [
            fz.hue_battery, fz.generic_occupancy, fz.generic_temperature,
            fz.ignore_occupancy_change, fz.generic_illuminance, fz.ignore_illuminance_change,
            fz.ignore_temperature_change,
        ],
        toZigbee: [tz.generic_occupancy_timeout],
        ep: (device) => {
            return {
                '': 2, // default
                'ep1': 1,
                'ep2': 2, // e.g. for write to msOccupancySensing
            };
        },
        configure: (ieeeAddr, shepherd, coordinator, callback) => {
            const device = shepherd.find(ieeeAddr, 2);

            const actions = [
                (cb) => device.bind('genPowerCfg', coordinator, cb),
                (cb) => device.bind('msIlluminanceMeasurement', coordinator, cb),
                (cb) => device.bind('msTemperatureMeasurement', coordinator, cb),
                (cb) => device.bind('msOccupancySensing', coordinator, cb),
                (cb) => device.report('genPowerCfg', 'batteryPercentageRemaining', 0, 1000, 0, cb),
                (cb) => device.report('msOccupancySensing', 'occupancy', 0, 600, null, cb),
                (cb) => device.report('msTemperatureMeasurement', 'measuredValue', 30, 600, 1, cb),
                (cb) => device.report('msIlluminanceMeasurement', 'measuredValue', 0, 600, null, cb),
            ];

            execute(device, actions, callback);
        },
    },

    // Belkin
    {
        zigbeeModel: ['MZ100'],
        model: 'F7C033',
        vendor: 'Belkin',
        description: 'WeMo smart LED bulb',
        extend: generic.light_onoff_brightness,
    },

    // EDP
    {
        zigbeeModel: ['ZB-SmartPlug-1.0.0'],
        model: 'PLUG EDP RE:DY',
        vendor: 'EDP',
        description: 're:dy plug',
        supports: 'on/off, power measurement',
        fromZigbee: [fz.ignore_onoff_change, fz.generic_power, fz.ignore_metering_change],
        toZigbee: [tz.on_off],
        configure: (ieeeAddr, shepherd, coordinator, callback) => {
            const device = shepherd.find(ieeeAddr, 85);
            execute(device, [(cb) => device.report('seMetering', 'instantaneousDemand', 10, 60, 1, cb)], callback);
        },
    },

    // Custom devices (DiY)
    {
        zigbeeModel: ['lumi.router'],
        model: 'CC2530.ROUTER',
        vendor: 'Custom devices (DiY)',
        description: '[CC2530 router](http://ptvo.info/cc2530-based-zigbee-coordinator-and-router-112/)',
        supports: 'state, description, type, rssi',
        fromZigbee: [fz.CC2530ROUTER_state, fz.CC2530ROUTER_meta, fz.ignore_onoff_change],
        toZigbee: [],
    },
    {
        zigbeeModel: ['DNCKAT_S001'],
        model: 'DNCKATSW001',
        vendor: 'Custom devices (DiY)',
        description: '[DNCKAT single key wired wall light switch](https://github.com/dzungpv/dnckatsw00x/)',
        supports: 'on/off',
        fromZigbee: [fz.state, fz.ignore_onoff_change],
        toZigbee: [tz.on_off],
    },
    {
        zigbeeModel: ['DNCKAT_S002'],
        model: 'DNCKATSW002',
        vendor: 'Custom devices (DiY)',
        description: '[DNCKAT double key wired wall light switch](https://github.com/dzungpv/dnckatsw00x/)',
        supports: 'hold/release, on/off',
        fromZigbee: [fz.DNCKAT_S00X_state, fz.DNCKAT_S00X_buttons],
        toZigbee: [tz.on_off],
        ep: (device) => {
            return {'left': 1, 'right': 2};
        },
    },
    {
        zigbeeModel: ['DNCKAT_S003'],
        model: 'DNCKATSW003',
        vendor: 'Custom devices (DiY)',
        description: '[DNCKAT triple key wired wall light switch](https://github.com/dzungpv/dnckatsw00x/)',
        supports: 'hold/release, on/off',
        fromZigbee: [fz.DNCKAT_S00X_state, fz.DNCKAT_S00X_buttons],
        toZigbee: [tz.on_off],
        ep: (device) => {
            return {'left': 1, 'center': 2, 'right': 3};
        },
    },
    {
        zigbeeModel: ['DNCKAT_S004'],
        model: 'DNCKATSW004',
        vendor: 'Custom devices (DiY)',
        description: '[DNCKAT quadruple key wired wall light switch](https://github.com/dzungpv/dnckatsw00x/)',
        supports: 'hold/release, on/off',
        fromZigbee: [fz.DNCKAT_S00X_state, fz.DNCKAT_S00X_buttons],
        toZigbee: [tz.on_off],
        ep: (device) => {
            return {'bottom_left': 1, 'bottom_right': 2, 'top_left': 3, 'top_right': 4};
        },
    },

    // eCozy
    {
        zigbeeModel: ['Thermostat'],
        model: '1TST-EU',
        vendor: 'eCozy',
        description: 'Smart heating thermostat',
        supports: 'temperature, occupancy, un-/occupied heating, schedule',
        fromZigbee: [
            fz.ignore_basic_change, fz.generic_battery_voltage,
            fz.thermostat_att_report, fz.thermostat_dev_change,
        ],
        toZigbee: [
            tz.factory_reset, tz.thermostat_local_temperature, tz.thermostat_local_temperature_calibration,
            tz.thermostat_occupancy, tz.thermostat_occupied_heating_setpoint,
            tz.thermostat_unoccupied_heating_setpoint, tz.thermostat_setpoint_raise_lower,
            tz.thermostat_remote_sensing, tz.thermostat_control_sequence_of_operation, tz.thermostat_system_mode,
            tz.thermostat_weekly_schedule, tz.thermostat_clear_weekly_schedule, tz.thermostat_weekly_schedule_rsp,
            tz.thermostat_relay_status_log, tz.thermostat_relay_status_log_rsp,
        ],
        configure: (ieeeAddr, shepherd, coordinator, callback) => {
            const device = shepherd.find(ieeeAddr, 3);
            const actions = [
                // from https://github.com/ckpt-martin/Hubitat/blob/master/eCozy/eCozy-ZigBee-Thermostat-Driver.groovy
                (cb) => device.bind('genBasic', coordinator, cb),
                (cb) => device.bind('genPowerCfg', coordinator, cb),
                (cb) => device.bind('genIdentify', coordinator, cb),
                (cb) => device.bind('genTime', coordinator, cb),
                (cb) => device.bind('genPollCtrl', coordinator, cb),
                (cb) => device.bind('hvacThermostat', coordinator, cb),
                (cb) => device.bind('hvacUserInterfaceCfg', coordinator, cb),
                (cb) => device.report('hvacThermostat', 'localTemp', 5, 30, 0, cb),
            ];

            execute(device, actions, callback);
        },
    },

    // OSRAM
    {
        zigbeeModel: ['Outdoor Lantern W RGBW OSRAM'],
        model: '4058075816718',
        vendor: 'OSRAM',
        description: 'SMART+ outdoor wall lantern RGBW',
        extend: generic.light_onoff_brightness_colortemp_colorxy,
    },
    {
        zigbeeModel: ['Classic A60 RGBW'],
        model: 'AA69697',
        vendor: 'OSRAM',
        description: 'Classic A60 RGBW',
        extend: generic.light_onoff_brightness_colortemp_colorxy,
    },
    {
        zigbeeModel: ['CLA60 RGBW OSRAM'],
        model: 'AC03645',
        vendor: 'OSRAM',
        description: 'LIGHTIFY LED CLA60 E27 RGBW',
        extend: generic.light_onoff_brightness_colortemp_colorxy,
    },
    {
        zigbeeModel: ['CLA60 TW OSRAM'],
        model: 'AC03642',
        vendor: 'OSRAM',
        description: 'SMART+ CLASSIC A 60 TW',
        extend: generic.light_onoff_brightness_colortemp,
    },
    {
        // AA70155 is model number of both bulbs.
        zigbeeModel: ['LIGHTIFY A19 Tunable White', 'Classic A60 TW'],
        model: 'AA70155',
        vendor: 'OSRAM',
        description: 'LIGHTIFY LED A19 tunable white / Classic A60 TW',
        extend: generic.light_onoff_brightness_colortemp,
    },
    {
        zigbeeModel: ['PAR16 50 TW'],
        model: 'AA68199',
        vendor: 'OSRAM',
        description: 'LIGHTIFY LED PAR16 50 GU10 tunable white',
        extend: generic.light_onoff_brightness_colortemp,
    },
    {
        zigbeeModel: ['Classic B40 TW - LIGHTIFY'],
        model: 'AB32840',
        vendor: 'OSRAM',
        description: 'LIGHTIFY LED Classic B40 tunable white',
        extend: generic.light_onoff_brightness_colortemp,
    },
    {
        zigbeeModel: ['Ceiling TW OSRAM'],
        model: '4058075816794',
        vendor: 'OSRAM',
        description: 'Smart+ Ceiling TW',
        extend: generic.light_onoff_brightness_colortemp,
    },
    {
        zigbeeModel: ['Classic A60 W clear - LIGHTIFY'],
        model: 'AC03641',
        vendor: 'OSRAM',
        description: 'LIGHTIFY LED Classic A60 clear',
        extend: generic.light_onoff_brightness,
    },
    {
        zigbeeModel: ['Surface Light W �C LIGHTIFY'],
        model: '4052899926158',
        vendor: 'OSRAM',
        description: 'LIGHTIFY Surface Light TW',
        extend: generic.light_onoff_brightness,
    },
    {
        zigbeeModel: ['Surface Light TW'],
        model: 'AB401130055',
        vendor: 'OSRAM',
        description: 'LIGHTIFY Surface Light LED Tunable White',
        extend: generic.light_onoff_brightness_colortemp,
    },
    {
        zigbeeModel: ['Plug 01'],
        model: 'AB3257001NJ',
        description: 'Smart+ plug',
        supports: 'on/off',
        vendor: 'OSRAM',
        fromZigbee: [fz.ignore_onoff_change, fz.state],
        toZigbee: [tz.on_off],
        configure: (ieeeAddr, shepherd, coordinator, callback) => {
            const device = shepherd.find(ieeeAddr, 3);
            const cfg = {direction: 0, attrId: 0, dataType: 16, minRepIntval: 0, maxRepIntval: 1000, repChange: 0};
            const actions = [
                (cb) => device.bind('genOnOff', coordinator, cb),
                (cb) => device.foundation('genOnOff', 'configReport', [cfg], foundationCfg, cb),
            ];

            execute(device, actions, callback);
        },
    },
    {
        zigbeeModel: ['Flex RGBW', 'LIGHTIFY Indoor Flex RGBW'],
        model: '4052899926110',
        vendor: 'OSRAM',
        description: 'Flex RGBW',
        extend: generic.light_onoff_brightness_colortemp_colorxy,
    },
    {
        zigbeeModel: ['LIGHTIFY Outdoor Flex RGBW'],
        model: '4058075036185',
        vendor: 'OSRAM',
        description: 'Outdoor Flex RGBW',
        extend: generic.light_onoff_brightness_colortemp_colorxy,
    },
    {
        zigbeeModel: ['Gardenpole RGBW-Lightify'],
        model: '4058075036147',
        vendor: 'OSRAM',
        description: 'Smart+ Gardenpole RGBW',
        extend: generic.light_onoff_brightness_colortemp_colorxy,
    },
    {
        zigbeeModel: ['PAR 16 50 RGBW - LIGHTIFY'],
        model: 'AB35996',
        vendor: 'OSRAM',
        description: 'Smart+ Spot GU10 Multicolor',
        extend: generic.light_onoff_brightness_colortemp_colorxy,
    },
    {
        zigbeeModel: ['B40 DIM Z3'],
        model: 'AC08562',
        vendor: 'OSRAM',
        description: 'SMART+ Candle E14 Dimmable White',
        extend: generic.light_onoff_brightness,
    },
    {
        zigbeeModel: ['Motion Sensor-A'],
        model: 'AC01353010G',
        vendor: 'OSRAM',
        description: 'SMART+ Motion Sensor',
        supports: 'occupancy and temperature',
        fromZigbee: [
            fz.generic_temperature, fz.ignore_temperature_change, fz.ias_zone_motion_dev_change,
            fz.ias_zone_motion_status_change,
        ],
        toZigbee: [],
        configure: (ieeeAddr, shepherd, coordinator, callback) => {
            const device = shepherd.find(ieeeAddr, 1);
            const actions = [
                (cb) => device.write('ssIasZone', 'iasCieAddr', coordinator.device.getIeeeAddr(), cb),
                (cb) => device.functional('ssIasZone', 'enrollRsp', {enrollrspcode: 0, zoneid: 23}, cb),
                (cb) => device.bind('msTemperatureMeasurement', coordinator, cb),
                (cb) => device.report('msTemperatureMeasurement', 'measuredValue', 30, 600, 1, cb),
                (cb) => device.bind('genPowerCfg', coordinator, cb),
                (cb) => device.report('genPowerCfg', 'batteryPercentageRemaining', 0, 1000, 0, cb),
            ];
            execute(device, actions, callback);
        },
    },
    {
        zigbeeModel: ['MR16 TW OSRAM'],
        model: 'AC03648',
        vendor: 'OSRAM',
        description: 'SMART+ spot GU5.3 tunable white',
        extend: generic.light_onoff_brightness_colortemp,
    },
    {
        zigbeeModel: ['Lightify Switch Mini', 'Lightify Switch Mini\u0000'],
        model: 'AC0251100NJ',
        vendor: 'OSRAM',
        description: 'Smart+ switch mini',
        supports: 'on/off, brightness',
        fromZigbee: [
            fz.genOnOff_cmdOn, fz.genOnOff_cmdOff, fz.AC0251100NJ_long_middle,
            fz.cmd_stop, fz.cmd_move, fz.cmd_move_with_onoff,
            fz.cmd_move_to_level_with_onoff, fz.generic_batteryvoltage_3000_2500,
        ],
        toZigbee: [],
        configure: (ieeeAddr, shepherd, coordinator, callback) => {
            const device = shepherd.find(ieeeAddr, 1);
            const actions = [
                (cb) => device.bind('genOnOff', coordinator, cb),
                (cb) => device.bind('lightingColorCtrl', coordinator, cb),
                (cb) => device.bind('genLevelCtrl', coordinator, cb),
                (cb) => device.bind('genPowerCfg', coordinator, cb),
                (cb) => device.report('genPowerCfg', 'batteryVoltage', 900, 3600, 0, cb),
            ];
            execute(device, actions, callback);
        },

    },

    // Hive
    {
        zigbeeModel: ['FWBulb01'],
        model: 'HALIGHTDIMWWE27',
        vendor: 'Hive',
        description: 'Active smart bulb white LED (E27)',
        extend: generic.light_onoff_brightness,
    },
    {
        zigbeeModel: ['FWBulb02UK'],
        model: 'HALIGHTDIMWWB22',
        vendor: 'Hive',
        description: 'Active smart bulb white LED (B22)',
        extend: generic.light_onoff_brightness,
    },
    {
        zigbeeModel: ['SLP2b'],
        model: '1613V',
        vendor: 'Hive',
        description: 'Active plug',
        supports: 'on/off, power measurement',
        fromZigbee: [
            fz.state, fz.ignore_onoff_change, fz.generic_power, fz.ignore_metering_change,
            fz.generic_temperature, fz.ignore_temperature_change,
        ],
        toZigbee: [tz.on_off],
        configure: (ieeeAddr, shepherd, coordinator, callback) => {
            const device = shepherd.find(ieeeAddr, 9);
            const cfg = {direction: 0, attrId: 0, dataType: 16, minRepIntval: 0, maxRepIntval: 1000, repChange: 0};
            const actions = [
                (cb) => device.bind('genOnOff', coordinator, cb),
                (cb) => device.foundation('genOnOff', 'configReport', [cfg], foundationCfg, cb),
                (cb) => device.report('seMetering', 'instantaneousDemand', 10, 60, 1, cb),
            ];
            execute(device, actions, callback);
        },
    },

    // Innr
    {
        zigbeeModel: ['RB 185 C'],
        model: 'RB 185 C',
        vendor: 'Innr',
        description: 'E27 Bulb RGBW',
        extend: generic.light_onoff_brightness_colortemp_colorxy,
    },
    {
        zigbeeModel: ['BY 185 C'],
        model: 'BY 185 C',
        vendor: 'Innr',
        description: 'B22 Bulb RGBW',
        extend: generic.light_onoff_brightness_colortemp_colorxy,
    },
    {
        zigbeeModel: ['RB 265'],
        model: 'RB 265',
        vendor: 'Innr',
        description: 'E27 Bulb',
        extend: generic.light_onoff_brightness,
    },
    {
        zigbeeModel: ['RB 285 C'],
        model: 'RB 285 C',
        vendor: 'Innr',
        description: 'E27 Bulb RGBW',
        extend: generic.light_onoff_brightness_colortemp_colorxy,
    },
    {
        zigbeeModel: ['RB 165'],
        model: 'RB 165',
        vendor: 'Innr',
        description: 'E27 Bulb',
        extend: generic.light_onoff_brightness,
    },
    {
        zigbeeModel: ['RB 175 W'],
        model: 'RB 175 W',
        vendor: 'Innr',
        description: 'E27 Bulb warm dimming',
        extend: generic.light_onoff_brightness,
    },
    {
        zigbeeModel: ['RB 178 T'],
        model: 'RB 178 T',
        vendor: 'Innr',
        description: 'Smart bulb tunable white E27',
        extend: generic.light_onoff_brightness_colortemp,
    },
    {
        zigbeeModel: ['RS 125'],
        model: 'RS 125',
        vendor: 'Innr',
        description: 'GU10 Spot',
        extend: generic.light_onoff_brightness,
    },
    {
        zigbeeModel: ['RS 225'],
        model: 'RS 225',
        vendor: 'Innr',
        description: 'GU10 Spot',
        extend: generic.light_onoff_brightness,
    },
    {
        zigbeeModel: ['RS 128 T'],
        model: 'RS 128 T',
        vendor: 'Innr',
        description: 'GU10 Spot 350 lm, dimmable, white spectrum',
        extend: generic.light_onoff_brightness_colortemp,
    },
    {
        zigbeeModel: ['RB 145'],
        model: 'RB 145',
        vendor: 'Innr',
        description: 'E14 Candle',
        extend: generic.light_onoff_brightness,
    },
    {
        zigbeeModel: ['RB 248 T'],
        model: 'RB 248 T',
        vendor: 'Innr',
        description: 'E14 Candle with white spectrum',
        extend: generic.light_onoff_brightness_colortemp,
    },
    {
        zigbeeModel: ['BY 165', 'BY 265'],
        model: 'BY 165',
        vendor: 'Innr',
        description: 'B22 Bulb dimmable',
        extend: generic.light_onoff_brightness,
    },
    {
        zigbeeModel: ['PL 110'],
        model: 'PL 110',
        vendor: 'Innr',
        description: 'Puck Light',
        extend: generic.light_onoff_brightness,
    },
    {
        zigbeeModel: ['ST 110'],
        model: 'ST 110',
        vendor: 'Innr',
        description: 'Strip Light',
        extend: generic.light_onoff_brightness,
    },
    {
        zigbeeModel: ['UC 110'],
        model: 'UC 110',
        vendor: 'Innr',
        description: 'Under Cabinet Light',
        extend: generic.light_onoff_brightness,
    },
    {
        zigbeeModel: ['DL 110 N'],
        model: 'DL 110 N',
        vendor: 'Innr',
        description: 'Spot narrow',
        extend: generic.light_onoff_brightness,
    },
    {
        zigbeeModel: ['DL 110 W'],
        model: 'DL 110 W',
        vendor: 'Innr',
        description: 'Spot wide',
        extend: generic.light_onoff_brightness,
    },
    {
        zigbeeModel: ['SL 110 N'],
        model: 'SL 110 N',
        vendor: 'Innr',
        description: 'Spot Flex narrow',
        extend: generic.light_onoff_brightness,
    },
    {
        zigbeeModel: ['SL 110 M'],
        model: 'SL 110 M',
        vendor: 'Innr',
        description: 'Spot Flex medium',
        extend: generic.light_onoff_brightness,
    },
    {
        zigbeeModel: ['SL 110 W'],
        model: 'SL 110 W',
        vendor: 'Innr',
        description: 'Spot Flex wide',
        extend: generic.light_onoff_brightness,
    },
    {
        zigbeeModel: ['SP 120'],
        model: 'SP 120',
        vendor: 'Innr',
        description: 'Smart plug',
        supports: 'on/off, power measurement',
        fromZigbee: [fz.ignore_electrical_change, fz.SP120_power, fz.state, fz.ignore_onoff_change],
        toZigbee: [tz.on_off],
        configure: (ieeeAddr, shepherd, coordinator, callback) => {
            const device = shepherd.find(ieeeAddr, 1);
            const onOff = {direction: 0, attrId: 0, dataType: 16, minRepIntval: 0, maxRepIntval: 1000, repChange: 0};
            const activePower = {
                direction: 0, attrId: 1291, dataType: 41, minRepIntval: 1, maxRepIntval: 300, repChange: 1,
            };

            const rmsCurrent = {
                direction: 0, attrId: 1288, dataType: 33, minRepIntval: 1, maxRepIntval: 300, repChange: 100,
            };

            const rmsVoltage = {
                direction: 0, attrId: 1285, dataType: 33, minRepIntval: 1, maxRepIntval: 300, repChange: 1,
            };

            const electricalCfg = [rmsCurrent, rmsVoltage, activePower];
            const actions = [
                (cb) => device.foundation('genOnOff', 'configReport', [onOff], foundationCfg, cb),
                (cb) => device.bind('genOnOff', coordinator, cb),
                (cb) => device.foundation('haElectricalMeasurement', 'configReport', electricalCfg, foundationCfg, cb),
                (cb) => device.bind('haElectricalMeasurement', coordinator, cb),
            ];

            execute(device, actions, callback);
        },
    },

    // Sylvania
    {
        zigbeeModel: ['LIGHTIFY RT Tunable White'],
        model: '73742',
        vendor: 'Sylvania',
        description: 'LIGHTIFY LED adjustable white RT 5/6',
        extend: generic.light_onoff_brightness_colortemp,
    },
    {
        zigbeeModel: ['LIGHTIFY BR Tunable White'],
        model: '73740',
        vendor: 'Sylvania',
        description: 'LIGHTIFY LED adjustable white BR30',
        extend: generic.light_onoff_brightness_colortemp,
    },
    {
        zigbeeModel: ['LIGHTIFY BR RGBW'],
        model: '73739',
        vendor: 'Sylvania',
        description: 'LIGHTIFY LED RGBW BR30',
        extend: generic.light_onoff_brightness_colortemp_colorxy,
    },
    {
        zigbeeModel: ['LIGHTIFY A19 RGBW'],
        model: '73693',
        vendor: 'Sylvania',
        description: 'LIGHTIFY LED RGBW A19',
        extend: generic.light_onoff_brightness_colortemp_colorxy,
    },
    {
        zigbeeModel: ['LIGHTIFY A19 ON/OFF/DIM', 'LIGHTIFY A19 ON/OFF/DIM 10 Year'],
        model: '74283',
        vendor: 'Sylvania',
        description: 'LIGHTIFY LED soft white dimmable A19',
        extend: generic.light_onoff_brightness,
    },
    {
        zigbeeModel: ['A19 W 10 year'],
        model: '74696',
        vendor: 'Sylvania',
        description: 'LIGHTIFY LED soft white dimmable A19',
        extend: generic.light_onoff_brightness,
    },
    {
        zigbeeModel: ['PLUG'],
        model: '72922-A',
        vendor: 'Sylvania',
        description: 'SMART+ Smart Plug',
        supports: 'on/off',
        fromZigbee: [fz.ignore_onoff_change, fz.state],
        toZigbee: [tz.on_off],
        configure: (ieeeAddr, shepherd, coordinator, callback) => {
            const device = shepherd.find(ieeeAddr, 1);
            const cfg = {direction: 0, attrId: 0, dataType: 16, minRepIntval: 0, maxRepIntval: 1000, repChange: 0};
            const actions = [
                (cb) => device.bind('genOnOff', coordinator, cb),
                (cb) => device.foundation('genOnOff', 'configReport', [cfg], foundationCfg, cb),
            ];

            execute(device, actions, callback);
        },
    },
    {
        zigbeeModel: ['A19 TW 10 year'],
        model: '71831',
        vendor: 'Sylvania',
        description: 'Smart Home adjustable white A19 LED bulb',
        extend: generic.light_onoff_brightness_colortemp,
    },
    {
        zigbeeModel: ['MR16 TW'],
        model: '74282',
        vendor: 'Sylvania',
        description: 'Smart Home adjustable white MR16 LED bulb',
        extend: generic.light_onoff_brightness_colortemp,
    },
    {
        zigbeeModel: ['LIGHTIFY Gardenspot RGB'],
        model: 'LTFY004',
        vendor: 'Sylvania',
        description: 'LIGHTIFY LED gardenspot mini RGB',
        extend: generic.light_onoff_brightness_colorxy,
    },

    // GE
    {
        zigbeeModel: ['ZLL Light'],
        model: '22670',
        vendor: 'GE',
        description: 'Link smart LED light bulb, BR30 soft white (2700K)',
        extend: generic.light_onoff_brightness,
    },
    {
        zigbeeModel: ['45852'],
        model: '45852GE',
        vendor: 'GE',
        description: 'ZigBee plug-in smart dimmer',
        supports: 'on/off, brightness',
        fromZigbee: [fz.brightness, fz.ignore_onoff_change, fz.state],
        toZigbee: [tz.on_off, tz.light_brightness, tz.ignore_transition],
        configure: (ieeeAddr, shepherd, coordinator, callback) => {
            const cfg = {direction: 0, attrId: 0, dataType: 16, minRepIntval: 0, maxRepIntval: 1000, repChange: 0};
            const device = shepherd.find(ieeeAddr, 1);
            const actions = [
                (cb) => device.bind('genOnOff', coordinator, cb),
                (cb) => device.foundation('genOnOff', 'configReport', [cfg], foundationCfg, cb),
            ];

            execute(device, actions, callback);
        },
    },
    {
        zigbeeModel: ['45856'],
        model: '45856GE',
        vendor: 'GE',
        description: 'In-wall smart switch',
        supports: 'on/off',
        fromZigbee: [fz.ignore_onoff_change, fz.state],
        toZigbee: [tz.on_off, tz.ignore_transition],
        configure: (ieeeAddr, shepherd, coordinator, callback) => {
            const cfg = {direction: 0, attrId: 0, dataType: 16, minRepIntval: 0, maxRepIntval: 1000, repChange: 0};
            const device = shepherd.find(ieeeAddr, 1);
            const actions = [
                (cb) => device.bind('genOnOff', coordinator, cb),
                (cb) => device.foundation('genOnOff', 'configReport', [cfg], foundationCfg, cb),
            ];

            execute(device, actions, callback);
        },
    },
    {
        zigbeeModel: ['45857'],
        model: '45857GE',
        vendor: 'GE',
        description: 'ZigBee in-wall smart dimmer',
        supports: 'on/off, brightness',
        fromZigbee: [fz.brightness, fz.ignore_onoff_change, fz.state],
        toZigbee: [tz.on_off, tz.light_brightness, tz.ignore_transition],
        configure: (ieeeAddr, shepherd, coordinator, callback) => {
            const cfg = {direction: 0, attrId: 0, dataType: 16, minRepIntval: 0, maxRepIntval: 1000, repChange: 0};
            const device = shepherd.find(ieeeAddr, 1);
            const actions = [
                (cb) => device.bind('genOnOff', coordinator, cb),
                (cb) => device.foundation('genOnOff', 'configReport', [cfg], foundationCfg, cb),
            ];

            execute(device, actions, callback);
        },
    },

    // Sengled
    {
        zigbeeModel: ['E11-G13'],
        model: 'E11-G13',
        vendor: 'Sengled',
        description: 'Element Classic (A19)',
        extend: generic.light_onoff_brightness,
    },
    {
        zigbeeModel: ['E11-G23', 'E11-G33'],
        model: 'E11-G23/E11-G33',
        vendor: 'Sengled',
        description: 'Element Classic (A60)',
        extend: generic.light_onoff_brightness,
    },
    {
        zigbeeModel: ['Z01-CIA19NAE26'],
        model: 'Z01-CIA19NAE26',
        vendor: 'Sengled',
        description: 'Element Touch (A19)',
        extend: generic.light_onoff_brightness,
    },
    {
        zigbeeModel: ['Z01-A19NAE26'],
        model: 'Z01-A19NAE26',
        vendor: 'Sengled',
        description: 'Element Plus (A19)',
        extend: generic.light_onoff_brightness_colortemp,
    },
    {
        zigbeeModel: ['E11-N1EA'],
        model: 'E11-N1EA',
        vendor: 'Sengled',
        description: 'Element Plus Color (A19)',
        extend: generic.light_onoff_brightness_colortemp_colorxy,
    },
    {
        zigbeeModel: ['E12-N14'],
        model: 'E12-N14',
        vendor: 'Sengled',
        description: 'Element Classic (BR30)',
        extend: generic.light_onoff_brightness,
    },
    {
        zigbeeModel: ['E1A-AC2'],
        model: 'E1ACA4ABE38A',
        vendor: 'Sengled',
        description: 'Element downlight smart LED bulb',
        extend: generic.light_onoff_brightness,
    },

    // JIAWEN
    {
        zigbeeModel: ['FB56-ZCW08KU1.1'],
        model: 'K2RGBW01',
        vendor: 'JIAWEN',
        description: 'Wireless Bulb E27 9W RGBW',
        extend: generic.light_onoff_brightness_colortemp_colorxy,
    },

    // Netvox
    {
        zigbeeModel: ['Z809AE3R'],
        model: 'Z809A',
        vendor: 'Netvox',
        description: 'Power socket with power consumption monitoring',
        supports: 'on/off, power measurement',
        fromZigbee: [fz.state, fz.ignore_onoff_change, fz.ignore_electrical_change, fz.Z809A_power],
        toZigbee: [tz.on_off],
        configure: (ieeeAddr, shepherd, coordinator, callback) => {
            const device = shepherd.find(ieeeAddr, 1);
            const actions = [
                (cb) => device.report('haElectricalMeasurement', 'rmsVoltage', 10, 1000, 1, cb),
                (cb) => device.report('haElectricalMeasurement', 'rmsCurrent', 10, 1000, 1, cb),
                (cb) => device.report('haElectricalMeasurement', 'activePower', 10, 1000, 1, cb),
                (cb) => device.report('haElectricalMeasurement', 'powerFactor', 10, 1000, 1, cb),
            ];

            execute(device, actions, callback);
        },
    },

    // Nanoleaf
    {
        zigbeeModel: ['NL08-0800'],
        model: 'NL08-0800',
        vendor: 'Nanoleaf',
        description: 'Smart Ivy Bulb E27',
        extend: generic.light_onoff_brightness,
    },

    // Nue
    {
        zigbeeModel: ['FB56+ZSW05HG1.2'],
        model: 'FB56+ZSW05HG1.2',
        vendor: 'Nue',
        description: 'ZigBee one gang smart switch',
        supports: 'on/off',
        fromZigbee: [fz.state],
        toZigbee: [tz.on_off],
    },
    {
        zigbeeModel: ['FNB56-SKT1DHG1.4'],
        model: 'MG-AUWS01',
        vendor: 'Nue',
        description: 'ZigBee Double GPO',
        supports: 'on/off',
        fromZigbee: [fz.nue_power_state, fz.ignore_onoff_change],
        toZigbee: [tz.on_off],
        ep: (device) => {
            return {'left': 12, 'right': 11};
        },
    },
    {
        zigbeeModel: ['FNB56-ZSW23HG1.1'],
        model: 'HGZB-01A',
        vendor: 'Nue',
        description: 'ZigBee smart light controller',
        extend: generic.light_onoff_brightness,
    },

    // Gledopto
    {
        zigbeeModel: ['GLEDOPTO', 'GL-C-008', 'GL-C-007'],
        model: 'GL-C-008',
        vendor: 'Gledopto',
        description: 'Zigbee LED controller RGB + CCT / RGBW / WWCW / Dimmer',
        extend: gledopto.light_onoff_brightness_colortemp_colorxy,
        ep: (device) => {
            if (device.epList.toString() === '11,12,13') {
                return {'': 12};
            } else if (device.epList.toString() === '10,11,13' || device.epList.toString() === '11,13') {
                return {'': 11};
            } else if (device.epList.toString() === '11,12,13,15') {
                return {
                    'rgb': 12,
                    'white': 15,
                };
            } else {
                return {};
            }
        },
    },
    {
        zigbeeModel: ['GL-C-006'],
        model: 'GL-C-006',
        vendor: 'Gledopto',
        description: 'Zigbee LED controller WW/CW Dimmer',
        extend: gledopto.light_onoff_brightness_colortemp,
        ep: (device) => {
            if (device.epList.toString() === '11,12,13') {
                return {'': 12};
            } else if (device.epList.toString() === '10,11,13' || device.epList.toString() === '11,13') {
                return {'': 11};
            } else {
                return {};
            }
        },
    },
    {
        zigbeeModel: ['GL-S-007Z'],
        model: 'GL-S-007Z',
        vendor: 'Gledopto',
        description: 'Smart RGBW GU10',
        extend: gledopto.light_onoff_brightness_colortemp_colorxy,
        ep: (device) => {
            if (device.epList.toString() === '11,12,13') {
                return {'': 12};
            } else if (device.epList.toString() === '10,11,13' || device.epList.toString() === '11,13') {
                return {'': 11};
            } else {
                return {};
            }
        },
    },
    {
        zigbeeModel: ['GL-B-007Z'],
        model: 'GL-B-007Z',
        vendor: 'Gledopto',
        description: 'Smart 6W E27 RGB / CW LED bulb',
        extend: gledopto.light_onoff_brightness_colortemp_colorxy,
        ep: (device) => {
            if (device.epList.toString() === '11,12,13') {
                return {'': 12};
            } else if (device.epList.toString() === '10,11,13' || device.epList.toString() === '11,13') {
                return {'': 11};
            } else {
                return {};
            }
        },
    },
    {
        zigbeeModel: ['GL-B-008Z'],
        model: 'GL-B-008Z',
        vendor: 'Gledopto',
        description: 'Smart 12W E27 RGB / CW LED bulb',
        extend: gledopto.light_onoff_brightness_colortemp_colorxy,
        ep: (device) => {
            if (device.epList.toString() === '11,12,13') {
                return {'': 12};
            } else if (device.epList.toString() === '10,11,13' || device.epList.toString() === '11,13') {
                return {'': 11};
            } else {
                return {};
            }
        },
    },
    {
        zigbeeModel: ['GL-D-003Z'],
        model: 'GL-D-003Z',
        vendor: 'Gledopto',
        description: 'LED RGB + CCT downlight ',
        extend: gledopto.light_onoff_brightness_colortemp_colorxy,
        ep: (device) => {
            if (device.epList.toString() === '11,12,13') {
                return {'': 12};
            } else if (device.epList.toString() === '10,11,13') {
                return {'': 11};
            } else {
                return {};
            }
        },
    },
    {
        zigbeeModel: ['GL-S-003Z'],
        model: 'GL-S-003Z',
        vendor: 'Gledopto',
        description: 'Smart RGBW GU10 ',
        extend: gledopto.light_onoff_brightness_colortemp_colorxy,
        ep: (device) => {
            if (device.epList.toString() === '11,12,13') {
                return {'': 12};
            } else if (device.epList.toString() === '10,11,13') {
                return {'': 11};
            } else {
                return {};
            }
        },
    },
    {
        zigbeeModel: ['HOMA2023'],
        model: 'GD-CZ-006',
        vendor: 'Gledopto',
        description: 'Zigbee LED Driver',
        extend: gledopto.light_onoff_brightness,
    },

    // SmartThings
    {
        zigbeeModel: ['PGC313'],
        model: 'STSS-MULT-001',
        vendor: 'SmartThings',
        description: 'Multipurpose sensor',
        supports: 'contact',
        fromZigbee: [fz.smartthings_contact],
        toZigbee: [],
    },
    {
        zigbeeModel: ['tagv4'],
        model: 'STS-PRS-251',
        vendor: 'SmartThings',
        description: 'Arrival sensor',
        supports: 'presence',
        fromZigbee: [
            fz.STS_PRS_251_presence, fz.generic_batteryvoltage_3000_2500, fz.ignore_power_change,
            fz.STS_PRS_251_beeping,
        ],
        toZigbee: [tz.STS_PRS_251_beep],
        configure: (ieeeAddr, shepherd, coordinator, callback) => {
            const device = shepherd.find(ieeeAddr, 1);
            const actions = [
                (cb) => device.report('genBinaryInput', 'presentValue', 10, 30, 1, cb),
                (cb) => device.report('genPowerCfg', 'batteryVoltage', 1800, 3600, cb),
            ];

            execute(device, actions, callback);
        },
    },
    {
        zigbeeModel: ['3325-S'],
        model: '3325-S',
        vendor: 'SmartThings',
        description: 'Motion sensor (2015 model)',
        supports: 'occupancy and temperature',
        fromZigbee: [
            fz.generic_temperature, fz.ignore_temperature_change, fz.ias_zone_motion_dev_change,
            fz.ias_zone_motion_status_change,
        ],
        toZigbee: [],
        configure: (ieeeAddr, shepherd, coordinator, callback) => {
            const device = shepherd.find(ieeeAddr, 1);
            const actions = [
                (cb) => device.write('ssIasZone', 'iasCieAddr', coordinator.device.getIeeeAddr(), cb),
                (cb) => device.functional('ssIasZone', 'enrollRsp', {enrollrspcode: 0, zoneid: 23}, cb),
                (cb) => device.bind('msTemperatureMeasurement', coordinator, cb),
                (cb) => device.report('msTemperatureMeasurement', 'measuredValue', 30, 600, 1, cb),
                (cb) => device.bind('genPowerCfg', coordinator, cb),
                (cb) => device.report('genPowerCfg', 'batteryPercentageRemaining', 0, 1000, 0, cb),
            ];
            execute(device, actions, callback);
        },
    },
    {
        zigbeeModel: ['3321-S'],
        model: '3321-S',
        vendor: 'SmartThings',
        description: 'Multi Sensor (2015 model)',
        supports: 'contact and temperature',
        fromZigbee: [
            fz.generic_temperature, fz.ignore_temperature_change, fz.smartsense_multi,
        ],
        toZigbee: [],
        configure: (ieeeAddr, shepherd, coordinator, callback) => {
            const device = shepherd.find(ieeeAddr, 1);
            const actions = [
                (cb) => device.bind('msTemperatureMeasurement', coordinator, cb),
                (cb) => device.report('msTemperatureMeasurement', 'measuredValue', 300, 600, 1, cb),
                (cb) => device.write('ssIasZone', 'iasCieAddr', coordinator.device.getIeeeAddr(), cb),
                (cb) => device.report('ssIasZone', 'zoneStatus', 0, 1000, null, cb),
                (cb) => device.functional('ssIasZone', 'enrollRsp', {
                    enrollrspcode: 1,
                    zoneid: 23,
                }, cb),
            ];
            execute(device, actions, callback);
        },
    },

    // Trust
    {
        zigbeeModel: ['ZLL-DimmableLigh'],
        model: 'ZLED-2709',
        vendor: 'Trust',
        description: 'Smart Dimmable LED Bulb',
        extend: generic.light_onoff_brightness,
    },
    {
        zigbeeModel: ['VMS_ADUROLIGHT'],
        model: 'ZPIR-8000',
        vendor: 'Trust',
        description: 'Motion Sensor',
        supports: 'occupancy',
        fromZigbee: [fz.ias_zone_motion_dev_change, fz.ias_zone_motion_status_change],
        toZigbee: [],
        configure: (ieeeAddr, shepherd, coordinator, callback) => {
            const device = shepherd.find(ieeeAddr, 1);
            const actions = [
                (cb) => device.write('ssIasZone', 'iasCieAddr', coordinator.device.getIeeeAddr(), cb),
                (cb) => device.functional('ssIasZone', 'enrollRsp', {enrollrspcode: 0, zoneid: 23}, cb),
            ];

            execute(device, actions, callback);
        },
    },
    {
        zigbeeModel: ['CSW_ADUROLIGHT'],
        model: 'ZCTS-808',
        vendor: 'Trust',
        description: 'Wireless contact sensor',
        supports: 'contact',
        fromZigbee: [fz.ias_contact_dev_change, fz.ias_contact_status_change],
        toZigbee: [],
        configure: (ieeeAddr, shepherd, coordinator, callback) => {
            const device = shepherd.find(ieeeAddr, 1);
            const actions = [
                (cb) => device.write('ssIasZone', 'iasCieAddr', coordinator.device.getIeeeAddr(), cb),
                (cb) => device.functional('ssIasZone', 'enrollRsp', {enrollrspcode: 0, zoneid: 23}, cb),
            ];

            execute(device, actions, callback);
        },
    },

    // Paulmann
    {
        zigbeeModel: ['Dimmablelight '],
        model: '50045',
        vendor: 'Paulmann',
        description: 'SmartHome Zigbee LED-stripe',
        extend: generic.light_onoff_brightness,
    },
    {
        zigbeeModel: ['RGBW light'],
        model: '50049',
        vendor: 'Paulmann',
        description: 'SmartHome Yourled RGB Controller',
        extend: generic.light_onoff_brightness_colorxy,
    },

    // Bitron
    {
        zigbeeModel: ['902010/22'],
        model: 'AV2010/22',
        vendor: 'Bitron',
        description: 'Wireless motion detector',
        supports: 'occupancy',
        fromZigbee: [fz.bitron_occupancy],
        toZigbee: [],
        configure: (ieeeAddr, shepherd, coordinator, callback) => {
            const device = shepherd.find(ieeeAddr, 1);
            const actions = [
                (cb) => device.write('ssIasZone', 'iasCieAddr', coordinator.device.getIeeeAddr(), cb),
                (cb) => device.report('ssIasZone', 'zoneStatus', 0, 30, null, cb),
                (cb) => device.functional('ssIasZone', 'enrollRsp', {enrollrspcode: 1, zoneid: 23}, cb),
            ];

            execute(device, actions, callback);
        },
    },
    {
        zigbeeModel: ['902010/25'],
        model: 'AV2010/25',
        vendor: 'Bitron',
        description: 'Video wireless socket',
        supports: 'on/off, power measurement',
        fromZigbee: [fz.state, fz.ignore_onoff_change, fz.ignore_metering_change, fz.bitron_power],
        toZigbee: [tz.on_off],
        configure: (ieeeAddr, shepherd, coordinator, callback) => {
            const device = shepherd.find(ieeeAddr, 1);
            const actions = [
                (cb) => device.report('seMetering', 'instantaneousDemand', 10, 60, 1, cb),
                (cb) => device.bind('genOnOff', coordinator, cb),
            ];
            execute(device, actions, callback);
        },
    },
    {
        zigbeeModel: ['902010/32'],
        model: 'AV2010/32',
        vendor: 'Bitron',
        description: 'Wireless wall thermostat with relay',
        supports: 'temperature, heating/cooling system control',
        fromZigbee: [
            fz.ignore_basic_change, fz.bitron_thermostat_att_report,
            fz.bitron_thermostat_dev_change, fz.bitron_battery,
        ],
        toZigbee: [
            tz.thermostat_occupied_heating_setpoint, tz.thermostat_local_temperature_calibration,
            tz.thermostat_local_temperature, tz.thermostat_running_state,
            tz.thermostat_temperature_display_mode,
        ],
        configure: (ieeeAddr, shepherd, coordinator, callback) => {
            const device = shepherd.find(ieeeAddr, 1);
            const actions = [
                (cb) => device.bind('genBasic', coordinator, cb),
                (cb) => device.bind('genPowerCfg', coordinator, cb),
                (cb) => device.bind('genIdentify', coordinator, cb),
                (cb) => device.bind('genTime', coordinator, cb),
                (cb) => device.bind('genPollCtrl', coordinator, cb),
                (cb) => device.bind('hvacThermostat', coordinator, cb),
                (cb) => device.bind('hvacUserInterfaceCfg', coordinator, cb),
                (cb) => device.report('hvacThermostat', 'localTemp', 300, 3600, 0, cb),
                (cb) => device.report('hvacThermostat', 'localTemperatureCalibration', 1, 0, 0, cb),
                (cb) => device.report('hvacThermostat', 'occupiedHeatingSetpoint', 1, 0, 1, cb),
                (cb) => device.report('hvacThermostat', 'runningState', 1, 0, 0, cb),
                (cb) => device.report('genPowerCfg', 'batteryVoltage', 1800, 43200, 0, cb),
                (cb) => device.report('genPowerCfg', 'batteryAlarmState', 1, 0, 1, cb),
            ];

            execute(device, actions, callback);
        },
    },

    // Iris
    {
        zigbeeModel: ['3210-L'],
        model: '3210-L',
        vendor: 'Iris',
        description: 'Smart plug',
        supports: 'on/off',
        fromZigbee: [fz.ignore_onoff_change, fz.ignore_electrical_change, fz.state, fz.iris_3210L_power],
        toZigbee: [tz.on_off],
        configure: (ieeeAddr, shepherd, coordinator, callback) => {
            const device = shepherd.find(ieeeAddr, 1);
            const actions = [
                (cb) => device.report('haElectricalMeasurement', 'activePower', 10, 1000, 1, cb),
            ];

            execute(device, actions, callback);
        },
    },
    {
        zigbeeModel: ['3326-L'],
        model: '3326-L',
        vendor: 'Iris',
        description: 'Motion and temperature sensor',
        supports: 'occupancy and temperature',
        fromZigbee: [
            fz.generic_temperature, fz.ignore_temperature_change, fz.ias_zone_motion_dev_change,
            fz.ias_zone_motion_status_change,
        ],
        toZigbee: [],
        configure: (ieeeAddr, shepherd, coordinator, callback) => {
            const device = shepherd.find(ieeeAddr, 1);
            const actions = [
                (cb) => device.write('ssIasZone', 'iasCieAddr', coordinator.device.getIeeeAddr(), cb),
                (cb) => device.functional('ssIasZone', 'enrollRsp', {enrollrspcode: 0, zoneid: 23}, cb),
                (cb) => device.bind('msTemperatureMeasurement', coordinator, cb),
                (cb) => device.report('msTemperatureMeasurement', 'measuredValue', 30, 600, 1, cb),
                (cb) => device.bind('genPowerCfg', coordinator, cb),
                (cb) => device.report('genPowerCfg', 'batteryPercentageRemaining', 0, 1000, 0, cb),
            ];
            execute(device, actions, callback);
        },
    },
    {
        zigbeeModel: ['3320-L'],
        model: '3320-L',
        vendor: 'Iris',
        description: 'Contact sensor',
        supports: 'contact',
        fromZigbee: [fz.iris_3320L_contact],
        toZigbee: [],
        configure: (ieeeAddr, shepherd, coordinator, callback) => {
            const device = shepherd.find(ieeeAddr, 1);
            const actions = [
                (cb) => device.write('ssIasZone', 'iasCieAddr', coordinator.device.getIeeeAddr(), cb),
                (cb) => device.functional('ssIasZone', 'enrollRsp', {enrollrspcode: 0, zoneid: 23}, cb),
            ];
            execute(device, actions, callback, 1000);
        },
    },

    // ksentry
    {
        zigbeeModel: ['Lamp_01'],
        model: 'KS-SM001',
        vendor: 'Ksentry Electronics',
        description: '[Zigbee OnOff Controller](http://ksentry.manufacturer.globalsources.com/si/6008837134660'+
                     '/pdtl/ZigBee-module/1162731630/zigbee-on-off-controller-modules.htm)',
        supports: 'on/off',
        fromZigbee: [fz.state_change],
        toZigbee: [tz.on_off],
    },

    // Ninja Blocks
    {
        zigbeeModel: ['Ninja Smart plug'],
        model: 'Z809AF',
        vendor: 'Ninja Blocks',
        description: 'Zigbee smart plug with power meter',
        supports: 'on/off, power measurement',
        fromZigbee: [fz.ignore_onoff_change, fz.state, fz.generic_power, fz.ignore_metering_change],
        toZigbee: [tz.on_off],
        configure: (ieeeAddr, shepherd, coordinator, callback) => {
            const device = shepherd.find(ieeeAddr, 1);
            const cfg = {direction: 0, attrId: 0, dataType: 16, minRepIntval: 0, maxRepIntval: 1000, repChange: 0};
            const actions = [
                (cb) => device.foundation('genOnOff', 'configReport', [cfg], foundationCfg, cb),
                (cb) => device.bind('genOnOff', coordinator, cb),
                (cb) => device.report('seMetering', 'instantaneousDemand', 10, 60, 1, cb),
            ];
            execute(device, actions, callback);
        },
    },

    // Commercial Electric
    {
        zigbeeModel: ['Zigbee CCT Downlight'],
        model: '53170161',
        vendor: 'Commercial Electric',
        description: 'Matte White Recessed Retrofit Smart Led Downlight - 4 Inch',
        extend: generic.light_onoff_brightness_colortemp,
    },

    // ilux
    {
        zigbeeModel: ['LEColorLight'],
        model: '900008-WW',
        vendor: 'ilux',
        description: 'Dimmable A60 E27 LED Bulb',
        extend: generic.light_onoff_brightness,
    },

    // Dresden Elektronik
    {
        zigbeeModel: ['FLS-PP3'],
        model: 'Mega23M12',
        vendor: 'Dresden Elektronik',
        description: 'ZigBee Light Link wireless electronic ballast',
        extend: generic.light_onoff_brightness_colortemp_colorxy,
    },
    {
        zigbeeModel: ['FLS-CT'],
        model: 'XVV-Mega23M12',
        vendor: 'Dresden Elektronik',
        description: 'ZigBee Light Link wireless electronic ballast color temperature',
        extend: generic.light_onoff_brightness_colortemp,
    },

    // Centralite Swiss Plug
    {
        zigbeeModel: ['4256251-RZHAC', '4257050-RZHAC'],
        model: '4256251-RZHAC',
        vendor: 'Centralite',
        description: 'White Swiss power outlet switch with power meter',
        supports: 'switch and power meter',
        fromZigbee: [fz.ignore_onoff_change, fz.state, fz.ignore_electrical_change, fz.RZHAC_4256251_power],
        toZigbee: [tz.on_off],
        configure: (ieeeAddr, shepherd, coordinator, callback) => {
            const device = shepherd.find(ieeeAddr, 1);
            const cfg = {direction: 0, attrId: 0, dataType: 16, minRepIntval: 0, maxRepIntval: 1000, repChange: 0};
            const actions = [
                (cb) => device.bind('genOnOff', coordinator, cb),
                (cb) => device.foundation('genOnOff', 'configReport', [cfg], foundationCfg, cb),
                (cb) => device.report('haElectricalMeasurement', 'rmsVoltage', 10, 1000, 1, cb),
                (cb) => device.report('haElectricalMeasurement', 'rmsCurrent', 10, 1000, 1, cb),
                (cb) => device.report('haElectricalMeasurement', 'activePower', 10, 1000, 1, cb),
            ];

            execute(device, actions, callback);
        },
    },

    // Climax
    {
        zigbeeModel: ['PSS_00.00.00.15TC'],
        model: 'PSS-23ZBS',
        vendor: 'Climax',
        description: 'Power plug',
        supports: 'on/off',
        fromZigbee: [fz.state_change],
        toZigbee: [tz.on_off],
    },

    // HEIMAN
    {
        zigbeeModel: ['SMOK_V16', 'b5db59bfd81e4f1f95dc57fdbba17931', 'SMOK_YDLV10', 'SmokeSensor-EM'],
        model: 'HS1SA',
        vendor: 'HEIMAN',
        description: 'Smoke detector',
        supports: 'smoke',
        fromZigbee: [
            fz.heiman_smoke,
            fz.battery_200,
            fz.heiman_smoke_enrolled,
            fz.ignore_power_change,
        ],
        toZigbee: [],
        configure: (ieeeAddr, shepherd, coordinator, callback) => {
            const device = shepherd.find(ieeeAddr, 1);
            const actions = [
                (cb) => device.bind('ssIasZone', coordinator, cb),
                (cb) => device.functional('ssIasZone', 'enrollRsp', {enrollrspcode: 0, zoneid: 23}, cb),
                (cb) => device.bind('genPowerCfg', coordinator, cb),
                // Time is in seconds. 65535 means no report. 65534 is max value: 18 hours, 12 minutes 14 seconds.
                (cb) => device.report('genPowerCfg', 'batteryPercentageRemaining', 0, 65534, 0, cb),
                (cb) => device.report('genPowerCfg', 'batteryAlarmState', 1, 65534, 1, cb),
            ];

            execute(device, actions, callback, 1000);
        },
    },
    {
        zigbeeModel: ['SmokeSensor-N'],
        model: 'HS3SA',
        vendor: 'HEIMAN',
        description: 'Smoke detector',
        supports: 'smoke',
        fromZigbee: [fz.heiman_smoke],
        toZigbee: [],
        configure: (ieeeAddr, shepherd, coordinator, callback) => {
            const device = shepherd.find(ieeeAddr, 1);
            const actions = [
                (cb) => device.write('ssIasZone', 'iasCieAddr', coordinator.device.getIeeeAddr(), cb),
                (cb) => device.functional('ssIasZone', 'enrollRsp', {enrollrspcode: 0, zoneid: 23}, cb),
            ];

            execute(device, actions, callback, 1000);
        },
    },
    {
        zigbeeModel: ['GASSensor-N'],
        model: 'HS3CG',
        vendor: 'HEIMAN',
        description: 'Combustible gas sensor',
        supports: 'gas',
        fromZigbee: [fz.heiman_gas, fz.ignore_iaszone_change],
        toZigbee: [],
        configure: (ieeeAddr, shepherd, coordinator, callback) => {
            const device = shepherd.find(ieeeAddr, 1);
            const actions = [
                (cb) => device.write('ssIasZone', 'iasCieAddr', coordinator.device.getIeeeAddr(), cb),
                (cb) => device.functional('ssIasZone', 'enrollRsp', {enrollrspcode: 0, zoneid: 23}, cb),
            ];

            execute(device, actions, callback, 1000);
        },
    },
    {
        zigbeeModel: ['DoorSensor-N'],
        model: 'HS1DS',
        vendor: 'HEIMAN',
        description: 'Door sensor',
        supports: 'contact',
        fromZigbee: [fz.heiman_contact],
        toZigbee: [],
    },
    {
        zigbeeModel: ['DoorSensor-EM'],
        model: 'HS1DS-E',
        vendor: 'HEIMAN',
        description: 'Door sensor',
        supports: 'contact',
        fromZigbee: [fz.heiman_contact],
        toZigbee: [],
        configure: (ieeeAddr, shepherd, coordinator, callback) => {
            const device = shepherd.find(ieeeAddr, 1);
            const actions = [
                (cb) => device.write('ssIasZone', 'iasCieAddr', coordinator.device.getIeeeAddr(), cb),
                (cb) => device.functional('ssIasZone', 'enrollRsp', {enrollrspcode: 0, zoneid: 23}, cb),
            ];

            execute(device, actions, callback, 1000);
        },
    },
    {
        zigbeeModel: ['WaterSensor-N'],
        model: 'HS1WL',
        vendor: 'HEIMAN',
        description: 'Water leakage sensor',
        supports: 'water leak',
        fromZigbee: [fz.heiman_water_leak],
        toZigbee: [],
    },

    // Calex
    {
        zigbeeModel: ['EC-Z3.0-CCT '],
        model: '421786',
        vendor: 'Calex',
        description: 'LED A60 Zigbee GLS-lamp',
        extend: generic.light_onoff_brightness,
    },

    // EcoSmart
    {
        zigbeeModel: ['zhaRGBW'],
        model: 'D1821',
        vendor: 'EcoSmart',
        description: 'A19 RGB bulb',
        extend: generic.light_onoff_brightness_colortemp_colorxy,
    },
    {
        // eslint-disable-next-line
        zigbeeModel: ['\u0000\u0002\u0000\u0004\u0000\f^I\u0000\u0000\u0000\u0000\u0000\u0000\u0000\u0000\u0000\u0000\u0000\u0000\u0000\u0000\u0000\u0000\u0000\u0000\u0000\u0000\u0000\u0000\u0000\u000e'],
        model: 'D1531',
        vendor: 'EcoSmart',
        description: 'A19 bright white bulb',
        extend: generic.light_onoff_brightness,
    },
    {
        // eslint-disable-next-line
        zigbeeModel: ['\u0000\u0002\u0000\u0004\u0012 �P\u0000\u0000\u0000\u0000\u0000\u0000\u0000\u0000\u0000\u0000\u0000\u0000\u0000\u0000\u0000\u0000\u0000\u0000\u0000\u0000\u0000\u0000\u0000\u000e'],
        model: 'D1532',
        vendor: 'EcoSmart',
        description: 'A19 soft white bulb',
        extend: generic.light_onoff_brightness,
    },

    // Airam
    {
        zigbeeModel: ['ZBT-DimmableLight'],
        model: '4713407',
        vendor: 'Airam',
        description: 'LED OP A60 ZB 9W/827 E27',
        extend: generic.light_onoff_brightness,
        fromZigbee: [fz.state_change, fz.brightness_report, fz.brightness, fz.state],
        configure: (ieeeAddr, shepherd, coordinator, callback) => {
            const device = shepherd.find(ieeeAddr, 1);
            const cfgOnOff = {direction: 0, attrId: 0, dataType: 16, minRepIntval: 0, maxRepIntval: 1000, repChange: 0};
            const cfgLevel = {direction: 0, attrId: 0, dataType: 32, minRepIntval: 0, maxRepIntval: 1000, repChange: 1};
            const actions = [
                (cb) => device.bind('genOnOff', coordinator, cb),
                (cb) => device.foundation('genOnOff', 'configReport', [cfgOnOff], foundationCfg, cb),
                (cb) => device.bind('genLevelCtrl', coordinator, cb),
                (cb) => device.foundation('genLevelCtrl', 'configReport', [cfgLevel], foundationCfg, cb),
            ];

            execute(device, actions, callback);
        },
    },
    {
        zigbeeModel: ['ZBT-Remote-EU-DIMV1A2'],
        model: 'AIRAM-CTR.U',
        vendor: 'Airam',
        description: 'CTR.U remote (can only be used to control the Airam 4713407 bulb)',
        supports: 'on/off',
        fromZigbee: [],
        toZigbee: [],
    },

    // Smart Home Pty
    {
        zigbeeModel: ['FB56-ZCW11HG1.2'],
        model: 'HGZB-07A',
        vendor: 'Smart Home Pty',
        description: 'RGBW Downlight',
        extend: generic.light_onoff_brightness_colortemp_colorxy,
    },
    {
        zigbeeModel: ['FNB56-SKT1EHG1.2'],
        model: 'HGZB-20-DE',
        vendor: 'Smart Home Pty',
        description: 'Power plug',
        supports: 'on/off',
        fromZigbee: [fz.state_change],
        toZigbee: [tz.on_off],
    },

    // Paul Neuhaus
    {
        zigbeeModel: ['NLG-CCT light '],
        model: '100.424.11',
        vendor: 'Paul Neuhaus',
        description: 'Q-INIGO LED ceiling light',
        extend: generic.light_onoff_brightness_colortemp,
    },
    {
        zigbeeModel: ['NLG-RGBW light '],
        model: '100.110.39',
        vendor: 'Paul Neuhaus',
        description: 'Q-FLAG LED Panel, Smart-Home RGBW',
        extend: generic.light_onoff_brightness_colortemp_colorxy,
    },

    // iCasa
    {
        zigbeeModel: ['ICZB-IW11D'],
        model: 'ICZB-IW11D',
        vendor: 'iCasa',
        description: 'Zigbee 3.0 Dimmer',
        extend: generic.light_onoff_brightness,
    },

    // Müller Licht
    {
        zigbeeModel: ['ZBT-ExtendedColor'],
        model: '404000/404005/404012',
        vendor: 'Müller Licht',
        description: 'Tint LED bulb GU10/E14/E27 350/470/806 lumen, dimmable, color, opal white',
        extend: generic.light_onoff_brightness_colortemp_colorxy,
    },
    {
        zigbeeModel: ['ZBT-ColorTemperature'],
        model: '404006/404008/404004',
        vendor: 'Müller Licht',
        description: 'Tint LED bulb GU10/E14/E27 350/470/806 lumen, dimmable, opal white',
        extend: generic.light_onoff_brightness_colortemp,
    },
    {
        zigbeeModel: ['ZBT-Remote-ALL-RGBW'],
        model: 'MLI-404011',
        description: 'Tint remote control',
        supports: 'toggle, brightness, other buttons are not supported yet! ' +
            '(**[requires additional setup!]' +
            '(http://www.zigbee2mqtt.io/information/coordinator_group.md)**)',
        vendor: 'Müller Licht',
        fromZigbee: [
            fz.tint404011_on, fz.tint404011_off, fz.cmdToggle, fz.tint404011_brightness_updown_click,
        ],
        toZigbee: [],
    },

    // Salus
    {
        zigbeeModel: ['SP600'],
        model: 'SP600',
        vendor: 'Salus',
        description: 'Smart plug',
        supports: 'on/off, power measurement',
        fromZigbee: [fz.state, fz.ignore_onoff_change, fz.generic_power, fz.ignore_metering_change],
        toZigbee: [tz.on_off],
        configure: (ieeeAddr, shepherd, coordinator, callback) => {
            const device = shepherd.find(ieeeAddr, 9);
            const onOff = {direction: 0, attrId: 0, dataType: 16, minRepIntval: 0, maxRepIntval: 5, repChange: 0};
            const actions = [
                (cb) => device.foundation('genOnOff', 'configReport', [onOff], foundationCfg, cb),
                (cb) => device.bind('genOnOff', coordinator, cb),
                (cb) => device.report('seMetering', 'instantaneousDemand', 1, 5, 1, cb),
            ];

            execute(device, actions, callback);
        },
    },

    // AduroSmart
    {
        zigbeeModel: ['ZLL-ExtendedColo'],
        model: '81809',
        vendor: 'AduroSmart',
        description: 'ERIA colors and white shades smart light bulb A19',
        extend: generic.light_onoff_brightness_colortemp_colorxy,
        ep: (device) => {
            return {
                '': 2,
            };
        },
    },
    {
        zigbeeModel: ['Adurolight_NCC'],
        model: '81825',
        vendor: 'AduroSmart',
        description: 'ERIA smart wireless dimming switch',
        supports: 'on, off, up, down',
        fromZigbee: [fz.eria_81825_on, fz.eria_81825_off, fz.eria_81825_updown],
        toZigbee: [],
        configure: (ieeeAddr, shepherd, coordinator, callback) => {
            const device = shepherd.find(ieeeAddr, 1);
            const actions = [
                (cb) => device.bind('genOnOff', coordinator, cb),
                (cb) => device.bind('genLevelCtrl', coordinator, cb),
            ];

            execute(device, actions, callback);
        },
    },

    // Eurotronic
    {
        zigbeeModel: ['SPZB0001'],
        model: 'SPZB0001',
        vendor: 'Eurotronic',
        description: 'Spirit Zigbee wireless heater thermostat',
        supports: 'temperature, heating system control',
        fromZigbee: [
            fz.thermostat_dev_change,
            fz.eurotronic_thermostat_dev_change,
            fz.ignore_thermostat_report, fz.hue_battery, fz.ignore_power_change,
        ],
        toZigbee: [
            tz.thermostat_occupied_heating_setpoint, tz.thermostat_unoccupied_heating_setpoint,
            tz.thermostat_local_temperature_calibration, tz.thermostat_system_mode,
            tz.eurotronic_system_mode, tz.eurotronic_error_status, tz.thermostat_setpoint_raise_lower,
            tz.thermostat_control_sequence_of_operation, tz.thermostat_remote_sensing,
            tz.eurotronic_current_heating_setpoint, tz.eurotronic_trv_mode, tz.eurotronic_valve_position,
        ],
        configure: (ieeeAddr, shepherd, coordinator, callback) => {
            const device = shepherd.find(ieeeAddr, 1);
            const actions = [
                (cb) => device.bind('genPowerCfg', coordinator, cb),
                (cb) => device.bind('hvacThermostat', coordinator, cb),
                (cb) => device.report('hvacThermostat', 'localTemp', 1, 1200, 25, cb),
                (cb) => device.foundation('hvacThermostat', 'configReport', [{
                    direction: 0, attrId: 0x4003, dataType: 41, minRepIntval: 0,
                    maxRepIntval: 600, repChange: 25}], {manufSpec: 1, manufCode: 4151}, cb),
            ];

            execute(device, actions, callback);
        },
    },

    // Livolo
    {
        zigbeeModel: ['TI0001          '],
        model: 'TI0001',
        description:
            'Zigbee switch (1 and 2 gang) ' +
            '[work in progress](https://github.com/Koenkk/zigbee2mqtt/issues/592)',
        vendor: 'Livolo',
        supports: 'on/off',
        fromZigbee: [fz.ignore_onoff_report, fz.livolo_switch_dev_change],
        toZigbee: [tz.livolo_switch_on_off],
    },

    // Bosch
    {
        zigbeeModel: ['RFDL-ZB-MS'],
        model: 'RADON TriTech ZB',
        vendor: 'Bosch',
        description: 'Wireless motion detector',
        supports: 'occupancy and temperature',
        fromZigbee: [
            fz.generic_temperature, fz.ignore_temperature_change, fz.generic_batteryvoltage_3000_2500,
            fz.ignore_power_change, fz.bosch_ias_zone_motion_status_change, fz.ignore_iaszone_change,
        ],
        toZigbee: [],
        configure: (ieeeAddr, shepherd, coordinator, callback) => {
            const device = shepherd.find(ieeeAddr, 1);
            const actions = [
                (cb) => device.write('ssIasZone', 'iasCieAddr', coordinator.device.getIeeeAddr(), cb),
                (cb) => device.functional('ssIasZone', 'enrollRsp', {enrollrspcode: 0, zoneid: 23}, cb),
                (cb) => device.bind('msTemperatureMeasurement', coordinator, cb),
                (cb) => device.report('msTemperatureMeasurement', 'measuredValue', 60, 58000, 1, cb),
                (cb) => device.bind('genPowerCfg', coordinator, cb),
                (cb) => device.report('genPowerCfg', 'batteryVoltage', 1800, 3600, cb),
            ];

            execute(device, actions, callback);
        },
    },

    // Immax
    {
        zigbeeModel: ['IM-Z3.0-DIM'],
        model: 'IM-Z3.0-DIM',
        vendor: 'Immax',
        description: 'LED E14/230V C35 5W TB 440LM ZIGBEE DIM',
        extend: generic.light_onoff_brightness,
    },

    // Yale
    {
        zigbeeModel: ['YRD446 BLE TSDB'],
        model: 'YRD426NRSC',
        vendor: 'Yale',
        description: 'Assure lock',
        supports: 'lock/unlock, battery',
        fromZigbee: [fz.YRD426NRSC_lock, fz.battery_200],
        toZigbee: [tz.YRD426NRSC_lock],
        configure: (ieeeAddr, shepherd, coordinator, callback) => {
            const device = shepherd.find(ieeeAddr, 1);

            const actions = [
                (cb) => device.report('closuresDoorLock', 'lockState', 0, repInterval.HOUR, 0, cb),
                (cb) => device.report('genPowerCfg', 'batteryPercentageRemaining', 0, repInterval.MAX, 0, cb),
            ];

            execute(device, actions, callback);
        },
    },

<<<<<<< HEAD
    // Keen Home
    {
        zigbeeModel: ['SV01-410-MP-1.0', 'SV01-410-MP-1.4', 'SV01-410-MP-1.5'],
        model: 'SV01',
        vendor: 'Keen Home',
        description: 'Smart vent',
        supports: 'open, close, position, temperature, pressure, battery',
        fromZigbee: [
            fz.brightness,
            fz.state_change,
            fz.state,
            fz.brightness_report,
            fz.generic_temperature,
            fz.generic_battery,
            fz.keen_home_smart_vent_pressure_attr_report,
            fz.ignore_temperature_change,
            fz.ignore_pressure_change,
        ],
        toZigbee: [
            tz.on_off,
            tz.cover_position,
            tz.ignore_transition,
        ],
        configure: (ieeeAddr, shepherd, coordinator, callback) => {
            const device = shepherd.find(ieeeAddr, 1);
            const actions = [
                (cb) => device.bind('genOnOff', coordinator, cb),
                (cb) => device.bind('genLevelCtrl', coordinator, cb),
                (cb) => device.bind('genPowerCfg', coordinator, cb),
                (cb) => device.bind('msPressureMeasurement', coordinator, cb),
                (cb) => device.bind('msTemperatureMeasurement', coordinator, cb),

                (cb) => device.report('genOnOff', 'onOff', 0, repInterval.MAX, 0, cb),
                (cb) => device.report('genLevelCtrl', 'currentLevel', 0, repInterval.MAX, 0, cb),
                (cb) => device.report('genPowerCfg', 'batteryPercentageRemaining', 0, repInterval.MAX, 0, cb),
                (cb) => device.report('msTemperatureMeasurement', 'measuredValue', 60, repInterval.MAX, 10, cb),
                (cb) => device.report('msPressureMeasurement', 'measuredValue', 600, repInterval.MAX, 1, cb),
                (cb) => device.report('msPressureMeasurement', '32', 600, repInterval.MAX, 100, cb),
=======
    // ELKO
    {
        zigbeeModel: ['ElkoDimmerZHA'],
        model: '316GLEDRF',
        vendor: 'ELKO',
        description: 'ZigBee in-wall smart dimmer',
        supports: 'on/off, brightness',
        fromZigbee: [fz.brightness, fz.ignore_onoff_change, fz.state],
        toZigbee: [tz.on_off, tz.light_brightness, tz.ignore_transition],
        configure: (ieeeAddr, shepherd, coordinator, callback) => {
            const cfg = {direction: 0, attrId: 0, dataType: 16, minRepIntval: 0, maxRepIntval: 1000, repChange: 0};
            const device = shepherd.find(ieeeAddr, 1);
            const actions = [
                (cb) => device.bind('genOnOff', coordinator, cb),
                (cb) => device.foundation('genOnOff', 'configReport', [cfg], foundationCfg, cb),
>>>>>>> 0ed08766
            ];

            execute(device, actions, callback);
        },
    },
];

module.exports = devices.map((device) =>
    device.extend ? Object.assign({}, device.extend, device) : device
);<|MERGE_RESOLUTION|>--- conflicted
+++ resolved
@@ -2563,7 +2563,6 @@
         },
     },
 
-<<<<<<< HEAD
     // Keen Home
     {
         zigbeeModel: ['SV01-410-MP-1.0', 'SV01-410-MP-1.4', 'SV01-410-MP-1.5'],
@@ -2602,7 +2601,12 @@
                 (cb) => device.report('msTemperatureMeasurement', 'measuredValue', 60, repInterval.MAX, 10, cb),
                 (cb) => device.report('msPressureMeasurement', 'measuredValue', 600, repInterval.MAX, 1, cb),
                 (cb) => device.report('msPressureMeasurement', '32', 600, repInterval.MAX, 100, cb),
-=======
+            ];
+
+            execute(device, actions, callback);
+        },
+    },
+
     // ELKO
     {
         zigbeeModel: ['ElkoDimmerZHA'],
@@ -2618,7 +2622,6 @@
             const actions = [
                 (cb) => device.bind('genOnOff', coordinator, cb),
                 (cb) => device.foundation('genOnOff', 'configReport', [cfg], foundationCfg, cb),
->>>>>>> 0ed08766
             ];
 
             execute(device, actions, callback);
