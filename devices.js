'use strict';

/**
 * Documentation of 'meta'
 *
 * configureKey: required when a 'configure' is defined, this key is used by the application to determine if the
 *               content of the configure has been changed and thus needs to re-execute it. For a currently
 *               unsupported device you can set this to 1.
 * multiEndpoint: enables the multi endpoint functionallity in e.g. fromZigbee.on_off, example: normally this
 *                converter would return {"state": "OFF"}, when multiEndpoint is enabled the 'endpoint' method
 *                of the device definition will be called to determine the endpoint name which is then used as
 *                key e.g. {"state_left": "OFF"}. Only needed when device sends the same attribute from
 *                multiple endpoints.
 * disableDefaultResponse: used by toZigbee converters to disable the default response of some devices as they
 *                         don't provide one.
 * applyRedFix: see toZigbee.light_color
 * enhancedHue: see toZigbee.light_color
 */

const fz = require('./converters/fromZigbee');
const tz = require('./converters/toZigbee');
const ota = require('./ota');

const store = {};

const repInterval = {
    MAX: 62000,
    HOUR: 3600,
    MINUTES_15: 900,
    MINUTES_10: 600,
    MINUTES_5: 300,
    MINUTE: 60,
};

const defaultBindGroup = 901;

const bind = async (endpoint, target, clusters) => {
    for (const cluster of clusters) {
        await endpoint.bind(cluster, target);
    }
};

const readEletricalMeasurementPowerConverterAttributes = async (endpoint) => {
    // Split into two chunks, some devices fail to respond when reading too much attributes at once.
    await endpoint.read('haElectricalMeasurement', ['acVoltageMultiplier', 'acVoltageDivisor', 'acCurrentMultiplier']);
    await endpoint.read('haElectricalMeasurement', ['acCurrentDivisor', 'acPowerMultiplier', 'acPowerDivisor']);
};

const readMeteringPowerConverterAttributes = async (endpoint) => {
    await endpoint.read('seMetering', ['multiplier', 'divisor']);
};

const configureReporting = {
    currentPositionLiftPercentage: async (endpoint) => {
        const payload = [{
            attribute: 'currentPositionLiftPercentage',
            minimumReportInterval: 1,
            maximumReportInterval: repInterval.MAX,
            reportableChange: 1,
        }];
        await endpoint.configureReporting('closuresWindowCovering', payload);
    },
    batteryPercentageRemaining: async (endpoint) => {
        const payload = [{
            attribute: 'batteryPercentageRemaining',
            minimumReportInterval: repInterval.HOUR,
            maximumReportInterval: repInterval.MAX,
            reportableChange: 0,
        }];
        await endpoint.configureReporting('genPowerCfg', payload);
    },
    batteryVoltage: async (endpoint) => {
        const payload = [{
            attribute: 'batteryVoltage',
            minimumReportInterval: repInterval.HOUR,
            maximumReportInterval: repInterval.MAX,
            reportableChange: 0,
        }];
        await endpoint.configureReporting('genPowerCfg', payload);
    },
    batteryAlarmState: async (endpoint) => {
        const payload = [{
            attribute: 'batteryAlarmState',
            minimumReportInterval: repInterval.HOUR,
            maximumReportInterval: repInterval.MAX,
            reportableChange: 0,
        }];
        await endpoint.configureReporting('genPowerCfg', payload);
    },
    onOff: async (endpoint) => {
        const payload = [{
            attribute: 'onOff',
            minimumReportInterval: 0,
            maximumReportInterval: repInterval.HOUR,
            reportableChange: 0,
        }];
        await endpoint.configureReporting('genOnOff', payload);
    },
    lockState: async (endpoint) => {
        const payload = [{
            attribute: 'lockState',
            minimumReportInterval: 0,
            maximumReportInterval: repInterval.HOUR,
            reportableChange: 0,
        }];
        await endpoint.configureReporting('closuresDoorLock', payload);
    },
    brightness: async (endpoint) => {
        const payload = [{
            attribute: 'currentLevel',
            minimumReportInterval: 0,
            maximumReportInterval: repInterval.HOUR,
            reportableChange: 1,
        }];
        await endpoint.configureReporting('genLevelCtrl', payload);
    },
    occupancy: async (endpoint) => {
        const payload = [{
            attribute: 'occupancy',
            minimumReportInterval: 0,
            maximumReportInterval: repInterval.HOUR,
            reportableChange: 0,
        }];
        await endpoint.configureReporting('msOccupancySensing', payload);
    },
    temperature: async (endpoint) => {
        const payload = [{
            attribute: 'measuredValue',
            minimumReportInterval: 0,
            maximumReportInterval: repInterval.HOUR,
            reportableChange: 25,
        }];
        await endpoint.configureReporting('msTemperatureMeasurement', payload);
    },
    pressure: async (endpoint) => {
        const payload = [{
            attribute: 'measuredValue',
            minimumReportInterval: 0,
            maximumReportInterval: repInterval.HOUR,
            reportableChange: 0,
        }];
        await endpoint.configureReporting('msPressureMeasurement', payload);
    },
    illuminance: async (endpoint) => {
        const payload = [{
            attribute: 'measuredValue',
            minimumReportInterval: 0,
            maximumReportInterval: repInterval.HOUR,
            reportableChange: 0,
        }];
        await endpoint.configureReporting('msIlluminanceMeasurement', payload);
    },
    instantaneousDemand: async (endpoint, overrides) => {
        const payload = [{
            attribute: 'instantaneousDemand',
            minimumReportInterval: 0,
            maximumReportInterval: repInterval.HOUR,
            reportableChange: 1,
        }];
        Object.assign(payload[0], overrides);
        await endpoint.configureReporting('seMetering', payload);
    },
    currentSummDelivered: async (endpoint) => {
        const payload = [{
            attribute: 'currentSummDelivered',
            minimumReportInterval: 0,
            maximumReportInterval: repInterval.HOUR,
            reportableChange: 1,
        }];
        await endpoint.configureReporting('seMetering', payload);
    },
    currentSummReceived: async (endpoint) => {
        const payload = [{
            attribute: 'currentSummReceived',
            minimumReportInterval: 0,
            maximumReportInterval: repInterval.HOUR,
            reportableChange: 1,
        }];
        await endpoint.configureReporting('seMetering', payload);
    },
    thermostatSystemMode: async (endpoint, min=10, max=repInterval.HOUR) => {
        const payload = [{
            attribute: 'systemMode',
            minimumReportInterval: min,
            maximumReportInterval: max,
        }];
        await endpoint.configureReporting('hvacThermostat', payload);
    },
    humidity: async (endpoint, min = 10, max = repInterval.HOUR, change = 10) => {
        const payload = [{
            attribute: 'measuredValue',
            minimumReportInterval: min,
            maximumReportInterval: max,
            reportableChange: change,
        }];
        await endpoint.configureReporting('msRelativeHumidity', payload);
    },
    thermostatKeypadLockMode: async (endpoint, min = 10, max = repInterval.HOUR) => {
        const payload = [{
            attribute: 'keypadLockout',
            minimumReportInterval: min,
            maximumReportInterval: max,
        }];
        await endpoint.configureReporting('hvacUserInterfaceCfg', payload);
    },
    thermostatTemperature: async (endpoint, min=0, max=repInterval.HOUR, change=10) => {
        const payload = [{
            attribute: 'localTemp',
            minimumReportInterval: min,
            maximumReportInterval: max,
            reportableChange: change,
        }];
        await endpoint.configureReporting('hvacThermostat', payload);
    },
    thermostatTemperatureCalibration: async (endpoint) => {
        const payload = [{
            attribute: 'localTemperatureCalibration',
            minimumReportInterval: 0,
            maximumReportInterval: repInterval.HOUR,
            reportableChange: 0,
        }];
        await endpoint.configureReporting('hvacThermostat', payload);
    },
    thermostatOccupiedHeatingSetpoint: async (endpoint, min=0, max=repInterval.HOUR, change=10) => {
        const payload = [{
            attribute: 'occupiedHeatingSetpoint',
            minimumReportInterval: min,
            maximumReportInterval: max,
            reportableChange: change,
        }];
        await endpoint.configureReporting('hvacThermostat', payload);
    },
    thermostatUnoccupiedHeatingSetpoint: async (endpoint, min=0, max=repInterval.HOUR, change=10) => {
        const payload = [{
            attribute: 'unoccupiedHeatingSetpoint',
            minimumReportInterval: min,
            maximumReportInterval: max,
            reportableChange: change,
        }];
        await endpoint.configureReporting('hvacThermostat', payload);
    },
    thermostatOccupiedCoolingSetpoint: async (endpoint, min=0, max=repInterval.HOUR, change=10) => {
        const payload = [{
            attribute: 'occupiedCoolingSetpoint',
            minimumReportInterval: min,
            maximumReportInterval: max,
            reportableChange: change,
        }];
        await endpoint.configureReporting('hvacThermostat', payload);
    },
    thermostatUnoccupiedCoolingSetpoint: async (endpoint, min=0, max=repInterval.HOUR, change=10) => {
        const payload = [{
            attribute: 'unoccupiedCoolingSetpoint',
            minimumReportInterval: min,
            maximumReportInterval: max,
            reportableChange: change,
        }];
        await endpoint.configureReporting('hvacThermostat', payload);
    },
    thermostatPIHeatingDemand: async (endpoint, min=0, max=repInterval.MINUTES_5, change=10) => {
        const payload = [{
            attribute: 'pIHeatingDemand',
            minimumReportInterval: min,
            maximumReportInterval: max,
            reportableChange: change,
        }];
        await endpoint.configureReporting('hvacThermostat', payload);
    },
    thermostatRunningState: async (endpoint) => {
        const payload = [{
            attribute: 'runningState',
            minimumReportInterval: 0,
            maximumReportInterval: repInterval.HOUR,
            reportableChange: 0,
        }];
        await endpoint.configureReporting('hvacThermostat', payload);
    },
    thermostatTemperatureSetpointHold: async (endpoint, min=0, max=repInterval.HOUR) => {
        const payload = [{
            attribute: 'tempSetpointHold',
            minimumReportInterval: min,
            maximumReportInterval: max,
            reportableChange: 0,
        }];
        await endpoint.configureReporting('hvacThermostat', payload);
    },
    thermostatTemperatureSetpointHoldDuration: async (endpoint, min=0, max=repInterval.HOUR, change=10) => {
        const payload = [{
            attribute: 'tempSetpointHoldDuration',
            minimumReportInterval: min,
            maximumReportInterval: max,
            reportableChange: change,
        }];
        await endpoint.configureReporting('hvacThermostat', payload);
    },
    presentValue: async (endpoint) => {
        const payload = [{
            attribute: 'presentValue',
            minimumReportInterval: 10,
            maximumReportInterval: repInterval.MINUTE,
            reportableChange: 1,
        }];
        await endpoint.configureReporting('genBinaryInput', payload);
    },
    activePower: async (endpoint, overrides) => {
        const payload = [{
            attribute: 'activePower',
            minimumReportInterval: 5,
            maximumReportInterval: repInterval.MINUTES_5,
            reportableChange: 1,
        }];
        Object.assign(payload[0], overrides);
        await endpoint.configureReporting('haElectricalMeasurement', payload);
    },
    rmsCurrent: async (endpoint, overrides) => {
        const payload = [{
            attribute: 'rmsCurrent',
            minimumReportInterval: 5,
            maximumReportInterval: repInterval.MINUTES_5,
            reportableChange: 1,
        }];
        Object.assign(payload[0], overrides);
        await endpoint.configureReporting('haElectricalMeasurement', payload);
    },
    rmsVoltage: async (endpoint, overrides) => {
        const payload = [{
            attribute: 'rmsVoltage',
            minimumReportInterval: 5,
            maximumReportInterval: repInterval.MINUTES_5,
            reportableChange: 1,
        }];
        Object.assign(payload[0], overrides);
        await endpoint.configureReporting('haElectricalMeasurement', payload);
    },
    powerFactor: async (endpoint) => {
        const payload = [{
            attribute: 'powerFactor',
            minimumReportInterval: 1,
            maximumReportInterval: repInterval.MINUTES_5,
            reportableChange: 1,
        }];
        await endpoint.configureReporting('haElectricalMeasurement', payload);
    },
    fanMode: async (endpoint) => {
        const payload = [{
            attribute: 'fanMode',
            minimumReportInterval: 0,
            maximumReportInterval: repInterval.HOUR,
            reportableChange: 0,
        }];
        await endpoint.configureReporting('hvacFanCtrl', payload);
    },
};

const generic = {
    light_onoff_brightness: {
        supports: 'on/off, brightness',
        fromZigbee: [fz.on_off, fz.brightness, fz.ignore_basic_report],
        toZigbee: [
            tz.light_onoff_brightness, tz.ignore_transition, tz.ignore_rate, tz.light_alert,
            tz.light_brightness_move,
        ],
    },
    light_onoff_brightness_colortemp: {
        supports: 'on/off, brightness, color temperature',
        fromZigbee: [fz.color_colortemp, fz.on_off, fz.brightness, fz.ignore_basic_report],
        toZigbee: [
            tz.light_onoff_brightness, tz.light_colortemp, tz.ignore_transition, tz.ignore_rate, tz.light_alert,
            tz.light_brightness_move, tz.light_colortemp_move,
        ],
    },
    light_onoff_brightness_colorxy: {
        supports: 'on/off, brightness, color xy',
        fromZigbee: [fz.color_colortemp, fz.on_off, fz.brightness, fz.ignore_basic_report],
        toZigbee: [
            tz.light_onoff_brightness, tz.light_color, tz.ignore_transition, tz.ignore_rate, tz.light_alert,
            tz.light_brightness_move, tz.light_colortemp_move,
        ],
    },
    light_onoff_brightness_colortemp_colorxy: {
        supports: 'on/off, brightness, color temperature, color xy',
        fromZigbee: [
            fz.color_colortemp, fz.on_off, fz.brightness,
            fz.ignore_basic_report,
        ],
        toZigbee: [
            tz.light_onoff_brightness, tz.light_color_colortemp, tz.ignore_transition, tz.ignore_rate,
            tz.light_alert, tz.light_brightness_move, tz.light_colortemp_move,
        ],
    },
};

const gledopto = {
    light: {
        supports: generic.light_onoff_brightness_colortemp_colorxy.supports,
        fromZigbee: generic.light_onoff_brightness_colortemp_colorxy.fromZigbee,
        toZigbee: [
            tz.gledopto_light_onoff_brightness, tz.gledopto_light_color_colortemp_white, tz.ignore_transition,
            tz.light_alert,
        ],
    },
};

const tzHuePowerOnBehavior = [
    tz.hue_power_on_behavior, tz.hue_power_on_error,
];
const hue = {
    light_onoff_brightness: {
        supports: generic.light_onoff_brightness.supports + ', power-on behavior',
        fromZigbee: generic.light_onoff_brightness.fromZigbee,
        toZigbee: generic.light_onoff_brightness.toZigbee.concat(tzHuePowerOnBehavior),
    },
    light_onoff_brightness_colortemp: {
        supports: generic.light_onoff_brightness_colortemp.supports + ', power-on behavior',
        fromZigbee: generic.light_onoff_brightness_colortemp.fromZigbee,
        toZigbee: generic.light_onoff_brightness_colortemp.toZigbee.concat(tzHuePowerOnBehavior),
    },
    light_onoff_brightness_colorxy: {
        supports: generic.light_onoff_brightness_colorxy.supports + ', power-on behavior',
        fromZigbee: generic.light_onoff_brightness_colorxy.fromZigbee,
        toZigbee: generic.light_onoff_brightness_colorxy.toZigbee.concat(tzHuePowerOnBehavior),
    },
    light_onoff_brightness_colortemp_colorxy: {
        supports: generic.light_onoff_brightness_colortemp_colorxy.supports + ', power-on behavior',
        fromZigbee: generic.light_onoff_brightness_colortemp_colorxy.fromZigbee,
        toZigbee: generic.light_onoff_brightness_colortemp_colorxy.toZigbee.concat(tzHuePowerOnBehavior),
    },
};

const osram = {
    light_onoff_brightness: {
        supports: generic.light_onoff_brightness.supports,
        fromZigbee: generic.light_onoff_brightness.fromZigbee,
        toZigbee: generic.light_onoff_brightness.toZigbee.concat([tz.osram_cmds]),
    },
    light_onoff_brightness_colortemp: {
        supports: generic.light_onoff_brightness_colortemp.supports,
        fromZigbee: generic.light_onoff_brightness_colortemp.fromZigbee,
        toZigbee: generic.light_onoff_brightness_colortemp.toZigbee.concat([tz.osram_cmds]),
    },
    light_onoff_brightness_colorxy: {
        supports: generic.light_onoff_brightness_colorxy.supports,
        fromZigbee: generic.light_onoff_brightness_colorxy.fromZigbee,
        toZigbee: generic.light_onoff_brightness_colorxy.toZigbee.concat([tz.osram_cmds]),
    },
    light_onoff_brightness_colortemp_colorxy: {
        supports: generic.light_onoff_brightness_colortemp_colorxy.supports,
        fromZigbee: generic.light_onoff_brightness_colortemp_colorxy.fromZigbee,
        toZigbee: generic.light_onoff_brightness_colortemp_colorxy.toZigbee.concat([tz.osram_cmds]),
    },
};

const legrand = {
    read_initial_battery_state: async (type, data, device) => {
        if (['deviceAnnounce'].includes(type) && typeof store[device.ieeeAddr] === 'undefined') {
            const endpoint = device.getEndpoint(1);
            const options = {manufacturerCode: 0x1021, disableDefaultResponse: true};
            await endpoint.read('genPowerCfg', ['batteryVoltage'], options);
        }
    },
};

const xiaomi = {
    prevent_reset: async (type, data, device) => {
        if (
            // options.allow_reset ||
            type !== 'message' ||
            data.type !== 'attributeReport' ||
            data.cluster !== 'genBasic' ||
            !data.data[0xfff0] ||
            // eg: [0xaa, 0x10, 0x05, 0x41, 0x87, 0x01, 0x01, 0x10, 0x00]
            !data.data[0xFFF0].slice(0, 5).equals(Buffer.from([0xaa, 0x10, 0x05, 0x41, 0x87]))
        ) {
            return;
        }
        const options = {manufacturerCode: 0x115f};
        const payload = {[0xfff0]: {
            value: [0xaa, 0x10, 0x05, 0x41, 0x47, 0x01, 0x01, 0x10, 0x01],
            type: 0x41,
        }};
        await device.getEndpoint(1).write('genBasic', payload, options);
    },
};

const devices = [
    // Xiaomi
    {
        zigbeeModel: ['lumi.light.aqcn02'],
        model: 'ZNLDP12LM',
        vendor: 'Xiaomi',
        description: 'Aqara smart LED bulb',
        extend: generic.light_onoff_brightness_colortemp,
        fromZigbee: [
            fz.brightness, fz.color_colortemp, fz.on_off, fz.xiaomi_bulb_interval,
            fz.ignore_light_brightness_report, fz.ignore_light_color_colortemp_report,
            fz.ignore_occupancy_report, fz.ignore_humidity_report,
            fz.ignore_pressure_report, fz.ignore_temperature_report,
        ],
    },
    {
        zigbeeModel: ['lumi.sensor_switch'],
        model: 'WXKG01LM',
        vendor: 'Xiaomi',
        description: 'MiJia wireless switch',
        supports: 'single, double, triple, quadruple, many, long, long_release click',
        fromZigbee: [fz.xiaomi_battery_3v, fz.WXKG01LM_click],
        toZigbee: [],
    },
    {
        zigbeeModel: ['lumi.sensor_switch.aq2', 'lumi.remote.b1acn01'],
        model: 'WXKG11LM',
        vendor: 'Xiaomi',
        description: 'Aqara wireless switch',
        supports: 'single, double click (and triple, quadruple, hold, release depending on model)',
        fromZigbee: [
            fz.xiaomi_battery_3v, fz.WXKG11LM_click,
            fz.xiaomi_action_click_multistate,
        ],
        toZigbee: [],
    },
    {
        zigbeeModel: ['lumi.sensor_switch.aq3', 'lumi.sensor_swit'],
        model: 'WXKG12LM',
        vendor: 'Xiaomi',
        description: 'Aqara wireless switch (with gyroscope)',
        supports: 'single, double, shake, hold, release',
        fromZigbee: [
            fz.xiaomi_battery_3v, fz.WXKG12LM_action_click_multistate,
        ],
        toZigbee: [],
    },
    {
        zigbeeModel: ['lumi.sensor_86sw1', 'lumi.remote.b186acn01'],
        model: 'WXKG03LM',
        vendor: 'Xiaomi',
        description: 'Aqara single key wireless wall switch',
        supports: 'single (and double, hold, release and long click depending on model)',
        fromZigbee: [
            fz.xiaomi_battery_3v, fz.WXKG03LM_click,
            fz.xiaomi_action_click_multistate,
        ],
        toZigbee: [],
        onEvent: xiaomi.prevent_reset,
    },
    {
        zigbeeModel: ['lumi.sensor_86sw2', 'lumi.sensor_86sw2.es1', 'lumi.remote.b286acn01'],
        model: 'WXKG02LM',
        vendor: 'Xiaomi',
        description: 'Aqara double key wireless wall switch',
        supports: 'left, right, both click (and double, long click for left, right and both depending on model)',
        fromZigbee: [
            fz.xiaomi_battery_3v, fz.WXKG02LM_click,
            fz.WXKG02LM_click_multistate,
        ],
        toZigbee: [],
        endpoint: (device) => {
            return {'left': 1, 'right': 2, 'both': 3};
        },
        onEvent: xiaomi.prevent_reset,
    },
    {
        zigbeeModel: ['lumi.ctrl_neutral1'],
        model: 'QBKG04LM',
        vendor: 'Xiaomi',
        // eslint-disable-next-line
        description: 'Aqara single key wired wall switch without neutral wire. Doesn\'t work as a router and doesn\'t support power meter',
        supports: 'release/hold, on/off',
        fromZigbee: [
            fz.QBKG04LM_QBKG11LM_state, fz.QBKG04LM_buttons,
            fz.QBKG04LM_QBKG11LM_operation_mode, fz.ignore_basic_report,
        ],
        toZigbee: [tz.on_off, tz.xiaomi_switch_operation_mode],
        endpoint: (device) => {
            return {'system': 1, 'default': 2};
        },
        onEvent: xiaomi.prevent_reset,
    },
    {
        zigbeeModel: ['lumi.ctrl_ln1.aq1', 'lumi.ctrl_ln1'],
        model: 'QBKG11LM',
        vendor: 'Xiaomi',
        description: 'Aqara single key wired wall switch',
        supports: 'on/off, power measurement',
        fromZigbee: [
            fz.QBKG04LM_QBKG11LM_state, fz.QBKG11LM_power, fz.QBKG04LM_QBKG11LM_operation_mode,
            fz.QBKG11LM_click,
            fz.ignore_multistate_report, fz.xiaomi_power,
        ],
        toZigbee: [tz.on_off, tz.xiaomi_switch_operation_mode],
        endpoint: (device) => {
            return {'system': 1};
        },
        onEvent: xiaomi.prevent_reset,
    },
    {
        zigbeeModel: ['lumi.ctrl_neutral2'],
        model: 'QBKG03LM',
        vendor: 'Xiaomi',
        // eslint-disable-next-line
        description: 'Aqara double key wired wall switch without neutral wire. Doesn\'t work as a router and doesn\'t support power meter',
        supports: 'release/hold, on/off, temperature',
        fromZigbee: [
            fz.QBKG03LM_QBKG12LM_LLKZMK11LM_state, fz.QBKG03LM_buttons,
            fz.QBKG03LM_QBKG12LM_operation_mode, fz.ignore_basic_report,
            fz.generic_device_temperature,
        ],
        toZigbee: [tz.on_off, tz.xiaomi_switch_operation_mode],
        endpoint: (device) => {
            return {'system': 1, 'left': 2, 'right': 3};
        },
        onEvent: xiaomi.prevent_reset,
    },
    {
        zigbeeModel: ['lumi.ctrl_ln2.aq1', 'lumi.ctrl_ln2'],
        model: 'QBKG12LM',
        vendor: 'Xiaomi',
        description: 'Aqara double key wired wall switch',
        supports: 'on/off, power measurement, temperature',
        fromZigbee: [
            fz.QBKG03LM_QBKG12LM_LLKZMK11LM_state, fz.QBKG12LM_LLKZMK11LM_power, fz.QBKG03LM_QBKG12LM_operation_mode,
            fz.QBKG12LM_click, fz.ignore_multistate_report, fz.xiaomi_power,
        ],
        toZigbee: [tz.on_off, tz.xiaomi_switch_operation_mode],
        endpoint: (device) => {
            return {'left': 1, 'right': 2, 'system': 1};
        },
        onEvent: xiaomi.prevent_reset,
    },
    {
        zigbeeModel: ['lumi.sens', 'lumi.sensor_ht'],
        model: 'WSDCGQ01LM',
        vendor: 'Xiaomi',
        description: 'MiJia temperature & humidity sensor',
        supports: 'temperature and humidity',
        fromZigbee: [fz.xiaomi_battery_3v, fz.WSDCGQ01LM_WSDCGQ11LM_interval, fz.xiaomi_temperature, fz.humidity],
        toZigbee: [],
    },
    {
        zigbeeModel: ['lumi.weather'],
        model: 'WSDCGQ11LM',
        vendor: 'Xiaomi',
        description: 'Aqara temperature, humidity and pressure sensor',
        supports: 'temperature, humidity and pressure',
        fromZigbee: [
            fz.xiaomi_battery_3v, fz.xiaomi_temperature, fz.humidity, fz.WSDCGQ11LM_pressure,
            fz.WSDCGQ01LM_WSDCGQ11LM_interval,
        ],
        toZigbee: [],
    },
    {
        zigbeeModel: ['lumi.sensor_motion'],
        model: 'RTCGQ01LM',
        vendor: 'Xiaomi',
        description: 'MiJia human body movement sensor',
        supports: 'occupancy',
        fromZigbee: [fz.xiaomi_battery_3v, fz.occupancy_with_timeout],
        toZigbee: [],
    },
    {
        zigbeeModel: ['lumi.sensor_motion.aq2'],
        model: 'RTCGQ11LM',
        vendor: 'Xiaomi',
        description: 'Aqara human body movement and illuminance sensor',
        supports: 'occupancy and illuminance',
        fromZigbee: [
            fz.xiaomi_battery_3v, fz.occupancy_with_timeout, fz.RTCGQ11LM_illuminance,
            fz.RTCGQ11LM_interval,
        ],
        toZigbee: [],
    },
    {
        zigbeeModel: ['lumi.sensor_magnet'],
        model: 'MCCGQ01LM',
        vendor: 'Xiaomi',
        description: 'MiJia door & window contact sensor',
        supports: 'contact',
        fromZigbee: [
            fz.xiaomi_battery_3v, fz.xiaomi_contact,

        ],
        toZigbee: [],
    },
    {
        zigbeeModel: ['lumi.sensor_magnet.aq2'],
        model: 'MCCGQ11LM',
        vendor: 'Xiaomi',
        description: 'Aqara door & window contact sensor',
        supports: 'contact',
        fromZigbee: [
            fz.xiaomi_battery_3v, fz.xiaomi_contact, fz.xiaomi_contact_interval,

        ],
        toZigbee: [],
    },
    {
        zigbeeModel: ['lumi.sensor_wleak.aq1'],
        model: 'SJCGQ11LM',
        vendor: 'Xiaomi',
        description: 'Aqara water leak sensor',
        supports: 'water leak true/false',
        fromZigbee: [fz.xiaomi_battery_3v, fz.SJCGQ11LM_water_leak_iaszone],
        toZigbee: [],
    },
    {
        zigbeeModel: ['lumi.sensor_cube', 'lumi.sensor_cube.aqgl01'],
        model: 'MFKZQ01LM',
        vendor: 'Xiaomi',
        description: 'Mi/Aqara smart home cube',
        supports: 'shake, wakeup, fall, tap, slide, flip180, flip90, rotate_left and rotate_right',
        fromZigbee: [
            fz.xiaomi_battery_3v, fz.MFKZQ01LM_action_multistate, fz.MFKZQ01LM_action_analog,
        ],
        toZigbee: [],
    },
    {
        zigbeeModel: ['lumi.plug'],
        model: 'ZNCZ02LM',
        description: 'Mi power plug ZigBee',
        supports: 'on/off, power measurement',
        vendor: 'Xiaomi',
        fromZigbee: [
            fz.on_off, fz.xiaomi_power, fz.xiaomi_plug_state, fz.ignore_occupancy_report,
            fz.ignore_illuminance_report,
        ],
        toZigbee: [tz.on_off, tz.ZNCZ02LM_power_outage_memory],
    },
    {
        zigbeeModel: ['lumi.plug.mitw01'],
        model: 'ZNCZ03LM',
        description: 'Mi power plug ZigBee TW',
        supports: 'on/off, power measurement',
        vendor: 'Xiaomi',
        fromZigbee: [
            fz.on_off, fz.xiaomi_power, fz.xiaomi_plug_state,
            fz.ignore_occupancy_report,
            fz.ignore_illuminance_report,
        ],
        toZigbee: [tz.on_off],
    },
    {
        zigbeeModel: ['lumi.plug.mmeu01'],
        model: 'ZNCZ04LM',
        description: 'Mi power plug ZigBee EU',
        supports: 'on/off, power measurement',
        vendor: 'Xiaomi',
        fromZigbee: [
            fz.on_off, fz.xiaomi_power, fz.xiaomi_plug_state,
        ],
        toZigbee: [tz.on_off],
    },
    {
        zigbeeModel: ['lumi.plug.maus01'],
        model: 'ZNCZ12LM',
        description: 'Mi power plug ZigBee US',
        supports: 'on/off, power measurement',
        vendor: 'Xiaomi',
        fromZigbee: [
            fz.on_off, fz.xiaomi_power, fz.xiaomi_plug_state,
            fz.ignore_occupancy_report,
            fz.ignore_illuminance_report,
        ],
        toZigbee: [tz.on_off],
    },
    {
        zigbeeModel: ['lumi.plug.maeu01'],
        model: 'SP-EUC01',
        description: 'Aqara EU smart plug',
        supports: 'on/off, power measurements',
        vendor: 'Xiaomi',
        fromZigbee: [fz.on_off, fz.xiaomi_plug_state, fz.electrical_measurement_power],
        toZigbee: [tz.on_off],
        meta: {configureKey: 3},
        configure: async (device, coordinatorEndpoint) => {
            const endpoint = device.getEndpoint(1);
            await bind(endpoint, coordinatorEndpoint, ['genOnOff', 'haElectricalMeasurement']);
            await configureReporting.onOff(endpoint);
            await readEletricalMeasurementPowerConverterAttributes(endpoint);
            // Voltage/current doesn't seem to be supported, maybe in futurue revisions of the device (?).
            // https://github.com/Koenkk/zigbee-herdsman-converters/issues/1050
            await configureReporting.rmsVoltage(endpoint);
            await configureReporting.rmsCurrent(endpoint);
            await configureReporting.activePower(endpoint);
        },
    },
    {
        zigbeeModel: ['lumi.ctrl_86plug', 'lumi.ctrl_86plug.aq1'],
        model: 'QBCZ11LM',
        description: 'Aqara socket Zigbee',
        supports: 'on/off, power measurement',
        vendor: 'Xiaomi',
        fromZigbee: [
            fz.on_off, fz.xiaomi_power, fz.xiaomi_plug_state,
        ],
        toZigbee: [tz.on_off],
    },
    {
        zigbeeModel: ['lumi.sensor_smoke'],
        model: 'JTYJ-GD-01LM/BW',
        description: 'MiJia Honeywell smoke detector',
        supports: 'smoke',
        vendor: 'Xiaomi',
        fromZigbee: [fz.xiaomi_battery_3v, fz.JTYJGD01LMBW_smoke, fz.JTYJGD01LMBW_smoke_density],
        toZigbee: [tz.JTQJBF01LMBW_JTYJGD01LMBW_sensitivity, tz.JTQJBF01LMBW_JTYJGD01LMBW_selfest],
    },
    {
        zigbeeModel: ['lumi.sensor_natgas'],
        model: 'JTQJ-BF-01LM/BW',
        vendor: 'Xiaomi',
        description: 'MiJia gas leak detector ',
        supports: 'gas',
        fromZigbee: [fz.JTQJBF01LMBW_gas, fz.JTQJBF01LMBW_sensitivity, fz.JTQJBF01LMBW_gas_density],
        toZigbee: [tz.JTQJBF01LMBW_JTYJGD01LMBW_sensitivity, tz.JTQJBF01LMBW_JTYJGD01LMBW_selfest],
    },
    {
        zigbeeModel: ['lumi.lock.v1'],
        model: 'A6121',
        vendor: 'Xiaomi',
        description: 'Vima Smart Lock',
        supports: 'inserted, forgotten, key error',
        fromZigbee: [fz.xiaomi_lock_report],
        toZigbee: [],
    },
    {
        zigbeeModel: ['lumi.vibration.aq1'],
        model: 'DJT11LM',
        vendor: 'Xiaomi',
        description: 'Aqara vibration sensor',
        supports: 'drop, tilt and touch',
        fromZigbee: [
            fz.xiaomi_battery_3v, fz.DJT11LM_vibration,
        ],
        toZigbee: [tz.DJT11LM_vibration_sensitivity],
    },
    {
        zigbeeModel: ['lumi.curtain', 'lumi.curtain.aq2'],
        model: 'ZNCLDJ11LM',
        description: 'Aqara curtain motor',
        supports: 'open, close, stop, position',
        vendor: 'Xiaomi',
        fromZigbee: [
            fz.ZNCLDJ11LM_ZNCLDJ12LM_curtain_analog_output,
            fz.cover_position_tilt,
            fz.ZNCLDJ11LM_ZNCLDJ12LM_curtain_options_output,
        ],
        toZigbee: [
            tz.ZNCLDJ11LM_ZNCLDJ12LM_control,
            tz.ZNCLDJ11LM_ZNCLDJ12LM_options,
        ],
    },
    {
        zigbeeModel: ['lumi.curtain.hagl04'],
        model: 'ZNCLDJ12LM',
        vendor: 'Xiaomi',
        description: 'Aqara B1 curtain motor ',
        supports: 'open, close, stop, position',
        fromZigbee: [fz.ZNCLDJ11LM_ZNCLDJ12LM_curtain_analog_output, fz.cover_position_tilt, fz.ignore_basic_report],
        toZigbee: [tz.ZNCLDJ11LM_ZNCLDJ12LM_control],
        onEvent: async (type, data, device) => {
            // The position (genAnalogOutput.presentValue) reported via an attribute contains an invaid value
            // however when reading it will provide the correct value.
            if (data.type === 'attributeReport' && data.cluster === 'genAnalogOutput') {
                await device.endpoints[0].read('genAnalogOutput', ['presentValue']);
            }
        },
    },
    {
        zigbeeModel: ['lumi.relay.c2acn01'],
        model: 'LLKZMK11LM',
        vendor: 'Xiaomi',
        description: 'Aqara wireless relay controller',
        supports: 'on/off, power measurement',
        fromZigbee: [
            fz.QBKG03LM_QBKG12LM_LLKZMK11LM_state, fz.QBKG12LM_LLKZMK11LM_power, fz.xiaomi_power,
            fz.ignore_multistate_report,
        ],
        toZigbee: [tz.on_off, tz.LLKZMK11LM_interlock],
        endpoint: (device) => {
            return {'l1': 1, 'l2': 2};
        },
    },
    {
        zigbeeModel: ['lumi.lock.acn02'],
        model: 'ZNMS12LM',
        description: 'Aqara S2 lock',
        supports: 'open, close, operation (reporting only)',
        vendor: 'Xiaomi',
        fromZigbee: [fz.ZNMS12LM_ZNMS13LM_closuresDoorLock_report, fz.ignore_basic_report],
        toZigbee: [],
    },
    {
        zigbeeModel: ['lumi.lock.acn03'],
        model: 'ZNMS13LM',
        description: 'Aqara S2 lock pro',
        supports: 'open, close, operation (reporting only)',
        vendor: 'Xiaomi',
        fromZigbee: [fz.ZNMS12LM_ZNMS13LM_closuresDoorLock_report, fz.ignore_basic_report],
        toZigbee: [],
    },
    {
        zigbeeModel: ['lumi.lock.aq1'],
        model: 'ZNMS11LM',
        description: 'Xiaomi Aqara smart lock',
        supports: 'open, close, operation (reporting only)',
        vendor: 'Xiaomi',
        fromZigbee: [fz.ZNMS11LM_closuresDoorLock_report, fz.ignore_basic_report],
        toZigbee: [],
    },
    {
        zigbeeModel: ['lumi.remote.b286opcn01'],
        model: 'WXCJKG11LM',
        vendor: 'Xiaomi',
        description: 'Aqara Opple switch 1 band',
        supports: 'action',
        fromZigbee: [
            fz.aqara_opple_on, fz.aqara_opple_off, fz.battery_3V,
            fz.aqara_opple_multistate, fz.aqara_opple_report,
        ],
        toZigbee: [tz.aqara_opple_operation_mode],
        meta: {configureKey: 1},
        configure: async (device, coordinatorEndpoint) => {
            const endpoint = device.getEndpoint(1);
            await endpoint.write('aqaraOpple', {'mode': 1}, {manufacturerCode: 0x115f});
            await bind(endpoint, coordinatorEndpoint, ['genOnOff', 'genPowerCfg']);
        },
    },
    {
        zigbeeModel: ['lumi.remote.b486opcn01'],
        model: 'WXCJKG12LM',
        vendor: 'Xiaomi',
        description: 'Aqara Opple switch 2 bands',
        supports: 'action',
        fromZigbee: [
            fz.aqara_opple_on, fz.aqara_opple_off, fz.aqara_opple_step,
            fz.aqara_opple_step_color_temp, fz.battery_3V,
            fz.aqara_opple_multistate, fz.aqara_opple_report,
        ],
        toZigbee: [tz.aqara_opple_operation_mode],
        meta: {configureKey: 1},
        configure: async (device, coordinatorEndpoint) => {
            const endpoint = device.getEndpoint(1);
            await endpoint.write('aqaraOpple', {'mode': 1}, {manufacturerCode: 0x115f});
            await bind(endpoint, coordinatorEndpoint, [
                'genOnOff', 'genLevelCtrl', 'lightingColorCtrl', 'genPowerCfg',
            ]);
        },
    },
    {
        zigbeeModel: ['lumi.remote.b686opcn01'],
        model: 'WXCJKG13LM',
        vendor: 'Xiaomi',
        description: 'Aqara Opple switch 3 bands',
        supports: 'action',
        fromZigbee: [
            fz.aqara_opple_on, fz.aqara_opple_off, fz.aqara_opple_step, fz.aqara_opple_move,
            fz.aqara_opple_stop, fz.aqara_opple_step_color_temp, fz.aqara_opple_move_color_temp,
            fz.battery_3V,
            fz.aqara_opple_multistate, fz.aqara_opple_report,
        ],
        toZigbee: [tz.aqara_opple_operation_mode],
        meta: {configureKey: 1},
        configure: async (device, coordinatorEndpoint) => {
            const endpoint = device.getEndpoint(1);
            await endpoint.write('aqaraOpple', {'mode': 1}, {manufacturerCode: 0x115f});
            await bind(endpoint, coordinatorEndpoint, [
                'genOnOff', 'genLevelCtrl', 'lightingColorCtrl', 'genPowerCfg',
            ]);
        },
    },
    {
        zigbeeModel: ['lumi.sen_ill.mgl01'],
        model: 'GZCGQ01LM',
        vendor: 'Xiaomi',
        description: 'MiJia light intensity sensor',
        supports: 'illuminance',
        fromZigbee: [fz.battery_3V, fz.illuminance],
        toZigbee: [],
        meta: {configureKey: 1},
        configure: async (device, coordinatorEndpoint) => {
            const endpoint = device.getEndpoint(1);
            await bind(endpoint, coordinatorEndpoint, ['genPowerCfg', 'msIlluminanceMeasurement']);
            await configureReporting.batteryVoltage(endpoint);
        },
    },

    // TuYa
    {
        zigbeeModel: ['TS0001'],
        model: 'TS0001',
        vendor: 'TuYa',
        description: 'Valve control',
        supports: 'on/off',
        whiteLabel: [
            {vendor: 'CR Smart Home', model: 'TS0001'},
            {vendor: 'Lonsonho', model: 'TS0001'},
        ],
        fromZigbee: [fz.on_off],
        toZigbee: [tz.on_off],
    },
    {
        zigbeeModel: ['TS0201'],
        model: 'TS0201',
        vendor: 'TuYa',
        description: 'Temperature & humidity sensor with display',
        supports: 'temperature and humidity',
        fromZigbee: [fz.battery, fz.temperature, fz.humidity],
        toZigbee: [],
    },
    {
        zigbeeModel: ['TS0042'],
        model: 'TS0042',
        vendor: 'TuYa',
        description: 'Touch wall remote 2 gang',
        supports: 'action',
        fromZigbee: [fz.ts0042_click],
        toZigbee: [],
    },
    {
        zigbeeModel: ['TS0002'],
        model: 'TS0002',
        vendor: 'TuYa',
        description: '2 gang switch',
        whiteLabel: [
            {vendor: 'Zemismart', model: 'ZM-CSW002-D'},
            {vendor: 'Lonhonso', model: 'X702'},
        ],
        supports: 'on/off',
        fromZigbee: [fz.on_off],
        toZigbee: [tz.on_off],
        endpoint: (device) => {
            return {'l1': 1, 'l2': 2};
        },
        meta: {configureKey: 3, multiEndpoint: true},
        configure: async (device, coordinatorEndpoint) => {
            await bind(device.getEndpoint(1), coordinatorEndpoint, ['genOnOff']);
            await bind(device.getEndpoint(2), coordinatorEndpoint, ['genOnOff']);
        },
    },

    // Norklmes
    {
        zigbeeModel: ['qnazj70'],
        model: 'MKS-CM-W5',
        vendor: 'Norklmes',
        description: '1, 2, 3 or 4 gang switch',
        supports: 'on/off',
        fromZigbee: [fz.tuya_switch, fz.ignore_basic_report],
        toZigbee: [tz.tuya_switch_state],
        meta: {configureKey: 1},
        configure: async (device, coordinatorEndpoint) => {
            await bind(device.getEndpoint(1), coordinatorEndpoint, ['genOnOff']);
        },
        endpoint: (device) => {
            // Endpoint selection is made in tuya_switch_state
            return {'l1': 1, 'l2': 1, 'l3': 1, 'l4': 1};
        },
    },

    // IKEA
    {
        zigbeeModel: [
            'TRADFRI bulb E27 WS opal 980lm', 'TRADFRI bulb E26 WS opal 980lm',
            'TRADFRI bulb E27 WS\uFFFDopal 980lm',
        ],
        model: 'LED1545G12',
        vendor: 'IKEA',
        description: 'TRADFRI LED bulb E26/E27 980 lumen, dimmable, white spectrum, opal white',
        extend: generic.light_onoff_brightness_colortemp,
        ota: ota.tradfri,
    },
    {
        zigbeeModel: ['TRADFRI bulb E27 WS clear 950lm', 'TRADFRI bulb E26 WS clear 950lm'],
        model: 'LED1546G12',
        vendor: 'IKEA',
        description: 'TRADFRI LED bulb E26/E27 950 lumen, dimmable, white spectrum, clear',
        extend: generic.light_onoff_brightness_colortemp,
        ota: ota.tradfri,
    },
    {
        zigbeeModel: ['TRADFRI bulb E27 opal 1000lm', 'TRADFRI bulb E27 W opal 1000lm'],
        model: 'LED1623G12',
        vendor: 'IKEA',
        description: 'TRADFRI LED bulb E27 1000 lumen, dimmable, opal white',
        extend: generic.light_onoff_brightness,
        ota: ota.tradfri,
    },
    {
        zigbeeModel: ['TRADFRI bulb GU10 WS 400lm'],
        model: 'LED1537R6',
        vendor: 'IKEA',
        description: 'TRADFRI LED bulb GU10 400 lumen, dimmable, white spectrum',
        extend: generic.light_onoff_brightness_colortemp,
        ota: ota.tradfri,
    },
    {
        zigbeeModel: ['TRADFRI bulb GU10 W 400lm'],
        model: 'LED1650R5',
        vendor: 'IKEA',
        description: 'TRADFRI LED bulb GU10 400 lumen, dimmable',
        extend: generic.light_onoff_brightness,
        ota: ota.tradfri,
    },
    {
        zigbeeModel: ['TRADFRI bulb E14 WS opal 400lm', 'TRADFRI bulb E12 WS opal 400lm'],
        model: 'LED1536G5',
        vendor: 'IKEA',
        description: 'TRADFRI LED bulb E12/E14 400 lumen, dimmable, white spectrum, opal white',
        extend: generic.light_onoff_brightness_colortemp,
        ota: ota.tradfri,
    },
    {
        zigbeeModel: ['TRADFRI bulb E14 WS 470lm'],
        model: 'LED1903C5',
        vendor: 'IKEA',
        description: 'TRADFRI bulb E14 WS 470 lumen, dimmable, white spectrum, opal white',
        extend: generic.light_onoff_brightness_colortemp,
        ota: ota.tradfri,
    },
    {
        zigbeeModel: ['TRADFRI bulb GU10 WW 400lm'],
        model: 'LED1837R5',
        vendor: 'IKEA',
        description: 'TRADFRI LED bulb GU10 400 lumen, dimmable',
        extend: generic.light_onoff_brightness,
        ota: ota.tradfri,
    },
    {
        zigbeeModel: ['TRADFRI bulb E27 WW clear 250lm', 'TRADFRI bulb E26 WW clear 250lm'],
        model: 'LED1842G3',
        vendor: 'IKEA',
        description: 'TRADFRI LED bulb E27 WW clear 250 lumen, dimmable',
        extend: generic.light_onoff_brightness,
        ota: ota.tradfri,
    },
    {
        zigbeeModel: ['TRADFRI bulb E14 WS opal 600lm'],
        model: 'LED1733G7',
        vendor: 'IKEA',
        description: 'TRADFRI LED bulb E14 600 lumen, dimmable, white spectrum, opal white',
        extend: generic.light_onoff_brightness_colortemp,
        ota: ota.tradfri,
    },
    {
        zigbeeModel: ['TRADFRI bulb E26 opal 1000lm', 'TRADFRI bulb E26 W opal 1000lm'],
        model: 'LED1622G12',
        vendor: 'IKEA',
        description: 'TRADFRI LED bulb E26 1000 lumen, dimmable, opal white',
        extend: generic.light_onoff_brightness,
        ota: ota.tradfri,
    },
    {
        zigbeeModel: [
            'TRADFRI bulb E27 CWS opal 600lm',
            'TRADFRI bulb E26 CWS opal 600lm',
            'TRADFRI bulb E14 CWS opal 600lm',
            'TRADFRI bulb E12 CWS opal 600lm'],
        model: 'LED1624G9',
        vendor: 'IKEA',
        description: 'TRADFRI LED bulb E14/E26/E27 600 lumen, dimmable, color, opal white',
        extend: generic.light_onoff_brightness_colorxy,
        ota: ota.tradfri,
    },
    {
        zigbeeModel: [
            'TRADFRI bulb E14 W op/ch 400lm', 'TRADFRI bulb E12 W op/ch 400lm',
            'TRADFRI bulb E17 W op/ch 400lm',
        ],
        model: 'LED1649C5',
        vendor: 'IKEA',
        description: 'TRADFRI LED bulb E12/E14/E17 400 lumen, dimmable warm white, chandelier opal',
        extend: generic.light_onoff_brightness,
        ota: ota.tradfri,
    },
    {
        zigbeeModel: ['TRADFRI bulb E27 WS opal 1000lm', 'TRADFRI bulb E26 WS opal 1000lm'],
        model: 'LED1732G11',
        vendor: 'IKEA',
        description: 'TRADFRI LED bulb E27 1000 lumen, dimmable, white spectrum, opal white',
        extend: generic.light_onoff_brightness_colortemp,
        ota: ota.tradfri,
    },
    {
        zigbeeModel: ['TRADFRI bulb E27 WW 806lm', 'TRADFRI bulb E26 WW 806lm'],
        model: 'LED1836G9',
        vendor: 'IKEA',
        description: 'TRADFRI LED bulb E26/E27 806 lumen, dimmable, warm white',
        extend: generic.light_onoff_brightness,
        ota: ota.tradfri,
    },
    {
        zigbeeModel: ['TRADFRI bulb E27 WS clear 806lm', 'TRADFRI bulb E26 WS clear 806lm'],
        model: 'LED1736G9',
        vendor: 'IKEA',
        description: 'TRADFRI LED bulb E26/E27 806 lumen, dimmable, white spectrum, clear',
        extend: generic.light_onoff_brightness_colortemp,
        ota: ota.tradfri,
    },
    {
        zigbeeModel: ['LEPTITER Recessed spot light'],
        model: 'T1820',
        vendor: 'IKEA',
        description: 'LEPTITER Recessed spot light, dimmable, white spectrum',
        extend: generic.light_onoff_brightness_colortemp,
        ota: ota.tradfri,
    },
    {
        zigbeeModel: ['TRADFRI wireless dimmer'],
        model: 'ICTC-G-1',
        vendor: 'IKEA',
        description: 'TRADFRI wireless dimmer',
        supports: 'brightness [0-255] (quick rotate for instant 0/255), action',
        fromZigbee: [
            fz.cmd_move, fz.cmd_move_with_onoff, fz.cmd_stop, fz.cmd_stop_with_onoff,
            fz.cmd_move_to_level_with_onoff, fz.battery_not_divided,
        ],
        toZigbee: [],
        meta: {configureKey: 1},
        configure: async (device, coordinatorEndpoint) => {
            const endpoint = device.getEndpoint(1);
            await bind(endpoint, coordinatorEndpoint, ['genLevelCtrl', 'genPowerCfg']);
            await configureReporting.batteryPercentageRemaining(endpoint);
        },
        ota: ota.tradfri,
    },
    {
        zigbeeModel: ['TRADFRI transformer 10W', 'TRADFRI Driver 10W'],
        model: 'ICPSHC24-10EU-IL-1',
        vendor: 'IKEA',
        description: 'TRADFRI driver for wireless control (10 watt)',
        extend: generic.light_onoff_brightness,
        ota: ota.tradfri,
    },
    {
        zigbeeModel: ['TRADFRI transformer 30W', 'TRADFRI Driver 30W'],
        model: 'ICPSHC24-30EU-IL-1',
        vendor: 'IKEA',
        description: 'TRADFRI driver for wireless control (30 watt)',
        extend: generic.light_onoff_brightness,
        ota: ota.tradfri,
    },
    {
        zigbeeModel: ['FLOALT panel WS 30x30'],
        model: 'L1527',
        vendor: 'IKEA',
        description: 'FLOALT LED light panel, dimmable, white spectrum (30x30 cm)',
        extend: generic.light_onoff_brightness_colortemp,
        ota: ota.tradfri,
    },
    {
        zigbeeModel: ['FLOALT panel WS 60x60'],
        model: 'L1529',
        vendor: 'IKEA',
        description: 'FLOALT LED light panel, dimmable, white spectrum (60x60 cm)',
        extend: generic.light_onoff_brightness_colortemp,
        ota: ota.tradfri,
    },
    {
        zigbeeModel: ['FLOALT panel WS 30x90'],
        model: 'L1528',
        vendor: 'IKEA',
        description: 'FLOALT LED light panel, dimmable, white spectrum (30x90 cm)',
        extend: generic.light_onoff_brightness_colortemp,
        ota: ota.tradfri,
    },
    {
        zigbeeModel: ['SURTE door WS 38x64'],
        model: 'L1531',
        vendor: 'IKEA',
        description: 'SURTE door light panel, dimmable, white spectrum (38x64 cm)',
        extend: generic.light_onoff_brightness_colortemp,
        ota: ota.tradfri,
    },
    {
        zigbeeModel: ['TRADFRI control outlet'],
        model: 'E1603/E1702',
        description: 'TRADFRI control outlet',
        supports: 'on/off',
        vendor: 'IKEA',
        fromZigbee: [
            fz.on_off, fz.ignore_genLevelCtrl_report, fz.ignore_basic_report,
        ],
        toZigbee: [tz.on_off],
        meta: {configureKey: 1},
        configure: async (device, coordinatorEndpoint) => {
            const endpoint = device.getEndpoint(1);
            await bind(endpoint, coordinatorEndpoint, ['genOnOff']);
            await configureReporting.onOff(endpoint);
        },
        ota: ota.tradfri,
    },
    {
        zigbeeModel: ['TRADFRI remote control'],
        model: 'E1524/E1810',
        description: 'TRADFRI remote control',
        supports:
            'toggle, arrow left/right click/hold/release, brightness up/down click/hold/release',
        vendor: 'IKEA',
        fromZigbee: [
            fz.cmdToggle, fz.E1524_arrow_click, fz.E1524_arrow_hold, fz.E1524_arrow_release,
            fz.E1524_brightness_up_click, fz.E1524_brightness_down_click, fz.E1524_brightness_up_hold,
            fz.E1524_brightness_up_release, fz.E1524_brightness_down_hold, fz.E1524_brightness_down_release,
            fz.battery_not_divided, fz.E1524_hold,
        ],
        toZigbee: [],
        ota: ota.tradfri,
        meta: {configureKey: 1},
        configure: async (device, coordinatorEndpoint) => {
            const endpoint = device.getEndpoint(1);
            // See explanation in E1743, only applies to E1810 (for E1524 it has no effect)
            // https://github.com/Koenkk/zigbee2mqtt/issues/2772#issuecomment-577389281
            await endpoint.bind('genOnOff', defaultBindGroup);
            await bind(endpoint, coordinatorEndpoint, ['genPowerCfg']);
            await configureReporting.batteryPercentageRemaining(endpoint);
        },
    },
    {
        zigbeeModel: ['TRADFRI on/off switch'],
        model: 'E1743',
        vendor: 'IKEA',
        description: 'TRADFRI ON/OFF switch',
        supports: 'on, off, brightness up/down/stop',
        fromZigbee: [
            fz.genOnOff_cmdOn, fz.genOnOff_cmdOff, fz.E1743_brightness_up, fz.E1743_brightness_down,
            fz.E1743_brightness_stop, fz.battery_not_divided,
        ],
        toZigbee: [],
        ota: ota.tradfri,
        meta: {configureKey: 1},
        configure: async (device, coordinatorEndpoint) => {
            const endpoint = device.getEndpoint(1);
            // By default this device controls group 0, some devices are by default in
            // group 0 causing the remote to control them.
            // By binding it to a random group, e.g. 901, it will send the commands to group 901 instead of 0
            // https://github.com/Koenkk/zigbee2mqtt/issues/2772#issuecomment-577389281
            await endpoint.bind('genOnOff', defaultBindGroup);
            await bind(endpoint, coordinatorEndpoint, ['genPowerCfg']);
            await configureReporting.batteryPercentageRemaining(endpoint);
        },
    },
    {
        zigbeeModel: ['SYMFONISK Sound Controller'],
        model: 'E1744',
        vendor: 'IKEA',
        description: 'SYMFONISK sound controller',
        supports: 'volume up/down, play/pause, skip forward/backward',
        fromZigbee: [fz.cmd_move, fz.cmd_stop, fz.E1744_play_pause, fz.E1744_skip, fz.battery_not_divided],
        toZigbee: [],
        ota: ota.tradfri,
        meta: {configureKey: 1},
        configure: async (device, coordinatorEndpoint) => {
            const endpoint = device.getEndpoint(1);
            await bind(endpoint, coordinatorEndpoint, ['genLevelCtrl', 'genPowerCfg']);
            await configureReporting.batteryPercentageRemaining(endpoint);
        },
    },
    {
        zigbeeModel: ['TRADFRI motion sensor'],
        model: 'E1525/E1745',
        vendor: 'IKEA',
        description: 'TRADFRI motion sensor',
        supports: 'occupancy',
        fromZigbee: [fz.battery_not_divided, fz.tradfri_occupancy, fz.E1745_requested_brightness],
        toZigbee: [],
        ota: ota.tradfri,
        meta: {configureKey: 1},
        configure: async (device, coordinatorEndpoint) => {
            const endpoint = device.getEndpoint(1);
            await bind(endpoint, coordinatorEndpoint, ['genPowerCfg']);
            await configureReporting.batteryPercentageRemaining(endpoint);
        },
    },
    {
        zigbeeModel: ['TRADFRI signal repeater'],
        model: 'E1746',
        description: 'TRADFRI signal repeater',
        supports: 'linkquality',
        vendor: 'IKEA',
        fromZigbee: [fz.E1746_linkquality],
        toZigbee: [],
        ota: ota.tradfri,
        meta: {configureKey: 2},
        configure: async (device, coordinatorEndpoint) => {
            const endpoint = device.getEndpoint(1);
            const payload = [{attribute: 'modelId', minimumReportInterval: 3600, maximumReportInterval: 14400}];
            await bind(endpoint, coordinatorEndpoint, ['genBasic']);
            await endpoint.configureReporting('genBasic', payload);
        },
    },
    {
        zigbeeModel: ['FYRTUR block-out roller blind'],
        model: 'E1757',
        vendor: 'IKEA',
        description: 'FYRTUR roller blind',
        supports: 'open, close, stop, position',
        fromZigbee: [fz.cover_position_tilt, fz.battery_not_divided],
        toZigbee: [tz.cover_state, tz.cover_position_tilt],
        meta: {configureKey: 2},
        ota: ota.tradfri,
        configure: async (device, coordinatorEndpoint) => {
            const endpoint = device.getEndpoint(1);
            await bind(endpoint, coordinatorEndpoint, ['genPowerCfg', 'closuresWindowCovering']);
            await configureReporting.batteryPercentageRemaining(endpoint);
            await configureReporting.currentPositionLiftPercentage(endpoint);
        },
    },
    {
        zigbeeModel: ['KADRILJ roller blind'],
        model: 'E1926',
        vendor: 'IKEA',
        description: 'KADRILJ roller blind',
        supports: 'open, close, stop, position',
        fromZigbee: [fz.cover_position_tilt, fz.battery_not_divided],
        toZigbee: [tz.cover_state, tz.cover_position_tilt],
        meta: {configureKey: 2},
        ota: ota.tradfri,
        configure: async (device, coordinatorEndpoint) => {
            const endpoint = device.getEndpoint(1);
            await bind(endpoint, coordinatorEndpoint, ['genPowerCfg', 'closuresWindowCovering']);
            await configureReporting.batteryPercentageRemaining(endpoint);
            await configureReporting.currentPositionLiftPercentage(endpoint);
        },
    },
    {
        zigbeeModel: ['TRADFRI open/close remote'],
        model: 'E1766',
        vendor: 'IKEA',
        description: 'TRADFRI open/close remote',
        supports: 'click',
        fromZigbee: [fz.battery_not_divided, fz.cover_close, fz.cover_open, fz.cover_stop],
        toZigbee: [],
        meta: {configureKey: 1},
        ota: ota.tradfri,
        configure: async (device, coordinatorEndpoint) => {
            const endpoint = device.getEndpoint(1);
            await bind(endpoint, coordinatorEndpoint, ['genPowerCfg']);
            await configureReporting.batteryPercentageRemaining(endpoint);
        },
    },
    {
        zigbeeModel: ['GUNNARP panel round'],
        model: 'T1828',
        description: 'GUNNARP panel round',
        vendor: 'IKEA',
        ota: ota.tradfri,
        extend: generic.light_onoff_brightness_colortemp,
    },
    {
        zigbeeModel: ['GUNNARP panel 40*40'],
        model: 'T1829',
        description: 'GUNNARP panel 40*40',
        vendor: 'IKEA',
        ota: ota.tradfri,
        extend: generic.light_onoff_brightness_colortemp,
    },
    {
        zigbeeModel: ['TRADFRI bulb E12 WS opal 600lm'],
        model: 'LED1738G7',
        vendor: 'IKEA',
        description: 'TRADFRI LED bulb E12 600 lumen, dimmable, white spectrum, opal white',
        ota: ota.tradfri,
        extend: generic.light_onoff_brightness_colortemp,
    },

    // Philips
    {
        zigbeeModel: ['LTC002'],
        model: '4034031P7',
        vendor: 'Philips',
        description: 'Hue Fair',
        extend: hue.light_onoff_brightness_colortemp,
        ota: ota.zigbeeOTA,
    },
    {
        zigbeeModel: ['LTC012'],
        model: '3306431P7',
        vendor: 'Philips',
        description: 'Hue Struana',
        extend: hue.light_onoff_brightness_colortemp,
        ota: ota.zigbeeOTA,
    },
    {
        zigbeeModel: ['1746130P7'],
        model: '1746130P7',
        vendor: 'Philips',
        description: 'Hue Attract',
        extend: hue.light_onoff_brightness_colortemp_colorxy,
        ota: ota.zigbeeOTA,
    },
    {
        zigbeeModel: ['LDT001'],
        model: '5900131C5',
        vendor: 'Philips',
        description: 'Hue Aphelion downlight',
        extend: hue.light_onoff_brightness_colortemp,
        ota: ota.zigbeeOTA,
    },
    {
        zigbeeModel: ['LLC012', 'LLC011'],
        model: '7299760PH',
        vendor: 'Philips',
        description: 'Hue Bloom',
        extend: hue.light_onoff_brightness_colorxy,
        ota: ota.zigbeeOTA,
    },
    {
        zigbeeModel: ['LCP001', 'LCP002'],
        model: '4090331P9',
        vendor: 'Philips',
        description: 'Hue Ensis',
        extend: hue.light_onoff_brightness_colortemp_colorxy,
        ota: ota.zigbeeOTA,
    },
    {
        zigbeeModel: ['LLC020'],
        model: '7146060PH',
        vendor: 'Philips',
        description: 'Hue Go',
        extend: hue.light_onoff_brightness_colortemp_colorxy,
        ota: ota.zigbeeOTA,
    },
    {
        zigbeeModel: ['LWA005'],
        model: '9290022411',
        vendor: 'Philips',
        description: 'White single filament bulb A19 E26 with Bluetooth',
        extend: hue.light_onoff_brightness,
        ota: ota.zigbeeOTA,
    },
    {
        zigbeeModel: ['LWA007'],
        model: '929002277501',
        vendor: 'Philips',
        description: 'Hue white A19 bulb E26 bluetooth',
        extend: hue.light_onoff_brightness,
        ota: ota.zigbeeOTA,
    },
    {
        zigbeeModel: ['LCT026'],
        model: '7602031P7',
        vendor: 'Philips',
        description: 'Hue Go with Bluetooth',
        extend: hue.light_onoff_brightness_colortemp_colorxy,
        ota: ota.zigbeeOTA,
    },
    {
        zigbeeModel: ['LCF002'],
        model: '8718696167991',
        vendor: 'Philips',
        description: 'Hue Calla outdoor',
        extend: hue.light_onoff_brightness_colortemp_colorxy,
        ota: ota.zigbeeOTA,
    },
    {
        zigbeeModel: ['1744130P7'],
        model: '1744130P7',
        vendor: 'Philips',
        description: 'Hue Econic outdoor Pedestal',
        extend: hue.light_onoff_brightness_colortemp_colorxy,
        ota: ota.zigbeeOTA,
    },
    {
        zigbeeModel: ['1743130P7'],
        model: '1743130P7',
        vendor: 'Philips',
        description: 'Hue Impress outdoor Pedestal',
        extend: hue.light_onoff_brightness_colortemp_colorxy,
        ota: ota.zigbeeOTA,
    },
    {
        zigbeeModel: ['LCC001'],
        model: '4090531P7',
        vendor: 'Philips',
        description: 'Hue Flourish white and color ambiance ceiling light',
        extend: hue.light_onoff_brightness_colortemp_colorxy,
        ota: ota.zigbeeOTA,
    },
    {
        zigbeeModel: ['LCG002'],
        model: '929001953101',
        vendor: 'Philips',
        description: 'Hue White and Color Ambiance GU10',
        extend: hue.light_onoff_brightness_colortemp_colorxy,
        ota: ota.zigbeeOTA,
    },
    {
        zigbeeModel: ['LWA004'],
        model: '8718699688820',
        vendor: 'Philips',
        description: 'Hue Filament Standard A60/E27 bluetooth',
        extend: hue.light_onoff_brightness,
        ota: ota.zigbeeOTA,
    },
    {
        zigbeeModel: ['LCB001'],
        model: '548727',
        vendor: 'Philips',
        description: 'Hue White and Color Ambiance BR30 with bluetooth',
        extend: hue.light_onoff_brightness_colortemp_colorxy,
        ota: ota.zigbeeOTA,
    },
    {
        zigbeeModel: ['LWB004'],
        model: '433714',
        vendor: 'Philips',
        description: 'Hue Lux A19 bulb E27',
        extend: hue.light_onoff_brightness,
        ota: ota.zigbeeOTA,
    },
    {
        zigbeeModel: ['LWB006', 'LWB014'],
        model: '9290011370',
        vendor: 'Philips',
        description: 'Hue white A60 bulb E27',
        extend: hue.light_onoff_brightness,
        ota: ota.zigbeeOTA,
    },
    {
        zigbeeModel: ['LWA001'],
        model: '8718699673147',
        vendor: 'Philips',
        description: 'Hue white A60 bulb E27 bluetooth',
        extend: hue.light_onoff_brightness,
        ota: ota.zigbeeOTA,
    },
    {
        zigbeeModel: ['LWA002'],
        model: '9290018215',
        vendor: 'Philips',
        description: 'Hue white A19 bulb E26 bluetooth',
        extend: hue.light_onoff_brightness,
        ota: ota.zigbeeOTA,
    },
    {
        zigbeeModel: ['LTA001'],
        model: '9290022169',
        vendor: 'Philips',
        description: 'Hue white ambiance E27 with Bluetooth',
        extend: hue.light_onoff_brightness_colortemp,
        ota: ota.zigbeeOTA,
    },
    {
        zigbeeModel: ['LCP003'],
        model: '4090631P7',
        vendor: 'Philips',
        description: 'Hue Flourish white and color ambiance pendant light',
        extend: hue.light_onoff_brightness_colortemp_colorxy,
        ota: ota.zigbeeOTA,
    },
    {
        zigbeeModel: ['LWB010'],
        model: '8718696449691',
        vendor: 'Philips',
        description: 'Hue White Single bulb B22',
        extend: hue.light_onoff_brightness,
        ota: ota.zigbeeOTA,
    },
    {
        zigbeeModel: ['LWG001'],
        model: '9290018195',
        vendor: 'Philips',
        description: 'Hue white GU10',
        extend: hue.light_onoff_brightness,
        ota: ota.zigbeeOTA,
    },
    {
        zigbeeModel: ['LWG004'],
        model: 'LWG004',
        vendor: 'Philips',
        description: 'Hue white GU10 bluetooth',
        extend: hue.light_onoff_brightness,
        ota: ota.zigbeeOTA,
    },
    {
        zigbeeModel: ['LWO001'],
        model: '8718699688882',
        vendor: 'Philips',
        description: 'Hue white Filament bulb G93 E27 bluetooth',
        extend: hue.light_onoff_brightness,
        ota: ota.zigbeeOTA,
    },
    {
        zigbeeModel: ['LST001'],
        model: '7299355PH',
        vendor: 'Philips',
        description: 'Hue white and color ambiance LightStrip',
        extend: hue.light_onoff_brightness_colorxy,
        ota: ota.zigbeeOTA,
    },
    {
        zigbeeModel: ['LST002'],
        model: '915005106701',
        vendor: 'Philips',
        description: 'Hue white and color ambiance LightStrip plus',
        extend: hue.light_onoff_brightness_colortemp_colorxy,
        ota: ota.zigbeeOTA,
    },
    {
        zigbeeModel: ['LST003', 'LST004'],
        model: '9290018187B',
        vendor: 'Philips',
        description: 'Hue white and color ambiance LightStrip Outdoor',
        extend: hue.light_onoff_brightness_colortemp_colorxy,
        ota: ota.zigbeeOTA,
    },
    {
        zigbeeModel: ['LCA001', 'LCA002', 'LCA003'],
        model: '9290022166',
        vendor: 'Philips',
        description: 'Hue white and color ambiance E26/E27',
        extend: hue.light_onoff_brightness_colortemp_colorxy,
        ota: ota.zigbeeOTA,
    },
    {
        zigbeeModel: ['LCT001', 'LCT007', 'LCT010', 'LCT012', 'LCT014', 'LCT015', 'LCT016', 'LCT021'],
        model: '9290012573A',
        vendor: 'Philips',
        description: 'Hue white and color ambiance E26/E27/E14',
        extend: hue.light_onoff_brightness_colortemp_colorxy,
        ota: ota.zigbeeOTA,
    },
    {
        zigbeeModel: ['LCT002', 'LCT011'],
        model: '9290002579A',
        vendor: 'Philips',
        description: 'Hue white and color ambiance BR30',
        extend: hue.light_onoff_brightness_colortemp_colorxy,
        ota: ota.zigbeeOTA,
    },
    {
        zigbeeModel: ['LCT003'],
        model: '8718696485880',
        vendor: 'Philips',
        description: 'Hue white and color ambiance GU10',
        extend: hue.light_onoff_brightness_colortemp_colorxy,
        ota: ota.zigbeeOTA,
    },
    {
        zigbeeModel: ['LCT024'],
        model: '915005733701',
        vendor: 'Philips',
        description: 'Hue White and color ambiance Play Lightbar',
        extend: hue.light_onoff_brightness_colortemp_colorxy,
        ota: ota.zigbeeOTA,
    },
    {
        zigbeeModel: ['LTW011', 'LTB002'],
        model: '464800',
        vendor: 'Philips',
        description: 'Hue white ambiance BR30 flood light',
        extend: hue.light_onoff_brightness_colortemp,
        ota: ota.zigbeeOTA,
    },
    {
        zigbeeModel: ['LTW012'],
        model: '8718696695203',
        vendor: 'Philips',
        description: 'Hue white ambiance E14',
        extend: hue.light_onoff_brightness_colortemp,
        ota: ota.zigbeeOTA,
    },
    {
        zigbeeModel: ['LWE002'],
        model: '9290020399',
        vendor: 'Philips',
        description: 'Hue white E14',
        extend: hue.light_onoff_brightness,
        ota: ota.zigbeeOTA,
    },
    {
        zigbeeModel: ['LTW013'],
        model: '8718696598283',
        vendor: 'Philips',
        description: 'Hue white ambiance GU10',
        extend: hue.light_onoff_brightness_colortemp,
        ota: ota.zigbeeOTA,
    },
    {
        zigbeeModel: ['LTG002'],
        model: '929001953301',
        vendor: 'Philips',
        description: 'Hue white ambiance GU10 with Bluetooth',
        extend: hue.light_onoff_brightness_colortemp,
        ota: ota.zigbeeOTA,
    },
    {
        zigbeeModel: ['LTW015'],
        model: '9290011998B',
        vendor: 'Philips',
        description: 'Hue white ambiance E26',
        extend: hue.light_onoff_brightness_colortemp,
        ota: ota.zigbeeOTA,
    },
    {
        zigbeeModel: ['LTA002'],
        model: '9290022167',
        vendor: 'Philips',
        description: 'Hue white ambiance E26 with Bluetooth',
        extend: hue.light_onoff_brightness_colortemp,
        ota: ota.zigbeeOTA,
    },
    {
        zigbeeModel: ['LTW010', 'LTW001', 'LTW004'],
        model: '8718696548738',
        vendor: 'Philips',
        description: 'Hue white ambiance E26/E27',
        extend: hue.light_onoff_brightness_colortemp,
        ota: ota.zigbeeOTA,
    },
    {
        zigbeeModel: ['LTW017'],
        model: '915005587401',
        vendor: 'Philips',
        description: 'Hue white ambiance Adore light',
        extend: hue.light_onoff_brightness_colortemp,
        ota: ota.zigbeeOTA,
    },
    {
        zigbeeModel: ['3402831P7'],
        model: '3402831P7',
        vendor: 'Philips',
        description: 'Hue white ambiance bathroom mirror light Adore',
        extend: hue.light_onoff_brightness_colortemp,
        ota: ota.zigbeeOTA,
    },
    {
        zigbeeModel: ['LTC021'],
        model: '3435011P7',
        vendor: 'Philips',
        description: 'Hue white ambiance bathroom ceiling light Adore',
        extend: hue.light_onoff_brightness_colortemp,
        ota: ota.zigbeeOTA,
    },
    {
        zigbeeModel: ['LTD003'],
        model: '4503848C5',
        vendor: 'Philips',
        description: 'Hue White ambiance Muscari pendant light',
        extend: hue.light_onoff_brightness_colortemp,
        ota: ota.zigbeeOTA,
    },
    {
        zigbeeModel: ['LCW001'],
        model: '4090130P7',
        vendor: 'Philips',
        description: 'Hue Sana',
        extend: hue.light_onoff_brightness_colortemp_colorxy,
        ota: ota.zigbeeOTA,
    },
    {
        zigbeeModel: ['LTC001'],
        model: '3261030P7',
        vendor: 'Philips',
        description: 'Hue Being',
        extend: hue.light_onoff_brightness_colortemp,
        ota: ota.zigbeeOTA,
    },
    {
        zigbeeModel: ['LTC003'],
        model: '3261331P7',
        vendor: 'Philips',
        description: 'Hue white ambiance Still',
        extend: hue.light_onoff_brightness_colortemp,
        ota: ota.zigbeeOTA,
    },
    {
        zigbeeModel: ['LTC011'],
        model: '4096730U7',
        vendor: 'Philips',
        description: 'Hue Cher ceiling light',
        extend: hue.light_onoff_brightness_colortemp,
        ota: ota.zigbeeOTA,
    },
    {
        zigbeeModel: ['LTC013'],
        model: '3216131P5',
        vendor: 'Philips',
        description: 'Hue white ambiance Aurelle square panel light',
        extend: hue.light_onoff_brightness_colortemp,
        ota: ota.zigbeeOTA,
    },
    {
        zigbeeModel: ['LTC015'],
        model: '3216331P5',
        vendor: 'Philips',
        description: 'Hue white ambiance Aurelle rectangle panel light',
        extend: hue.light_onoff_brightness_colortemp,
        ota: ota.zigbeeOTA,
    },
    {
        zigbeeModel: ['LTC016'],
        model: '3216431P5',
        vendor: 'Philips',
        description: 'Hue white ambiance Aurelle round panel light',
        extend: hue.light_onoff_brightness_colortemp,
        ota: ota.zigbeeOTA,
    },
    {
        zigbeeModel: ['LTP003', 'LTP001'],
        model: '4033930P7',
        vendor: 'Philips',
        description: 'Hue white ambiance suspension Fair',
        extend: hue.light_onoff_brightness_colortemp,
        ota: ota.zigbeeOTA,
    },
    {
        zigbeeModel: ['LTP002'],
        model: '4023330P7',
        vendor: 'Philips',
        description: 'Hue white ambiance suspension Amaze',
        extend: hue.light_onoff_brightness_colortemp,
        ota: ota.zigbeeOTA,
    },
    {
        zigbeeModel: ['LWF002', 'LWW001'],
        model: '9290011370B',
        vendor: 'Philips',
        description: 'Hue white A60 bulb E27',
        extend: hue.light_onoff_brightness,
        ota: ota.zigbeeOTA,
    },
    {
        zigbeeModel: ['LWB015'],
        model: '046677476816',
        vendor: 'Philips',
        description: 'Hue white PAR38 outdoor',
        extend: hue.light_onoff_brightness,
        ota: ota.zigbeeOTA,
    },
    {
        zigbeeModel: ['LLC010'],
        model: '7199960PH',
        vendor: 'Philips',
        description: 'Hue Iris',
        extend: hue.light_onoff_brightness_colorxy,
        ota: ota.zigbeeOTA,
    },
    {
        zigbeeModel: ['1742930P7'],
        model: '1742930P7',
        vendor: 'Philips',
        description: 'Hue outdoor Impress wall lamp',
        extend: hue.light_onoff_brightness_colortemp_colorxy,
        ota: ota.zigbeeOTA,
    },
    {
        zigbeeModel: ['1743230P7'],
        model: '1743230P7',
        vendor: 'Philips',
        description: 'Hue outdoor Impress lantern',
        extend: hue.light_onoff_brightness_colortemp_colorxy,
        ota: ota.zigbeeOTA,
    },
    {
        zigbeeModel: ['LLC006'],
        model: '7099930PH',
        vendor: 'Philips',
        description: 'Hue Iris (Generation 2)',
        extend: hue.light_onoff_brightness_colorxy,
        ota: ota.zigbeeOTA,
    },
    {
        zigbeeModel: ['4080248P9'],
        model: '4080248P9',
        vendor: 'Philips',
        description: 'Hue Signe floor light',
        extend: hue.light_onoff_brightness_colortemp_colorxy,
        ota: ota.zigbeeOTA,
    },
    {
        zigbeeModel: ['4080148P9'],
        model: '4080148P9',
        vendor: 'Philips',
        description: 'Hue Signe table light',
        extend: hue.light_onoff_brightness_colortemp_colorxy,
        ota: ota.zigbeeOTA,
    },
    {
        zigbeeModel: ['RWL020', 'RWL021'],
        model: '324131092621',
        vendor: 'Philips',
        description: 'Hue dimmer switch',
        supports: 'on/off, brightness, up/down/hold/release, click count',
        fromZigbee: [
            fz._324131092621_ignore_on, fz._324131092621_ignore_off, fz._324131092621_ignore_step,
            fz._324131092621_ignore_stop, fz._324131092621_notification,
            fz.battery,
        ],
        toZigbee: [],
        meta: {configureKey: 1},
        configure: async (device, coordinatorEndpoint) => {
            const endpoint1 = device.getEndpoint(1);
            await bind(endpoint1, coordinatorEndpoint, ['genOnOff', 'genLevelCtrl']);

            const endpoint2 = device.getEndpoint(2);
            const options = {manufacturerCode: 0x100B, disableDefaultResponse: true};
            await endpoint2.write('genBasic', {0x0031: {value: 0x000B, type: 0x19}}, options);
            await bind(endpoint2, coordinatorEndpoint, ['manuSpecificPhilips', 'genPowerCfg']);
            await configureReporting.batteryPercentageRemaining(endpoint2);
        },
        endpoint: (device) => {
            return {'ep1': 1, 'ep2': 2};
        },
        ota: ota.zigbeeOTA,
    },
    {
        zigbeeModel: ['ROM001'],
        model: '8718699693985',
        vendor: 'Philips',
        description: 'Hue smart button',
        supports: 'action',
        fromZigbee: [fz.command_on, fz.command_off_with_effect, fz.SmartButton_skip, fz.battery],
        toZigbee: [],
        meta: {configureKey: 4},
        configure: async (device, coordinatorEndpoint) => {
            const endpoint = device.getEndpoint(1);
            await bind(endpoint, coordinatorEndpoint, ['genOnOff', 'genLevelCtrl']);

            const options = {manufacturerCode: 0x100B, disableDefaultResponse: true};
            await endpoint.write('genBasic', {0x0031: {value: 0x000B, type: 0x19}}, options);
            await bind(endpoint, coordinatorEndpoint, ['manuSpecificPhilips', 'genPowerCfg']);
            await configureReporting.batteryPercentageRemaining(endpoint);
        },
        ota: ota.zigbeeOTA,
    },
    {
        zigbeeModel: ['SML001'],
        model: '9290012607',
        vendor: 'Philips',
        description: 'Hue motion sensor',
        supports: 'occupancy, temperature, illuminance',
        fromZigbee: [
            fz.battery, fz.occupancy, fz.temperature,
            fz.illuminance,
            fz.ignore_basic_report,
        ],
        toZigbee: [tz.occupancy_timeout, tz.hue_motion_sensitivity],
        endpoint: (device) => {
            return {
                'default': 2, // default
                'ep1': 1,
                'ep2': 2, // e.g. for write to msOccupancySensing
            };
        },
        meta: {configureKey: 1},
        configure: async (device, coordinatorEndpoint) => {
            const endpoint = device.getEndpoint(2);
            const binds = ['genPowerCfg', 'msIlluminanceMeasurement', 'msTemperatureMeasurement', 'msOccupancySensing'];
            await bind(endpoint, coordinatorEndpoint, binds);
            await configureReporting.batteryPercentageRemaining(endpoint);
            await configureReporting.occupancy(endpoint);
            await configureReporting.temperature(endpoint);
            await configureReporting.illuminance(endpoint);
        },
        ota: ota.zigbeeOTA,
    },
    {
        zigbeeModel: ['SML002'],
        model: '9290019758',
        vendor: 'Philips',
        description: 'Hue motion outdoor sensor',
        supports: 'occupancy, temperature, illuminance',
        fromZigbee: [
            fz.battery, fz.occupancy, fz.temperature,
            fz.illuminance,

        ],
        toZigbee: [tz.occupancy_timeout, tz.hue_motion_sensitivity],
        endpoint: (device) => {
            return {
                'default': 2, // default
                'ep1': 1,
                'ep2': 2, // e.g. for write to msOccupancySensing
            };
        },
        meta: {configureKey: 1},
        configure: async (device, coordinatorEndpoint) => {
            const endpoint = device.getEndpoint(2);
            const binds = ['genPowerCfg', 'msIlluminanceMeasurement', 'msTemperatureMeasurement', 'msOccupancySensing'];
            await bind(endpoint, coordinatorEndpoint, binds);
            await configureReporting.batteryPercentageRemaining(endpoint);
            await configureReporting.occupancy(endpoint);
            await configureReporting.temperature(endpoint);
            await configureReporting.illuminance(endpoint);
        },
        ota: ota.zigbeeOTA,
    },
    {
        zigbeeModel: ['LOM001'],
        model: '929002240401',
        vendor: 'Philips',
        description: 'Hue smart plug - EU',
        supports: 'on/off',
        fromZigbee: [fz.on_off],
        toZigbee: [tz.on_off].concat(tzHuePowerOnBehavior),
        meta: {configureKey: 1},
        configure: async (device, coordinatorEndpoint) => {
            const endpoint = device.getEndpoint(11);
            await bind(endpoint, coordinatorEndpoint, ['genOnOff']);
            await configureReporting.onOff(endpoint);
        },
        ota: ota.zigbeeOTA,
    },
    {
        zigbeeModel: ['LOM002'],
        model: '046677552343',
        vendor: 'Philips',
        description: 'Hue smart plug bluetooth',
        supports: 'on/off',
        fromZigbee: [fz.on_off],
        toZigbee: [tz.on_off].concat(tzHuePowerOnBehavior),
        meta: {configureKey: 1},
        configure: async (device, coordinatorEndpoint) => {
            const endpoint = device.getEndpoint(11);
            await bind(endpoint, coordinatorEndpoint, ['genOnOff']);
            await configureReporting.onOff(endpoint);
        },
        ota: ota.zigbeeOTA,
    },
    {
        zigbeeModel: ['LLC014'],
        model: '7099860PH',
        vendor: 'Philips',
        description: 'LivingColors Aura',
        extend: hue.light_onoff_brightness_colorxy,
        ota: ota.zigbeeOTA,
    },
    {
        zigbeeModel: ['LTC014'],
        model: '3216231P5',
        vendor: 'Philips',
        description: 'Hue white ambiance Aurelle rectangle panel light',
        ota: ota.zigbeeOTA,
        extend: hue.light_onoff_brightness_colortemp,
    },
    {
        zigbeeModel: ['1744530P7', '1744630P7', '1744430P7', '1744730P7'],
        model: '8718696170625',
        vendor: 'Philips',
        description: 'Hue Fuzo outdoor wall light',
        ota: ota.zigbeeOTA,
        extend: hue.light_onoff_brightness,
    },
    {
        zigbeeModel: ['1743630P7', '1743630V7'],
        model: '17436/30/P7',
        vendor: 'Philips',
        description: 'Hue Welcome white flood light',
        ota: ota.zigbeeOTA,
        extend: hue.light_onoff_brightness,
    },
    {
        zigbeeModel: ['1743530P7'],
        model: '17435/30/P7',
        vendor: 'Philips',
        description: 'Hue Discover white and color ambiance flood light',
        ota: ota.zigbeeOTA,
        extend: hue.light_onoff_brightness_colorxy,
    },
    {
        zigbeeModel: ['LCS001'],
        model: '1741830P7',
        vendor: 'Philips',
        description: 'Hue Lily outdoor spot light',
        extend: hue.light_onoff_brightness_colortemp_colorxy,
        ota: ota.zigbeeOTA,
    },
    {
        zigbeeModel: ['LWV001'],
        model: '929002241201',
        vendor: 'Philips',
        description: 'Hue white filament Edison E27 LED',
        ota: ota.zigbeeOTA,
        extend: hue.light_onoff_brightness,
    },
    {
        zigbeeModel: ['LWV002'],
        model: '046677551780',
        vendor: 'Philips',
        description: 'Hue white filament Edison ST19 LED',
        ota: ota.zigbeeOTA,
        extend: hue.light_onoff_brightness,
    },
    {
        zigbeeModel: ['HML004'],
        model: '3115331PH',
        vendor: 'Philips',
        description: 'Phoenix light',
        extend: hue.light_onoff_brightness_colortemp_colorxy,
        ota: ota.zigbeeOTA,
    },
    {
        zigbeeModel: ['LLM001'],
        model: '7121131PU',
        vendor: 'Philips',
        description: 'Hue Beyond white and color ambiance suspension light',
        extend: hue.light_onoff_brightness_colortemp_colorxy,
        ota: ota.zigbeeOTA,
    },

    // Belkin
    {
        zigbeeModel: ['MZ100'],
        model: 'F7C033',
        vendor: 'Belkin',
        description: 'WeMo smart LED bulb',
        fromZigbee: [
            fz.brightness, fz.on_off,
        ],
        supports: generic.light_onoff_brightness.supports,
        toZigbee: generic.light_onoff_brightness.toZigbee,
    },

    // EDP
    {
        zigbeeModel: ['ZB-SmartPlug-1.0.0'],
        model: 'PLUG EDP RE:DY',
        vendor: 'EDP',
        description: 're:dy plug',
        supports: 'on/off, power measurement',
        fromZigbee: [fz.on_off, fz.metering_power],
        toZigbee: [tz.on_off],
        meta: {configureKey: 3},
        configure: async (device, coordinatorEndpoint) => {
            const endpoint = device.getEndpoint(85);
            await bind(endpoint, coordinatorEndpoint, ['genOnOff', 'seMetering']);
            await configureReporting.onOff(endpoint);
            await readMeteringPowerConverterAttributes(endpoint);
            await configureReporting.instantaneousDemand(endpoint);
        },
    },
    {
        zigbeeModel: ['ZB-RelayControl-1.0.0'],
        model: 'SWITCH EDP RE:DY',
        vendor: 'EDP',
        description: 're:dy switch',
        supports: 'on/off',
        fromZigbee: [fz.on_off],
        toZigbee: [tz.on_off],
        meta: {configureKey: 2},
        configure: async (device, coordinatorEndpoint) => {
            const endpoint = device.getEndpoint(85);
            await bind(endpoint, coordinatorEndpoint, ['genOnOff']);
            await configureReporting.onOff(endpoint);
        },
    },

    // Custom devices (DiY)
    {
        zigbeeModel: ['lumi.router'],
        model: 'CC2530.ROUTER',
        vendor: 'Custom devices (DiY)',
        description: '[CC2530 router](http://ptvo.info/cc2530-based-zigbee-coordinator-and-router-112/)',
        supports: 'state, description, type, rssi',
        fromZigbee: [
            fz.CC2530ROUTER_state, fz.CC2530ROUTER_meta, fz.ignore_basic_report,
        ],
        toZigbee: [tz.ptvo_switch_trigger],
    },
    {
        zigbeeModel: ['ptvo.switch'],
        model: 'ptvo.switch',
        vendor: 'Custom devices (DiY)',
        description: '[Multi-channel relay switch](https://ptvo.info/zigbee-switch-configurable-firmware-router-199/)',
        supports: 'hold, single, double and triple click, on/off, type, rssi',
        fromZigbee: [
            fz.ptvo_switch_state, fz.ptvo_switch_buttons, fz.ptvo_switch_uart,
            fz.ptvo_switch_analog_input,
        ],
        toZigbee: [tz.on_off, tz.ptvo_switch_trigger, tz.ptvo_switch_uart, tz.ptvo_switch_analog_input],
        endpoint: (device) => {
            return {
                'bottom_left': 1, 'bottom_right': 2, 'top_left': 3, 'top_right': 4, 'center': 5, 'ep1': 1,
                'l1': 1, 'l2': 2, 'l3': 3, 'l4': 4, 'l5': 5, 'l6': 6, 'l7': 7, 'l8': 8,
            };
        },
    },
    {
        zigbeeModel: ['DNCKAT_S001'],
        model: 'DNCKATSW001',
        vendor: 'Custom devices (DiY)',
        description: '[DNCKAT single key wired wall light switch](https://github.com/dzungpv/dnckatsw00x/)',
        supports: 'on/off',
        fromZigbee: [fz.on_off],
        toZigbee: [tz.on_off],
    },
    {
        zigbeeModel: ['DNCKAT_S002'],
        model: 'DNCKATSW002',
        vendor: 'Custom devices (DiY)',
        description: '[DNCKAT double key wired wall light switch](https://github.com/dzungpv/dnckatsw00x/)',
        supports: 'hold/release, on/off',
        fromZigbee: [fz.DNCKAT_S00X_state, fz.DNCKAT_S00X_buttons],
        toZigbee: [tz.on_off],
        endpoint: (device) => {
            return {'left': 1, 'right': 2};
        },
    },
    {
        zigbeeModel: ['DNCKAT_S003'],
        model: 'DNCKATSW003',
        vendor: 'Custom devices (DiY)',
        description: '[DNCKAT triple key wired wall light switch](https://github.com/dzungpv/dnckatsw00x/)',
        supports: 'hold/release, on/off',
        fromZigbee: [fz.DNCKAT_S00X_state, fz.DNCKAT_S00X_buttons],
        toZigbee: [tz.on_off],
        endpoint: (device) => {
            return {'left': 1, 'center': 2, 'right': 3};
        },
    },
    {
        zigbeeModel: ['DNCKAT_S004'],
        model: 'DNCKATSW004',
        vendor: 'Custom devices (DiY)',
        description: '[DNCKAT quadruple key wired wall light switch](https://github.com/dzungpv/dnckatsw00x/)',
        supports: 'hold/release, on/off',
        fromZigbee: [fz.DNCKAT_S00X_state, fz.DNCKAT_S00X_buttons],
        toZigbee: [tz.on_off],
        endpoint: (device) => {
            return {'bottom_left': 1, 'bottom_right': 2, 'top_left': 3, 'top_right': 4};
        },
    },
    {
        zigbeeModel: ['ZigUP'],
        model: 'ZigUP',
        vendor: 'Custom devices (DiY)',
        description: '[CC2530 based ZigBee relais, switch, sensor and router](https://github.com/formtapez/ZigUP/)',
        supports: 'relais, RGB-stripe, sensors, S0-counter, ADC, digital I/O',
        fromZigbee: [fz.ZigUP_parse],
        toZigbee: [tz.on_off, tz.light_color, tz.ZigUP_lock],
    },
    {
        zigbeeModel: ['ZWallRemote0'],
        model: 'ZWallRemote0',
        vendor: 'Custom devices (DiY)',
        description: '[Matts Wall Switch Remote](https://github.com/mattlokes/ZWallRemote)',
        supports: 'on/off',
        fromZigbee: [fz.cmdToggle],
        toZigbee: [],
    },
    {
        zigbeeModel: ['DTB190502A1'],
        model: 'DTB190502A1',
        vendor: 'Custom devices (DiY)',
        description: '[CC2530 based IO Board](https://databyte.ch/?portfolio=zigbee-erstes-board-dtb190502a)',
        supports: 'switch, buttons',
        fromZigbee: [fz.DTB190502A1_parse],
        toZigbee: [tz.DTB190502A1_LED],
    },

    // DIYRuZ
    {
        zigbeeModel: ['DIYRuZ_R4_5'],
        model: 'DIYRuZ_R4_5',
        vendor: 'DIYRuZ',
        description: '[DiY 4 Relays + 4 switches + 1 buzzer](http://modkam.ru/?p=1054)',
        supports: 'on/off',
        fromZigbee: [fz.DNCKAT_S00X_state],
        toZigbee: [tz.on_off],
        endpoint: (device) => {
            return {'bottom_left': 1, 'bottom_right': 2, 'top_left': 3, 'top_right': 4, 'center': 5};
        },
    },
    {
        zigbeeModel: ['DIYRuZ_KEYPAD20'],
        model: 'DIYRuZ_KEYPAD20',
        vendor: 'DIYRuZ',
        description: '[DiY 20 button keypad](http://modkam.ru/?p=1114)',
        supports: 'click',
        fromZigbee: [fz.keypad20states, fz.keypad20_battery],
        toZigbee: [],
        endpoint: (device) => {
            return {
                'btn_1': 1, 'btn_2': 2, 'btn_3': 3, 'btn_4': 4, 'btn_5': 5,
                'btn_6': 6, 'btn_7': 7, 'btn_8': 8, 'btn_9': 9, 'btn_10': 10,
                'btn_11': 11, 'btn_12': 12, 'btn_13': 13, 'btn_14': 14, 'btn_15': 15,
                'btn_16': 16, 'btn_17': 17, 'btn_18': 18, 'btn_19': 19, 'btn_20': 20,
            };
        },
    },
    {
        zigbeeModel: ['DIYRuZ_magnet'],
        model: 'DIYRuZ_magnet',
        vendor: 'DIYRuZ',
        description: '[DIYRuZ contact sensor](https://modkam.ru/?p=1220)',
        supports: 'contact',
        fromZigbee: [fz.keypad20_battery, fz.diyruz_contact],
        toZigbee: [],
    },
    {
        zigbeeModel: ['DIYRuZ_rspm'],
        model: 'DIYRuZ_rspm',
        vendor: 'DIYRuZ',
        description: '[DIYRuZ relay switch power meter](https://modkam.ru/?p=1309)',
        supports: 'relay, switch, adc',
        fromZigbee: [fz.diyruz_rspm],
        toZigbee: [tz.on_off],
    },

    // eCozy
    {
        zigbeeModel: ['Thermostat'],
        model: '1TST-EU',
        vendor: 'eCozy',
        description: 'Smart heating thermostat',
        supports: 'temperature, occupancy, un-/occupied heating, schedule',
        fromZigbee: [
            fz.legacy_battery_voltage,
            fz.thermostat_att_report,
        ],
        toZigbee: [
            tz.factory_reset, tz.thermostat_local_temperature, tz.thermostat_local_temperature_calibration,
            tz.thermostat_occupancy, tz.thermostat_occupied_heating_setpoint,
            tz.thermostat_unoccupied_heating_setpoint, tz.thermostat_setpoint_raise_lower,
            tz.thermostat_remote_sensing, tz.thermostat_control_sequence_of_operation, tz.thermostat_system_mode,
            tz.thermostat_weekly_schedule, tz.thermostat_clear_weekly_schedule, tz.thermostat_relay_status_log,
        ],
        meta: {configureKey: 1},
        configure: async (device, coordinatorEndpoint) => {
            const endpoint = device.getEndpoint(3);
            const binds = [
                'genBasic', 'genPowerCfg', 'genIdentify', 'genTime', 'genPollCtrl', 'hvacThermostat',
                'hvacUserInterfaceCfg',
            ];
            await bind(endpoint, coordinatorEndpoint, binds);
            await configureReporting.thermostatTemperature(endpoint);
        },
    },

    // M-ELEC - https://melec.com.au/stitchy/
    {
        zigbeeModel: ['ML-ST-D200'],
        model: 'ML-ST-D200',
        vendor: 'M-ELEC',
        description: 'Stitchy Dim switchable wall module',
        extend: generic.light_onoff_brightness,
    },

    // OSRAM
    {
        zigbeeModel: ['Outdoor Lantern W RGBW OSRAM'],
        model: '4058075816718',
        vendor: 'OSRAM',
        description: 'SMART+ outdoor wall lantern RGBW',
        extend: osram.light_onoff_brightness_colortemp_colorxy,
        ota: ota.ledvance,
    },
    {
        zigbeeModel: ['Outdoor Lantern B50 RGBW OSRAM'],
        model: '4058075816732',
        vendor: 'OSRAM',
        description: 'SMART+ outdoor lantern RGBW',
        extend: osram.light_onoff_brightness_colortemp_colorxy,
        ota: ota.ledvance,
    },
    {
        zigbeeModel: ['Classic A60 RGBW'],
        model: 'AA69697',
        vendor: 'OSRAM',
        description: 'Classic A60 RGBW',
        extend: osram.light_onoff_brightness_colortemp_colorxy,
        ota: ota.ledvance,
    },
    {
        zigbeeModel: ['A60 TW Z3'],
        model: 'AC10787',
        vendor: 'OSRAM',
        description: 'SMART+ classic E27 TW',
        extend: osram.light_onoff_brightness_colortemp,
        ota: ota.ledvance,
    },
    {
        zigbeeModel: ['CLA60 RGBW OSRAM'],
        model: 'AC03645',
        vendor: 'OSRAM',
        description: 'LIGHTIFY LED CLA60 E27 RGBW',
        extend: osram.light_onoff_brightness_colortemp_colorxy,
        ota: ota.ledvance,
    },
    {
        zigbeeModel: ['CLA60 TW OSRAM'],
        model: 'AC03642',
        vendor: 'OSRAM',
        description: 'SMART+ CLASSIC A 60 TW',
        extend: osram.light_onoff_brightness_colortemp,
        ota: ota.ledvance,
    },
    {
        zigbeeModel: ['PAR16 DIM Z3'],
        model: 'AC08560',
        vendor: 'OSRAM',
        description: 'SMART+ LED PAR16 GU10',
        extend: osram.light_onoff_brightness,
        ota: ota.ledvance,
    },
    {
        zigbeeModel: ['A60 DIM Z3'],
        model: 'AC10786-DIM',
        vendor: 'OSRAM',
        description: 'SMART+ classic E27 dimmable',
        extend: osram.light_onoff_brightness,
        ota: ota.ledvance,
    },
    {
        zigbeeModel: ['CLA60 RGBW Z3'],
        model: 'AC03647',
        vendor: 'OSRAM',
        description: 'SMART+ LED CLASSIC E27 RGBW',
        extend: osram.light_onoff_brightness_colortemp_colorxy,
        ota: ota.ledvance,
    },
    {
        // AA70155 is model number of both bulbs.
        zigbeeModel: ['LIGHTIFY A19 Tunable White', 'Classic A60 TW'],
        model: 'AA70155',
        vendor: 'OSRAM',
        description: 'LIGHTIFY LED A19 tunable white / Classic A60 TW',
        extend: osram.light_onoff_brightness_colortemp,
        ota: ota.ledvance,
    },
    {
        zigbeeModel: ['PAR16 50 TW'],
        model: 'AA68199',
        vendor: 'OSRAM',
        description: 'LIGHTIFY LED PAR16 50 GU10 tunable white',
        extend: osram.light_onoff_brightness_colortemp,
        ota: ota.ledvance,
    },
    {
        zigbeeModel: ['PAR16 TW Z3'],
        model: '4058075148338',
        vendor: 'OSRAM',
        description: 'LIGHTIFY LED PAR16 50 GU10 tunable white',
        extend: osram.light_onoff_brightness_colortemp,
        ota: ota.ledvance,
    },
    {
        zigbeeModel: ['Classic B40 TW - LIGHTIFY'],
        model: 'AB32840',
        vendor: 'OSRAM',
        description: 'LIGHTIFY LED Classic B40 tunable white',
        extend: osram.light_onoff_brightness_colortemp,
        ota: ota.ledvance,
    },
    {
        zigbeeModel: ['Ceiling TW OSRAM'],
        model: '4058075816794',
        vendor: 'OSRAM',
        description: 'Smart+ Ceiling TW',
        extend: osram.light_onoff_brightness_colortemp,
        ota: ota.ledvance,
    },
    {
        zigbeeModel: ['Classic A60 W clear - LIGHTIFY'],
        model: 'AC03641',
        vendor: 'OSRAM',
        description: 'LIGHTIFY LED Classic A60 clear',
        extend: osram.light_onoff_brightness,
        ota: ota.ledvance,
    },
    {
        zigbeeModel: ['Surface Light W �C LIGHTIFY'],
        model: '4052899926158',
        vendor: 'OSRAM',
        description: 'LIGHTIFY Surface Light TW',
        extend: osram.light_onoff_brightness,
        ota: ota.ledvance,
    },
    {
        zigbeeModel: ['Surface Light TW'],
        model: 'AB401130055',
        vendor: 'OSRAM',
        description: 'LIGHTIFY Surface Light LED Tunable White',
        extend: osram.light_onoff_brightness_colortemp,
        ota: ota.ledvance,
    },
    {
        zigbeeModel: ['Plug 01'],
        model: 'AB3257001NJ',
        description: 'Smart+ plug',
        supports: 'on/off',
        vendor: 'OSRAM',
        fromZigbee: [fz.on_off],
        toZigbee: [tz.on_off],
        meta: {configureKey: 1},
        ota: ota.ledvance,
        configure: async (device, coordinatorEndpoint) => {
            const endpoint = device.getEndpoint(3);
            await bind(endpoint, coordinatorEndpoint, ['genOnOff']);
            await configureReporting.onOff(endpoint);
        },
    },
    {
        zigbeeModel: ['Plug Z3'],
        model: 'AC10691',
        description: 'Smart+ plug',
        supports: 'on/off',
        vendor: 'OSRAM',
        fromZigbee: [fz.on_off],
        toZigbee: [tz.on_off],
        meta: {configureKey: 1},
        ota: ota.ledvance,
        configure: async (device, coordinatorEndpoint) => {
            let endpoint = device.getEndpoint(3);
            // Endpoint 3 is not always present, use endpoint 1 in that case
            // https://github.com/Koenkk/zigbee2mqtt/issues/2178
            if (!endpoint) endpoint = device.getEndpoint(1);
            await bind(endpoint, coordinatorEndpoint, ['genOnOff']);
            await configureReporting.onOff(endpoint);
        },
    },
    {
        zigbeeModel: ['Flex RGBW', 'LIGHTIFY Indoor Flex RGBW', 'LIGHTIFY Flex RGBW'],
        model: '4052899926110',
        vendor: 'OSRAM',
        description: 'Flex RGBW',
        extend: osram.light_onoff_brightness_colortemp_colorxy,
        ota: ota.ledvance,
    },
    {
        zigbeeModel: ['LIGHTIFY Outdoor Flex RGBW', 'LIGHTIFY FLEX OUTDOOR RGBW'],
        model: '4058075036185',
        vendor: 'OSRAM',
        description: 'Outdoor Flex RGBW',
        extend: osram.light_onoff_brightness_colortemp_colorxy,
        ota: ota.ledvance,
    },
    {
        zigbeeModel: ['Gardenpole RGBW-Lightify'],
        model: '4058075036147',
        vendor: 'OSRAM',
        description: 'Smart+ gardenpole 8.7W RGBW',
        extend: osram.light_onoff_brightness_colortemp_colorxy,
        ota: ota.ledvance,
    },
    {
        zigbeeModel: ['Gardenpole RGBW Z3'],
        model: '4058075047853',
        vendor: 'OSRAM',
        description: 'Smart+ gardenpole 4W RGBW',
        extend: osram.light_onoff_brightness_colortemp_colorxy,
        meta: {disableDefaultResponse: true},
        ota: ota.ledvance,
    },
    {
        zigbeeModel: ['Gardenpole Mini RGBW OSRAM'],
        model: 'AC0363900NJ',
        vendor: 'OSRAM',
        description: 'Smart+ mini gardenpole RGBW',
        extend: osram.light_onoff_brightness_colortemp_colorxy,
        ota: ota.ledvance,
    },
    {
        zigbeeModel: ['PAR 16 50 RGBW - LIGHTIFY'],
        model: 'AB35996',
        vendor: 'OSRAM',
        description: 'Smart+ Spot GU10 Multicolor',
        extend: osram.light_onoff_brightness_colortemp_colorxy,
        ota: ota.ledvance,
    },
    {
        zigbeeModel: ['PAR16 RGBW Z3'],
        model: 'AC08559',
        vendor: 'OSRAM',
        description: 'SMART+ Spot GU10 Multicolor',
        extend: osram.light_onoff_brightness_colortemp_colorxy,
        ota: ota.ledvance,
    },
    {
        zigbeeModel: ['B40 DIM Z3'],
        model: 'AC08562',
        vendor: 'OSRAM',
        description: 'SMART+ Candle E14 Dimmable White',
        extend: osram.light_onoff_brightness,
        ota: ota.ledvance,
    },
    {
        zigbeeModel: ['Motion Sensor-A'],
        model: 'AC01353010G',
        vendor: 'OSRAM',
        description: 'SMART+ Motion Sensor',
        supports: 'occupancy, tamper and temperature',
        fromZigbee: [
            fz.temperature,
            fz.ias_occupancy_alarm_2,
        ],
        toZigbee: [],
        meta: {configureKey: 1},
        configure: async (device, coordinatorEndpoint) => {
            const endpoint = device.getEndpoint(1);
            await bind(endpoint, coordinatorEndpoint, ['msTemperatureMeasurement', 'genPowerCfg']);
            await configureReporting.temperature(endpoint);
            await configureReporting.batteryPercentageRemaining(endpoint);
        },
    },
    {
        zigbeeModel: ['MR16 TW OSRAM'],
        model: 'AC03648',
        vendor: 'OSRAM',
        description: 'SMART+ spot GU5.3 tunable white',
        extend: osram.light_onoff_brightness_colortemp,
        ota: ota.ledvance,
    },
    {
        zigbeeModel: ['Lightify Switch Mini', 'Lightify Switch Mini blue'],
        model: 'AC0251100NJ/AC0251700NJ',
        vendor: 'OSRAM',
        description: 'Smart+ switch mini',
        supports: 'circle, up, down and hold/release',
        fromZigbee: [
            fz.osram_lightify_switch_cmdOn, fz.osram_lightify_switch_cmdMoveWithOnOff,
            fz.osram_lightify_switch_AC0251100NJ_cmdStop, fz.osram_lightify_switch_cmdMoveToColorTemp,
            fz.osram_lightify_switch_cmdMoveHue, fz.osram_lightify_switch_cmdMoveToSaturation,
            fz.osram_lightify_switch_cmdOff, fz.osram_lightify_switch_cmdMove, fz.battery_3V,
            fz.osram_lightify_switch_cmdMoveToLevelWithOnOff,
        ],
        toZigbee: [],
        meta: {configureKey: 1},
        ota: ota.ledvance,
        configure: async (device, coordinatorEndpoint) => {
            const endpoint1 = device.getEndpoint(1);
            const endpoint2 = device.getEndpoint(2);
            const endpoint3 = device.getEndpoint(3);
            await bind(endpoint1, coordinatorEndpoint, ['genOnOff', 'genLevelCtrl', 'genPowerCfg']);
            await bind(endpoint2, coordinatorEndpoint, ['genOnOff', 'genLevelCtrl']);
            await bind(endpoint3, coordinatorEndpoint, ['genLevelCtrl', 'lightingColorCtrl']);
            await configureReporting.batteryVoltage(endpoint1);
        },
    },
    {
        zigbeeModel: ['SubstiTube'],
        model: 'ST8AU-CON',
        vendor: 'OSRAM',
        description: 'OSRAM SubstiTUBE T8 Advanced UO Connected',
        extend: osram.light_onoff_brightness,
        ota: ota.ledvance,
    },
    {
        zigbeeModel: ['Panel TW 595 UGR22'],
        model: '595UGR22',
        vendor: 'OSRAM',
        description: 'OSRAM LED panel TW 595 UGR22',
        extend: osram.light_onoff_brightness_colortemp,
        ota: ota.ledvance,
    },

    // Hive
    {
        zigbeeModel: ['FWBulb01'],
        model: 'HALIGHTDIMWWE27',
        vendor: 'Hive',
        description: 'Active smart bulb white LED (E27)',
        extend: generic.light_onoff_brightness,
    },
    {
        zigbeeModel: ['FWBulb02UK'],
        model: 'HALIGHTDIMWWB22',
        vendor: 'Hive',
        description: 'Active smart bulb white LED (B22)',
        extend: generic.light_onoff_brightness,
    },
    {
        zigbeeModel: ['SLP2', 'SLP2b', 'SLP2c'],
        model: '1613V',
        vendor: 'Hive',
        description: 'Active plug',
        supports: 'on/off, power measurement',
        fromZigbee: [fz.on_off, fz.metering_power, fz.temperature],
        toZigbee: [tz.on_off],
        meta: {configureKey: 3},
        configure: async (device, coordinatorEndpoint) => {
            const endpoint = device.getEndpoint(9);
            await bind(endpoint, coordinatorEndpoint, ['genOnOff', 'seMetering']);
            await configureReporting.onOff(endpoint);
            await readMeteringPowerConverterAttributes(endpoint);
            await configureReporting.instantaneousDemand(endpoint);
        },
    },
    {
        zigbeeModel: ['TWBulb01US'],
        model: 'HV-GSCXZB269',
        vendor: 'Hive',
        description: 'Active light cool to warm white (E26) ',
        extend: generic.light_onoff_brightness_colortemp,
    },
    {
        zigbeeModel: ['TWBulb01UK'],
        model: 'HV-GSCXZB279_HV-GSCXZB229',
        vendor: 'Hive',
        description: 'Active light, warm to cool white (E27 & B22)',
        extend: generic.light_onoff_brightness_colortemp,
    },
    {
        zigbeeModel: ['TWGU10Bulb01UK'],
        model: 'HV-GUCXZB5',
        vendor: 'Hive',
        description: 'Active light, warm to cool white (GU10)',
        extend: generic.light_onoff_brightness_colortemp,
    },
    {
        zigbeeModel: ['TRV001'],
        model: 'UK7004240',
        vendor: 'Hive',
        description: 'Radiator valve',
        supports: 'temperature',
        fromZigbee: [fz.thermostat_att_report, fz.battery],
        toZigbee: [
            tz.thermostat_occupied_heating_setpoint, tz.thermostat_local_temperature_calibration,
            tz.thermostat_setpoint_raise_lower, tz.thermostat_remote_sensing,
            tz.thermostat_system_mode, tz.thermostat_running_state,
        ],
        meta: {configureKey: 1},
        configure: async (device, coordinatorEndpoint) => {
            const endpoint = device.getEndpoint(1);
            await bind(endpoint, coordinatorEndpoint, [
                'genBasic', 'genPowerCfg', 'genIdentify', 'genTime', 'genPollCtrl', 'hvacThermostat',
                'hvacUserInterfaceCfg',
            ]);
            await configureReporting.thermostatTemperature(endpoint);
            await configureReporting.thermostatOccupiedHeatingSetpoint(endpoint);
            await configureReporting.thermostatPIHeatingDemand(endpoint);
        },
    },
    {
        zigbeeModel: ['SLR1b'],
        model: 'SLR1b',
        vendor: 'Hive',
        description: 'Heating thermostat',
        supports: 'thermostat, occupied heating, weekly schedule',
        fromZigbee: [fz.thermostat_att_report, fz.thermostat_weekly_schedule_rsp],
        toZigbee: [
            tz.thermostat_local_temperature, tz.thermostat_system_mode, tz.thermostat_running_state,
            tz.thermostat_occupied_heating_setpoint, tz.thermostat_control_sequence_of_operation,
            tz.thermostat_weekly_schedule, tz.thermostat_clear_weekly_schedule,
            tz.thermostat_temperature_setpoint_hold, tz.thermostat_temperature_setpoint_hold_duration,
        ],
        meta: {configureKey: 1, disableDefaultResponse: true},
        configure: async (device, coordinatorEndpoint) => {
            const endpoint = device.getEndpoint(5);
            const binds = [
                'genBasic', 'genIdentify', 'genAlarms', 'genTime', 'hvacThermostat',
            ];
            await bind(endpoint, coordinatorEndpoint, binds);
            await configureReporting.thermostatTemperature(endpoint, 0, repInterval.HOUR, 1);
            await configureReporting.thermostatRunningState(endpoint);
            await configureReporting.thermostatOccupiedHeatingSetpoint(endpoint);
            await configureReporting.thermostatTemperatureSetpointHold(endpoint);
            await configureReporting.thermostatTemperatureSetpointHoldDuration(endpoint);
        },
    },
    {
        zigbeeModel: ['WPT1'],
        model: 'WPT1',
        vendor: 'Hive',
        description: 'Heating thermostat remote control',
        supports: 'none, communicate via thermostat',
        fromZigbee: [],
        toZigbee: [],
    },

    // Innr
    {
        zigbeeModel: ['FL 130 C'],
        model: 'FL 130 C',
        vendor: 'Innr',
        description: 'Color Flex LED strip',
        extend: generic.light_onoff_brightness_colortemp_colorxy,
    },
    {
        zigbeeModel: ['BF 263'],
        model: 'BF 263',
        vendor: 'Innr',
        description: 'B22 filament bulb dimmable',
        extend: generic.light_onoff_brightness,
    },
    {
        zigbeeModel: ['RB 185 C'],
        model: 'RB 185 C',
        vendor: 'Innr',
        description: 'E27 bulb RGBW',
        extend: generic.light_onoff_brightness_colortemp_colorxy,
        meta: {applyRedFix: true},
    },
    {
        zigbeeModel: ['BY 185 C'],
        model: 'BY 185 C',
        vendor: 'Innr',
        description: 'B22 bulb RGBW',
        extend: generic.light_onoff_brightness_colortemp_colorxy,
    },
    {
        zigbeeModel: ['RB 250 C'],
        model: 'RB 250 C',
        vendor: 'Innr',
        description: 'E14 bulb RGBW',
        extend: generic.light_onoff_brightness_colortemp_colorxy,
        meta: {enhancedHue: false},
    },
    {
        zigbeeModel: ['RB 265'],
        model: 'RB 265',
        vendor: 'Innr',
        description: 'E27 bulb',
        extend: generic.light_onoff_brightness,
    },
    {
        zigbeeModel: ['RF 265'],
        model: 'RF 265',
        vendor: 'Innr',
        description: 'E27 bulb filament clear',
        extend: generic.light_onoff_brightness,
    },
    {
        zigbeeModel: ['RB 278 T'],
        model: 'RB 278 T',
        vendor: 'Innr',
        description: 'Smart bulb tunable white E27',
        extend: generic.light_onoff_brightness_colortemp,
    },
    {
        zigbeeModel: ['RB 285 C'],
        model: 'RB 285 C',
        vendor: 'Innr',
        description: 'E27 bulb RGBW',
        extend: generic.light_onoff_brightness_colortemp_colorxy,
    },
    {
        zigbeeModel: ['BY 285 C'],
        model: 'BY 285 C',
        vendor: 'Innr',
        description: 'B22 bulb RGBW',
        extend: generic.light_onoff_brightness_colortemp_colorxy,
    },
    {
        zigbeeModel: ['RB 165'],
        model: 'RB 165',
        vendor: 'Innr',
        description: 'E27 bulb',
        extend: generic.light_onoff_brightness,
    },
    {
        zigbeeModel: ['RB 162'],
        model: 'RB 162',
        vendor: 'Innr',
        description: 'E27 bulb',
        extend: generic.light_onoff_brightness,
    },
    {
        zigbeeModel: ['RB 175 W'],
        model: 'RB 175 W',
        vendor: 'Innr',
        description: 'E27 bulb warm dimming',
        extend: generic.light_onoff_brightness,
    },
    {
        zigbeeModel: ['RB 178 T'],
        model: 'RB 178 T',
        vendor: 'Innr',
        description: 'Smart bulb tunable white E27',
        extend: generic.light_onoff_brightness_colortemp,
    },
    {
        zigbeeModel: ['BY 178 T'],
        model: 'BY 178 T',
        vendor: 'Innr',
        description: 'Smart bulb tunable white B22',
        extend: generic.light_onoff_brightness_colortemp,
    },
    {
        zigbeeModel: ['RS 122'],
        model: 'RS 122',
        vendor: 'Innr',
        description: 'GU10 spot',
        extend: generic.light_onoff_brightness,
    },
    {
        zigbeeModel: ['RS 125'],
        model: 'RS 125',
        vendor: 'Innr',
        description: 'GU10 spot',
        extend: generic.light_onoff_brightness,
    },
    {
        zigbeeModel: ['RS 225'],
        model: 'RS 225',
        vendor: 'Innr',
        description: 'GU10 Spot',
        extend: generic.light_onoff_brightness,
    },
    {
        zigbeeModel: ['RS 128 T'],
        model: 'RS 128 T',
        vendor: 'Innr',
        description: 'GU10 spot 350 lm, dimmable, white spectrum',
        extend: generic.light_onoff_brightness_colortemp,
    },
    {
        zigbeeModel: ['RS 228 T'],
        model: 'RS 228 T',
        vendor: 'Innr',
        description: 'GU10 spot 350 lm, dimmable, white spectrum',
        extend: generic.light_onoff_brightness_colortemp,
    },
    {
        zigbeeModel: ['RS 230 C'],
        model: 'RS 230 C',
        vendor: 'Innr',
        description: 'GU10 spot 350 lm, dimmable, RGBW',
        extend: generic.light_onoff_brightness_colortemp_colorxy,
    },
    {
        zigbeeModel: ['RB 145'],
        model: 'RB 145',
        vendor: 'Innr',
        description: 'E14 candle',
        extend: generic.light_onoff_brightness,
    },
    {
        zigbeeModel: ['RB 245'],
        model: 'RB 245',
        vendor: 'Innr',
        description: 'E14 candle',
        extend: generic.light_onoff_brightness,
    },
    {
        zigbeeModel: ['RB 248 T'],
        model: 'RB 248 T',
        vendor: 'Innr',
        description: 'E14 candle with white spectrum',
        extend: generic.light_onoff_brightness_colortemp,
    },
    {
        zigbeeModel: ['RB 148 T'],
        model: 'RB 148 T',
        vendor: 'Innr',
        description: 'E14 candle with white spectrum',
        extend: generic.light_onoff_brightness_colortemp,
    },
    {
        zigbeeModel: ['RF 263'],
        model: 'RF 263',
        vendor: 'Innr',
        description: 'E27 filament bulb dimmable',
        extend: generic.light_onoff_brightness,
    },
    {
        zigbeeModel: ['BY 165', 'BY 265'],
        model: 'BY 165',
        vendor: 'Innr',
        description: 'B22 bulb dimmable',
        extend: generic.light_onoff_brightness,
    },
    {
        zigbeeModel: ['PL 110'],
        model: 'PL 110',
        vendor: 'Innr',
        description: 'Puck Light',
        extend: generic.light_onoff_brightness,
    },
    {
        zigbeeModel: ['ST 110'],
        model: 'ST 110',
        vendor: 'Innr',
        description: 'Strip Light',
        extend: generic.light_onoff_brightness,
    },
    {
        zigbeeModel: ['UC 110'],
        model: 'UC 110',
        vendor: 'Innr',
        description: 'Under cabinet light',
        extend: generic.light_onoff_brightness,
    },
    {
        zigbeeModel: ['DL 110 N'],
        model: 'DL 110 N',
        vendor: 'Innr',
        description: 'Spot narrow',
        extend: generic.light_onoff_brightness,
    },
    {
        zigbeeModel: ['DL 110 W'],
        model: 'DL 110 W',
        vendor: 'Innr',
        description: 'Spot wide',
        extend: generic.light_onoff_brightness,
    },
    {
        zigbeeModel: ['SL 110 N'],
        model: 'SL 110 N',
        vendor: 'Innr',
        description: 'Spot Flex narrow',
        extend: generic.light_onoff_brightness,
    },
    {
        zigbeeModel: ['SL 110 M'],
        model: 'SL 110 M',
        vendor: 'Innr',
        description: 'Spot Flex medium',
        extend: generic.light_onoff_brightness,
    },
    {
        zigbeeModel: ['SL 110 W'],
        model: 'SL 110 W',
        vendor: 'Innr',
        description: 'Spot Flex wide',
        extend: generic.light_onoff_brightness,
    },
    {
        zigbeeModel: ['SP 120'],
        model: 'SP 120',
        vendor: 'Innr',
        description: 'Smart plug',
        supports: 'on/off, power measurement',
        fromZigbee: [fz.SP120_power, fz.on_off, fz.ignore_genLevelCtrl_report],
        toZigbee: [tz.on_off],
        meta: {configureKey: 3},
        configure: async (device, coordinatorEndpoint) => {
            const endpoint = device.getEndpoint(1);
            await bind(endpoint, coordinatorEndpoint, ['genOnOff', 'haElectricalMeasurement']);
            await configureReporting.onOff(endpoint);
            await readEletricalMeasurementPowerConverterAttributes(endpoint);
            await configureReporting.activePower(endpoint);
            await configureReporting.rmsCurrent(endpoint);
            await configureReporting.rmsVoltage(endpoint);
        },
    },
    {
        zigbeeModel: ['SP 220'],
        model: 'SP 220',
        vendor: 'Innr',
        description: 'Smart plug',
        supports: 'on/off',
        fromZigbee: [fz.on_off],
        toZigbee: [tz.on_off],
        meta: {configureKey: 1},
        configure: async (device, coordinatorEndpoint) => {
            const endpoint = device.getEndpoint(1);
            await bind(endpoint, coordinatorEndpoint, ['genOnOff']);
            await configureReporting.onOff(endpoint);
        },
    },
    {
        zigbeeModel: ['SP 222'],
        model: 'SP 222',
        vendor: 'Innr',
        description: 'Smart plug',
        supports: 'on/off',
        fromZigbee: [fz.on_off],
        toZigbee: [tz.on_off],
        meta: {configureKey: 1},
        configure: async (device, coordinatorEndpoint) => {
            const endpoint = device.getEndpoint(1);
            await bind(endpoint, coordinatorEndpoint, ['genOnOff']);
            await configureReporting.onOff(endpoint);
        },
    },
    {
        zigbeeModel: ['SP 224'],
        model: 'SP 224',
        vendor: 'Innr',
        description: 'Smart plug',
        supports: 'on/off',
        fromZigbee: [fz.on_off],
        toZigbee: [tz.on_off],
        meta: {configureKey: 2},
        configure: async (device, coordinatorEndpoint) => {
            const endpoint = device.getEndpoint(1);
            await bind(endpoint, coordinatorEndpoint, ['genOnOff']);
            await configureReporting.onOff(endpoint);
        },
    },

    // Sylvania
    {
        zigbeeModel: ['LIGHTIFY Dimming Switch'],
        model: '73743',
        vendor: 'Sylvania',
        description: 'Lightify Smart Dimming Switch',
        supports: 'up, down and hold/release',
        fromZigbee: [
            fz.osram_lightify_switch_cmdOn, fz.osram_lightify_switch_cmdMoveWithOnOff, fz.osram_lightify_switch_cmdOff,
            fz.osram_lightify_switch_cmdMove, fz.osram_lightify_switch_73743_cmdStop, fz.battery_3V,
        ],
        toZigbee: [],
        meta: {configureKey: 1},
        configure: async (device, coordinatorEndpoint) => {
            const endpoint = device.getEndpoint(1);
            await bind(endpoint, coordinatorEndpoint, ['genOnOff', 'genLevelCtrl', 'genPowerCfg']);
            await configureReporting.batteryVoltage(endpoint);
        },
    },
    {
        zigbeeModel: ['LIGHTIFY RT Tunable White'],
        model: '73742',
        vendor: 'Sylvania',
        description: 'LIGHTIFY LED adjustable white RT 5/6',
        extend: generic.light_onoff_brightness_colortemp,
    },
    {
        zigbeeModel: ['RT RGBW'],
        model: '73741',
        vendor: 'Sylvania',
        description: 'LIGHTIFY LED adjustable color RT 5/6',
        extend: generic.light_onoff_brightness_colortemp_colorxy,
    },
    {
        zigbeeModel: ['LIGHTIFY BR Tunable White'],
        model: '73740',
        vendor: 'Sylvania',
        description: 'LIGHTIFY LED adjustable white BR30',
        extend: generic.light_onoff_brightness_colortemp,
    },
    {
        zigbeeModel: ['LIGHTIFY BR RGBW', 'BR30 RGBW'],
        model: '73739',
        vendor: 'Sylvania',
        description: 'LIGHTIFY LED RGBW BR30',
        supports: generic.light_onoff_brightness_colortemp_colorxy.supports,
        toZigbee: generic.light_onoff_brightness_colortemp_colorxy.toZigbee.concat([tz.osram_cmds]),
        fromZigbee: generic.light_onoff_brightness_colortemp_colorxy.fromZigbee,
    },
    {
        zigbeeModel: ['LIGHTIFY A19 RGBW', 'A19 RGBW'],
        model: '73693',
        vendor: 'Sylvania',
        description: 'LIGHTIFY LED RGBW A19',
        supports: generic.light_onoff_brightness_colortemp_colorxy.supports,
        toZigbee: generic.light_onoff_brightness_colortemp_colorxy.toZigbee.concat([tz.osram_cmds]),
        fromZigbee: generic.light_onoff_brightness_colortemp_colorxy.fromZigbee,
    },
    {
        zigbeeModel: ['LIGHTIFY A19 ON/OFF/DIM', 'LIGHTIFY A19 ON/OFF/DIM 10 Year'],
        model: '74283',
        vendor: 'Sylvania',
        description: 'LIGHTIFY LED soft white dimmable A19',
        extend: generic.light_onoff_brightness,
    },
    {
        zigbeeModel: ['A19 W 10 year'],
        model: '74696',
        vendor: 'Sylvania',
        description: 'LIGHTIFY LED soft white dimmable A19',
        supports: generic.light_onoff_brightness.supports,
        toZigbee: generic.light_onoff_brightness.toZigbee.concat([tz.osram_cmds]),
        fromZigbee: generic.light_onoff_brightness.fromZigbee.concat([
            fz.ignore_light_color_colortemp_report,
        ]),
    },
    {
        zigbeeModel: ['PLUG'],
        model: '72922-A',
        vendor: 'Sylvania',
        description: 'SMART+ Smart Plug',
        supports: 'on/off',
        fromZigbee: [fz.on_off],
        toZigbee: [tz.on_off],
        meta: {configureKey: 1},
        configure: async (device, coordinatorEndpoint) => {
            const endpoint = device.getEndpoint(1);
            await bind(endpoint, coordinatorEndpoint, ['genOnOff']);
            await configureReporting.onOff(endpoint);
        },
    },
    {
        zigbeeModel: ['A19 TW 10 year'],
        model: '71831',
        vendor: 'Sylvania',
        description: 'Smart Home adjustable white A19 LED bulb',
        extend: generic.light_onoff_brightness_colortemp,
    },
    {
        zigbeeModel: ['MR16 TW'],
        model: '74282',
        vendor: 'Sylvania',
        description: 'Smart Home adjustable white MR16 LED bulb',
        extend: generic.light_onoff_brightness_colortemp,
    },
    {
        zigbeeModel: ['LIGHTIFY Gardenspot RGB'],
        model: 'LTFY004',
        vendor: 'Sylvania',
        description: 'LIGHTIFY LED gardenspot mini RGB',
        extend: generic.light_onoff_brightness_colorxy,
    },
    {
        zigbeeModel: ['PAR38 W 10 year'],
        model: '74580',
        vendor: 'Sylvania',
        description: 'Smart Home soft white PAR38 outdoor bulb',
        extend: generic.light_onoff_brightness,
    },
    {
        zigbeeModel: ['Edge-lit Under Cabinet TW'],
        model: '72569',
        vendor: 'Sylvania',
        description: 'SMART+ Zigbee adjustable white edge-lit under cabinet light',
        extend: generic.light_onoff_brightness_colortemp,
    },
    {
        zigbeeModel: ['Flushmount TW'],
        model: '72567',
        vendor: 'Sylvania',
        description: 'SMART+ Zigbee adjustable white edge-lit flush mount light',
        extend: generic.light_onoff_brightness_colortemp,
    },
    {
        zigbeeModel: ['Outdoor Accent RGB', 'Outdoor Accent Light RGB'],
        model: '75541',
        vendor: 'Sylvania',
        description: 'SMART+ Outdoor Accent RGB lighting kit',
        extend: generic.light_onoff_brightness_colortemp_colorxy,
    },
    {
        zigbeeModel: ['iQBR30'],
        model: '484719',
        vendor: 'Sylvania',
        description: 'Dimmable soft white BR30 LED flood light bulb',
        extend: generic.light_onoff_brightness,
    },

    // Leviton
    {
        zigbeeModel: ['DL15S'],
        model: 'DL15S-1BZ',
        vendor: 'Leviton',
        description: 'Lumina RF 15A switch, 120/277V',
        supports: 'on/off',
        fromZigbee: [fz.on_off],
        toZigbee: [tz.on_off],
        meta: {configureKey: 1},
        configure: async (device, coordinatorEndpoint) => {
            const endpoint = device.getEndpoint(1);
            await bind(endpoint, coordinatorEndpoint, ['genOnOff']);
            await configureReporting.onOff(endpoint);
        },
    },
    {
        zigbeeModel: ['65A01-1'],
        model: 'RC-2000WH',
        vendor: 'Leviton',
        description: 'Omnistat2 wireless thermostat',
        supports: 'temperature, heating/cooling system control, fan',
        fromZigbee: [fz.thermostat_att_report, fz.generic_fan_mode],
        toZigbee: [
            tz.factory_reset, tz.thermostat_local_temperature, tz.thermostat_local_temperature_calibration,
            tz.thermostat_occupancy, tz.thermostat_occupied_heating_setpoint, tz.thermostat_unoccupied_heating_setpoint,
            tz.thermostat_occupied_cooling_setpoint, tz.thermostat_unoccupied_cooling_setpoint,
            tz.thermostat_setpoint_raise_lower, tz.thermostat_remote_sensing,
            tz.thermostat_control_sequence_of_operation, tz.thermostat_system_mode, tz.thermostat_weekly_schedule,
            tz.thermostat_clear_weekly_schedule, tz.thermostat_relay_status_log,
            tz.thermostat_temperature_setpoint_hold, tz.thermostat_temperature_setpoint_hold_duration, tz.fan_mode,
        ],
        meta: {configureKey: 1},
        configure: async (device, coordinatorEndpoint) => {
            const endpoint = device.getEndpoint(9);
            await bind(endpoint, coordinatorEndpoint, ['hvacThermostat', 'hvacFanCtrl']);
            await configureReporting.thermostatTemperature(endpoint);
            await configureReporting.thermostatSystemMode(endpoint);
            await configureReporting.thermostatOccupiedHeatingSetpoint(endpoint);
            await configureReporting.thermostatUnoccupiedHeatingSetpoint(endpoint);
            await configureReporting.thermostatOccupiedCoolingSetpoint(endpoint);
            await configureReporting.thermostatUnoccupiedCoolingSetpoint(endpoint);
            await configureReporting.fanMode(endpoint);
        },
    },

    // GE
    {
        zigbeeModel: ['SoftWhite'],
        model: 'PSB19-SW27',
        vendor: 'GE',
        description: 'Link smart LED light bulb, A19 soft white (2700K)',
        extend: generic.light_onoff_brightness,
    },
    {
        zigbeeModel: ['ZLL Light'],
        model: '22670',
        vendor: 'GE',
        description: 'Link smart LED light bulb, A19/BR30 soft white (2700K)',
        extend: generic.light_onoff_brightness,
    },
    {
        zigbeeModel: ['45852'],
        model: '45852GE',
        vendor: 'GE',
        description: 'ZigBee plug-in smart dimmer',
        supports: 'on/off, brightness',
        fromZigbee: [fz.brightness, fz.on_off, fz.ignore_basic_report],
        toZigbee: [tz.light_onoff_brightness, tz.ignore_transition],
        meta: {configureKey: 1},
        configure: async (device, coordinatorEndpoint) => {
            const endpoint = device.getEndpoint(1);
            await bind(endpoint, coordinatorEndpoint, ['genOnOff']);
            await configureReporting.onOff(endpoint);
        },
    },
    {
        zigbeeModel: ['45853'],
        model: '45853GE',
        vendor: 'GE',
        description: 'Plug-in smart switch',
        supports: 'on/off, power measurement',
        fromZigbee: [fz.on_off, fz.metering_power, fz.ignore_basic_report],
        toZigbee: [tz.on_off, tz.ignore_transition],
        meta: {configureKey: 4},
        configure: async (device, coordinatorEndpoint) => {
            const endpoint = device.getEndpoint(1);
            await bind(endpoint, coordinatorEndpoint, ['genOnOff', 'seMetering']);
            await configureReporting.onOff(endpoint);
            await readMeteringPowerConverterAttributes(endpoint);
            await configureReporting.instantaneousDemand(endpoint,
                {'minimumReportInterval': 10, 'reportableChange': 2});
        },
    },
    {
        zigbeeModel: ['45856'],
        model: '45856GE',
        vendor: 'GE',
        description: 'In-wall smart switch',
        supports: 'on/off',
        fromZigbee: [fz.on_off],
        toZigbee: [tz.on_off, tz.ignore_transition],
        meta: {configureKey: 1},
        configure: async (device, coordinatorEndpoint) => {
            const endpoint = device.getEndpoint(1);
            await bind(endpoint, coordinatorEndpoint, ['genOnOff']);
            await configureReporting.onOff(endpoint);
        },
    },
    {
        zigbeeModel: ['45857'],
        model: '45857GE',
        vendor: 'GE',
        description: 'ZigBee in-wall smart dimmer',
        supports: 'on/off, brightness',
        fromZigbee: [fz.brightness, fz.on_off],
        toZigbee: [tz.light_onoff_brightness, tz.ignore_transition],
        meta: {configureKey: 1},
        configure: async (device, coordinatorEndpoint) => {
            const endpoint = device.getEndpoint(1);
            await bind(endpoint, coordinatorEndpoint, ['genOnOff']);
            await configureReporting.onOff(endpoint);
        },
    },
    {
        zigbeeModel: ['Smart Switch'],
        model: 'PTAPT-WH02',
        vendor: 'GE',
        description: 'Quirky smart switch',
        supports: 'on/off',
        fromZigbee: [fz.on_off],
        toZigbee: [tz.on_off],
        endpoint: (device) => {
            return {'default': 2};
        },
        meta: {configureKey: 1},
        configure: async (device, coordinatorEndpoint) => {
            const endpoint = device.getEndpoint(2);
            await bind(endpoint, coordinatorEndpoint, ['genOnOff']);
            await configureReporting.onOff(endpoint);
        },
    },

    // Sengled
    {
        zigbeeModel: ['E12-N1E'],
        model: 'E12-N1E',
        vendor: 'Sengled',
        description: 'Smart LED multicolor (BR30)',
        extend: generic.light_onoff_brightness_colortemp_colorxy,
    },
    {
        zigbeeModel: ['E11-G13'],
        model: 'E11-G13',
        vendor: 'Sengled',
        description: 'Element Classic (A19)',
        extend: generic.light_onoff_brightness,
    },
    {
        zigbeeModel: ['E11-G23', 'E11-G33'],
        model: 'E11-G23/E11-G33',
        vendor: 'Sengled',
        description: 'Element Classic (A60)',
        extend: generic.light_onoff_brightness,
    },
    {
        zigbeeModel: ['Z01-CIA19NAE26'],
        model: 'Z01-CIA19NAE26',
        vendor: 'Sengled',
        description: 'Element Touch (A19)',
        extend: generic.light_onoff_brightness,
    },
    {
        zigbeeModel: ['Z01-A19NAE26'],
        model: 'Z01-A19NAE26',
        vendor: 'Sengled',
        description: 'Element Plus (A19)',
        extend: generic.light_onoff_brightness_colortemp,
    },
    {
        zigbeeModel: ['Z01-A60EAE27'],
        model: 'Z01-A60EAE27',
        vendor: 'Sengled',
        description: 'Element Plus (A60)',
        extend: generic.light_onoff_brightness_colortemp,
    },
    {
        zigbeeModel: ['E11-N1EA'],
        model: 'E11-N1EA',
        vendor: 'Sengled',
        description: 'Element Plus Color (A19)',
        extend: generic.light_onoff_brightness_colortemp_colorxy,
    },
    {
        zigbeeModel: ['E11-U2E'],
        model: 'E11-U2E',
        vendor: 'Sengled',
        description: 'Element color plus E27',
        extend: generic.light_onoff_brightness_colortemp_colorxy,
    },
    {
        zigbeeModel: ['E12-N14'],
        model: 'E12-N14',
        vendor: 'Sengled',
        description: 'Element Classic (BR30)',
        extend: generic.light_onoff_brightness,
    },
    {
        zigbeeModel: ['E1A-AC2'],
        model: 'E1ACA4ABE38A',
        vendor: 'Sengled',
        description: 'Element downlight smart LED bulb',
        extend: generic.light_onoff_brightness,
    },
    {
        zigbeeModel: ['E1D-G73'],
        model: 'E1D-G73WNA',
        vendor: 'Sengled',
        description: 'Smart window and door sensor',
        supports: 'contact',
        fromZigbee: [fz.ias_contact_alarm_1],
        toZigbee: [],
    },
    {
        zigbeeModel: ['E1C-NB6'],
        model: 'E1C-NB6',
        vendor: 'Sengled',
        description: 'Smart plug',
        supports: 'on/off',
        fromZigbee: [fz.on_off],
        toZigbee: [tz.on_off],
        meta: {configureKey: 1},
        configure: async (device, coordinatorEndpoint) => {
            const endpoint = device.getEndpoint(1);
            await bind(endpoint, coordinatorEndpoint, ['genOnOff']);
            await configureReporting.onOff(endpoint);
        },
    },

    // Swann
    {
        zigbeeModel: ['SWO-KEF1PA'],
        model: 'SWO-KEF1PA',
        vendor: 'Swann',
        description: 'Key fob remote',
        supports: 'panic, home, away, sleep',
        fromZigbee: [fz.KEF1PA_arm, fz.command_panic],
        toZigbee: [tz.factory_reset],
    },
    {
        zigbeeModel: ['SWO-WDS1PA'],
        model: 'SWO-WDS1PA',
        vendor: 'Swann',
        description: 'Window/door sensor',
        supports: 'contact',
        fromZigbee: [fz.ias_contact_alarm_1],
        toZigbee: [],
    },

    // JIAWEN
    {
        zigbeeModel: ['FB56-ZCW08KU1.1', 'FB56-ZCW08KU1.0'],
        model: 'K2RGBW01',
        vendor: 'JIAWEN',
        description: 'Wireless Bulb E27 9W RGBW',
        extend: generic.light_onoff_brightness_colortemp_colorxy,
    },

    // Netvox
    {
        zigbeeModel: ['Z809AE3R'],
        model: 'Z809A',
        vendor: 'Netvox',
        description: 'Power socket with power consumption monitoring',
        supports: 'on/off, power measurement',
        fromZigbee: [fz.on_off, fz.Z809A_power],
        toZigbee: [tz.on_off],
        meta: {configureKey: 2},
        configure: async (device, coordinatorEndpoint) => {
            const endpoint = device.getEndpoint(1);
            await bind(endpoint, coordinatorEndpoint, ['genOnOff', 'haElectricalMeasurement']);
            await configureReporting.onOff(endpoint);
            await configureReporting.rmsVoltage(endpoint);
            await configureReporting.rmsCurrent(endpoint);
            await configureReporting.activePower(endpoint);
            await configureReporting.powerFactor(endpoint);
        },
    },

    // Nanoleaf
    {
        zigbeeModel: ['NL08-0800'],
        model: 'NL08-0800',
        vendor: 'Nanoleaf',
        description: 'Smart Ivy Bulb E27',
        extend: generic.light_onoff_brightness,
    },

    // Nordtronic
    {
        zigbeeModel: ['BoxDIM2 98425031'],
        model: '98425031',
        vendor: 'Nordtronic',
        description: 'Box Dimmer 2.0',
        extend: generic.light_onoff_brightness,
        meta: {configureKey: 1},
        configure: async (device, coordinatorEndpoint) => {
            const endpoint = device.getEndpoint(1);
            await bind(endpoint, coordinatorEndpoint, ['genOnOff', 'genLevelCtrl']);
            await configureReporting.onOff(endpoint);
        },
    },

    // Nue, 3A
    {
        zigbeeModel: ['FTB56+ZSN15HG1.0'],
        model: 'HGZB-1S',
        vendor: 'Nue / 3A',
        description: 'Smart 1 key scene wall switch',
        supports: 'on/off, click',
        toZigbee: [tz.on_off],
        fromZigbee: [fz.scenes_recall_click, fz.ignore_power_report],
    },
    {
        zigbeeModel: ['FTB56+ZSN16HG1.0'],
        model: 'HGZB-02S',
        vendor: 'Nue / 3A',
        description: 'Smart 2 key scene wall switch',
        supports: 'on/off, click',
        toZigbee: [tz.on_off],
        fromZigbee: [fz.scenes_recall_click, fz.ignore_power_report],
    },
    {
        zigbeeModel: ['FB56+ZSN08KJ2.3'],
        model: 'HGZB-045',
        vendor: 'Nue / 3A',
        description: 'Smart 4 key scene wall switch',
        supports: 'on/off, click',
        toZigbee: [tz.on_off],
        fromZigbee: [fz.scenes_recall_click, fz.ignore_power_report],
    },
    {
        zigbeeModel: ['LXN56-DC27LX1.1', 'LXN56-DS27LX1.1'],
        model: 'LXZB-02A',
        vendor: 'Nue / 3A',
        description: 'Smart light controller',
        extend: generic.light_onoff_brightness,
    },
    {
        zigbeeModel: ['FNB56-ZSW03LX2.0', 'LXN-3S27LX1.0'],
        model: 'HGZB-43',
        vendor: 'Nue / 3A',
        description: 'Smart light switch - 3 gang v2.0',
        supports: 'on/off',
        fromZigbee: [fz.on_off],
        toZigbee: [tz.on_off],
        endpoint: (device) => {
            return {'top': 1, 'center': 2, 'bottom': 3};
        },
        meta: {configureKey: 1, multiEndpoint: true},
        configure: async (device, coordinatorEndpoint) => {
            await bind(device.getEndpoint(1), coordinatorEndpoint, ['genOnOff']);
            await bind(device.getEndpoint(2), coordinatorEndpoint, ['genOnOff']);
            await bind(device.getEndpoint(3), coordinatorEndpoint, ['genOnOff']);
        },
    },
    {
        zigbeeModel: ['FB56+ZSW1IKJ1.7', 'FB56+ZSW1IKJ2.5'],
        model: 'HGZB-043',
        vendor: 'Nue / 3A',
        description: 'Smart light switch - 3 gang',
        supports: 'on/off',
        fromZigbee: [fz.on_off],
        toZigbee: [tz.on_off],
        endpoint: (device) => {
            return {'top': 16, 'center': 17, 'bottom': 18};
        },
        meta: {configureKey: 1, multiEndpoint: true},
        configure: async (device, coordinatorEndpoint) => {
            await bind(device.getEndpoint(16), coordinatorEndpoint, ['genOnOff']);
            await bind(device.getEndpoint(17), coordinatorEndpoint, ['genOnOff']);
            await bind(device.getEndpoint(18), coordinatorEndpoint, ['genOnOff']);
        },
    },
    {
        zigbeeModel: ['FB56+ZSC05HG1.0', 'FNB56-ZBW01LX1.2', 'LXN56-DS27LX1.3'],
        model: 'HGZB-04D / HGZB-4D-UK',
        vendor: 'Nue / 3A',
        description: 'Smart dimmer wall switch',
        supports: 'on/off, brightness',
        toZigbee: [tz.on_off, tz.light_brightness],
        fromZigbee: [fz.on_off, fz.brightness],
    },
    {
        zigbeeModel: ['FB56+ZSW1HKJ1.7', 'FB56+ZSW1HKJ2.5'],
        model: 'HGZB-042',
        vendor: 'Nue / 3A',
        description: 'Smart light switch - 2 gang',
        supports: 'on/off',
        fromZigbee: [fz.on_off],
        toZigbee: [tz.on_off],
        endpoint: (device) => {
            return {'top': 16, 'bottom': 17};
        },
        meta: {configureKey: 1, multiEndpoint: true},
        configure: async (device, coordinatorEndpoint) => {
            await bind(device.getEndpoint(16), coordinatorEndpoint, ['genOnOff']);
            await bind(device.getEndpoint(17), coordinatorEndpoint, ['genOnOff']);
        },
    },
    {
        zigbeeModel: ['FNB56-ZSW02LX2.0', 'LXN-2S27LX1.0'],
        model: 'HGZB-42',
        vendor: 'Nue / 3A',
        description: 'Smart light switch - 2 gang v2.0',
        supports: 'on/off',
        fromZigbee: [fz.on_off],
        toZigbee: [tz.on_off],
        endpoint: (device) => {
            return {'top': 11, 'bottom': 12};
        },
        meta: {configureKey: 1, multiEndpoint: true},
        configure: async (device, coordinatorEndpoint) => {
            await bind(device.getEndpoint(11), coordinatorEndpoint, ['genOnOff']);
            await bind(device.getEndpoint(12), coordinatorEndpoint, ['genOnOff']);
        },
    },
    {
        zigbeeModel: ['FNB56-SKT1JXN1.0'],
        model: 'HGZB-20A',
        vendor: 'Nue / 3A',
        description: 'Power plug',
        supports: 'on/off',
        fromZigbee: [fz.on_off],
        toZigbee: [tz.on_off],
        meta: {configureKey: 1},
        configure: async (device, coordinatorEndpoint) => {
            await bind(device.getEndpoint(11), coordinatorEndpoint, ['genOnOff']);
        },
    },
    {
        zigbeeModel: ['FB56+ZSW1GKJ2.5', 'LXN-1S27LX1.0'],
        model: 'HGZB-41',
        vendor: 'Nue / 3A',
        description: 'Smart one gang wall switch',
        supports: 'on/off',
        fromZigbee: [fz.on_off],
        toZigbee: [tz.on_off],
    },
    {
        zigbeeModel: ['FNB56-SKT1DHG1.4'],
        model: 'MG-AUWS01',
        vendor: 'Nue / 3A',
        description: 'Smart Double GPO',
        supports: 'on/off',
        fromZigbee: [fz.on_off],
        toZigbee: [tz.on_off],
        meta: {multiEndpoint: true},
        endpoint: (device) => {
            return {left: 12, right: 11};
        },
    },
    {
        zigbeeModel: ['FNB56-ZCW25FB1.9'],
        model: 'XY12S-15',
        vendor: 'Nue / 3A',
        description: 'Smart light controller RGBW',
        extend: generic.light_onoff_brightness_colortemp_colorxy,
    },
    {
        zigbeeModel: ['FNB56-ZSW23HG1.1', 'LXN56-LC27LX1.1', 'LXN56-LC27LX1.3'],
        model: 'HGZB-01A',
        vendor: 'Nue / 3A',
        description: 'Smart in-wall switch',
        supports: 'on/off',
        fromZigbee: [fz.on_off],
        toZigbee: [tz.on_off],
    },
    {
        zigbeeModel: ['FNB56-ZSC01LX1.2', 'FB56+ZSW05HG1.2', 'FB56+ZSC04HG1.0'],
        model: 'HGZB-02A',
        vendor: 'Nue / 3A',
        description: 'Smart light controller',
        extend: generic.light_onoff_brightness,
    },
    {
        zigbeeModel: ['FNB56-ZSW01LX2.0'],
        model: 'HGZB-42-UK / HGZB-41 / HGZB-41-UK',
        description: 'Smart switch 1 or 2 gang',
        vendor: 'Nue / 3A',
        supports: 'on/off',
        fromZigbee: [fz.on_off],
        toZigbee: [tz.on_off],
    },
    {
        zigbeeModel: ['FNB56-ZCW25FB1.6', 'FNB56-ZCW25FB2.1'],
        model: 'HGZB-06A',
        vendor: 'Nue / 3A',
        description: 'Smart 7W E27 light bulb',
        extend: generic.light_onoff_brightness_colortemp_colorxy,
    },
    {
        zigbeeModel: ['LXN56-0S27LX1.1', 'LXN56-0S27LX1.3'],
        model: 'HGZB-20-UK',
        vendor: 'Nue / 3A',
        description: 'Power plug',
        supports: 'on/off',
        fromZigbee: [fz.on_off],
        toZigbee: [tz.on_off],
    },
    {
        zigbeeModel: ['NUET56-DL27LX1.2'],
        model: 'HGZB-DLC4-N12B',
        vendor: 'Nue / 3A',
        description: 'RGB LED downlight',
        extend: generic.light_onoff_brightness_colortemp_colorxy,
    },

    // Smart Home Pty
    {
        zigbeeModel: ['FB56-ZCW11HG1.2', 'FB56-ZCW11HG1.4', 'LXT56-LS27LX1.7'],
        model: 'HGZB-07A',
        vendor: 'Smart Home Pty',
        description: 'RGBW Downlight',
        extend: generic.light_onoff_brightness_colortemp_colorxy,
    },
    {
        zigbeeModel: ['FNB56-SKT1EHG1.2'],
        model: 'HGZB-20-DE',
        vendor: 'Smart Home Pty',
        description: 'Power plug',
        supports: 'on/off',
        fromZigbee: [fz.on_off],
        toZigbee: [tz.on_off],
    },

    // Feibit
    {
        zigbeeModel: ['FZB56+ZSW2FYM1.1'],
        model: 'TZSW22FW-L4',
        vendor: 'Feibit',
        description: 'Smart light switch - 2 gang',
        supports: 'on/off',
        fromZigbee: [fz.on_off],
        toZigbee: [tz.on_off],
        endpoint: (device) => {
            return {'top': 16, 'bottom': 17};
        },
        meta: {configureKey: 1, multiEndpoint: true},
        configure: async (device, coordinatorEndpoint) => {
            await bind(device.getEndpoint(16), coordinatorEndpoint, ['genOnOff']);
            await bind(device.getEndpoint(17), coordinatorEndpoint, ['genOnOff']);
        },
    },
    {
        zigbeeModel: ['FNB56-SOS03FB1.5'],
        model: 'SEB01ZB',
        vendor: 'Feibit',
        description: 'SOS button',
        supports: 'sos',
        fromZigbee: [fz.ias_sos_alarm_2, fz.battery],
        toZigbee: [],
    },
    {
        zigbeeModel: ['FNB56-BOT06FB2.3', 'FNB56-BOT06FB2.8'],
        model: 'SBM01ZB',
        vendor: 'Feibit',
        description: 'Human body movement sensor',
        supports: 'occupancy, tamper',
        fromZigbee: [fz.ias_occupancy_alarm_1, fz.battery],
        toZigbee: [],
        meta: {configureKey: 1},
        configure: async (device, coordinatorEndpoint) => {
            const endpoint = device.getEndpoint(1);
            await bind(endpoint, coordinatorEndpoint, ['genPowerCfg']);
            await configureReporting.batteryPercentageRemaining(endpoint);
            await configureReporting.batteryAlarmState(endpoint);
        },
    },
    {
        zigbeeModel: ['FNB56-THM14FB2.4'],
        model: 'STH01ZB',
        vendor: 'Feibit',
        description: 'Smart temperature & humidity Sensor',
        supports: 'temperature, humidity',
        fromZigbee: [fz.temperature, fz.humidity, fz.battery_3V],
        toZigbee: [],
    },
    {
        zigbeeModel: ['FNB56-SMF06FB1.6'],
        model: 'SSA01ZB',
        vendor: 'Feibit',
        description: 'Smoke detector',
        supports: 'smoke',
        fromZigbee: [fz.ias_smoke_alarm_1, fz.battery],
        toZigbee: [],
        meta: {configureKey: 1},
        configure: async (device, coordinatorEndpoint) => {
            const endpoint = device.getEndpoint(1);
            await bind(endpoint, coordinatorEndpoint, ['genPowerCfg']);
            await configureReporting.batteryPercentageRemaining(endpoint);
            await configureReporting.batteryAlarmState(endpoint);
        },
    },
    {
        zigbeeModel: ['FNB56-COS06FB1.7'],
        model: 'SCA01ZB',
        vendor: 'Feibit',
        description: 'Smart carbon monoxide sensor',
        supports: 'carbon monoxide',
        fromZigbee: [fz.ias_carbon_monoxide_alarm_1, fz.battery],
        toZigbee: [],
        meta: {configureKey: 1},
        configure: async (device, coordinatorEndpoint) => {
            const endpoint = device.getEndpoint(1);
            await bind(endpoint, coordinatorEndpoint, ['genPowerCfg']);
            await configureReporting.batteryPercentageRemaining(endpoint);
            await configureReporting.batteryAlarmState(endpoint);
        },
    },
    {
        zigbeeModel: ['FNB56-GAS05FB1.4'],
        model: 'SGA01ZB',
        vendor: 'Feibit',
        description: 'Combustible gas sensor',
        supports: 'gas',
        fromZigbee: [fz.ias_gas_alarm_2],
        toZigbee: [],
    },
    {
        zigbeeModel: ['FNB56-WTS05FB2.0'],
        model: 'SWA01ZB',
        vendor: 'Feibit',
        description: 'Water leakage sensor',
        supports: 'water leak',
        fromZigbee: [fz.ias_water_leak_alarm_1, fz.battery],
        toZigbee: [],
    },
    {
        zigbeeModel: ['FNB56-DOS07FB2.4'],
        model: 'SDM01ZB',
        vendor: 'Feibit',
        description: 'Door or window contact switch',
        supports: 'contact',
        fromZigbee: [fz.ias_contact_alarm_1, fz.battery],
        toZigbee: [],
    },
    {
        zigbeeModel: ['FB56+SKT14AL2.1'],
        model: 'SFS01ZB',
        vendor: 'Feibit',
        description: 'Power plug',
        supports: 'on/off',
        fromZigbee: [fz.on_off],
        toZigbee: [tz.on_off],
    },
    {
        zigbeeModel: ['FB56+ZSW1HKJ2.2'],
        model: 'SLS301ZB_2',
        vendor: 'Feibit',
        description: 'Smart light switch - 2 gang',
        supports: 'on/off',
        fromZigbee: [fz.on_off],
        toZigbee: [tz.on_off],
        endpoint: (device) => {
            return {'left': 16, 'right': 17};
        },
        meta: {configureKey: 1, multiEndpoint: true},
        configure: async (device, coordinatorEndpoint) => {
            await bind(device.getEndpoint(16), coordinatorEndpoint, ['genOnOff']);
            await bind(device.getEndpoint(17), coordinatorEndpoint, ['genOnOff']);
        },
    },
    {
        zigbeeModel: ['FB56+ZSW1IKJ2.2'],
        model: 'SLS301ZB_3',
        vendor: 'Feibit',
        description: 'Smart light switch - 3 gang',
        supports: 'on/off',
        fromZigbee: [fz.on_off],
        toZigbee: [tz.on_off],
        endpoint: (device) => {
            return {'left': 16, 'center': 17, 'right': 18};
        },
        meta: {configureKey: 1, multiEndpoint: true},
        configure: async (device, coordinatorEndpoint) => {
            await bind(device.getEndpoint(16), coordinatorEndpoint, ['genOnOff']);
            await bind(device.getEndpoint(17), coordinatorEndpoint, ['genOnOff']);
            await bind(device.getEndpoint(18), coordinatorEndpoint, ['genOnOff']);
        },
    },
    {
        zigbeeModel: ['FB56+ZSN08KJ2.2'],
        model: 'SSS401ZB',
        vendor: 'Feibit',
        description: 'Smart 4 key scene wall switch',
        supports: 'on/off, action',
        toZigbee: [tz.on_off],
        fromZigbee: [fz.command_recall],
    },

    // Gledopto
    {
        zigbeeModel: ['GLEDOPTO'],
        model: 'GL-C-007/GL-C-008',
        vendor: 'Gledopto',
        description: 'Zigbee LED controller RGB + CCT or RGBW',
        extend: gledopto.light,
        meta: {disableDefaultResponse: true},
        supports: 'on/off, brightness, color temperature or white, color',
    },
    {
        zigbeeModel: ['GL-C-006'],
        model: 'GL-C-006',
        vendor: 'Gledopto',
        description: 'Zigbee LED controller WW/CW',
        extend: gledopto.light,
        supports: 'on/off, brightness, color temperature',
    },
    {
        zigbeeModel: ['GL-C-007'],
        model: 'GL-C-007',
        vendor: 'Gledopto',
        description: 'Zigbee LED controller RGBW',
        extend: gledopto.light,
        supports: 'on/off, brightness, color, white',
    },
    {
        zigbeeModel: ['GL-S-004ZS'],
        model: 'GL-S-004ZS',
        vendor: 'Gledopto',
        description: 'Zigbee smart RGB+CCT 4W MR16',
        extend: gledopto.light,
        supports: 'on/off, brightness, color temperature, color',
    },
    {
        zigbeeModel: ['GL-C-007S'],
        model: 'GL-C-007S',
        vendor: 'Gledopto',
        description: 'Zigbee LED controller RGBW plus model',
        extend: gledopto.light,
        supports: 'on/off, brightness, color, white',
    },
    {
        zigbeeModel: ['GL-C-008'],
        model: 'GL-C-008',
        vendor: 'Gledopto',
        description: 'Zigbee LED controller RGB + CCT',
        extend: gledopto.light,
        meta: {disableDefaultResponse: true},
        supports: 'on/off, brightness, color temperature, color',
    },
    {
        zigbeeModel: ['GL-C-008S'],
        model: 'GL-C-008S',
        vendor: 'Gledopto',
        description: 'Zigbee LED controller RGB + CCT plus model',
        extend: gledopto.light,
        meta: {disableDefaultResponse: true},
        supports: 'on/off, brightness, color temperature, color',
    },
    {
        zigbeeModel: ['GL-C-009'],
        model: 'GL-C-009',
        vendor: 'Gledopto',
        description: 'Zigbee LED controller dimmer',
        extend: gledopto.light,
        supports: 'on/off, brightness',
    },
    {
        zigbeeModel: ['GL-MC-001'],
        model: 'GL-MC-001',
        vendor: 'Gledopto',
        description: 'Zigbee USB mini LED controller RGB + CCT',
        extend: gledopto.light,
        supports: 'on/off, brightness, color temperature, color',
    },
    {
        zigbeeModel: ['GL-S-004Z'],
        model: 'GL-S-004Z',
        vendor: 'Gledopto',
        description: 'Zigbee Smart WW/CW GU10',
        extend: gledopto.light,
        supports: 'on/off, brightness, color temperature',
    },
    {
        zigbeeModel: ['GL-S-007Z'],
        model: 'GL-S-007Z',
        vendor: 'Gledopto',
        description: 'Smart RGB+CCT 5W GU10',
        extend: gledopto.light,
        supports: 'on/off, brightness, color temperature, color',
        meta: {disableDefaultResponse: true},
    },
    {
        zigbeeModel: ['GL-S-007ZS'],
        model: 'GL-S-007ZS',
        vendor: 'Gledopto',
        description: 'Smart RGB+CCT 4W GU10 plus model',
        extend: gledopto.light,
        supports: 'on/off, brightness, color temperature, color',
    },
    {
        zigbeeModel: ['GL-S-008Z'],
        model: 'GL-S-008Z',
        vendor: 'Gledopto',
        description: 'Soposh dual white and color ',
        extend: gledopto.light,
        supports: 'on/off, brightness, color temperature, color',
    },
    {
        zigbeeModel: ['GL-B-001Z'],
        model: 'GL-B-001Z',
        vendor: 'Gledopto',
        description: 'Smart 4W E14 RGB / CCT LED bulb',
        extend: gledopto.light,
        supports: 'on/off, brightness, color temperature, color',
    },
    {
        zigbeeModel: ['GL-G-001Z'],
        model: 'GL-G-001Z',
        vendor: 'Gledopto',
        description: 'Smart garden lamp',
        extend: gledopto.light,
        supports: 'on/off, brightness, color temperature, color',
    },
    {
        zigbeeModel: ['GL-G-007Z'],
        model: 'GL-G-007Z',
        vendor: 'Gledopto',
        description: 'Smart garden lamp 9W RGB / CCT',
        extend: gledopto.light,
        supports: 'on/off, brightness, color temperature, color',
    },
    {
        zigbeeModel: ['GL-B-007Z'],
        model: 'GL-B-007Z',
        vendor: 'Gledopto',
        description: 'Smart 6W E27 RGB / CCT LED bulb',
        extend: gledopto.light,
        supports: 'on/off, brightness, color temperature, color',
    },
    {
        zigbeeModel: ['GL-B-007ZS'],
        model: 'GL-B-007ZS',
        vendor: 'Gledopto',
        description: 'Smart+ 6W E27 RGB / CCT LED bulb',
        extend: gledopto.light,
        supports: 'on/off, brightness, color temperature, color',
    },
    {
        zigbeeModel: ['GL-B-008Z'],
        model: 'GL-B-008Z',
        vendor: 'Gledopto',
        description: 'Smart 12W E27 RGB / CCT LED bulb',
        extend: gledopto.light,
        supports: 'on/off, brightness, color temperature, color',
    },
    {
        zigbeeModel: ['GL-B-008ZS'],
        model: 'GL-B-008ZS',
        vendor: 'Gledopto',
        description: 'Smart 12W E27 RGB / CW LED bulb',
        extend: gledopto.light,
        supports: 'on/off, brightness, color temperature, color',
    },
    {
        zigbeeModel: ['GL-D-003Z'],
        model: 'GL-D-003Z',
        vendor: 'Gledopto',
        description: 'LED RGB + CCT downlight ',
        extend: gledopto.light,
        supports: 'on/off, brightness, color temperature, color',
    },
    {
        zigbeeModel: ['GL-D-004ZS'],
        model: 'GL-D-004ZS',
        vendor: 'Gledopto',
        description: 'LED RGB + CCT downlight plus version 9W',
        extend: gledopto.light,
        supports: 'on/off, brightness, color temperature, color',
    },
    {
        zigbeeModel: ['GL-D-005Z'],
        model: 'GL-D-005Z',
        vendor: 'Gledopto',
        description: 'LED RGB + CCT downlight ',
        extend: gledopto.light,
        supports: 'on/off, brightness, color temperature, color',
    },
    {
        zigbeeModel: ['GL-S-003Z'],
        model: 'GL-S-003Z',
        vendor: 'Gledopto',
        description: 'Smart RGBW GU10 ',
        extend: gledopto.light,
        supports: 'on/off, brightness, color, white',
    },
    {
        zigbeeModel: ['GL-S-005Z'],
        model: 'GL-S-005Z',
        vendor: 'Gledopto',
        description: 'Smart RGBW MR16',
        extend: gledopto.light,
        supports: 'on/off, brightness, color, white',
    },
    {
        zigbeeModel: ['HOMA2023'],
        model: 'GD-CZ-006',
        vendor: 'Gledopto',
        description: 'Zigbee LED Driver',
        extend: gledopto.light,
        supports: 'on/off, brightness',
    },
    {
        zigbeeModel: ['GL-FL-004TZ'],
        model: 'GL-FL-004TZ',
        vendor: 'Gledopto',
        description: 'Zigbee 10W floodlight RGB CCT',
        extend: gledopto.light,
        supports: 'on/off, brightness, color temperature, color',
    },
    {
        zigbeeModel: ['GL-W-001Z'],
        model: 'GL-W-001Z',
        vendor: 'Gledopto',
        description: 'Zigbee ON/OFF Wall Switch',
        supports: 'on/off',
        fromZigbee: [fz.on_off],
        toZigbee: [tz.on_off],
        onEvent: async (type, data, device) => {
            // This device doesn't support reporting.
            // Therefore we read the on/off state every 5 seconds.
            // This is the same way as the Hue bridge does it.
            if (type === 'stop') {
                clearInterval(store[device.ieeeAddr]);
            } else if (!store[device.ieeeAddr]) {
                store[device.ieeeAddr] = setInterval(async () => {
                    try {
                        await device.endpoints[0].read('genOnOff', ['onOff']);
                    } catch (error) {
                        // Do nothing
                    }
                }, 5000);
            }
        },
    },
    {
        zigbeeModel: ['GL-D-003ZS'],
        model: 'GL-D-003ZS',
        vendor: 'Gledopto',
        description: 'Smart+ 6W LED spot',
        extend: gledopto.light,
        supports: 'on/off, brightness, color temperature, color',
    },

    // ROBB
    {
        zigbeeModel: ['ROB_200-004-0'],
        model: 'ROB_200-004-0',
        vendor: 'ROBB',
        description: 'ZigBee AC phase-cut dimmer',
        extend: generic.light_onoff_brightness,
        meta: {configureKey: 2},
        configure: async (device, coordinatorEndpoint) => {
            const endpoint = device.getEndpoint(1);
            await bind(endpoint, coordinatorEndpoint, ['genOnOff', 'genLevelCtrl']);
            await configureReporting.onOff(endpoint);
        },
    },
    {
        zigbeeModel: ['ROB_200-003-0'],
        model: 'ROB_200-003-0',
        vendor: 'ROBB',
        description: 'Zigbee AC in wall switch',
        supports: 'on/off',
        fromZigbee: [fz.on_off],
        toZigbee: [tz.on_off],
        meta: {configureKey: 1},
        configure: async (device, coordinatorEndpoint) => {
            const endpoint = device.getEndpoint(1) || device.getEndpoint(3);
            await bind(endpoint, coordinatorEndpoint, ['genOnOff']);
            await configureReporting.onOff(endpoint);
        },
    },
    {
        zigbeeModel: ['ROB_200-014-0'],
        model: 'ROB_200-014-0',
        vendor: 'ROBB',
        description: 'ZigBee AC phase-cut rotary dimmer',
        extend: generic.light_onoff_brightness,
        meta: {configureKey: 1},
        configure: async (device, coordinatorEndpoint) => {
            const endpoint = device.getEndpoint(1);
            await bind(endpoint, coordinatorEndpoint, ['genOnOff', 'genLevelCtrl']);
            await configureReporting.onOff(endpoint);
        },
    },
    {
        zigbeeModel: ['ZG2833K8_EU05'],
        model: 'ROB_200-007-0',
        vendor: 'ROBB',
        description: 'Zigbee 8 button wall switch',
        supports: 'action',
        fromZigbee: [
            fz.command_on, fz.command_off, fz.command_move_with_on_off, fz.command_stop_with_on_off,
            fz.battery,
        ],
        toZigbee: [],
        meta: {multiEndpoint: true},
    },

    // Namron
    {
        zigbeeModel: ['4512700'],
        model: '4512700',
        vendor: 'Namron',
        description: 'ZigBee dimmer 400W',
        extend: generic.light_onoff_brightness,
        meta: {configureKey: 2},
        configure: async (device, coordinatorEndpoint) => {
            const endpoint = device.getEndpoint(1);
            await bind(endpoint, coordinatorEndpoint, ['genOnOff', 'genLevelCtrl']);
            await configureReporting.onOff(endpoint);
        },
    },
    {
        zigbeeModel: ['4512704'],
        model: '4512704',
        vendor: 'Namron',
        description: 'Zigbee switch 400W',
        supports: 'on/off',
        fromZigbee: [fz.on_off],
        toZigbee: [tz.on_off],
        meta: {configureKey: 1},
        configure: async (device, coordinatorEndpoint) => {
            const endpoint = device.getEndpoint(1) || device.getEndpoint(3);
            await bind(endpoint, coordinatorEndpoint, ['genOnOff']);
            await configureReporting.onOff(endpoint);
        },
    },
    {
        zigbeeModel: ['1402755'],
        model: '1402755',
        vendor: 'Namron',
        description: 'ZigBee LED dimmer',
        extend: generic.light_onoff_brightness,
        meta: {configureKey: 1},
        configure: async (device, coordinatorEndpoint) => {
            const endpoint = device.getEndpoint(1);
            await bind(endpoint, coordinatorEndpoint, ['genOnOff', 'genLevelCtrl']);
            await configureReporting.onOff(endpoint);
        },
    },
    {
        zigbeeModel: ['4512703'],
        model: '4512703',
        vendor: 'Namron',
        description: 'Zigbee 4 channel switch K8',
        supports: 'action',
        fromZigbee: [
            fz.command_on, fz.command_off, fz.battery,
            fz.command_move_with_on_off, fz.command_stop_with_on_off,
        ],
        toZigbee: [],
        meta: {multiEndpoint: true},
        endpoint: (device) => {
            return {l1: 1, l2: 2, l3: 3, l4: 4};
        },
    },
    {
        zigbeeModel: ['4512702'],
        model: '4512702',
        vendor: 'Namron',
        description: 'Zigbee 1 channel switch K4',
        supports: 'action',
        fromZigbee: [
            fz.command_on, fz.command_off, fz.battery,
            fz.command_move_with_on_off, fz.command_stop_with_on_off, fz.command_step_with_on_off,
        ],
        toZigbee: [],
    },
    {
        zigbeeModel: ['4512706'],
        model: '4512706',
        vendor: 'Namron',
        description: 'Remote control',
        supports: 'action',
        fromZigbee: [
            fz.command_on, fz.command_off, fz.command_step_with_on_off, fz.command_step_color_temperature,
            fz.command_recall, fz.command_move_to_color_temp, fz.battery,
        ],
        toZigbee: [],
        meta: {multiEndpoint: true},
        endpoint: (device) => {
            return {l1: 1, l2: 2, l3: 3, l4: 4};
        },
    },

    // SmartThings
    {
        zigbeeModel: ['PGC313'],
        model: 'STSS-MULT-001',
        vendor: 'SmartThings',
        description: 'Multipurpose sensor',
        supports: 'contact',
        fromZigbee: [fz.smartthings_contact],
        toZigbee: [],
    },
    {
        zigbeeModel: ['tagv4'],
        model: 'STS-PRS-251',
        vendor: 'SmartThings',
        description: 'Arrival sensor',
        supports: 'presence',
        fromZigbee: [
            fz.STS_PRS_251_presence, fz.battery_3V,
            fz.STS_PRS_251_beeping,
        ],
        toZigbee: [tz.STS_PRS_251_beep],
        meta: {configureKey: 2},
        configure: async (device, coordinatorEndpoint) => {
            const endpoint = device.getEndpoint(1);
            await bind(endpoint, coordinatorEndpoint, ['genPowerCfg', 'genBinaryInput']);
            await configureReporting.batteryVoltage(endpoint);
            await configureReporting.presentValue(endpoint);
        },
    },
    {
        zigbeeModel: ['3325-S'],
        model: '3325-S',
        vendor: 'SmartThings',
        description: 'Motion sensor (2015 model)',
        supports: 'occupancy and temperature',
        fromZigbee: [fz.temperature, fz.ias_occupancy_alarm_2],
        toZigbee: [],
        meta: {configureKey: 1},
        configure: async (device, coordinatorEndpoint) => {
            const endpoint = device.getEndpoint(1);
            await bind(endpoint, coordinatorEndpoint, ['msTemperatureMeasurement', 'genPowerCfg']);
            await configureReporting.temperature(endpoint);
            await configureReporting.batteryPercentageRemaining(endpoint);
        },
    },
    {
        zigbeeModel: ['3321-S'],
        model: '3321-S',
        vendor: 'SmartThings',
        description: 'Multi Sensor (2015 model)',
        supports: 'contact and temperature',
        fromZigbee: [fz.temperature, fz.smartsense_multi, fz.ias_contact_alarm_1],
        toZigbee: [],
        meta: {configureKey: 1},
        configure: async (device, coordinatorEndpoint) => {
            const endpoint = device.getEndpoint(1);
            await bind(endpoint, coordinatorEndpoint, ['msTemperatureMeasurement']);
            await configureReporting.temperature(endpoint);
        },
    },
    {
        zigbeeModel: ['3200-Sgb'],
        model: 'F-APP-UK-V2',
        vendor: 'SmartThings',
        description: 'Zigbee Outlet UK with power meter',
        supports: 'on/off, power measurement',
        fromZigbee: [fz.on_off, fz.electrical_measurement_power],
        toZigbee: [tz.on_off],
        meta: {configureKey: 1},
        configure: async (device, coordinatorEndpoint) => {
            const endpoint = device.getEndpoint(1);
            await bind(endpoint, coordinatorEndpoint, ['genOnOff', 'haElectricalMeasurement']);
            await configureReporting.onOff(endpoint);
            await readEletricalMeasurementPowerConverterAttributes(endpoint);
            // Limit updates to 3V and max 600s (10m)
            await configureReporting.rmsVoltage(endpoint, {'maximumReportInterval': 600, 'reportableChange': 3});
            // Limit updates to 0.01A and max 600s (10m)
            await configureReporting.rmsCurrent(endpoint, {'maximumReportInterval': 600, 'reportableChange': 10});
            // Limit updates to 4.0W and max 600s (10m)
            await configureReporting.activePower(endpoint, {'maximumReportInterval': 600, 'reportableChange': 40});
        },
    },
    {
        zigbeeModel: ['ZB-ONOFFPlug-D0005'],
        model: 'GP-WOU019BBDWG',
        vendor: 'SmartThings',
        description: 'Outlet with power meter',
        supports: 'on/off, power measurement',
        fromZigbee: [fz.on_off, fz.electrical_measurement_power],
        toZigbee: [tz.on_off],
        meta: {configureKey: 2},
        configure: async (device, coordinatorEndpoint) => {
            const endpoint = device.getEndpoint(1);
            await bind(endpoint, coordinatorEndpoint, ['genOnOff', 'haElectricalMeasurement']);
            await configureReporting.onOff(endpoint);
            await readEletricalMeasurementPowerConverterAttributes(endpoint);
            await configureReporting.activePower(endpoint);
            await configureReporting.rmsCurrent(endpoint);
            await configureReporting.rmsVoltage(endpoint);
        },
    },
    {
        zigbeeModel: ['outlet'],
        model: 'IM6001-OTP05',
        vendor: 'SmartThings',
        description: 'Outlet',
        supports: 'on/off',
        fromZigbee: [fz.on_off],
        toZigbee: [tz.on_off],
        meta: {configureKey: 1},
        configure: async (device, coordinatorEndpoint) => {
            const endpoint = device.getEndpoint(1);
            await bind(endpoint, coordinatorEndpoint, ['genOnOff']);
            await configureReporting.onOff(endpoint);
        },
    },
    {
        zigbeeModel: ['outletv4'],
        model: 'STS-OUT-US-2',
        vendor: 'SmartThings',
        description: 'Zigbee smart plug with power meter',
        supports: 'on/off, power measurement',
        fromZigbee: [fz.on_off, fz.electrical_measurement_power],
        toZigbee: [tz.on_off],
        meta: {configureKey: 2},
        configure: async (device, coordinatorEndpoint) => {
            const endpoint = device.getEndpoint(1);
            await bind(endpoint, coordinatorEndpoint, ['genOnOff', 'haElectricalMeasurement']);
            await configureReporting.onOff(endpoint);
            await readEletricalMeasurementPowerConverterAttributes(endpoint);
            await configureReporting.activePower(endpoint);
            await configureReporting.rmsCurrent(endpoint);
            await configureReporting.rmsVoltage(endpoint, {reportableChange: 10});
        },
    },
    {
        zigbeeModel: ['motion'],
        model: 'IM6001-MTP01',
        vendor: 'SmartThings',
        description: 'Motion sensor (2018 model)',
        supports: 'occupancy and temperature',
        fromZigbee: [
            fz.temperature,
            fz.ignore_iaszone_report,
            fz.ias_occupancy_alarm_1, fz.battery_3V,
        ],
        toZigbee: [],
        meta: {configureKey: 1},
        configure: async (device, coordinatorEndpoint) => {
            const endpoint = device.getEndpoint(1);
            await bind(endpoint, coordinatorEndpoint, ['msTemperatureMeasurement', 'genPowerCfg']);
            await configureReporting.temperature(endpoint);
            await configureReporting.batteryVoltage(endpoint);
        },
    },
    {
        zigbeeModel: ['motionv4'],
        model: 'STS-IRM-250',
        vendor: 'SmartThings',
        description: 'Motion sensor (2016 model)',
        supports: 'occupancy and temperature',
        fromZigbee: [
            fz.temperature, fz.ias_occupancy_alarm_2,
            fz.ias_occupancy_alarm_1, fz.battery_3V,
        ],
        toZigbee: [],
        meta: {configureKey: 1},
        configure: async (device, coordinatorEndpoint) => {
            const endpoint = device.getEndpoint(1);
            await bind(endpoint, coordinatorEndpoint, ['msTemperatureMeasurement', 'genPowerCfg']);
            await configureReporting.temperature(endpoint);
            await configureReporting.batteryVoltage(endpoint);
        },
    },
    {
        zigbeeModel: ['3305-S', '3305'],
        model: '3305-S',
        vendor: 'SmartThings',
        description: 'Motion sensor (2014 model)',
        supports: 'occupancy and temperature',
        fromZigbee: [
            fz.temperature, fz.ias_occupancy_alarm_2,
            fz.battery_3V,
        ],
        toZigbee: [],
        meta: {configureKey: 1},
        configure: async (device, coordinatorEndpoint) => {
            const endpoint = device.getEndpoint(1);
            await bind(endpoint, coordinatorEndpoint, ['msTemperatureMeasurement', 'genPowerCfg']);
            await configureReporting.temperature(endpoint);
            await configureReporting.batteryVoltage(endpoint);
        },
    },
    {
        zigbeeModel: ['3300-S'],
        model: '3300-S',
        vendor: 'SmartThings',
        description: 'Door sensor',
        supports: 'contact and temperature',
        fromZigbee: [fz.temperature, fz.smartsense_multi, fz.ias_contact_alarm_1, fz.battery_3V],
        toZigbee: [],
        meta: {configureKey: 1},
        configure: async (device, coordinatorEndpoint) => {
            const endpoint = device.getEndpoint(1);
            await bind(endpoint, coordinatorEndpoint, ['msTemperatureMeasurement', 'genPowerCfg']);
            await configureReporting.temperature(endpoint);
            await configureReporting.batteryVoltage(endpoint);
        },
    },
    {
        zigbeeModel: ['multiv4'],
        model: 'F-MLT-US-2',
        vendor: 'SmartThings',
        description: 'Multipurpose sensor (2016 model)',
        supports: 'contact',
        fromZigbee: [fz.temperature, fz.battery_3V, fz.ias_contact_alarm_1],
        toZigbee: [],
        meta: {configureKey: 1},
        configure: async (device, coordinatorEndpoint) => {
            const endpoint = device.getEndpoint(1);
            await bind(endpoint, coordinatorEndpoint, ['msTemperatureMeasurement', 'genPowerCfg']);
            await configureReporting.temperature(endpoint);
            await configureReporting.batteryVoltage(endpoint);
        },
    },
    {
        zigbeeModel: ['multi'],
        model: 'IM6001-MPP01',
        vendor: 'SmartThings',
        description: 'Multipurpose sensor (2018 model)',
        supports: 'contact',
        fromZigbee: [fz.temperature, fz.ias_contact_alarm_1, fz.battery_3V, fz.ignore_iaszone_attreport],
        toZigbee: [],
        meta: {configureKey: 1},
        configure: async (device, coordinatorEndpoint) => {
            const endpoint = device.getEndpoint(1);
            await bind(endpoint, coordinatorEndpoint, ['msTemperatureMeasurement', 'genPowerCfg']);
            await configureReporting.temperature(endpoint);
            await configureReporting.batteryVoltage(endpoint);
        },
    },
    {
        zigbeeModel: ['3310-S'],
        model: '3310-S',
        vendor: 'SmartThings',
        description: 'Temperature and humidity sensor',
        supports: 'temperature and humidity',
        fromZigbee: [fz.temperature, fz._3310_humidity, fz.battery_3V],
        toZigbee: [],
        meta: {configureKey: 2},
        configure: async (device, coordinatorEndpoint) => {
            const endpoint = device.getEndpoint(1);
            const binds = ['msTemperatureMeasurement', 'manuSpecificCentraliteHumidity', 'genPowerCfg'];
            await bind(endpoint, coordinatorEndpoint, binds);
            await configureReporting.temperature(endpoint);

            const payload = [{
                attribute: 'measuredValue',
                minimumReportInterval: 10,
                maximumReportInterval: repInterval.HOUR,
                reportableChange: 10,
            }];
            await endpoint.configureReporting('manuSpecificCentraliteHumidity', payload, {manufacturerCode: 0x104E});

            await configureReporting.batteryVoltage(endpoint);
        },
    },
    {
        zigbeeModel: ['3315-S'],
        model: '3315-S',
        vendor: 'SmartThings',
        description: 'Water sensor',
        supports: 'water and temperature',
        fromZigbee: [fz.temperature, fz.ias_water_leak_alarm_1, fz.battery_3V],
        toZigbee: [],
        meta: {configureKey: 1},
        configure: async (device, coordinatorEndpoint) => {
            const endpoint = device.getEndpoint(1);
            await bind(endpoint, coordinatorEndpoint, ['msTemperatureMeasurement', 'genPowerCfg']);
            await configureReporting.temperature(endpoint);
            await configureReporting.batteryVoltage(endpoint);
        },
    },
    {
        zigbeeModel: ['3315-Seu'],
        model: 'WTR-UK-V2',
        vendor: 'SmartThings',
        description: 'Water leak sensor (2015 model)',
        supports: 'water and temperature',
        fromZigbee: [fz.temperature, fz.ias_water_leak_alarm_1, fz.battery_3V],
        toZigbee: [],
        meta: {configureKey: 1},
        configure: async (device, coordinatorEndpoint) => {
            const endpoint = device.getEndpoint(1);
            await bind(endpoint, coordinatorEndpoint, ['msTemperatureMeasurement', 'genPowerCfg']);
            await configureReporting.temperature(endpoint);
            await configureReporting.batteryVoltage(endpoint);
        },
    },
    {
        zigbeeModel: ['water'],
        model: 'IM6001-WLP01',
        vendor: 'SmartThings',
        description: 'Water leak sensor (2018 model)',
        supports: 'water leak and temperature',
        fromZigbee: [fz.temperature, fz.ias_water_leak_alarm_1, fz.battery_3V],
        toZigbee: [],
        meta: {configureKey: 1},
        configure: async (device, coordinatorEndpoint) => {
            const endpoint = device.getEndpoint(1);
            await bind(endpoint, coordinatorEndpoint, ['msTemperatureMeasurement', 'genPowerCfg']);
            await configureReporting.temperature(endpoint);
            await configureReporting.batteryVoltage(endpoint);
        },
    },
    {
        zigbeeModel: ['moisturev4'],
        model: 'STS-WTR-250',
        vendor: 'SmartThings',
        description: 'Water leak sensor (2016 model)',
        supports: 'water leak',
        fromZigbee: [fz.ias_water_leak_alarm_1, fz.battery_3V, fz.temperature],
        toZigbee: [],
        meta: {configureKey: 2},
        configure: async (device, coordinatorEndpoint) => {
            const endpoint = device.getEndpoint(1);
            await bind(endpoint, coordinatorEndpoint, ['genPowerCfg', 'msTemperatureMeasurement']);
            await configureReporting.batteryVoltage(endpoint);
            await configureReporting.temperature(endpoint);
        },
    },
    {
        zigbeeModel: ['3315-G'],
        model: '3315-G',
        vendor: 'SmartThings',
        description: 'Water sensor',
        supports: 'water and temperature',
        fromZigbee: [fz.temperature, fz.ias_water_leak_alarm_1, fz.battery_3V],
        toZigbee: [],
        meta: {configureKey: 1},
        configure: async (device, coordinatorEndpoint) => {
            const endpoint = device.getEndpoint(1);
            await bind(endpoint, coordinatorEndpoint, ['msTemperatureMeasurement', 'genPowerCfg']);
            await configureReporting.temperature(endpoint);
            await configureReporting.batteryVoltage(endpoint);
        },
    },
    {
        zigbeeModel: ['button'],
        model: 'IM6001-BTP01',
        vendor: 'SmartThings',
        description: 'Button',
        supports: 'single, double and hold click, temperature',
        fromZigbee: [fz.st_button_state, fz.battery, fz.temperature, fz.ignore_iaszone_attreport],
        toZigbee: [],
        meta: {configureKey: 1},
        configure: async (device, coordinatorEndpoint) => {
            const endpoint = device.getEndpoint(1);
            await bind(endpoint, coordinatorEndpoint, ['msTemperatureMeasurement', 'genPowerCfg']);
            await configureReporting.temperature(endpoint);
            await configureReporting.batteryVoltage(endpoint);
        },
    },
    {
        zigbeeModel: ['Z-SRN12N'],
        model: 'SZ-SRN12N',
        vendor: 'SmartThings',
        description: 'Smart siren',
        supports: 'warning',
        fromZigbee: [],
        toZigbee: [tz.warning],
        meta: {configureKey: 1},
        configure: async (device, coordinatorEndpoint) => {
            const endpoint = device.getEndpoint(1);
            await bind(endpoint, coordinatorEndpoint, ['genPowerCfg']);
        },
    },
    {
        zigbeeModel: ['zbt-dimlight-gls0006'],
        model: 'GP-LBU019BBAWU',
        vendor: 'SmartThings',
        description: 'Smart bulb',
        extend: generic.light_onoff_brightness,
    },

    // Trust
    {
        zigbeeModel: ['WATER_TPV14'],
        model: 'ZWLD-100',
        vendor: 'Trust',
        description: 'Water leakage detector',
        supports: 'water leak',
        fromZigbee: [
            fz.ias_water_leak_alarm_1,
            fz.ignore_basic_report,
            fz.battery,
        ],
        toZigbee: [],
        meta: {configureKey: 1},
        configure: async (device, coordinatorEndpoint) => {
            const endpoint = device.getEndpoint(1);
            await bind(endpoint, coordinatorEndpoint, ['genPowerCfg']);
            await configureReporting.batteryPercentageRemaining(endpoint);
        },
    },
    {
        zigbeeModel: ['\u0000\u0000\u0000\u0000\u0000\u0000\u0000\u0000\u0000\u0000\u0000\u0000'+
                      '\u0000\u0000\u0000\u0000\u0000'],
        model: 'ZYCT-202',
        vendor: 'Trust',
        description: 'Remote control',
        supports: 'on, off, stop, up-press, down-press',
        fromZigbee: [
            fz.command_on, fz.command_off, fz.ZYCT202_stop, fz.ZYCT202_up_down,
        ],
        toZigbee: [],
        meta: {configureKey: 2},
        configure: async (device, coordinatorEndpoint) => {
            const endpoint = device.getEndpoint(1);
            await bind(endpoint, coordinatorEndpoint, ['genOnOff']);
            await configureReporting.onOff(endpoint);
        },
    },
    {
        zigbeeModel: ['ZLL-DimmableLigh'],
        model: 'ZLED-2709',
        vendor: 'Trust',
        description: 'Smart Dimmable LED Bulb',
        extend: generic.light_onoff_brightness,
    },
    {
        zigbeeModel: ['ZLL-ColorTempera', 'ZLL-ColorTemperature'],
        model: 'ZLED-TUNE9',
        vendor: 'Trust',
        description: 'Smart tunable LED bulb',
        extend: generic.light_onoff_brightness_colortemp,
    },
    {
        zigbeeModel: ['VMS_ADUROLIGHT'],
        model: 'ZPIR-8000',
        vendor: 'Trust',
        description: 'Motion Sensor',
        supports: 'occupancy',
        fromZigbee: [
            fz.ias_occupancy_alarm_2, fz.battery,
            fz.ignore_basic_report,
        ],
        toZigbee: [],
        meta: {configureKey: 1},
        configure: async (device, coordinatorEndpoint) => {
            const endpoint = device.getEndpoint(1);
            await bind(endpoint, coordinatorEndpoint, ['genPowerCfg']);
            await configureReporting.batteryPercentageRemaining(endpoint);
        },
    },
    {
        zigbeeModel: ['CSW_ADUROLIGHT'],
        model: 'ZCTS-808',
        vendor: 'Trust',
        description: 'Wireless contact sensor',
        supports: 'contact',
        fromZigbee: [
            fz.ias_contact_alarm_1, fz.battery,
            fz.ignore_basic_report,
        ],
        toZigbee: [],
        meta: {configureKey: 1},
        configure: async (device, coordinatorEndpoint) => {
            const endpoint = device.getEndpoint(1);
            await bind(endpoint, coordinatorEndpoint, ['genPowerCfg']);
            await configureReporting.batteryPercentageRemaining(endpoint);
        },
    },

    // Paulmann
    {
        zigbeeModel: ['Switch Controller '],
        model: '50043',
        vendor: 'Paulmann',
        description: 'SmartHome Zigbee Cephei Switch Controller',
        supports: 'on/off',
        fromZigbee: [fz.on_off],
        toZigbee: [tz.on_off],
    },
    {
        zigbeeModel: ['Dimmablelight '],
        model: '50044/50045',
        vendor: 'Paulmann',
        description: 'SmartHome Zigbee Dimmer or LED-stripe',
        extend: generic.light_onoff_brightness,
    },
    {
        zigbeeModel: ['RGBW light', '500.49'],
        model: '50049',
        vendor: 'Paulmann',
        description: 'SmartHome Yourled RGB Controller',
        extend: generic.light_onoff_brightness_colortemp_colorxy,
    },
    {
        zigbeeModel: ['CCT light'],
        model: '50064',
        vendor: 'Paulmann',
        description: 'SmartHome led spot',
        extend: generic.light_onoff_brightness_colortemp,
    },
    {
        zigbeeModel: ['371000001'],
        model: '371000001',
        vendor: 'Paulmann',
        description: 'SmartHome led spot tuneable white',
        extend: generic.light_onoff_brightness_colortemp,
    },
    {
        zigbeeModel: ['371000002'],
        model: '798.09',
        vendor: 'Paulmann',
        description: 'LED panel Amaris 595x595mm 35W matt white',
        extend: generic.light_onoff_brightness_colortemp_colorxy,
    },
    {
        zigbeeModel: ['500.45'],
        model: '798.15',
        vendor: 'Paulmann',
        description: 'SmartHome Zigbee Pendulum Light Aptare',
        extend: generic.light_onoff_brightness,
    },
    {
        zigbeeModel: ['500.48'],
        model: '500.48',
        vendor: 'Paulmann',
        description: 'SmartHome Zigbee YourLED dim/switch controller max. 60 W',
        extend: generic.light_onoff_brightness,
    },
    {
        zigbeeModel: ['H036-0001'],
        model: '93999',
        vendor: 'Paulmann',
        description: 'Plug Shine Zigbee controller',
        extend: generic.light_onoff_brightness,
    },

    // Bitron
    {
        zigbeeModel: ['AV2010/34'],
        model: 'AV2010/34',
        vendor: 'Bitron',
        description: '4-Touch single click buttons',
        supports: 'click',
        fromZigbee: [fz.ignore_power_report, fz.AV2010_34_click],
        toZigbee: [],
        meta: {configureKey: 1},
        configure: async (device, coordinatorEndpoint) => {
            const endpoint = device.getEndpoint(1);
            await bind(endpoint, coordinatorEndpoint, ['genPowerCfg']);
        },
    },
    {
        zigbeeModel: ['902010/22'],
        model: 'AV2010/22',
        vendor: 'Bitron',
        description: 'Wireless motion detector',
        supports: 'occupancy',
        fromZigbee: [fz.ias_occupancy_alarm_1_with_timeout],
        toZigbee: [],
    },
    {
        zigbeeModel: ['902010/25'],
        model: 'AV2010/25',
        vendor: 'Bitron',
        description: 'Video wireless socket',
        supports: 'on/off, power measurement',
        fromZigbee: [fz.on_off, fz.bitron_power],
        toZigbee: [tz.on_off],
        meta: {configureKey: 2},
        configure: async (device, coordinatorEndpoint) => {
            const endpoint = device.getEndpoint(1);
            await bind(endpoint, coordinatorEndpoint, ['genOnOff', 'seMetering']);
            await configureReporting.instantaneousDemand(endpoint);
        },
    },
    {
        zigbeeModel: ['902010/32'],
        model: 'AV2010/32',
        vendor: 'Bitron',
        description: 'Wireless wall thermostat with relay',
        supports: 'temperature, heating/cooling system control',
        fromZigbee: [
            fz.bitron_thermostat_att_report,
            fz.bitron_battery_att_report,
        ],
        toZigbee: [
            tz.thermostat_occupied_heating_setpoint, tz.thermostat_local_temperature_calibration,
            tz.thermostat_local_temperature, tz.thermostat_running_state,
            tz.thermostat_temperature_display_mode,
        ],
        meta: {configureKey: 2},
        configure: async (device, coordinatorEndpoint) => {
            const endpoint = device.getEndpoint(1);
            const binds = [
                'genBasic', 'genPowerCfg', 'genIdentify', 'genPollCtrl', 'hvacThermostat', 'hvacUserInterfaceCfg',
            ];
            await bind(endpoint, coordinatorEndpoint, binds);
            await configureReporting.thermostatTemperature(endpoint, 900, repInterval.HOUR, 1);
            await configureReporting.thermostatTemperatureCalibration(endpoint);
            await configureReporting.thermostatOccupiedHeatingSetpoint(endpoint);
            await configureReporting.thermostatRunningState(endpoint);
            await configureReporting.batteryAlarmState(endpoint);
            await configureReporting.batteryVoltage(endpoint);
        },
    },
    {
        zigbeeModel: ['902010/21A'],
        model: 'AV2010/21A',
        vendor: 'Bitron',
        description: 'Compact magnetic contact sensor',
        supports: 'contact, tamper',
        fromZigbee: [fz.ias_contact_alarm_1],
        toZigbee: [],
    },
    {
        zigbeeModel: ['902010/24A'],
        model: 'AV2010/24A',
        vendor: 'Bitron',
        description: 'Optical smoke detector (hardware version v2)',
        supports: 'smoke, tamper and battery',
        fromZigbee: [fz.ias_smoke_alarm_1],
        toZigbee: [],
    },
    {
        zigbeeModel: ['902010/24'],
        model: '902010/24',
        vendor: 'Bitron',
        description: 'Optical smoke detector (hardware version v1)',
        supports: 'smoke, tamper and battery',
        fromZigbee: [fz.ias_smoke_alarm_1],
        toZigbee: [],
    },

    // Iris
    {
        zigbeeModel: ['3210-L'],
        model: '3210-L',
        vendor: 'Iris',
        description: 'Smart plug',
        supports: 'on/off, power measurement',
        fromZigbee: [fz.on_off, fz.electrical_measurement_power],
        toZigbee: [tz.on_off],
        meta: {configureKey: 5},
        configure: async (device, coordinatorEndpoint) => {
            const endpoint = device.getEndpoint(1);
            await bind(endpoint, coordinatorEndpoint, ['genOnOff', 'haElectricalMeasurement']);
            await readEletricalMeasurementPowerConverterAttributes(endpoint);
            await configureReporting.onOff(endpoint);
            await configureReporting.rmsVoltage(endpoint, {'reportableChange': 2}); // Voltage reports in V
            await configureReporting.rmsCurrent(endpoint, {'reportableChange': 10}); // Current reports in mA
            await configureReporting.activePower(endpoint); // Power reports in 0.1W
        },
    },
    {
        zigbeeModel: ['3326-L'],
        model: '3326-L',
        vendor: 'Iris',
        description: 'Motion and temperature sensor',
        supports: 'occupancy and temperature',
        fromZigbee: [fz.ias_occupancy_alarm_2, fz.temperature, fz.battery_3V_2100],
        toZigbee: [],
        meta: {configureKey: 2},
        configure: async (device, coordinatorEndpoint) => {
            const endpoint = device.getEndpoint(1);
            await bind(endpoint, coordinatorEndpoint, ['msTemperatureMeasurement', 'genPowerCfg']);
            await configureReporting.temperature(endpoint);
            await configureReporting.batteryVoltage(endpoint);
        },
    },
    {
        zigbeeModel: ['3320-L'],
        model: '3320-L',
        vendor: 'Iris',
        description: 'Contact and temperature sensor',
        supports: 'contact and temperature',
        fromZigbee: [fz.iris_3320L_contact, fz.temperature, fz.battery_3V_2100],
        toZigbee: [],
        meta: {configureKey: 1},
        configure: async (device, coordinatorEndpoint) => {
            const endpoint = device.getEndpoint(1);
            await bind(endpoint, coordinatorEndpoint, ['msTemperatureMeasurement', 'genPowerCfg']);
            await configureReporting.temperature(endpoint);
            await configureReporting.batteryVoltage(endpoint);
        },
    },
    {
        zigbeeModel: ['3460-L'],
        model: '3460-L',
        vendor: 'Iris',
        description: 'Smart button',
        supports: 'action, temperature',
        fromZigbee: [fz.command_on, fz.command_off, fz.battery_3V_2100, fz.temperature],
        toZigbee: [],
        meta: {configureKey: 1},
        configure: async (device, coordinatorEndpoint) => {
            const endpoint = device.getEndpoint(1);
            await bind(endpoint, coordinatorEndpoint, ['genOnOff', 'genPowerCfg', 'msTemperatureMeasurement']);
            await configureReporting.onOff(endpoint);
            await configureReporting.batteryVoltage(endpoint);
            await configureReporting.temperature(endpoint);
        },
    },
    {
        zigbeeModel: ['1117-S'],
        model: 'iL07_1',
        vendor: 'Iris',
        description: 'Motion Sensor',
        supports: 'motion, tamper and battery',
        fromZigbee: [fz.ias_occupancy_alarm_2],
        toZigbee: [],
    },
    {
        zigbeeModel: ['HT8-ZB'],
        model: '27087-03',
        vendor: 'Iris',
        description: 'Hose faucet water timer',
        supports: 'on/off',
        fromZigbee: [fz.on_off, fz.battery_3V, fz.ignore_time_read],
        toZigbee: [tz.on_off],
        meta: {configureKey: 1},
        configure: async (device, coordinatorEndpoint) => {
            const endpoint = device.getEndpoint(1);
            await bind(endpoint, coordinatorEndpoint, ['genOnOff', 'genPowerCfg']);
            await configureReporting.batteryVoltage(endpoint);
        },
    },

    // ksentry
    {
        zigbeeModel: ['Lamp_01'],
        model: 'KS-SM001',
        vendor: 'Ksentry Electronics',
        description: '[Zigbee OnOff Controller](http://ksentry.manufacturer.globalsources.com/si/6008837134660'+
                     '/pdtl/ZigBee-module/1162731630/zigbee-on-off-controller-modules.htm)',
        supports: 'on/off',
        fromZigbee: [fz.on_off],
        toZigbee: [tz.on_off],
        meta: {configureKey: 1},
        configure: async (device, coordinatorEndpoint) => {
            const endpoint = device.getEndpoint(11);
            await bind(endpoint, coordinatorEndpoint, ['genOnOff']);
            await configureReporting.onOff(endpoint);
        },
    },

    // Ninja Blocks
    {
        zigbeeModel: ['Ninja Smart plug'],
        model: 'Z809AF',
        vendor: 'Ninja Blocks',
        description: 'Zigbee smart plug with power meter',
        supports: 'on/off, power measurement',
        fromZigbee: [fz.on_off, fz.metering_power],
        toZigbee: [tz.on_off],
        meta: {configureKey: 3},
        configure: async (device, coordinatorEndpoint) => {
            const endpoint = device.getEndpoint(1);
            await bind(endpoint, coordinatorEndpoint, ['genOnOff', 'seMetering']);
            await configureReporting.onOff(endpoint);
            await readMeteringPowerConverterAttributes(endpoint);
            await configureReporting.instantaneousDemand(endpoint);
        },
    },

    // Commercial Electric
    {
        zigbeeModel: ['Zigbee CCT Downlight'],
        model: '53170161',
        vendor: 'Commercial Electric',
        description: 'Matte White Recessed Retrofit Smart Led Downlight - 4 Inch',
        extend: generic.light_onoff_brightness_colortemp,
    },

    // ilux
    {
        zigbeeModel: ['LEColorLight'],
        model: '900008-WW',
        vendor: 'ilux',
        description: 'Dimmable A60 E27 LED Bulb',
        extend: generic.light_onoff_brightness,
    },

    // Dresden Elektronik
    {
        zigbeeModel: ['FLS-PP3'],
        model: 'Mega23M12',
        vendor: 'Dresden Elektronik',
        description: 'ZigBee Light Link wireless electronic ballast',
        extend: generic.light_onoff_brightness_colortemp_colorxy,
    },
    {
        zigbeeModel: ['FLS-CT'],
        model: 'XVV-Mega23M12',
        vendor: 'Dresden Elektronik',
        description: 'ZigBee Light Link wireless electronic ballast color temperature',
        extend: generic.light_onoff_brightness_colortemp,
    },

    // Centralite
    {
        zigbeeModel: ['4256251-RZHAC'],
        model: '4256251-RZHAC',
        vendor: 'Centralite',
        description: 'White Swiss power outlet switch with power meter',
        supports: 'switch and power meter',
        fromZigbee: [fz.on_off, fz.RZHAC_4256251_power],
        toZigbee: [tz.on_off],
        meta: {configureKey: 3},
        configure: async (device, coordinatorEndpoint) => {
            const endpoint = device.getEndpoint(1);
            await bind(endpoint, coordinatorEndpoint, ['genOnOff', 'haElectricalMeasurement']);
            await configureReporting.onOff(endpoint);
            await configureReporting.rmsVoltage(endpoint);
            await configureReporting.rmsCurrent(endpoint);
            await configureReporting.activePower(endpoint);
        },
    },
    {
        zigbeeModel: ['4257050-ZHAC'],
        model: '4257050-ZHAC',
        vendor: 'Centralite',
        description: '3-Series smart dimming outlet',
        supports: 'on/off, brightness, power measurement',
        fromZigbee: [fz.restorable_brightness, fz.on_off, fz.electrical_measurement_power],
        toZigbee: [tz.light_onoff_restorable_brightness],
        meta: {configureKey: 4},
        configure: async (device, coordinatorEndpoint) => {
            const endpoint = device.getEndpoint(1);
            await bind(endpoint, coordinatorEndpoint, ['genOnOff', 'genLevelCtrl', 'haElectricalMeasurement']);
            await configureReporting.onOff(endpoint);
            await readEletricalMeasurementPowerConverterAttributes(endpoint);
            await configureReporting.rmsVoltage(endpoint, {'reportableChange': 2}); // Voltage reports in V
            await configureReporting.rmsCurrent(endpoint, {'reportableChange': 10}); // Current reports in mA
            await configureReporting.activePower(endpoint, {'reportableChange': 2}); // Power reports in 0.1W
        },
    },
    {
        zigbeeModel: ['4257050-RZHAC'],
        model: '4257050-RZHAC',
        vendor: 'Centralite',
        description: '3-Series smart outlet',
        supports: 'on/off, power measurement',
        fromZigbee: [fz.on_off, fz.electrical_measurement_power],
        toZigbee: [tz.on_off],
        meta: {configureKey: 1},
        configure: async (device, coordinatorEndpoint) => {
            const endpoint = device.getEndpoint(1);
            await bind(endpoint, coordinatorEndpoint, ['genOnOff', 'haElectricalMeasurement']);
            await configureReporting.onOff(endpoint);
            await readEletricalMeasurementPowerConverterAttributes(endpoint);
            await configureReporting.rmsVoltage(endpoint, {'reportableChange': 2}); // Voltage reports in V
            await configureReporting.rmsCurrent(endpoint, {'reportableChange': 10}); // Current reports in mA
            await configureReporting.activePower(endpoint, {'reportableChange': 2}); // Power reports in 0.1W
        },
    },
    {
        zigbeeModel: ['3323-G'],
        model: '3323-G',
        vendor: 'Centralite',
        description: 'Micro-door sensor',
        supports: 'contact, temperature',
        fromZigbee: [fz.ias_contact_alarm_1, fz.temperature],
        toZigbee: [],
        meta: {configureKey: 1},
        configure: async (device, coordinatorEndpoint) => {
            const endpoint = device.getEndpoint(1);
            await bind(endpoint, coordinatorEndpoint, ['msTemperatureMeasurement']);
            await configureReporting.temperature(endpoint);
        },
    },
    {
        zigbeeModel: ['3420'],
        model: '3420-G',
        vendor: 'Centralite',
        description: '3-Series night light repeater',
        extend: generic.light_onoff_brightness,
    },
    {
        zigbeeModel: ['3157100'],
        model: '3157100',
        vendor: 'Centralite',
        description: '3-Series pearl touch thermostat,',
        supports: 'temperature, heating/cooling system control, fan',
        fromZigbee: [
            fz.battery_3V_2100,
            fz.thermostat_att_report,
            fz.generic_fan_mode,
            fz.ignore_time_read,
        ],
        toZigbee: [
            tz.factory_reset, tz.thermostat_local_temperature, tz.thermostat_local_temperature_calibration,
            tz.thermostat_occupancy, tz.thermostat_occupied_heating_setpoint, tz.thermostat_occupied_cooling_setpoint,
            tz.thermostat_unoccupied_heating_setpoint, tz.thermostat_unoccupied_cooling_setpoint,
            tz.thermostat_setpoint_raise_lower, tz.thermostat_remote_sensing,
            tz.thermostat_control_sequence_of_operation, tz.thermostat_system_mode, tz.thermostat_weekly_schedule,
            tz.thermostat_clear_weekly_schedule, tz.thermostat_relay_status_log, tz.fan_mode,
        ],
        meta: {configureKey: 1},
        configure: async (device, coordinatorEndpoint) => {
            const endpoint = device.getEndpoint(1);
            await bind(endpoint, coordinatorEndpoint, ['genPowerCfg', 'hvacThermostat', 'hvacFanCtrl']);
            await configureReporting.batteryVoltage(endpoint);
            await configureReporting.thermostatRunningState(endpoint);
            await configureReporting.thermostatTemperature(endpoint);
            await configureReporting.fanMode(endpoint);
        },
    },

    // Blaupunkt
    {
        zigbeeModel: ['SCM-2_00.00.03.15', 'SCM-R_00.00.03.15TC', 'SCM_00.00.03.14TC', 'SCM_00.00.03.05TC'],
        model: 'SCM-S1',
        vendor: 'Blaupunkt',
        description: 'Roller shutter',
        supports: 'open/close',
        fromZigbee: [fz.cover_position_via_brightness, fz.cover_state_via_onoff],
        toZigbee: [tz.cover_position_via_brightness, tz.cover_open_close_via_brightness],
    },

    // Lupus
    {
        zigbeeModel: ['SCM_00.00.03.11TC'],
        model: '12031',
        vendor: 'Lupus',
        description: 'Roller shutter',
        supports: 'open/close',
        fromZigbee: [fz.cover_position_via_brightness, fz.cover_state_via_onoff],
        toZigbee: [tz.cover_position_via_brightness, tz.cover_open_close_via_brightness],
    },
    {
        zigbeeModel: ['SCM-3-OTA_00.00.03.16TC'],
        model: 'LS12128',
        vendor: 'Lupus',
        description: 'Roller shutter',
        supports: 'open/close',
        fromZigbee: [fz.cover_position_via_brightness, fz.cover_state_via_onoff],
        toZigbee: [tz.cover_position_via_brightness, tz.cover_open_close_via_brightness],
    },
    {
        zigbeeModel: ['PSMP5_00.00.03.11TC'],
        model: '12050',
        vendor: 'Lupus',
        description: 'LUPUSEC mains socket with power meter',
        supports: 'on/off, power measurement',
        fromZigbee: [fz.on_off, fz.bitron_power],
        toZigbee: [tz.on_off],
        meta: {configureKey: 2},
        configure: async (device, coordinatorEndpoint) => {
            const endpoint = device.getEndpoint(1);
            await bind(endpoint, coordinatorEndpoint, ['genOnOff', 'seMetering']);
            await configureReporting.instantaneousDemand(endpoint);
        },
    },
    {
        zigbeeModel: ['PRS3CH1_00.00.05.10TC'],
        model: '12126',
        vendor: 'Lupus',
        description: '1 chanel relay',
        supports: 'on/off',
        fromZigbee: [fz.on_off],
        toZigbee: [tz.on_off],
        meta: {configureKey: 1},
        configure: async (device, coordinatorEndpoint) => {
            const endpoint = device.getEndpoint(1);
            await bind(endpoint, coordinatorEndpoint, ['genOnOff']);
        },
    },

    // Climax
    {
        zigbeeModel: ['PSS_00.00.00.15TC'],
        model: 'PSS-23ZBS',
        vendor: 'Climax',
        description: 'Power plug',
        supports: 'on/off',
        fromZigbee: [fz.on_off],
        toZigbee: [tz.on_off],
    },
    {
        zigbeeModel: ['SCM-3_00.00.03.15'],
        model: 'SCM-5ZBS',
        vendor: 'Climax',
        description: 'Roller shutter',
        supports: 'open/close',
        fromZigbee: [fz.cover_position_via_brightness, fz.cover_state_via_onoff],
        toZigbee: [tz.cover_position_via_brightness, tz.cover_open_close_via_brightness],
    },
    {
        zigbeeModel: ['PSM_00.00.00.35TC'],
        model: 'PSM-29ZBSR',
        vendor: 'Climax',
        description: 'Power plug',
        supports: 'on/off',
        fromZigbee: [fz.on_off],
        toZigbee: [tz.on_off],
    },

    // HEIMAN
    {
        zigbeeModel: ['CO_V15', 'CO_YDLV10'],
        model: 'HS1CA-M',
        description: 'Smart carbon monoxide sensor',
        supports: 'carbon monoxide',
        vendor: 'HEIMAN',
        fromZigbee: [fz.ias_carbon_monoxide_alarm_1, fz.battery],
        toZigbee: [],
        meta: {configureKey: 1},
        configure: async (device, coordinatorEndpoint) => {
            const endpoint = device.getEndpoint(1);
            await bind(endpoint, coordinatorEndpoint, ['genPowerCfg']);
            await configureReporting.batteryPercentageRemaining(endpoint);
            await configureReporting.batteryAlarmState(endpoint);
        },
    },
    {
        zigbeeModel: ['PIRSensor-N', 'PIRSensor-EM'],
        model: 'HS3MS',
        vendor: 'HEIMAN',
        description: 'Smart motion sensor',
        supports: 'occupancy',
        fromZigbee: [fz.ias_occupancy_alarm_1],
        toZigbee: [],
    },
    {
        zigbeeModel: ['SmartPlug'],
        model: 'HS2SK',
        description: 'Smart metering plug',
        supports: 'on/off, power measurement',
        vendor: 'HEIMAN',
        fromZigbee: [fz.on_off, fz.electrical_measurement_power],
        toZigbee: [tz.on_off],
        meta: {configureKey: 4},
        configure: async (device, coordinatorEndpoint) => {
            const endpoint = device.getEndpoint(1);
            await bind(endpoint, coordinatorEndpoint, ['genOnOff', 'haElectricalMeasurement']);
            await configureReporting.onOff(endpoint);
            await readEletricalMeasurementPowerConverterAttributes(endpoint);
            await configureReporting.rmsVoltage(endpoint);
            await configureReporting.rmsCurrent(endpoint);
            await configureReporting.activePower(endpoint);
        },
    },
    {
        zigbeeModel: [
            'SMOK_V16',
            'b5db59bfd81e4f1f95dc57fdbba17931',
            '98293058552c49f38ad0748541ee96ba',
            'SMOK_YDLV10',
            'SmokeSensor-EM',
            'FB56-SMF02HM1.4',
        ],
        model: 'HS1SA-M',
        vendor: 'HEIMAN',
        description: 'Smoke detector',
        supports: 'smoke',
        fromZigbee: [
            fz.heiman_smoke,
            fz.battery,
            fz.heiman_smoke_enrolled,

        ],
        toZigbee: [],
        meta: {configureKey: 1},
        configure: async (device, coordinatorEndpoint) => {
            const endpoint = device.getEndpoint(1);
            await bind(endpoint, coordinatorEndpoint, ['genPowerCfg']);
            await configureReporting.batteryPercentageRemaining(endpoint);
            await configureReporting.batteryAlarmState(endpoint);
        },
    },
    {
        zigbeeModel: ['SmokeSensor-N', 'SmokeSensor-N-3.0'],
        model: 'HS3SA',
        vendor: 'HEIMAN',
        description: 'Smoke detector',
        supports: 'smoke',
        fromZigbee: [fz.heiman_smoke, fz.battery],
        toZigbee: [],
        meta: {configureKey: 1},
        configure: async (device, coordinatorEndpoint) => {
            const endpoint = device.getEndpoint(1);
            await bind(endpoint, coordinatorEndpoint, ['genPowerCfg']);
            await configureReporting.batteryPercentageRemaining(endpoint);
        },
    },
    {
        zigbeeModel: ['GASSensor-N'],
        model: 'HS3CG',
        vendor: 'HEIMAN',
        description: 'Combustible gas sensor',
        supports: 'gas',
        fromZigbee: [fz.ias_gas_alarm_1],
        toZigbee: [],
    },
    {
        zigbeeModel: ['GASSensor-EN'],
        model: 'HS1CG-M',
        vendor: 'HEIMAN',
        description: 'Combustible gas sensor',
        supports: 'gas',
        fromZigbee: [fz.ias_gas_alarm_1],
        toZigbee: [],
    },
    {
        zigbeeModel: ['GAS_V15'],
        model: 'HS1CG_M',
        vendor: 'HEIMAN',
        description: 'Combustible gas sensor',
        supports: 'gas',
        fromZigbee: [fz.ias_gas_alarm_2],
        toZigbee: [],
    },
    {
        zigbeeModel: ['DoorSensor-N'],
        model: 'HS1DS/HS3DS',
        vendor: 'HEIMAN',
        description: 'Door sensor',
        supports: 'contact',
        fromZigbee: [fz.ias_contact_alarm_1],
        toZigbee: [],
    },
    {
        zigbeeModel: ['DOOR_TPV13'],
        model: 'HEIMAN-M1',
        vendor: 'HEIMAN',
        description: 'Door sensor',
        supports: 'contact',
        fromZigbee: [fz.ias_contact_alarm_1],
        toZigbee: [],
    },
    {
        zigbeeModel: ['DoorSensor-EM'],
        model: 'HS1DS-E',
        vendor: 'HEIMAN',
        description: 'Door sensor',
        supports: 'contact',
        fromZigbee: [fz.ias_contact_alarm_1],
        toZigbee: [],
    },
    {
        zigbeeModel: ['WaterSensor-N'],
        model: 'HS1WL/HS3WL',
        vendor: 'HEIMAN',
        description: 'Water leakage sensor',
        supports: 'water leak',
        fromZigbee: [fz.ias_water_leak_alarm_1],
        toZigbee: [],
    },
    {
        zigbeeModel: ['WaterSensor-EM'],
        model: 'HS1-WL-E',
        vendor: 'HEIMAN',
        description: 'Water leakage sensor',
        supports: 'water leak',
        fromZigbee: [fz.ias_water_leak_alarm_1],
        toZigbee: [],
    },
    // Removed support due to:
    // - https://github.com/Koenkk/zigbee2mqtt/issues/2750
    // - https://github.com/Koenkk/zigbee2mqtt/issues/1957
    // {
    //     zigbeeModel: ['RC_V14', 'RC-EM'],
    //     model: 'HS1RC-M',
    //     vendor: 'HEIMAN',
    //     description: 'Smart remote controller',
    //     supports: 'action',
    //     fromZigbee: [
    //         fz.battery,
    //         fz.heiman_smart_controller_armmode, fz.command_emergency,
    //     ],
    //     toZigbee: [],
    // },
    {
        zigbeeModel: ['COSensor-EM', 'COSensor-N'],
        model: 'HS1CA-E',
        vendor: 'HEIMAN',
        description: 'Smart carbon monoxide sensor',
        supports: 'carbon monoxide',
        fromZigbee: [fz.ias_carbon_monoxide_alarm_1, fz.battery],
        toZigbee: [],
        meta: {configureKey: 1},
        configure: async (device, coordinatorEndpoint) => {
            const endpoint = device.getEndpoint(1);
            await bind(endpoint, coordinatorEndpoint, ['genPowerCfg']);
            await configureReporting.batteryPercentageRemaining(endpoint);
            await configureReporting.batteryAlarmState(endpoint);
        },
    },
    {
        zigbeeModel: ['WarningDevice', 'WarningDevice-EF-3.0'],
        model: 'HS2WD-E',
        vendor: 'HEIMAN',
        description: 'Smart siren',
        supports: 'warning',
        fromZigbee: [fz.battery],
        toZigbee: [tz.warning],
        meta: {disableDefaultResponse: true, configureKey: 1},
        configure: async (device, coordinatorEndpoint) => {
            const endpoint = device.getEndpoint(1);
            await bind(endpoint, coordinatorEndpoint, ['genPowerCfg']);
            await configureReporting.batteryPercentageRemaining(endpoint);
        },
    },
    {
        zigbeeModel: ['SOHM-I1'],
        model: 'SOHM-I1',
        vendor: 'HEIMAN',
        description: 'Door contact sensor',
        supports: 'contact',
        fromZigbee: [fz.ias_contact_alarm_1],
        toZigbee: [],
    },
    {
        zigbeeModel: ['SWHM-I1'],
        model: 'SWHM-I1',
        vendor: 'HEIMAN',
        description: 'Water leakage sensor',
        supports: 'water leak',
        fromZigbee: [fz.ias_water_leak_alarm_1],
        toZigbee: [],
    },
    {
        zigbeeModel: ['SMHM-I1'],
        model: 'SMHM-I1',
        vendor: 'HEIMAN',
        description: 'Smart motion sensor',
        supports: 'occupancy',
        fromZigbee: [fz.ias_occupancy_alarm_1],
        toZigbee: [],
    },
    {
        zigbeeModel: ['HT-EM'],
        model: 'HS1HT',
        vendor: 'HEIMAN',
        description: 'Smart temperature & humidity Sensor',
        supports: 'temperature and humidity',
        fromZigbee: [fz.temperature, fz.humidity, fz.battery_3V],
        toZigbee: [],
        meta: {configureKey: 2},
        configure: async (device, coordinatorEndpoint) => {
            const endpoint1 = device.getEndpoint(1);
            await bind(endpoint1, coordinatorEndpoint, ['msTemperatureMeasurement']);
            const endpoint2 = device.getEndpoint(2);
            await bind(endpoint2, coordinatorEndpoint, ['msRelativeHumidity', 'genPowerCfg']);
            await configureReporting.temperature(endpoint1);
            await configureReporting.humidity(endpoint2);
            await configureReporting.batteryVoltage(endpoint2);
            await configureReporting.batteryPercentageRemaining(endpoint2);
        },
    },
    {
        zigbeeModel: ['SKHMP30-I1'],
        model: 'SKHMP30-I1',
        description: 'Smart metering plug',
        supports: 'on/off, power measurement',
        vendor: 'HEIMAN',
        fromZigbee: [fz.on_off, fz.HS2SK_SKHMP30I1_power],
        toZigbee: [tz.on_off],
        meta: {configureKey: 3},
        configure: async (device, coordinatorEndpoint) => {
            const endpoint = device.getEndpoint(1);
            await bind(endpoint, coordinatorEndpoint, ['genOnOff', 'haElectricalMeasurement']);
            await configureReporting.onOff(endpoint);
            await configureReporting.rmsVoltage(endpoint);
            await configureReporting.rmsCurrent(endpoint);
            await configureReporting.activePower(endpoint);
        },
    },
    {
        zigbeeModel: ['E_Socket'],
        model: 'HS2ESK-E',
        vendor: 'HEIMAN',
        description: 'Smart in wall plug',
        supports: 'on/off, power measurement',
        fromZigbee: [fz.on_off, fz.electrical_measurement_power],
        toZigbee: [tz.on_off],
        meta: {configureKey: 4},
        configure: async (device, coordinatorEndpoint) => {
            const endpoint = device.getEndpoint(1);
            await bind(endpoint, coordinatorEndpoint, ['genOnOff', 'haElectricalMeasurement']);
            await configureReporting.onOff(endpoint);
            await readEletricalMeasurementPowerConverterAttributes(endpoint);
            await configureReporting.rmsVoltage(endpoint);
            await configureReporting.rmsCurrent(endpoint);
            await configureReporting.activePower(endpoint);
        },
    },
    {
        zigbeeModel: ['SGMHM-I1'],
        model: 'SGMHM-I1',
        vendor: 'HEIMAN',
        description: 'Combustible gas sensor',
        supports: 'gas',
        fromZigbee: [fz.ias_gas_alarm_1],
        toZigbee: [],
    },
    {
        zigbeeModel: ['STHM-I1H'],
        model: 'STHM-I1H',
        vendor: 'HEIMAN',
        description: 'Heiman temperature & humidity sensor',
        supports: 'temperature and humidity',
        fromZigbee: [fz.temperature, fz.humidity, fz.battery_3V],
        toZigbee: [],
        meta: {configureKey: 1},
        configure: async (device, coordinatorEndpoint) => {
            const endpoint = device.getEndpoint(1);
            const bindClusters = ['msTemperatureMeasurement', 'msRelativeHumidity', 'genPowerCfg'];
            await bind(endpoint, coordinatorEndpoint, bindClusters);
            await configureReporting.temperature(endpoint);
            await configureReporting.humidity(endpoint, 0, repInterval.HOUR, 25);
            await configureReporting.batteryVoltage(endpoint);
        },
    },
    {
        zigbeeModel: ['SOS-EM'],
        model: 'HS1EB',
        vendor: 'HEIMAN',
        description: 'Smart emergency button',
        supports: 'click',
        fromZigbee: [fz.st_button_state],
        toZigbee: [],
    },
    {
        zigbeeModel: ['GASSensor-EM'],
        model: 'HS1CG-E',
        vendor: 'HEIMAN',
        description: 'Combustible gas sensor',
        supports: 'gas',
        fromZigbee: [fz.ias_gas_alarm_1],
        toZigbee: [],
        whiteLabel: [
            {vendor: 'Piri', model: 'HSIO18008'},
        ],
    },

    // GS
    {
        zigbeeModel: ['BDHM8E27W70-I1'],
        model: 'BDHM8E27W70-I1',
        vendor: 'GS',
        description: 'Active light, warm to cool white (E27 & B22)',
        extend: generic.light_onoff_brightness_colortemp,
    },

    {
        zigbeeModel: ['HS2SW1L-EFR-3.0', 'HS2SW1A-N'],
        model: 'HS2SW1A-N',
        vendor: 'HEIMAN',
        description: 'Smart switch - 1 gang with neutral wire',
        supports: 'on/off',
        fromZigbee: [fz.ignore_basic_report, fz.on_off],
        toZigbee: [tz.on_off],
        meta: {configureKey: 1},
        configure: async (device, coordinatorEndpoint) => {
            const endpoint = device.getEndpoint(1);
            await bind(endpoint, coordinatorEndpoint, ['genOnOff']);
            await configureReporting.onOff(endpoint);
        },
    },
    {
        zigbeeModel: ['HS2SW2L-EFR-3.0', 'HS2SW2A-N'],
        model: 'HS2SW2A-N',
        vendor: 'HEIMAN',
        description: 'Smart switch - 2 gang with neutral wire',
        supports: 'on/off',
        fromZigbee: [fz.ignore_basic_report, fz.on_off],
        toZigbee: [tz.on_off],
        endpoint: (device) => {
            return {left: 1, right: 2};
        },
        meta: {configureKey: 1, multiEndpoint: true},
        configure: async (device, coordinatorEndpoint) => {
            await bind(device.getEndpoint(1), coordinatorEndpoint, ['genOnOff']);
            await bind(device.getEndpoint(2), coordinatorEndpoint, ['genOnOff']);
        },
    },

    {
        zigbeeModel: ['HS2SW3L-EFR-3.0', 'HS2SW3A-N'],
        model: 'HS2SW3A-N',
        vendor: 'HEIMAN',
        description: 'Smart switch - 3 gang with neutral wire',
        supports: 'on/off',
        fromZigbee: [fz.ignore_basic_report, fz.on_off],
        toZigbee: [tz.on_off],
        endpoint: (device) => {
            return {left: 1, center: 2, right: 3};
        },
        meta: {configureKey: 1, multiEndpoint: true},
        configure: async (device, coordinatorEndpoint) => {
            await bind(device.getEndpoint(1), coordinatorEndpoint, ['genOnOff']);
            await bind(device.getEndpoint(2), coordinatorEndpoint, ['genOnOff']);
            await bind(device.getEndpoint(3), coordinatorEndpoint, ['genOnOff']);
        },
    },

    // Oujiabao
    {
        zigbeeModel: ['OJB-CR701-YZ'],
        model: 'CR701-YZ',
        vendor: 'Oujiabao',
        description: 'Gas and carbon monoxide alarm',
        supports: 'gas and carbon monoxide',
        fromZigbee: [fz.OJBCR701YZ_statuschange],
        toZigbee: [],
    },

    // Calex
    {
        zigbeeModel: ['EC-Z3.0-CCT'],
        model: '421786',
        vendor: 'Calex',
        description: 'LED A60 Zigbee GLS-lamp',
        extend: generic.light_onoff_brightness,
    },
    {
        zigbeeModel: ['EC-Z3.0-RGBW'],
        model: '421792',
        vendor: 'Calex',
        description: 'LED A60 Zigbee RGB lamp',
        extend: generic.light_onoff_brightness_colortemp_colorxy,
    },

    // EcoSmart
    {
        zigbeeModel: ['Ecosmart-ZBT-A19-CCT-Bulb'],
        model: 'A9A19A60WESDZ02',
        vendor: 'EcoSmart',
        description: 'Tuneable white (A19)',
        extend: generic.light_onoff_brightness_colortemp,
    },
    {
        zigbeeModel: ['zhaRGBW'],
        model: 'D1821',
        vendor: 'EcoSmart',
        description: 'A19 RGB bulb',
        extend: generic.light_onoff_brightness_colortemp_colorxy,
    },
    {
        // eslint-disable-next-line
        zigbeeModel: ['\u0000\u0002\u0000\u0004\u0000\f^I\u0000\u0000\u0000\u0000\u0000\u0000\u0000\u0000\u0000\u0000\u0000\u0000\u0000\u0000\u0000\u0000\u0000\u0000\u0000\u0000\u0000\u0000\u0000\u000e','\u0000\u0002\u0000\u0004^��&\u0000\u0000\u0000\u0000\u0000\u0000\u0000\u0000\u0000\u0000\u0000\u0000\u0000\u0000\u0000\u0000\u0000\u0000\u0000\u0000\u0000\u0000\u0000\u000e'],
        model: 'D1531',
        vendor: 'EcoSmart',
        description: 'A19 bright white bulb',
        extend: generic.light_onoff_brightness,
    },
    {
        // eslint-disable-next-line
        zigbeeModel: ['\u0000\u0002\u0000\u0004\u0012 �P\u0000\u0000\u0000\u0000\u0000\u0000\u0000\u0000\u0000\u0000\u0000\u0000\u0000\u0000\u0000\u0000\u0000\u0000\u0000\u0000\u0000\u0000\u0000\u000e'],
        model: 'D1532',
        vendor: 'EcoSmart',
        description: 'A19 soft white bulb',
        extend: generic.light_onoff_brightness,
    },
    {
        zigbeeModel: ['zhaTunW'],
        model: 'D1542',
        vendor: 'EcoSmart',
        description: 'GU10 adjustable white bulb',
        extend: generic.light_onoff_brightness_colortemp,
    },
    {
        // eslint-disable-next-line
        zigbeeModel: ['\u0000\u0002\u0000\u0004\u0000\f]�\u0000\u0000\u0000\u0000\u0000\u0000\u0000\u0000\u0000\u0000\u0000\u0000\u0000\u0000\u0000\u0000\u0000\u0000\u0000\u0000\u0000\u0000\u0000\u000e', '\u0000\u0002\u0000\u0004\"�T\u0004\u0000\u0000\u0000\u0000\u0000\u0000\u0000\u0000\u0000\u0000\u0000\u0000\u0000\u0000\u0000\u0000\u0000\u0000\u0000\u0000\u0000\u0000\u0000\u000e', '\u0000\u0002\u0000\u0004\u0000\f^�\u0000\u0000\u0000\u0000\u0000\u0000\u0000\u0000\u0000\u0000\u0000\u0000\u0000\u0000\u0000\u0000\u0000\u0000\u0000\u0000\u0000\u0000\u0000\u000e'],
        model: 'D1533',
        vendor: 'EcoSmart',
        description: 'PAR20 bright white bulb',
        extend: generic.light_onoff_brightness,
    },

    // Airam
    {
        zigbeeModel: ['ZBT-DimmableLight'],
        model: '4713407',
        vendor: 'Airam',
        description: 'LED OP A60 ZB 9W/827 E27',
        extend: generic.light_onoff_brightness,
        meta: {configureKey: 2},
        configure: async (device, coordinatorEndpoint) => {
            const endpoint = device.getEndpoint(1);
            await bind(endpoint, coordinatorEndpoint, ['genOnOff', 'genLevelCtrl']);
            await configureReporting.onOff(endpoint);
            const payload = [{
                attribute: 'currentLevel',
                minimumReportInterval: 300,
                maximumReportInterval: repInterval.HOUR,
                reportableChange: 1,
            }];
            await endpoint.configureReporting('genLevelCtrl', payload);
        },
    },
    {
        zigbeeModel: ['ZBT-Remote-EU-DIMV1A2'],
        model: 'AIRAM-CTR.U',
        vendor: 'Airam',
        description: 'CTR.U remote',
        supports: 'on/off, brightness up/down and click/hold/release',
        fromZigbee: [
            fz.genOnOff_cmdOn, fz.genOnOff_cmdOff, fz.CTR_U_brightness_updown_click,
            fz.CTR_U_brightness_updown_hold, fz.CTR_U_brightness_updown_release, fz.CTR_U_scene,
            fz.ignore_basic_report,
        ],
        toZigbee: [],
    },

    // Paul Neuhaus
    {
        zigbeeModel: ['NLG-CCT light '],
        model: '100.424.11',
        vendor: 'Paul Neuhaus',
        description: 'Q-INIGO LED ceiling light',
        extend: generic.light_onoff_brightness_colortemp,
    },
    {
        zigbeeModel: ['Neuhaus NLG-TW light', 'NLG-TW light'],
        model: '8195-55',
        vendor: 'Paul Neuhaus',
        description: 'Q-Inigo ceiling light, Smart-Home',
        extend: generic.light_onoff_brightness_colortemp,
    },
    {
        zigbeeModel: ['NLG-RGBW light '],
        model: '100.110.39',
        vendor: 'Paul Neuhaus',
        description: 'Q-FLAG LED Panel, Smart-Home RGBW',
        extend: generic.light_onoff_brightness_colortemp_colorxy,
        endpoint: (device) => {
            return {'default': 2};
        },
    },
    {
        zigbeeModel: ['NLG-plug '],
        model: '100.425.90',
        vendor: 'Paul Neuhaus',
        description: 'Q-PLUG adapter plug with night orientation light',
        supports: 'on/off',
        fromZigbee: [fz.on_off],
        toZigbee: [tz.on_off],
    },
    {
        zigbeeModel: ['JZ-CT-Z01'],
        model: '100.110.51',
        vendor: 'Paul Neuhaus',
        description: 'Q-FLAG LED panel, Smart-Home CCT',
        extend: generic.light_onoff_brightness_colortemp,
    },

    // iCasa
    {
        zigbeeModel: ['ICZB-IW11D'],
        model: 'ICZB-IW11D',
        vendor: 'iCasa',
        description: 'ZigBee AC dimmer',
        extend: generic.light_onoff_brightness,
        meta: {configureKey: 1},
        configure: async (device, coordinatorEndpoint) => {
            const endpoint = device.getEndpoint(1);
            await bind(endpoint, coordinatorEndpoint, ['genOnOff', 'genLevelCtrl']);
            await configureReporting.onOff(endpoint);
        },
    },
    {
        zigbeeModel: ['ICZB-IW11SW'],
        model: 'ICZB-IW11SW',
        vendor: 'iCasa',
        description: 'Zigbee 3.0 AC switch',
        supports: 'on/off',
        fromZigbee: [fz.on_off],
        toZigbee: [tz.on_off],
        meta: {configureKey: 1},
        configure: async (device, coordinatorEndpoint) => {
            const endpoint = device.getEndpoint(1) || device.getEndpoint(3);
            await bind(endpoint, coordinatorEndpoint, ['genOnOff']);
            await configureReporting.onOff(endpoint);
        },
    },
    {
        zigbeeModel: ['ICZB-KPD14S'],
        model: 'ICZB-KPD14S',
        vendor: 'iCasa',
        description: 'Zigbee 3.0 Keypad Pulse 4S',
        supports: 'click, action, brightness, scenes',
        fromZigbee: [
            fz.scenes_recall_click, fz.genOnOff_cmdOn, fz.genOnOff_cmdOff, fz.battery,
            fz.cmd_move_with_onoff, fz.cmd_stop_with_onoff,
        ],
        toZigbee: [],
    },
    {
        zigbeeModel: ['ICZB-KPD18S'],
        model: 'ICZB-KPD18S',
        vendor: 'iCasa',
        description: 'Zigbee 3.0 Keypad Pulse 8S',
        supports: 'click, action, brightness, scenes',
        fromZigbee: [
            fz.scenes_recall_click, fz.genOnOff_cmdOn, fz.genOnOff_cmdOff, fz.battery,
            fz.cmd_move_with_onoff, fz.cmd_stop_with_onoff,
        ],
        toZigbee: [],
    },
    {
        zigbeeModel: ['ICZB-FC'],
        model: 'ICZB-B1FC60/B3FC64/B2FC95/B2FC125',
        vendor: 'iCasa',
        description: 'Zigbee 3.0 Filament Lamp 60/64/95/125 mm, 806 lumen, dimmable, clear',
        extend: generic.light_onoff_brightness_colortemp,
    },
    {
        zigbeeModel: ['ICZB-R11D'],
        model: 'ICZB-R11D',
        vendor: 'iCasa',
        description: 'Zigbee AC dimmer',
        extend: generic.light_onoff_brightness,
        meta: {configureKey: 1},
        configure: async (device, coordinatorEndpoint) => {
            const endpoint = device.getEndpoint(1);
            await bind(endpoint, coordinatorEndpoint, ['genOnOff', 'genLevelCtrl']);
            await configureReporting.onOff(endpoint);
        },
    },

    // Busch-Jaeger
    {
        zigbeeModel: ['PU01'],
        model: '6717-84',
        vendor: 'Busch-Jaeger',
        description: 'Adaptor plug',
        supports: 'on/off',
        fromZigbee: [fz.on_off],
        toZigbee: [tz.on_off],
    },
    {
        // Busch-Jaeger 6735, 6736, and 6737 have been tested with the 6710 U (Power Adapter) and
        // 6711 U (Relay) back-ends. The dimmer has not been verified to work yet, though it's
        // safe to assume that it can at least been turned on or off with this integration.
        //
        // In order to manually capture scenes as described in the devices manual, the endpoint
        // corresponding to the row needs to be unbound (https://www.zigbee2mqtt.io/information/binding.html)
        // If that operation was successful, the switch will respond to button presses on that
        // by blinking multiple times (vs. just blinking once if it's bound).
        zigbeeModel: ['RM01', 'RB01'],
        model: '6735/6736/6737',
        vendor: 'Busch-Jaeger',
        description: 'Zigbee Light Link power supply/relay/dimmer',
        supports: 'on/off',
        endpoint: (device) => {
            return {'row_1': 0x0a, 'row_2': 0x0b, 'row_3': 0x0c, 'row_4': 0x0d, 'relay': 0x12};
        },
        meta: {configureKey: 2},
        configure: async (device, coordinatorEndpoint) => {
            let firstEndpoint = 0x0a;

            const switchEndpoint10 = device.getEndpoint(10);
            if (switchEndpoint10 != null && switchEndpoint10.supportsOutputCluster('genOnOff')) {
                // https://github.com/Koenkk/zigbee2mqtt/issues/3027#issuecomment-606169628
                await bind(switchEndpoint10, coordinatorEndpoint, ['genOnOff']);
            }

            const switchEndpoint12 = device.getEndpoint(0x12);
            if (switchEndpoint12 != null) {
                firstEndpoint++;
                await bind(switchEndpoint12, coordinatorEndpoint, ['genOnOff']);
            }

            // Depending on the actual devices - 6735, 6736, or 6737 - there are 1, 2, or 4 endpoints.
            for (let i = firstEndpoint; i <= 0x0d; i++) {
                const endpoint = device.getEndpoint(i);
                if (endpoint != null) {
                    // The total number of bindings seems to be severely limited with these devices.
                    // In order to be able to toggle groups, we need to remove the scenes cluster
                    const index = endpoint.outputClusters.indexOf(5);
                    if (index > -1) {
                        endpoint.outputClusters.splice(index, 1);
                    }
                    await bind(endpoint, coordinatorEndpoint, ['genLevelCtrl']);
                }
            }
        },
        fromZigbee: [
            fz.ignore_basic_report, fz.on_off, fz.RM01_on_click, fz.RM01_off_click,
            fz.RM01_up_hold, fz.RM01_down_hold, fz.RM01_stop,
        ],
        toZigbee: [tz.RM01_on_off],
        onEvent: async (type, data, device) => {
            const switchEndpoint = device.getEndpoint(0x12);
            if (switchEndpoint == null) {
                return;
            }

            // This device doesn't support reporting.
            // Therefore we read the on/off state every 5 seconds.
            // This is the same way as the Hue bridge does it.
            if (type === 'stop') {
                clearInterval(store[device.ieeeAddr]);
            } else if (!store[device.ieeeAddr]) {
                store[device.ieeeAddr] = setInterval(async () => {
                    try {
                        await switchEndpoint.read('genOnOff', ['onOff']);
                    } catch (error) {
                        // Do nothing
                    }
                }, 5000);
            }
        },
    },

    // Müller Licht
    {
        zigbeeModel: ['ZBT-ExtendedColor'],
        model: '404000/404005/404012',
        vendor: 'Müller Licht',
        description: 'Tint LED bulb GU10/E14/E27 350/470/806 lumen, dimmable, color, opal white',
        supports: generic.light_onoff_brightness_colortemp_colorxy.supports,
        fromZigbee: generic.light_onoff_brightness_colortemp_colorxy.fromZigbee,
        toZigbee: generic.light_onoff_brightness_colortemp_colorxy.toZigbee.concat([tz.tint_scene]),
    },
    {
        zigbeeModel: ['ZBT-ColorTemperature'],
        model: '404006/404008/404004',
        vendor: 'Müller Licht',
        description: 'Tint LED bulb GU10/E14/E27 350/470/806 lumen, dimmable, opal white',
        supports: generic.light_onoff_brightness_colortemp.supports,
        fromZigbee: generic.light_onoff_brightness_colortemp.fromZigbee,
        toZigbee: generic.light_onoff_brightness_colortemp.toZigbee.concat([tz.tint_scene]),
    },
    {
        zigbeeModel: ['RGBW Lighting'],
        model: '44435',
        vendor: 'Müller Licht',
        description: 'Tint LED Stripe, color, opal white',
        supports: generic.light_onoff_brightness_colortemp_colorxy.supports,
        fromZigbee: generic.light_onoff_brightness_colortemp_colorxy.fromZigbee,
        toZigbee: generic.light_onoff_brightness_colortemp_colorxy.toZigbee.concat([tz.tint_scene]),
    },
    {
        zigbeeModel: ['RGB-CCT'],
        model: '404028',
        vendor: 'Müller Licht',
        description: 'Tint LED Panel, color, opal white',
        supports: generic.light_onoff_brightness_colortemp_colorxy.supports,
        fromZigbee: generic.light_onoff_brightness_colortemp_colorxy.fromZigbee,
        toZigbee: generic.light_onoff_brightness_colortemp_colorxy.toZigbee.concat([tz.tint_scene]),
    },
    {
        zigbeeModel: ['ZBT-Remote-ALL-RGBW'],
        model: 'MLI-404011',
        description: 'Tint remote control',
        supports: 'toggle, brightness, other buttons are not supported yet!',
        vendor: 'Müller Licht',
        fromZigbee: [
            fz.tint404011_on, fz.tint404011_off, fz.cmdToggle, fz.tint404011_brightness_updown_click,
            fz.tint404011_move_to_color_temp, fz.tint404011_move_to_color, fz.tint404011_scene,
            fz.tint404011_brightness_updown_release, fz.tint404011_brightness_updown_hold,
        ],
        toZigbee: [],
    },
    {
        zigbeeModel: ['tint Smart Switch'],
        model: '404021',
        description: 'Tint smart switch',
        supports: 'on/off',
        vendor: 'Müller Licht',
        fromZigbee: [fz.on_off],
        toZigbee: [tz.on_off],
        meta: {configureKey: 1},
        configure: async (device, coordinatorEndpoint) => {
            const endpoint = device.getEndpoint(1) || device.getEndpoint(3);
            await bind(endpoint, coordinatorEndpoint, ['genOnOff']);
            await configureReporting.onOff(endpoint);
        },
    },

    // Salus
    {
        zigbeeModel: ['SP600'],
        model: 'SP600',
        vendor: 'Salus',
        description: 'Smart plug',
        supports: 'on/off, power measurement',
        fromZigbee: [fz.on_off, fz.SP600_power],
        toZigbee: [tz.on_off],
        meta: {configureKey: 3},
        configure: async (device, coordinatorEndpoint) => {
            const endpoint = device.getEndpoint(9);
            await bind(endpoint, coordinatorEndpoint, ['genOnOff', 'seMetering']);
            await configureReporting.onOff(endpoint);
            await configureReporting.instantaneousDemand(endpoint);
            await configureReporting.currentSummDelivered(endpoint);
            await endpoint.read('seMetering', ['multiplier', 'divisor']);
        },
        ota: ota.salus,
    },

    // AduroSmart
    {
        zigbeeModel: ['ZLL-ExtendedColo'],
        model: '81809',
        vendor: 'AduroSmart',
        description: 'ERIA colors and white shades smart light bulb A19',
        extend: generic.light_onoff_brightness_colortemp_colorxy,
        endpoint: (device) => {
            return {
                'default': 2,
            };
        },
    },
    {
        zigbeeModel: ['Adurolight_NCC'],
        model: '81825',
        vendor: 'AduroSmart',
        description: 'ERIA smart wireless dimming switch',
        supports: 'on, off, up, down',
        fromZigbee: [fz.command_on, fz.command_off, fz.eria_81825_updown],
        toZigbee: [],
        meta: {configureKey: 1},
        configure: async (device, coordinatorEndpoint) => {
            const endpoint = device.getEndpoint(1);
            await bind(endpoint, coordinatorEndpoint, ['genOnOff', 'genLevelCtrl']);
        },
    },

    // Eurotronic
    {
        zigbeeModel: ['SPZB0001'],
        model: 'SPZB0001',
        vendor: 'Eurotronic',
        description: 'Spirit Zigbee wireless heater thermostat',
        supports: 'temperature, heating system control',
        fromZigbee: [
            fz.eurotronic_thermostat,
            fz.battery,
        ],
        toZigbee: [
            tz.thermostat_occupied_heating_setpoint, tz.thermostat_unoccupied_heating_setpoint,
            tz.thermostat_local_temperature_calibration, tz.eurotronic_thermostat_system_mode,
            tz.eurotronic_host_flags, tz.eurotronic_error_status, tz.thermostat_setpoint_raise_lower,
            tz.thermostat_control_sequence_of_operation, tz.thermostat_remote_sensing,
            tz.eurotronic_current_heating_setpoint, tz.eurotronic_trv_mode, tz.eurotronic_valve_position,
            tz.thermostat_local_temperature,
        ],
        meta: {configureKey: 3},
        configure: async (device, coordinatorEndpoint) => {
            const endpoint = device.getEndpoint(1);
            const options = {manufacturerCode: 4151};
            await bind(endpoint, coordinatorEndpoint, ['genPowerCfg', 'hvacThermostat']);
            await configureReporting.thermostatTemperature(endpoint, 0, repInterval.MINUTES_10, 25);
            await configureReporting.thermostatPIHeatingDemand(endpoint, 0, repInterval.MINUTES_10, 1);
            await configureReporting.thermostatOccupiedHeatingSetpoint(endpoint, 0, repInterval.MINUTES_10, 25);
            await configureReporting.thermostatUnoccupiedHeatingSetpoint(endpoint, 0, repInterval.MINUTES_10, 25);
            await endpoint.configureReporting('hvacThermostat', [{
                attribute: {ID: 0x4003, type: 41},
                minimumReportInterval: 0,
                maximumReportInterval: repInterval.MINUTES_10,
                reportableChange: 25,
            }], options);
            await endpoint.configureReporting('hvacThermostat', [{
                attribute: {ID: 0x4008, type: 34},
                minimumReportInterval: 0,
                maximumReportInterval: repInterval.HOUR,
                reportableChange: 1,
            }], options);
        },
    },

    // Livolo
    {
        zigbeeModel: ['TI0001          '],
        model: 'TI0001',
        description:
            'Zigbee switch (1 and 2 gang) ' +
            '[work in progress](https://github.com/Koenkk/zigbee2mqtt/issues/592)',
        vendor: 'Livolo',
        supports: 'on/off',
        fromZigbee: [fz.livolo_switch_state, fz.livolo_switch_state_raw],
        toZigbee: [tz.livolo_switch_on_off],
        endpoint: (device) => {
            return {'left': 6, 'right': 6};
        },
        meta: {configureKey: 1},
        configure: async (device, coordinatorEndpoint) => {
            const endpoint = device.getEndpoint(6);
            await endpoint.command('genOnOff', 'toggle', {}, {});
        },
        onEvent: async (type, data, device) => {
            if (['start', 'deviceAnnounce'].includes(type)) {
                const endpoint = device.getEndpoint(6);
                await endpoint.command('genOnOff', 'toggle', {}, {});
            }
        },
    },

    // Bosch
    {
        zigbeeModel: [
            'RFDL-ZB', 'RFDL-ZB-EU', 'RFDL-ZB-H', 'RFDL-ZB-K', 'RFDL-ZB-CHI', 'RFDL-ZB-MS', 'RFDL-ZB-ES', 'RFPR-ZB',
            'RFPR-ZB-EU', 'RFPR-ZB-CHI', 'RFPR-ZB-ES', 'RFPR-ZB-MS',
        ],
        model: 'RADON TriTech ZB',
        vendor: 'Bosch',
        description: 'Wireless motion detector',
        supports: 'occupancy and temperature',
        fromZigbee: [fz.temperature, fz.battery_3V, fz.ias_occupancy_alarm_1],
        toZigbee: [],
        meta: {configureKey: 1},
        configure: async (device, coordinatorEndpoint) => {
            const endpoint = device.getEndpoint(1);
            await bind(endpoint, coordinatorEndpoint, ['msTemperatureMeasurement', 'genPowerCfg']);
            await configureReporting.temperature(endpoint);
            await configureReporting.batteryVoltage(endpoint);
        },
    },
    {
        zigbeeModel: ['ISW-ZPR1-WP13'],
        model: 'ISW-ZPR1-WP13',
        vendor: 'Bosch',
        description: 'Motion sensor',
        supports: 'occupancy and temperature',
        fromZigbee: [
            fz.temperature,
            fz.battery_3V, fz.ias_occupancy_alarm_1,
            fz.ignore_iaszone_report,
        ],
        toZigbee: [],
        meta: {configureKey: 1},
        configure: async (device, coordinatorEndpoint) => {
            const endpoint = device.getEndpoint(5);
            await bind(endpoint, coordinatorEndpoint, ['msTemperatureMeasurement', 'genPowerCfg']);
            await configureReporting.temperature(endpoint);
            await configureReporting.batteryVoltage(endpoint);
        },
    },

    // Immax
    {
        zigbeeModel: ['IM-Z3.0-DIM'],
        model: '07005B',
        vendor: 'Immax',
        description: 'Neo SMART LED E14 5W warm white, dimmable, Zigbee 3.0',
        extend: generic.light_onoff_brightness,
    },
    {
        zigbeeModel: ['IM-Z3.0-RGBW'],
        model: '07004D',
        vendor: 'Immax',
        description: 'Neo SMART LED E27 8,5W color, dimmable, Zigbee 3.0',
        extend: generic.light_onoff_brightness_colortemp_colorxy,
    },
    {
        zigbeeModel: ['Keyfob-ZB3.0'],
        model: '07046L',
        vendor: 'Immax',
        description: '4-Touch single click buttons',
        supports: 'action',
        fromZigbee: [fz.immax_07046L_arm, fz.command_panic],
        toZigbee: [],
    },
    {
        zigbeeModel: ['DoorWindow-Sensor-ZB3.0'],
        model: '07045L',
        vendor: 'Immax',
        description: 'Magnetic contact sensor',
        supports: 'contact, tamper',
        fromZigbee: [fz.ias_contact_alarm_1],
        toZigbee: [],
    },
    {
        zigbeeModel: ['Plug-230V-ZB3.0'],
        model: '07048L',
        vendor: 'Immax',
        description: 'NEO SMART plug',
        supports: 'on/off, power and energy measurement',
        fromZigbee: [fz.on_off, fz.electrical_measurement_power],
        toZigbee: [tz.on_off],
        meta: {configureKey: 9},
        configure: async (device, coordinatorEndpoint) => {
            const endpoint = device.getEndpoint(1);
            await bind(endpoint, coordinatorEndpoint, ['genOnOff', 'haElectricalMeasurement']);
            await configureReporting.onOff(endpoint);
            await readEletricalMeasurementPowerConverterAttributes(endpoint);
            await configureReporting.activePower(endpoint);
        },
    },

    // Yale
    {
        zigbeeModel: ['YRD446 BLE TSDB'],
        model: 'YRD426NRSC',
        vendor: 'Yale',
        description: 'Assure lock',
        supports: 'lock/unlock, battery',
        fromZigbee: [fz.lock, fz.lock_operation_event, fz.battery],
        toZigbee: [tz.generic_lock],
        meta: {configureKey: 3},
        configure: async (device, coordinatorEndpoint) => {
            const endpoint = device.getEndpoint(1);
            await bind(endpoint, coordinatorEndpoint, ['closuresDoorLock', 'genPowerCfg']);
            await configureReporting.lockState(endpoint);
            await configureReporting.batteryPercentageRemaining(endpoint);
        },
    },
    {
        zigbeeModel: ['YRD226 TSDB'],
        model: 'YRD226HA2619',
        vendor: 'Yale',
        description: 'Assure lock',
        supports: 'lock/unlock, battery',
        fromZigbee: [fz.lock, fz.lock_operation_event, fz.battery],
        toZigbee: [tz.generic_lock],
        meta: {configureKey: 2},
        configure: async (device, coordinatorEndpoint) => {
            const endpoint = device.getEndpoint(1);
            await bind(endpoint, coordinatorEndpoint, ['closuresDoorLock', 'genPowerCfg']);
            await configureReporting.lockState(endpoint);
            await configureReporting.batteryPercentageRemaining(endpoint);
        },
    },
    {
        zigbeeModel: ['YRD256 TSDB'],
        model: 'YRD256HA20BP',
        vendor: 'Yale',
        description: 'Assure lock SL',
        supports: 'lock/unlock, battery',
        fromZigbee: [
            fz.lock,
            fz.lock_operation_event,
            fz.battery,

        ],
        toZigbee: [tz.generic_lock],
        meta: {configureKey: 2},
        configure: async (device, coordinatorEndpoint) => {
            const endpoint = device.getEndpoint(1);
            await bind(endpoint, coordinatorEndpoint, ['closuresDoorLock', 'genPowerCfg']);
            await configureReporting.lockState(endpoint);
            await configureReporting.batteryPercentageRemaining(endpoint);
        },
    },
    {
        zigbeeModel: ['iZBModule01'],
        model: 'YMF40',
        vendor: 'Yale',
        description: 'Real living lock',
        supports: 'lock/unlock, battery',
        fromZigbee: [fz.lock_operation_event, fz.battery],
        toZigbee: [tz.generic_lock],
        meta: {configureKey: 2},
        configure: async (device, coordinatorEndpoint) => {
            const endpoint = device.getEndpoint(1);
            await bind(endpoint, coordinatorEndpoint, ['closuresDoorLock', 'genPowerCfg']);
            await configureReporting.lockState(endpoint);
            await configureReporting.batteryPercentageRemaining(endpoint);
        },
    },
    {
        zigbeeModel: ['YRD210 PB DB'],
        model: 'YRD210-HA-605',
        vendor: 'Yale',
        description: 'Real living keyless push button deadbolt lock',
        supports: 'lock/unlock, battery',
        fromZigbee: [fz.lock, fz.lock_operation_event, fz.battery_not_divided],
        toZigbee: [tz.generic_lock],
        meta: {configureKey: 1},
        configure: async (device, coordinatorEndpoint) => {
            const endpoint = device.getEndpoint(1);
            await bind(endpoint, coordinatorEndpoint, ['closuresDoorLock', 'genPowerCfg']);
            await configureReporting.lockState(endpoint);
            await configureReporting.batteryPercentageRemaining(endpoint);
        },
    },
    {
        zigbeeModel: ['YRD226/246 TSDB'],
        model: 'YRD226/246 TSDB',
        vendor: 'Yale',
        description: 'Assure lock',
        supports: 'lock/unlock, battery',
        fromZigbee: [fz.lock, fz.battery, fz.lock_operation_event],
        toZigbee: [tz.generic_lock],
        meta: {configureKey: 2},
        configure: async (device, coordinatorEndpoint) => {
            const endpoint = device.getEndpoint(1);
            await bind(endpoint, coordinatorEndpoint, ['closuresDoorLock', 'genPowerCfg']);
            await configureReporting.lockState(endpoint);
            await configureReporting.batteryPercentageRemaining(endpoint);
        },
    },
    {
        zigbeeModel: ['YRD220/240 TSDB'],
        model: 'YRD220/240 TSDB',
        vendor: 'Yale',
        description: 'Lockwood keyless push button deadbolt lock',
        supports: 'lock/unlock, battery',
        fromZigbee: [fz.lock, fz.lock_operation_event, fz.battery_not_divided],
        toZigbee: [tz.generic_lock],
        meta: {configureKey: 1},
        configure: async (device, coordinatorEndpoint) => {
            const endpoint = device.getEndpoint(1);
            await bind(endpoint, coordinatorEndpoint, ['closuresDoorLock', 'genPowerCfg']);
            await configureReporting.lockState(endpoint);
            await configureReporting.batteryPercentageRemaining(endpoint);
        },
    },
    {
        zigbeeModel: ['YRD246 TSDB'],
        model: 'YRD246HA20BP',
        vendor: 'Yale',
        description: 'Assure lock key free deadbolt with Zigbee',
        supports: 'lock/unlock, battery',
        fromZigbee: [fz.lock, fz.lock_operation_event, fz.battery_not_divided],
        toZigbee: [tz.generic_lock],
        meta: {configureKey: 1},
        configure: async (device, coordinatorEndpoint) => {
            const endpoint = device.getEndpoint(1);
            await bind(endpoint, coordinatorEndpoint, ['closuresDoorLock', 'genPowerCfg']);
            await configureReporting.lockState(endpoint);
            await configureReporting.batteryPercentageRemaining(endpoint);
        },
    },

    // Weiser
    {
        zigbeeModel: ['SMARTCODE_DEADBOLT_10'],
        model: '9GED18000-009',
        vendor: 'Weiser',
        description: 'SmartCode 10',
        supports: 'lock/unlock, battery',
        fromZigbee: [fz.lock, fz.lock_operation_event, fz.battery],
        toZigbee: [tz.generic_lock],
        meta: {configureKey: 3},
        configure: async (device, coordinatorEndpoint) => {
            const endpoint = device.getEndpoint(2);
            await bind(endpoint, coordinatorEndpoint, ['closuresDoorLock', 'genPowerCfg']);
            await configureReporting.lockState(endpoint);
            await configureReporting.batteryPercentageRemaining(endpoint);
        },
    },
    {
        zigbeeModel: ['SMARTCODE_DEADBOLT_10T'],
        model: '9GED21500-005',
        vendor: 'Weiser',
        description: 'SmartCode 10 Touch',
        supports: 'lock/unlock, battery',
        fromZigbee: [fz.lock, fz.lock_operation_event, fz.battery],
        toZigbee: [tz.generic_lock],
        meta: {configureKey: 3},
        configure: async (device, coordinatorEndpoint) => {
            const endpoint = device.getEndpoint(2);
            await bind(endpoint, coordinatorEndpoint, ['closuresDoorLock', 'genPowerCfg']);
            await configureReporting.lockState(endpoint);
            await configureReporting.batteryPercentageRemaining(endpoint);
        },
    },

    // Keen Home
    {
        zigbeeModel: [
            'SV01-410-MP-1.0', 'SV01-410-MP-1.1', 'SV01-410-MP-1.4', 'SV01-410-MP-1.5', 'SV01-412-MP-1.0',
            'SV01-610-MP-1.0', 'SV01-612-MP-1.0',
        ],
        model: 'SV01',
        vendor: 'Keen Home',
        description: 'Smart vent',
        supports: 'open, close, position, temperature, pressure, battery',
        fromZigbee: [
            fz.cover_position_via_brightness, fz.temperature,
            fz.battery_not_divided, fz.keen_home_smart_vent_pressure,
            fz.ignore_onoff_report,
        ],
        toZigbee: [
            tz.cover_open_close_via_brightness,
            tz.cover_position_via_brightness,
        ],
        meta: {configureKey: 1},
        configure: async (device, coordinatorEndpoint) => {
            const endpoint = device.getEndpoint(1);
            const binds = ['genLevelCtrl', 'genPowerCfg', 'msTemperatureMeasurement', 'msPressureMeasurement'];
            await bind(endpoint, coordinatorEndpoint, binds);
            await configureReporting.temperature(endpoint);
            await configureReporting.pressure(endpoint);
            await configureReporting.batteryPercentageRemaining(endpoint);
        },
    },
    {
        zigbeeModel: ['SV02-410-MP-1.3', 'SV02-610-MP-1.3'],
        model: 'SV02',
        vendor: 'Keen Home',
        description: 'Smart vent',
        supports: 'open, close, position, temperature, pressure, battery',
        fromZigbee: [
            fz.cover_position_via_brightness, fz.temperature,
            fz.battery_not_divided, fz.keen_home_smart_vent_pressure,
            fz.ignore_onoff_report,
        ],
        toZigbee: [
            tz.cover_open_close_via_brightness,
            tz.cover_position_via_brightness,
        ],
        meta: {configureKey: 1},
        configure: async (device, coordinatorEndpoint) => {
            const endpoint = device.getEndpoint(1);
            const binds = ['genLevelCtrl', 'genPowerCfg', 'msTemperatureMeasurement', 'msPressureMeasurement'];
            await bind(endpoint, coordinatorEndpoint, binds);
            await configureReporting.temperature(endpoint);
            await configureReporting.pressure(endpoint);
            await configureReporting.batteryPercentageRemaining(endpoint);
        },
    },

    // AXIS
    {
        zigbeeModel: ['Gear'],
        model: 'GR-ZB01-W',
        vendor: 'AXIS',
        description: 'Gear window shade motor',
        supports: 'open, close, position, battery',
        fromZigbee: [fz.cover_position_via_brightness, fz.battery_not_divided],
        toZigbee: [tz.cover_open_close_via_brightness, tz.cover_position_via_brightness],
        meta: {configureKey: 1},
        configure: async (device, coordinatorEndpoint) => {
            const endpoint = device.getEndpoint(1);
            await bind(endpoint, coordinatorEndpoint, ['genLevelCtrl', 'genPowerCfg']);
            await configureReporting.brightness(endpoint);
            await configureReporting.batteryPercentageRemaining(endpoint);
        },
    },

    // ELKO
    {
        zigbeeModel: ['ElkoDimmerZHA'],
        model: '316GLEDRF',
        vendor: 'ELKO',
        description: 'ZigBee in-wall smart dimmer',
        supports: 'on/off, brightness',
        fromZigbee: [fz.brightness, fz.on_off],
        toZigbee: [tz.light_onoff_brightness, tz.ignore_transition],
        meta: {disableDefaultResponse: true, configureKey: 1},
        configure: async (device, coordinatorEndpoint) => {
            const endpoint = device.getEndpoint(1);
            await bind(endpoint, coordinatorEndpoint, ['genOnOff']);
            await configureReporting.onOff(endpoint);
        },
    },

    // LivingWise
    {
        zigbeeModel: ['abb71ca5fe1846f185cfbda554046cce'],
        model: 'LVS-ZB500D',
        vendor: 'LivingWise',
        description: 'ZigBee smart dimmer switch',
        supports: 'on/off, brightness',
        toZigbee: [tz.light_onoff_brightness],
        fromZigbee: [
            fz.on_off, fz.brightness, fz.ignore_light_brightness_report,
            fz.ignore_genIdentify,
        ],
    },
    {
        zigbeeModel: ['545df2981b704114945f6df1c780515a'],
        model: 'LVS-ZB15S',
        vendor: 'LivingWise',
        description: 'ZigBee smart in-wall switch',
        supports: 'on/off',
        toZigbee: [tz.on_off],
        fromZigbee: [fz.on_off, fz.ignore_basic_report],
    },
    {
        zigbeeModel: ['e70f96b3773a4c9283c6862dbafb6a99'],
        model: 'LVS-SM10ZW',
        vendor: 'LivingWise',
        description: 'Door or window contact switch',
        supports: 'contact',
        fromZigbee: [fz.ias_contact_alarm_1],
        toZigbee: [],
    },
    {
        zigbeeModel: ['895a2d80097f4ae2b2d40500d5e03dcc'],
        model: 'LVS-SN10ZW_SN11',
        vendor: 'LivingWise',
        description: 'Occupancy sensor',
        supports: 'occupancy',
        fromZigbee: [fz.battery, fz.ias_occupancy_alarm_1_with_timeout],
        toZigbee: [],
    },
    {
        zigbeeModel: ['55e0fa5cdb144ba3a91aefb87c068cff'],
        model: 'LVS-ZB15R',
        vendor: 'LivingWise',
        description: 'Zigbee smart outlet',
        supports: 'on/off',
        fromZigbee: [fz.on_off, fz.ignore_basic_report],
        toZigbee: [tz.on_off],
    },
    {
        zigbeeModel: ['75d430d66c164c26ac8601c05932dc94'],
        model: 'LVS-SC7',
        vendor: 'LivingWise',
        description: 'Scene controller ',
        supports: 'action',
        fromZigbee: [fz.orvibo_raw2],
        toZigbee: [],
    },

    // Stelpro
    {
        zigbeeModel: ['ST218'],
        model: 'ST218',
        vendor: 'Stelpro',
        description: 'Built-in electronic thermostat',
        supports: 'temperature ',
        fromZigbee: [fz.thermostat_att_report],
        toZigbee: [
            tz.thermostat_local_temperature, tz.thermostat_occupied_heating_setpoint,
        ],
        meta: {configureKey: 1},
        configure: async (device, coordinatorEndpoint) => {
            const endpoint = device.getEndpoint(25);
            const binds = [
                'genBasic', 'genIdentify', 'genGroups', 'hvacThermostat', 'hvacUserInterfaceCfg',
                'msTemperatureMeasurement',
            ];
            await bind(endpoint, coordinatorEndpoint, binds);
            await configureReporting.thermostatTemperature(endpoint);
        },
    },
    {
        zigbeeModel: ['STZB402+', 'STZB402'],
        model: 'STZB402',
        vendor: 'Stelpro',
        description: 'Ki, line-voltage thermostat',
        supports: 'temperature',
        fromZigbee: [
            fz.thermostat_att_report,
            fz.stelpro_thermostat,
            fz.hvac_user_interface,
        ],
        toZigbee: [
            tz.thermostat_local_temperature,
            tz.thermostat_occupancy,
            tz.thermostat_occupied_heating_setpoint,
            tz.thermostat_temperature_display_mode,
            tz.thermostat_keypad_lockout,
            tz.thermostat_system_mode,
            tz.thermostat_running_state,
            tz.stelpro_thermostat_outdoor_temperature,
        ],
        meta: {configureKey: 1},
        configure: async (device, coordinatorEndpoint) => {
            const endpoint = device.getEndpoint(25);
            const binds = [
                'genBasic',
                'genIdentify',
                'genGroups',
                'hvacThermostat',
                'hvacUserInterfaceCfg',
                'msTemperatureMeasurement',
            ];
            await bind(endpoint, coordinatorEndpoint, binds);

            // Those exact parameters (min/max/change) are required for reporting to work with Stelpro Ki
            await configureReporting.thermostatTemperature(endpoint, 10, 60, 50);
            await configureReporting.thermostatOccupiedHeatingSetpoint(endpoint, 1, 0, 50);
            await configureReporting.thermostatSystemMode(endpoint, 1, 0);
            await configureReporting.thermostatPIHeatingDemand(endpoint, 1, 900, 5);
            await configureReporting.thermostatKeypadLockMode(endpoint, 1, 0);

            await endpoint.configureReporting('hvacThermostat', [{
                attribute: 'StelproSystemMode', // cluster 0x0201 attribute 0x401c
                minimumReportInterval: 1,
                maximumReportInterval: 0,
            }]);
        },
    },
    {
        zigbeeModel: ['MaestroStat'],
        model: 'SMT402',
        vendor: 'Stelpro',
        description: 'Maestro, line-voltage thermostat',
        supports: 'temperature, humidity, outdoor temp display',
        fromZigbee: [
            fz.thermostat_att_report,
            fz.stelpro_thermostat,
            fz.hvac_user_interface,
            fz.humidity,
        ],
        toZigbee: [
            tz.thermostat_local_temperature,
            tz.thermostat_occupancy,
            tz.thermostat_occupied_heating_setpoint,
            tz.thermostat_temperature_display_mode,
            tz.thermostat_keypad_lockout,
            tz.thermostat_system_mode,
            tz.thermostat_running_state,
            tz.stelpro_thermostat_outdoor_temperature,
        ],
        meta: {configureKey: 2},
        configure: async (device, coordinatorEndpoint) => {
            const endpoint = device.getEndpoint(25);
            const binds = [
                'genBasic',
                'genIdentify',
                'genGroups',
                'hvacThermostat',
                'hvacUserInterfaceCfg',
                'msRelativeHumidity',
                'msTemperatureMeasurement',
            ];
            await bind(endpoint, coordinatorEndpoint, binds);

            // Those exact parameters (min/max/change) are required for reporting to work with Stelpro Maestro
            await configureReporting.thermostatTemperature(endpoint, 10, 60, 50);
            await configureReporting.humidity(endpoint, 10, 300, 1);
            await configureReporting.thermostatOccupiedHeatingSetpoint(endpoint, 1, 0, 50);
            await configureReporting.thermostatSystemMode(endpoint, 1, 0);
            await configureReporting.thermostatPIHeatingDemand(endpoint, 1, 900, 5);
            await configureReporting.thermostatKeypadLockMode(endpoint, 1, 0);

            await endpoint.configureReporting('hvacThermostat', [{
                attribute: 'StelproSystemMode', // cluster 0x0201 attribute 0x401c
                minimumReportInterval: 1,
                maximumReportInterval: 0,
            }]);
        },
    },

    // Nyce
    {
        zigbeeModel: ['3011'],
        model: 'NCZ-3011-HA',
        vendor: 'Nyce',
        description: 'Door/window sensor',
        supports: 'contact',
        fromZigbee: [fz.ias_contact_alarm_1, fz.battery],
        toZigbee: [],
        meta: {configureKey: 1},
        configure: async (device, coordinatorEndpoint) => {
            const endpoint = device.getEndpoint(1);
            await bind(endpoint, coordinatorEndpoint, ['genPowerCfg']);
            await configureReporting.batteryPercentageRemaining(endpoint);
        },
    },
    {
        zigbeeModel: ['3043'],
        model: 'NCZ-3043-HA',
        vendor: 'Nyce',
        description: 'Ceiling motion sensor',
        supports: 'motion, humidity and temperature',
        fromZigbee: [
            fz.occupancy, fz.humidity, fz.temperature, fz.ignore_basic_report,
            fz.ignore_genIdentify, fz.ignore_poll_ctrl,
            fz.battery_not_divided, fz.ignore_iaszone_report,
            fz.ias_occupancy_alarm_2,
        ],
        toZigbee: [],
    },
    {
        zigbeeModel: ['3041'],
        model: 'NCZ-3041-HA',
        vendor: 'Nyce',
        description: 'Wall motion sensor',
        supports: 'motion, humidity and temperature',
        fromZigbee: [
            fz.occupancy, fz.humidity, fz.temperature, fz.ignore_basic_report,
            fz.ignore_genIdentify, fz.ignore_poll_ctrl,
            fz.battery_not_divided, fz.ignore_iaszone_report,
            fz.ias_occupancy_alarm_2,
        ],
        toZigbee: [],
    },
    {
        zigbeeModel: ['3045'],
        model: 'NCZ-3045-HA',
        vendor: 'Nyce',
        description: 'Curtain motion sensor',
        supports: 'motion, humidity and temperature',
        fromZigbee: [
            fz.occupancy, fz.humidity, fz.temperature, fz.ignore_basic_report,
            fz.ignore_genIdentify, fz.ignore_poll_ctrl,
            fz.battery_not_divided, fz.ignore_iaszone_report,
            fz.ias_occupancy_alarm_2,
        ],
        toZigbee: [],
    },

    // Securifi
    {
        zigbeeModel: ['PP-WHT-US'],
        model: 'PP-WHT-US',
        vendor: 'Securifi',
        description: 'Peanut Smart Plug',
        supports: 'on/off, power measurement',
        fromZigbee: [fz.on_off, fz.peanut_electrical],
        toZigbee: [tz.on_off],
        meta: {configureKey: 3},
        configure: async (device, coordinatorEndpoint) => {
            const endpoint = device.getEndpoint(1);
            await bind(endpoint, coordinatorEndpoint, ['genOnOff', 'haElectricalMeasurement']);
            await endpoint.read('haElectricalMeasurement', [
                'acVoltageMultiplier', 'acVoltageDivisor', 'acCurrentMultiplier',
                'acCurrentDivisor', 'acPowerMultiplier', 'acPowerDivisor',
            ]);
            await configureReporting.onOff(endpoint);
            await configureReporting.rmsVoltage(endpoint, {'reportableChange': 110}); // Voltage reports in 0.00458V
            await configureReporting.rmsCurrent(endpoint, {'reportableChange': 55}); // Current reports in 0.00183A
            await configureReporting.activePower(endpoint, {'reportableChange': 2}); // Power reports in 0.261W
        },
    },
    {
        zigbeeModel: ['ZB2-BU01'],
        model: 'B01M7Y8BP9',
        vendor: 'Securifi',
        description: 'Almond Click multi-function button',
        supports: 'single, double and long click',
        fromZigbee: [fz.almond_click],
        toZigbee: [],
    },

    // Visonic
    {
        zigbeeModel: ['MP-841'],
        model: 'MP-841',
        vendor: 'Visonic',
        description: 'Motion sensor',
        supports: 'occupancy',
        fromZigbee: [fz.ias_occupancy_alarm_1],
        toZigbee: [],
    },
    {
        zigbeeModel: ['MCT-370 SMA'],
        model: 'MCT-370 SMA',
        vendor: 'Visonic',
        description: 'Magnetic door & window contact sensor',
        supports: 'contact',
        fromZigbee: [fz.ias_contact_alarm_1],
        toZigbee: [],
    },
    {
        zigbeeModel: ['MCT-350 SMA'],
        model: 'MCT-350 SMA',
        vendor: 'Visonic',
        description: 'Magnetic door & window contact sensor',
        supports: 'contact',
        fromZigbee: [fz.ias_contact_alarm_1],
        toZigbee: [],
    },
    {
        zigbeeModel: ['MCT-340 E'],
        model: 'MCT-340 E',
        vendor: 'Visonic',
        description: 'Magnetic door & window contact sensor',
        supports: 'contact, temperature',
        fromZigbee: [fz.ias_contact_alarm_1, fz.temperature, fz.battery_cr2032, fz.ignore_zclversion_read],
        toZigbee: [],
        meta: {configureKey: 1},
        configure: async (device, coordinatorEndpoint) => {
            const endpoint = device.getEndpoint(1);
            await bind(endpoint, coordinatorEndpoint, ['msTemperatureMeasurement', 'genPowerCfg']);
            await configureReporting.temperature(endpoint);
            await configureReporting.batteryPercentageRemaining(endpoint);
        },
    },
    {
        zigbeeModel: ['MCT-340 SMA'],
        model: 'MCT-340 SMA',
        vendor: 'Visonic',
        description: 'Magnetic door & window contact sensor',
        supports: 'contact, temperature',
        fromZigbee: [fz.ias_contact_alarm_1, fz.temperature, fz.battery_cr2032, fz.ignore_zclversion_read],
        toZigbee: [],
        meta: {configureKey: 1},
        configure: async (device, coordinatorEndpoint) => {
            const endpoint = device.getEndpoint(1);
            await bind(endpoint, coordinatorEndpoint, ['msTemperatureMeasurement', 'genPowerCfg']);
            await configureReporting.temperature(endpoint);
            await configureReporting.batteryPercentageRemaining(endpoint);
        },
    },

    // Sunricher
    {
        zigbeeModel: ['ZG9101SAC-HP'],
        model: 'ZG9101SAC-HP',
        vendor: 'Sunricher',
        description: 'ZigBee AC phase-cut dimmer',
        extend: generic.light_onoff_brightness,
        meta: {configureKey: 1},
        configure: async (device, coordinatorEndpoint) => {
            const endpoint = device.getEndpoint(1);
            await bind(endpoint, coordinatorEndpoint, ['genOnOff', 'genLevelCtrl']);
            await configureReporting.onOff(endpoint);
        },
    },
    {
        zigbeeModel: ['ON/OFF', 'ZIGBEE-SWITCH'],
        model: 'ZG9101SAC-HP-Switch',
        vendor: 'Sunricher',
        description: 'Zigbee AC in wall switch',
        supports: 'on/off',
        fromZigbee: [fz.on_off],
        toZigbee: [tz.on_off],
        meta: {configureKey: 1},
        configure: async (device, coordinatorEndpoint) => {
            const endpoint = device.getEndpoint(1) || device.getEndpoint(3);
            await bind(endpoint, coordinatorEndpoint, ['genOnOff']);
            await configureReporting.onOff(endpoint);
        },
    },
    {
        zigbeeModel: ['Micro Smart Dimmer'],
        model: 'ZG2835RAC',
        vendor: 'Sunricher',
        description: 'ZigBee knob smart dimmer',
        extend: generic.light_onoff_brightness,
    },
    {
        zigbeeModel: ['ZG2833K4_EU06'],
        model: 'SR-ZG9001K4-DIM2',
        vendor: 'Sunricher',
        description: 'ZigBee double key wall switch',
        supports: 'on/off, brightness',
        fromZigbee: [
            fz.genOnOff_cmdOn, fz.genOnOff_cmdOff, fz.cmd_move_with_onoff, fz.cmd_stop_with_onoff,
            fz.battery_not_divided,
        ],
        toZigbee: [],
    },

    // Shenzhen Homa
    {
        zigbeeModel: ['HOMA1008'],
        model: 'HLD812-Z-SC',
        vendor: 'Shenzhen Homa',
        description: 'Smart LED driver',
        extend: generic.light_onoff_brightness,
    },
    {
        zigbeeModel: ['HOMA1002', 'HOMA0019'],
        model: 'HLC610-Z',
        vendor: 'Shenzhen Homa',
        description: 'Wireless dimmable controller',
        extend: generic.light_onoff_brightness,
    },
    {
        zigbeeModel: ['HOMA1031'],
        model: 'HLC821-Z-SC',
        vendor: 'Shenzhen Homa',
        description: 'ZigBee AC phase-cut dimmer',
        extend: generic.light_onoff_brightness,
    },
    {
        zigbeeModel: ['HOMA1005'],
        model: 'HLC614-ZLL',
        vendor: 'Shenzhen Homa',
        description: '3 channel relay module',
        supports: 'on/off',
        fromZigbee: [],
        toZigbee: [tz.on_off],
        meta: {multiEndpoint: true},
        endpoint: (device) => {
            return {l1: 1, l2: 2, l3: 3};
        },
    },

    // Honyar
    {
        zigbeeModel: ['00500c35'],
        model: 'U86K31ND6',
        vendor: 'Honyar',
        description: '3 gang switch ',
        supports: 'on/off',
        fromZigbee: [],
        toZigbee: [tz.on_off],
        endpoint: (device) => {
            return {'left': 1, 'center': 2, 'right': 3};
        },
        meta: {configureKey: 1},
        configure: async (device, coordinatorEndpoint) => {
            const endpoint1 = device.getEndpoint(1);
            const endpoint2 = device.getEndpoint(2);
            const endpoint3 = device.getEndpoint(3);
            await bind(endpoint1, coordinatorEndpoint, ['genOnOff']);
            await configureReporting.onOff(endpoint1);
            await bind(endpoint2, coordinatorEndpoint, ['genOnOff']);
            await configureReporting.onOff(endpoint2);
            await bind(endpoint3, coordinatorEndpoint, ['genOnOff']);
            await configureReporting.onOff(endpoint3);
        },
    },

    // Danalock
    {
        zigbeeModel: ['V3-BTZB'],
        model: 'V3-BTZB',
        vendor: 'Danalock',
        description: 'BT/ZB smartlock',
        supports: 'lock/unlock, battery',
        fromZigbee: [fz.lock, fz.lock_operation_event, fz.battery],
        toZigbee: [tz.generic_lock],
        meta: {configureKey: 5},
        configure: async (device, coordinatorEndpoint) => {
            const endpoint = device.getEndpoint(1);
            await bind(endpoint, coordinatorEndpoint, ['closuresDoorLock', 'genPowerCfg']);
            await configureReporting.lockState(endpoint);
            await configureReporting.batteryPercentageRemaining(endpoint);
        },
    },

    // NET2GRID
    {
        zigbeeModel: ['SP31           '],
        model: 'N2G-SP',
        vendor: 'NET2GRID',
        description: 'White Net2Grid power outlet switch with power meter',
        supports: 'on/off, power measurement',
        fromZigbee: [fz.genOnOff_cmdOn, fz.genOnOff_cmdOff, fz.on_off, fz.metering_power],
        toZigbee: [tz.on_off],
        meta: {configureKey: 3},
        configure: async (device, coordinatorEndpoint) => {
            const endpoint1 = device.getEndpoint(1);
            await bind(endpoint1, coordinatorEndpoint, ['genOnOff']);
            await configureReporting.onOff(endpoint1);

            const endpoint10 = device.getEndpoint(10);
            await bind(endpoint10, coordinatorEndpoint, ['seMetering']);
            await readMeteringPowerConverterAttributes(endpoint10);
            await configureReporting.instantaneousDemand(endpoint10);
            await configureReporting.currentSummDelivered(endpoint10);
            await configureReporting.currentSummReceived(endpoint10);
        },
    },

    // Third Reality
    {
        zigbeeModel: ['3RSS008Z'],
        model: '3RSS008Z',
        vendor: 'Third Reality',
        description: 'RealitySwitch Plus',
        supports: 'on/off, battery',
        fromZigbee: [fz.on_off],
        toZigbee: [tz.on_off, tz.ignore_transition],
    },
    {
        zigbeeModel: ['3RSS007Z'],
        model: '3RSS007Z',
        vendor: 'Third Reality',
        description: 'Smart light switch',
        supports: 'on/off',
        fromZigbee: [fz.on_off],
        toZigbee: [tz.on_off, tz.ignore_transition],
        meta: {disableDefaultResponse: true, configureKey: 3},
        configure: async (device, coordinatorEndpoint) => {
            const endpoint = device.getEndpoint(1);
            await bind(endpoint, coordinatorEndpoint, ['genOnOff']);
            await configureReporting.onOff(endpoint);
        },
    },
    {
        zigbeeModel: ['3RSL011Z'],
        model: '3RSL011Z',
        vendor: 'Third Reality',
        description: 'Smart light A19',
        extend: generic.light_onoff_brightness_colortemp,
    },
    {
        zigbeeModel: ['3RSL012Z'],
        model: '3RSL012Z',
        vendor: 'Third Reality',
        description: 'Smart light BR30',
        extend: generic.light_onoff_brightness_colortemp,
    },

    // Hampton Bay
    {
        zigbeeModel: ['HDC52EastwindFan', 'HBUniversalCFRemote'],
        model: '99432',
        vendor: 'Hampton Bay',
        description: 'Universal wink enabled white ceiling fan premier remote control',
        supports: 'on/off, brightness, fan_mode and fan_state',
        fromZigbee: generic.light_onoff_brightness.fromZigbee.concat([
            fz.generic_fan_mode,
        ]),
        toZigbee: generic.light_onoff_brightness.toZigbee.concat([tz.fan_mode]),
        meta: {disableDefaultResponse: true, configureKey: 1},
        configure: async (device, coordinatorEndpoint) => {
            const endpoint = device.getEndpoint(1);
            await bind(endpoint, coordinatorEndpoint, ['genOnOff', 'genLevelCtrl', 'hvacFanCtrl']);
            await configureReporting.onOff(endpoint);
            await configureReporting.brightness(endpoint);
            await configureReporting.fanMode(endpoint);
        },
    },
    {
        zigbeeModel: ['ETI 12-in Puff light'],
        model: '54668161',
        vendor: 'Hampton Bay',
        description: '12 in. LED smart puff',
        extend: generic.light_onoff_brightness_colortemp,
    },

    // Iluminize
    {
        zigbeeModel: ['DIM Lighting'],
        model: '511.10',
        vendor: 'Iluminize',
        description: 'Zigbee LED-Controller ',
        extend: generic.light_onoff_brightness,
    },
    {
        zigbeeModel: ['511.201'],
        model: '511.201',
        vendor: 'Iluminize',
        description: 'ZigBee 3.0 Dimm-Aktor mini 1x 230V',
        extend: generic.light_onoff_brightness,
        meta: {configureKey: 1},
        configure: async (device, coordinatorEndpoint) => {
            const endpoint = device.getEndpoint(1);
            await bind(endpoint, coordinatorEndpoint, ['genOnOff', 'genLevelCtrl']);
            await configureReporting.onOff(endpoint);
        },
    },
    {
        zigbeeModel: ['511.012'],
        model: '511.012',
        vendor: 'Iluminize',
        description: 'Zigbee LED-Controller ',
        extend: generic.light_onoff_brightness,
    },
    {
        zigbeeModel: ['511.202'],
        model: '511.202',
        vendor: 'Iluminize',
        description: 'Zigbee 3.0 Schalt-Aktor mini 1x230V, 200W/400W',
        supports: 'on/off',
        fromZigbee: [fz.on_off],
        toZigbee: [tz.on_off],
        meta: {configureKey: 1},
        configure: async (device, coordinatorEndpoint) => {
            const endpoint = device.getEndpoint(1) || device.getEndpoint(3);
            await bind(endpoint, coordinatorEndpoint, ['genOnOff']);
            await configureReporting.onOff(endpoint);
        },
    },
    {
        zigbeeModel: ['ZG2801K2-G1-RGB-CCT-LEAD'],
        model: '511.557',
        vendor: 'Iluminize',
        description: 'Zigbee 3.0 wall dimmer',
        supports: 'action',
        fromZigbee: [fz.command_off, fz.command_on, fz.command_move_to_color_temp, fz.command_move_to_color],
        toZigbee: [],
    },
    {
        zigbeeModel: ['RGBW-CCT'],
        model: '511.040',
        vendor: 'Iluminize',
        description: 'ZigBee 3.0 LED-controller, 4 channel 5A, RGBW LED',
        extend: generic.light_onoff_brightness_colortemp_colorxy,
        meta: {configureKey: 1},
        configure: async (device, coordinatorEndpoint) => {
            const endpoint = device.getEndpoint(1);
            await bind(endpoint, coordinatorEndpoint, ['genOnOff', 'genLevelCtrl']);
            await configureReporting.onOff(endpoint);
        },
    },
    {
        zigbeeModel: ['ZG2819S-RGBW'],
        model: '511.344',
        vendor: 'Iluminize',
        description: 'Zigbee handheld remote RGBW 4 channels',
        supports: 'action',
        fromZigbee: [
            fz.battery, fz.command_move_to_color, fz.command_move_to_color_temp, fz.command_move_hue,
            fz.command_step_with_on_off, fz.command_recall,
            fz.ZG2819S_command_on, fz.ZG2819S_command_off,
        ],
        toZigbee: [],
        meta: {multiEndpoint: true},
        endpoint: (device) => {
            return {ep1: 1, ep2: 2, ep3: 3, ep4: 4};
        },
    },

    // Anchor
    {
        zigbeeModel: ['FB56-SKT17AC1.4'],
        model: '67200BL',
        description: 'Vetaar smart plug',
        supports: 'on/off',
        vendor: 'Anchor',
        fromZigbee: [fz.on_off],
        toZigbee: [tz.on_off],
        meta: {configureKey: 1},
        configure: async (device, coordinatorEndpoint) => {
            const endpoint = device.getEndpoint(3) || device.getEndpoint(1);
            await bind(endpoint, coordinatorEndpoint, ['genOnOff']);
            await configureReporting.onOff(endpoint);
        },
    },

    // Insta
    {
        zigbeeModel: [' Remote'],
        model: 'InstaRemote',
        vendor: 'Insta',
        description: 'ZigBee Light Link wall transmitter',
        whiteLabel: [
            {vendor: 'Gira', model: '2430-100'},
            {vendor: 'Jung', model: 'ZLLxx5004M'},
        ],
        supports: 'action',
        fromZigbee: [
            fz.insta_scene_click, fz.command_on, fz.command_off_with_effect, fz.insta_down_hold,
            fz.insta_up_hold, fz.insta_stop,
        ],
        toZigbee: [],
        ota: ota.zigbeeOTA,
    },

    // RGB genie
    {
        zigbeeModel: ['ZGRC-KEY-013'],
        model: 'ZGRC-KEY-013',
        vendor: 'RGB Genie',
        description: '3 Zone remote and dimmer',
        supports: 'click',
        fromZigbee: [
            fz.battery_not_divided, fz.ZGRC013_brightness_onoff, fz.ZGRC013_brightness, fz.ZGRC013_brightness_stop,
            fz.ZGRC013_cmdOn, fz.ZGRC013_cmdOff, fz.ZGRC013_scene,
        ],
        toZigbee: [],
        meta: {configureKey: 1},
        configure: async (device, coordinatorEndpoint) => {
            const endpoint = device.getEndpoint(1);
            await bind(endpoint, coordinatorEndpoint, ['genOnOff']);
            await configureReporting.onOff(endpoint);
        },
    },

    // Sercomm
    {
        zigbeeModel: ['SZ-ESW01'],
        model: 'SZ-ESW01',
        vendor: 'Sercomm',
        description: 'Telstra smart plug',
        supports: 'on/off, power consumption',
        fromZigbee: [fz.on_off, fz.SZ_ESW01_AU_power],
        toZigbee: [tz.on_off],
        meta: {configureKey: 2},
        configure: async (device, coordinatorEndpoint) => {
            const endpoint = device.getEndpoint(1);
            await bind(endpoint, coordinatorEndpoint, ['genOnOff', 'seMetering']);
            await configureReporting.onOff(endpoint);
            await configureReporting.instantaneousDemand(endpoint);
        },
    },
    {
        zigbeeModel: ['SZ-ESW01-AU'],
        model: 'SZ-ESW01-AU',
        vendor: 'Sercomm',
        description: 'Telstra smart plug',
        supports: 'on/off, power consumption',
        fromZigbee: [fz.on_off, fz.SZ_ESW01_AU_power],
        toZigbee: [tz.on_off],
        meta: {configureKey: 2},
        configure: async (device, coordinatorEndpoint) => {
            const endpoint = device.getEndpoint(1);
            await bind(endpoint, coordinatorEndpoint, ['genOnOff', 'seMetering']);
            await configureReporting.onOff(endpoint);
            await configureReporting.instantaneousDemand(endpoint);
        },
    },
    {
        zigbeeModel: ['XHS2-SE'],
        model: 'XHS2-SE',
        vendor: 'Sercomm',
        description: 'Magnetic door & window contact sensor',
        supports: 'contact, temperature',
        fromZigbee: [fz.ias_contact_alarm_1, fz.temperature, fz.battery_3V_2100],
        toZigbee: [],
        meta: {configureKey: 1},
        configure: async (device, coordinatorEndpoint) => {
            const endpoint = device.getEndpoint(1);
            await bind(endpoint, coordinatorEndpoint, ['msTemperatureMeasurement', 'genPowerCfg']);
            await configureReporting.temperature(endpoint);
            await configureReporting.batteryPercentageRemaining(endpoint);
        },
    },
    {
        zigbeeModel: ['SZ-DWS04', 'SZ-DWS04N_SF'],
        model: 'SZ-DWS04',
        vendor: 'Sercomm',
        description: 'Magnetic door & window contact sensor',
        supports: 'contact',
        fromZigbee: [fz.ias_contact_alarm_1, fz.temperature, fz.battery_3V_2100],
        toZigbee: [],
        meta: {configureKey: 1},
        configure: async (device, coordinatorEndpoint) => {
            const endpoint = device.getEndpoint(1);
            await bind(endpoint, coordinatorEndpoint, ['msTemperatureMeasurement', 'genPowerCfg']);
            await configureReporting.temperature(endpoint);
            await configureReporting.batteryPercentageRemaining(endpoint);
        },
    },
    {
        zigbeeModel: ['SZ-PIR02_SF'],
        model: 'AL-PIR02',
        vendor: 'Sercomm',
        description: 'PIR motion sensor',
        supports: 'occupancy',
        fromZigbee: [fz.ias_occupancy_alarm_1, fz.battery_3V_2100],
        toZigbee: [],
        meta: {configureKey: 1},
        configure: async (device, coordinatorEndpoint) => {
            const endpoint = device.getEndpoint(1);
            await bind(endpoint, coordinatorEndpoint, ['genPowerCfg']);
            await configureReporting.batteryPercentageRemaining(endpoint);
        },
    },

    // Leedarson
    {
        zigbeeModel: ['LED_GU10_OWDT'],
        model: 'ZM350STW1TCF',
        vendor: 'Leedarson',
        description: 'LED PAR16 50 GU10 tunable white',
        extend: generic.light_onoff_brightness_colortemp,
    },
    {
        zigbeeModel: ['M350ST-W1R-01'],
        model: 'M350STW1',
        vendor: 'Leedarson',
        description: 'LED PAR16 50 GU10',
        extend: generic.light_onoff_brightness,
    },
    {
        zigbeeModel: ['ZHA-DimmableLight'],
        model: 'A806S-Q1R',
        vendor: 'Leedarson',
        description: 'LED E27 tunable white',
        extend: generic.light_onoff_brightness,
    },
    {
        zigbeeModel: ['LED_E27_OWDT'],
        model: 'ZA806SQ1TCF',
        vendor: 'Leedarson',
        description: 'LED E27 tunable white',
        extend: generic.light_onoff_brightness_colortemp,
    },
    {
        zigbeeModel: ['ZBT-CCTSwitch-D0001'],
        model: '6ARCZABZH',
        vendor: 'Leedarson',
        description: '4-Key Remote Controller',
        supports: 'on/off, brightness up/down and click/hold/release, cct',
        fromZigbee: [
            fz.CCTSwitch_D0001_on_off,
            fz.CCTSwitch_D0001_move_to_level_recall,
            fz.CCTSwitch_D0001_move_to_colortemp_recall,
            fz.CCTSwitch_D0001_colortemp_updown_hold_release,
            fz.CCTSwitch_D0001_brightness_updown_hold_release,
            fz.battery_not_divided,
        ],
        toZigbee: [],
        meta: {configureKey: 1},
        configure: async (device, coordinatorEndpoint) => {
            const endpoint = device.getEndpoint(1);
            await bind(endpoint, coordinatorEndpoint, ['genPowerCfg']);
            await configureReporting.batteryPercentageRemaining(endpoint);
        },
    },

    // GMY
    {
        zigbeeModel: ['CCT box'],
        model: 'B07KG5KF5R',
        vendor: 'GMY Smart Bulb',
        description: 'GMY Smart bulb, 470lm, vintage dimmable, 2700-6500k, E27',
        extend: generic.light_onoff_brightness_colortemp,
    },

    // Meazon
    {
        zigbeeModel: [
            '101.301.001649', '101.301.001838', '101.301.001802', '101.301.001738',
            '101.301.001412', '101.301.001765', '101.301.001814',
        ],
        model: 'MEAZON_BIZY_PLUG',
        vendor: 'Meazon',
        description: 'Bizy plug meter',
        supports: 'on/off, power, energy measurement and temperature',
        fromZigbee: [
            fz.genOnOff_cmdOn, fz.genOnOff_cmdOff, fz.on_off,
            fz.meazon_meter,
        ],
        toZigbee: [tz.on_off],
        meta: {configureKey: 2},
        configure: async (device, coordinatorEndpoint) => {
            const endpoint = device.getEndpoint(10);
            await bind(endpoint, coordinatorEndpoint, ['genOnOff', 'seMetering']);
            await configureReporting.onOff(endpoint);
            const options = {manufacturerCode: 4406, disableDefaultResponse: false};
            await endpoint.write('seMetering', {0x1005: {value: 0x063e, type: 25}}, options);
            await configureReporting.onOff(endpoint);
            await endpoint.configureReporting('seMetering', [{
                attribute: {ID: 0x2000, type: 0x29},
                minimumReportInterval: 1,
                maximumReportInterval: repInterval.MINUTES_5,
                reportableChange: 1,
            }], options);
        },
    },
    {
        zigbeeModel: ['102.106.000235', '102.106.001111', '102.106.000348', '102.106.000256', '102.106.001242'],
        model: 'MEAZON_DINRAIL',
        vendor: 'Meazon',
        description: 'DinRail 1-phase meter',
        supports: 'on/off, power, energy measurement and temperature',
        fromZigbee: [
            fz.genOnOff_cmdOn, fz.genOnOff_cmdOff, fz.on_off,
            fz.meazon_meter,
        ],
        toZigbee: [tz.on_off],
        meta: {configureKey: 2},
        configure: async (device, coordinatorEndpoint) => {
            const endpoint = device.getEndpoint(10);
            await bind(endpoint, coordinatorEndpoint, ['genOnOff', 'seMetering']);
            await configureReporting.onOff(endpoint);
            const options = {manufacturerCode: 4406, disableDefaultResponse: false};
            await endpoint.write('seMetering', {0x1005: {value: 0x063e, type: 25}}, options);
            await configureReporting.onOff(endpoint);
            await endpoint.configureReporting('seMetering', [{
                attribute: {ID: 0x2000, type: 0x29},
                minimumReportInterval: 1,
                maximumReportInterval: repInterval.MINUTES_5,
                reportableChange: 1,
            }], options);
        },
    },

    // Konke
    {
        zigbeeModel: ['3AFE170100510001', '3AFE280100510001'],
        model: '2AJZ4KPKEY',
        vendor: 'Konke',
        description: 'Multi-function button',
        supports: 'single, double and long click',
        fromZigbee: [fz.konke_click, fz.battery_3V],
        toZigbee: [],
        meta: {configureKey: 1},
        configure: async (device, coordinatorEndpoint) => {
            const endpoint = device.getEndpoint(1);
            await bind(endpoint, coordinatorEndpoint, ['genPowerCfg']);
            await configureReporting.batteryVoltage(endpoint);
        },
    },
    {
        zigbeeModel: ['3AFE14010402000D', '3AFE27010402000D', '3AFE28010402000D'],
        model: '2AJZ4KPBS',
        vendor: 'Konke',
        description: 'Motion sensor',
        supports: 'occupancy',
        fromZigbee: [fz.ias_occupancy_alarm_1_with_timeout, fz.battery_3V],
        toZigbee: [],
    },
    {
        zigbeeModel: ['3AFE140103020000', '3AFE220103020000'],
        model: '2AJZ4KPFT',
        vendor: 'Konke',
        description: 'Temperature and humidity sensor',
        supports: 'temperature and humidity',
        fromZigbee: [
            fz.temperature,
            fz.humidity,
            fz.battery_3V,
        ],
        toZigbee: [],
        meta: {configureKey: 1},
        configure: async (device, coordinatorEndpoint) => {
            const endpoint = device.getEndpoint(1);
            await bind(endpoint, coordinatorEndpoint, ['genPowerCfg', 'msTemperatureMeasurement']);
            await configureReporting.batteryVoltage(endpoint);
            await configureReporting.temperature(endpoint);
        },
    },
    {
        zigbeeModel: ['3AFE130104020015', '3AFE270104020015'],
        model: '2AJZ4KPDR',
        vendor: 'Konke',
        description: 'Contact sensor',
        supports: 'contact',
        fromZigbee: [fz.ias_contact_alarm_1, fz.battery_3V],
        toZigbee: [],
    },
    {
        zigbeeModel: ['LH07321'],
        model: 'LH07321',
        vendor: 'Konke',
        description: 'Water detector',
        supports: 'water_leak',
        fromZigbee: [fz.ias_water_leak_alarm_1],
        toZigbee: [],
    },

    // TUYATEC
    {
        zigbeeModel: ['RH3040'],
        model: 'RH3040',
        vendor: 'TUYATEC',
        description: 'PIR sensor',
        supports: 'occupancy',
        fromZigbee: [
            fz.battery, fz.legacy_battery_voltage,
            fz.ignore_basic_report,
            fz.ias_occupancy_alarm_1,
        ],
        toZigbee: [],
        meta: {configureKey: 1},
        configure: async (device, coordinatorEndpoint) => {
            const endpoint = device.getEndpoint(1);
            await bind(endpoint, coordinatorEndpoint, ['genBasic', 'genIdentify', 'genPowerCfg']);
            await configureReporting.batteryVoltage(endpoint);
        },
    },
    {
        zigbeeModel: ['RH3052'],
        model: 'TT001ZAV20',
        vendor: 'TUYATEC',
        description: 'Temperature & humidity sensor',
        supports: 'temperature and humidity',
        fromZigbee: [
            fz.humidity, fz.temperature, fz.battery,
        ],
        toZigbee: [],
    },
    {
        zigbeeModel: ['TS0011'],
        model: 'GDKES-01TZXD',
        vendor: 'TUYATEC',
        description: 'Smart light switch - 1 gang without neutral wire',
        supports: 'on/off',
        fromZigbee: [fz.on_off],
        toZigbee: [tz.on_off],
    },
    {
        zigbeeModel: ['TS0012'],
        model: 'GDKES-02TZXD',
        vendor: 'TUYATEC',
        description: 'Smart light switch - 2 gang without neutral wire',
        supports: 'on/off',
        fromZigbee: [fz.on_off],
        toZigbee: [tz.on_off],
        endpoint: (device) => {
            return {'left': 1, 'right': 2};
        },
        meta: {configureKey: 1, multiEndpoint: true},
        configure: async (device, coordinatorEndpoint) => {
            await bind(device.getEndpoint(1), coordinatorEndpoint, ['genOnOff']);
            await bind(device.getEndpoint(2), coordinatorEndpoint, ['genOnOff']);
        },
    },
    {
        zigbeeModel: ['TS0013'],
        model: 'GDKES-03TZXD',
        vendor: 'TUYATEC',
        description: 'Smart light switch - 3 gang without neutral wire',
        supports: 'on/off',
        fromZigbee: [fz.on_off],
        toZigbee: [tz.on_off],
        endpoint: (device) => {
            return {'left': 1, 'center': 2, 'right': 3};
        },
        meta: {configureKey: 1, multiEndpoint: true},
        configure: async (device, coordinatorEndpoint) => {
            await bind(device.getEndpoint(1), coordinatorEndpoint, ['genOnOff']);
            await bind(device.getEndpoint(2), coordinatorEndpoint, ['genOnOff']);
            await bind(device.getEndpoint(3), coordinatorEndpoint, ['genOnOff']);
        },
    },
    {
        zigbeeModel: ['gq8b1uv'],
        model: 'gq8b1uv',
        vendor: 'TUYATEC',
        description: 'Zigbee smart dimmer',
        supports: 'on/off, brightness',
        fromZigbee: [fz.tuya_dimmer, fz.ignore_basic_report],
        toZigbee: [tz.tuya_dimmer_state, tz.tuya_dimmer_level],
        meta: {configureKey: 1},
        configure: async (device, coordinatorEndpoint) => {
            const endpoint = device.getEndpoint(1);
            await bind(endpoint, coordinatorEndpoint, ['genOnOff', 'genLevelCtrl']);
        },
    },
    {
        zigbeeModel: ['HY0017'],
        model: 'U86KCJ-ZP',
        vendor: 'TUYATEC',
        description: 'Smart 6 key scene wall switch',
        supports: 'action',
        fromZigbee: [fz.scenes_recall_scene_65029],
        toZigbee: [],
    },

    // Zemismart
    {
        zigbeeModel: ['NUET56-DL27LX1.1'],
        model: 'LXZB-12A',
        vendor: 'Zemismart',
        description: 'RGB LED downlight',
        extend: generic.light_onoff_brightness_colortemp_colorxy,
    },
    {
        zigbeeModel: ['TS0302'],
        model: 'ZM-CSW032-D',
        vendor: 'Zemismart',
        description: 'Curtain/roller blind switch',
        supports: 'open, close, stop',
        fromZigbee: [fz.ignore_basic_report, fz.ZMCSW032D_cover_position_tilt],
        toZigbee: [tz.cover_state, tz.cover_position_tilt],
        meta: {configureKey: 1, multiEndpoint: true},
        configure: async (device, coordinatorEndpoint) => {
            const endpoint = device.getEndpoint(1);
            await bind(endpoint, coordinatorEndpoint, ['closuresWindowCovering']);
            // Configure reporing of currentPositionLiftPercentage always fails.
            // https://github.com/Koenkk/zigbee2mqtt/issues/3216
        },
    },
    {
        zigbeeModel: ['TS0003'],
        model: 'ZM-L03E-Z',
        vendor: 'Zemismart',
        description: 'Smart light switch - 3 gang with neutral wire',
        supports: 'on/off',
        fromZigbee: [fz.ignore_basic_report, fz.on_off],
        toZigbee: [tz.on_off],
        endpoint: (device) => {
            return {'left': 1, 'center': 2, 'right': 3};
        },
        meta: {configureKey: 1, multiEndpoint: true},
        configure: async (device, coordinatorEndpoint) => {
            await bind(device.getEndpoint(1), coordinatorEndpoint, ['genOnOff']);
            await bind(device.getEndpoint(2), coordinatorEndpoint, ['genOnOff']);
            await bind(device.getEndpoint(3), coordinatorEndpoint, ['genOnOff']);
        },
    },

    // Sinope
    {
        zigbeeModel: ['TH1123ZB'],
        model: 'TH1123ZB',
        vendor: 'Sinope',
        description: 'Zigbee line volt thermostat',
        supports: 'local temp, units, keypad lockout, mode, state, backlight, outdoor temp, time',
        fromZigbee: [
            fz.thermostat_att_report,
            fz.hvac_user_interface,
            fz.metering_power,
            fz.ignore_temperature_report,
            fz.sinope_thermostat_state,
        ],
        toZigbee: [
            tz.thermostat_local_temperature,
            tz.thermostat_occupied_heating_setpoint,
            tz.thermostat_unoccupied_heating_setpoint,
            tz.thermostat_temperature_display_mode,
            tz.thermostat_keypad_lockout,
            tz.thermostat_system_mode,
            tz.thermostat_running_state,
            tz.sinope_thermostat_occupancy,
            tz.sinope_thermostat_backlight_autodim_param,
            tz.sinope_thermostat_time,
            tz.sinope_thermostat_enable_outdoor_temperature,
            tz.sinope_thermostat_outdoor_temperature,
        ],
        meta: {configureKey: 2},
        configure: async (device, coordinatorEndpoint) => {
            const endpoint = device.getEndpoint(1);
            const binds = [
                'genBasic', 'genIdentify', 'genGroups', 'hvacThermostat',
                'hvacUserInterfaceCfg', 'msTemperatureMeasurement', 'seMetering',
            ];

            await bind(endpoint, coordinatorEndpoint, binds);
            await configureReporting.thermostatTemperature(endpoint, 10, 60, 50);
            await configureReporting.thermostatOccupiedHeatingSetpoint(endpoint, 1, 0, 50);
            await configureReporting.thermostatSystemMode(endpoint, 1, 0);
            await configureReporting.thermostatPIHeatingDemand(endpoint, 1, 900, 5);
            await configureReporting.thermostatKeypadLockMode(endpoint, 1, 0);
            await readMeteringPowerConverterAttributes(endpoint);
            await configureReporting.instantaneousDemand(endpoint);
        },
    },
    {
        zigbeeModel: ['TH1124ZB'],
        model: 'TH1124ZB',
        vendor: 'Sinope',
        description: 'Zigbee line volt thermostat',
        supports: 'local temp, units, keypad lockout, mode, state, backlight, outdoor temp, time',
        fromZigbee: [
            fz.thermostat_att_report,
        ],
        toZigbee: [
            tz.thermostat_local_temperature,
            tz.thermostat_occupied_heating_setpoint, tz.thermostat_unoccupied_heating_setpoint,
            tz.thermostat_temperature_display_mode, tz.thermostat_keypad_lockout,
            tz.thermostat_system_mode, tz.thermostat_running_state,
            tz.sinope_thermostat_occupancy, tz.sinope_thermostat_backlight_autodim_param, tz.sinope_thermostat_time,
            tz.sinope_thermostat_enable_outdoor_temperature, tz.sinope_thermostat_outdoor_temperature,
        ],
        meta: {configureKey: 1},
        configure: async (device, coordinatorEndpoint) => {
            const endpoint = device.getEndpoint(1);
            const binds = [
                'genBasic', 'genIdentify', 'genGroups', 'hvacThermostat', 'hvacUserInterfaceCfg',
                'msTemperatureMeasurement',
            ];
            await bind(endpoint, coordinatorEndpoint, binds);
            await configureReporting.thermostatTemperature(endpoint);
            await configureReporting.thermostatOccupiedHeatingSetpoint(endpoint);
            await configureReporting.thermostatPIHeatingDemand(endpoint);
        },
    },
    {
        zigbeeModel: ['TH1300ZB'],
        model: 'TH1300ZB',
        vendor: 'Sinope',
        description: 'Zigbee smart floor heating thermostat',
        supports: 'local temp, units, keypad lockout, mode, state, backlight, outdoor temp, time',
        fromZigbee: [
            fz.thermostat_att_report,
        ],
        toZigbee: [
            tz.thermostat_local_temperature,
            tz.thermostat_occupied_heating_setpoint, tz.thermostat_unoccupied_heating_setpoint,
            tz.thermostat_temperature_display_mode, tz.thermostat_keypad_lockout,
            tz.thermostat_system_mode, tz.thermostat_running_state,
            tz.sinope_thermostat_occupancy, tz.sinope_thermostat_backlight_autodim_param, tz.sinope_thermostat_time,
            tz.sinope_thermostat_enable_outdoor_temperature, tz.sinope_thermostat_outdoor_temperature,
        ],
        meta: {configureKey: 1},
        configure: async (device, coordinatorEndpoint) => {
            const endpoint = device.getEndpoint(1);
            const binds = [
                'genBasic', 'genIdentify', 'genGroups', 'hvacThermostat', 'hvacUserInterfaceCfg',
                'msTemperatureMeasurement',
            ];
            await bind(endpoint, coordinatorEndpoint, binds);
            await configureReporting.thermostatTemperature(endpoint);
            await configureReporting.thermostatOccupiedHeatingSetpoint(endpoint);
            await configureReporting.thermostatPIHeatingDemand(endpoint);
        },
    },
    {
        zigbeeModel: ['TH1400ZB'],
        model: 'TH1400ZB',
        vendor: 'Sinope',
        description: 'Zigbee low volt thermostat',
        supports: 'local temp, units, keypad lockout, mode, state, backlight, outdoor temp, time',
        fromZigbee: [
            fz.thermostat_att_report,
        ],
        toZigbee: [
            tz.thermostat_local_temperature,
            tz.thermostat_occupied_heating_setpoint, tz.thermostat_unoccupied_heating_setpoint,
            tz.thermostat_temperature_display_mode, tz.thermostat_keypad_lockout,
            tz.thermostat_system_mode, tz.thermostat_running_state,
            tz.sinope_thermostat_occupancy, tz.sinope_thermostat_backlight_autodim_param, tz.sinope_thermostat_time,
            tz.sinope_thermostat_enable_outdoor_temperature, tz.sinope_thermostat_outdoor_temperature,
        ],
        meta: {configureKey: 1},
        configure: async (device, coordinatorEndpoint) => {
            const endpoint = device.getEndpoint(1);
            const binds = [
                'genBasic', 'genIdentify', 'genGroups', 'hvacThermostat', 'hvacUserInterfaceCfg',
                'msTemperatureMeasurement',
            ];
            await bind(endpoint, coordinatorEndpoint, binds);
            await configureReporting.thermostatTemperature(endpoint);
            await configureReporting.thermostatOccupiedHeatingSetpoint(endpoint);
            await configureReporting.thermostatPIHeatingDemand(endpoint);
        },
    },
    {
        zigbeeModel: ['TH1500ZB'],
        model: 'TH1500ZB',
        vendor: 'Sinope',
        description: 'Zigbee dual pole line volt thermostat',
        supports: 'local temp, units, keypad lockout, mode, state, backlight, outdoor temp, time',
        fromZigbee: [
            fz.thermostat_att_report,
        ],
        toZigbee: [
            tz.thermostat_local_temperature,
            tz.thermostat_occupied_heating_setpoint, tz.thermostat_unoccupied_heating_setpoint,
            tz.thermostat_temperature_display_mode, tz.thermostat_keypad_lockout,
            tz.thermostat_system_mode, tz.thermostat_running_state,
            tz.sinope_thermostat_occupancy, tz.sinope_thermostat_backlight_autodim_param, tz.sinope_thermostat_time,
            tz.sinope_thermostat_enable_outdoor_temperature, tz.sinope_thermostat_outdoor_temperature,
        ],
        meta: {configureKey: 1},
        configure: async (device, coordinatorEndpoint) => {
            const endpoint = device.getEndpoint(1);
            const binds = [
                'genBasic', 'genIdentify', 'genGroups', 'hvacThermostat', 'hvacUserInterfaceCfg',
                'msTemperatureMeasurement',
            ];
            await bind(endpoint, coordinatorEndpoint, binds);
            await configureReporting.thermostatTemperature(endpoint);
            await configureReporting.thermostatOccupiedHeatingSetpoint(endpoint);
            await configureReporting.thermostatPIHeatingDemand(endpoint);
        },
    },
    {
        zigbeeModel: ['SW2500ZB'],
        model: 'SW2500ZB',
        vendor: 'Sinope',
        description: 'Zigbee smart light switch',
        supports: 'on/off',
        fromZigbee: [fz.on_off],
        toZigbee: [tz.on_off],
    },

    // Lutron
    {
        zigbeeModel: ['LZL4BWHL01 Remote'],
        model: 'LZL4BWHL01',
        vendor: 'Lutron',
        description: 'Connected bulb remote control',
        supports: 'on/off, brightness',
        fromZigbee: [fz.insta_down_hold, fz.insta_up_hold, fz.LZL4B_onoff, fz.insta_stop],
        toZigbee: [],
    },

    // Zen
    {
        zigbeeModel: ['Zen-01'],
        model: 'Zen-01-W',
        vendor: 'Zen',
        description: 'Thermostat',
        supports: 'temperature, heating/cooling system control',
        fromZigbee: [
            fz.legacy_battery_voltage,
            fz.thermostat_att_report,
        ],
        toZigbee: [
            tz.factory_reset, tz.thermostat_local_temperature, tz.thermostat_local_temperature_calibration,
            tz.thermostat_occupancy, tz.thermostat_occupied_heating_setpoint,
            tz.thermostat_occupied_cooling_setpoint,
            tz.thermostat_unoccupied_heating_setpoint, tz.thermostat_setpoint_raise_lower,
            tz.thermostat_remote_sensing, tz.thermostat_control_sequence_of_operation, tz.thermostat_system_mode,
            tz.thermostat_weekly_schedule, tz.thermostat_clear_weekly_schedule, tz.thermostat_relay_status_log,
        ],
        meta: {configureKey: 1},
        configure: async (device, coordinatorEndpoint) => {
            const endpoint = device.getEndpoint(3) || device.getEndpoint(1);
            const binds = [
                'genBasic', 'genIdentify', 'genPowerCfg', 'genTime', 'hvacThermostat', 'hvacUserInterfaceCfg',
            ];
            await bind(endpoint, coordinatorEndpoint, binds);
            await configureReporting.thermostatTemperature(endpoint);
        },
    },

    // Hej
    {
        zigbeeModel: ['HejSW01'],
        model: 'GLSK3ZB-1711',
        vendor: 'Hej',
        description: 'Goqual 1 gang Switch',
        supports: 'on/off',
        fromZigbee: [fz.on_off],
        toZigbee: [tz.on_off],
    },
    {
        zigbeeModel: ['HejSW02'],
        model: 'GLSK3ZB-1712',
        vendor: 'Hej',
        description: 'Goqual 2 gang Switch',
        supports: 'on/off',
        fromZigbee: [fz.on_off],
        toZigbee: [tz.on_off],
        endpoint: (device) => {
            return {'top': 1, 'bottom': 2};
        },
        meta: {configureKey: 1, multiEndpoint: true},
        configure: async (device, coordinatorEndpoint) => {
            await bind(device.getEndpoint(1), coordinatorEndpoint, ['genOnOff']);
            await bind(device.getEndpoint(2), coordinatorEndpoint, ['genOnOff']);
        },
    },
    {
        zigbeeModel: ['HejSW03'],
        model: 'GLSK3ZB-1713',
        vendor: 'Hej',
        description: 'Goqual 3 gang Switch',
        supports: 'on/off',
        fromZigbee: [fz.on_off],
        toZigbee: [tz.on_off],
        endpoint: (device) => {
            return {'top': 1, 'center': 2, 'bottom': 3};
        },
        meta: {configureKey: 1, multiEndpoint: true},
        configure: async (device, coordinatorEndpoint) => {
            await bind(device.getEndpoint(1), coordinatorEndpoint, ['genOnOff']);
            await bind(device.getEndpoint(2), coordinatorEndpoint, ['genOnOff']);
            await bind(device.getEndpoint(3), coordinatorEndpoint, ['genOnOff']);
        },
    },
    {
        zigbeeModel: ['HejSW04'],
        model: 'GLSK6ZB-1714',
        vendor: 'Hej',
        description: 'Goqual 4 gang Switch',
        supports: 'on/off',
        fromZigbee: [fz.on_off],
        toZigbee: [tz.on_off],
        endpoint: (device) => {
            return {'top_left': 1, 'bottom_left': 2, 'top_right': 3, 'bottom_right': 4};
        },
        meta: {configureKey: 1, multiEndpoint: true},
        configure: async (device, coordinatorEndpoint) => {
            await bind(device.getEndpoint(1), coordinatorEndpoint, ['genOnOff']);
            await bind(device.getEndpoint(2), coordinatorEndpoint, ['genOnOff']);
            await bind(device.getEndpoint(3), coordinatorEndpoint, ['genOnOff']);
            await bind(device.getEndpoint(4), coordinatorEndpoint, ['genOnOff']);
        },
    },
    {
        zigbeeModel: ['HejSW05'],
        model: 'GLSK6ZB-1715',
        vendor: 'Hej',
        description: 'Goqual 5 gang Switch',
        supports: 'on/off',
        fromZigbee: [fz.on_off],
        toZigbee: [tz.on_off],
        endpoint: (device) => {
            return {'top_left': 1, 'center_left': 2, 'bottom_left': 3, 'top_right': 4, 'bottom_right': 5};
        },
        meta: {configureKey: 1, multiEndpoint: true},
        configure: async (device, coordinatorEndpoint) => {
            await bind(device.getEndpoint(1), coordinatorEndpoint, ['genOnOff']);
            await bind(device.getEndpoint(2), coordinatorEndpoint, ['genOnOff']);
            await bind(device.getEndpoint(3), coordinatorEndpoint, ['genOnOff']);
            await bind(device.getEndpoint(4), coordinatorEndpoint, ['genOnOff']);
            await bind(device.getEndpoint(5), coordinatorEndpoint, ['genOnOff']);
        },
    },
    {
        zigbeeModel: ['HejSW06'],
        model: 'GLSK6ZB-1716',
        vendor: 'Hej',
        description: 'Goqual 6 gang Switch',
        supports: 'on/off',
        fromZigbee: [fz.on_off],
        toZigbee: [tz.on_off],
        endpoint: (device) => {
            return {
                'top_left': 1, 'center_left': 2, 'bottom_left': 3,
                'top_right': 4, 'center_right': 5, 'bottom_right': 6,
            };
        },
        meta: {configureKey: 1, multiEndpoint: true},
        configure: async (device, coordinatorEndpoint) => {
            await bind(device.getEndpoint(1), coordinatorEndpoint, ['genOnOff']);
            await bind(device.getEndpoint(2), coordinatorEndpoint, ['genOnOff']);
            await bind(device.getEndpoint(3), coordinatorEndpoint, ['genOnOff']);
            await bind(device.getEndpoint(4), coordinatorEndpoint, ['genOnOff']);
            await bind(device.getEndpoint(5), coordinatorEndpoint, ['genOnOff']);
            await bind(device.getEndpoint(6), coordinatorEndpoint, ['genOnOff']);
        },
    },

    // Dawon DNS
    {
        zigbeeModel: ['PM-C140-ZB'],
        model: 'PM-C140-ZB',
        vendor: 'Dawon DNS',
        description: 'IOT remote control smart buried-type outlet',
        supports: 'on/off, power and energy measurement',
        fromZigbee: [fz.on_off, fz.metering_power],
        toZigbee: [tz.on_off],
        meta: {configureKey: 3},
        configure: async (device, coordinatorEndpoint) => {
            const endpoint = device.getEndpoint(1);
            await bind(endpoint, coordinatorEndpoint, ['genOnOff', 'seMetering']);
            await readMeteringPowerConverterAttributes(endpoint);
            await configureReporting.instantaneousDemand(endpoint);
        },
    },
    {
        zigbeeModel: ['PM-B530-ZB'],
        model: 'PM-B530-ZB',
        vendor: 'Dawon DNS',
        description: 'IOT smart plug 16A',
        supports: 'on/off, power and energy measurement',
        fromZigbee: [fz.on_off, fz.metering_power],
        toZigbee: [tz.on_off],
        meta: {configureKey: 3},
        configure: async (device, coordinatorEndpoint) => {
            const endpoint = device.getEndpoint(1);
            await bind(endpoint, coordinatorEndpoint, ['genOnOff', 'seMetering']);
            await readMeteringPowerConverterAttributes(endpoint);
            await configureReporting.instantaneousDemand(endpoint);
        },
    },
    {
        zigbeeModel: ['PM-B430-ZB'],
        model: 'PM-B430-ZB',
        vendor: 'Dawon DNS',
        description: 'IOT smart plug 10A',
        supports: 'on/off, power and energy measurement',
        fromZigbee: [fz.on_off, fz.metering_power],
        toZigbee: [tz.on_off],
        meta: {configureKey: 3},
        configure: async (device, coordinatorEndpoint) => {
            const endpoint = device.getEndpoint(1);
            await bind(endpoint, coordinatorEndpoint, ['genOnOff', 'seMetering']);
            await readMeteringPowerConverterAttributes(endpoint);
            await configureReporting.instantaneousDemand(endpoint);
        },
    },
    {
        zigbeeModel: ['PM-S140-ZB'],
        model: 'PM-S140-ZB',
        vendor: 'Dawon DNS',
        description: 'IOT smart switch 1 gang',
        supports: 'on/off',
        fromZigbee: [fz.on_off],
        toZigbee: [tz.on_off],
    },
    {
        zigbeeModel: ['PM-S240-ZB'],
        model: 'PM-S240-ZB',
        vendor: 'Dawon DNS',
        description: 'IOT smart switch 2 gang',
        supports: 'on/off',
        fromZigbee: [fz.on_off],
        toZigbee: [tz.on_off],
        endpoint: (device) => {
            return {top: 1, bottom: 2};
        },
        meta: {configureKey: 1, multiEndpoint: true},
        configure: async (device, coordinatorEndpoint) => {
            await bind(device.getEndpoint(1), coordinatorEndpoint, ['genOnOff']);
            await bind(device.getEndpoint(2), coordinatorEndpoint, ['genOnOff']);
        },
    },
    {
        zigbeeModel: ['PM-S340-ZB'],
        model: 'PM-S340-ZB',
        vendor: 'Dawon DNS',
        description: 'IOT smart switch 3 gang',
        supports: 'on/off',
        fromZigbee: [fz.on_off],
        toZigbee: [tz.on_off],
        endpoint: (device) => {
            return {top: 1, center: 2, bottom: 3};
        },
        meta: {configureKey: 1, multiEndpoint: true},
        configure: async (device, coordinatorEndpoint) => {
            await bind(device.getEndpoint(1), coordinatorEndpoint, ['genOnOff']);
            await bind(device.getEndpoint(2), coordinatorEndpoint, ['genOnOff']);
            await bind(device.getEndpoint(3), coordinatorEndpoint, ['genOnOff']);
        },
    },

    // CREE
    {
        zigbeeModel: ['Connected A-19 60W Equivalent ', 'Connected A-19 60W Equivalent   '],
        model: 'B00TN589ZG',
        vendor: 'CREE',
        description: 'Connected bulb',
        extend: generic.light_onoff_brightness,
    },

    // Ubisys
    {
        zigbeeModel: ['S1 (5501)', 'S1-R (5601)'],
        model: 'S1',
        vendor: 'Ubisys',
        description: 'Power switch S1',
        supports: 'on/off, power measurement',
        fromZigbee: [fz.on_off, fz.metering_power],
        toZigbee: [tz.on_off, tz.ubisys_device_setup],
        meta: {configureKey: 3},
        configure: async (device, coordinatorEndpoint) => {
            const endpoint = device.getEndpoint(3);
            await bind(endpoint, coordinatorEndpoint, ['seMetering']);
            await readMeteringPowerConverterAttributes(endpoint);
            await configureReporting.instantaneousDemand(endpoint);
        },
        ota: ota.ubisys,
    },
    {
        zigbeeModel: ['S2 (5502)', 'S2-R (5602)'],
        model: 'S2',
        vendor: 'Ubisys',
        description: 'Power switch S2',
        supports: 'on/off, power measurement',
        fromZigbee: [fz.on_off, fz.metering_power],
        toZigbee: [tz.on_off, tz.ubisys_device_setup],
        endpoint: (device) => {
            return {'l1': 1, 'l2': 2};
        },
        meta: {configureKey: 3, multiEndpoint: true},
        configure: async (device, coordinatorEndpoint) => {
            const endpoint = device.getEndpoint(5);
            await bind(endpoint, coordinatorEndpoint, ['seMetering']);
            await readMeteringPowerConverterAttributes(endpoint);
            await configureReporting.instantaneousDemand(endpoint);
        },
        ota: ota.ubisys,
    },
    {
        zigbeeModel: ['D1 (5503)', 'D1-R (5603)'],
        model: 'D1',
        vendor: 'Ubisys',
        description: 'Universal dimmer D1',
        supports: 'on/off, brightness, power measurement',
        fromZigbee: [fz.on_off, fz.brightness, fz.metering_power],
        toZigbee: [tz.light_onoff_brightness, tz.ubisys_device_setup],
        meta: {configureKey: 3},
        configure: async (device, coordinatorEndpoint) => {
            const endpoint = device.getEndpoint(4);
            await bind(endpoint, coordinatorEndpoint, ['seMetering']);
            await readMeteringPowerConverterAttributes(endpoint);
            await configureReporting.instantaneousDemand(endpoint);
        },
        ota: ota.ubisys,
    },
    {
        zigbeeModel: ['J1 (5502)', 'J1-R (5602)'],
        model: 'J1',
        vendor: 'Ubisys',
        description: 'Shutter control J1',
        supports: 'open, close, stop, position, tilt',
        fromZigbee: [fz.cover_position_tilt],
        toZigbee: [tz.cover_state, tz.cover_position_tilt, tz.ubisys_configure_j1, tz.ubisys_device_setup],
        ota: ota.ubisys,
    },
    {
        zigbeeModel: ['C4 (5504)'],
        model: 'C4',
        vendor: 'Ubisys',
        description: 'Control unit C4',
        supports: 'action',
        fromZigbee: [fz.ubisys_c4_scenes, fz.ubisys_c4_onoff, fz.ubisys_c4_level, fz.ubisys_c4_cover],
        toZigbee: [tz.ubisys_device_setup],
        meta: {configureKey: 1},
        configure: async (device, coordinatorEndpoint) => {
            for (const ep of [1, 2, 3, 4]) {
                await bind(device.getEndpoint(ep), coordinatorEndpoint, ['genScenes', 'genOnOff', 'genLevelCtrl']);
            }
            for (const ep of [5, 6]) {
                await bind(device.getEndpoint(ep), coordinatorEndpoint, ['genScenes', 'closuresWindowCovering']);
            }
        },
        ota: ota.ubisys,
    },

    // Lutron
    {
        zigbeeModel: ['Z3-1BRL'],
        model: 'Z3-1BRL',
        vendor: 'Lutron',
        description: 'Aurora smart bulb dimmer',
        supports: 'brightness',
        fromZigbee: [fz.dimmer_passthru_brightness],
        toZigbee: [],
        meta: {configureKey: 1},
        configure: async (device, coordinatorEndpoint) => {
            const endpoint = device.getEndpoint(1);
            await bind(endpoint, coordinatorEndpoint, ['genLevelCtrl']);
        },
    },

    // PEQ
    {
        zigbeeModel: ['3300'],
        model: '3300-P',
        vendor: 'PEQ',
        description: 'Door & window contact sensor',
        supports: 'contact, temperature',
        fromZigbee: [fz.temperature, fz.ias_contact_alarm_1, fz.battery_3V],
        toZigbee: [],
        meta: {configureKey: 1},
        configure: async (device, coordinatorEndpoint) => {
            const endpoint = device.getEndpoint(1);
            await bind(endpoint, coordinatorEndpoint, ['msTemperatureMeasurement', 'genPowerCfg']);
            await configureReporting.temperature(endpoint);
            await configureReporting.batteryVoltage(endpoint);
            await configureReporting.batteryPercentageRemaining(endpoint);
        },
    },

    // Lonsonho
    {
        zigbeeModel: ['Plug_01'],
        model: '4000116784070',
        vendor: 'Lonsonho',
        description: 'Smart plug EU',
        supports: 'on/off',
        fromZigbee: [fz.on_off],
        toZigbee: [tz.on_off],
        meta: {configureKey: 2},
        configure: async (device, coordinatorEndpoint) => {
            const endpoint = device.getEndpoint(11);
            await bind(endpoint, coordinatorEndpoint, ['genOnOff']);
            await configureReporting.onOff(endpoint);
        },
    },

    // iHORN
    {
        zigbeeModel: ['113D'],
        model: 'LH-32ZB',
        vendor: 'iHORN',
        description: 'Temperature & humidity sensor',
        supports: 'temperature and humidity',
        fromZigbee: [fz.humidity, fz.temperature, fz.battery],
        toZigbee: [],
    },
    {
        zigbeeModel: ['113C'],
        model: 'LH-992ZB',
        vendor: 'iHORN',
        description: 'Motion sensor',
        supports: 'occupancy',
        fromZigbee: [fz.ias_occupancy_alarm_1],
        toZigbee: [],
    },

    // TERNCY
    {
        zigbeeModel: ['TERNCY-PP01'],
        model: 'TERNCY-PP01',
        vendor: 'TERNCY',
        description: 'Awareness switch',
        supports: 'temperature, occupancy, illuminance, click, double click, triple click',
        fromZigbee: [
            fz.terncy_temperature, fz.occupancy_with_timeout,
            fz.illuminance, fz.terncy_raw, fz.battery_not_divided,
        ],
        toZigbee: [],
    },
    {
        zigbeeModel: ['TERNCY-SD01'],
        model: 'TERNCY-SD01',
        vendor: 'TERNCY',
        description: 'Knob smart dimmer',
        supports: 'single, double and triple click, rotate',
        fromZigbee: [fz.terncy_raw, fz.terncy_knob, fz.battery_not_divided],
        toZigbee: [],
    },

    // ORVIBO
    {
        zigbeeModel: ['3c4e4fc81ed442efaf69353effcdfc5f'],
        model: 'CR11S8UZ',
        vendor: 'ORVIBO',
        description: 'Smart sticker switch',
        supports: 'click, hold, release',
        fromZigbee: [fz.orvibo_raw],
        toZigbee: [],
    },
    {
        zigbeeModel: ['31c989b65ebb45beaf3b67b1361d3965'],
        model: 'T18W3Z',
        vendor: 'ORVIBO',
        description: 'Neutral smart switch 3 gang',
        supports: 'on/off',
        fromZigbee: [],
        toZigbee: [tz.on_off],
        meta: {configureKey: 2},
        configure: async (device, coordinatorEndpoint) => {
            const endpoint1 = device.getEndpoint(1);
            await bind(endpoint1, coordinatorEndpoint, ['genOnOff']);
            await configureReporting.onOff(endpoint1);
            const endpoint2 = device.getEndpoint(2);
            await bind(endpoint2, coordinatorEndpoint, ['genOnOff']);
            await configureReporting.onOff(endpoint2);
            const endpoint3 = device.getEndpoint(3);
            await bind(endpoint3, coordinatorEndpoint, ['genOnOff']);
            await configureReporting.onOff(endpoint3);
        },
        endpoint: (device) => {
            return {'l1': 1, 'l2': 2, 'l3': 3};
        },
    },
    {
        zigbeeModel: ['fdd76effa0e146b4bdafa0c203a37192', 'c670e231d1374dbc9e3c6a9fffbd0ae6'],
        model: 'SM10ZW',
        vendor: 'ORVIBO',
        description: 'Door or window contact switch',
        supports: 'contact',
        fromZigbee: [fz.ias_contact_alarm_1, fz.battery],
        toZigbee: [],
    },
    {
        zigbeeModel: ['8643db61de35494d93e72c1289b526a3'],
        model: 'RL804CZB',
        vendor: 'Orvibo',
        description: 'Zigbee LED controller RGB + CCT or RGBW',
        extend: generic.light_onoff_brightness_colortemp_colorxy,
    },
    {
        zigbeeModel: ['82c167c95ed746cdbd21d6817f72c593'],
        model: 'RL804QZB',
        vendor: 'ORVIBO',
        description: 'Multi-functional 3 gang relay',
        supports: 'on/off',
        fromZigbee: [fz.on_off],
        toZigbee: [tz.on_off],
        endpoint: (device) => {
            return {l1: 1, l2: 2, l3: 3};
        },
        meta: {configureKey: 1, multiEndpoint: true},
        configure: async (device, coordinatorEndpoint) => {
            const endpoint1 = device.getEndpoint(1);
            await bind(endpoint1, coordinatorEndpoint, ['genOnOff']);
            const endpoint2 = device.getEndpoint(2);
            await bind(endpoint2, coordinatorEndpoint, ['genOnOff']);
            const endpoint3 = device.getEndpoint(3);
            await bind(endpoint3, coordinatorEndpoint, ['genOnOff']);
        },
    },

    // SONOFF
    {
        zigbeeModel: ['BASICZBR3'],
        model: 'BASICZBR3',
        vendor: 'SONOFF',
        description: 'Zigbee smart switch',
        supports: 'on/off',
        fromZigbee: [fz.on_off],
        toZigbee: [tz.on_off],
    },
    {
        zigbeeModel: ['S31 Lite zb'],
        model: 'S31ZB',
        vendor: 'SONOFF',
        description: 'Zigbee smart plug (US version)',
        supports: 'on/off',
        fromZigbee: [fz.on_off],
        toZigbee: [tz.on_off],
        meta: {configureKey: 1},
        configure: async (device, coordinatorEndpoint) => {
            const endpoint = device.getEndpoint(1);
            await bind(endpoint, coordinatorEndpoint, ['genOnOff']);
        },
    },

    // eWeLink: the IoT solution provider behinds lots of smart device brands
    {
        zigbeeModel: ['SA-003-Zigbee'],
        model: 'SA-003-Zigbee',
        vendor: 'eWeLink',
        description: 'Zigbee smart plug',
        supports: 'on/off',
        fromZigbee: [fz.SA003_on_off],
        toZigbee: [tz.on_off],
        meta: {configureKey: 1},
        configure: async (device, coordinatorEndpoint) => {
            const endpoint = device.getEndpoint(1);
            await bind(endpoint, coordinatorEndpoint, ['genOnOff']);
        },
    },
    {
        zigbeeModel: ['DS01'],
        model: 'RHK06',
        vendor: 'eWeLink',
        description: 'Contact sensor',
        supports: 'contact',
        fromZigbee: [fz.ias_contact_alarm_1, fz.battery_3V],
        toZigbee: [],
        meta: {configureKey: 1},
        configure: async (device, coordinatorEndpoint) => {
            const endpoint = device.getEndpoint(1);
            await bind(endpoint, coordinatorEndpoint, ['genPowerCfg']);
            await configureReporting.batteryVoltage(endpoint);
        },
    },
    {
        zigbeeModel: ['WB01'],
        model: 'RHK07',
        vendor: 'eWeLink',
        description: 'Wireless button',
        supports: 'single, double, long',
        fromZigbee: [fz.ewelink_action, fz.battery_3V],
        toZigbee: [],
        meta: {configureKey: 1},
        configure: async (device, coordinatorEndpoint) => {
            const endpoint = device.getEndpoint(1);
            await bind(endpoint, coordinatorEndpoint, ['genOnOff', 'genPowerCfg']);
            await configureReporting.batteryVoltage(endpoint);
        },
    },
    {
        zigbeeModel: ['TH01'],
        model: 'RHK08',
        vendor: 'eWeLink',
        description: 'Temperature and humidity sensor',
        supports: 'temperature and humidity',
        fromZigbee: [fz.temperature, fz.humidity, fz.battery_3V],
        toZigbee: [],
        meta: {configureKey: 1},
        configure: async (device, coordinatorEndpoint) => {
            const endpoint = device.getEndpoint(1);
            const bindClusters = ['msTemperatureMeasurement', 'msRelativeHumidity', 'genPowerCfg'];
            await bind(endpoint, coordinatorEndpoint, bindClusters);
            await configureReporting.temperature(endpoint);
            await configureReporting.humidity(endpoint);
            await configureReporting.batteryVoltage(endpoint);
        },
    },
    {
        zigbeeModel: ['MS01'],
        model: 'RHK09',
        vendor: 'eWeLink',
        description: 'Motion sensor',
        supports: 'occupancy',
        fromZigbee: [fz.ias_occupancy_alarm_1_with_timeout, fz.battery_3V],
        toZigbee: [],
        meta: {configureKey: 1},
        configure: async (device, coordinatorEndpoint) => {
            const endpoint = device.getEndpoint(1);
            const bindClusters = ['genPowerCfg'];
            await bind(endpoint, coordinatorEndpoint, bindClusters);
            await configureReporting.batteryVoltage(endpoint);
        },
    },

    // CR Smart Home
    {
        zigbeeModel: ['TS0202'],
        model: 'TS0202',
        vendor: 'CR Smart Home',
        description: 'Motion sensor',
        supports: 'occupancy',
        fromZigbee: [fz.ias_occupancy_alarm_1_with_timeout, fz.battery, fz.ignore_basic_report],
        toZigbee: [],
    },
    {
        zigbeeModel: ['TS0203'],
        model: 'TS0203',
        vendor: 'CR Smart Home',
        description: 'Door sensor',
        supports: 'contact',
        fromZigbee: [fz.ias_contact_alarm_1, fz.battery, fz.ignore_basic_report],
        toZigbee: [],
    },
    {
        zigbeeModel: ['TS0204'],
        model: 'TS0204',
        vendor: 'CR Smart Home',
        description: 'Gas sensor',
        supports: 'gas',
        fromZigbee: [fz.ias_gas_alarm_1, fz.battery, fz.ignore_basic_report],
        toZigbee: [],
    },
    {
        zigbeeModel: ['TS0205'],
        model: 'TS0205',
        vendor: 'CR Smart Home',
        description: 'Smoke sensor',
        supports: 'smoke',
        fromZigbee: [fz.ias_smoke_alarm_1, fz.battery, fz.ignore_basic_report],
        toZigbee: [],
    },
    {
        zigbeeModel: ['TS0111'],
        model: 'TS0111',
        vendor: 'CR Smart Home',
        description: 'Socket',
        supports: 'on/off',
        fromZigbee: [fz.on_off],
        toZigbee: [tz.on_off],
    },
    {
        zigbeeModel: ['TS0207'],
        model: 'TS0207',
        vendor: 'CR Smart Home',
        description: 'Water leak detector',
        supports: 'water leak',
        fromZigbee: [fz.ias_water_leak_alarm_1, fz.battery],
        toZigbee: [],
    },
    {
        zigbeeModel: ['TS0218'],
        model: 'TS0218',
        vendor: 'CR Smart Home',
        description: 'Button',
        supports: 'click',
        fromZigbee: [fz.TS0218_click, fz.battery],
        toZigbee: [],
    },

    // EcoDim
    {
        zigbeeModel: ['Dimmer-Switch-ZB3.0'],
        model: 'Eco-Dim.07',
        vendor: 'EcoDim',
        description: 'Zigbee & Z-wave dimmer ',
        extend: generic.light_onoff_brightness,
        meta: {configureKey: 1},
        configure: async (device, coordinatorEndpoint) => {
            const endpoint = device.getEndpoint(1);
            await bind(endpoint, coordinatorEndpoint, ['genOnOff', 'genLevelCtrl']);
            await configureReporting.onOff(endpoint);
            await configureReporting.brightness(endpoint);
        },
    },

    // Smart9
    {
        zigbeeModel: ['TS0041'],
        model: 'S9TSZGB_1',
        vendor: 'Smart9',
        description: 'Touch switch (1 button)',
        supports: 'action',
        fromZigbee: [fz.ts0041_click],
        toZigbee: [],
    },
    {
        zigbeeModel: ['TS0043'],
        model: 'S9TSZGB_3',
        vendor: 'Smart9',
        description: 'Touch switch (3 button)',
        supports: 'action',
        fromZigbee: [fz.ts0043_click],
        toZigbee: [],
    },
    {
        zigbeeModel: ['TS0215'],
        model: 'S9ZGBRC01',
        vendor: 'Smart9',
        description: 'Smart remote controller',
        supports: 'action',
        fromZigbee: [fz.command_arm, fz.command_emergency, fz.battery],
        toZigbee: [],
        meta: {configureKey: 1},
        configure: async (device, coordinatorEndpoint) => {
            const endpoint = device.getEndpoint(1);
            await bind(endpoint, coordinatorEndpoint, ['genPowerCfg']);
        },
    },

    // Ajax Online
    {
        zigbeeModel: ['AJ-RGBCCT 5 in 1'],
        model: 'Aj_Zigbee_Led_Strip',
        vendor: 'Ajax Online',
        description: 'LED Strip',
        extend: generic.light_onoff_brightness_colorxy,
    },

    // MOES
    {
        zigbeeModel: ['TS0112'],
        model: 'ZK-EU-2U',
        vendor: 'MOES',
        description: 'ZigBee3.0 dual USB wireless socket plug',
        supports: 'on/off',
        fromZigbee: [fz.on_off],
        toZigbee: [tz.on_off],
    },

    // Schneider Electric
    {
        zigbeeModel: ['iTRV'],
        model: 'WV704R0A0902',
        vendor: 'Schneider Electric',
        description: 'Wiser radiator thermostat',
        supports: 'temperature, battery, keypad lock, heating demand',
        fromZigbee: [
            fz.ignore_basic_report,
            fz.ignore_haDiagnostic,
            fz.ignore_genOta,
            fz.ignore_zclversion_read,
            fz.wiser_thermostat,
            fz.wiser_itrv_battery,
            fz.wiser_user_interface,
            fz.wiser_device_info,
        ],
        toZigbee: [
            tz.thermostat_occupied_heating_setpoint,
            tz.thermostat_keypad_lockout,
        ],
        meta: {configureKey: 1},
        configure: async (device, coordinatorEndpoint) => {
            const endpoint = device.getEndpoint(1);
            const binds = [
                'genBasic', 'genPowerCfg', 'hvacThermostat', 'haDiagnostic',
            ];
            await bind(endpoint, coordinatorEndpoint, binds);
            await configureReporting.batteryVoltage(endpoint);
            await configureReporting.thermostatTemperature(endpoint, 0, repInterval.MINUTES_15, 25);
            await configureReporting.thermostatOccupiedHeatingSetpoint(endpoint, 0, repInterval.MINUTES_15, 25);
            await configureReporting.thermostatPIHeatingDemand(endpoint, 0, repInterval.MINUTES_15, 1);
            // bind of hvacUserInterfaceCfg fails with 'Table Full', does this have any effect?
            await endpoint.configureReporting('hvacUserInterfaceCfg', [
                {
                    attribute: 'keypadLockout',
                    minimumReportInterval: repInterval.MINUTE,
                    maximumReportInterval: repInterval.HOUR,
                    reportableChange: 1,
                },
            ]);
            await endpoint.configureReporting('wiserDeviceInfo', [
                {
                    attribute: 'deviceInfo',
                    minimumReportInterval: repInterval.MINUTE,
                    maximumReportInterval: repInterval.HOUR,
                    reportableChange: 1,
                },
            ]);
        },
    },
    {
        zigbeeModel: ['U202DST600ZB'],
        model: 'U202DST600ZB',
        vendor: 'Schneider Electric',
        description: 'EZinstall3 2 gang 2x300W dimmer module',
        supports: 'on/off, brightness',
        fromZigbee: [fz.on_off, fz.brightness],
        toZigbee: [tz.light_onoff_brightness, tz.ignore_transition],
        meta: {configureKey: 2, multiEndpoint: true},
        configure: async (device, coordinatorEndpoint) => {
            const endpoint1 = device.getEndpoint(10);
            await bind(endpoint1, coordinatorEndpoint, ['genOnOff', 'genLevelCtrl']);
            await configureReporting.onOff(endpoint1);
            await configureReporting.brightness(endpoint1);
            const endpoint2 = device.getEndpoint(11);
            await bind(endpoint2, coordinatorEndpoint, ['genOnOff', 'genLevelCtrl']);
            await configureReporting.onOff(endpoint2);
            await configureReporting.brightness(endpoint2);
        },
        endpoint: (device) => {
            return {l1: 10, l2: 11};
        },
    },
    {
        zigbeeModel: ['U201DST600ZB'],
        model: 'U201DST600ZB',
        vendor: 'Schneider Electric',
        description: 'EZinstall3 1 gang 550W dimmer module',
        supports: 'on/off, brightness',
        fromZigbee: [fz.on_off, fz.brightness],
        toZigbee: [tz.light_onoff_brightness, tz.ignore_transition],
        meta: {configureKey: 1},
        configure: async (device, coordinatorEndpoint) => {
            const endpoint = device.getEndpoint(10);
            await bind(endpoint, coordinatorEndpoint, ['genOnOff', 'genLevelCtrl']);
            await configureReporting.onOff(endpoint);
            await configureReporting.brightness(endpoint);
        },
    },
    {
        zigbeeModel: ['U201SRY2KWZB'],
        model: 'U201SRY2KWZB',
        vendor: 'Schneider Electric',
        description: 'Ulti 240V 9.1 A 1 gang relay switch impress switch module, amber LED',
        supports: 'on/off',
        fromZigbee: [fz.on_off],
        toZigbee: [tz.on_off],
        meta: {configureKey: 1},
        configure: async (device, coordinatorEndpoint) => {
            const endpoint = device.getEndpoint(10);
            await bind(endpoint, coordinatorEndpoint, ['genOnOff']);
            await configureReporting.onOff(endpoint);
        },
    },
    {
        zigbeeModel: ['U202SRY2KWZB'],
        model: 'U202SRY2KWZB',
        vendor: 'Schneider Electric',
        description: 'Ulti 240V 9.1 A 2 gangs relay switch impress switch module, amber LED',
        supports: 'on/off',
        fromZigbee: [fz.on_off],
        toZigbee: [tz.on_off],
        meta: {configureKey: 1, multiEndpoint: true},
        configure: async (device, coordinatorEndpoint) => {
            const endpoint1 = device.getEndpoint(10);
            await bind(endpoint1, coordinatorEndpoint, ['genOnOff']);
            await configureReporting.onOff(endpoint1);
            const endpoint2 = device.getEndpoint(11);
            await bind(endpoint2, coordinatorEndpoint, ['genOnOff']);
            await configureReporting.onOff(endpoint2);
        },
        endpoint: (device) => {
            return {l1: 10, l2: 11};
        },
    },

    // Legrand
    {
        zigbeeModel: [' Shutter switch with neutral\u0000\u0000\u0000'],
        model: '067776',
        vendor: 'Legrand',
        description: 'Netatmo wired shutter switch',
        // the physical LED will be green when permit join is true, off otherwise and red when not linked
        supports: 'open, close, stop, position, tilt',
        fromZigbee: [
            // Devices can send an identify message when the configuration button is pressed
            // (behind the physical buttons)
            // Used on the official gateway to send to every devices an identify command (green)
            fz.identify, fz.ignore_basic_report,
            // support binary report on moving state (supposed)
            fz.legrand_binary_input_moving, fz.cover_position_tilt_inverted,
        ],
        toZigbee: [
            tz.cover_state, tz.cover_position_tilt_inverted, tz.legrand_identify, tz.legrand_settingAlwaysEnableLed,
        ],
        meta: {configureKey: 1},
        configure: async (device, coordinatorEndpoint) => {
            const endpoint = device.getEndpoint(1);
            await bind(endpoint, coordinatorEndpoint, ['genBinaryInput', 'closuresWindowCovering', 'genIdentify']);
        },
    },
    {
        zigbeeModel: [
            ' Remote switch\u0000\u0000\u0000\u0000\u0000\u0000\u0000'+
            '\u0000\u0000\u0000\u0000\u0000\u0000\u0000\u0000\u0000\u0000',
        ],
        model: '067773',
        vendor: 'Legrand',
        // led blink RED when battery is low
        description: 'Wireless remote switch',
        supports: 'action',
        fromZigbee: [fz.identify, fz.command_on, fz.command_off, fz.cmd_move, fz.cmd_stop, fz.battery_3V],
        toZigbee: [],
        meta: {configureKey: 2},
        configure: async (device, coordinatorEndpoint) => {
            const endpoint = device.getEndpoint(1);
            await bind(endpoint, coordinatorEndpoint, ['genPowerCfg', 'genOnOff', 'genLevelCtrl']);
        },
        onEvent: async (type, data, device, options) => {
            await legrand.read_initial_battery_state(type, data, device);
        },
    },
    {
        zigbeeModel: [' Dimmer switch w/o neutral\u0000\u0000\u0000\u0000\u0000'],
        model: '067771',
        vendor: 'Legrand',
        // led blink RED when battery is low
        description: 'Wired switch without neutral',
        supports: 'on/off',
        fromZigbee: [fz.identify, fz.on_off],
        toZigbee: [
            tz.on_off, tz.legrand_settingAlwaysEnableLed, tz.legrand_settingEnableLedIfOn,
            tz.legrand_settingEnableDimmer, tz.legrand_identify,
        ],
        meta: {configureKey: 2},
        configure: async (device, coordinatorEndpoint) => {
            const endpoint = device.getEndpoint(1);
            await bind(endpoint, coordinatorEndpoint, ['genIdentify', 'genOnOff', 'genLevelCtrl', 'genBinaryInput']);
        },
    },
    {
        zigbeeModel: [
            ' Connected outlet\u0000\u0000\u0000\u0000\u0000\u0000\u0000\u0000\u0000' +
            '\u0000\u0000\u0000\u0000\u0000',
        ],
        model: '067775',
        vendor: 'Legrand',
        description: 'Power socket with power consumption monitoring',
        supports: 'on/off, power measurement',
        fromZigbee: [fz.identify, fz.on_off, fz.electrical_measurement_power],
        toZigbee: [tz.on_off, tz.legrand_settingAlwaysEnableLed_1, tz.legrand_identify],
        meta: {configureKey: 3},
        configure: async (device, coordinatorEndpoint) => {
            const endpoint = device.getEndpoint(1);
            await bind(endpoint, coordinatorEndpoint, ['genIdentify', 'genOnOff', 'haElectricalMeasurement']);
            await configureReporting.onOff(endpoint);
            await readEletricalMeasurementPowerConverterAttributes(endpoint);
            await configureReporting.activePower(endpoint);
        },
    },
    {
        zigbeeModel: [' Micromodule switch\u0000\u0000\u0000\u0000\u0000\u0000\u0000\u0000\u0000\u0000\u0000\u0000'],
        model: '064888',
        vendor: 'Legrand',
        description: 'Wired micromodule switch',
        supports: 'on/off',
        fromZigbee: [fz.identify, fz.on_off],
        toZigbee: [tz.on_off, tz.legrand_identify],
        meta: {configureKey: 2},
        configure: async (device, coordinatorEndpoint) => {
            const endpoint = device.getEndpoint(1);
            await bind(endpoint, coordinatorEndpoint, ['genOnOff', 'genBinaryInput']);
        },
    },
    {
        zigbeeModel: [' Master remote SW Home / Away\u0000\u0000'],
        model: '064873',
        vendor: 'Legrand',
        // led blink RED when battery is low
        description: 'Home & away switch / master switch',
        supports: 'action',
        fromZigbee: [
            fz.legrand_master_switch_scenes, fz.legrand_master_switch_center,
            fz.ignore_poll_ctrl, fz.battery_3V,
        ],
        toZigbee: [],
        meta: {configureKey: 1},
        configure: async (device, coordinatorEndpoint) => {
            const endpoint = device.getEndpoint(1);
            await bind(endpoint, coordinatorEndpoint, ['genIdentify', 'genPowerCfg']);
        },
        onEvent: async (type, data, device) => {
            await legrand.read_initial_battery_state(type, data, device);

            if (data.type === 'commandCheckin' && data.cluster === 'genPollCtrl') {
                // TODO current solution is a work around, it would be cleaner to answer to the request
                const endpoint = device.getEndpoint(1);
                const options = {manufacturerCode: 0x1021, disableDefaultResponse: true};
                /* await endpoint.command('genPollCtrl', 'checkinRsp', {
                    startfastpolling: false,
                    fastpolltimeout: 0,
                }, {
                    transactionSequenceNumber:data.meta.zclTransactionSequenceNumber,
                    manufacturerCode: 0x1021, disableDefaultResponse: true
                }); */
                await endpoint.command('genPollCtrl', 'fastPollStop', {}, options);
            }
        },
    },

    // BTicino (Legrand brand)
    {
        zigbeeModel: [' Light switch with neutral\u0000\u0000\u0000\u0000\u0000'],
        model: 'K4003C',
        vendor: 'BTicino',
        description: 'Light switch with neutral',
        supports: 'on/off, led color',
        fromZigbee: [fz.identify, fz.on_off],
        toZigbee: [
            tz.on_off, tz.legrand_settingAlwaysEnableLed,
            tz.legrand_settingEnableLedIfOn, tz.legrand_identify,
        ],
        meta: {configureKey: 2},
        configure: async (device, coordinatorEndpoint) => {
            const endpoint = device.getEndpoint(1);
            await bind(endpoint, coordinatorEndpoint, ['genIdentify', 'genOnOff', 'genBinaryInput']);
        },
    },

    // Linkind
    {
        zigbeeModel: ['ZBT-CCTLight-D0106', 'ZBT-CCTLight-GLS0108'],
        model: 'ZL1000100-CCT-US-V1A02',
        vendor: 'Linkind',
        description: 'Zigbee LED 9W A19 bulb, dimmable & tunable',
        extend: generic.light_onoff_brightness,
    },
    {
        zigbeeModel: ['ZBT-CCTLight-C4700107'],
        model: 'ZL1000400-CCT-EU-2-V1A02',
        vendor: 'Linkind',
        description: 'Zigbee LED 5.4W C35 bulb E14, dimmable & tunable',
        extend: generic.light_onoff_brightness_colortemp,
    },

    // BlitzWolf
    {
        zigbeeModel: ['RH3001'],
        model: 'BW-IS2',
        vendor: 'BlitzWolf',
        description: 'Rechargeable Zigbee contact sensor',
        supports: 'contact',
        fromZigbee: [fz.ias_contact_alarm_1, fz.battery, fz.ignore_basic_report, fz.ignore_time_read],
        toZigbee: [],
    },
    {
        zigbeeModel: ['5j6ifxj'],
        model: 'BW-IS3',
        vendor: 'BlitzWolf',
        description: 'Rechargeable Zigbee PIR motion sensor',
        supports: 'occupancy',
        fromZigbee: [fz.blitzwolf_occupancy_with_timeout],
        toZigbee: [],
    },

    // Kwikset
    {
        zigbeeModel: ['SMARTCODE_CONVERT_GEN1'],
        model: '66492-001',
        vendor: 'Kwikset',
        description: 'Home connect smart lock conversion kit',
        supports: 'lock/unlock, battery',
        fromZigbee: [fz.lock, fz.lock_operation_event, fz.battery],
        toZigbee: [tz.generic_lock],
        meta: {configureKey: 3},
        configure: async (device, coordinatorEndpoint) => {
            const endpoint = device.getEndpoint(2);
            await bind(endpoint, coordinatorEndpoint, ['closuresDoorLock', 'genPowerCfg']);
            await configureReporting.lockState(endpoint);
            await configureReporting.batteryPercentageRemaining(endpoint);
        },
    },
    {
        zigbeeModel: ['SMARTCODE_DEADBOLT_10_L'],
        model: '99140-002',
        vendor: 'Kwikset',
        description: 'SmartCode traditional electronic deadbolt',
        supports: 'lock/unlock, battery',
        fromZigbee: [fz.lock, fz.lock_operation_event, fz.battery],
        toZigbee: [tz.generic_lock],
        meta: {configureKey: 3},
        configure: async (device, coordinatorEndpoint) => {
            const endpoint = device.getEndpoint(2);
            await bind(endpoint, coordinatorEndpoint, ['closuresDoorLock', 'genPowerCfg']);
            await configureReporting.lockState(endpoint);
            await configureReporting.batteryPercentageRemaining(endpoint);
        },
    },

    // HORNBACH
    {
        zigbeeModel: ['VIYU-A60-806-RGBW-10011725'],
        model: '10011725',
        vendor: 'HORNBACH',
        description: 'FLAIR Viyu Smarte LED bulb RGB E27',
        extend: generic.light_onoff_brightness_colortemp_colorxy,
    },

    // Alecto
    // {
    //     zigbeeModel: ['RH3001'],
    //     model: 'SMART-DOOR10',
    //     vendor: 'Alecto',
    //     description: 'Door & window sensor',
    //     supports: 'contact',
    //     fromZigbee: [fz.ias_contact_alarm_1],
    //     toZigbee: [],
    // },
    // {
    //     zigbeeModel: ['RH3052'],
    //     model: 'SMART-TEMP10',
    //     vendor: 'Alecto',
    //     description: 'Temperature & humidity sensor',
    //     supports: 'temperature and humidity',
    //     fromZigbee: [fz.humidity, fz.temperature, fz.battery],
    //     toZigbee: [],
    // },

    // LifeControl
    {
        zigbeeModel: ['Leak_Sensor'],
        model: 'LifeControl_Leak_Sensor',
        vendor: 'LifeControl',
        description: 'Water leak switch',
        supports: 'water leak',
        fromZigbee: [fz.ias_water_leak_alarm_1, fz.battery],
        toZigbee: [],
    },
    {
        zigbeeModel: ['Door_Sensor'],
        model: 'LifeControl_Door_Sensor',
        vendor: 'LifeControl',
        description: 'Door sensor',
        supports: 'contact',
        fromZigbee: [fz.ias_contact_alarm_1, fz.battery],
        toZigbee: [],
    },
    {
        zigbeeModel: ['vivi ZLight'],
        model: 'LifeControl_RGB_Led',
        vendor: 'LifeControl',
        description: 'RGB LED lamp',
        extend: generic.light_onoff_brightness_colortemp_colorxy,
    },

    // Develco
    {
        zigbeeModel: ['EMIZB-132'],
        model: 'EMIZB-132',
        vendor: 'Develco',
        description: 'Wattle AMS HAN power-meter sensor',
        supports: 'power measurements',
        fromZigbee: [fz.metering_power, fz.electrical_measurement_power],
        toZigbee: [tz.EMIZB_132_mode],
        meta: {configureKey: 9},
        configure: async (device, coordinatorEndpoint) => {
            const endpoint = device.getEndpoint(2);
            await bind(endpoint, coordinatorEndpoint, ['haElectricalMeasurement', 'seMetering']);

            await readEletricalMeasurementPowerConverterAttributes(endpoint);
            await configureReporting.rmsVoltage(endpoint);
            await configureReporting.rmsCurrent(endpoint);
            await configureReporting.activePower(endpoint);

            await readMeteringPowerConverterAttributes(endpoint);
            await configureReporting.instantaneousDemand(endpoint);
            await configureReporting.currentSummDelivered(endpoint);
            await configureReporting.currentSummReceived(endpoint);
        },
    },
    {
        zigbeeModel: ['SMSZB-120'],
        model: 'SMSZB-120',
        vendor: 'Develco',
        description: 'Smoke detector with siren',
        supports: 'smoke, warning, temperature',
        fromZigbee: [fz.temperature, fz.battery, fz.ias_smoke_alarm_1, fz.ignore_basic_report, fz.ignore_genOta],
        toZigbee: [tz.warning],
        meta: {configureKey: 1},
        configure: async (device, coordinatorEndpoint) => {
            const endpoint = device.getEndpoint(35);
            await bind(endpoint, coordinatorEndpoint, ['genPowerCfg', 'ssIasZone', 'genBasic']);
            await configureReporting.batteryPercentageRemaining(endpoint);
            const endpoint2 = device.getEndpoint(38);
            await bind(endpoint2, coordinatorEndpoint, ['msTemperatureMeasurement']);
            await configureReporting.temperature(endpoint2);
        },
        endpoint: (device) => {
            return {default: 35};
        },
    },

    // Wally
    {
        zigbeeModel: ['MultiSensor'],
        model: 'U02I007C.01',
        vendor: 'Wally',
        description: 'WallyHome multi-sensor',
        supports: 'action, contact, water leak, temperature, humidity',
        fromZigbee: [
            fz.command_on, fz.command_off, fz.battery, fz.temperature, fz.humidity,
            fz.MultiSensor_ias_contact_alarm, fz.MultiSensor_ias_water_leak_alarm,
        ],
        toZigbee: [],
        meta: {configureKey: 1},
        configure: async (device, coordinatorEndpoint) => {
            const endpoint = device.getEndpoint(1);
            const binds = ['genPowerCfg', 'genOnOff', 'msTemperatureMeasurement', 'msRelativeHumidity'];
            await bind(endpoint, coordinatorEndpoint, binds);
            await configureReporting.batteryPercentageRemaining(endpoint);
            await configureReporting.onOff(endpoint);
            await configureReporting.temperature(endpoint);
            await configureReporting.humidity(endpoint);
        },
    },

    // Smartenit
    {
        zigbeeModel: ['ZBMLC30'],
        model: '4040B',
        vendor: 'Smartenit',
        description: 'Wireless metering 30A dual-load switch/controller',
        supports: 'on/off, power measurements',
        fromZigbee: [fz.on_off, fz.metering_power, fz.ignore_light_brightness_report],
        toZigbee: [tz.on_off],
        meta: {configureKey: 2},
        endpoint: (device) => {
            return {l1: 1, l2: 2};
        },
        configure: async (device, coordinatorEndpoint) => {
            const endpoint1 = device.getEndpoint(1);
            await bind(endpoint1, coordinatorEndpoint, ['genOnOff', 'seMetering']);
            const endpoint2 = device.getEndpoint(2);
            await bind(endpoint2, coordinatorEndpoint, ['genOnOff', 'seMetering']);

            // Device doesn't respond to divisor read, set it here
            // https://github.com/Koenkk/zigbee-herdsman-converters/pull/1096
            endpoint2.saveClusterAttributeKeyValue('seMetering', {
                divisor: 100000,
                multiplier: 1,
            });
        },
    },

    // Siterwell
    {
        zigbeeModel: ['ivfvd7h'],
        model: 'GS361A-H04',
        vendor: 'Siterwell',
        description: 'Radiator valve with thermostat',
        supports: 'thermostat, temperature',
        fromZigbee: [
            fz.siterwell_gs361,
            fz.siterwell_gs361_on_set_data,
            fz.ignore_basic_report,
        ],
        toZigbee: [
            tz.siterwell_gs361_child_lock,
            tz.siterwell_gs361_window_detection,
            tz.siterwell_gs361_valve_detection,
            tz.siterwell_gs361_current_heating_setpoint,
            tz.siterwell_gs361_system_mode,
        ],
    },

<<<<<<< HEAD
    // Green Power
    {
        zigbeeModel: ['GreenPower_2'],
        model: 'GreenPower_On_Off_Switch',
        vendor: 'GreenPower',
        description: 'On/off switch',
        supports: 'action',
        fromZigbee: [fz.greenpower_on_off_switch],
        toZigbee: [],
    },
    {
        zigbeeModel: ['GreenPower_7'],
        model: 'GreenPower_7',
        vendor: 'GreenPower',
        description: 'device 7',
        supports: 'action',
        fromZigbee: [fz.greenpower_7],
        toZigbee: [],
=======
    // Schwaiger
    {
        zigbeeModel: ['SPW35Z-D0'],
        model: 'ZHS-15',
        vendor: 'Schwaiger',
        description: 'Power socket on/off with power consumption monitoring',
        supports: 'on/off, power measurement',
        fromZigbee: [fz.on_off, fz.electrical_measurement_power],
        toZigbee: [tz.on_off],
>>>>>>> 656184a8
    },
];

module.exports = devices.map((device) =>
    device.extend ? Object.assign({}, device.extend, device) : device,
);<|MERGE_RESOLUTION|>--- conflicted
+++ resolved
@@ -9212,7 +9212,6 @@
         ],
     },
 
-<<<<<<< HEAD
     // Green Power
     {
         zigbeeModel: ['GreenPower_2'],
@@ -9231,7 +9230,8 @@
         supports: 'action',
         fromZigbee: [fz.greenpower_7],
         toZigbee: [],
-=======
+    },
+
     // Schwaiger
     {
         zigbeeModel: ['SPW35Z-D0'],
@@ -9241,7 +9241,6 @@
         supports: 'on/off, power measurement',
         fromZigbee: [fz.on_off, fz.electrical_measurement_power],
         toZigbee: [tz.on_off],
->>>>>>> 656184a8
     },
 ];
 
