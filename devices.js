'use strict';

const fz = require('./converters/fromZigbee');
const tz = require('./converters/toZigbee');

const store = {};

const repInterval = {
    MAX: 62000,
    HOUR: 3600,
    MINUTES_10: 600,
    MINUTES_5: 300,
    MINUTE: 60,
};

const bind = async (endpoint, target, clusters) => {
    for (const cluster of clusters) {
        await endpoint.bind(cluster, target);
    }
};

const configureReporting = {
    currentPositionLiftPercentage: async (endpoint) => {
        const payload = [{
            attribute: 'currentPositionLiftPercentage',
            minimumReportInterval: 1,
            maximumReportInterval: repInterval.MAX,
            reportableChange: 1,
        }];
        await endpoint.configureReporting('closuresWindowCovering', payload);
    },
    batteryPercentageRemaining: async (endpoint) => {
        const payload = [{
            attribute: 'batteryPercentageRemaining',
            minimumReportInterval: repInterval.HOUR,
            maximumReportInterval: repInterval.MAX,
            reportableChange: 0,
        }];
        await endpoint.configureReporting('genPowerCfg', payload);
    },
    batteryVoltage: async (endpoint) => {
        const payload = [{
            attribute: 'batteryVoltage',
            minimumReportInterval: repInterval.HOUR,
            maximumReportInterval: repInterval.MAX,
            reportableChange: 0,
        }];
        await endpoint.configureReporting('genPowerCfg', payload);
    },
    batteryAlarmState: async (endpoint) => {
        const payload = [{
            attribute: 'batteryAlarmState',
            minimumReportInterval: repInterval.HOUR,
            maximumReportInterval: repInterval.MAX,
            reportableChange: 0,
        }];
        await endpoint.configureReporting('genPowerCfg', payload);
    },
    onOff: async (endpoint) => {
        const payload = [{
            attribute: 'onOff',
            minimumReportInterval: 0,
            maximumReportInterval: repInterval.HOUR,
            reportableChange: 0,
        }];
        await endpoint.configureReporting('genOnOff', payload);
    },
    lockState: async (endpoint) => {
        const payload = [{
            attribute: 'lockState',
            minimumReportInterval: 0,
            maximumReportInterval: repInterval.HOUR,
            reportableChange: 0,
        }];
        await endpoint.configureReporting('closuresDoorLock', payload);
    },
    brightness: async (endpoint) => {
        const payload = [{
            attribute: 'currentLevel',
            minimumReportInterval: 0,
            maximumReportInterval: repInterval.HOUR,
            reportableChange: 1,
        }];
        await endpoint.configureReporting('genLevelCtrl', payload);
    },
    occupancy: async (endpoint) => {
        const payload = [{
            attribute: 'occupancy',
            minimumReportInterval: 0,
            maximumReportInterval: repInterval.HOUR,
            reportableChange: 0,
        }];
        await endpoint.configureReporting('msOccupancySensing', payload);
    },
    temperature: async (endpoint) => {
        const payload = [{
            attribute: 'measuredValue',
            minimumReportInterval: 0,
            maximumReportInterval: repInterval.HOUR,
            reportableChange: 25,
        }];
        await endpoint.configureReporting('msTemperatureMeasurement', payload);
    },
    pressure: async (endpoint) => {
        const payload = [{
            attribute: 'measuredValue',
            minimumReportInterval: 0,
            maximumReportInterval: repInterval.HOUR,
            reportableChange: 0,
        }];
        await endpoint.configureReporting('msPressureMeasurement', payload);
    },
    illuminance: async (endpoint) => {
        const payload = [{
            attribute: 'measuredValue',
            minimumReportInterval: 0,
            maximumReportInterval: repInterval.HOUR,
            reportableChange: 0,
        }];
        await endpoint.configureReporting('msIlluminanceMeasurement', payload);
    },
    instantaneousDemand: async (endpoint) => {
        const payload = [{
            attribute: 'instantaneousDemand',
            minimumReportInterval: 0,
            maximumReportInterval: repInterval.HOUR,
            reportableChange: 1,
        }];
        await endpoint.configureReporting('seMetering', payload);
    },
    currentSummDelivered: async (endpoint) => {
        const payload = [{
            attribute: 'currentSummDelivered',
            minimumReportInterval: 0,
            maximumReportInterval: repInterval.HOUR,
            reportableChange: 1,
        }];
        await endpoint.configureReporting('seMetering', payload);
    },
    currentSummReceived: async (endpoint) => {
        const payload = [{
            attribute: 'currentSummReceived',
            minimumReportInterval: 0,
            maximumReportInterval: repInterval.HOUR,
            reportableChange: 1,
        }];
        await endpoint.configureReporting('seMetering', payload);
    },
    thermostatSystemMode: async (endpoint, min=10, max=repInterval.HOUR) => {
        const payload = [{
            attribute: 'systemMode',
            minimumReportInterval: min,
            maximumReportInterval: max,
        }];
        await endpoint.configureReporting('hvacThermostat', payload);
    },
    humidity: async (endpoint, min = 10, max = repInterval.HOUR, change = 10) => {
        const payload = [{
            attribute: 'measuredValue',
            minimumReportInterval: min,
            maximumReportInterval: max,
            reportableChange: change,
        }];
        await endpoint.configureReporting('msRelativeHumidity', payload);
    },
    thermostatKeypadLockMode: async (endpoint, min = 10, max = repInterval.HOUR) => {
        const payload = [{
            attribute: 'keypadLockout',
            minimumReportInterval: min,
            maximumReportInterval: max,
        }];
        await endpoint.configureReporting('hvacUserInterfaceCfg', payload);
    },
    thermostatTemperature: async (endpoint, min=0, max=repInterval.HOUR, change=10) => {
        const payload = [{
            attribute: 'localTemp',
            minimumReportInterval: min,
            maximumReportInterval: max,
            reportableChange: change,
        }];
        await endpoint.configureReporting('hvacThermostat', payload);
    },
    thermostatTemperatureCalibration: async (endpoint) => {
        const payload = [{
            attribute: 'localTemperatureCalibration',
            minimumReportInterval: 0,
            maximumReportInterval: repInterval.HOUR,
            reportableChange: 0,
        }];
        await endpoint.configureReporting('hvacThermostat', payload);
    },
    thermostatOccupiedHeatingSetpoint: async (endpoint, min=0, max=repInterval.HOUR, change=10) => {
        const payload = [{
            attribute: 'occupiedHeatingSetpoint',
            minimumReportInterval: min,
            maximumReportInterval: max,
            reportableChange: change,
        }];
        await endpoint.configureReporting('hvacThermostat', payload);
    },
    thermostatUnoccupiedHeatingSetpoint: async (endpoint, min=0, max=repInterval.HOUR, change=10) => {
        const payload = [{
            attribute: 'unoccupiedHeatingSetpoint',
            minimumReportInterval: min,
            maximumReportInterval: max,
            reportableChange: change,
        }];
        await endpoint.configureReporting('hvacThermostat', payload);
    },
    thermostatPIHeatingDemand: async (endpoint, min=0, max=repInterval.MINUTES_5, change=10) => {
        const payload = [{
            attribute: 'pIHeatingDemand',
            minimumReportInterval: min,
            maximumReportInterval: max,
            reportableChange: change,
        }];
        await endpoint.configureReporting('hvacThermostat', payload);
    },
    thermostatRunningState: async (endpoint) => {
        const payload = [{
            attribute: 'runningState',
            minimumReportInterval: 0,
            maximumReportInterval: repInterval.HOUR,
            reportableChange: 0,
        }];
        await endpoint.configureReporting('hvacThermostat', payload);
    },
    presentValue: async (endpoint) => {
        const payload = [{
            attribute: 'presentValue',
            minimumReportInterval: 10,
            maximumReportInterval: repInterval.MINUTE,
            reportableChange: 1,
        }];
        await endpoint.configureReporting('genBinaryInput', payload);
    },
    activePower: async (endpoint) => {
        const payload = [{
            attribute: 'activePower',
            minimumReportInterval: 1,
            maximumReportInterval: repInterval.MINUTES_5,
            reportableChange: 1,
        }];
        await endpoint.configureReporting('haElectricalMeasurement', payload);
    },
    rmsCurrent: async (endpoint) => {
        const payload = [{
            attribute: 'rmsCurrent',
            minimumReportInterval: 1,
            maximumReportInterval: repInterval.MINUTES_5,
            reportableChange: 1,
        }];
        await endpoint.configureReporting('haElectricalMeasurement', payload);
    },
    rmsVoltage: async (endpoint) => {
        const payload = [{
            attribute: 'rmsVoltage',
            minimumReportInterval: 1,
            maximumReportInterval: repInterval.MINUTES_5,
            reportableChange: 1,
        }];
        await endpoint.configureReporting('haElectricalMeasurement', payload);
    },
    powerFactor: async (endpoint) => {
        const payload = [{
            attribute: 'powerFactor',
            minimumReportInterval: 1,
            maximumReportInterval: repInterval.MINUTES_5,
            reportableChange: 1,
        }];
        await endpoint.configureReporting('haElectricalMeasurement', payload);
    },
    acVoltageMultiplier: async (endpoint) => {
        const payload = [{
            attribute: 'acVoltageMultiplier',
            minimumReportInterval: 10,
            maximumReportInterval: repInterval.HOUR,
            reportableChange: 0,
        }];
        await endpoint.configureReporting('haElectricalMeasurement', payload);
    },
    acVoltageDivisor: async (endpoint) => {
        const payload = [{
            attribute: 'acVoltageDivisor',
            minimumReportInterval: 10,
            maximumReportInterval: repInterval.HOUR,
            reportableChange: 0,
        }];
        await endpoint.configureReporting('haElectricalMeasurement', payload);
    },
    acCurrentMultiplier: async (endpoint) => {
        const payload = [{
            attribute: 'acCurrentMultiplier',
            minimumReportInterval: 10,
            maximumReportInterval: repInterval.HOUR,
            reportableChange: 0,
        }];
        await endpoint.configureReporting('haElectricalMeasurement', payload);
    },
    acCurrentDivisor: async (endpoint) => {
        const payload = [{
            attribute: 'acCurrentDivisor',
            minimumReportInterval: 10,
            maximumReportInterval: repInterval.HOUR,
            reportableChange: 0,
        }];
        await endpoint.configureReporting('haElectricalMeasurement', payload);
    },
    acPowerMultiplier: async (endpoint) => {
        const payload = [{
            attribute: 'acPowerMultiplier',
            minimumReportInterval: 10,
            maximumReportInterval: repInterval.HOUR,
            reportableChange: 0,
        }];
        await endpoint.configureReporting('haElectricalMeasurement', payload);
    },
    acPowerDivisor: async (endpoint) => {
        const payload = [{
            attribute: 'acPowerDivisor',
            minimumReportInterval: 10,
            maximumReportInterval: repInterval.HOUR,
            reportableChange: 0,
        }];
        await endpoint.configureReporting('haElectricalMeasurement', payload);
    },
    fanMode: async (endpoint) => {
        const payload = [{
            attribute: 'fanMode',
            minimumReportInterval: 0,
            maximumReportInterval: repInterval.HOUR,
            reportableChange: 0,
        }];
        await endpoint.configureReporting('hvacFanCtrl', payload);
    },
};

const generic = {
    light_onoff_brightness: {
        supports: 'on/off, brightness',
        fromZigbee: [fz.on_off, fz.brightness, fz.ignore_basic_report],
        toZigbee: [
            tz.light_onoff_brightness, tz.ignore_transition, tz.ignore_rate, tz.light_alert,
            tz.light_brightness_move,
        ],
    },
    light_onoff_brightness_colortemp: {
        supports: 'on/off, brightness, color temperature',
        fromZigbee: [fz.color_colortemp, fz.on_off, fz.brightness, fz.ignore_basic_report],
        toZigbee: [
            tz.light_onoff_brightness, tz.light_colortemp, tz.ignore_transition, tz.ignore_rate, tz.light_alert,
            tz.light_brightness_move, tz.light_colortemp_move,
        ],
    },
    light_onoff_brightness_colorxy: {
        supports: 'on/off, brightness, color xy',
        fromZigbee: [fz.color_colortemp, fz.on_off, fz.brightness, fz.ignore_basic_report],
        toZigbee: [
            tz.light_onoff_brightness, tz.light_color, tz.ignore_transition, tz.ignore_rate, tz.light_alert,
            tz.light_brightness_move, tz.light_colortemp_move,
        ],
    },
    light_onoff_brightness_colortemp_colorxy: {
        supports: 'on/off, brightness, color temperature, color xy',
        fromZigbee: [
            fz.color_colortemp, fz.on_off, fz.brightness,
            fz.ignore_basic_report,
        ],
        toZigbee: [
            tz.light_onoff_brightness, tz.light_color_colortemp, tz.ignore_transition, tz.ignore_rate,
            tz.light_alert, tz.light_brightness_move, tz.light_colortemp_move,
        ],
    },
};

const gledopto = {
    light: {
        supports: generic.light_onoff_brightness_colortemp_colorxy.supports,
        fromZigbee: generic.light_onoff_brightness_colortemp_colorxy.fromZigbee,
        toZigbee: [
            tz.gledopto_light_onoff_brightness, tz.gledopto_light_color_colortemp_white, tz.ignore_transition,
            tz.light_alert,
        ],
    },
};

const tzHuePowerOnBehavior = [tz.hue_power_on_behavior, tz.hue_power_on_brightness, tz.hue_power_on_color_temperature];
const hue = {
    light_onoff_brightness: {
        supports: generic.light_onoff_brightness.supports + ', power-on behavior',
        fromZigbee: generic.light_onoff_brightness.fromZigbee,
        toZigbee: generic.light_onoff_brightness.toZigbee.concat(tzHuePowerOnBehavior),
    },
    light_onoff_brightness_colortemp: {
        supports: generic.light_onoff_brightness_colortemp.supports + ', power-on behavior',
        fromZigbee: generic.light_onoff_brightness_colortemp.fromZigbee,
        toZigbee: generic.light_onoff_brightness_colortemp.toZigbee.concat(tzHuePowerOnBehavior),
    },
    light_onoff_brightness_colorxy: {
        supports: generic.light_onoff_brightness_colorxy.supports + ', power-on behavior',
        fromZigbee: generic.light_onoff_brightness_colorxy.fromZigbee,
        toZigbee: generic.light_onoff_brightness_colorxy.toZigbee.concat(tzHuePowerOnBehavior),
    },
    light_onoff_brightness_colortemp_colorxy: {
        supports: generic.light_onoff_brightness_colortemp_colorxy.supports + ', power-on behavior',
        fromZigbee: generic.light_onoff_brightness_colortemp_colorxy.fromZigbee,
        toZigbee: generic.light_onoff_brightness_colortemp_colorxy.toZigbee.concat(tzHuePowerOnBehavior),
    },
};

const osram = {
    light_onoff_brightness: {
        supports: generic.light_onoff_brightness.supports,
        fromZigbee: generic.light_onoff_brightness.fromZigbee,
        toZigbee: generic.light_onoff_brightness.toZigbee.concat([tz.osram_cmds]),
    },
    light_onoff_brightness_colortemp: {
        supports: generic.light_onoff_brightness_colortemp.supports,
        fromZigbee: generic.light_onoff_brightness_colortemp.fromZigbee,
        toZigbee: generic.light_onoff_brightness_colortemp.toZigbee.concat([tz.osram_cmds]),
    },
    light_onoff_brightness_colorxy: {
        supports: generic.light_onoff_brightness_colorxy.supports,
        fromZigbee: generic.light_onoff_brightness_colorxy.fromZigbee,
        toZigbee: generic.light_onoff_brightness_colorxy.toZigbee.concat([tz.osram_cmds]),
    },
    light_onoff_brightness_colortemp_colorxy: {
        supports: generic.light_onoff_brightness_colortemp_colorxy.supports,
        fromZigbee: generic.light_onoff_brightness_colortemp_colorxy.fromZigbee,
        toZigbee: generic.light_onoff_brightness_colortemp_colorxy.toZigbee.concat([tz.osram_cmds]),
    },
};

const legrand = {
    pairing_security_event: async (type, data, device) => {
        // support Legrand security protocol
        // when pairing, a powered device will send a read frame to every device on the network
        // it expects at least one answer. The payload contains the number of seconds
        // since when the device is powered. If the value is too high, it will leave & not pair
        // 23 works, 200 doesn't
        if (data.type === 'read' && data.cluster === 'genBasic' && data.data && data.data.includes(61440)) {
            const endpoint = device.getEndpoint(1);
            const options = {manufacturerCode: 0x1021, disableDefaultResponse: true};
            const payload = {0xf00: {value: 23, type: 35}};
            await endpoint.readResponse('genBasic', data.meta.zclTransactionSequenceNumber, payload, options);
        }
    },
    read_initial_battery_state: async (type, data, device) => {
        if (['deviceAnnounce'].includes(type) && typeof store[device.ieeeAddr] === 'undefined') {
            const endpoint = device.getEndpoint(1);
            const options = {manufacturerCode: 0x1021, disableDefaultResponse: true};
            await endpoint.read('genPowerCfg', ['batteryVoltage'], options);
        }
    },
};

const devices = [
    // Xiaomi
    {
        zigbeeModel: ['lumi.light.aqcn02'],
        model: 'ZNLDP12LM',
        vendor: 'Xiaomi',
        description: 'Aqara smart LED bulb',
        extend: generic.light_onoff_brightness_colortemp,
        fromZigbee: [
            fz.brightness, fz.color_colortemp, fz.on_off, fz.xiaomi_bulb_interval,
            fz.ignore_light_brightness_report, fz.ignore_light_color_colortemp_report,
            fz.ignore_occupancy_report, fz.ignore_humidity_report,
            fz.ignore_pressure_report, fz.ignore_temperature_report,
        ],
    },
    {
        zigbeeModel: ['lumi.sensor_switch'],
        model: 'WXKG01LM',
        vendor: 'Xiaomi',
        description: 'MiJia wireless switch',
        supports: 'single, double, triple, quadruple, many, long, long_release click',
        fromZigbee: [fz.xiaomi_battery_3v, fz.WXKG01LM_click],
        toZigbee: [],
    },
    {
        zigbeeModel: ['lumi.sensor_switch.aq2', 'lumi.remote.b1acn01'],
        model: 'WXKG11LM',
        vendor: 'Xiaomi',
        description: 'Aqara wireless switch',
        supports: 'single, double click (and triple, quadruple, hold, release depending on model)',
        fromZigbee: [
            fz.xiaomi_battery_3v, fz.WXKG11LM_click,
            fz.xiaomi_action_click_multistate,
        ],
        toZigbee: [],
    },
    {
        zigbeeModel: ['lumi.sensor_switch.aq3', 'lumi.sensor_swit'],
        model: 'WXKG12LM',
        vendor: 'Xiaomi',
        description: 'Aqara wireless switch (with gyroscope)',
        supports: 'single, double, shake, hold, release',
        fromZigbee: [
            fz.xiaomi_battery_3v, fz.WXKG12LM_action_click_multistate,
        ],
        toZigbee: [],
    },
    {
        zigbeeModel: ['lumi.sensor_86sw1', 'lumi.remote.b186acn01'],
        model: 'WXKG03LM',
        vendor: 'Xiaomi',
        description: 'Aqara single key wireless wall switch',
        supports: 'single (and double, hold, release and long click depending on model)',
        fromZigbee: [
            fz.xiaomi_battery_3v, fz.WXKG03LM_click,
            fz.xiaomi_action_click_multistate,
        ],
        toZigbee: [],
    },
    {
        zigbeeModel: ['lumi.sensor_86sw2', 'lumi.sensor_86sw2.es1', 'lumi.remote.b286acn01'],
        model: 'WXKG02LM',
        vendor: 'Xiaomi',
        description: 'Aqara double key wireless wall switch',
        supports: 'left, right, both click (and double, long click for left, right and both depending on model)',
        fromZigbee: [
            fz.xiaomi_battery_3v, fz.WXKG02LM_click,
            fz.WXKG02LM_click_multistate,
        ],
        toZigbee: [],
        endpoint: (device) => {
            return {'left': 1, 'right': 2, 'both': 3};
        },
    },
    {
        zigbeeModel: ['lumi.ctrl_neutral1'],
        model: 'QBKG04LM',
        vendor: 'Xiaomi',
        // eslint-disable-next-line
        description: 'Aqara single key wired wall switch without neutral wire. Doesn\'t work as a router and doesn\'t support power meter',
        supports: 'release/hold, on/off',
        fromZigbee: [
            fz.QBKG04LM_QBKG11LM_state, fz.QBKG04LM_buttons,
            fz.QBKG04LM_QBKG11LM_operation_mode, fz.ignore_basic_report,
        ],
        toZigbee: [tz.on_off, tz.xiaomi_switch_operation_mode],
        endpoint: (device) => {
            return {'system': 1, 'default': 2};
        },
    },
    {
        zigbeeModel: ['lumi.ctrl_ln1.aq1', 'lumi.ctrl_ln1'],
        model: 'QBKG11LM',
        vendor: 'Xiaomi',
        description: 'Aqara single key wired wall switch',
        supports: 'on/off, power measurement',
        fromZigbee: [
            fz.QBKG04LM_QBKG11LM_state, fz.QBKG11LM_power, fz.QBKG04LM_QBKG11LM_operation_mode,
            fz.QBKG11LM_click,
            fz.ignore_multistate_report, fz.xiaomi_power,
        ],
        toZigbee: [tz.on_off, tz.xiaomi_switch_operation_mode],
    },
    {
        zigbeeModel: ['lumi.ctrl_neutral2'],
        model: 'QBKG03LM',
        vendor: 'Xiaomi',
        // eslint-disable-next-line
        description: 'Aqara double key wired wall switch without neutral wire. Doesn\'t work as a router and doesn\'t support power meter',
        supports: 'release/hold, on/off, temperature',
        fromZigbee: [
            fz.QBKG03LM_QBKG12LM_LLKZMK11LM_state, fz.QBKG03LM_buttons,
            fz.QBKG03LM_QBKG12LM_operation_mode, fz.ignore_basic_report,
            fz.generic_device_temperature,
        ],
        toZigbee: [tz.on_off, tz.xiaomi_switch_operation_mode],
        endpoint: (device) => {
            return {'system': 1, 'left': 2, 'right': 3};
        },
    },
    {
        zigbeeModel: ['lumi.ctrl_ln2.aq1', 'lumi.ctrl_ln2'],
        model: 'QBKG12LM',
        vendor: 'Xiaomi',
        description: 'Aqara double key wired wall switch',
        supports: 'on/off, power measurement',
        fromZigbee: [
            fz.QBKG03LM_QBKG12LM_LLKZMK11LM_state, fz.QBKG12LM_LLKZMK11LM_power, fz.QBKG03LM_QBKG12LM_operation_mode,
            fz.QBKG12LM_click, fz.ignore_multistate_report, fz.xiaomi_power,
        ],
        toZigbee: [tz.on_off, tz.xiaomi_switch_operation_mode],
        endpoint: (device) => {
            return {'left': 1, 'right': 2};
        },
    },
    {
        zigbeeModel: ['lumi.sens', 'lumi.sensor_ht'],
        model: 'WSDCGQ01LM',
        vendor: 'Xiaomi',
        description: 'MiJia temperature & humidity sensor',
        supports: 'temperature and humidity',
        fromZigbee: [
            fz.xiaomi_battery_3v, fz.WSDCGQ01LM_WSDCGQ11LM_interval, fz.xiaomi_temperature, fz.humidity,

        ],
        toZigbee: [],
    },
    {
        zigbeeModel: ['lumi.weather'],
        model: 'WSDCGQ11LM',
        vendor: 'Xiaomi',
        description: 'Aqara temperature, humidity and pressure sensor',
        supports: 'temperature, humidity and pressure',
        fromZigbee: [
            fz.xiaomi_battery_3v, fz.xiaomi_temperature, fz.humidity, fz.generic_pressure,
            fz.WSDCGQ01LM_WSDCGQ11LM_interval,
        ],
        toZigbee: [],
    },
    {
        zigbeeModel: ['lumi.sensor_motion'],
        model: 'RTCGQ01LM',
        vendor: 'Xiaomi',
        description: 'MiJia human body movement sensor',
        supports: 'occupancy',
        fromZigbee: [fz.xiaomi_battery_3v, fz.occupancy_with_timeout],
        toZigbee: [],
    },
    {
        zigbeeModel: ['lumi.sensor_motion.aq2'],
        model: 'RTCGQ11LM',
        vendor: 'Xiaomi',
        description: 'Aqara human body movement and illuminance sensor',
        supports: 'occupancy and illuminance',
        fromZigbee: [
            fz.xiaomi_battery_3v, fz.occupancy_with_timeout, fz.generic_illuminance,
            fz.RTCGQ11LM_interval,
        ],
        toZigbee: [],
    },
    {
        zigbeeModel: ['lumi.sensor_magnet'],
        model: 'MCCGQ01LM',
        vendor: 'Xiaomi',
        description: 'MiJia door & window contact sensor',
        supports: 'contact',
        fromZigbee: [
            fz.xiaomi_battery_3v, fz.xiaomi_contact,

        ],
        toZigbee: [],
    },
    {
        zigbeeModel: ['lumi.sensor_magnet.aq2'],
        model: 'MCCGQ11LM',
        vendor: 'Xiaomi',
        description: 'Aqara door & window contact sensor',
        supports: 'contact',
        fromZigbee: [
            fz.xiaomi_battery_3v, fz.xiaomi_contact, fz.xiaomi_contact_interval,

        ],
        toZigbee: [],
    },
    {
        zigbeeModel: ['lumi.sensor_wleak.aq1'],
        model: 'SJCGQ11LM',
        vendor: 'Xiaomi',
        description: 'Aqara water leak sensor',
        supports: 'water leak true/false',
        fromZigbee: [fz.xiaomi_battery_3v, fz.SJCGQ11LM_water_leak_iaszone],
        toZigbee: [],
    },
    {
        zigbeeModel: ['lumi.sensor_cube', 'lumi.sensor_cube.aqgl01'],
        model: 'MFKZQ01LM',
        vendor: 'Xiaomi',
        description: 'Mi/Aqara smart home cube',
        supports: 'shake, wakeup, fall, tap, slide, flip180, flip90, rotate_left and rotate_right',
        fromZigbee: [
            fz.xiaomi_battery_3v, fz.MFKZQ01LM_action_multistate, fz.MFKZQ01LM_action_analog,
        ],
        toZigbee: [],
    },
    {
        zigbeeModel: ['lumi.plug'],
        model: 'ZNCZ02LM',
        description: 'Mi power plug ZigBee',
        supports: 'on/off, power measurement',
        vendor: 'Xiaomi',
        fromZigbee: [
            fz.on_off, fz.xiaomi_power, fz.xiaomi_plug_state, fz.ignore_occupancy_report,
            fz.ignore_illuminance_report,
        ],
        toZigbee: [tz.on_off, tz.ZNCZ02LM_power_outage_memory],
        meta: {configureKey: 1},
        configure: async (device, coordinatorEndpoint) => {
            // By default this device is in group 0; remove it otherwise the E1743 will control it.
            // https://github.com/Koenkk/zigbee2mqtt/issues/2059
            const endpoint = device.getEndpoint(1);
            await endpoint.removeFromGroup(0);
        },
    },
    {
        zigbeeModel: ['lumi.plug.mitw01'],
        model: 'ZNCZ03LM',
        description: 'Mi power plug ZigBee TW',
        supports: 'on/off, power measurement',
        vendor: 'Xiaomi',
        fromZigbee: [
            fz.on_off, fz.xiaomi_power, fz.xiaomi_plug_state,
            fz.ignore_occupancy_report,
            fz.ignore_illuminance_report,
        ],
        toZigbee: [tz.on_off],
    },
    {
        zigbeeModel: ['lumi.plug.mmeu01'],
        model: 'ZNCZ04LM',
        description: 'Mi power plug ZigBee EU',
        supports: 'on/off, power measurement',
        vendor: 'Xiaomi',
        fromZigbee: [
            fz.on_off, fz.xiaomi_power, fz.xiaomi_plug_state,
        ],
        toZigbee: [tz.on_off],
    },
    {
        zigbeeModel: ['lumi.plug.maus01'],
        model: 'ZNCZ12LM',
        description: 'Mi power plug ZigBee US',
        supports: 'on/off, power measurement',
        vendor: 'Xiaomi',
        fromZigbee: [
            fz.on_off, fz.xiaomi_power, fz.xiaomi_plug_state,
            fz.ignore_occupancy_report,
            fz.ignore_illuminance_report,
        ],
        toZigbee: [tz.on_off],
    },
    {
        zigbeeModel: ['lumi.plug.maeu01'],
        model: 'SP-EUC01',
        description: 'Aqara EU smart plug',
        supports: 'on/off',
        vendor: 'Xiaomi',
        fromZigbee: [fz.on_off, fz.xiaomi_plug_state],
        toZigbee: [tz.on_off],
    },
    {
        zigbeeModel: ['lumi.ctrl_86plug', 'lumi.ctrl_86plug.aq1'],
        model: 'QBCZ11LM',
        description: 'Aqara socket Zigbee',
        supports: 'on/off, power measurement',
        vendor: 'Xiaomi',
        fromZigbee: [
            fz.on_off, fz.xiaomi_power, fz.xiaomi_plug_state,
        ],
        toZigbee: [tz.on_off],
    },
    {
        zigbeeModel: ['lumi.sensor_smoke'],
        model: 'JTYJ-GD-01LM/BW',
        description: 'MiJia Honeywell smoke detector',
        supports: 'smoke',
        vendor: 'Xiaomi',
        fromZigbee: [fz.xiaomi_battery_3v, fz.JTYJGD01LMBW_smoke, fz.JTYJGD01LMBW_smoke_density],
        toZigbee: [tz.JTQJBF01LMBW_JTYJGD01LMBW_sensitivity, tz.JTQJBF01LMBW_JTYJGD01LMBW_selfest],
    },
    {
        zigbeeModel: ['lumi.sensor_natgas'],
        model: 'JTQJ-BF-01LM/BW',
        vendor: 'Xiaomi',
        description: 'MiJia gas leak detector ',
        supports: 'gas',
        fromZigbee: [fz.JTQJBF01LMBW_gas, fz.JTQJBF01LMBW_sensitivity, fz.JTQJBF01LMBW_gas_density],
        toZigbee: [tz.JTQJBF01LMBW_JTYJGD01LMBW_sensitivity, tz.JTQJBF01LMBW_JTYJGD01LMBW_selfest],
    },
    {
        zigbeeModel: ['lumi.lock.v1'],
        model: 'A6121',
        vendor: 'Xiaomi',
        description: 'Vima Smart Lock',
        supports: 'inserted, forgotten, key error',
        fromZigbee: [fz.xiaomi_lock_report],
        toZigbee: [],
    },
    {
        zigbeeModel: ['lumi.vibration.aq1'],
        model: 'DJT11LM',
        vendor: 'Xiaomi',
        description: 'Aqara vibration sensor',
        supports: 'drop, tilt and touch',
        fromZigbee: [
            fz.xiaomi_battery_3v, fz.DJT11LM_vibration,
        ],
        toZigbee: [tz.DJT11LM_vibration_sensitivity],
    },
    {
        zigbeeModel: ['lumi.curtain', 'lumi.curtain.aq2'],
        model: 'ZNCLDJ11LM',
        description: 'Aqara curtain motor',
        supports: 'open, close, stop, position',
        vendor: 'Xiaomi',
        fromZigbee: [
            fz.ZNCLDJ11LM_ZNCLDJ12LM_curtain_analog_output,
            fz.cover_position_tilt,
            fz.ZNCLDJ11LM_ZNCLDJ12LM_curtain_options_output,
        ],
        toZigbee: [
            tz.ZNCLDJ11LM_ZNCLDJ12LM_control,
            tz.ZNCLDJ11LM_ZNCLDJ12LM_options,
        ],
    },
    {
        zigbeeModel: ['lumi.curtain.hagl04'],
        model: 'ZNCLDJ12LM',
        vendor: 'Xiaomi',
        description: 'Aqara B1 curtain motor ',
        supports: 'open, close, stop, position',
        fromZigbee: [fz.ZNCLDJ11LM_ZNCLDJ12LM_curtain_analog_output, fz.cover_position_tilt, fz.ignore_basic_report],
        toZigbee: [tz.ZNCLDJ11LM_ZNCLDJ12LM_control],
        onEvent: async (type, data, device) => {
            // The position (genAnalogOutput.presentValue) reported via an attribute contains an invaid value
            // however when reading it will provide the correct value.
            if (data.type === 'attributeReport' && data.cluster === 'genAnalogOutput') {
                await device.endpoints[0].read('genAnalogOutput', ['presentValue']);
            }
        },
    },
    {
        zigbeeModel: ['lumi.relay.c2acn01'],
        model: 'LLKZMK11LM',
        vendor: 'Xiaomi',
        description: 'Aqara wireless relay controller',
        supports: 'on/off, power measurement',
        fromZigbee: [
            fz.QBKG03LM_QBKG12LM_LLKZMK11LM_state, fz.QBKG12LM_LLKZMK11LM_power, fz.xiaomi_power,
            fz.ignore_multistate_report,
        ],
        toZigbee: [tz.on_off, tz.LLKZMK11LM_interlock],
        endpoint: (device) => {
            return {'l1': 1, 'l2': 2};
        },
    },
    {
        zigbeeModel: ['lumi.lock.acn02'],
        model: 'ZNMS12LM',
        description: 'Aqara S2 Lock',
        supports: 'report: open, close, operation',
        vendor: 'Xiaomi',
        fromZigbee: [
            fz.ZNMS12LM_ZNMS13LM_closuresDoorLock_report, fz.ignore_basic_report,
        ],
        toZigbee: [],
    },
    {
        zigbeeModel: ['lumi.lock.acn03'],
        model: 'ZNMS13LM',
        description: 'Aqara S2 Lock Pro',
        supports: 'report: open, close, operation',
        vendor: 'Xiaomi',
        fromZigbee: [
            fz.ZNMS12LM_ZNMS13LM_closuresDoorLock_report, fz.ignore_basic_report,
        ],
        toZigbee: [],
    },
    {
        zigbeeModel: ['lumi.remote.b286opcn01'],
        model: 'WXCJKG11LM',
        vendor: 'Xiaomi',
        description: 'Aqara Opple switch 1 band',
        supports: 'action',
<<<<<<< HEAD
        fromZigbee: [
            fz.aqara_opple_on, fz.aqara_opple_off,
            fz.battery_3V,
        ],
=======
        fromZigbee: [fz.aqara_opple_on, fz.aqara_opple_off, fz.battery_3V],
>>>>>>> a740072c
        toZigbee: [],
        meta: {configureKey: 1},
        configure: async (device, coordinatorEndpoint) => {
            const endpoint = device.getEndpoint(1);
<<<<<<< HEAD
            await bind(endpoint, coordinatorEndpoint, ['genOnOff']);
            await bind(endpoint, coordinatorEndpoint, ['genPowerCfg']);
=======
            await bind(endpoint, coordinatorEndpoint, ['genOnOff', 'genPowerCfg']);
>>>>>>> a740072c
        },
    },
    {
        zigbeeModel: ['lumi.remote.b486opcn01'],
        model: 'WXCJKG12LM',
        vendor: 'Xiaomi',
        description: 'Aqara Opple switch 2 bands',
        supports: 'action',
        fromZigbee: [
<<<<<<< HEAD
            fz.aqara_opple_on, fz.aqara_opple_off,
            fz.aqara_opple_step,
            fz.aqara_opple_step_color_temp,
            fz.battery_3V,
=======
            fz.aqara_opple_on, fz.aqara_opple_off, fz.aqara_opple_step,
            fz.aqara_opple_step_color_temp, fz.battery_3V,
>>>>>>> a740072c
        ],
        toZigbee: [],
        meta: {configureKey: 1},
        configure: async (device, coordinatorEndpoint) => {
            const endpoint = device.getEndpoint(1);
<<<<<<< HEAD
            await bind(endpoint, coordinatorEndpoint, ['genOnOff']);
            await bind(endpoint, coordinatorEndpoint, ['genLevelCtrl']);
            await bind(endpoint, coordinatorEndpoint, ['lightingColorCtrl']);
            await bind(endpoint, coordinatorEndpoint, ['genPowerCfg']);
=======
            await bind(endpoint, coordinatorEndpoint, [
                'genOnOff', 'genLevelCtrl', 'lightingColorCtrl', 'genPowerCfg',
            ]);
>>>>>>> a740072c
        },
    },
    {
        zigbeeModel: ['lumi.remote.b686opcn01'],
        model: 'WXCJKG13LM',
        vendor: 'Xiaomi',
        description: 'Aqara Opple switch 3 bands',
        supports: 'action',
        fromZigbee: [
<<<<<<< HEAD
            fz.aqara_opple_on, fz.aqara_opple_off,
            fz.aqara_opple_step,
            fz.aqara_opple_move,
            fz.aqara_opple_stop,
            fz.aqara_opple_step_color_temp,
            fz.aqara_opple_move_color_temp,
=======
            fz.aqara_opple_on, fz.aqara_opple_off, fz.aqara_opple_step, fz.aqara_opple_move,
            fz.aqara_opple_stop, fz.aqara_opple_step_color_temp, fz.aqara_opple_move_color_temp,
>>>>>>> a740072c
            fz.battery_3V,
        ],
        toZigbee: [],
        meta: {configureKey: 1},
        configure: async (device, coordinatorEndpoint) => {
            const endpoint = device.getEndpoint(1);
<<<<<<< HEAD
            await bind(endpoint, coordinatorEndpoint, ['genOnOff']);
            await bind(endpoint, coordinatorEndpoint, ['genLevelCtrl']);
            await bind(endpoint, coordinatorEndpoint, ['lightingColorCtrl']);
            await bind(endpoint, coordinatorEndpoint, ['genPowerCfg']);
=======
            await bind(endpoint, coordinatorEndpoint, [
                'genOnOff', 'genLevelCtrl', 'lightingColorCtrl', 'genPowerCfg',
            ]);
>>>>>>> a740072c
        },
    },

    // TuYa
    {
        zigbeeModel: ['TS0201'],
        model: 'TS0201',
        vendor: 'TuYa',
        description: 'Temperature & humidity sensor with display',
        supports: 'temperature and humidity',
        fromZigbee: [fz.battery_percentage_remaining, fz.temperature, fz.humidity],
        toZigbee: [],
    },

    // IKEA
    {
        zigbeeModel: [
            'TRADFRI bulb E27 WS opal 980lm', 'TRADFRI bulb E26 WS opal 980lm',
            'TRADFRI bulb E27 WS\uFFFDopal 980lm',
        ],
        model: 'LED1545G12',
        vendor: 'IKEA',
        description: 'TRADFRI LED bulb E26/E27 980 lumen, dimmable, white spectrum, opal white',
        extend: generic.light_onoff_brightness_colortemp,
    },
    {
        zigbeeModel: ['TRADFRI bulb E27 WS clear 950lm', 'TRADFRI bulb E26 WS clear 950lm'],
        model: 'LED1546G12',
        vendor: 'IKEA',
        description: 'TRADFRI LED bulb E26/E27 950 lumen, dimmable, white spectrum, clear',
        extend: generic.light_onoff_brightness_colortemp,
    },
    {
        zigbeeModel: ['TRADFRI bulb E27 opal 1000lm', 'TRADFRI bulb E27 W opal 1000lm'],
        model: 'LED1623G12',
        vendor: 'IKEA',
        description: 'TRADFRI LED bulb E27 1000 lumen, dimmable, opal white',
        extend: generic.light_onoff_brightness,
    },
    {
        zigbeeModel: ['TRADFRI bulb GU10 WS 400lm'],
        model: 'LED1537R6',
        vendor: 'IKEA',
        description: 'TRADFRI LED bulb GU10 400 lumen, dimmable, white spectrum',
        extend: generic.light_onoff_brightness_colortemp,
    },
    {
        zigbeeModel: ['TRADFRI bulb GU10 W 400lm'],
        model: 'LED1650R5',
        vendor: 'IKEA',
        description: 'TRADFRI LED bulb GU10 400 lumen, dimmable',
        extend: generic.light_onoff_brightness,
    },
    {
        zigbeeModel: ['TRADFRI bulb E14 WS opal 400lm', 'TRADFRI bulb E12 WS opal 400lm'],
        model: 'LED1536G5',
        vendor: 'IKEA',
        description: 'TRADFRI LED bulb E12/E14 400 lumen, dimmable, white spectrum, opal white',
        extend: generic.light_onoff_brightness_colortemp,
    },
    {
        zigbeeModel: ['TRADFRI bulb GU10 WW 400lm'],
        model: 'LED1837R5',
        vendor: 'IKEA',
        description: 'TRADFRI LED bulb GU10 400 lumen, dimmable',
        extend: generic.light_onoff_brightness,
    },
    {
        zigbeeModel: ['TRADFRI bulb E27 WW clear 250lm', 'TRADFRI bulb E26 WW clear 250lm'],
        model: 'LED1842G3',
        vendor: 'IKEA',
        description: 'TRADFRI LED bulb E27 WW clear 250 lumen, dimmable',
        extend: generic.light_onoff_brightness,
    },
    {
        zigbeeModel: ['TRADFRI bulb E14 WS opal 600lm'],
        model: 'LED1733G7',
        vendor: 'IKEA',
        description: 'TRADFRI LED bulb E14 600 lumen, dimmable, white spectrum, opal white',
        extend: generic.light_onoff_brightness_colortemp,
    },
    {
        zigbeeModel: ['TRADFRI bulb E26 opal 1000lm', 'TRADFRI bulb E26 W opal 1000lm'],
        model: 'LED1622G12',
        vendor: 'IKEA',
        description: 'TRADFRI LED bulb E26 1000 lumen, dimmable, opal white',
        extend: generic.light_onoff_brightness,
    },
    {
        zigbeeModel: [
            'TRADFRI bulb E27 CWS opal 600lm',
            'TRADFRI bulb E26 CWS opal 600lm',
            'TRADFRI bulb E14 CWS opal 600lm',
            'TRADFRI bulb E12 CWS opal 600lm'],
        model: 'LED1624G9',
        vendor: 'IKEA',
        description: 'TRADFRI LED bulb E14/E26/E27 600 lumen, dimmable, color, opal white',
        extend: generic.light_onoff_brightness_colorxy,
    },
    {
        zigbeeModel: [
            'TRADFRI bulb E14 W op/ch 400lm', 'TRADFRI bulb E12 W op/ch 400lm',
            'TRADFRI bulb E17 W op/ch 400lm',
        ],
        model: 'LED1649C5',
        vendor: 'IKEA',
        description: 'TRADFRI LED bulb E12/E14/E17 400 lumen, dimmable warm white, chandelier opal',
        extend: generic.light_onoff_brightness,
    },
    {
        zigbeeModel: ['TRADFRI bulb E27 WS opal 1000lm', 'TRADFRI bulb E26 WS opal 1000lm'],
        model: 'LED1732G11',
        vendor: 'IKEA',
        description: 'TRADFRI LED bulb E27 1000 lumen, dimmable, white spectrum, opal white',
        extend: generic.light_onoff_brightness_colortemp,
    },
    {
        zigbeeModel: ['TRADFRI bulb E27 WW 806lm', 'TRADFRI bulb E26 WW 806lm'],
        model: 'LED1836G9',
        vendor: 'IKEA',
        description: 'TRADFRI LED bulb E26/E27 806 lumen, dimmable, warm white',
        extend: generic.light_onoff_brightness,
    },
    {
        zigbeeModel: ['TRADFRI bulb E27 WS clear 806lm'],
        model: 'LED1736G9',
        vendor: 'IKEA',
        description: 'TRADFRI LED bulb E27 806 lumen, dimmable, white spectrum, clear',
        extend: generic.light_onoff_brightness_colortemp,
    },
    {
        zigbeeModel: ['LEPTITER Recessed spot light'],
        model: 'T1820',
        vendor: 'IKEA',
        description: 'LEPTITER Recessed spot light, dimmable, white spectrum',
        extend: generic.light_onoff_brightness_colortemp,
    },
    {
        zigbeeModel: ['TRADFRI wireless dimmer'],
        model: 'ICTC-G-1',
        vendor: 'IKEA',
        description: 'TRADFRI wireless dimmer',
        supports: 'brightness [0-255] (quick rotate for instant 0/255), action',
        fromZigbee: [
            fz.cmd_move, fz.cmd_move_with_onoff, fz.cmd_stop, fz.cmd_stop_with_onoff,
            fz.cmd_move_to_level_with_onoff, fz.generic_battery,
        ],
        toZigbee: [],
        meta: {configureKey: 1},
        configure: async (device, coordinatorEndpoint) => {
            const endpoint = device.getEndpoint(1);
            await bind(endpoint, coordinatorEndpoint, ['genLevelCtrl', 'genPowerCfg']);
            await configureReporting.batteryPercentageRemaining(endpoint);
        },
    },
    {
        zigbeeModel: ['TRADFRI transformer 10W', 'TRADFRI Driver 10W'],
        model: 'ICPSHC24-10EU-IL-1',
        vendor: 'IKEA',
        description: 'TRADFRI driver for wireless control (10 watt)',
        extend: generic.light_onoff_brightness,
    },
    {
        zigbeeModel: ['TRADFRI transformer 30W', 'TRADFRI Driver 30W'],
        model: 'ICPSHC24-30EU-IL-1',
        vendor: 'IKEA',
        description: 'TRADFRI driver for wireless control (30 watt)',
        extend: generic.light_onoff_brightness,
    },
    {
        zigbeeModel: ['FLOALT panel WS 30x30'],
        model: 'L1527',
        vendor: 'IKEA',
        description: 'FLOALT LED light panel, dimmable, white spectrum (30x30 cm)',
        extend: generic.light_onoff_brightness_colortemp,
    },
    {
        zigbeeModel: ['FLOALT panel WS 60x60'],
        model: 'L1529',
        vendor: 'IKEA',
        description: 'FLOALT LED light panel, dimmable, white spectrum (60x60 cm)',
        extend: generic.light_onoff_brightness_colortemp,
    },
    {
        zigbeeModel: ['FLOALT panel WS 30x90'],
        model: 'L1528',
        vendor: 'IKEA',
        description: 'FLOALT LED light panel, dimmable, white spectrum (30x90 cm)',
        extend: generic.light_onoff_brightness_colortemp,
    },
    {
        zigbeeModel: ['SURTE door WS 38x64'],
        model: 'L1531',
        vendor: 'IKEA',
        description: 'SURTE door light panel, dimmable, white spectrum (38x64 cm)',
        extend: generic.light_onoff_brightness_colortemp,
    },
    {
        zigbeeModel: ['TRADFRI control outlet'],
        model: 'E1603/E1702',
        description: 'TRADFRI control outlet',
        supports: 'on/off',
        vendor: 'IKEA',
        fromZigbee: [
            fz.on_off, fz.ignore_genLevelCtrl_report, fz.ignore_basic_report,
        ],
        toZigbee: [tz.on_off],
        meta: {configureKey: 1},
        configure: async (device, coordinatorEndpoint) => {
            const endpoint = device.getEndpoint(1);
            await bind(endpoint, coordinatorEndpoint, ['genOnOff']);
            await configureReporting.onOff(endpoint);
        },
    },
    {
        zigbeeModel: ['TRADFRI remote control'],
        model: 'E1524/E1810',
        description: 'TRADFRI remote control',
        supports:
            'toggle, arrow left/right click/hold/release, brightness up/down click/hold/release',
        vendor: 'IKEA',
        fromZigbee: [
            fz.cmdToggle, fz.E1524_arrow_click, fz.E1524_arrow_hold, fz.E1524_arrow_release,
            fz.E1524_brightness_up_click, fz.E1524_brightness_down_click, fz.E1524_brightness_up_hold,
            fz.E1524_brightness_up_release, fz.E1524_brightness_down_hold, fz.E1524_brightness_down_release,
            fz.generic_battery, fz.E1524_hold,
        ],
        toZigbee: [],
        meta: {configureKey: 1},
        configure: async (device, coordinatorEndpoint) => {
            const endpoint = device.getEndpoint(1);
            await bind(endpoint, coordinatorEndpoint, ['genPowerCfg']);
            await configureReporting.batteryPercentageRemaining(endpoint);
        },
    },
    {
        zigbeeModel: ['TRADFRI on/off switch'],
        model: 'E1743',
        vendor: 'IKEA',
        description: 'TRADFRI ON/OFF switch',
        supports: 'on, off, brightness up/down/stop',
        fromZigbee: [
            fz.genOnOff_cmdOn, fz.genOnOff_cmdOff, fz.E1743_brightness_up, fz.E1743_brightness_down,
            fz.E1743_brightness_stop, fz.generic_battery,
        ],
        toZigbee: [],
        meta: {configureKey: 1},
        configure: async (device, coordinatorEndpoint) => {
            const endpoint = device.getEndpoint(1);
            await bind(endpoint, coordinatorEndpoint, ['genPowerCfg']);
            await configureReporting.batteryPercentageRemaining(endpoint);
        },
    },
    {
        zigbeeModel: ['SYMFONISK Sound Controller'],
        model: 'E1744',
        vendor: 'IKEA',
        description: 'SYMFONISK sound controller',
        supports: 'volume up/down, play/pause, skip forward/backward',
        fromZigbee: [fz.cmd_move, fz.cmd_stop, fz.E1744_play_pause, fz.E1744_skip, fz.generic_battery],
        toZigbee: [],
        meta: {configureKey: 1},
        configure: async (device, coordinatorEndpoint) => {
            const endpoint = device.getEndpoint(1);
            await bind(endpoint, coordinatorEndpoint, ['genLevelCtrl', 'genPowerCfg']);
            await configureReporting.batteryPercentageRemaining(endpoint);
        },
    },
    {
        zigbeeModel: ['TRADFRI motion sensor'],
        model: 'E1525/E1745',
        vendor: 'IKEA',
        description: 'TRADFRI motion sensor',
        supports: 'occupancy',
        fromZigbee: [fz.generic_battery, fz.tradfri_occupancy, fz.E1745_requested_brightness],
        toZigbee: [],
        meta: {configureKey: 1},
        configure: async (device, coordinatorEndpoint) => {
            const endpoint = device.getEndpoint(1);
            await bind(endpoint, coordinatorEndpoint, ['genPowerCfg']);
            await configureReporting.batteryPercentageRemaining(endpoint);
        },
    },
    {
        zigbeeModel: ['TRADFRI signal repeater'],
        model: 'E1746',
        description: 'TRADFRI signal repeater',
        supports: 'linkquality',
        vendor: 'IKEA',
        fromZigbee: [fz.E1746_linkquality],
        toZigbee: [],
        meta: {configureKey: 2},
        configure: async (device, coordinatorEndpoint) => {
            const endpoint = device.getEndpoint(1);
            const payload = [{attribute: 'modelId', minimumReportInterval: 3600, maximumReportInterval: 14400}];
            await bind(endpoint, coordinatorEndpoint, ['genBasic']);
            await endpoint.configureReporting('genBasic', payload);
        },
    },
    {
        zigbeeModel: ['FYRTUR block-out roller blind'],
        model: 'E1757',
        vendor: 'IKEA',
        description: 'FYRTUR roller blind',
        supports: 'open, close, stop, position',
        fromZigbee: [fz.cover_position_tilt, fz.generic_battery],
        toZigbee: [tz.cover_state, tz.cover_position_tilt],
        meta: {configureKey: 2},
        configure: async (device, coordinatorEndpoint) => {
            const endpoint = device.getEndpoint(1);
            await bind(endpoint, coordinatorEndpoint, ['genPowerCfg', 'closuresWindowCovering']);
            await configureReporting.batteryPercentageRemaining(endpoint);
            await configureReporting.currentPositionLiftPercentage(endpoint);
        },
    },
    {
        zigbeeModel: ['KADRILJ roller blind'],
        model: 'E1926',
        vendor: 'IKEA',
        description: 'KADRILJ roller blind',
        supports: 'open, close, stop, position',
        fromZigbee: [fz.cover_position_tilt, fz.generic_battery],
        toZigbee: [tz.cover_state, tz.cover_position_tilt],
        meta: {configureKey: 2},
        configure: async (device, coordinatorEndpoint) => {
            const endpoint = device.getEndpoint(1);
            await bind(endpoint, coordinatorEndpoint, ['genPowerCfg', 'closuresWindowCovering']);
            await configureReporting.batteryPercentageRemaining(endpoint);
            await configureReporting.currentPositionLiftPercentage(endpoint);
        },
    },
    {
        zigbeeModel: ['TRADFRI open/close remote'],
        model: 'E1766',
        vendor: 'IKEA',
        description: 'TRADFRI open/close remote',
        supports: 'click',
        fromZigbee: [fz.generic_battery, fz.cover_close, fz.cover_open, fz.cover_stop],
        toZigbee: [],
        meta: {configureKey: 1},
        configure: async (device, coordinatorEndpoint) => {
            const endpoint = device.getEndpoint(1);
            await bind(endpoint, coordinatorEndpoint, ['genPowerCfg']);
            await configureReporting.batteryPercentageRemaining(endpoint);
        },
    },
    {
        zigbeeModel: ['GUNNARP panel round'],
        model: 'T1828',
        description: 'GUNNARP panel round',
        vendor: 'IKEA',
        extend: generic.light_onoff_brightness_colortemp,
    },
    {
        zigbeeModel: ['GUNNARP panel 40*40'],
        model: 'T1829',
        description: 'GUNNARP panel 40*40',
        vendor: 'IKEA',
        extend: generic.light_onoff_brightness_colortemp,
    },
    {
        zigbeeModel: ['TRADFRI bulb E12 WS opal 600lm'],
        model: 'LED1738G7',
        vendor: 'IKEA',
        description: 'TRADFRI LED bulb E12 600 lumen, dimmable, white spectrum, opal white',
        extend: generic.light_onoff_brightness_colortemp,
    },

    // Philips
    {
        zigbeeModel: ['LTC012'],
        model: '3306431P7',
        vendor: 'Philips',
        description: 'Hue Struana',
        extend: hue.light_onoff_brightness_colortemp,
    },
    {
        zigbeeModel: ['LLC012', 'LLC011'],
        model: '7299760PH',
        vendor: 'Philips',
        description: 'Hue Bloom',
        extend: hue.light_onoff_brightness_colorxy,
    },
    {
        zigbeeModel: ['LLC020'],
        model: '7146060PH',
        vendor: 'Philips',
        description: 'Hue Go',
        extend: hue.light_onoff_brightness_colortemp_colorxy,
    },
    {
        zigbeeModel: ['LWA005'],
        model: '9290022411',
        vendor: 'Philips',
        description: 'White single filament bulb A19 E26 with Bluetooth',
        extend: hue.light_onoff_brightness,
    },
    {
        zigbeeModel: ['LCT026'],
        model: '7602031P7',
        vendor: 'Philips',
        description: 'Hue Go with Bluetooth',
        extend: hue.light_onoff_brightness_colortemp_colorxy,
    },
    {
        zigbeeModel: ['LCC001'],
        model: '4090531P7',
        vendor: 'Philips',
        description: 'Hue Flourish white and color ambiance ceiling light',
        extend: hue.light_onoff_brightness_colortemp_colorxy,
    },
    {
        zigbeeModel: ['LCG002'],
        model: '929001953101',
        vendor: 'Philips',
        description: 'Hue White and Color Ambiance GU10',
        extend: hue.light_onoff_brightness_colortemp_colorxy,
    },
    {
        zigbeeModel: ['LWA004'],
        model: '8718699688820',
        vendor: 'Philips',
        description: 'Hue Filament Standard A60/E27 bluetooth',
        extend: hue.light_onoff_brightness,
    },
    {
        zigbeeModel: ['LCB001'],
        model: '548727',
        vendor: 'Philips',
        description: 'Hue White and Color Ambiance BR30 with bluetooth',
        extend: hue.light_onoff_brightness_colortemp_colorxy,
    },
    {
        zigbeeModel: ['LWB004'],
        model: '433714',
        vendor: 'Philips',
        description: 'Hue Lux A19 bulb E27',
        extend: hue.light_onoff_brightness,
    },
    {
        zigbeeModel: ['LWB006', 'LWB014'],
        model: '9290011370',
        vendor: 'Philips',
        description: 'Hue white A60 bulb E27',
        extend: hue.light_onoff_brightness,
    },
    {
        zigbeeModel: ['LWA001'],
        model: '8718699673147',
        vendor: 'Philips',
        description: 'Hue white A60 bulb E27 bluetooth',
        extend: hue.light_onoff_brightness,
    },
    {
        zigbeeModel: ['LTA001'],
        model: '9290022169',
        vendor: 'Philips',
        description: 'Hue white ambiance E27 with Bluetooth',
        extend: hue.light_onoff_brightness_colortemp,
    },
    {
        zigbeeModel: ['LWB010'],
        model: '8718696449691',
        vendor: 'Philips',
        description: 'Hue White Single bulb B22',
        extend: hue.light_onoff_brightness,
    },
    {
        zigbeeModel: ['LWG001'],
        model: '9290018195',
        vendor: 'Philips',
        description: 'Hue white GU10',
        extend: hue.light_onoff_brightness,
    },
    {
        zigbeeModel: ['LWG004'],
        model: 'LWG004',
        vendor: 'Philips',
        description: 'Hue white GU10 bluetooth',
        extend: hue.light_onoff_brightness,
    },
    {
        zigbeeModel: ['LWO001'],
        model: '8718699688882',
        vendor: 'Philips',
        description: 'Hue white Filament bulb G93 E27 bluetooth',
        extend: hue.light_onoff_brightness,
    },
    {
        zigbeeModel: ['LST001'],
        model: '7299355PH',
        vendor: 'Philips',
        description: 'Hue white and color ambiance LightStrip',
        extend: hue.light_onoff_brightness_colorxy,
    },
    {
        zigbeeModel: ['LST002'],
        model: '915005106701',
        vendor: 'Philips',
        description: 'Hue white and color ambiance LightStrip plus',
        extend: hue.light_onoff_brightness_colortemp_colorxy,
    },
    {
        zigbeeModel: ['LST003', 'LST004'],
        model: '9290018187B',
        vendor: 'Philips',
        description: 'Hue white and color ambiance LightStrip Outdoor',
        extend: hue.light_onoff_brightness_colortemp_colorxy,
    },
    {
        zigbeeModel: ['LCA001', 'LCA002'],
        model: '9290022166',
        vendor: 'Philips',
        description: 'Hue white and color ambiance E26/E27',
        extend: hue.light_onoff_brightness_colortemp_colorxy,
    },
    {
        zigbeeModel: ['LCT001', 'LCT007', 'LCT010', 'LCT012', 'LCT014', 'LCT015', 'LCT016'],
        model: '9290012573A',
        vendor: 'Philips',
        description: 'Hue white and color ambiance E26/E27/E14',
        extend: hue.light_onoff_brightness_colortemp_colorxy,
    },
    {
        zigbeeModel: ['LCT002'],
        model: '9290002579A',
        vendor: 'Philips',
        description: 'Hue white and color ambiance BR30',
        extend: hue.light_onoff_brightness_colortemp_colorxy,
    },
    {
        zigbeeModel: ['LCT003'],
        model: '8718696485880',
        vendor: 'Philips',
        description: 'Hue white and color ambiance GU10',
        extend: hue.light_onoff_brightness_colortemp_colorxy,
    },
    {
        zigbeeModel: ['LCT024'],
        model: '915005733701',
        vendor: 'Philips',
        description: 'Hue White and color ambiance Play Lightbar',
        extend: hue.light_onoff_brightness_colortemp_colorxy,
    },
    {
        zigbeeModel: ['LTW011'],
        model: '464800',
        vendor: 'Philips',
        description: 'Hue white ambiance BR30 flood light',
        extend: hue.light_onoff_brightness_colortemp,
    },
    {
        zigbeeModel: ['LTW012'],
        model: '8718696695203',
        vendor: 'Philips',
        description: 'Hue white ambiance E14',
        extend: hue.light_onoff_brightness_colortemp,
    },
    {
        zigbeeModel: ['LWE002'],
        model: '9290020399',
        vendor: 'Philips',
        description: 'Hue white E14',
        extend: hue.light_onoff_brightness,
    },
    {
        zigbeeModel: ['LTW013'],
        model: '8718696598283',
        vendor: 'Philips',
        description: 'Hue white ambiance GU10',
        extend: hue.light_onoff_brightness_colortemp,
    },
    {
        zigbeeModel: ['LTG002'],
        model: '929001953301',
        vendor: 'Philips',
        description: 'Hue white ambiance GU10 with Bluetooth',
        extend: hue.light_onoff_brightness_colortemp,
    },
    {
        zigbeeModel: ['LTW015'],
        model: '9290011998B',
        vendor: 'Philips',
        description: 'Hue white ambiance E26',
        extend: hue.light_onoff_brightness_colortemp,
    },
    {
        zigbeeModel: ['LTA002'],
        model: '9290022167',
        vendor: 'Philips',
        description: 'Hue white ambiance E26 with Bluetooth',
        extend: hue.light_onoff_brightness_colortemp,
    },
    {
        zigbeeModel: ['LTW010', 'LTW001', 'LTW004'],
        model: '8718696548738',
        vendor: 'Philips',
        description: 'Hue white ambiance E26/E27',
        extend: hue.light_onoff_brightness_colortemp,
    },
    {
        zigbeeModel: ['LTW017'],
        model: '915005587401',
        vendor: 'Philips',
        description: 'Hue white ambiance Adore light',
        extend: hue.light_onoff_brightness_colortemp,
    },
    {
        zigbeeModel: ['LCW001'],
        model: '4090130P7',
        vendor: 'Philips',
        description: 'Hue Sana',
        extend: hue.light_onoff_brightness_colortemp_colorxy,
    },
    {
        zigbeeModel: ['LTC001'],
        model: '3261030P7',
        vendor: 'Philips',
        description: 'Hue Being',
        extend: hue.light_onoff_brightness_colortemp,
    },
    {
        zigbeeModel: ['LTC003'],
        model: '3261331P7',
        vendor: 'Philips',
        description: 'Hue white ambiance Still',
        extend: hue.light_onoff_brightness_colortemp,
    },
    {
        zigbeeModel: ['LTC011'],
        model: '4096730U7',
        vendor: 'Philips',
        description: 'Hue Cher ceiling light',
        extend: hue.light_onoff_brightness_colortemp,
    },
    {
        zigbeeModel: ['LTC013'],
        model: '3216131P5',
        vendor: 'Philips',
        description: 'Hue white ambiance Aurelle square panel light',
        extend: hue.light_onoff_brightness_colortemp,
    },
    {
        zigbeeModel: ['LTC015'],
        model: '3216331P5',
        vendor: 'Philips',
        description: 'Hue white ambiance Aurelle rectangle panel light',
        extend: hue.light_onoff_brightness_colortemp,
    },
    {
        zigbeeModel: ['LTC016'],
        model: '3216431P5',
        vendor: 'Philips',
        description: 'Hue white ambiance Aurelle round panel light',
        extend: hue.light_onoff_brightness_colortemp,
    },
    {
        zigbeeModel: ['LTP003', 'LTP001'],
        model: '4033930P7',
        vendor: 'Philips',
        description: 'Hue white ambiance suspension Fair',
        extend: hue.light_onoff_brightness_colortemp,
    },
    {
        zigbeeModel: ['LTP002'],
        model: '4023330P7',
        vendor: 'Philips',
        description: 'Hue white ambiance suspension Amaze',
        extend: hue.light_onoff_brightness_colortemp,
    },
    {
        zigbeeModel: ['LWF002', 'LWW001'],
        model: '9290011370B',
        vendor: 'Philips',
        description: 'Hue white A60 bulb E27',
        extend: hue.light_onoff_brightness,
    },
    {
        zigbeeModel: ['LWB015'],
        model: '046677476816',
        vendor: 'Philips',
        description: 'Hue white PAR38 outdoor',
        extend: hue.light_onoff_brightness,
    },
    {
        zigbeeModel: ['LLC010'],
        model: '7199960PH',
        vendor: 'Philips',
        description: 'Hue Iris',
        extend: hue.light_onoff_brightness_colorxy,
    },
    {
        zigbeeModel: ['1742930P7'],
        model: '1742930P7',
        vendor: 'Philips',
        description: 'Hue outdoor Impress wall lamp',
        extend: hue.light_onoff_brightness_colortemp_colorxy,
    },
    {
        zigbeeModel: ['LLC006'],
        model: '7099930PH',
        vendor: 'Philips',
        description: 'Hue Iris (Generation 2)',
        extend: hue.light_onoff_brightness_colorxy,
    },
    {
        zigbeeModel: ['RWL020', 'RWL021'],
        model: '324131092621',
        vendor: 'Philips',
        description: 'Hue dimmer switch',
        supports: 'on/off, brightness, up/down/hold/release, click count',
        fromZigbee: [
            fz._324131092621_ignore_on, fz._324131092621_ignore_off, fz._324131092621_ignore_step,
            fz._324131092621_ignore_stop, fz._324131092621_notification,
            fz.battery_percentage_remaining,
        ],
        toZigbee: [],
        meta: {configureKey: 1},
        configure: async (device, coordinatorEndpoint) => {
            const endpoint1 = device.getEndpoint(1);
            await bind(endpoint1, coordinatorEndpoint, ['genOnOff', 'genLevelCtrl']);

            const endpoint2 = device.getEndpoint(2);
            const options = {manufacturerCode: 0x100B, disableDefaultResponse: true};
            await endpoint2.write('genBasic', {0x0031: {value: 0x000B, type: 0x19}}, options);
            await bind(endpoint2, coordinatorEndpoint, ['manuSpecificPhilips', 'genPowerCfg']);
            await configureReporting.batteryPercentageRemaining(endpoint2);
        },
        endpoint: (device) => {
            return {'ep1': 1, 'ep2': 2};
        },
    },
    {
        zigbeeModel: ['ROM001'],
        model: '9290022230',
        vendor: 'Philips',
        description: 'Hue smart button',
        supports: 'action',
        fromZigbee: [fz.command_on, fz.command_off_with_effect, fz.SmartButton_skip, fz.battery_percentage_remaining],
        toZigbee: [],
    },
    {
        zigbeeModel: ['SML001'],
        model: '9290012607',
        vendor: 'Philips',
        description: 'Hue motion sensor',
        supports: 'occupancy, temperature, illuminance',
        fromZigbee: [
            fz.battery_percentage_remaining, fz.occupancy, fz.temperature,
            fz.generic_illuminance,
            fz.ignore_basic_report,
        ],
        toZigbee: [tz.occupancy_timeout, tz.hue_motion_sensitivity],
        endpoint: (device) => {
            return {
                'default': 2, // default
                'ep1': 1,
                'ep2': 2, // e.g. for write to msOccupancySensing
            };
        },
        meta: {configureKey: 1},
        configure: async (device, coordinatorEndpoint) => {
            const endpoint = device.getEndpoint(2);
            const binds = ['genPowerCfg', 'msIlluminanceMeasurement', 'msTemperatureMeasurement', 'msOccupancySensing'];
            await bind(endpoint, coordinatorEndpoint, binds);
            await configureReporting.batteryPercentageRemaining(endpoint);
            await configureReporting.occupancy(endpoint);
            await configureReporting.temperature(endpoint);
            await configureReporting.illuminance(endpoint);
        },
    },
    {
        zigbeeModel: ['SML002'],
        model: '9290019758',
        vendor: 'Philips',
        description: 'Hue motion outdoor sensor',
        supports: 'occupancy, temperature, illuminance',
        fromZigbee: [
            fz.battery_percentage_remaining, fz.occupancy, fz.temperature,
            fz.generic_illuminance,

        ],
        toZigbee: [tz.occupancy_timeout, tz.hue_motion_sensitivity],
        endpoint: (device) => {
            return {
                'default': 2, // default
                'ep1': 1,
                'ep2': 2, // e.g. for write to msOccupancySensing
            };
        },
        meta: {configureKey: 1},
        configure: async (device, coordinatorEndpoint) => {
            const endpoint = device.getEndpoint(2);
            const binds = ['genPowerCfg', 'msIlluminanceMeasurement', 'msTemperatureMeasurement', 'msOccupancySensing'];
            await bind(endpoint, coordinatorEndpoint, binds);
            await configureReporting.batteryPercentageRemaining(endpoint);
            await configureReporting.occupancy(endpoint);
            await configureReporting.temperature(endpoint);
            await configureReporting.illuminance(endpoint);
        },
    },
    {
        zigbeeModel: ['LOM001'],
        model: '929002240401',
        vendor: 'Philips',
        description: 'Hue smart plug - EU',
        supports: 'on/off',
        fromZigbee: [fz.on_off],
        toZigbee: [tz.on_off],
        meta: {configureKey: 1},
        configure: async (device, coordinatorEndpoint) => {
            const endpoint = device.getEndpoint(11);
            await bind(endpoint, coordinatorEndpoint, ['genOnOff']);
            await configureReporting.onOff(endpoint);
        },
    },
    {
        zigbeeModel: ['LOM002'],
        model: '046677552343',
        vendor: 'Philips',
        description: 'Hue smart plug bluetooth',
        supports: 'on/off',
        fromZigbee: [fz.on_off],
        toZigbee: [tz.on_off],
        meta: {configureKey: 1},
        configure: async (device, coordinatorEndpoint) => {
            const endpoint = device.getEndpoint(11);
            await bind(endpoint, coordinatorEndpoint, ['genOnOff']);
            await configureReporting.onOff(endpoint);
        },
    },
    {
        zigbeeModel: ['LLC014'],
        model: '7099860PH',
        vendor: 'Philips',
        description: 'LivingColors Aura',
        extend: hue.light_onoff_brightness_colorxy,
    },
    {
        zigbeeModel: ['LTC014'],
        model: '3216231P5',
        vendor: 'Philips',
        description: 'Hue white ambiance Aurelle rectangle panel light',
        extend: hue.light_onoff_brightness_colortemp,
    },
    {
        zigbeeModel: ['1744530P7'],
        model: '8718696170625',
        vendor: 'Philips',
        description: 'Hue Fuzo outdoor wall light',
        extend: hue.light_onoff_brightness,
    },
    {
        zigbeeModel: ['1743630P7'],
        model: '17436/30/P7',
        vendor: 'Philips',
        description: 'Hue Welcome white flood light',
        extend: hue.light_onoff_brightness,
    },
    {
        zigbeeModel: ['LCS001'],
        model: '1741830P7',
        vendor: 'Philips',
        description: 'Hue Lily outdoor spot light',
        extend: hue.light_onoff_brightness_colortemp_colorxy,
    },
    {
        zigbeeModel: ['LWV001'],
        model: '929002241201',
        vendor: 'Philips',
        description: 'Hue white filament Edison E27 LED',
        extend: hue.light_onoff_brightness,
    },
    {
        zigbeeModel: ['LWV002'],
        model: '046677551780',
        vendor: 'Philips',
        description: 'Hue white filament Edison ST19 LED',
        extend: hue.light_onoff_brightness,
    },
    {
        zigbeeModel: ['HML004'],
        model: '3115331PH',
        vendor: 'Philips',
        description: 'Phoenix light',
        extend: hue.light_onoff_brightness_colortemp_colorxy,
    },

    // Belkin
    {
        zigbeeModel: ['MZ100'],
        model: 'F7C033',
        vendor: 'Belkin',
        description: 'WeMo smart LED bulb',
        fromZigbee: [
            fz.brightness, fz.on_off,
        ],
        supports: generic.light_onoff_brightness.supports,
        toZigbee: generic.light_onoff_brightness.toZigbee,
    },

    // EDP
    {
        zigbeeModel: ['ZB-SmartPlug-1.0.0'],
        model: 'PLUG EDP RE:DY',
        vendor: 'EDP',
        description: 're:dy plug',
        supports: 'on/off, power measurement',
        fromZigbee: [fz.on_off, fz.generic_power],
        toZigbee: [tz.on_off],
        meta: {configureKey: 3},
        configure: async (device, coordinatorEndpoint) => {
            const endpoint = device.getEndpoint(85);
            await bind(endpoint, coordinatorEndpoint, ['genOnOff', 'seMetering']);
            await configureReporting.onOff(endpoint);
            await configureReporting.instantaneousDemand(endpoint);
            await endpoint.read('seMetering', ['multiplier', 'divisor']);
        },
    },
    {
        zigbeeModel: ['ZB-RelayControl-1.0.0'],
        model: 'SWITCH EDP RE:DY',
        vendor: 'EDP',
        description: 're:dy switch',
        supports: 'on/off',
        fromZigbee: [fz.on_off],
        toZigbee: [tz.on_off],
        meta: {configureKey: 2},
        configure: async (device, coordinatorEndpoint) => {
            const endpoint = device.getEndpoint(85);
            await bind(endpoint, coordinatorEndpoint, ['genOnOff']);
            await configureReporting.onOff(endpoint);
        },
    },

    // Custom devices (DiY)
    {
        zigbeeModel: ['lumi.router'],
        model: 'CC2530.ROUTER',
        vendor: 'Custom devices (DiY)',
        description: '[CC2530 router](http://ptvo.info/cc2530-based-zigbee-coordinator-and-router-112/)',
        supports: 'state, description, type, rssi',
        fromZigbee: [
            fz.CC2530ROUTER_state, fz.CC2530ROUTER_meta, fz.ignore_basic_report,
        ],
        toZigbee: [tz.ptvo_switch_trigger],
    },
    {
        zigbeeModel: ['ptvo.switch'],
        model: 'ptvo.switch',
        vendor: 'Custom devices (DiY)',
        description: '[Multi-channel relay switch](https://ptvo.info/zigbee-switch-configurable-firmware-router-199/)',
        supports: 'hold, single, double and triple click, on/off',
        fromZigbee: [fz.ptvo_switch_state, fz.ptvo_switch_buttons],
        toZigbee: [tz.on_off, tz.ptvo_switch_trigger],
        endpoint: (device) => {
            return {'bottom_left': 1, 'bottom_right': 2, 'top_left': 3, 'top_right': 4, 'center': 5};
        },
    },
    {
        zigbeeModel: ['DNCKAT_S001'],
        model: 'DNCKATSW001',
        vendor: 'Custom devices (DiY)',
        description: '[DNCKAT single key wired wall light switch](https://github.com/dzungpv/dnckatsw00x/)',
        supports: 'on/off',
        fromZigbee: [fz.on_off],
        toZigbee: [tz.on_off],
    },
    {
        zigbeeModel: ['DNCKAT_S002'],
        model: 'DNCKATSW002',
        vendor: 'Custom devices (DiY)',
        description: '[DNCKAT double key wired wall light switch](https://github.com/dzungpv/dnckatsw00x/)',
        supports: 'hold/release, on/off',
        fromZigbee: [fz.DNCKAT_S00X_state, fz.DNCKAT_S00X_buttons],
        toZigbee: [tz.on_off],
        endpoint: (device) => {
            return {'left': 1, 'right': 2};
        },
    },
    {
        zigbeeModel: ['DNCKAT_S003'],
        model: 'DNCKATSW003',
        vendor: 'Custom devices (DiY)',
        description: '[DNCKAT triple key wired wall light switch](https://github.com/dzungpv/dnckatsw00x/)',
        supports: 'hold/release, on/off',
        fromZigbee: [fz.DNCKAT_S00X_state, fz.DNCKAT_S00X_buttons],
        toZigbee: [tz.on_off],
        endpoint: (device) => {
            return {'left': 1, 'center': 2, 'right': 3};
        },
    },
    {
        zigbeeModel: ['DNCKAT_S004'],
        model: 'DNCKATSW004',
        vendor: 'Custom devices (DiY)',
        description: '[DNCKAT quadruple key wired wall light switch](https://github.com/dzungpv/dnckatsw00x/)',
        supports: 'hold/release, on/off',
        fromZigbee: [fz.DNCKAT_S00X_state, fz.DNCKAT_S00X_buttons],
        toZigbee: [tz.on_off],
        endpoint: (device) => {
            return {'bottom_left': 1, 'bottom_right': 2, 'top_left': 3, 'top_right': 4};
        },
    },
    {
        zigbeeModel: ['ZigUP'],
        model: 'ZigUP',
        vendor: 'Custom devices (DiY)',
        description: '[CC2530 based ZigBee relais, switch, sensor and router](https://github.com/formtapez/ZigUP/)',
        supports: 'relais, RGB-stripe, sensors, S0-counter, ADC, digital I/O',
        fromZigbee: [fz.ZigUP_parse],
        toZigbee: [tz.on_off, tz.light_color, tz.ZigUP_lock],
    },
    {
        zigbeeModel: ['ZWallRemote0'],
        model: 'ZWallRemote0',
        vendor: 'Custom devices (DiY)',
        description: 'Matts Wall Switch Remote (https://github.com/mattlokes/ZWallRemote)',
        supports: 'on/off',
        fromZigbee: [fz.cmdToggle],
        toZigbee: [],
    },
    {
        zigbeeModel: ['DTB190502A1'],
        model: 'DTB190502A1',
        vendor: 'Custom devices (DiY)',
        description: '[CC2530 based IO Board https://databyte.ch/?portfolio=zigbee-erstes-board-dtb190502a)',
        supports: 'switch, buttons',
        fromZigbee: [fz.DTB190502A1_parse],
        toZigbee: [tz.DTB190502A1_LED],
    },

    // DIYRuZ
    {
        zigbeeModel: ['DIYRuZ_R4_5'],
        model: 'DIYRuZ_R4_5',
        vendor: 'DIYRuZ',
        description: '[DiY 4 Relays + 4 switches + 1 buzzer](http://modkam.ru/?p=1054)',
        supports: 'on/off',
        fromZigbee: [fz.DNCKAT_S00X_state],
        toZigbee: [tz.on_off],
        endpoint: (device) => {
            return {'bottom_left': 1, 'bottom_right': 2, 'top_left': 3, 'top_right': 4, 'center': 5};
        },
    },
    {
        zigbeeModel: ['DIYRuZ_KEYPAD20'],
        model: 'DIYRuZ_KEYPAD20',
        vendor: 'DIYRuZ',
        description: '[DiY 20 button keypad](http://modkam.ru/?p=1114)',
        supports: 'click',
        fromZigbee: [fz.keypad20states, fz.keypad20_battery],
        toZigbee: [],
        endpoint: (device) => {
            return {
                'btn_1': 1, 'btn_2': 2, 'btn_3': 3, 'btn_4': 4, 'btn_5': 5,
                'btn_6': 6, 'btn_7': 7, 'btn_8': 8, 'btn_9': 9, 'btn_10': 10,
                'btn_11': 11, 'btn_12': 12, 'btn_13': 13, 'btn_14': 14, 'btn_15': 15,
                'btn_16': 16, 'btn_17': 17, 'btn_18': 18, 'btn_19': 19, 'btn_20': 20,
            };
        },
    },
    {
        zigbeeModel: ['DIYRuZ_magnet'],
        model: 'DIYRuZ_magnet',
        vendor: 'DIYRuZ',
        description: '[DIYRuZ contact sensor](https://modkam.ru/?p=1220)',
        supports: 'contact',
        fromZigbee: [fz.keypad20_battery, fz.diyruz_contact],
        toZigbee: [],
    },
    {
        zigbeeModel: ['DIYRuZ_rspm'],
        model: 'DIYRuZ_rspm',
        vendor: 'DIYRuZ',
        description: '[DIYRuZ relay switch power meter](https://modkam.ru/?p=1309)',
        supports: 'relay, switch, adc',
        fromZigbee: [fz.diyruz_rspm],
        toZigbee: [tz.on_off],
    },

    // eCozy
    {
        zigbeeModel: ['Thermostat'],
        model: '1TST-EU',
        vendor: 'eCozy',
        description: 'Smart heating thermostat',
        supports: 'temperature, occupancy, un-/occupied heating, schedule',
        fromZigbee: [
            fz.generic_battery_voltage,
            fz.thermostat_att_report,
        ],
        toZigbee: [
            tz.factory_reset, tz.thermostat_local_temperature, tz.thermostat_local_temperature_calibration,
            tz.thermostat_occupancy, tz.thermostat_occupied_heating_setpoint,
            tz.thermostat_unoccupied_heating_setpoint, tz.thermostat_setpoint_raise_lower,
            tz.thermostat_remote_sensing, tz.thermostat_control_sequence_of_operation, tz.thermostat_system_mode,
            tz.thermostat_weekly_schedule, tz.thermostat_clear_weekly_schedule, tz.thermostat_weekly_schedule_rsp,
            tz.thermostat_relay_status_log, tz.thermostat_relay_status_log_rsp,
        ],
        meta: {configureKey: 1},
        configure: async (device, coordinatorEndpoint) => {
            const endpoint = device.getEndpoint(3);
            const binds = [
                'genBasic', 'genPowerCfg', 'genIdentify', 'genTime', 'genPollCtrl', 'hvacThermostat',
                'hvacUserInterfaceCfg',
            ];
            await bind(endpoint, coordinatorEndpoint, binds);
            await configureReporting.thermostatTemperature(endpoint);
        },
    },

    // M-ELEC - https://melec.com.au/stitchy/
    {
        zigbeeModel: ['ML-ST-D200'],
        model: 'ML-ST-D200',
        vendor: 'M-ELEC',
        description: 'Stitchy Dim switchable wall module',
        extend: generic.light_onoff_brightness,
    },

    // OSRAM
    {
        zigbeeModel: ['Outdoor Lantern W RGBW OSRAM'],
        model: '4058075816718',
        vendor: 'OSRAM',
        description: 'SMART+ outdoor wall lantern RGBW',
        extend: osram.light_onoff_brightness_colortemp_colorxy,
    },
    {
        zigbeeModel: ['Outdoor Lantern B50 RGBW OSRAM'],
        model: '4058075816732',
        vendor: 'OSRAM',
        description: 'SMART+ outdoor lantern RGBW',
        extend: osram.light_onoff_brightness_colortemp_colorxy,
    },
    {
        zigbeeModel: ['Classic A60 RGBW'],
        model: 'AA69697',
        vendor: 'OSRAM',
        description: 'Classic A60 RGBW',
        extend: osram.light_onoff_brightness_colortemp_colorxy,
    },
    {
        zigbeeModel: ['A60 TW Z3'],
        model: 'AC10787',
        vendor: 'OSRAM',
        description: 'SMART+ classic E27 TW',
        extend: osram.light_onoff_brightness_colortemp,
    },
    {
        zigbeeModel: ['CLA60 RGBW OSRAM'],
        model: 'AC03645',
        vendor: 'OSRAM',
        description: 'LIGHTIFY LED CLA60 E27 RGBW',
        extend: osram.light_onoff_brightness_colortemp_colorxy,
    },
    {
        zigbeeModel: ['CLA60 TW OSRAM'],
        model: 'AC03642',
        vendor: 'OSRAM',
        description: 'SMART+ CLASSIC A 60 TW',
        extend: osram.light_onoff_brightness_colortemp,
    },
    {
        zigbeeModel: ['PAR16 DIM Z3'],
        model: 'AC08560',
        vendor: 'OSRAM',
        description: 'SMART+ LED PAR16 GU10',
        extend: osram.light_onoff_brightness,
    },
    {
        zigbeeModel: ['CLA60 RGBW Z3'],
        model: 'AC03647',
        vendor: 'OSRAM',
        description: 'SMART+ LED CLASSIC E27 RGBW',
        extend: osram.light_onoff_brightness_colortemp_colorxy,
    },
    {
        // AA70155 is model number of both bulbs.
        zigbeeModel: ['LIGHTIFY A19 Tunable White', 'Classic A60 TW'],
        model: 'AA70155',
        vendor: 'OSRAM',
        description: 'LIGHTIFY LED A19 tunable white / Classic A60 TW',
        extend: osram.light_onoff_brightness_colortemp,
    },
    {
        zigbeeModel: ['PAR16 50 TW'],
        model: 'AA68199',
        vendor: 'OSRAM',
        description: 'LIGHTIFY LED PAR16 50 GU10 tunable white',
        extend: osram.light_onoff_brightness_colortemp,
    },
    {
        zigbeeModel: ['Classic B40 TW - LIGHTIFY'],
        model: 'AB32840',
        vendor: 'OSRAM',
        description: 'LIGHTIFY LED Classic B40 tunable white',
        extend: osram.light_onoff_brightness_colortemp,
    },
    {
        zigbeeModel: ['Ceiling TW OSRAM'],
        model: '4058075816794',
        vendor: 'OSRAM',
        description: 'Smart+ Ceiling TW',
        extend: osram.light_onoff_brightness_colortemp,
    },
    {
        zigbeeModel: ['Classic A60 W clear - LIGHTIFY'],
        model: 'AC03641',
        vendor: 'OSRAM',
        description: 'LIGHTIFY LED Classic A60 clear',
        extend: osram.light_onoff_brightness,
    },
    {
        zigbeeModel: ['Surface Light W �C LIGHTIFY'],
        model: '4052899926158',
        vendor: 'OSRAM',
        description: 'LIGHTIFY Surface Light TW',
        extend: osram.light_onoff_brightness,
    },
    {
        zigbeeModel: ['Surface Light TW'],
        model: 'AB401130055',
        vendor: 'OSRAM',
        description: 'LIGHTIFY Surface Light LED Tunable White',
        extend: osram.light_onoff_brightness_colortemp,
    },
    {
        zigbeeModel: ['Plug 01'],
        model: 'AB3257001NJ',
        description: 'Smart+ plug',
        supports: 'on/off',
        vendor: 'OSRAM',
        fromZigbee: [fz.on_off],
        toZigbee: [tz.on_off],
        meta: {configureKey: 1},
        configure: async (device, coordinatorEndpoint) => {
            const endpoint = device.getEndpoint(3);
            await bind(endpoint, coordinatorEndpoint, ['genOnOff']);
            await configureReporting.onOff(endpoint);
        },
    },
    {
        zigbeeModel: ['Plug Z3'],
        model: 'AC10691',
        description: 'Smart+ plug',
        supports: 'on/off',
        vendor: 'OSRAM',
        fromZigbee: [fz.on_off],
        toZigbee: [tz.on_off],
        meta: {configureKey: 1},
        configure: async (device, coordinatorEndpoint) => {
            let endpoint = device.getEndpoint(3);
            // Endpoint 3 is not always present, use endpoint 1 in that case
            // https://github.com/Koenkk/zigbee2mqtt/issues/2178
            if (!endpoint) endpoint = device.getEndpoint(1);
            await bind(endpoint, coordinatorEndpoint, ['genOnOff']);
            await configureReporting.onOff(endpoint);
        },
    },
    {
        zigbeeModel: ['Flex RGBW', 'LIGHTIFY Indoor Flex RGBW', 'LIGHTIFY Flex RGBW'],
        model: '4052899926110',
        vendor: 'OSRAM',
        description: 'Flex RGBW',
        extend: osram.light_onoff_brightness_colortemp_colorxy,
    },
    {
        zigbeeModel: ['LIGHTIFY Outdoor Flex RGBW', 'LIGHTIFY FLEX OUTDOOR RGBW'],
        model: '4058075036185',
        vendor: 'OSRAM',
        description: 'Outdoor Flex RGBW',
        extend: osram.light_onoff_brightness_colortemp_colorxy,
    },
    {
        zigbeeModel: ['Gardenpole RGBW-Lightify'],
        model: '4058075036147',
        vendor: 'OSRAM',
        description: 'Smart+ gardenpole RGBW',
        extend: osram.light_onoff_brightness_colortemp_colorxy,
    },
    {
        zigbeeModel: ['Gardenpole Mini RGBW OSRAM'],
        model: 'AC0363900NJ',
        vendor: 'OSRAM',
        description: 'Smart+ mini gardenpole RGBW',
        extend: osram.light_onoff_brightness_colortemp_colorxy,
    },
    {
        zigbeeModel: ['PAR 16 50 RGBW - LIGHTIFY'],
        model: 'AB35996',
        vendor: 'OSRAM',
        description: 'Smart+ Spot GU10 Multicolor',
        extend: osram.light_onoff_brightness_colortemp_colorxy,
    },
    {
        zigbeeModel: ['PAR16 RGBW Z3'],
        model: 'AC08559',
        vendor: 'OSRAM',
        description: 'SMART+ Spot GU10 Multicolor',
        extend: osram.light_onoff_brightness_colortemp_colorxy,
    },
    {
        zigbeeModel: ['B40 DIM Z3'],
        model: 'AC08562',
        vendor: 'OSRAM',
        description: 'SMART+ Candle E14 Dimmable White',
        extend: osram.light_onoff_brightness_colortemp,
    },
    {
        zigbeeModel: ['Motion Sensor-A'],
        model: 'AC01353010G',
        vendor: 'OSRAM',
        description: 'SMART+ Motion Sensor',
        supports: 'occupancy, tamper and temperature',
        fromZigbee: [
            fz.temperature,
            fz.iaszone_occupancy_2,
        ],
        toZigbee: [],
        meta: {configureKey: 1},
        configure: async (device, coordinatorEndpoint) => {
            const endpoint = device.getEndpoint(1);
            await bind(endpoint, coordinatorEndpoint, ['msTemperatureMeasurement', 'genPowerCfg']);
            await configureReporting.temperature(endpoint);
            await configureReporting.batteryPercentageRemaining(endpoint);
        },
    },
    {
        zigbeeModel: ['MR16 TW OSRAM'],
        model: 'AC03648',
        vendor: 'OSRAM',
        description: 'SMART+ spot GU5.3 tunable white',
        extend: osram.light_onoff_brightness_colortemp,
    },
    {
        zigbeeModel: ['Lightify Switch Mini', 'Lightify Switch Mini blue'],
        model: 'AC0251100NJ/AC0251700NJ',
        vendor: 'OSRAM',
        description: 'Smart+ switch mini',
        supports: 'circle, up, down and hold/release',
        fromZigbee: [
            fz.AC0251100NJ_cmdOn, fz.AC0251100NJ_cmdMoveWithOnOff, fz.AC0251100NJ_cmdStop,
            fz.AC0251100NJ_cmdMoveToColorTemp, fz.AC0251100NJ_cmdMoveHue, fz.AC0251100NJ_cmdMoveToSaturation,
            fz.AC0251100NJ_cmdOff, fz.AC0251100NJ_cmdMove, fz.battery_3V,
            fz.AC0251100NJ_cmdMoveToLevelWithOnOff,
        ],
        toZigbee: [],
        meta: {configureKey: 1},
        configure: async (device, coordinatorEndpoint) => {
            const endpoint1 = device.getEndpoint(1);
            const endpoint2 = device.getEndpoint(2);
            const endpoint3 = device.getEndpoint(3);
            await bind(endpoint1, coordinatorEndpoint, ['genOnOff', 'genLevelCtrl', 'genPowerCfg']);
            await bind(endpoint2, coordinatorEndpoint, ['genOnOff', 'genLevelCtrl']);
            await bind(endpoint3, coordinatorEndpoint, ['genLevelCtrl', 'lightingColorCtrl']);
            await configureReporting.batteryVoltage(endpoint1);
        },
    },
    {
        zigbeeModel: ['SubstiTube'],
        model: 'ST8AU-CON',
        vendor: 'OSRAM',
        description: 'OSRAM SubstiTUBE T8 Advanced UO Connected',
        extend: osram.light_onoff_brightness,
    },
    {
        zigbeeModel: ['Panel TW 595 UGR22'],
        model: '595UGR22',
        vendor: 'OSRAM',
        description: 'OSRAM LED panel TW 595 UGR22',
        extend: osram.light_onoff_brightness_colortemp,
    },

    // Hive
    {
        zigbeeModel: ['FWBulb01'],
        model: 'HALIGHTDIMWWE27',
        vendor: 'Hive',
        description: 'Active smart bulb white LED (E27)',
        extend: generic.light_onoff_brightness,
    },
    {
        zigbeeModel: ['FWBulb02UK'],
        model: 'HALIGHTDIMWWB22',
        vendor: 'Hive',
        description: 'Active smart bulb white LED (B22)',
        extend: generic.light_onoff_brightness,
    },
    {
        zigbeeModel: ['SLP2b', 'SLP2c'],
        model: '1613V',
        vendor: 'Hive',
        description: 'Active plug',
        supports: 'on/off, power measurement',
        fromZigbee: [fz.on_off, fz.generic_power, fz.temperature],
        toZigbee: [tz.on_off],
        meta: {configureKey: 3},
        configure: async (device, coordinatorEndpoint) => {
            const endpoint = device.getEndpoint(9);
            await bind(endpoint, coordinatorEndpoint, ['genOnOff', 'seMetering']);
            await configureReporting.onOff(endpoint);
            await configureReporting.instantaneousDemand(endpoint);
            await endpoint.read('seMetering', ['multiplier', 'divisor']);
        },
    },
    {
        zigbeeModel: ['TWBulb01US'],
        model: 'HV-GSCXZB269',
        vendor: 'Hive',
        description: 'Active light cool to warm white (E26) ',
        extend: generic.light_onoff_brightness_colortemp,
    },
    {
        zigbeeModel: ['TWBulb01UK'],
        model: 'HV-GSCXZB279_HV-GSCXZB229',
        vendor: 'Hive',
        description: 'Active light, warm to cool white (E27 & B22)',
        extend: generic.light_onoff_brightness_colortemp,
    },
    {
        zigbeeModel: ['TWGU10Bulb01UK'],
        model: 'HV-GUCXZB5',
        vendor: 'Hive',
        description: 'Active light, warm to cool white (GU10)',
        extend: generic.light_onoff_brightness_colortemp,
    },
    {
        zigbeeModel: ['TRV001'],
        model: 'UK7004240',
        vendor: 'Hive',
        description: 'Radiator valve',
        supports: 'temperature',
        fromZigbee: [fz.thermostat_att_report, fz.battery_percentage_remaining],
        toZigbee: [
            tz.thermostat_occupied_heating_setpoint, tz.thermostat_local_temperature_calibration,
            tz.thermostat_setpoint_raise_lower, tz.thermostat_remote_sensing,
            tz.thermostat_system_mode, tz.thermostat_running_state,
        ],
        meta: {configureKey: 1},
        configure: async (device, coordinatorEndpoint) => {
            const endpoint = device.getEndpoint(1);
            await bind(endpoint, coordinatorEndpoint, [
                'genBasic', 'genPowerCfg', 'genIdentify', 'genTime', 'genPollCtrl', 'hvacThermostat',
                'hvacUserInterfaceCfg',
            ]);
            await configureReporting.thermostatTemperature(endpoint);
            await configureReporting.thermostatOccupiedHeatingSetpoint(endpoint);
            await configureReporting.thermostatPIHeatingDemand(endpoint);
        },
    },

    // Innr
    {
        zigbeeModel: ['FL 130 C'],
        model: 'FL 130 C',
        vendor: 'Innr',
        description: 'Color Flex LED strip',
        extend: generic.light_onoff_brightness_colortemp_colorxy,
    },
    {
        zigbeeModel: ['BF 263'],
        model: 'BF 263',
        vendor: 'Innr',
        description: 'B22 filament bulb dimmable',
        extend: generic.light_onoff_brightness,
    },
    {
        zigbeeModel: ['RB 185 C'],
        model: 'RB 185 C',
        vendor: 'Innr',
        description: 'E27 bulb RGBW',
        extend: generic.light_onoff_brightness_colortemp_colorxy,
    },
    {
        zigbeeModel: ['BY 185 C'],
        model: 'BY 185 C',
        vendor: 'Innr',
        description: 'B22 bulb RGBW',
        extend: generic.light_onoff_brightness_colortemp_colorxy,
    },
    {
        zigbeeModel: ['RB 250 C'],
        model: 'RB 250 C',
        vendor: 'Innr',
        description: 'E14 bulb RGBW',
        extend: generic.light_onoff_brightness_colortemp_colorxy,
    },
    {
        zigbeeModel: ['RB 265'],
        model: 'RB 265',
        vendor: 'Innr',
        description: 'E27 bulb',
        extend: generic.light_onoff_brightness,
    },
    {
        zigbeeModel: ['RF 265'],
        model: 'RF 265',
        vendor: 'Innr',
        description: 'E27 bulb filament clear',
        extend: generic.light_onoff_brightness,
    },
    {
        zigbeeModel: ['RB 278 T'],
        model: 'RB 278 T',
        vendor: 'Innr',
        description: 'Smart bulb tunable white E27',
        extend: generic.light_onoff_brightness_colortemp,
    },
    {
        zigbeeModel: ['RB 285 C'],
        model: 'RB 285 C',
        vendor: 'Innr',
        description: 'E27 bulb RGBW',
        extend: generic.light_onoff_brightness_colortemp_colorxy,
    },
    {
        zigbeeModel: ['BY 285 C'],
        model: 'BY 285 C',
        vendor: 'Innr',
        description: 'B22 bulb RGBW',
        extend: generic.light_onoff_brightness_colortemp_colorxy,
    },
    {
        zigbeeModel: ['RB 165'],
        model: 'RB 165',
        vendor: 'Innr',
        description: 'E27 bulb',
        extend: generic.light_onoff_brightness,
    },
    {
        zigbeeModel: ['RB 162'],
        model: 'RB 162',
        vendor: 'Innr',
        description: 'E27 bulb',
        extend: generic.light_onoff_brightness,
    },
    {
        zigbeeModel: ['RB 175 W'],
        model: 'RB 175 W',
        vendor: 'Innr',
        description: 'E27 bulb warm dimming',
        extend: generic.light_onoff_brightness,
    },
    {
        zigbeeModel: ['RB 178 T'],
        model: 'RB 178 T',
        vendor: 'Innr',
        description: 'Smart bulb tunable white E27',
        extend: generic.light_onoff_brightness_colortemp,
    },
    {
        zigbeeModel: ['BY 178 T'],
        model: 'BY 178 T',
        vendor: 'Innr',
        description: 'Smart bulb tunable white B22',
        extend: generic.light_onoff_brightness_colortemp,
    },
    {
        zigbeeModel: ['RS 122'],
        model: 'RS 122',
        vendor: 'Innr',
        description: 'GU10 spot',
        extend: generic.light_onoff_brightness,
    },
    {
        zigbeeModel: ['RS 125'],
        model: 'RS 125',
        vendor: 'Innr',
        description: 'GU10 spot',
        extend: generic.light_onoff_brightness,
    },
    {
        zigbeeModel: ['RS 225'],
        model: 'RS 225',
        vendor: 'Innr',
        description: 'GU10 Spot',
        extend: generic.light_onoff_brightness,
    },
    {
        zigbeeModel: ['RS 128 T'],
        model: 'RS 128 T',
        vendor: 'Innr',
        description: 'GU10 spot 350 lm, dimmable, white spectrum',
        extend: generic.light_onoff_brightness_colortemp,
    },
    {
        zigbeeModel: ['RS 228 T'],
        model: 'RS 228 T',
        vendor: 'Innr',
        description: 'GU10 spot 350 lm, dimmable, white spectrum',
        extend: generic.light_onoff_brightness_colortemp,
    },
    {
        zigbeeModel: ['RB 145'],
        model: 'RB 145',
        vendor: 'Innr',
        description: 'E14 candle',
        extend: generic.light_onoff_brightness,
    },
    {
        zigbeeModel: ['RB 245'],
        model: 'RB 245',
        vendor: 'Innr',
        description: 'E14 candle',
        extend: generic.light_onoff_brightness,
    },
    {
        zigbeeModel: ['RB 248 T'],
        model: 'RB 248 T',
        vendor: 'Innr',
        description: 'E14 candle with white spectrum',
        extend: generic.light_onoff_brightness_colortemp,
    },
    {
        zigbeeModel: ['RB 148 T'],
        model: 'RB 148 T',
        vendor: 'Innr',
        description: 'E14 candle with white spectrum',
        extend: generic.light_onoff_brightness_colortemp,
    },
    {
        zigbeeModel: ['RF 263'],
        model: 'RF 263',
        vendor: 'Innr',
        description: 'E27 filament bulb dimmable',
        extend: generic.light_onoff_brightness,
    },
    {
        zigbeeModel: ['BY 165', 'BY 265'],
        model: 'BY 165',
        vendor: 'Innr',
        description: 'B22 bulb dimmable',
        extend: generic.light_onoff_brightness,
    },
    {
        zigbeeModel: ['PL 110'],
        model: 'PL 110',
        vendor: 'Innr',
        description: 'Puck Light',
        extend: generic.light_onoff_brightness,
    },
    {
        zigbeeModel: ['ST 110'],
        model: 'ST 110',
        vendor: 'Innr',
        description: 'Strip Light',
        extend: generic.light_onoff_brightness,
    },
    {
        zigbeeModel: ['UC 110'],
        model: 'UC 110',
        vendor: 'Innr',
        description: 'Under cabinet light',
        extend: generic.light_onoff_brightness,
    },
    {
        zigbeeModel: ['DL 110 N'],
        model: 'DL 110 N',
        vendor: 'Innr',
        description: 'Spot narrow',
        extend: generic.light_onoff_brightness,
    },
    {
        zigbeeModel: ['DL 110 W'],
        model: 'DL 110 W',
        vendor: 'Innr',
        description: 'Spot wide',
        extend: generic.light_onoff_brightness,
    },
    {
        zigbeeModel: ['SL 110 N'],
        model: 'SL 110 N',
        vendor: 'Innr',
        description: 'Spot Flex narrow',
        extend: generic.light_onoff_brightness,
    },
    {
        zigbeeModel: ['SL 110 M'],
        model: 'SL 110 M',
        vendor: 'Innr',
        description: 'Spot Flex medium',
        extend: generic.light_onoff_brightness,
    },
    {
        zigbeeModel: ['SL 110 W'],
        model: 'SL 110 W',
        vendor: 'Innr',
        description: 'Spot Flex wide',
        extend: generic.light_onoff_brightness,
    },
    {
        zigbeeModel: ['SP 120'],
        model: 'SP 120',
        vendor: 'Innr',
        description: 'Smart plug',
        supports: 'on/off, power measurement',
        fromZigbee: [fz.SP120_power, fz.on_off, fz.ignore_genLevelCtrl_report],
        toZigbee: [tz.on_off],
        meta: {configureKey: 2},
        configure: async (device, coordinatorEndpoint) => {
            const endpoint = device.getEndpoint(1);
            await bind(endpoint, coordinatorEndpoint, ['genOnOff', 'haElectricalMeasurement']);
            await configureReporting.onOff(endpoint);
            await configureReporting.activePower(endpoint);
            await configureReporting.rmsCurrent(endpoint);
            await configureReporting.rmsVoltage(endpoint);
        },
    },
    {
        zigbeeModel: ['SP 222'],
        model: 'SP 222',
        vendor: 'Innr',
        description: 'Smart plug',
        supports: 'on/off',
        fromZigbee: [fz.on_off],
        toZigbee: [tz.on_off],
    },
    {
        zigbeeModel: ['SP 224'],
        model: 'SP 224',
        vendor: 'Innr',
        description: 'Smart plug',
        supports: 'on/off',
        fromZigbee: [fz.on_off],
        toZigbee: [tz.on_off],
        meta: {configureKey: 2},
        configure: async (device, coordinatorEndpoint) => {
            const endpoint = device.getEndpoint(1);
            await bind(endpoint, coordinatorEndpoint, ['genOnOff']);
            await configureReporting.onOff(endpoint);
        },
    },

    // Sylvania
    {
        zigbeeModel: ['LIGHTIFY RT Tunable White'],
        model: '73742',
        vendor: 'Sylvania',
        description: 'LIGHTIFY LED adjustable white RT 5/6',
        extend: generic.light_onoff_brightness_colortemp,
    },
    {
        zigbeeModel: ['RT RGBW'],
        model: '73741',
        vendor: 'Sylvania',
        description: 'LIGHTIFY LED adjustable color RT 5/6',
        extend: generic.light_onoff_brightness_colortemp_colorxy,
    },
    {
        zigbeeModel: ['LIGHTIFY BR Tunable White'],
        model: '73740',
        vendor: 'Sylvania',
        description: 'LIGHTIFY LED adjustable white BR30',
        extend: generic.light_onoff_brightness_colortemp,
    },
    {
        zigbeeModel: ['LIGHTIFY BR RGBW', 'BR30 RGBW'],
        model: '73739',
        vendor: 'Sylvania',
        description: 'LIGHTIFY LED RGBW BR30',
        supports: generic.light_onoff_brightness_colortemp_colorxy.supports,
        toZigbee: generic.light_onoff_brightness_colortemp_colorxy.toZigbee.concat([tz.osram_cmds]),
        fromZigbee: generic.light_onoff_brightness_colortemp_colorxy.fromZigbee,
    },
    {
        zigbeeModel: ['LIGHTIFY A19 RGBW', 'A19 RGBW'],
        model: '73693',
        vendor: 'Sylvania',
        description: 'LIGHTIFY LED RGBW A19',
        supports: generic.light_onoff_brightness_colortemp_colorxy.supports,
        toZigbee: generic.light_onoff_brightness_colortemp_colorxy.toZigbee.concat([tz.osram_cmds]),
        fromZigbee: generic.light_onoff_brightness_colortemp_colorxy.fromZigbee,
    },
    {
        zigbeeModel: ['LIGHTIFY A19 ON/OFF/DIM', 'LIGHTIFY A19 ON/OFF/DIM 10 Year'],
        model: '74283',
        vendor: 'Sylvania',
        description: 'LIGHTIFY LED soft white dimmable A19',
        extend: generic.light_onoff_brightness,
    },
    {
        zigbeeModel: ['A19 W 10 year'],
        model: '74696',
        vendor: 'Sylvania',
        description: 'LIGHTIFY LED soft white dimmable A19',
        supports: generic.light_onoff_brightness.supports,
        toZigbee: generic.light_onoff_brightness.toZigbee.concat([tz.osram_cmds]),
        fromZigbee: generic.light_onoff_brightness.fromZigbee.concat([
            fz.ignore_light_color_colortemp_report,
        ]),
    },
    {
        zigbeeModel: ['PLUG'],
        model: '72922-A',
        vendor: 'Sylvania',
        description: 'SMART+ Smart Plug',
        supports: 'on/off',
        fromZigbee: [fz.on_off],
        toZigbee: [tz.on_off],
        meta: {configureKey: 1},
        configure: async (device, coordinatorEndpoint) => {
            const endpoint = device.getEndpoint(1);
            await bind(endpoint, coordinatorEndpoint, ['genOnOff']);
            await configureReporting.onOff(endpoint);
        },
    },
    {
        zigbeeModel: ['A19 TW 10 year'],
        model: '71831',
        vendor: 'Sylvania',
        description: 'Smart Home adjustable white A19 LED bulb',
        extend: generic.light_onoff_brightness_colortemp,
    },
    {
        zigbeeModel: ['MR16 TW'],
        model: '74282',
        vendor: 'Sylvania',
        description: 'Smart Home adjustable white MR16 LED bulb',
        extend: generic.light_onoff_brightness_colortemp,
    },
    {
        zigbeeModel: ['LIGHTIFY Gardenspot RGB'],
        model: 'LTFY004',
        vendor: 'Sylvania',
        description: 'LIGHTIFY LED gardenspot mini RGB',
        extend: generic.light_onoff_brightness_colorxy,
    },
    {
        zigbeeModel: ['PAR38 W 10 year'],
        model: '74580',
        vendor: 'Sylvania',
        description: 'Smart Home soft white PAR38 outdoor bulb',
        extend: generic.light_onoff_brightness,
    },

    // Leviton
    {
        zigbeeModel: ['DL15S'],
        model: 'DL15S-1BZ',
        vendor: 'Leviton',
        description: 'Lumina RF 15A switch, 120/277V',
        supports: 'on/off',
        fromZigbee: [fz.on_off],
        toZigbee: [tz.on_off],
        meta: {configureKey: 1},
        configure: async (device, coordinatorEndpoint) => {
            const endpoint = device.getEndpoint(1);
            await bind(endpoint, coordinatorEndpoint, ['genOnOff']);
            await configureReporting.onOff(endpoint);
        },
    },

    // GE
    {
        zigbeeModel: ['SoftWhite'],
        model: 'PSB19-SW27',
        vendor: 'GE',
        description: 'Link smart LED light bulb, A19 soft white (2700K)',
        extend: generic.light_onoff_brightness,
    },
    {
        zigbeeModel: ['ZLL Light'],
        model: '22670',
        vendor: 'GE',
        description: 'Link smart LED light bulb, A19/BR30 soft white (2700K)',
        extend: generic.light_onoff_brightness,
    },
    {
        zigbeeModel: ['45852'],
        model: '45852GE',
        vendor: 'GE',
        description: 'ZigBee plug-in smart dimmer',
        supports: 'on/off, brightness',
        fromZigbee: [fz.brightness, fz.on_off],
        toZigbee: [tz.light_onoff_brightness, tz.ignore_transition],
        meta: {configureKey: 1},
        configure: async (device, coordinatorEndpoint) => {
            const endpoint = device.getEndpoint(1);
            await bind(endpoint, coordinatorEndpoint, ['genOnOff']);
            await configureReporting.onOff(endpoint);
        },
    },
    {
        zigbeeModel: ['45853'],
        model: '45853GE',
        vendor: 'GE',
        description: 'Plug-in smart switch',
        supports: 'on/off',
        fromZigbee: [fz.on_off, fz.generic_power],
        toZigbee: [tz.on_off, tz.ignore_transition],
        meta: {configureKey: 3},
        configure: async (device, coordinatorEndpoint) => {
            const endpoint = device.getEndpoint(1);
            await bind(endpoint, coordinatorEndpoint, ['genOnOff', 'seMetering']);
            await configureReporting.onOff(endpoint);
            await configureReporting.instantaneousDemand(endpoint);
            await endpoint.read('seMetering', ['multiplier', 'divisor']);
        },
    },
    {
        zigbeeModel: ['45856'],
        model: '45856GE',
        vendor: 'GE',
        description: 'In-wall smart switch',
        supports: 'on/off',
        fromZigbee: [fz.on_off],
        toZigbee: [tz.on_off, tz.ignore_transition],
        meta: {configureKey: 1},
        configure: async (device, coordinatorEndpoint) => {
            const endpoint = device.getEndpoint(1);
            await bind(endpoint, coordinatorEndpoint, ['genOnOff']);
            await configureReporting.onOff(endpoint);
        },
    },
    {
        zigbeeModel: ['45857'],
        model: '45857GE',
        vendor: 'GE',
        description: 'ZigBee in-wall smart dimmer',
        supports: 'on/off, brightness',
        fromZigbee: [fz.brightness, fz.on_off],
        toZigbee: [tz.light_onoff_brightness, tz.ignore_transition],
        meta: {configureKey: 1},
        configure: async (device, coordinatorEndpoint) => {
            const endpoint = device.getEndpoint(1);
            await bind(endpoint, coordinatorEndpoint, ['genOnOff']);
            await configureReporting.onOff(endpoint);
        },
    },
    {
        zigbeeModel: ['Smart Switch'],
        model: 'PTAPT-WH02',
        vendor: 'GE',
        description: 'Quirky smart switch',
        supports: 'on/off',
        fromZigbee: [fz.on_off],
        toZigbee: [tz.on_off],
        endpoint: (device) => {
            return {'default': 2};
        },
        meta: {configureKey: 1},
        configure: async (device, coordinatorEndpoint) => {
            const endpoint = device.getEndpoint(2);
            await bind(endpoint, coordinatorEndpoint, ['genOnOff']);
            await configureReporting.onOff(endpoint);
        },
    },

    // Sengled
    {
        zigbeeModel: ['E11-G13'],
        model: 'E11-G13',
        vendor: 'Sengled',
        description: 'Element Classic (A19)',
        extend: generic.light_onoff_brightness,
    },
    {
        zigbeeModel: ['E11-G23', 'E11-G33'],
        model: 'E11-G23/E11-G33',
        vendor: 'Sengled',
        description: 'Element Classic (A60)',
        extend: generic.light_onoff_brightness,
    },
    {
        zigbeeModel: ['Z01-CIA19NAE26'],
        model: 'Z01-CIA19NAE26',
        vendor: 'Sengled',
        description: 'Element Touch (A19)',
        extend: generic.light_onoff_brightness,
    },
    {
        zigbeeModel: ['Z01-A19NAE26'],
        model: 'Z01-A19NAE26',
        vendor: 'Sengled',
        description: 'Element Plus (A19)',
        extend: generic.light_onoff_brightness_colortemp,
    },
    {
        zigbeeModel: ['Z01-A60EAE27'],
        model: 'Z01-A60EAE27',
        vendor: 'Sengled',
        description: 'Element Plus (A60)',
        extend: generic.light_onoff_brightness_colortemp,
    },
    {
        zigbeeModel: ['E11-N1EA'],
        model: 'E11-N1EA',
        vendor: 'Sengled',
        description: 'Element Plus Color (A19)',
        extend: generic.light_onoff_brightness_colortemp_colorxy,
    },
    {
        zigbeeModel: ['E12-N14'],
        model: 'E12-N14',
        vendor: 'Sengled',
        description: 'Element Classic (BR30)',
        extend: generic.light_onoff_brightness,
    },
    {
        zigbeeModel: ['E1A-AC2'],
        model: 'E1ACA4ABE38A',
        vendor: 'Sengled',
        description: 'Element downlight smart LED bulb',
        extend: generic.light_onoff_brightness,
    },
    {
        zigbeeModel: ['E1D-G73'],
        model: 'E1D-G73WNA',
        vendor: 'Sengled',
        description: 'Smart window and door sensor',
        supports: 'contact',
        fromZigbee: [fz.ias_contact_alarm_1],
        toZigbee: [],
    },
    {
        zigbeeModel: ['E1C-NB6'],
        model: 'E1C-NB6',
        vendor: 'Sengled',
        description: 'Smart plug',
        supports: 'on/off',
        fromZigbee: [fz.on_off],
        toZigbee: [tz.on_off],
        meta: {configureKey: 1},
        configure: async (device, coordinatorEndpoint) => {
            const endpoint = device.getEndpoint(1);
            await bind(endpoint, coordinatorEndpoint, ['genOnOff']);
            await configureReporting.onOff(endpoint);
        },
    },

    // Swann
    {
        zigbeeModel: ['SWO-KEF1PA'],
        model: 'SWO-KEF1PA',
        vendor: 'Swann',
        description: 'Key fob remote',
        supports: 'panic, home, away, sleep',
        fromZigbee: [fz.KEF1PA_arm, fz.KEF1PA_panic],
        toZigbee: [tz.factory_reset],
    },
    {
        zigbeeModel: ['SWO-WDS1PA'],
        model: 'SWO-WDS1PA',
        vendor: 'Swann',
        description: 'Window/door sensor',
        supports: 'contact',
        fromZigbee: [fz.ias_contact_alarm_1],
        toZigbee: [],
    },

    // JIAWEN
    {
        zigbeeModel: ['FB56-ZCW08KU1.1', 'FB56-ZCW08KU1.0'],
        model: 'K2RGBW01',
        vendor: 'JIAWEN',
        description: 'Wireless Bulb E27 9W RGBW',
        extend: generic.light_onoff_brightness_colortemp_colorxy,
    },

    // Netvox
    {
        zigbeeModel: ['Z809AE3R'],
        model: 'Z809A',
        vendor: 'Netvox',
        description: 'Power socket with power consumption monitoring',
        supports: 'on/off, power measurement',
        fromZigbee: [fz.on_off, fz.Z809A_power],
        toZigbee: [tz.on_off],
        meta: {configureKey: 2},
        configure: async (device, coordinatorEndpoint) => {
            const endpoint = device.getEndpoint(1);
            await bind(endpoint, coordinatorEndpoint, ['genOnOff', 'haElectricalMeasurement']);
            await configureReporting.onOff(endpoint);
            await configureReporting.rmsVoltage(endpoint);
            await configureReporting.rmsCurrent(endpoint);
            await configureReporting.activePower(endpoint);
            await configureReporting.powerFactor(endpoint);
        },
    },

    // Nanoleaf
    {
        zigbeeModel: ['NL08-0800'],
        model: 'NL08-0800',
        vendor: 'Nanoleaf',
        description: 'Smart Ivy Bulb E27',
        extend: generic.light_onoff_brightness,
    },

    // Nordtronic
    {
        zigbeeModel: ['BoxDIM2 98425031'],
        model: '98425031',
        vendor: 'Nordtronic',
        description: 'Box Dimmer 2.0',
        extend: generic.light_onoff_brightness,
        meta: {configureKey: 1},
        configure: async (device, coordinatorEndpoint) => {
            const endpoint = device.getEndpoint(1);
            await bind(endpoint, coordinatorEndpoint, ['genOnOff', 'genLevelCtrl']);
            await configureReporting.onOff(endpoint);
        },
    },

    // Nue, 3A
    {
        zigbeeModel: ['FTB56+ZSN15HG1.0'],
        model: 'HGZB-1S',
        vendor: 'Nue / 3A',
        description: 'Smart 1 key scene wall switch',
        supports: 'on/off, click',
        toZigbee: [tz.on_off],
        fromZigbee: [fz.scenes_recall_click, fz.ignore_power_report],
    },
    {
        zigbeeModel: ['FTB56+ZSN16HG1.0'],
        model: 'HGZB-02S',
        vendor: 'Nue / 3A',
        description: 'Smart 2 key scene wall switch',
        supports: 'on/off, click',
        toZigbee: [tz.on_off],
        fromZigbee: [fz.scenes_recall_click, fz.ignore_power_report],
    },
    {
        zigbeeModel: ['FB56+ZSN08KJ2.3'],
        model: 'HGZB-045',
        vendor: 'Nue / 3A',
        description: 'Smart 4 key scene wall switch',
        supports: 'on/off, click',
        toZigbee: [tz.on_off],
        fromZigbee: [fz.scenes_recall_click, fz.ignore_power_report],
    },
    {
        zigbeeModel: ['LXN56-DC27LX1.1'],
        model: 'LXZB-02A',
        vendor: 'Nue / 3A',
        description: 'Smart light controller',
        extend: generic.light_onoff_brightness,
    },
    {
        zigbeeModel: ['FNB56-ZSW03LX2.0', 'LXN-3S27LX1.0'],
        model: 'HGZB-43',
        vendor: 'Nue / 3A',
        description: 'Smart light switch - 3 gang v2.0',
        supports: 'on/off',
        fromZigbee: [fz.generic_state_multi_ep],
        toZigbee: [tz.on_off],
        endpoint: (device) => {
            return {'top': 1, 'center': 2, 'bottom': 3};
        },
        meta: {configureKey: 1},
        configure: async (device, coordinatorEndpoint) => {
            await bind(device.getEndpoint(1), coordinatorEndpoint, ['genOnOff']);
            await bind(device.getEndpoint(2), coordinatorEndpoint, ['genOnOff']);
            await bind(device.getEndpoint(3), coordinatorEndpoint, ['genOnOff']);
        },
    },
    {
        zigbeeModel: ['FB56+ZSW1IKJ1.7', 'FB56+ZSW1IKJ2.5'],
        model: 'HGZB-043',
        vendor: 'Nue / 3A',
        description: 'Smart light switch - 3 gang',
        supports: 'on/off',
        fromZigbee: [fz.generic_state_multi_ep],
        toZigbee: [tz.on_off],
        endpoint: (device) => {
            return {'top': 16, 'center': 17, 'bottom': 18};
        },
        meta: {configureKey: 1},
        configure: async (device, coordinatorEndpoint) => {
            await bind(device.getEndpoint(16), coordinatorEndpoint, ['genOnOff']);
            await bind(device.getEndpoint(17), coordinatorEndpoint, ['genOnOff']);
            await bind(device.getEndpoint(18), coordinatorEndpoint, ['genOnOff']);
        },
    },
    {
        zigbeeModel: ['FB56+ZSC05HG1.0', 'FNB56-ZBW01LX1.2'],
        model: 'HGZB-04D / HGZB-4D-UK',
        vendor: 'Nue / 3A',
        description: 'Smart dimmer wall switch',
        supports: 'on/off, brightness',
        toZigbee: [tz.on_off, tz.light_brightness],
        fromZigbee: [fz.on_off, fz.brightness],
    },
    {
        zigbeeModel: ['FB56+ZSW1HKJ1.7', 'FB56+ZSW1HKJ2.5'],
        model: 'HGZB-042',
        vendor: 'Nue / 3A',
        description: 'Smart light switch - 2 gang',
        supports: 'on/off',
        fromZigbee: [fz.generic_state_multi_ep],
        toZigbee: [tz.on_off],
        endpoint: (device) => {
            return {'top': 16, 'bottom': 17};
        },
        meta: {configureKey: 1},
        configure: async (device, coordinatorEndpoint) => {
            await bind(device.getEndpoint(16), coordinatorEndpoint, ['genOnOff']);
            await bind(device.getEndpoint(17), coordinatorEndpoint, ['genOnOff']);
        },
    },
    {
        zigbeeModel: ['FNB56-ZSW02LX2.0', 'LXN-2S27LX1.0'],
        model: 'HGZB-42',
        vendor: 'Nue / 3A',
        description: 'Smart light switch - 2 gang v2.0',
        supports: 'on/off',
        fromZigbee: [fz.generic_state_multi_ep],
        toZigbee: [tz.on_off],
        endpoint: (device) => {
            return {'top': 11, 'bottom': 12};
        },
        meta: {configureKey: 1},
        configure: async (device, coordinatorEndpoint) => {
            await bind(device.getEndpoint(11), coordinatorEndpoint, ['genOnOff']);
            await bind(device.getEndpoint(12), coordinatorEndpoint, ['genOnOff']);
        },
    },
    {
        zigbeeModel: ['FNB56-SKT1JXN1.0'],
        model: 'HGZB-20A',
        vendor: 'Nue / 3A',
        description: 'Power plug',
        supports: 'on/off',
        fromZigbee: [fz.on_off],
        toZigbee: [tz.on_off],
        meta: {configureKey: 1},
        configure: async (device, coordinatorEndpoint) => {
            await bind(device.getEndpoint(11), coordinatorEndpoint, ['genOnOff']);
        },
    },
    {
        zigbeeModel: ['FB56+ZSW1GKJ2.5', 'LXN-1S27LX1.0'],
        model: 'HGZB-41',
        vendor: 'Nue / 3A',
        description: 'Smart one gang wall switch',
        supports: 'on/off',
        fromZigbee: [fz.on_off],
        toZigbee: [tz.on_off],
    },
    {
        zigbeeModel: ['FNB56-SKT1DHG1.4'],
        model: 'MG-AUWS01',
        vendor: 'Nue / 3A',
        description: 'Smart Double GPO',
        supports: 'on/off',
        fromZigbee: [fz.nue_power_state],
        toZigbee: [tz.on_off],
        endpoint: (device) => {
            return {'left': 12, 'right': 11};
        },
    },
    {
        zigbeeModel: ['FNB56-ZCW25FB1.9'],
        model: 'XY12S-15',
        vendor: 'Nue / 3A',
        description: 'Smart light controller RGBW',
        extend: generic.light_onoff_brightness_colortemp_colorxy,
    },
    {
        zigbeeModel: ['FNB56-ZSW23HG1.1', 'LXN56-LC27LX1.1'],
        model: 'HGZB-01A',
        vendor: 'Nue / 3A',
        description: 'Smart in-wall switch',
        supports: 'on/off',
        fromZigbee: [fz.on_off],
        toZigbee: [tz.on_off],
    },
    {
        zigbeeModel: ['FNB56-ZSC01LX1.2', 'FB56+ZSW05HG1.2', 'FB56+ZSC04HG1.0'],
        model: 'HGZB-02A',
        vendor: 'Nue / 3A',
        description: 'Smart light controller',
        extend: generic.light_onoff_brightness,
    },
    {
        zigbeeModel: ['FNB56-ZSW01LX2.0'],
        model: 'HGZB-42-UK / HGZB-41 / HGZB-41-UK',
        description: 'Smart switch 1 or 2 gang',
        vendor: 'Nue / 3A',
        supports: 'on/off',
        fromZigbee: [fz.on_off],
        toZigbee: [tz.on_off],
    },
    {
        zigbeeModel: ['FNB56-ZCW25FB1.6', 'FNB56-ZCW25FB2.1'],
        model: 'HGZB-06A',
        vendor: 'Nue / 3A',
        description: 'Smart 7W E27 light bulb',
        extend: generic.light_onoff_brightness_colortemp_colorxy,
    },
    {
        zigbeeModel: ['LXN56-0S27LX1.1'],
        model: 'HGZB-20-UK',
        vendor: 'Nue / 3A',
        description: 'Power plug',
        supports: 'on/off',
        fromZigbee: [fz.on_off],
        toZigbee: [tz.on_off],
    },

    // Smart Home Pty
    {
        zigbeeModel: ['FB56-ZCW11HG1.2', 'FB56-ZCW11HG1.4', 'LXT56-LS27LX1.7'],
        model: 'HGZB-07A',
        vendor: 'Smart Home Pty',
        description: 'RGBW Downlight',
        extend: generic.light_onoff_brightness_colortemp_colorxy,
    },
    {
        zigbeeModel: ['FNB56-SKT1EHG1.2'],
        model: 'HGZB-20-DE',
        vendor: 'Smart Home Pty',
        description: 'Power plug',
        supports: 'on/off',
        fromZigbee: [fz.on_off],
        toZigbee: [tz.on_off],
    },

    // Feibit
    {
        zigbeeModel: ['FZB56+ZSW2FYM1.1'],
        model: 'TZSW22FW-L4',
        vendor: 'Feibit',
        description: 'Smart light switch - 2 gang',
        supports: 'on/off',
        fromZigbee: [fz.generic_state_multi_ep],
        toZigbee: [tz.on_off],
        endpoint: (device) => {
            return {'top': 16, 'bottom': 17};
        },
        meta: {configureKey: 1},
        configure: async (device, coordinatorEndpoint) => {
            await bind(device.getEndpoint(16), coordinatorEndpoint, ['genOnOff']);
            await bind(device.getEndpoint(17), coordinatorEndpoint, ['genOnOff']);
        },
    },

    // Gledopto
    {
        zigbeeModel: ['GLEDOPTO'],
        model: 'GL-C-007/GL-C-008',
        vendor: 'Gledopto',
        description: 'Zigbee LED controller RGB + CCT or RGBW',
        extend: gledopto.light,
        meta: {options: {disableDefaultResponse: true}},
        supports: 'on/off, brightness, color temperature or white, color',
    },
    {
        zigbeeModel: ['GL-C-006'],
        model: 'GL-C-006',
        vendor: 'Gledopto',
        description: 'Zigbee LED controller WW/CW',
        extend: gledopto.light,
        supports: 'on/off, brightness, color temperature',
    },
    {
        zigbeeModel: ['GL-C-007'],
        model: 'GL-C-007',
        vendor: 'Gledopto',
        description: 'Zigbee LED controller RGBW',
        extend: gledopto.light,
        supports: 'on/off, brightness, color, white',
    },
    {
        zigbeeModel: ['GL-C-008'],
        model: 'GL-C-008',
        vendor: 'Gledopto',
        description: 'Zigbee LED controller RGB + CCT',
        extend: gledopto.light,
        meta: {options: {disableDefaultResponse: true}},
        supports: 'on/off, brightness, color temperature, color',
    },
    {
        zigbeeModel: ['GL-C-008S'],
        model: 'GL-C-008S',
        vendor: 'Gledopto',
        description: 'Zigbee LED controller RGB + CCT plus model',
        extend: gledopto.light,
        meta: {options: {disableDefaultResponse: true}},
        supports: 'on/off, brightness, color temperature, color',
    },
    {
        zigbeeModel: ['GL-C-009'],
        model: 'GL-C-009',
        vendor: 'Gledopto',
        description: 'Zigbee LED controller dimmer',
        extend: gledopto.light,
        supports: 'on/off, brightness',
    },
    {
        zigbeeModel: ['GL-MC-001'],
        model: 'GL-MC-001',
        vendor: 'Gledopto',
        description: 'Zigbee USB mini LED controller RGB + CCT',
        extend: gledopto.light,
        supports: 'on/off, brightness, color temperature, color',
    },
    {
        zigbeeModel: ['GL-S-004Z'],
        model: 'GL-S-004Z',
        vendor: 'Gledopto',
        description: 'Zigbee Smart WW/CW GU10',
        extend: gledopto.light,
        supports: 'on/off, brightness, color temperature',
    },
    {
        zigbeeModel: ['GL-S-007Z'],
        model: 'GL-S-007Z',
        vendor: 'Gledopto',
        description: 'Smart RGBW GU10',
        extend: gledopto.light,
        supports: 'on/off, brightness, color, white',
        meta: {options: {disableDefaultResponse: true}},
    },
    {
        zigbeeModel: ['GL-S-007ZS'],
        model: 'GL-S-007ZS',
        vendor: 'Gledopto',
        description: 'Smart RGB+CCT GU10',
        extend: gledopto.light,
        supports: 'on/off, brightness, color, color temperature',
    },
    {
        zigbeeModel: ['GL-S-008Z'],
        model: 'GL-S-008Z',
        vendor: 'Gledopto',
        description: 'Soposh dual white and color ',
        extend: gledopto.light,
        supports: 'on/off, brightness, color temperature, color',
    },
    {
        zigbeeModel: ['GL-B-001Z'],
        model: 'GL-B-001Z',
        vendor: 'Gledopto',
        description: 'Smart 4W E14 RGB / CCT LED bulb',
        extend: gledopto.light,
        supports: 'on/off, brightness, color temperature, color',
    },
    {
        zigbeeModel: ['GL-G-001Z'],
        model: 'GL-G-001Z',
        vendor: 'Gledopto',
        description: 'Smart garden lamp',
        extend: gledopto.light,
        supports: 'on/off, brightness, color temperature, color',
    },
    {
        zigbeeModel: ['GL-G-007Z'],
        model: 'GL-G-007Z',
        vendor: 'Gledopto',
        description: 'Smart garden lamp 9W RGB / CCT',
        extend: gledopto.light,
        supports: 'on/off, brightness, color temperature, color',
    },
    {
        zigbeeModel: ['GL-B-007Z'],
        model: 'GL-B-007Z',
        vendor: 'Gledopto',
        description: 'Smart 6W E27 RGB / CCT LED bulb',
        extend: gledopto.light,
        supports: 'on/off, brightness, color temperature, color',
    },
    {
        zigbeeModel: ['GL-B-007ZS'],
        model: 'GL-B-007ZS',
        vendor: 'Gledopto',
        description: 'Smart+ 6W E27 RGB / CCT LED bulb',
        extend: gledopto.light,
        supports: 'on/off, brightness, color temperature, color',
    },
    {
        zigbeeModel: ['GL-B-008Z'],
        model: 'GL-B-008Z',
        vendor: 'Gledopto',
        description: 'Smart 12W E27 RGB / CCT LED bulb',
        extend: gledopto.light,
        supports: 'on/off, brightness, color temperature, color',
    },
    {
        zigbeeModel: ['GL-B-008ZS'],
        model: 'GL-B-008ZS',
        vendor: 'Gledopto',
        description: 'Smart 12W E27 RGB / CW LED bulb',
        extend: gledopto.light,
        supports: 'on/off, brightness, color temperature, color',
    },
    {
        zigbeeModel: ['GL-D-003Z'],
        model: 'GL-D-003Z',
        vendor: 'Gledopto',
        description: 'LED RGB + CCT downlight ',
        extend: gledopto.light,
        supports: 'on/off, brightness, color temperature, color',
    },
    {
        zigbeeModel: ['GL-D-004ZS'],
        model: 'GL-D-004ZS',
        vendor: 'Gledopto',
        description: 'LED RGB + CCT downlight plus version 9W',
        extend: gledopto.light,
        supports: 'on/off, brightness, color temperature, color',
    },
    {
        zigbeeModel: ['GL-D-005Z'],
        model: 'GL-D-005Z',
        vendor: 'Gledopto',
        description: 'LED RGB + CCT downlight ',
        extend: gledopto.light,
        supports: 'on/off, brightness, color temperature, color',
    },
    {
        zigbeeModel: ['GL-S-003Z'],
        model: 'GL-S-003Z',
        vendor: 'Gledopto',
        description: 'Smart RGBW GU10 ',
        extend: gledopto.light,
        supports: 'on/off, brightness, color, white',
    },
    {
        zigbeeModel: ['GL-S-005Z'],
        model: 'GL-S-005Z',
        vendor: 'Gledopto',
        description: 'Smart RGBW MR16',
        extend: gledopto.light,
        supports: 'on/off, brightness, color, white',
    },
    {
        zigbeeModel: ['HOMA2023'],
        model: 'GD-CZ-006',
        vendor: 'Gledopto',
        description: 'Zigbee LED Driver',
        extend: gledopto.light,
        supports: 'on/off, brightness',
    },
    {
        zigbeeModel: ['GL-FL-004TZ'],
        model: 'GL-FL-004TZ',
        vendor: 'Gledopto',
        description: 'Zigbee 10W floodlight RGB CCT',
        extend: gledopto.light,
        supports: 'on/off, brightness, color temperature, color',
    },
    {
        zigbeeModel: ['GL-W-001Z'],
        model: 'GL-W-001Z',
        vendor: 'Gledopto',
        description: 'Zigbee ON/OFF Wall Switch',
        supports: 'on/off',
        fromZigbee: [fz.on_off],
        toZigbee: [tz.on_off],
        onEvent: async (type, data, device) => {
            // This device doesn't support reporting.
            // Therefore we read the on/off state every 5 seconds.
            // This is the same way as the Hue bridge does it.
            if (type === 'stop') {
                clearInterval(store[device.ieeeAddr]);
            } else if (!store[device.ieeeAddr]) {
                store[device.ieeeAddr] = setInterval(async () => {
                    try {
                        await device.endpoints[0].read('genOnOff', ['onOff']);
                    } catch (error) {
                        // Do nothing
                    }
                }, 5000);
            }
        },
    },

    // ROBB
    {
        zigbeeModel: ['ROB_200-004-0'],
        model: 'ROB_200-004-0',
        vendor: 'ROBB',
        description: 'ZigBee AC phase-cut dimmer',
        supports: 'on/off, brightness',
        fromZigbee: [fz.brightness, fz.on_off, fz.ignore_light_brightness_report],
        toZigbee: [tz.light_onoff_brightness, tz.ignore_transition],
        meta: {configureKey: 1},
        configure: async (device, coordinatorEndpoint) => {
            const endpoint = device.getEndpoint(1);
            await bind(endpoint, coordinatorEndpoint, ['genOnOff', 'genLevelCtrl']);
            await configureReporting.onOff(endpoint);
        },
    },

    // Namron
    {
        zigbeeModel: ['4512700'],
        model: '4512700',
        vendor: 'Namron',
        description: 'ZigBee AC phase-cut dimmer',
        supports: 'on/off, brightness',
        fromZigbee: [fz.brightness, fz.on_off, fz.ignore_light_brightness_report],
        toZigbee: [tz.light_onoff_brightness, tz.ignore_transition],
        meta: {configureKey: 1},
        configure: async (device, coordinatorEndpoint) => {
            const endpoint = device.getEndpoint(1);
            await bind(endpoint, coordinatorEndpoint, ['genOnOff', 'genLevelCtrl']);
            await configureReporting.onOff(endpoint);
        },
    },

    // SmartThings
    {
        zigbeeModel: ['PGC313'],
        model: 'STSS-MULT-001',
        vendor: 'SmartThings',
        description: 'Multipurpose sensor',
        supports: 'contact',
        fromZigbee: [fz.smartthings_contact],
        toZigbee: [],
    },
    {
        zigbeeModel: ['tagv4'],
        model: 'STS-PRS-251',
        vendor: 'SmartThings',
        description: 'Arrival sensor',
        supports: 'presence',
        fromZigbee: [
            fz.STS_PRS_251_presence, fz.battery_3V,
            fz.STS_PRS_251_beeping,
        ],
        toZigbee: [tz.STS_PRS_251_beep],
        meta: {configureKey: 2},
        configure: async (device, coordinatorEndpoint) => {
            const endpoint = device.getEndpoint(1);
            await bind(endpoint, coordinatorEndpoint, ['genPowerCfg', 'genBinaryInput']);
            await configureReporting.batteryVoltage(endpoint);
            await configureReporting.presentValue(endpoint);
        },
    },
    {
        zigbeeModel: ['3325-S'],
        model: '3325-S',
        vendor: 'SmartThings',
        description: 'Motion sensor (2015 model)',
        supports: 'occupancy and temperature',
        fromZigbee: [
            fz.temperature,
            fz.iaszone_occupancy_2,
        ],
        toZigbee: [],
        meta: {configureKey: 1},
        configure: async (device, coordinatorEndpoint) => {
            const endpoint = device.getEndpoint(1);
            await bind(endpoint, coordinatorEndpoint, ['msTemperatureMeasurement', 'genPowerCfg']);
            await configureReporting.temperature(endpoint);
            await configureReporting.batteryPercentageRemaining(endpoint);
        },
    },
    {
        zigbeeModel: ['3321-S'],
        model: '3321-S',
        vendor: 'SmartThings',
        description: 'Multi Sensor (2015 model)',
        supports: 'contact and temperature',
        fromZigbee: [fz.temperature, fz.smartsense_multi, fz.ias_contact_alarm_1],
        toZigbee: [],
        meta: {configureKey: 1},
        configure: async (device, coordinatorEndpoint) => {
            const endpoint = device.getEndpoint(1);
            await bind(endpoint, coordinatorEndpoint, ['msTemperatureMeasurement']);
            await configureReporting.temperature(endpoint);
        },
    },
    {
        zigbeeModel: ['3200-Sgb'],
        model: 'F-APP-UK-V2',
        vendor: 'SmartThings',
        description: 'Outlet UK',
        supports: 'on/off',
        fromZigbee: [fz.on_off],
        toZigbee: [tz.on_off],
        meta: {configureKey: 1},
        configure: async (device, coordinatorEndpoint) => {
            const endpoint = device.getEndpoint(1);
            await bind(endpoint, coordinatorEndpoint, ['genOnOff']);
            await configureReporting.onOff(endpoint);
        },
    },
    {
        zigbeeModel: ['outlet'],
        model: 'IM6001-OTP05',
        vendor: 'SmartThings',
        description: 'Outlet',
        supports: 'on/off',
        fromZigbee: [fz.on_off],
        toZigbee: [tz.on_off],
        meta: {configureKey: 1},
        configure: async (device, coordinatorEndpoint) => {
            const endpoint = device.getEndpoint(1);
            await bind(endpoint, coordinatorEndpoint, ['genOnOff']);
            await configureReporting.onOff(endpoint);
        },
    },
    {
        zigbeeModel: ['outletv4'],
        model: 'STS-OUT-US-2',
        vendor: 'SmartThings',
        description: 'Outlet',
        supports: 'on/off',
        fromZigbee: [fz.on_off],
        toZigbee: [tz.on_off],
        meta: {configureKey: 1},
        configure: async (device, coordinatorEndpoint) => {
            const endpoint = device.getEndpoint(1);
            await bind(endpoint, coordinatorEndpoint, ['genOnOff']);
            await configureReporting.onOff(endpoint);
        },
    },
    {
        zigbeeModel: ['motion'],
        model: 'IM6001-MTP01',
        vendor: 'SmartThings',
        description: 'Motion sensor (2018 model)',
        supports: 'occupancy and temperature',
        fromZigbee: [
            fz.temperature,
            fz.ignore_iaszone_report,
            fz.iaszone_occupancy_1, fz.battery_3V,
        ],
        toZigbee: [],
        meta: {configureKey: 1},
        configure: async (device, coordinatorEndpoint) => {
            const endpoint = device.getEndpoint(1);
            await bind(endpoint, coordinatorEndpoint, ['msTemperatureMeasurement', 'genPowerCfg']);
            await configureReporting.temperature(endpoint);
            await configureReporting.batteryVoltage(endpoint);
        },
    },
    {
        zigbeeModel: ['motionv4'],
        model: 'STS-IRM-250',
        vendor: 'SmartThings',
        description: 'Motion sensor (2016 model)',
        supports: 'occupancy and temperature',
        fromZigbee: [
            fz.temperature, fz.iaszone_occupancy_2,
            fz.iaszone_occupancy_1, fz.battery_3V,
        ],
        toZigbee: [],
        meta: {configureKey: 1},
        configure: async (device, coordinatorEndpoint) => {
            const endpoint = device.getEndpoint(1);
            await bind(endpoint, coordinatorEndpoint, ['msTemperatureMeasurement', 'genPowerCfg']);
            await configureReporting.temperature(endpoint);
            await configureReporting.batteryVoltage(endpoint);
        },
    },
    {
        zigbeeModel: ['3305-S'],
        model: '3305-S',
        vendor: 'SmartThings',
        description: 'Motion sensor (2014 model)',
        supports: 'occupancy and temperature',
        fromZigbee: [
            fz.temperature, fz.iaszone_occupancy_2,
            fz.battery_3V,
        ],
        toZigbee: [],
        meta: {configureKey: 1},
        configure: async (device, coordinatorEndpoint) => {
            const endpoint = device.getEndpoint(1);
            await bind(endpoint, coordinatorEndpoint, ['msTemperatureMeasurement', 'genPowerCfg']);
            await configureReporting.temperature(endpoint);
            await configureReporting.batteryVoltage(endpoint);
        },
    },
    {
        zigbeeModel: ['3300-S'],
        model: '3300-S',
        vendor: 'SmartThings',
        description: 'Door sensor',
        supports: 'contact and temperature',
        fromZigbee: [fz.temperature, fz.smartsense_multi, fz.ias_contact_alarm_1, fz.battery_3V],
        toZigbee: [],
        meta: {configureKey: 1},
        configure: async (device, coordinatorEndpoint) => {
            const endpoint = device.getEndpoint(1);
            await bind(endpoint, coordinatorEndpoint, ['msTemperatureMeasurement', 'genPowerCfg']);
            await configureReporting.temperature(endpoint);
            await configureReporting.batteryVoltage(endpoint);
        },
    },
    {
        zigbeeModel: ['multiv4'],
        model: 'F-MLT-US-2',
        vendor: 'SmartThings',
        description: 'Multipurpose sensor (2016 model)',
        supports: 'contact',
        fromZigbee: [fz.temperature, fz.battery_3V, fz.ias_contact_alarm_1],
        toZigbee: [],
        meta: {configureKey: 1},
        configure: async (device, coordinatorEndpoint) => {
            const endpoint = device.getEndpoint(1);
            await bind(endpoint, coordinatorEndpoint, ['msTemperatureMeasurement', 'genPowerCfg']);
            await configureReporting.temperature(endpoint);
            await configureReporting.batteryVoltage(endpoint);
        },
    },
    {
        zigbeeModel: ['multi'],
        model: 'IM6001-MPP01',
        vendor: 'SmartThings',
        description: 'Multipurpose sensor (2018 model)',
        supports: 'contact',
        fromZigbee: [fz.temperature, fz.ias_contact_alarm_1, fz.battery_3V, fz.ignore_iaszone_attreport],
        toZigbee: [],
        meta: {configureKey: 1},
        configure: async (device, coordinatorEndpoint) => {
            const endpoint = device.getEndpoint(1);
            await bind(endpoint, coordinatorEndpoint, ['msTemperatureMeasurement', 'genPowerCfg']);
            await configureReporting.temperature(endpoint);
            await configureReporting.batteryVoltage(endpoint);
        },
    },
    {
        /**
         * Note: humidity not (yet) implemented, as this seems to use proprietary cluster
         * see Smartthings device handler (profileID: 0x9194, clusterId: 0xFC45
         * https://github.com/SmartThingsCommunity/SmartThingsPublic/blob/861ec6b88eb45273e341436a23d35274dc367c3b/
         * devicetypes/smartthings/smartsense-temp-humidity-sensor.src/smartsense-temp-humidity-sensor.groovy#L153-L156
         */
        zigbeeModel: ['3310-S'],
        model: '3310-S',
        vendor: 'SmartThings',
        description: 'Temperature and humidity sensor',
        supports: 'temperature',
        fromZigbee: [
            fz.temperature,
            fz.battery_3V,
        ],
        toZigbee: [],
        meta: {configureKey: 1},
        configure: async (device, coordinatorEndpoint) => {
            const endpoint = device.getEndpoint(1);
            await bind(endpoint, coordinatorEndpoint, ['msTemperatureMeasurement', 'genPowerCfg']);
            await configureReporting.temperature(endpoint);
            await configureReporting.batteryVoltage(endpoint);
        },
    },
    {
        zigbeeModel: ['3315-S'],
        model: '3315-S',
        vendor: 'SmartThings',
        description: 'Water sensor',
        supports: 'water and temperature',
        fromZigbee: [
            fz.temperature,
            fz.st_leak, fz.battery_3V,
        ],
        toZigbee: [],
        meta: {configureKey: 1},
        configure: async (device, coordinatorEndpoint) => {
            const endpoint = device.getEndpoint(1);
            await bind(endpoint, coordinatorEndpoint, ['msTemperatureMeasurement', 'genPowerCfg']);
            await configureReporting.temperature(endpoint);
            await configureReporting.batteryVoltage(endpoint);
        },
    },
    {
        zigbeeModel: ['water'],
        model: 'IM6001-WLP01',
        vendor: 'SmartThings',
        description: 'Water leak sensor (2018 model)',
        supports: 'water leak and temperature',
        fromZigbee: [
            fz.temperature,
            fz.st_leak, fz.battery_3V,
        ],
        toZigbee: [],
        meta: {configureKey: 1},
        configure: async (device, coordinatorEndpoint) => {
            const endpoint = device.getEndpoint(1);
            await bind(endpoint, coordinatorEndpoint, ['msTemperatureMeasurement', 'genPowerCfg']);
            await configureReporting.temperature(endpoint);
            await configureReporting.batteryVoltage(endpoint);
        },
    },
    {
        zigbeeModel: ['3315-G'],
        model: '3315-G',
        vendor: 'SmartThings',
        description: 'Water sensor',
        supports: 'water and temperature',
        fromZigbee: [
            fz.temperature,
            fz.st_leak, fz.battery_3V,
        ],
        toZigbee: [],
        meta: {configureKey: 1},
        configure: async (device, coordinatorEndpoint) => {
            const endpoint = device.getEndpoint(1);
            await bind(endpoint, coordinatorEndpoint, ['msTemperatureMeasurement', 'genPowerCfg']);
            await configureReporting.temperature(endpoint);
            await configureReporting.batteryVoltage(endpoint);
        },
    },
    {
        zigbeeModel: ['button'],
        model: 'IM6001-BTP01',
        vendor: 'SmartThings',
        description: 'Button',
        supports: 'single click, double click, hold and temperature',
        fromZigbee: [
            fz.st_button_state,
            fz.generic_battery,
            fz.temperature,
            fz.ignore_iaszone_attreport,
            fz.ignore_temperature_report,
        ],
        toZigbee: [],
    },
    {
        zigbeeModel: ['Z-SRN12N'],
        model: 'SZ-SRN12N',
        vendor: 'SmartThings',
        description: 'Smart siren',
        supports: 'warning',
        fromZigbee: [],
        toZigbee: [tz.warning],
        meta: {configureKey: 1},
        configure: async (device, coordinatorEndpoint) => {
            const endpoint = device.getEndpoint(1);
            await bind(endpoint, coordinatorEndpoint, ['genPowerCfg']);
        },
    },

    // Trust
    {
        zigbeeModel: ['WATER_TPV14'],
        model: 'ZWLD-100',
        vendor: 'Trust',
        description: 'Water leakage detector',
        supports: 'water leak',
        fromZigbee: [
            fz.ias_water_leak_alarm_1,
            fz.ignore_basic_report,
            fz.battery_percentage_remaining,
        ],
        toZigbee: [],
        meta: {configureKey: 1},
        configure: async (device, coordinatorEndpoint) => {
            const endpoint = device.getEndpoint(1);
            await bind(endpoint, coordinatorEndpoint, ['genPowerCfg']);
            await configureReporting.batteryPercentageRemaining(endpoint);
        },
    },
    {
        zigbeeModel: ['\u0000\u0000\u0000\u0000\u0000\u0000\u0000\u0000\u0000\u0000\u0000\u0000'+
                      '\u0000\u0000\u0000\u0000\u0000'],
        model: 'ZYCT-202',
        vendor: 'Trust',
        description: 'Remote control',
        supports: 'on, off, stop, up-press, down-press',
        fromZigbee: [
            fz.ZYCT202_on, fz.ZYCT202_off, fz.ZYCT202_stop, fz.ZYCT202_up_down,
        ],
        toZigbee: [],
        meta: {configureKey: 2},
        configure: async (device, coordinatorEndpoint) => {
            const endpoint = device.getEndpoint(1);
            await bind(endpoint, coordinatorEndpoint, ['genOnOff']);
            await configureReporting.onOff(endpoint);
        },
    },
    {
        zigbeeModel: ['ZLL-DimmableLigh'],
        model: 'ZLED-2709',
        vendor: 'Trust',
        description: 'Smart Dimmable LED Bulb',
        extend: generic.light_onoff_brightness,
    },
    {
        zigbeeModel: ['ZLL-ColorTempera', 'ZLL-ColorTemperature'],
        model: 'ZLED-TUNE9',
        vendor: 'Trust',
        description: 'Smart tunable LED bulb',
        extend: generic.light_onoff_brightness_colortemp,
    },
    {
        zigbeeModel: ['VMS_ADUROLIGHT'],
        model: 'ZPIR-8000',
        vendor: 'Trust',
        description: 'Motion Sensor',
        supports: 'occupancy',
        fromZigbee: [
            fz.iaszone_occupancy_2, fz.battery_percentage_remaining,
            fz.ignore_basic_report,
        ],
        toZigbee: [],
        meta: {configureKey: 1},
        configure: async (device, coordinatorEndpoint) => {
            const endpoint = device.getEndpoint(1);
            await bind(endpoint, coordinatorEndpoint, ['genPowerCfg']);
            await configureReporting.batteryPercentageRemaining(endpoint);
        },
    },
    {
        zigbeeModel: ['CSW_ADUROLIGHT'],
        model: 'ZCTS-808',
        vendor: 'Trust',
        description: 'Wireless contact sensor',
        supports: 'contact',
        fromZigbee: [
            fz.ias_contact_alarm_1, fz.battery_percentage_remaining,
            fz.ignore_basic_report,
        ],
        toZigbee: [],
        meta: {configureKey: 1},
        configure: async (device, coordinatorEndpoint) => {
            const endpoint = device.getEndpoint(1);
            await bind(endpoint, coordinatorEndpoint, ['genPowerCfg']);
            await configureReporting.batteryPercentageRemaining(endpoint);
        },
    },

    // Paulmann
    {
        zigbeeModel: ['Switch Controller '],
        model: '50043',
        vendor: 'Paulmann',
        description: 'SmartHome Zigbee Cephei Switch Controller',
        supports: 'on/off',
        fromZigbee: [fz.on_off],
        toZigbee: [tz.on_off],
    },
    {
        zigbeeModel: ['Dimmablelight '],
        model: '50044/50045',
        vendor: 'Paulmann',
        description: 'SmartHome Zigbee Dimmer or LED-stripe',
        extend: generic.light_onoff_brightness,
    },
    {
        zigbeeModel: ['RGBW light', '500.49'],
        model: '50049',
        vendor: 'Paulmann',
        description: 'SmartHome Yourled RGB Controller',
        extend: generic.light_onoff_brightness_colortemp_colorxy,
    },
    {
        zigbeeModel: ['CCT light'],
        model: '50064',
        vendor: 'Paulmann',
        description: 'SmartHome led spot',
        extend: generic.light_onoff_brightness_colortemp,
    },
    {
        zigbeeModel: ['500.45'],
        model: '798.15',
        vendor: 'Paulmann',
        description: 'SmartHome Zigbee Pendulum Light Aptare',
        extend: generic.light_onoff_brightness,
    },

    // Bitron
    {
        zigbeeModel: ['AV2010/34'],
        model: 'AV2010/34',
        vendor: 'Bitron',
        description: '4-Touch single click buttons',
        supports: 'click',
        fromZigbee: [fz.ignore_power_report, fz.AV2010_34_click],
        toZigbee: [],
        meta: {configureKey: 1},
        configure: async (device, coordinatorEndpoint) => {
            const endpoint = device.getEndpoint(1);
            await bind(endpoint, coordinatorEndpoint, ['genPowerCfg']);
        },
    },
    {
        zigbeeModel: ['902010/22'],
        model: 'AV2010/22',
        vendor: 'Bitron',
        description: 'Wireless motion detector',
        supports: 'occupancy',
        fromZigbee: [fz.iaszone_occupancy_1_with_timeout],
        toZigbee: [],
    },
    {
        zigbeeModel: ['902010/25'],
        model: 'AV2010/25',
        vendor: 'Bitron',
        description: 'Video wireless socket',
        supports: 'on/off, power measurement',
        fromZigbee: [fz.on_off, fz.bitron_power],
        toZigbee: [tz.on_off],
        meta: {configureKey: 2},
        configure: async (device, coordinatorEndpoint) => {
            const endpoint = device.getEndpoint(1);
            await bind(endpoint, coordinatorEndpoint, ['genOnOff', 'seMetering']);
            await configureReporting.instantaneousDemand(endpoint);
        },
    },
    {
        zigbeeModel: ['902010/32'],
        model: 'AV2010/32',
        vendor: 'Bitron',
        description: 'Wireless wall thermostat with relay',
        supports: 'temperature, heating/cooling system control',
        fromZigbee: [
            fz.bitron_thermostat_att_report,
            fz.bitron_battery_att_report,
        ],
        toZigbee: [
            tz.thermostat_occupied_heating_setpoint, tz.thermostat_local_temperature_calibration,
            tz.thermostat_local_temperature, tz.thermostat_running_state,
            tz.thermostat_temperature_display_mode,
        ],
        meta: {configureKey: 2},
        configure: async (device, coordinatorEndpoint) => {
            const endpoint = device.getEndpoint(1);
            const binds = [
                'genBasic', 'genPowerCfg', 'genIdentify', 'genPollCtrl', 'hvacThermostat', 'hvacUserInterfaceCfg',
            ];
            await bind(endpoint, coordinatorEndpoint, binds);
            await configureReporting.thermostatTemperature(endpoint, 900, repInterval.HOUR, 1);
            await configureReporting.thermostatTemperatureCalibration(endpoint);
            await configureReporting.thermostatOccupiedHeatingSetpoint(endpoint);
            await configureReporting.thermostatRunningState(endpoint);
            await configureReporting.batteryAlarmState(endpoint);
            await configureReporting.batteryVoltage(endpoint);
        },
    },

    // Iris
    {
        zigbeeModel: ['3210-L'],
        model: '3210-L',
        vendor: 'Iris',
        description: 'Smart plug',
        supports: 'on/off',
        fromZigbee: [fz.on_off, fz.electrical_measurement],
        toZigbee: [tz.on_off],
        meta: {configureKey: 4},
        configure: async (device, coordinatorEndpoint) => {
            const endpoint = device.getEndpoint(1);
            await bind(endpoint, coordinatorEndpoint, ['genOnOff', 'haElectricalMeasurement']);
            await endpoint.read('haElectricalMeasurement', [
                'acVoltageMultiplier', 'acVoltageDivisor', 'acCurrentMultiplier',
                'acCurrentDivisor', 'acPowerMultiplier', 'acPowerDivisor',
            ]);
            await configureReporting.onOff(endpoint);
            await configureReporting.rmsVoltage(endpoint);
            await configureReporting.rmsCurrent(endpoint);
            await configureReporting.activePower(endpoint);
        },
    },
    {
        zigbeeModel: ['3326-L'],
        model: '3326-L',
        vendor: 'Iris',
        description: 'Motion and temperature sensor',
        supports: 'occupancy and temperature',
        fromZigbee: [fz.iaszone_occupancy_2, fz.temperature, fz.battery_3V_2100],
        toZigbee: [],
        meta: {configureKey: 2},
        configure: async (device, coordinatorEndpoint) => {
            const endpoint = device.getEndpoint(1);
            await bind(endpoint, coordinatorEndpoint, ['msTemperatureMeasurement', 'genPowerCfg']);
            await configureReporting.temperature(endpoint);
            await configureReporting.batteryVoltage(endpoint);
        },
    },
    {
        zigbeeModel: ['3320-L'],
        model: '3320-L',
        vendor: 'Iris',
        description: 'Contact and temperature sensor',
        supports: 'contact and temperature',
        fromZigbee: [fz.iris_3320L_contact, fz.temperature, fz.battery_3V_2100],
        toZigbee: [],
        meta: {configureKey: 1},
        configure: async (device, coordinatorEndpoint) => {
            const endpoint = device.getEndpoint(1);
            await bind(endpoint, coordinatorEndpoint, ['msTemperatureMeasurement', 'genPowerCfg']);
            await configureReporting.temperature(endpoint);
            await configureReporting.batteryVoltage(endpoint);
        },
    },
    {
        zigbeeModel: ['1117-S'],
        model: 'iL07_1',
        vendor: 'Iris',
        description: 'Motion Sensor',
        supports: 'motion, tamper and battery',
        fromZigbee: [fz.iaszone_occupancy_2],
        toZigbee: [],
    },

    // ksentry
    {
        zigbeeModel: ['Lamp_01'],
        model: 'KS-SM001',
        vendor: 'Ksentry Electronics',
        description: '[Zigbee OnOff Controller](http://ksentry.manufacturer.globalsources.com/si/6008837134660'+
                     '/pdtl/ZigBee-module/1162731630/zigbee-on-off-controller-modules.htm)',
        supports: 'on/off',
        fromZigbee: [fz.on_off],
        toZigbee: [tz.on_off],
    },

    // Ninja Blocks
    {
        zigbeeModel: ['Ninja Smart plug'],
        model: 'Z809AF',
        vendor: 'Ninja Blocks',
        description: 'Zigbee smart plug with power meter',
        supports: 'on/off, power measurement',
        fromZigbee: [fz.on_off, fz.generic_power],
        toZigbee: [tz.on_off],
        meta: {configureKey: 3},
        configure: async (device, coordinatorEndpoint) => {
            const endpoint = device.getEndpoint(1);
            await bind(endpoint, coordinatorEndpoint, ['genOnOff', 'seMetering']);
            await configureReporting.onOff(endpoint);
            await configureReporting.instantaneousDemand(endpoint);
            await endpoint.read('seMetering', ['multiplier', 'divisor']);
        },
    },

    // Commercial Electric
    {
        zigbeeModel: ['Zigbee CCT Downlight'],
        model: '53170161',
        vendor: 'Commercial Electric',
        description: 'Matte White Recessed Retrofit Smart Led Downlight - 4 Inch',
        extend: generic.light_onoff_brightness_colortemp,
    },

    // ilux
    {
        zigbeeModel: ['LEColorLight'],
        model: '900008-WW',
        vendor: 'ilux',
        description: 'Dimmable A60 E27 LED Bulb',
        extend: generic.light_onoff_brightness,
    },

    // Dresden Elektronik
    {
        zigbeeModel: ['FLS-PP3'],
        model: 'Mega23M12',
        vendor: 'Dresden Elektronik',
        description: 'ZigBee Light Link wireless electronic ballast',
        extend: generic.light_onoff_brightness_colortemp_colorxy,
    },
    {
        zigbeeModel: ['FLS-CT'],
        model: 'XVV-Mega23M12',
        vendor: 'Dresden Elektronik',
        description: 'ZigBee Light Link wireless electronic ballast color temperature',
        extend: generic.light_onoff_brightness_colortemp,
    },

    // Centralite Swiss Plug
    {
        zigbeeModel: ['4256251-RZHAC', '4257050-RZHAC'],
        model: '4256251-RZHAC',
        vendor: 'Centralite',
        description: 'White Swiss power outlet switch with power meter',
        supports: 'switch and power meter',
        fromZigbee: [fz.on_off, fz.RZHAC_4256251_power],
        toZigbee: [tz.on_off],
        meta: {configureKey: 3},
        configure: async (device, coordinatorEndpoint) => {
            const endpoint = device.getEndpoint(1);
            await bind(endpoint, coordinatorEndpoint, ['genOnOff', 'haElectricalMeasurement']);
            await configureReporting.onOff(endpoint);
            await configureReporting.rmsVoltage(endpoint);
            await configureReporting.rmsCurrent(endpoint);
            await configureReporting.activePower(endpoint);
        },
    },
    {
        zigbeeModel: ['4257050-ZHAC'],
        model: '4257050-ZHAC',
        vendor: 'Centralite',
        description: '3-Series smart dimming outlet',
        supports: 'on/off, brightness, power meter',
        fromZigbee: [fz.restorable_brightness, fz.on_off, fz.electrical_measurement],
        toZigbee: [tz.light_onoff_restorable_brightness],
        meta: {configureKey: 3},
        configure: async (device, coordinatorEndpoint) => {
            const endpoint = device.getEndpoint(1);
            await bind(endpoint, coordinatorEndpoint, ['genOnOff', 'genLevelCtrl', 'haElectricalMeasurement']);
            await endpoint.read('haElectricalMeasurement', [
                'acVoltageMultiplier', 'acVoltageDivisor', 'acCurrentMultiplier',
                'acCurrentDivisor', 'acPowerMultiplier', 'acPowerDivisor',
            ]);
            await configureReporting.onOff(endpoint);
            await configureReporting.rmsVoltage(endpoint);
            await configureReporting.rmsCurrent(endpoint);
            await configureReporting.activePower(endpoint);
        },
    },

    // Blaupunkt
    {
        zigbeeModel: ['SCM-R_00.00.03.15TC', 'SCM_00.00.03.14TC'],
        model: 'SCM-S1',
        vendor: 'Blaupunkt',
        description: 'Roller shutter',
        supports: 'open/close',
        fromZigbee: [fz.cover_position_via_brightness, fz.cover_state_via_onoff],
        toZigbee: [tz.cover_position_via_brightness, tz.cover_open_close_via_brightness],
    },

    // Lupus
    {
        zigbeeModel: ['SCM_00.00.03.11TC'],
        model: '12031',
        vendor: 'Lupus',
        description: 'Roller shutter',
        supports: 'open/close',
        fromZigbee: [fz.cover_position_via_brightness, fz.cover_state_via_onoff],
        toZigbee: [tz.cover_position_via_brightness, tz.cover_open_close_via_brightness],
    },
    {
        zigbeeModel: ['PSMP5_00.00.03.11TC'],
        model: '12050',
        vendor: 'Lupus',
        description: 'LUPUSEC mains socket with power meter',
        supports: 'on/off, power measurement',
        fromZigbee: [fz.on_off, fz.bitron_power],
        toZigbee: [tz.on_off],
        meta: {configureKey: 2},
        configure: async (device, coordinatorEndpoint) => {
            const endpoint = device.getEndpoint(1);
            await bind(endpoint, coordinatorEndpoint, ['genOnOff', 'seMetering']);
            await configureReporting.instantaneousDemand(endpoint);
        },
    },

    // Climax
    {
        zigbeeModel: ['PSS_00.00.00.15TC'],
        model: 'PSS-23ZBS',
        vendor: 'Climax',
        description: 'Power plug',
        supports: 'on/off',
        fromZigbee: [fz.on_off],
        toZigbee: [tz.on_off],
    },
    {
        zigbeeModel: ['SCM-3_00.00.03.15'],
        model: 'SCM-5ZBS',
        vendor: 'Climax',
        description: 'Roller shutter',
        supports: 'open/close',
        fromZigbee: [fz.cover_position_via_brightness, fz.cover_state_via_onoff],
        toZigbee: [tz.cover_position_via_brightness, tz.cover_open_close_via_brightness],
    },
    {
        zigbeeModel: ['PSM_00.00.00.35TC'],
        model: 'PSM-29ZBSR',
        vendor: 'Climax',
        description: 'Power plug',
        supports: 'on/off',
        fromZigbee: [fz.on_off],
        toZigbee: [tz.on_off],
    },

    // HEIMAN
    {
        zigbeeModel: ['CO_V15'],
        model: 'HS1CA-M',
        description: 'Smart carbon monoxide sensor',
        supports: 'carbon monoxide',
        vendor: 'HEIMAN',
        fromZigbee: [fz.heiman_carbon_monoxide, fz.battery_200],
        toZigbee: [],
        meta: {configureKey: 1},
        configure: async (device, coordinatorEndpoint) => {
            const endpoint = device.getEndpoint(1);
            await bind(endpoint, coordinatorEndpoint, ['genPowerCfg']);
            await configureReporting.batteryPercentageRemaining(endpoint);
            await configureReporting.batteryAlarmState(endpoint);
        },
    },
    {
        zigbeeModel: ['PIRSensor-N'],
        model: 'HS3MS',
        vendor: 'HEIMAN',
        description: 'Smart motion sensor',
        supports: 'occupancy',
        fromZigbee: [fz.iaszone_occupancy_1],
        toZigbee: [],
    },
    {
        zigbeeModel: ['SmartPlug'],
        model: 'HS2SK',
        description: 'Smart metering plug',
        supports: 'on/off, power measurement',
        vendor: 'HEIMAN',
        fromZigbee: [fz.on_off, fz.HS2SK_SKHMP30I1_power],
        toZigbee: [tz.on_off],
        meta: {configureKey: 3},
        configure: async (device, coordinatorEndpoint) => {
            const endpoint = device.getEndpoint(1);
            await bind(endpoint, coordinatorEndpoint, ['genOnOff', 'haElectricalMeasurement']);
            await configureReporting.onOff(endpoint);
            await configureReporting.rmsVoltage(endpoint);
            await configureReporting.rmsCurrent(endpoint);
            await configureReporting.activePower(endpoint);
        },
    },
    {
        zigbeeModel: [
            'SMOK_V16',
            'b5db59bfd81e4f1f95dc57fdbba17931',
            '98293058552c49f38ad0748541ee96ba',
            'SMOK_YDLV10',
            'SmokeSensor-EM',
            'FB56-SMF02HM1.4',
        ],
        model: 'HS1SA-M',
        vendor: 'HEIMAN',
        description: 'Smoke detector',
        supports: 'smoke',
        fromZigbee: [
            fz.heiman_smoke,
            fz.battery_200,
            fz.heiman_smoke_enrolled,

        ],
        toZigbee: [],
        meta: {configureKey: 1},
        configure: async (device, coordinatorEndpoint) => {
            const endpoint = device.getEndpoint(1);
            await bind(endpoint, coordinatorEndpoint, ['genPowerCfg']);
            await configureReporting.batteryPercentageRemaining(endpoint);
            await configureReporting.batteryAlarmState(endpoint);
        },
    },
    {
        zigbeeModel: ['SmokeSensor-N', 'SmokeSensor-N-3.0'],
        model: 'HS3SA',
        vendor: 'HEIMAN',
        description: 'Smoke detector',
        supports: 'smoke',
        fromZigbee: [fz.heiman_smoke, fz.battery_200],
        toZigbee: [],
        meta: {configureKey: 1},
        configure: async (device, coordinatorEndpoint) => {
            const endpoint = device.getEndpoint(1);
            await bind(endpoint, coordinatorEndpoint, ['genPowerCfg']);
            await configureReporting.batteryPercentageRemaining(endpoint);
        },
    },
    {
        zigbeeModel: ['GASSensor-N'],
        model: 'HS3CG',
        vendor: 'HEIMAN',
        description: 'Combustible gas sensor',
        supports: 'gas',
        fromZigbee: [fz.ias_gas_alarm_1],
        toZigbee: [],
    },
    {
        zigbeeModel: ['GASSensor-EN'],
        model: 'HS1CG-M',
        vendor: 'HEIMAN',
        description: 'Combustible gas sensor',
        supports: 'gas',
        fromZigbee: [fz.ias_gas_alarm_1],
        toZigbee: [],
    },
    {
        zigbeeModel: ['GAS_V15'],
        model: 'HS1CG_M',
        vendor: 'HEIMAN',
        description: 'Combustible gas sensor',
        supports: 'gas',
        fromZigbee: [fz.ias_gas_alarm_2],
        toZigbee: [],
    },
    {
        zigbeeModel: ['DoorSensor-N'],
        model: 'HS1DS/HS3DS',
        vendor: 'HEIMAN',
        description: 'Door sensor',
        supports: 'contact',
        fromZigbee: [fz.ias_contact_alarm_1],
        toZigbee: [],
    },
    {
        zigbeeModel: ['DOOR_TPV13'],
        model: 'HEIMAN-M1',
        vendor: 'HEIMAN',
        description: 'Door sensor',
        supports: 'contact',
        fromZigbee: [fz.ias_contact_alarm_1],
        toZigbee: [],
    },
    {
        zigbeeModel: ['DoorSensor-EM'],
        model: 'HS1DS-E',
        vendor: 'HEIMAN',
        description: 'Door sensor',
        supports: 'contact',
        fromZigbee: [fz.ias_contact_alarm_1],
        toZigbee: [],
    },
    {
        zigbeeModel: ['WaterSensor-N'],
        model: 'HS1WL/HS3WL',
        vendor: 'HEIMAN',
        description: 'Water leakage sensor',
        supports: 'water leak',
        fromZigbee: [fz.ias_water_leak_alarm_1],
        toZigbee: [],
    },
    {
        zigbeeModel: ['WaterSensor-EM'],
        model: 'HS1-WL-E',
        vendor: 'HEIMAN',
        description: 'Water leakage sensor',
        supports: 'water leak',
        fromZigbee: [fz.ias_water_leak_alarm_1],
        toZigbee: [],
    },
    {
        zigbeeModel: ['RC_V14', 'RC-EM'],
        model: 'HS1RC-M',
        vendor: 'HEIMAN',
        description: 'Smart remote controller',
        supports: 'action',
        fromZigbee: [
            fz.battery_200,
            fz.heiman_smart_controller_armmode, fz.heiman_smart_controller_emergency,
        ],
        toZigbee: [],
    },
    {
        zigbeeModel: ['COSensor-EM', 'COSensor-N'],
        model: 'HS1CA-E',
        vendor: 'HEIMAN',
        description: 'Smart carbon monoxide sensor',
        supports: 'carbon monoxide',
        fromZigbee: [fz.heiman_carbon_monoxide, fz.battery_200],
        toZigbee: [],
        meta: {configureKey: 1},
        configure: async (device, coordinatorEndpoint) => {
            const endpoint = device.getEndpoint(1);
            await bind(endpoint, coordinatorEndpoint, ['genPowerCfg']);
            await configureReporting.batteryPercentageRemaining(endpoint);
            await configureReporting.batteryAlarmState(endpoint);
        },
    },
    {
        zigbeeModel: ['WarningDevice'],
        model: 'HS2WD-E',
        vendor: 'HEIMAN',
        description: 'Smart siren',
        supports: 'warning',
        fromZigbee: [fz.battery_200],
        toZigbee: [tz.warning],
        meta: {configureKey: 1},
        configure: async (device, coordinatorEndpoint) => {
            const endpoint = device.getEndpoint(1);
            await bind(endpoint, coordinatorEndpoint, ['genPowerCfg']);
            await configureReporting.batteryPercentageRemaining(endpoint);
        },
    },
    {
        zigbeeModel: ['SOHM-I1'],
        model: 'SOHM-I1',
        vendor: 'HEIMAN',
        description: 'Door contact sensor',
        supports: 'contact',
        fromZigbee: [fz.ias_contact_alarm_1],
        toZigbee: [],
    },
    {
        zigbeeModel: ['SWHM-I1'],
        model: 'SWHM-I1',
        vendor: 'HEIMAN',
        description: 'Water leakage sensor',
        supports: 'water leak',
        fromZigbee: [fz.ias_water_leak_alarm_1],
        toZigbee: [],
    },
    {
        zigbeeModel: ['SMHM-I1'],
        model: 'SMHM-I1',
        vendor: 'HEIMAN',
        description: 'Smart motion sensor',
        supports: 'occupancy',
        fromZigbee: [fz.iaszone_occupancy_1],
        toZigbee: [],
    },
    {
        zigbeeModel: ['SKHMP30-I1'],
        model: 'SKHMP30-I1',
        description: 'Smart metering plug',
        supports: 'on/off, power measurement',
        vendor: 'HEIMAN',
        fromZigbee: [fz.on_off, fz.HS2SK_SKHMP30I1_power],
        toZigbee: [tz.on_off],
        meta: {configureKey: 3},
        configure: async (device, coordinatorEndpoint) => {
            const endpoint = device.getEndpoint(1);
            await bind(endpoint, coordinatorEndpoint, ['genOnOff', 'haElectricalMeasurement']);
            await configureReporting.onOff(endpoint);
            await configureReporting.rmsVoltage(endpoint);
            await configureReporting.rmsCurrent(endpoint);
            await configureReporting.activePower(endpoint);
        },
    },

    // Oujiabao
    {
        zigbeeModel: ['OJB-CR701-YZ'],
        model: 'CR701-YZ',
        vendor: 'Oujiabao',
        description: 'Gas and carbon monoxide alarm',
        supports: 'gas and carbon monoxide',
        fromZigbee: [fz.OJBCR701YZ_statuschange],
        toZigbee: [],
    },

    // Calex
    {
        zigbeeModel: ['EC-Z3.0-CCT'],
        model: '421786',
        vendor: 'Calex',
        description: 'LED A60 Zigbee GLS-lamp',
        extend: generic.light_onoff_brightness,
    },
    {
        zigbeeModel: ['EC-Z3.0-RGBW'],
        model: '421792',
        vendor: 'Calex',
        description: 'LED A60 Zigbee RGB lamp',
        extend: generic.light_onoff_brightness_colortemp_colorxy,
    },

    // EcoSmart
    {
        zigbeeModel: ['Ecosmart-ZBT-A19-CCT-Bulb'],
        model: 'A9A19A60WESDZ02',
        vendor: 'EcoSmart',
        description: 'Tuneable white (A19)',
        extend: generic.light_onoff_brightness_colortemp,
    },
    {
        zigbeeModel: ['zhaRGBW'],
        model: 'D1821',
        vendor: 'EcoSmart',
        description: 'A19 RGB bulb',
        extend: generic.light_onoff_brightness_colortemp_colorxy,
    },
    {
        // eslint-disable-next-line
        zigbeeModel: ['\u0000\u0002\u0000\u0004\u0000\f^I\u0000\u0000\u0000\u0000\u0000\u0000\u0000\u0000\u0000\u0000\u0000\u0000\u0000\u0000\u0000\u0000\u0000\u0000\u0000\u0000\u0000\u0000\u0000\u000e','\u0000\u0002\u0000\u0004^��&\u0000\u0000\u0000\u0000\u0000\u0000\u0000\u0000\u0000\u0000\u0000\u0000\u0000\u0000\u0000\u0000\u0000\u0000\u0000\u0000\u0000\u0000\u0000\u000e'],
        model: 'D1531',
        vendor: 'EcoSmart',
        description: 'A19 bright white bulb',
        extend: generic.light_onoff_brightness,
    },
    {
        // eslint-disable-next-line
        zigbeeModel: ['\u0000\u0002\u0000\u0004\u0012 �P\u0000\u0000\u0000\u0000\u0000\u0000\u0000\u0000\u0000\u0000\u0000\u0000\u0000\u0000\u0000\u0000\u0000\u0000\u0000\u0000\u0000\u0000\u0000\u000e'],
        model: 'D1532',
        vendor: 'EcoSmart',
        description: 'A19 soft white bulb',
        extend: generic.light_onoff_brightness,
    },
    {
        zigbeeModel: ['zhaTunW'],
        model: 'D1542',
        vendor: 'EcoSmart',
        description: 'GU10 adjustable white bulb',
        extend: generic.light_onoff_brightness_colortemp,
    },
    {
        // eslint-disable-next-line
        zigbeeModel: ['\u0000\u0002\u0000\u0004\u0000\f]�\u0000\u0000\u0000\u0000\u0000\u0000\u0000\u0000\u0000\u0000\u0000\u0000\u0000\u0000\u0000\u0000\u0000\u0000\u0000\u0000\u0000\u0000\u0000\u000e', '\u0000\u0002\u0000\u0004\"�T\u0004\u0000\u0000\u0000\u0000\u0000\u0000\u0000\u0000\u0000\u0000\u0000\u0000\u0000\u0000\u0000\u0000\u0000\u0000\u0000\u0000\u0000\u0000\u0000\u000e', '\u0000\u0002\u0000\u0004\u0000\f^�\u0000\u0000\u0000\u0000\u0000\u0000\u0000\u0000\u0000\u0000\u0000\u0000\u0000\u0000\u0000\u0000\u0000\u0000\u0000\u0000\u0000\u0000\u0000\u000e'],
        model: 'D1533',
        vendor: 'EcoSmart',
        description: 'PAR20 bright white bulb',
        extend: generic.light_onoff_brightness,
    },

    // Airam
    {
        zigbeeModel: ['ZBT-DimmableLight'],
        model: '4713407',
        vendor: 'Airam',
        description: 'LED OP A60 ZB 9W/827 E27',
        extend: generic.light_onoff_brightness,
        meta: {configureKey: 2},
        configure: async (device, coordinatorEndpoint) => {
            const endpoint = device.getEndpoint(1);
            await bind(endpoint, coordinatorEndpoint, ['genOnOff', 'genLevelCtrl']);
            await configureReporting.onOff(endpoint);
            const payload = [{
                attribute: 'currentLevel',
                minimumReportInterval: 300,
                maximumReportInterval: repInterval.HOUR,
                reportableChange: 1,
            }];
            await endpoint.configureReporting('genLevelCtrl', payload);
        },
    },
    {
        zigbeeModel: ['ZBT-Remote-EU-DIMV1A2'],
        model: 'AIRAM-CTR.U',
        vendor: 'Airam',
        description: 'CTR.U remote',
        supports: 'on/off, brightness up/down and click/hold/release',
        fromZigbee: [
            fz.genOnOff_cmdOn, fz.genOnOff_cmdOff, fz.CTR_U_brightness_updown_click,
            fz.CTR_U_brightness_updown_hold, fz.CTR_U_brightness_updown_release, fz.CTR_U_scene,
            fz.ignore_basic_report,
        ],
        toZigbee: [],
    },

    // Paul Neuhaus
    {
        zigbeeModel: ['NLG-CCT light '],
        model: '100.424.11',
        vendor: 'Paul Neuhaus',
        description: 'Q-INIGO LED ceiling light',
        extend: generic.light_onoff_brightness_colortemp,
    },
    {
        zigbeeModel: ['Neuhaus NLG-TW light'],
        model: '100.469.65',
        vendor: 'Paul Neuhaus',
        description: 'Q-INIGO, LED panel, Smart-Home RGB',
        extend: generic.light_onoff_brightness_colortemp,
    },
    {
        zigbeeModel: ['NLG-RGBW light '],
        model: '100.110.39',
        vendor: 'Paul Neuhaus',
        description: 'Q-FLAG LED Panel, Smart-Home RGBW',
        extend: generic.light_onoff_brightness_colortemp_colorxy,
    },
    {
        zigbeeModel: ['NLG-plug '],
        model: '100.425.90',
        vendor: 'Paul Neuhaus',
        description: 'Q-PLUG adapter plug with night orientation light',
        supports: 'on/off',
        fromZigbee: [fz.on_off],
        toZigbee: [tz.on_off],
    },

    // iCasa
    {
        zigbeeModel: ['ICZB-IW11D'],
        model: 'ICZB-IW11D',
        vendor: 'iCasa',
        description: 'Zigbee 3.0 Dimmer',
        extend: generic.light_onoff_brightness,
    },
    {
        zigbeeModel: ['ICZB-IW11SW'],
        model: 'ICZB-IW11SW',
        vendor: 'iCasa',
        description: 'Zigbee 3.0 Switch',
        supports: 'on/off',
        fromZigbee: [fz.on_off],
        toZigbee: [tz.on_off],
    },
    {
        zigbeeModel: ['ICZB-KPD18S'],
        model: 'ICZB-KPD18S',
        vendor: 'iCasa',
        description: 'Zigbee 3.0 Keypad Pulse 8S',
        supports: 'click',
        fromZigbee: [fz.scenes_recall_click, fz.genOnOff_cmdOn, fz.genOnOff_cmdOff],
        toZigbee: [],
    },
    {
        zigbeeModel: ['ICZB-FC'],
        model: 'ICZB-B1FC60/B3FC64/B2FC95/B2FC125',
        vendor: 'iCasa',
        description: 'Zigbee 3.0 Filament Lamp 60/64/95/125 mm, 806 lumen, dimmable, clear',
        extend: generic.light_onoff_brightness_colortemp,
    },

    // Busch-Jaeger
    {
        zigbeeModel: ['PU01'],
        model: '6717-84',
        vendor: 'Busch-Jaeger',
        description: 'Adaptor plug',
        supports: 'on/off',
        fromZigbee: [fz.on_off],
        toZigbee: [tz.on_off],
    },

    // Müller Licht
    {
        zigbeeModel: ['ZBT-ExtendedColor'],
        model: '404000/404005/404012',
        vendor: 'Müller Licht',
        description: 'Tint LED bulb GU10/E14/E27 350/470/806 lumen, dimmable, color, opal white',
        supports: generic.light_onoff_brightness_colortemp_colorxy.supports,
        fromZigbee: generic.light_onoff_brightness_colortemp_colorxy.fromZigbee,
        toZigbee: generic.light_onoff_brightness_colortemp_colorxy.toZigbee.concat([tz.tint_scene]),
    },
    {
        zigbeeModel: ['ZBT-ColorTemperature'],
        model: '404006/404008/404004',
        vendor: 'Müller Licht',
        description: 'Tint LED bulb GU10/E14/E27 350/470/806 lumen, dimmable, opal white',
        supports: generic.light_onoff_brightness_colortemp.supports,
        fromZigbee: generic.light_onoff_brightness_colortemp.fromZigbee,
        toZigbee: generic.light_onoff_brightness_colortemp.toZigbee.concat([tz.tint_scene]),
    },
    {
        zigbeeModel: ['RGBW Lighting'],
        model: '44435',
        vendor: 'Müller Licht',
        description: 'Tint LED Stripe, color, opal white',
        supports: generic.light_onoff_brightness_colortemp_colorxy.supports,
        fromZigbee: generic.light_onoff_brightness_colortemp_colorxy.fromZigbee,
        toZigbee: generic.light_onoff_brightness_colortemp_colorxy.toZigbee.concat([tz.tint_scene]),
    },
    {
        zigbeeModel: ['RGB-CCT'],
        model: '404028',
        vendor: 'Müller Licht',
        description: 'Tint LED Panel, color, opal white',
        supports: generic.light_onoff_brightness_colortemp_colorxy.supports,
        fromZigbee: generic.light_onoff_brightness_colortemp_colorxy.fromZigbee,
        toZigbee: generic.light_onoff_brightness_colortemp_colorxy.toZigbee.concat([tz.tint_scene]),
    },
    {
        zigbeeModel: ['ZBT-Remote-ALL-RGBW'],
        model: 'MLI-404011',
        description: 'Tint remote control',
        supports: 'toggle, brightness, other buttons are not supported yet!',
        vendor: 'Müller Licht',
        fromZigbee: [
            fz.tint404011_on, fz.tint404011_off, fz.cmdToggle, fz.tint404011_brightness_updown_click,
            fz.tint404011_move_to_color_temp, fz.tint404011_move_to_color, fz.tint404011_scene,
            fz.tint404011_brightness_updown_release, fz.tint404011_brightness_updown_hold,
        ],
        toZigbee: [],
    },
    {
        zigbeeModel: ['tint Smart Switch'],
        model: '404021',
        description: 'Tint smart switch',
        supports: 'on/off',
        vendor: 'Müller Licht',
        fromZigbee: [fz.on_off],
        toZigbee: [tz.on_off],
    },

    // Salus
    {
        zigbeeModel: ['SP600'],
        model: 'SP600',
        vendor: 'Salus',
        description: 'Smart plug',
        supports: 'on/off, power measurement',
        fromZigbee: [fz.on_off, fz.SP600_power],
        toZigbee: [tz.on_off],
        meta: {configureKey: 3},
        configure: async (device, coordinatorEndpoint) => {
            const endpoint = device.getEndpoint(9);
            await bind(endpoint, coordinatorEndpoint, ['genOnOff', 'seMetering']);
            await configureReporting.onOff(endpoint);
            await configureReporting.instantaneousDemand(endpoint);
            await configureReporting.currentSummDelivered(endpoint);
            await endpoint.read('seMetering', ['multiplier', 'divisor']);
        },
    },

    // AduroSmart
    {
        zigbeeModel: ['ZLL-ExtendedColo'],
        model: '81809',
        vendor: 'AduroSmart',
        description: 'ERIA colors and white shades smart light bulb A19',
        extend: generic.light_onoff_brightness_colortemp_colorxy,
        endpoint: (device) => {
            return {
                'default': 2,
            };
        },
    },
    {
        zigbeeModel: ['Adurolight_NCC'],
        model: '81825',
        vendor: 'AduroSmart',
        description: 'ERIA smart wireless dimming switch',
        supports: 'on, off, up, down',
        fromZigbee: [fz.eria_81825_on, fz.eria_81825_off, fz.eria_81825_updown],
        toZigbee: [],
        meta: {configureKey: 1},
        configure: async (device, coordinatorEndpoint) => {
            const endpoint = device.getEndpoint(1);
            await bind(endpoint, coordinatorEndpoint, ['genOnOff', 'genLevelCtrl']);
        },
    },

    // Eurotronic
    {
        zigbeeModel: ['SPZB0001'],
        model: 'SPZB0001',
        vendor: 'Eurotronic',
        description: 'Spirit Zigbee wireless heater thermostat',
        supports: 'temperature, heating system control',
        fromZigbee: [
            fz.eurotronic_thermostat,
            fz.battery_percentage_remaining,
        ],
        toZigbee: [
            tz.thermostat_occupied_heating_setpoint, tz.thermostat_unoccupied_heating_setpoint,
            tz.thermostat_local_temperature_calibration, tz.eurotronic_thermostat_system_mode,
            tz.eurotronic_host_flags, tz.eurotronic_error_status, tz.thermostat_setpoint_raise_lower,
            tz.thermostat_control_sequence_of_operation, tz.thermostat_remote_sensing,
            tz.eurotronic_current_heating_setpoint, tz.eurotronic_trv_mode, tz.eurotronic_valve_position,
            tz.thermostat_local_temperature,
        ],
        meta: {configureKey: 3},
        configure: async (device, coordinatorEndpoint) => {
            const endpoint = device.getEndpoint(1);
            const options = {manufacturerCode: 4151};
            await bind(endpoint, coordinatorEndpoint, ['genPowerCfg', 'hvacThermostat']);
            await configureReporting.thermostatTemperature(endpoint, 0, repInterval.MINUTES_10, 25);
            await configureReporting.thermostatPIHeatingDemand(endpoint, 0, repInterval.MINUTES_10, 1);
            await configureReporting.thermostatOccupiedHeatingSetpoint(endpoint, 0, repInterval.MINUTES_10, 25);
            await configureReporting.thermostatUnoccupiedHeatingSetpoint(endpoint, 0, repInterval.MINUTES_10, 25);
            await endpoint.configureReporting('hvacThermostat', [{
                attribute: {ID: 0x4003, type: 41},
                minimumReportInterval: 0,
                maximumReportInterval: repInterval.MINUTES_10,
                reportableChange: 25,
            }], options);
            await endpoint.configureReporting('hvacThermostat', [{
                attribute: {ID: 0x4008, type: 34},
                minimumReportInterval: 0,
                maximumReportInterval: repInterval.HOUR,
                reportableChange: 1,
            }], options);
        },
    },

    // Livolo
    {
        zigbeeModel: ['TI0001          '],
        model: 'TI0001',
        description:
            'Zigbee switch (1 and 2 gang) ' +
            '[work in progress](https://github.com/Koenkk/zigbee2mqtt/issues/592)',
        vendor: 'Livolo',
        supports: 'on/off',
        fromZigbee: [fz.livolo_switch_state, fz.livolo_switch_state_raw],
        toZigbee: [tz.livolo_switch_on_off],
        endpoint: (device) => {
            return {'left': 6, 'right': 6};
        },
        meta: {configureKey: 1},
        configure: async (device, coordinatorEndpoint) => {
            const endpoint = device.getEndpoint(6);
            await endpoint.command('genOnOff', 'toggle', {}, {});
        },
        onEvent: async (type, data, device) => {
            if (['start', 'deviceAnnounce'].includes(type)) {
                const endpoint = device.getEndpoint(6);
                await endpoint.command('genOnOff', 'toggle', {}, {});
            }
        },
    },

    // Bosch
    {
        zigbeeModel: [
            'RFDL-ZB', 'RFDL-ZB-EU', 'RFDL-ZB-H', 'RFDL-ZB-K', 'RFDL-ZB-CHI', 'RFDL-ZB-MS', 'RFDL-ZB-ES', 'RFPR-ZB',
            'RFPR-ZB-EU', 'RFPR-ZB-CHI', 'RFPR-ZB-ES', 'RFPR-ZB-MS',
        ],
        model: 'RADON TriTech ZB',
        vendor: 'Bosch',
        description: 'Wireless motion detector',
        supports: 'occupancy and temperature',
        fromZigbee: [fz.temperature, fz.battery_3V, fz.iaszone_occupancy_1],
        toZigbee: [],
        meta: {configureKey: 1},
        configure: async (device, coordinatorEndpoint) => {
            const endpoint = device.getEndpoint(1);
            await bind(endpoint, coordinatorEndpoint, ['msTemperatureMeasurement', 'genPowerCfg']);
            await configureReporting.temperature(endpoint);
            await configureReporting.batteryVoltage(endpoint);
        },
    },
    {
        zigbeeModel: ['ISW-ZPR1-WP13'],
        model: 'ISW-ZPR1-WP13',
        vendor: 'Bosch',
        description: 'Motion sensor',
        supports: 'occupancy and temperature',
        fromZigbee: [
            fz.temperature,
            fz.battery_3V, fz.iaszone_occupancy_1,
            fz.ignore_iaszone_report,
        ],
        toZigbee: [],
        meta: {configureKey: 1},
        configure: async (device, coordinatorEndpoint) => {
            const endpoint = device.getEndpoint(5);
            await bind(endpoint, coordinatorEndpoint, ['msTemperatureMeasurement', 'genPowerCfg']);
            await configureReporting.temperature(endpoint);
            await configureReporting.batteryVoltage(endpoint);
        },
    },

    // Immax
    {
        zigbeeModel: ['IM-Z3.0-DIM'],
        model: '07005B',
        vendor: 'Immax',
        description: 'Neo SMART LED E14 5W warm white, dimmable, Zigbee 3.0',
        extend: generic.light_onoff_brightness,
    },
    {
        zigbeeModel: ['IM-Z3.0-RGBW'],
        model: '07004D',
        vendor: 'Immax',
        description: 'Neo SMART LED E27 8,5W color, dimmable, Zigbee 3.0',
        extend: generic.light_onoff_brightness_colortemp_colorxy,
    },

    // Yale
    {
        zigbeeModel: ['YRD446 BLE TSDB'],
        model: 'YRD426NRSC',
        vendor: 'Yale',
        description: 'Assure lock',
        supports: 'lock/unlock, battery',
        fromZigbee: [fz.lock, fz.lock_operation_event, fz.battery_200],
        toZigbee: [tz.generic_lock],
        meta: {options: {disableDefaultResponse: true}, configureKey: 3},
        configure: async (device, coordinatorEndpoint) => {
            const endpoint = device.getEndpoint(1);
            await bind(endpoint, coordinatorEndpoint, ['closuresDoorLock', 'genPowerCfg']);
            await configureReporting.lockState(endpoint);
            await configureReporting.batteryPercentageRemaining(endpoint);
        },
    },
    {
        zigbeeModel: ['YRD226 TSDB'],
        model: 'YRD226HA2619',
        vendor: 'Yale',
        description: 'Assure lock',
        supports: 'lock/unlock, battery',
        fromZigbee: [fz.lock, fz.lock_operation_event, fz.battery_200],
        toZigbee: [tz.generic_lock],
        meta: {options: {disableDefaultResponse: true}, configureKey: 2},
        configure: async (device, coordinatorEndpoint) => {
            const endpoint = device.getEndpoint(1);
            await bind(endpoint, coordinatorEndpoint, ['closuresDoorLock', 'genPowerCfg']);
            await configureReporting.lockState(endpoint);
            await configureReporting.batteryPercentageRemaining(endpoint);
        },
    },
    {
        zigbeeModel: ['YRD256 TSDB'],
        model: 'YRD256HA20BP',
        vendor: 'Yale',
        description: 'Assure lock SL',
        supports: 'lock/unlock, battery',
        fromZigbee: [
            fz.lock,
            fz.lock_operation_event,
            fz.battery_200,

        ],
        toZigbee: [tz.generic_lock],
        meta: {configureKey: 2},
        configure: async (device, coordinatorEndpoint) => {
            const endpoint = device.getEndpoint(1);
            await bind(endpoint, coordinatorEndpoint, ['closuresDoorLock', 'genPowerCfg']);
            await configureReporting.lockState(endpoint);
            await configureReporting.batteryPercentageRemaining(endpoint);
        },
    },
    {
        zigbeeModel: ['iZBModule01'],
        model: 'YMF40',
        vendor: 'Yale',
        description: 'Real living lock',
        supports: 'lock/unlock, battery',
        fromZigbee: [fz.lock_operation_event, fz.battery_200],
        toZigbee: [tz.generic_lock],
        meta: {options: {disableDefaultResponse: true}, configureKey: 2},
        configure: async (device, coordinatorEndpoint) => {
            const endpoint = device.getEndpoint(1);
            await bind(endpoint, coordinatorEndpoint, ['closuresDoorLock', 'genPowerCfg']);
            await configureReporting.lockState(endpoint);
            await configureReporting.batteryPercentageRemaining(endpoint);
        },
    },
    {
        zigbeeModel: ['YRD210 PB DB'],
        model: 'YRD210-HA-605',
        vendor: 'Yale',
        description: 'Real living keyless push button deadbolt lock',
        supports: 'lock/unlock, battery',
        fromZigbee: [fz.lock, fz.lock_operation_event, fz.battery_200],
        toZigbee: [tz.generic_lock],
        meta: {options: {disableDefaultResponse: true}, configureKey: 1},
        configure: async (device, coordinatorEndpoint) => {
            const endpoint = device.getEndpoint(1);
            await bind(endpoint, coordinatorEndpoint, ['closuresDoorLock', 'genPowerCfg']);
            await configureReporting.lockState(endpoint);
            await configureReporting.batteryPercentageRemaining(endpoint);
        },
    },
    {
        zigbeeModel: ['YRD226/246 TSDB'],
        model: 'YRD226/246 TSDB',
        vendor: 'Yale',
        description: 'Assure lock',
        supports: 'lock/unlock, battery',
        fromZigbee: [fz.lock, fz.battery_percentage_remaining, fz.lock_operation_event],
        toZigbee: [tz.generic_lock],
        meta: {configureKey: 2},
        configure: async (device, coordinatorEndpoint) => {
            const endpoint = device.getEndpoint(1);
            await bind(endpoint, coordinatorEndpoint, ['closuresDoorLock', 'genPowerCfg']);
            await configureReporting.lockState(endpoint);
            await configureReporting.batteryPercentageRemaining(endpoint);
        },
    },
    {
        zigbeeModel: ['YRD220/240 TSDB'],
        model: 'YRD220/240 TSDB',
        vendor: 'Yale',
        description: 'Lockwood keyless push button deadbolt lock',
        supports: 'lock/unlock, battery',
        fromZigbee: [fz.lock, fz.lock_operation_event, fz.generic_battery],
        toZigbee: [tz.generic_lock],
        meta: {options: {disableDefaultResponse: true}, configureKey: 1},
        configure: async (device, coordinatorEndpoint) => {
            const endpoint = device.getEndpoint(1);
            await bind(endpoint, coordinatorEndpoint, ['closuresDoorLock', 'genPowerCfg']);
            await configureReporting.lockState(endpoint);
            await configureReporting.batteryPercentageRemaining(endpoint);
        },
    },

    // Weiser
    {
        zigbeeModel: ['SMARTCODE_DEADBOLT_10'],
        model: '9GED18000-009',
        vendor: 'Weiser',
        description: 'SmartCode 10',
        supports: 'lock/unlock, battery',
        fromZigbee: [fz.lock, fz.lock_operation_event, fz.battery_200],
        toZigbee: [tz.generic_lock],
        meta: {options: {disableDefaultResponse: true}, configureKey: 3},
        configure: async (device, coordinatorEndpoint) => {
            const endpoint = device.getEndpoint(2);
            await bind(endpoint, coordinatorEndpoint, ['closuresDoorLock', 'genPowerCfg']);
            await configureReporting.lockState(endpoint);
            await configureReporting.batteryPercentageRemaining(endpoint);
        },
    },
    {
        zigbeeModel: ['SMARTCODE_DEADBOLT_10T'],
        model: '9GED21500-005',
        vendor: 'Weiser',
        description: 'SmartCode 10 Touch',
        supports: 'lock/unlock, battery',
        fromZigbee: [fz.lock, fz.lock_operation_event, fz.battery_200],
        toZigbee: [tz.generic_lock],
        meta: {options: {disableDefaultResponse: true}, configureKey: 3},
        configure: async (device, coordinatorEndpoint) => {
            const endpoint = device.getEndpoint(2);
            await bind(endpoint, coordinatorEndpoint, ['closuresDoorLock', 'genPowerCfg']);
            await configureReporting.lockState(endpoint);
            await configureReporting.batteryPercentageRemaining(endpoint);
        },
    },

    // Keen Home
    {
        zigbeeModel: [
            'SV01-410-MP-1.0', 'SV01-410-MP-1.1', 'SV01-410-MP-1.4', 'SV01-410-MP-1.5', 'SV01-412-MP-1.0',
            'SV01-610-MP-1.0', 'SV01-612-MP-1.0',
        ],
        model: 'SV01',
        vendor: 'Keen Home',
        description: 'Smart vent',
        supports: 'open, close, position, temperature, pressure, battery',
        fromZigbee: [
            fz.cover_position_via_brightness, fz.temperature,
            fz.generic_battery, fz.keen_home_smart_vent_pressure,
            fz.ignore_onoff_report,
        ],
        toZigbee: [
            tz.cover_open_close_via_brightness,
            tz.cover_position_via_brightness,
        ],
        meta: {configureKey: 1},
        configure: async (device, coordinatorEndpoint) => {
            const endpoint = device.getEndpoint(1);
            const binds = ['genLevelCtrl', 'genPowerCfg', 'msTemperatureMeasurement', 'msPressureMeasurement'];
            await bind(endpoint, coordinatorEndpoint, binds);
            await configureReporting.temperature(endpoint);
            await configureReporting.pressure(endpoint);
            await configureReporting.batteryPercentageRemaining(endpoint);
        },
    },
    {
        zigbeeModel: ['SV02-410-MP-1.3', 'SV02-610-MP-1.3'],
        model: 'SV02',
        vendor: 'Keen Home',
        description: 'Smart vent',
        supports: 'open, close, position, temperature, pressure, battery',
        fromZigbee: [
            fz.cover_position_via_brightness, fz.temperature,
            fz.generic_battery, fz.keen_home_smart_vent_pressure,
            fz.ignore_onoff_report,
        ],
        toZigbee: [
            tz.cover_open_close_via_brightness,
            tz.cover_position_via_brightness,
        ],
        meta: {configureKey: 1},
        configure: async (device, coordinatorEndpoint) => {
            const endpoint = device.getEndpoint(1);
            const binds = ['genLevelCtrl', 'genPowerCfg', 'msTemperatureMeasurement', 'msPressureMeasurement'];
            await bind(endpoint, coordinatorEndpoint, binds);
            await configureReporting.temperature(endpoint);
            await configureReporting.pressure(endpoint);
            await configureReporting.batteryPercentageRemaining(endpoint);
        },
    },

    // AXIS
    {
        zigbeeModel: ['Gear'],
        model: 'GR-ZB01-W',
        vendor: 'AXIS',
        description: 'Gear window shade motor',
        supports: 'open, close, position, battery',
        fromZigbee: [fz.cover_position_via_brightness, fz.generic_battery],
        toZigbee: [tz.cover_open_close_via_brightness, tz.cover_position_via_brightness],
        meta: {configureKey: 1},
        configure: async (device, coordinatorEndpoint) => {
            const endpoint = device.getEndpoint(1);
            await bind(endpoint, coordinatorEndpoint, ['genLevelCtrl', 'genPowerCfg']);
            await configureReporting.brightness(endpoint);
            await configureReporting.batteryPercentageRemaining(endpoint);
        },
    },

    // ELKO
    {
        zigbeeModel: ['ElkoDimmerZHA'],
        model: '316GLEDRF',
        vendor: 'ELKO',
        description: 'ZigBee in-wall smart dimmer',
        supports: 'on/off, brightness',
        fromZigbee: [fz.brightness, fz.on_off],
        toZigbee: [tz.light_onoff_brightness, tz.ignore_transition],
        meta: {options: {disableDefaultResponse: true}, configureKey: 1},
        configure: async (device, coordinatorEndpoint) => {
            const endpoint = device.getEndpoint(1);
            await bind(endpoint, coordinatorEndpoint, ['genOnOff']);
            await configureReporting.onOff(endpoint);
        },
    },

    // LivingWise
    {
        zigbeeModel: ['abb71ca5fe1846f185cfbda554046cce'],
        model: 'LVS-ZB500D',
        vendor: 'LivingWise',
        description: 'ZigBee smart dimmer switch',
        supports: 'on/off, brightness',
        toZigbee: [tz.light_onoff_brightness],
        fromZigbee: [
            fz.on_off, fz.brightness, fz.ignore_light_brightness_report,
            fz.ignore_genIdentify,
        ],
    },
    {
        zigbeeModel: ['545df2981b704114945f6df1c780515a'],
        model: 'LVS-ZB15S',
        vendor: 'LivingWise',
        description: 'ZigBee smart in-wall switch',
        supports: 'on/off',
        toZigbee: [tz.on_off],
        fromZigbee: [fz.on_off, fz.ignore_basic_report],
    },
    {
        zigbeeModel: ['e70f96b3773a4c9283c6862dbafb6a99'],
        model: 'LVS-SM10ZW',
        vendor: 'LivingWise',
        description: 'Door or window contact switch',
        supports: 'contact',
        fromZigbee: [fz.ias_contact_alarm_1],
        toZigbee: [],
    },
    {
        zigbeeModel: ['895a2d80097f4ae2b2d40500d5e03dcc'],
        model: 'LVS-SN10ZW_SN11',
        vendor: 'LivingWise',
        description: 'Occupancy sensor',
        supports: 'occupancy',
        fromZigbee: [fz.battery_200, fz.iaszone_occupancy_1_with_timeout],
        toZigbee: [],
    },
    {
        zigbeeModel: ['55e0fa5cdb144ba3a91aefb87c068cff'],
        model: 'LVS-ZB15R',
        vendor: 'LivingWise',
        description: 'Zigbee smart outlet',
        supports: 'on/off',
        fromZigbee: [fz.on_off, fz.ignore_basic_report],
        toZigbee: [tz.on_off],
    },
    {
        zigbeeModel: ['75d430d66c164c26ac8601c05932dc94'],
        model: 'LVS-SC7',
        vendor: 'LivingWise',
        description: 'Scene controller ',
        supports: 'action',
        fromZigbee: [fz.orvibo_raw2],
        toZigbee: [],
    },

    // Stelpro
    {
        zigbeeModel: ['ST218'],
        model: 'ST218',
        vendor: 'Stelpro',
        description: 'Built-in electronic thermostat',
        supports: 'temperature ',
        fromZigbee: [fz.thermostat_att_report],
        toZigbee: [
            tz.thermostat_local_temperature, tz.thermostat_occupied_heating_setpoint,
        ],
        meta: {configureKey: 1},
        configure: async (device, coordinatorEndpoint) => {
            const endpoint = device.getEndpoint(25);
            const binds = [
                'genBasic', 'genIdentify', 'genGroups', 'hvacThermostat', 'hvacUserInterfaceCfg',
                'msTemperatureMeasurement',
            ];
            await bind(endpoint, coordinatorEndpoint, binds);
            await configureReporting.thermostatTemperature(endpoint);
        },
    },
    {
        zigbeeModel: ['STZB402+', 'STZB402'],
        model: 'STZB402',
        vendor: 'Stelpro',
        description: 'Ki, line-voltage thermostat',
        supports: 'temperature',
        fromZigbee: [
            fz.thermostat_att_report,
            fz.stelpro_thermostat,
            fz.hvac_user_interface,
        ],
        toZigbee: [
            tz.thermostat_local_temperature,
            tz.thermostat_occupancy,
            tz.thermostat_occupied_heating_setpoint,
            tz.thermostat_temperature_display_mode,
            tz.thermostat_keypad_lockout,
            tz.thermostat_system_mode,
            tz.thermostat_running_state,
            tz.stelpro_thermostat_outdoor_temperature,
        ],
        meta: {configureKey: 1},
        configure: async (device, coordinatorEndpoint) => {
            const endpoint = device.getEndpoint(25);
            const binds = [
                'genBasic',
                'genIdentify',
                'genGroups',
                'hvacThermostat',
                'hvacUserInterfaceCfg',
                'msTemperatureMeasurement',
            ];
            await bind(endpoint, coordinatorEndpoint, binds);

            // Those exact parameters (min/max/change) are required for reporting to work with Stelpro Ki
            await configureReporting.thermostatTemperature(endpoint, 10, 60, 50);
            await configureReporting.thermostatOccupiedHeatingSetpoint(endpoint, 1, 0, 50);
            await configureReporting.thermostatSystemMode(endpoint, 1, 0);
            await configureReporting.thermostatPIHeatingDemand(endpoint, 1, 900, 5);
            await configureReporting.thermostatKeypadLockMode(endpoint, 1, 0);

            await endpoint.configureReporting('hvacThermostat', [{
                attribute: 'StelproSystemMode', // cluster 0x0201 attribute 0x401c
                minimumReportInterval: 1,
                maximumReportInterval: 0,
            }]);
        },
    },
    {
        zigbeeModel: ['MaestroStat'],
        model: 'SMT402',
        vendor: 'Stelpro',
        description: 'Maestro, line-voltage thermostat',
        supports: 'temperature, humidity, outdoor temp display',
        fromZigbee: [
            fz.thermostat_att_report,
            fz.stelpro_thermostat,
            fz.hvac_user_interface,
            fz.humidity,
        ],
        toZigbee: [
            tz.thermostat_local_temperature,
            tz.thermostat_occupancy,
            tz.thermostat_occupied_heating_setpoint,
            tz.thermostat_temperature_display_mode,
            tz.thermostat_keypad_lockout,
            tz.thermostat_system_mode,
            tz.thermostat_running_state,
            tz.stelpro_thermostat_outdoor_temperature,
        ],
        meta: {configureKey: 1},
        configure: async (device, coordinatorEndpoint) => {
            const endpoint = device.getEndpoint(25);
            const binds = [
                'genBasic',
                'genIdentify',
                'genGroups',
                'hvacThermostat',
                'hvacUserInterfaceCfg',
                'msRelativeHumidity',
                'msTemperatureMeasurement',
            ];
            await bind(endpoint, coordinatorEndpoint, binds);

            // Those exact parameters (min/max/change) are required for reporting to work with Stelpro Maestro
            await configureReporting.thermostatTemperature(endpoint, 10, 60, 50);
            await configureReporting.humidity(endpoint, 10, 300, 1);
            await configureReporting.thermostatOccupiedHeatingSetpoint(endpoint, 1, 0, 50);
            await configureReporting.thermostatSystemMode(endpoint, 1, 0);
            await configureReporting.thermostatPIHeatingDemand(endpoint, 1, 900, 5);
            await configureReporting.thermostatKeypadLockMode(endpoint, 1, 0);

            await endpoint.configureReporting('hvacThermostat', [{
                attribute: 'StelproSystemMode', // cluster 0x0201 attribute 0x401c
                minimumReportInterval: 1,
                maximumReportInterval: 0,
            }]);
        },
    },

    // Nyce
    {
        zigbeeModel: ['3011'],
        model: 'NCZ-3011-HA',
        vendor: 'Nyce',
        description: 'Door/window sensor',
        supports: 'motion, humidity and temperature',
        fromZigbee: [
            fz.ignore_basic_report,
            fz.ignore_genIdentify, fz.ignore_poll_ctrl,
            fz.generic_battery, fz.ignore_iaszone_report,
            fz.iaszone_occupancy_2, fz.ias_contact_alarm_1,
        ],
        toZigbee: [],
    },
    {
        zigbeeModel: ['3043'],
        model: 'NCZ-3043-HA',
        vendor: 'Nyce',
        description: 'Ceiling motion sensor',
        supports: 'motion, humidity and temperature',
        fromZigbee: [
            fz.occupancy, fz.humidity, fz.temperature, fz.ignore_basic_report,
            fz.ignore_genIdentify, fz.ignore_poll_ctrl,
            fz.generic_battery, fz.ignore_iaszone_report,
            fz.iaszone_occupancy_2,
        ],
        toZigbee: [],
    },
    {
        zigbeeModel: ['3041'],
        model: 'NCZ-3041-HA',
        vendor: 'Nyce',
        description: 'Wall motion sensor',
        supports: 'motion, humidity and temperature',
        fromZigbee: [
            fz.occupancy, fz.humidity, fz.temperature, fz.ignore_basic_report,
            fz.ignore_genIdentify, fz.ignore_poll_ctrl,
            fz.generic_battery, fz.ignore_iaszone_report,
            fz.iaszone_occupancy_2,
        ],
        toZigbee: [],
    },
    {
        zigbeeModel: ['3045'],
        model: 'NCZ-3045-HA',
        vendor: 'Nyce',
        description: 'Curtain motion sensor',
        supports: 'motion, humidity and temperature',
        fromZigbee: [
            fz.occupancy, fz.humidity, fz.temperature, fz.ignore_basic_report,
            fz.ignore_genIdentify, fz.ignore_poll_ctrl,
            fz.generic_battery, fz.ignore_iaszone_report,
            fz.iaszone_occupancy_2,
        ],
        toZigbee: [],
    },

    // Securifi
    {
        zigbeeModel: ['PP-WHT-US'],
        model: 'PP-WHT-US',
        vendor: 'Securifi',
        description: 'Peanut Smart Plug',
        supports: 'on/off, power measurement',
        fromZigbee: [fz.on_off, fz.peanut_electrical],
        toZigbee: [tz.on_off],
        meta: {configureKey: 2},
        configure: async (device, coordinatorEndpoint) => {
            const endpoint = device.getEndpoint(1);
            await bind(endpoint, coordinatorEndpoint, ['genOnOff', 'haElectricalMeasurement']);
            await configureReporting.onOff(endpoint);
            await configureReporting.rmsVoltage(endpoint);
            await configureReporting.rmsCurrent(endpoint);
            await configureReporting.activePower(endpoint);
            await configureReporting.acVoltageMultiplier(endpoint);
            await configureReporting.acVoltageDivisor(endpoint);
            await configureReporting.acCurrentMultiplier(endpoint);
            await configureReporting.acCurrentDivisor(endpoint);
            await configureReporting.acPowerMultiplier(endpoint);
            await configureReporting.acPowerDivisor(endpoint);
        },
    },

    // Visonic
    {
        zigbeeModel: ['MP-841'],
        model: 'MP-841',
        vendor: 'Visonic',
        description: 'Motion sensor',
        supports: 'occupancy',
        fromZigbee: [fz.iaszone_occupancy_1],
        toZigbee: [],
    },
    {
        zigbeeModel: ['MCT-370 SMA'],
        model: 'MCT-370 SMA',
        vendor: 'Visonic',
        description: 'Magnetic door & window contact sensor',
        supports: 'contact',
        fromZigbee: [fz.ias_contact_alarm_1],
        toZigbee: [],
    },
    {
        zigbeeModel: ['MCT-350 SMA'],
        model: 'MCT-350 SMA',
        vendor: 'Visonic',
        description: 'Magnetic door & window contact sensor',
        supports: 'contact',
        fromZigbee: [fz.ias_contact_alarm_1],
        toZigbee: [],
    },
    {
        zigbeeModel: ['MCT-340 E'],
        model: 'MCT-340 E',
        vendor: 'Visonic',
        description: 'Magnetic door & window contact sensor',
        supports: 'contact, temperature',
        fromZigbee: [fz.ias_contact_alarm_1, fz.temperature, fz.battery_cr2032],
        toZigbee: [],
        meta: {configureKey: 1},
        configure: async (device, coordinatorEndpoint) => {
            const endpoint = device.getEndpoint(1);
            await bind(endpoint, coordinatorEndpoint, ['msTemperatureMeasurement', 'genPowerCfg']);
            await configureReporting.temperature(endpoint);
            await configureReporting.batteryPercentageRemaining(endpoint);
        },
    },
    {
        zigbeeModel: ['MCT-340 SMA'],
        model: 'MCT-340 SMA',
        vendor: 'Visonic',
        description: 'Magnetic door & window contact sensor',
        supports: 'contact, temperature',
        fromZigbee: [fz.ias_contact_alarm_1, fz.temperature, fz.battery_cr2032],
        toZigbee: [],
        meta: {configureKey: 1},
        configure: async (device, coordinatorEndpoint) => {
            const endpoint = device.getEndpoint(1);
            await bind(endpoint, coordinatorEndpoint, ['msTemperatureMeasurement', 'genPowerCfg']);
            await configureReporting.temperature(endpoint);
            await configureReporting.batteryPercentageRemaining(endpoint);
        },
    },

    // Sunricher
    {
        zigbeeModel: ['ZG9101SAC-HP'],
        model: 'ZG9101SAC-HP',
        vendor: 'Sunricher',
        description: 'ZigBee AC phase-cut dimmer',
        extend: generic.light_onoff_brightness,
    },
    {
        zigbeeModel: ['ON/OFF', 'ZIGBEE-SWITCH'],
        model: 'ZG9101SAC-HP-Switch',
        vendor: 'Sunricher',
        description: 'ZigBee AC in-wall switch',
        supports: 'on/off',
        fromZigbee: [fz.on_off],
        toZigbee: [tz.on_off],
    },
    {
        zigbeeModel: ['ZG2833K4_EU06'],
        model: 'SR-ZG9001K4-DIM2',
        vendor: 'Sunricher',
        description: 'ZigBee double key wall switch',
        supports: 'on/off, brightness',
        fromZigbee: [
            fz.genOnOff_cmdOn, fz.genOnOff_cmdOff, fz.cmd_move_with_onoff, fz.cmd_stop_with_onoff, fz.generic_battery,
        ],
        toZigbee: [],
    },

    // Shenzhen Homa
    {
        zigbeeModel: ['HOMA1008'],
        model: 'HLD812-Z-SC',
        vendor: 'Shenzhen Homa',
        description: 'Smart LED driver',
        extend: generic.light_onoff_brightness,
    },
    {
        zigbeeModel: ['HOMA1002'],
        model: 'HLC610-Z',
        vendor: 'Shenzhen Homa',
        description: 'Wireless dimmable controller',
        extend: generic.light_onoff_brightness,
    },
    {
        zigbeeModel: ['HOMA1031'],
        model: 'HLC821-Z-SC',
        vendor: 'Shenzhen Homa',
        description: 'ZigBee AC phase-cut dimmer',
        extend: generic.light_onoff_brightness,
    },

    // Honyar
    {
        zigbeeModel: ['00500c35'],
        model: 'U86K31ND6',
        vendor: 'Honyar',
        description: '3 gang switch ',
        supports: 'on/off',
        fromZigbee: [],
        toZigbee: [tz.on_off],
        endpoint: (device) => {
            return {'left': 1, 'center': 2, 'right': 3};
        },
        meta: {configureKey: 1},
        configure: async (device, coordinatorEndpoint) => {
            const endpoint1 = device.getEndpoint(1);
            const endpoint2 = device.getEndpoint(2);
            const endpoint3 = device.getEndpoint(3);
            await bind(endpoint1, coordinatorEndpoint, ['genOnOff']);
            await configureReporting.onOff(endpoint1);
            await bind(endpoint2, coordinatorEndpoint, ['genOnOff']);
            await configureReporting.onOff(endpoint2);
            await bind(endpoint3, coordinatorEndpoint, ['genOnOff']);
            await configureReporting.onOff(endpoint3);
        },
    },

    // Danalock
    {
        zigbeeModel: ['V3-BTZB'],
        model: 'V3-BTZB',
        vendor: 'Danalock',
        description: 'BT/ZB smartlock',
        supports: 'lock/unlock, battery',
        fromZigbee: [fz.lock, fz.lock_operation_event, fz.battery_200],
        toZigbee: [tz.generic_lock],
        meta: {options: {disableDefaultResponse: true}, configureKey: 5},
        configure: async (device, coordinatorEndpoint) => {
            const endpoint = device.getEndpoint(1);
            await bind(endpoint, coordinatorEndpoint, ['closuresDoorLock', 'genPowerCfg']);
            await configureReporting.lockState(endpoint);
            await configureReporting.batteryPercentageRemaining(endpoint);
        },
    },

    // NET2GRID
    {
        zigbeeModel: ['SP31           '],
        model: 'N2G-SP',
        vendor: 'NET2GRID',
        description: 'White Net2Grid power outlet switch with power meter',
        supports: 'on/off, power and energy measurement',
        fromZigbee: [fz.genOnOff_cmdOn, fz.genOnOff_cmdOff, fz.on_off, fz.generic_power],
        toZigbee: [tz.on_off],
        meta: {configureKey: 3},
        configure: async (device, coordinatorEndpoint) => {
            const endpoint1 = device.getEndpoint(1);
            await bind(endpoint1, coordinatorEndpoint, ['genOnOff']);
            await configureReporting.onOff(endpoint1);

            const endpoint10 = device.getEndpoint(10);
            await bind(endpoint10, coordinatorEndpoint, ['seMetering']);
            await configureReporting.instantaneousDemand(endpoint10);
            await configureReporting.currentSummDelivered(endpoint10);
            await configureReporting.currentSummReceived(endpoint10);
            await endpoint10.read('seMetering', ['unitOfMeasure', 'multiplier', 'divisor']);
        },
    },

    // Third Reality
    {
        zigbeeModel: ['3RSS008Z'],
        model: '3RSS008Z',
        vendor: 'Third Reality',
        description: 'RealitySwitch Plus',
        supports: 'on/off, battery',
        fromZigbee: [fz.on_off],
        toZigbee: [tz.on_off, tz.ignore_transition],
    },

    // Hampton Bay
    {
        zigbeeModel: ['HDC52EastwindFan', 'HBUniversalCFRemote'],
        model: '99432',
        vendor: 'Hampton Bay',
        description: 'Universal wink enabled white ceiling fan premier remote control',
        supports: 'on/off, brightness, fan_mode and fan_state',
        fromZigbee: generic.light_onoff_brightness.fromZigbee.concat([
            fz.generic_fan_mode,
        ]),
        toZigbee: generic.light_onoff_brightness.toZigbee.concat([tz.fan_mode]),
        meta: {options: {disableDefaultResponse: true}, configureKey: 1},
        configure: async (device, coordinatorEndpoint) => {
            const endpoint = device.getEndpoint(1);
            await bind(endpoint, coordinatorEndpoint, ['genOnOff', 'genLevelCtrl', 'hvacFanCtrl']);
            await configureReporting.onOff(endpoint);
            await configureReporting.brightness(endpoint);
            await configureReporting.fanMode(endpoint);
        },
    },
    {
        zigbeeModel: ['ETI 12-in Puff light'],
        model: '54668161',
        vendor: 'Hampton Bay',
        description: '12 in. LED smart puff',
        extend: generic.light_onoff_brightness_colortemp,
    },

    // Iluminize
    {
        zigbeeModel: ['DIM Lighting'],
        model: '511.10',
        vendor: 'Iluminize',
        description: 'Zigbee LED-Controller ',
        extend: generic.light_onoff_brightness,
    },
    {
        zigbeeModel: ['511.201'],
        model: '511.201',
        vendor: 'Iluminize',
        description: 'HV LED dimmer',
        extend: generic.light_onoff_brightness,
    },
    {
        zigbeeModel: ['511.012'],
        model: '511.012',
        vendor: 'Iluminize',
        description: 'Zigbee LED-Controller ',
        extend: generic.light_onoff_brightness,
    },
    {
        zigbeeModel: ['511.202'],
        model: '511.202',
        vendor: 'Iluminize',
        description: 'switch',
        supports: 'on/off',
        fromZigbee: [fz.on_off],
        toZigbee: [tz.on_off],
        meta: {configureKey: 1},
        configure: async (device, coordinatorEndpoint) => {
            const ep1 = device.getEndpoint(1);
            if (ep1 != null) {
                await bind(ep1, coordinatorEndpoint, ['genOnOff']);
                await configureReporting.onOff(ep1);
            } else {
                const ep3 = device.getEndpoint(3);
                await bind(ep3, coordinatorEndpoint, ['genOnOff']);
                await configureReporting.onOff(ep3);
            }
        },
    },

    // Anchor
    {
        zigbeeModel: ['FB56-SKT17AC1.4'],
        model: '67200BL',
        description: 'Vetaar smart plug',
        supports: 'on/off',
        vendor: 'Anchor',
        fromZigbee: [fz.on_off],
        toZigbee: [tz.on_off],
        meta: {configureKey: 1},
        configure: async (device, coordinatorEndpoint) => {
            const endpoint = device.getEndpoint(3);
            await bind(endpoint, coordinatorEndpoint, ['genOnOff']);
            await configureReporting.onOff(endpoint);
        },
    },

    // Gira
    {
        zigbeeModel: [' Remote'],
        model: '2430-100',
        vendor: 'Gira',
        description: 'ZigBee Light Link wall transmitter',
        supports: 'action',
        fromZigbee: [
            fz.GIRA2430_scene_click, fz.GIRA2430_on_click, fz.GIRA2430_off_click, fz.GIRA2430_down_hold,
            fz.GIRA2430_up_hold, fz.GIRA2430_stop,
        ],
        toZigbee: [],
    },

    // RGB genie
    {
        zigbeeModel: ['ZGRC-KEY-013'],
        model: 'ZGRC-KEY-013',
        vendor: 'RGB Genie',
        description: '3 Zone remote and dimmer',
        supports: 'click',
        fromZigbee: [
            fz.generic_battery, fz.ZGRC013_brightness_onoff, fz.ZGRC013_brightness, fz.ZGRC013_brightness_stop,
            fz.ZGRC013_cmdOn, fz.ZGRC013_cmdOff, fz.ZGRC013_scene,
        ],
        toZigbee: [],
        meta: {configureKey: 1},
        configure: async (device, coordinatorEndpoint) => {
            const endpoint = device.getEndpoint(1);
            await bind(endpoint, coordinatorEndpoint, ['genOnOff']);
            await configureReporting.onOff(endpoint);
        },
    },

    // Sercomm
    {
        zigbeeModel: ['SZ-ESW01'],
        model: 'SZ-ESW01',
        vendor: 'Sercomm',
        description: 'Telstra smart plug',
        supports: 'on/off, power consumption',
        fromZigbee: [fz.on_off, fz.SZ_ESW01_AU_power],
        toZigbee: [tz.on_off],
        meta: {configureKey: 2},
        configure: async (device, coordinatorEndpoint) => {
            const endpoint = device.getEndpoint(1);
            await bind(endpoint, coordinatorEndpoint, ['genOnOff', 'seMetering']);
            await configureReporting.onOff(endpoint);
            await configureReporting.instantaneousDemand(endpoint);
        },
    },
    {
        zigbeeModel: ['SZ-ESW01-AU'],
        model: 'SZ-ESW01-AU',
        vendor: 'Sercomm',
        description: 'Telstra smart plug',
        supports: 'on/off, power consumption',
        fromZigbee: [fz.on_off, fz.SZ_ESW01_AU_power],
        toZigbee: [tz.on_off],
        meta: {configureKey: 2},
        configure: async (device, coordinatorEndpoint) => {
            const endpoint = device.getEndpoint(1);
            await bind(endpoint, coordinatorEndpoint, ['genOnOff', 'seMetering']);
            await configureReporting.onOff(endpoint);
            await configureReporting.instantaneousDemand(endpoint);
        },
    },
    {
        zigbeeModel: ['XHS2-SE'],
        model: 'XHS2-SE',
        vendor: 'Sercomm',
        description: 'Magnetic door & window contact sensor',
        supports: 'contact, temperature',
        fromZigbee: [fz.ias_contact_alarm_1, fz.temperature, fz.battery_3V_2100],
        toZigbee: [],
        meta: {configureKey: 1},
        configure: async (device, coordinatorEndpoint) => {
            const endpoint = device.getEndpoint(1);
            await bind(endpoint, coordinatorEndpoint, ['msTemperatureMeasurement', 'genPowerCfg']);
            await configureReporting.temperature(endpoint);
            await configureReporting.batteryPercentageRemaining(endpoint);
        },
    },
    {
        zigbeeModel: ['SZ-DWS04'],
        model: 'SZ-DWS04',
        vendor: 'Sercomm',
        description: 'Magnetic door & window contact sensor',
        supports: 'contact',
        fromZigbee: [fz.ias_contact_alarm_1, fz.temperature, fz.battery_3V_2100],
        toZigbee: [],
        meta: {configureKey: 1},
        configure: async (device, coordinatorEndpoint) => {
            const endpoint = device.getEndpoint(1);
            await bind(endpoint, coordinatorEndpoint, ['msTemperatureMeasurement', 'genPowerCfg']);
            await configureReporting.temperature(endpoint);
            await configureReporting.batteryPercentageRemaining(endpoint);
        },
    },

    // Leedarson
    {
        zigbeeModel: ['LED_GU10_OWDT'],
        model: 'ZM350STW1TCF',
        vendor: 'Leedarson',
        description: 'LED PAR16 50 GU10 tunable white',
        extend: generic.light_onoff_brightness_colortemp,
    },
    {
        zigbeeModel: ['M350ST-W1R-01'],
        model: 'M350STW1',
        vendor: 'Leedarson',
        description: 'LED PAR16 50 GU10',
        extend: generic.light_onoff_brightness,
    },
    {
        zigbeeModel: ['ZHA-DimmableLight'],
        model: 'A806S-Q1R',
        vendor: 'Leedarson',
        description: 'LED E27 tunable white',
        extend: generic.light_onoff_brightness,
    },
    {
        zigbeeModel: ['LED_E27_OWDT'],
        model: 'ZA806SQ1TCF',
        vendor: 'Leedarson',
        description: 'LED E27 tunable white',
        extend: generic.light_onoff_brightness_colortemp,
    },
    {
        zigbeeModel: ['ZBT-CCTSwitch-D0001'],
        model: '6ARCZABZH',
        vendor: 'Leedarson',
        description: '4-Key Remote Controller',
        supports: 'on/off, brightness up/down and click/hold/release, cct',
        fromZigbee: [
            fz.CCTSwitch_D0001_on_off,
            fz.CCTSwitch_D0001_move_to_level_recall,
            fz.CCTSwitch_D0001_move_to_colortemp_recall,
            fz.CCTSwitch_D0001_colortemp_updown_hold_release,
            fz.CCTSwitch_D0001_brightness_updown_hold_release,
            fz.generic_battery,
        ],
        toZigbee: [],
        meta: {configureKey: 1},
        configure: async (device, coordinatorEndpoint) => {
            const endpoint = device.getEndpoint(1);
            await bind(endpoint, coordinatorEndpoint, ['genPowerCfg']);
            await configureReporting.batteryPercentageRemaining(endpoint);
        },
    },

    // GMY
    {
        zigbeeModel: ['CCT box'],
        model: 'B07KG5KF5R',
        vendor: 'GMY Smart Bulb',
        description: 'GMY Smart bulb, 470lm, vintage dimmable, 2700-6500k, E27',
        extend: generic.light_onoff_brightness_colortemp,
    },

    // Meazon
    {
        zigbeeModel: [
            '101.301.001649', '101.301.001838', '101.301.001802', '101.301.001738',
            '101.301.001412', '101.301.001765', '101.301.001814',
        ],
        model: 'MEAZON_BIZY_PLUG',
        vendor: 'Meazon',
        description: 'Bizy plug meter',
        supports: 'on/off, power, energy measurement and temperature',
        fromZigbee: [
            fz.genOnOff_cmdOn, fz.genOnOff_cmdOff, fz.on_off,
            fz.meazon_meter,
        ],
        toZigbee: [tz.on_off],
        meta: {configureKey: 2},
        configure: async (device, coordinatorEndpoint) => {
            const endpoint = device.getEndpoint(10);
            await bind(endpoint, coordinatorEndpoint, ['genOnOff', 'seMetering']);
            await configureReporting.onOff(endpoint);
            const options = {manufacturerCode: 4406, disableDefaultResponse: false};
            await endpoint.write('seMetering', {0x1005: {value: 0x063e, type: 25}}, options);
            await configureReporting.onOff(endpoint);
            await endpoint.configureReporting('seMetering', [{
                attribute: {ID: 0x2000, type: 0x29},
                minimumReportInterval: 1,
                maximumReportInterval: repInterval.MINUTES_5,
                reportableChange: 1,
            }], options);
        },
    },
    {
        zigbeeModel: ['102.106.000235', '102.106.001111', '102.106.000348', '102.106.000256', '102.106.001242'],
        model: 'MEAZON_DINRAIL',
        vendor: 'Meazon',
        description: 'DinRail 1-phase meter',
        supports: 'on/off, power, energy measurement and temperature',
        fromZigbee: [
            fz.genOnOff_cmdOn, fz.genOnOff_cmdOff, fz.on_off,
            fz.meazon_meter,
        ],
        toZigbee: [tz.on_off],
        meta: {configureKey: 2},
        configure: async (device, coordinatorEndpoint) => {
            const endpoint = device.getEndpoint(10);
            await bind(endpoint, coordinatorEndpoint, ['genOnOff', 'seMetering']);
            await configureReporting.onOff(endpoint);
            const options = {manufacturerCode: 4406, disableDefaultResponse: false};
            await endpoint.write('seMetering', {0x1005: {value: 0x063e, type: 25}}, options);
            await configureReporting.onOff(endpoint);
            await endpoint.configureReporting('seMetering', [{
                attribute: {ID: 0x2000, type: 0x29},
                minimumReportInterval: 1,
                maximumReportInterval: repInterval.MINUTES_5,
                reportableChange: 1,
            }], options);
        },
    },

    // Konke
    {
        zigbeeModel: ['3AFE170100510001'],
        model: '2AJZ4KPKEY',
        vendor: 'Konke',
        description: 'Multi-function button',
        supports: 'single, double and long click',
        fromZigbee: [
            fz.konke_click,
            fz.battery_3V,
        ],
        toZigbee: [],
        meta: {configureKey: 1},
        configure: async (device, coordinatorEndpoint) => {
            const endpoint = device.getEndpoint(1);
            await bind(endpoint, coordinatorEndpoint, ['genPowerCfg']);
            await configureReporting.batteryVoltage(endpoint);
        },
    },
    {
        zigbeeModel: ['3AFE14010402000D', '3AFE27010402000D', '3AFE28010402000D'],
        model: '2AJZ4KPBS',
        vendor: 'Konke',
        description: 'Motion sensor',
        supports: 'occupancy',
        fromZigbee: [fz.iaszone_occupancy_1_with_timeout, fz.battery_3V],
        toZigbee: [],
    },
    {
        zigbeeModel: ['3AFE140103020000', '3AFE220103020000'],
        model: '2AJZ4KPFT',
        vendor: 'Konke',
        description: 'Temperature and humidity sensor',
        supports: 'temperature and humidity',
        fromZigbee: [
            fz.temperature,
            fz.humidity,
            fz.battery_3V,
        ],
        toZigbee: [],
        meta: {configureKey: 1},
        configure: async (device, coordinatorEndpoint) => {
            const endpoint = device.getEndpoint(1);
            await bind(endpoint, coordinatorEndpoint, ['genPowerCfg', 'msTemperatureMeasurement']);
            await configureReporting.batteryVoltage(endpoint);
            await configureReporting.temperature(endpoint);
        },
    },
    {
        zigbeeModel: ['3AFE130104020015', '3AFE270104020015'],
        model: '2AJZ4KPDR',
        vendor: 'Konke',
        description: 'Contact sensor',
        supports: 'contact',
        fromZigbee: [fz.ias_contact_alarm_1, fz.battery_3V],
        toZigbee: [],
    },
    {
        zigbeeModel: ['LH07321'],
        model: 'LH07321',
        vendor: 'Konke',
        description: 'Water detector',
        supports: 'water_leak',
        fromZigbee: [fz.ias_water_leak_alarm_1],
        toZigbee: [],
    },

    // TUYATEC
    {
        zigbeeModel: ['RH3040'],
        model: 'RH3040',
        vendor: 'TUYATEC',
        description: 'PIR sensor',
        supports: 'occupancy',
        fromZigbee: [
            fz.battery_percentage_remaining, fz.generic_battery_voltage,
            fz.ignore_basic_report,
            fz.iaszone_occupancy_1,
        ],
        toZigbee: [],
        meta: {configureKey: 1},
        configure: async (device, coordinatorEndpoint) => {
            const endpoint = device.getEndpoint(1);
            await bind(endpoint, coordinatorEndpoint, ['genBasic', 'genIdentify', 'genPowerCfg']);
            await configureReporting.batteryVoltage(endpoint);
        },
    },
    {
        zigbeeModel: ['RH3052'],
        model: 'TT001ZAV20',
        vendor: 'TUYATEC',
        description: 'Temperature & humidity sensor',
        supports: 'temperature and humidity',
        fromZigbee: [
            fz.humidity, fz.temperature, fz.battery_200,
        ],
        toZigbee: [],
    },
    {
        zigbeeModel: ['TS0011'],
        model: 'GDKES-01TZXD',
        vendor: 'TUYATEC',
        description: 'Smart light switch - 1 gang without neutral wire',
        supports: 'on/off',
        fromZigbee: [fz.on_off],
        toZigbee: [tz.on_off],
    },
    {
        zigbeeModel: ['TS0012'],
        model: 'GDKES-02TZXD',
        vendor: 'TUYATEC',
        description: 'Smart light switch - 2 gang without neutral wire',
        supports: 'on/off',
        fromZigbee: [fz.generic_state_multi_ep],
        toZigbee: [tz.on_off],
        endpoint: (device) => {
            return {'left': 1, 'right': 2};
        },
        meta: {configureKey: 1},
        configure: async (device, coordinatorEndpoint) => {
            await bind(device.getEndpoint(1), coordinatorEndpoint, ['genOnOff']);
            await bind(device.getEndpoint(2), coordinatorEndpoint, ['genOnOff']);
        },
    },
    {
        zigbeeModel: ['TS0013'],
        model: 'GDKES-03TZXD',
        vendor: 'TUYATEC',
        description: 'Smart light switch - 3 gang without neutral wire',
        supports: 'on/off',
        fromZigbee: [fz.generic_state_multi_ep],
        toZigbee: [tz.on_off],
        endpoint: (device) => {
            return {'left': 1, 'center': 2, 'right': 3};
        },
        meta: {configureKey: 1},
        configure: async (device, coordinatorEndpoint) => {
            await bind(device.getEndpoint(1), coordinatorEndpoint, ['genOnOff']);
            await bind(device.getEndpoint(2), coordinatorEndpoint, ['genOnOff']);
            await bind(device.getEndpoint(3), coordinatorEndpoint, ['genOnOff']);
        },
    },

    // Zemismart
    {
        zigbeeModel: ['TS0002'],
        model: 'ZM-CSW002-D',
        vendor: 'Zemismart',
        description: '2 gang switch',
        supports: 'on/off',
        fromZigbee: [fz.generic_state_multi_ep, fz.generic_power],
        toZigbee: [tz.on_off, tz.ignore_transition],
        endpoint: (device) => {
            return {'l1': 1, 'l2': 2};
        },
        meta: {configureKey: 2},
        configure: async (device, coordinatorEndpoint) => {
            const endpoint = device.getEndpoint(1);
            await bind(endpoint, coordinatorEndpoint, ['genOnOff']);
            await configureReporting.onOff(endpoint);
            await endpoint.read('seMetering', ['multiplier', 'divisor']);
        },
    },
    {
        zigbeeModel: ['NUET56-DL27LX1.1'],
        model: 'LXZB-12A',
        vendor: 'Zemismart',
        description: 'RGB LED downlight',
        extend: generic.light_onoff_brightness_colortemp_colorxy,
    },
    {
        zigbeeModel: ['TS0302'],
        model: 'ZM-CSW032-D',
        vendor: 'Zemismart',
        description: 'Curtain/roller blind switch',
        supports: 'open, close, stop',
        fromZigbee: [fz.ignore_basic_report, fz.cover_position_tilt],
        toZigbee: [tz.cover_state],
    },
    // {
    //     zigbeeModel: ['TS0001'],
    //     model: 'ZM-L01E-Z',
    //     vendor: 'Zemismart',
    //     description: '1 gang switch',
    //     supports: 'on/off, power',
    //     fromZigbee: [fz.on_off, fz.generic_power, fz.ignore_basic_report],
    //     toZigbee: [tz.on_off, tz.ignore_transition],
    // },
    {
        zigbeeModel: ['TS0003'],
        model: 'ZM-L03E-Z',
        vendor: 'Zemismart',
        description: 'Smart light switch - 3 gang with neutral wire',
        supports: 'on/off',
        fromZigbee: [fz.ignore_basic_report, fz.generic_state_multi_ep],
        toZigbee: [tz.on_off],
        endpoint: (device) => {
            return {'left': 1, 'center': 2, 'right': 3};
        },
        meta: {configureKey: 1},
        configure: async (device, coordinatorEndpoint) => {
            await bind(device.getEndpoint(1), coordinatorEndpoint, ['genOnOff']);
            await bind(device.getEndpoint(2), coordinatorEndpoint, ['genOnOff']);
            await bind(device.getEndpoint(3), coordinatorEndpoint, ['genOnOff']);
        },
    },

    // Sinope
    {
        zigbeeModel: ['TH1123ZB'],
        model: 'TH1123ZB',
        vendor: 'Sinope',
        description: 'Zigbee line volt thermostat',
        supports: 'local temp, units, keypad lockout, mode, state, backlight, outdoor temp, time',
        fromZigbee: [
            fz.thermostat_att_report,
        ],
        toZigbee: [
            tz.thermostat_local_temperature,
            tz.thermostat_occupied_heating_setpoint, tz.thermostat_unoccupied_heating_setpoint,
            tz.thermostat_temperature_display_mode, tz.thermostat_keypad_lockout,
            tz.thermostat_system_mode, tz.thermostat_running_state,
            tz.sinope_thermostat_occupancy, tz.sinope_thermostat_backlight_autodim_param, tz.sinope_thermostat_time,
            tz.sinope_thermostat_enable_outdoor_temperature, tz.sinope_thermostat_outdoor_temperature,
        ],
        meta: {configureKey: 1},
        configure: async (device, coordinatorEndpoint) => {
            const endpoint = device.getEndpoint(1);
            const binds = [
                'genBasic', 'genIdentify', 'genGroups', 'hvacThermostat', 'hvacUserInterfaceCfg',
                'msTemperatureMeasurement',
            ];
            await bind(endpoint, coordinatorEndpoint, binds);
            await configureReporting.thermostatTemperature(endpoint);
            await configureReporting.thermostatOccupiedHeatingSetpoint(endpoint);
            await configureReporting.thermostatPIHeatingDemand(endpoint);
        },
    },
    {
        zigbeeModel: ['TH1124ZB'],
        model: 'TH1124ZB',
        vendor: 'Sinope',
        description: 'Zigbee line volt thermostat',
        supports: 'local temp, units, keypad lockout, mode, state, backlight, outdoor temp, time',
        fromZigbee: [
            fz.thermostat_att_report,
        ],
        toZigbee: [
            tz.thermostat_local_temperature,
            tz.thermostat_occupied_heating_setpoint, tz.thermostat_unoccupied_heating_setpoint,
            tz.thermostat_temperature_display_mode, tz.thermostat_keypad_lockout,
            tz.thermostat_system_mode, tz.thermostat_running_state,
            tz.sinope_thermostat_occupancy, tz.sinope_thermostat_backlight_autodim_param, tz.sinope_thermostat_time,
            tz.sinope_thermostat_enable_outdoor_temperature, tz.sinope_thermostat_outdoor_temperature,
        ],
        meta: {configureKey: 1},
        configure: async (device, coordinatorEndpoint) => {
            const endpoint = device.getEndpoint(1);
            const binds = [
                'genBasic', 'genIdentify', 'genGroups', 'hvacThermostat', 'hvacUserInterfaceCfg',
                'msTemperatureMeasurement',
            ];
            await bind(endpoint, coordinatorEndpoint, binds);
            await configureReporting.thermostatTemperature(endpoint);
            await configureReporting.thermostatOccupiedHeatingSetpoint(endpoint);
            await configureReporting.thermostatPIHeatingDemand(endpoint);
        },
    },
    {
        zigbeeModel: ['TH1400ZB'],
        model: 'TH1400ZB',
        vendor: 'Sinope',
        description: 'Zigbee low volt thermostat',
        supports: 'local temp, units, keypad lockout, mode, state, backlight, outdoor temp, time',
        fromZigbee: [
            fz.thermostat_att_report,
        ],
        toZigbee: [
            tz.thermostat_local_temperature,
            tz.thermostat_occupied_heating_setpoint, tz.thermostat_unoccupied_heating_setpoint,
            tz.thermostat_temperature_display_mode, tz.thermostat_keypad_lockout,
            tz.thermostat_system_mode, tz.thermostat_running_state,
            tz.sinope_thermostat_occupancy, tz.sinope_thermostat_backlight_autodim_param, tz.sinope_thermostat_time,
            tz.sinope_thermostat_enable_outdoor_temperature, tz.sinope_thermostat_outdoor_temperature,
        ],
        meta: {configureKey: 1},
        configure: async (device, coordinatorEndpoint) => {
            const endpoint = device.getEndpoint(1);
            const binds = [
                'genBasic', 'genIdentify', 'genGroups', 'hvacThermostat', 'hvacUserInterfaceCfg',
                'msTemperatureMeasurement',
            ];
            await bind(endpoint, coordinatorEndpoint, binds);
            await configureReporting.thermostatTemperature(endpoint);
            await configureReporting.thermostatOccupiedHeatingSetpoint(endpoint);
            await configureReporting.thermostatPIHeatingDemand(endpoint);
        },
    },
    {
        zigbeeModel: ['TH1500ZB'],
        model: 'TH1500ZB',
        vendor: 'Sinope',
        description: 'Zigbee dual pole line volt thermostat',
        supports: 'local temp, units, keypad lockout, mode, state, backlight, outdoor temp, time',
        fromZigbee: [
            fz.thermostat_att_report,
        ],
        toZigbee: [
            tz.thermostat_local_temperature,
            tz.thermostat_occupied_heating_setpoint, tz.thermostat_unoccupied_heating_setpoint,
            tz.thermostat_temperature_display_mode, tz.thermostat_keypad_lockout,
            tz.thermostat_system_mode, tz.thermostat_running_state,
            tz.sinope_thermostat_occupancy, tz.sinope_thermostat_backlight_autodim_param, tz.sinope_thermostat_time,
            tz.sinope_thermostat_enable_outdoor_temperature, tz.sinope_thermostat_outdoor_temperature,
        ],
        meta: {configureKey: 1},
        configure: async (device, coordinatorEndpoint) => {
            const endpoint = device.getEndpoint(1);
            const binds = [
                'genBasic', 'genIdentify', 'genGroups', 'hvacThermostat', 'hvacUserInterfaceCfg',
                'msTemperatureMeasurement',
            ];
            await bind(endpoint, coordinatorEndpoint, binds);
            await configureReporting.thermostatTemperature(endpoint);
            await configureReporting.thermostatOccupiedHeatingSetpoint(endpoint);
            await configureReporting.thermostatPIHeatingDemand(endpoint);
        },
    },

    // Lutron
    {
        zigbeeModel: ['LZL4BWHL01 Remote'],
        model: 'LZL4BWHL01',
        vendor: 'Lutron',
        description: 'Connected bulb remote control',
        supports: 'on/off, brightness',
        fromZigbee: [fz.GIRA2430_down_hold, fz.GIRA2430_up_hold, fz.LZL4B_onoff, fz.GIRA2430_stop],
        toZigbee: [],
    },

    // Zen
    {
        zigbeeModel: ['Zen-01'],
        model: 'Zen-01-W',
        vendor: 'Zen',
        description: 'Thermostat',
        supports: 'temperature, heating/cooling system control',
        fromZigbee: [
            fz.generic_battery_voltage,
            fz.thermostat_att_report,
        ],
        toZigbee: [
            tz.factory_reset, tz.thermostat_local_temperature, tz.thermostat_local_temperature_calibration,
            tz.thermostat_occupancy, tz.thermostat_occupied_heating_setpoint,
            tz.thermostat_occupied_cooling_setpoint,
            tz.thermostat_unoccupied_heating_setpoint, tz.thermostat_setpoint_raise_lower,
            tz.thermostat_remote_sensing, tz.thermostat_control_sequence_of_operation, tz.thermostat_system_mode,
            tz.thermostat_weekly_schedule, tz.thermostat_clear_weekly_schedule, tz.thermostat_weekly_schedule_rsp,
            tz.thermostat_relay_status_log, tz.thermostat_relay_status_log_rsp,
        ],
        meta: {configureKey: 1},
        configure: async (device, coordinatorEndpoint) => {
            const endpoint = device.getEndpoint(3);
            const binds = [
                'genBasic', 'genIdentify', 'genPowerCfg', 'genTime', 'hvacThermostat', 'hvacUserInterfaceCfg',
            ];
            await bind(endpoint, coordinatorEndpoint, binds);
            await configureReporting.thermostatTemperature(endpoint);
        },
    },

    // Hej
    {
        zigbeeModel: ['HejSW01'],
        model: 'GLSK3ZB-1711',
        vendor: 'Hej',
        description: 'Goqual 1 gang Switch',
        supports: 'on/off',
        fromZigbee: [fz.on_off],
        toZigbee: [tz.on_off],
    },
    {
        zigbeeModel: ['HejSW02'],
        model: 'GLSK3ZB-1712',
        vendor: 'Hej',
        description: 'Goqual 2 gang Switch',
        supports: 'on/off',
        fromZigbee: [fz.generic_state_multi_ep],
        toZigbee: [tz.on_off],
        endpoint: (device) => {
            return {'top': 1, 'bottom': 2};
        },
        meta: {configureKey: 1},
        configure: async (device, coordinatorEndpoint) => {
            await bind(device.getEndpoint(1), coordinatorEndpoint, ['genOnOff']);
            await bind(device.getEndpoint(2), coordinatorEndpoint, ['genOnOff']);
        },
    },
    {
        zigbeeModel: ['HejSW03'],
        model: 'GLSK3ZB-1713',
        vendor: 'Hej',
        description: 'Goqual 3 gang Switch',
        supports: 'on/off',
        fromZigbee: [fz.generic_state_multi_ep],
        toZigbee: [tz.on_off],
        endpoint: (device) => {
            return {'top': 1, 'center': 2, 'bottom': 3};
        },
        meta: {configureKey: 1},
        configure: async (device, coordinatorEndpoint) => {
            await bind(device.getEndpoint(1), coordinatorEndpoint, ['genOnOff']);
            await bind(device.getEndpoint(2), coordinatorEndpoint, ['genOnOff']);
            await bind(device.getEndpoint(3), coordinatorEndpoint, ['genOnOff']);
        },
    },
    {
        zigbeeModel: ['HejSW04'],
        model: 'GLSK6ZB-1714',
        vendor: 'Hej',
        description: 'Goqual 4 gang Switch',
        supports: 'on/off',
        fromZigbee: [fz.generic_state_multi_ep],
        toZigbee: [tz.on_off],
        endpoint: (device) => {
            return {'top_left': 1, 'bottom_left': 2, 'top_right': 3, 'bottom_right': 4};
        },
        meta: {configureKey: 1},
        configure: async (device, coordinatorEndpoint) => {
            await bind(device.getEndpoint(1), coordinatorEndpoint, ['genOnOff']);
            await bind(device.getEndpoint(2), coordinatorEndpoint, ['genOnOff']);
            await bind(device.getEndpoint(3), coordinatorEndpoint, ['genOnOff']);
            await bind(device.getEndpoint(4), coordinatorEndpoint, ['genOnOff']);
        },
    },
    {
        zigbeeModel: ['HejSW05'],
        model: 'GLSK6ZB-1715',
        vendor: 'Hej',
        description: 'Goqual 5 gang Switch',
        supports: 'on/off',
        fromZigbee: [fz.generic_state_multi_ep],
        toZigbee: [tz.on_off],
        endpoint: (device) => {
            return {'top_left': 1, 'center_left': 2, 'bottom_left': 3, 'top_right': 4, 'bottom_right': 5};
        },
        meta: {configureKey: 1},
        configure: async (device, coordinatorEndpoint) => {
            await bind(device.getEndpoint(1), coordinatorEndpoint, ['genOnOff']);
            await bind(device.getEndpoint(2), coordinatorEndpoint, ['genOnOff']);
            await bind(device.getEndpoint(3), coordinatorEndpoint, ['genOnOff']);
            await bind(device.getEndpoint(4), coordinatorEndpoint, ['genOnOff']);
            await bind(device.getEndpoint(5), coordinatorEndpoint, ['genOnOff']);
        },
    },
    {
        zigbeeModel: ['HejSW06'],
        model: 'GLSK6ZB-1716',
        vendor: 'Hej',
        description: 'Goqual 6 gang Switch',
        supports: 'on/off',
        fromZigbee: [fz.generic_state_multi_ep],
        toZigbee: [tz.on_off],
        endpoint: (device) => {
            return {
                'top_left': 1, 'center_left': 2, 'bottom_left': 3,
                'top_right': 4, 'center_right': 5, 'bottom_right': 6,
            };
        },
        meta: {configureKey: 1},
        configure: async (device, coordinatorEndpoint) => {
            await bind(device.getEndpoint(1), coordinatorEndpoint, ['genOnOff']);
            await bind(device.getEndpoint(2), coordinatorEndpoint, ['genOnOff']);
            await bind(device.getEndpoint(3), coordinatorEndpoint, ['genOnOff']);
            await bind(device.getEndpoint(4), coordinatorEndpoint, ['genOnOff']);
            await bind(device.getEndpoint(5), coordinatorEndpoint, ['genOnOff']);
            await bind(device.getEndpoint(6), coordinatorEndpoint, ['genOnOff']);
        },
    },

    // Dawon DNS
    {
        zigbeeModel: ['PM-C140-ZB'],
        model: 'PM-C140-ZB',
        vendor: 'Dawon DNS',
        description: 'IOT remote control smart buried-type outlet',
        supports: 'on/off, power and energy measurement',
        fromZigbee: [fz.on_off, fz.generic_power],
        toZigbee: [tz.on_off],
        meta: {configureKey: 3},
        configure: async (device, coordinatorEndpoint) => {
            const endpoint = device.getEndpoint(1);
            await bind(endpoint, coordinatorEndpoint, ['genOnOff', 'seMetering']);
            await configureReporting.instantaneousDemand(endpoint);
            await endpoint.read('seMetering', ['multiplier', 'divisor']);
        },
    },

    // CREE
    {
        zigbeeModel: ['Connected A-19 60W Equivalent ', 'Connected A-19 60W Equivalent   '],
        model: 'B00TN589ZG',
        vendor: 'CREE',
        description: 'Connected bulb',
        extend: generic.light_onoff_brightness,
    },

    // Ubisys
    {
        zigbeeModel: ['S1 (5501)', 'S1-R (5601)'],
        model: 'S1',
        vendor: 'Ubisys',
        description: 'Power switch S1',
        supports: 'on/off, power measurement',
        fromZigbee: [fz.on_off, fz.generic_power],
        toZigbee: [tz.on_off],
        meta: {configureKey: 3},
        configure: async (device, coordinatorEndpoint) => {
            const endpoint = device.getEndpoint(3);
            await bind(endpoint, coordinatorEndpoint, ['seMetering']);
            await configureReporting.instantaneousDemand(endpoint);
            await endpoint.read('seMetering', ['multiplier', 'divisor']);
        },
    },
    {
        zigbeeModel: ['S2 (5502)', 'S2-R (5602)'],
        model: 'S2',
        vendor: 'Ubisys',
        description: 'Power switch S2',
        supports: 'on/off, power measurement',
        fromZigbee: [fz.on_off, fz.generic_power],
        toZigbee: [tz.on_off],
        endpoint: (device) => {
            return {'l1': 1, 'l2': 2};
        },
        meta: {configureKey: 3},
        configure: async (device, coordinatorEndpoint) => {
            const endpoint = device.getEndpoint(5);
            await bind(endpoint, coordinatorEndpoint, ['seMetering']);
            await configureReporting.instantaneousDemand(endpoint);
            await endpoint.read('seMetering', ['multiplier', 'divisor']);
        },
    },
    {
        zigbeeModel: ['D1 (5503)', 'D1-R (5603)'],
        model: 'D1',
        vendor: 'Ubisys',
        description: 'Universal dimmer D1',
        supports: 'on/off, brightness, power measurement',
        fromZigbee: [fz.on_off, fz.brightness, fz.generic_power],
        toZigbee: [tz.light_onoff_brightness],
        meta: {configureKey: 3},
        configure: async (device, coordinatorEndpoint) => {
            const endpoint = device.getEndpoint(4);
            await bind(endpoint, coordinatorEndpoint, ['seMetering']);
            await configureReporting.instantaneousDemand(endpoint);
            await endpoint.read('seMetering', ['multiplier', 'divisor']);
        },
    },
    {
        zigbeeModel: ['J1 (5502)', 'J1-R (5602)'],
        model: 'J1',
        vendor: 'Ubisys',
        description: 'Shutter control J1',
        supports: 'open, close, stop, position, tilt',
        fromZigbee: [fz.cover_position_tilt],
        toZigbee: [tz.cover_state, tz.cover_position_tilt, tz.ubisys_configure_j1],
    },

    // Lutron
    {
        zigbeeModel: ['Z3-1BRL'],
        model: 'Z3-1BRL',
        vendor: 'Lutron',
        description: 'Aurora smart bulb dimmer',
        supports: 'brightness',
        fromZigbee: [fz.dimmer_passthru_brightness],
        toZigbee: [],
        meta: {configureKey: 1},
        configure: async (device, coordinatorEndpoint) => {
            const endpoint = device.getEndpoint(1);
            await bind(endpoint, coordinatorEndpoint, ['genLevelCtrl']);
        },
    },

    // Piri
    {
        zigbeeModel: ['GASSensor-EM'],
        model: 'HSIO18008',
        vendor: 'Piri',
        description: 'Combustible gas sensor',
        supports: 'gas',
        fromZigbee: [fz.ias_gas_alarm_1],
        toZigbee: [],
    },

    // PEQ
    {
        zigbeeModel: ['3300'],
        model: '3300-P',
        vendor: 'PEQ',
        description: 'Door & window contact sensor',
        supports: 'contact, temperature',
        fromZigbee: [fz.temperature, fz.ias_contact_alarm_1, fz.battery_3V],
        toZigbee: [],
        meta: {configureKey: 1},
        configure: async (device, coordinatorEndpoint) => {
            const endpoint = device.getEndpoint(1);
            await bind(endpoint, coordinatorEndpoint, ['msTemperatureMeasurement', 'genPowerCfg']);
            await configureReporting.temperature(endpoint);
            await configureReporting.batteryVoltage(endpoint);
            await configureReporting.batteryPercentageRemaining(endpoint);
        },
    },

    // Lonsonho
    {
        zigbeeModel: ['Plug_01'],
        model: '4000116784070',
        vendor: 'Lonsonho',
        description: 'Smart plug EU',
        supports: 'on/off',
        fromZigbee: [fz.on_off],
        toZigbee: [tz.on_off],
        meta: {configureKey: 2},
        configure: async (device, coordinatorEndpoint) => {
            const endpoint = device.getEndpoint(11);
            await bind(endpoint, coordinatorEndpoint, ['genOnOff']);
            await configureReporting.onOff(endpoint);
        },
    },

    // iHORN
    {
        zigbeeModel: ['113D'],
        model: 'LH-32ZB',
        vendor: 'iHORN',
        description: 'Temperature & humidity sensor',
        supports: 'temperature and humidity',
        fromZigbee: [fz.humidity, fz.temperature, fz.battery_200],
        toZigbee: [],
    },
    {
        zigbeeModel: ['113C'],
        model: 'LH-992ZB',
        vendor: 'iHORN',
        description: 'Motion sensor',
        supports: 'occupancy',
        fromZigbee: [fz.iaszone_occupancy_1],
        toZigbee: [],
    },

    // TERNCY
    {
        zigbeeModel: ['TERNCY-PP01'],
        model: 'TERNCY-PP01',
        vendor: 'TERNCY',
        description: 'Awareness switch',
        supports: 'temperature, occupancy, illuminance, click, double click, triple click',
        fromZigbee: [
            fz.terncy_temperature, fz.occupancy_with_timeout,
            fz.generic_illuminance, fz.terncy_raw, fz.generic_battery,
        ],
        toZigbee: [],
    },

    // ORVIBO
    {
        zigbeeModel: ['3c4e4fc81ed442efaf69353effcdfc5f'],
        model: 'CR11S8UZ',
        vendor: 'ORVIBO',
        description: 'Smart sticker switch',
        supports: 'click, hold, release',
        fromZigbee: [fz.orvibo_raw],
        toZigbee: [],
    },

    // SONOFF
    {
        zigbeeModel: ['BASICZBR3'],
        model: 'BASICZBR3',
        vendor: 'SONOFF',
        description: 'Zigbee smart switch',
        supports: 'on/off',
        fromZigbee: [fz.on_off],
        toZigbee: [tz.on_off],
    },
    {
        zigbeeModel: ['S31 Lite zb'],
        model: 'S31ZB',
        vendor: 'SONOFF',
        description: 'Zigbee smart plug (US version)',
        supports: 'on/off',
        fromZigbee: [fz.on_off],
        toZigbee: [tz.on_off],
        meta: {configureKey: 1},
        configure: async (device, coordinatorEndpoint) => {
            const endpoint = device.getEndpoint(1);
            await bind(endpoint, coordinatorEndpoint, ['genOnOff']);
        },
    },

    // eWeLink: the IoT solution provider behinds lots of smart device brands
    {
        zigbeeModel: ['SA-003-Zigbee'],
        model: 'SA-003-Zigbee',
        vendor: 'eWeLink',
        description: 'Zigbee smart plug',
        supports: 'on/off',
        fromZigbee: [fz.on_off],
        toZigbee: [tz.on_off],
        meta: {configureKey: 1},
        configure: async (device, coordinatorEndpoint) => {
            const endpoint = device.getEndpoint(1);
            await bind(endpoint, coordinatorEndpoint, ['genOnOff']);
        },
    },

    // CR Smart Home
    {
        zigbeeModel: ['TS0001'],
        model: 'TS0001',
        vendor: 'CR Smart Home',
        description: 'Valve control',
        supports: 'control',
        fromZigbee: [fz.on_off],
        toZigbee: [tz.on_off],
    },
    {
        zigbeeModel: ['TS0202'],
        model: 'TS0202',
        vendor: 'CR Smart Home',
        description: 'Motion sensor',
        supports: 'occupancy',
        fromZigbee: [fz.iaszone_occupancy_1, fz.battery_percentage_remaining, fz.ignore_basic_report],
        toZigbee: [],
    },
    {
        zigbeeModel: ['TS0203'],
        model: 'TS0203',
        vendor: 'CR Smart Home',
        description: 'Door sensor',
        supports: 'contact',
        fromZigbee: [fz.ias_contact_alarm_1, fz.battery_percentage_remaining, fz.ignore_basic_report],
        toZigbee: [],
    },
    {
        zigbeeModel: ['TS0204'],
        model: 'TS0204',
        vendor: 'CR Smart Home',
        description: 'Gas sensor',
        supports: 'gas',
        fromZigbee: [fz.ias_gas_alarm_1, fz.battery_percentage_remaining, fz.ignore_basic_report],
        toZigbee: [],
    },
    {
        zigbeeModel: ['TS0205'],
        model: 'TS0205',
        vendor: 'CR Smart Home',
        description: 'Smoke sensor',
        supports: 'smoke',
        fromZigbee: [fz.ias_smoke_alarm_1, fz.battery_percentage_remaining, fz.ignore_basic_report],
        toZigbee: [],
    },
    {
        zigbeeModel: ['TS0111'],
        model: 'TS0111',
        vendor: 'CR Smart Home',
        description: 'Socket',
        supports: 'on/off',
        fromZigbee: [fz.on_off],
        toZigbee: [tz.on_off],
    },
    {
        zigbeeModel: ['TS0207'],
        model: 'TS0207',
        vendor: 'CR Smart Home',
        description: 'Water leak detector',
        supports: 'water leak',
        fromZigbee: [fz.ias_water_leak_alarm_1, fz.battery_percentage_remaining],
        toZigbee: [],
    },
    {
        zigbeeModel: ['TS0218'],
        model: 'TS0218',
        vendor: 'CR Smart Home',
        description: 'Button',
        supports: 'click',
        fromZigbee: [fz.TS0218_click, fz.battery_percentage_remaining],
        toZigbee: [],
    },

    // EcoDim
    {
        zigbeeModel: ['Dimmer-Switch-ZB3.0'],
        model: 'Eco-Dim.07',
        vendor: 'EcoDim',
        description: 'Zigbee & Z-wave dimmer ',
        extend: generic.light_onoff_brightness,
        meta: {configureKey: 1},
        configure: async (device, coordinatorEndpoint) => {
            const endpoint = device.getEndpoint(1);
            await bind(endpoint, coordinatorEndpoint, ['genOnOff', 'genLevelCtrl']);
            await configureReporting.onOff(endpoint);
            await configureReporting.brightness(endpoint);
        },
    },

    // Smart9
    {
        zigbeeModel: ['TS0043'],
        model: 'S9TSZGB',
        vendor: 'Smart9',
        description: 'Touch switch',
        supports: 'action',
        fromZigbee: [fz.ts0043_click],
        toZigbee: [],
    },

    // Ajax Online
    {
        zigbeeModel: ['AJ-RGBCCT 5 in 1'],
        model: 'Aj_Zigbee_Led_Strip',
        vendor: 'Ajax Online',
        description: 'LED Strip',
        extend: generic.light_onoff_brightness_colorxy,
    },

    // MOES
    {
        zigbeeModel: ['TS0112'],
        model: 'ZK-EU-2U',
        vendor: 'MOES',
        description: 'ZigBee3.0 dual USB wireless socket plug',
        supports: 'on/off',
        fromZigbee: [fz.on_off],
        toZigbee: [tz.on_off],
    },

    // Schneider Electric
    {
        zigbeeModel: ['iTRV'],
        model: 'WV704R0A0902',
        vendor: 'Schneider Electric',
        description: 'Wiser radiator thermostat',
        supports: 'temperature, battery, keypad lock, heating demand',
        fromZigbee: [
            fz.ignore_basic_report,
            fz.ignore_haDiagnostic,
            fz.ignore_genOta,
            fz.ignore_zclversion_read,
            fz.wiser_thermostat,
            fz.wiser_itrv_battery,
            fz.wiser_user_interface,
            fz.wiser_device_info,
        ],
        toZigbee: [
            tz.thermostat_occupied_heating_setpoint,
            tz.thermostat_keypad_lockout,
        ],
        meta: {configureKey: 1},
        configure: async (device, coordinatorEndpoint) => {
            const endpoint = device.getEndpoint(1);
            const binds = [
                'genBasic', 'genPowerCfg', 'genIdentify', 'genPollCtrl',
                'hvacThermostat', 'hvacUserInterfaceCfg', 'haDiagnostic',
            ];
            await bind(endpoint, coordinatorEndpoint, binds);
            await configureReporting.batteryVoltage(endpoint);
            await configureReporting.thermostatTemperature(endpoint);
            await configureReporting.thermostatOccupiedHeatingSetpoint(endpoint);
            await configureReporting.thermostatPIHeatingDemand(endpoint);
            const userInterfaceConfig = [
                {
                    attribute: 'keypadLockout',
                    minimumReportInterval: repInterval.MINUTE,
                    maximumReportInterval: repInterval.HOUR,
                    reportableChange: 0,
                },
            ];
            await endpoint.configureReporting('hvacUserInterfaceCfg', userInterfaceConfig);
            const draytonDeviceConfig = [
                {
                    attribute: 'ALG',
                    minimumReportInterval: repInterval.MINUTE,
                    maximumReportInterval: repInterval.HOUR,
                    reportableChange: 0,
                },
                {
                    attribute: 'ADC',
                    minimumReportInterval: repInterval.MINUTE,
                    maximumReportInterval: repInterval.HOUR,
                    reportableChange: 0,
                },
                {
                    attribute: 'boost',
                    minimumReportInterval: repInterval.MINUTE,
                    maximumReportInterval: repInterval.HOUR,
                    reportableChange: 0,
                },
            ];
            await endpoint.configureReporting('draytonDeviceInfo', draytonDeviceConfig);
        },
    },

    // Legrand
    {
        zigbeeModel: [' Shutter switch with neutral\u0000\u0000\u0000'],
        model: '067776',
        vendor: 'Legrand',
        description: 'Netatmo wired shutter switch',
        // the physical LED will be green when permit join is true, off otherwise and red when not linked
        supports: 'open, close, stop, position, tilt',
        fromZigbee: [
            // Devices can send an identify message when the configuration button is pressed
            // (behind the physical buttons)
            // Used on the official gateway to send to every devices an identify command (green)
            fz.identify, fz.ignore_basic_report,
            // support binary report on moving state (supposed)
            fz.legrand_binary_input_moving, fz.cover_position_tilt,
        ],
        toZigbee: [
            tz.cover_state, tz.cover_position_tilt, tz.legrand_identify, tz.legrand_settingAlwaysEnableLed,
        ],
        meta: {configureKey: 1},
        configure: async (device, coordinatorEndpoint) => {
            const endpoint = device.getEndpoint(1);
            await bind(endpoint, coordinatorEndpoint, ['genBinaryInput', 'closuresWindowCovering', 'genIdentify']);
        },
        onEvent: async (type, data, device) => {
            await legrand.pairing_security_event(type, data, device);
        },
    },
    {
        zigbeeModel: [
            ' Remote switch\u0000\u0000\u0000\u0000\u0000\u0000\u0000'+
            '\u0000\u0000\u0000\u0000\u0000\u0000\u0000\u0000\u0000\u0000',
        ],
        model: '067773',
        vendor: 'Legrand',
        // led blink RED when battery is low
        description: 'Wireless remote switch',
        supports: 'action',
        fromZigbee: [fz.identify, fz.command_on, fz.command_off, fz.cmd_move, fz.cmd_stop, fz.battery_3V],
        toZigbee: [],
        meta: {configureKey: 2},
        configure: async (device, coordinatorEndpoint) => {
            const endpoint = device.getEndpoint(1);
            await bind(endpoint, coordinatorEndpoint, ['genPowerCfg', 'genOnOff', 'genLevelCtrl']);
        },
        onEvent: async (type, data, device, options) => {
            await legrand.pairing_security_event(type, data, device);
            await legrand.read_initial_battery_state(type, data, device);
        },
    },
    {
        zigbeeModel: [' Dimmer switch w/o neutral\u0000\u0000\u0000\u0000\u0000'],
        model: '067771',
        vendor: 'Legrand',
        // led blink RED when battery is low
        description: 'Wired switch without neutral',
        supports: 'on/off',
        fromZigbee: [fz.identify, fz.on_off],
        toZigbee: [
            tz.on_off, tz.legrand_settingAlwaysEnableLed, tz.legrand_settingEnableLedIfOn,
            tz.legrand_settingEnableDimmer, tz.legrand_identify,
        ],
        meta: {configureKey: 2},
        configure: async (device, coordinatorEndpoint) => {
            const endpoint = device.getEndpoint(1);
            await bind(endpoint, coordinatorEndpoint, ['genIdentify', 'genOnOff', 'genLevelCtrl', 'genBinaryInput']);
        },
        onEvent: async (type, data, device) => {
            await legrand.pairing_security_event(type, data, device);
        },
    },
    {
        zigbeeModel: [' Master remote SW Home / Away\u0000\u0000'],
        model: '064873',
        vendor: 'Legrand',
        // led blink RED when battery is low
        description: 'Home & away switch / master switch',
        supports: 'action',
        fromZigbee: [
            fz.legrand_master_switch_scenes, fz.legrand_master_switch_center,
            fz.ignore_poll_ctrl, fz.battery_3V,
        ],
        toZigbee: [],
        meta: {configureKey: 1},
        configure: async (device, coordinatorEndpoint) => {
            const endpoint = device.getEndpoint(1);
            await bind(endpoint, coordinatorEndpoint, ['genIdentify', 'genPowerCfg']);
        },
        onEvent: async (type, data, device) => {
            await legrand.pairing_security_event(type, data, device);
            await legrand.read_initial_battery_state(type, data, device);

            if (data.type === 'commandCheckin' && data.cluster === 'genPollCtrl') {
                // TODO current solution is a work around, it would be cleaner to answer to the request
                const endpoint = device.getEndpoint(1);
                const options = {manufacturerCode: 0x1021, disableDefaultResponse: true};
                /* await endpoint.command('genPollCtrl', 'checkinRsp', {
                    startfastpolling: false,
                    fastpolltimeout: 0,
                }, {
                    transactionSequenceNumber:data.meta.zclTransactionSequenceNumber,
                    manufacturerCode: 0x1021, disableDefaultResponse: true
                }); */
                await endpoint.command('genPollCtrl', 'fastPollStop', {}, options);
            }
        },
    },

    // BTicino (Legrand brand)
    {
        zigbeeModel: [' Light switch with neutral\u0000\u0000\u0000\u0000\u0000'],
        model: 'K3004C',
        vendor: 'BTicino',
        description: 'Light switch with neutral',
        supports: 'on/off, led color',
        fromZigbee: [fz.identify, fz.on_off],
        toZigbee: [
            tz.on_off, tz.legrand_settingAlwaysEnableLed_3,
            tz.legrand_settingEnableLedIfOn, tz.legrand_identify,
        ],
        meta: {configureKey: 2},
        configure: async (device, coordinatorEndpoint) => {
            const endpoint = device.getEndpoint(1);
            await bind(endpoint, coordinatorEndpoint, ['genIdentify', 'genOnOff', 'genBinaryInput']);
        },
        onEvent: async (type, data, device) => {
            await legrand.pairing_security_event(type, data, device);
        },
    },
];

module.exports = devices.map((device) =>
    device.extend ? Object.assign({}, device.extend, device) : device,
);<|MERGE_RESOLUTION|>--- conflicted
+++ resolved
@@ -867,24 +867,12 @@
         vendor: 'Xiaomi',
         description: 'Aqara Opple switch 1 band',
         supports: 'action',
-<<<<<<< HEAD
-        fromZigbee: [
-            fz.aqara_opple_on, fz.aqara_opple_off,
-            fz.battery_3V,
-        ],
-=======
         fromZigbee: [fz.aqara_opple_on, fz.aqara_opple_off, fz.battery_3V],
->>>>>>> a740072c
-        toZigbee: [],
-        meta: {configureKey: 1},
-        configure: async (device, coordinatorEndpoint) => {
-            const endpoint = device.getEndpoint(1);
-<<<<<<< HEAD
-            await bind(endpoint, coordinatorEndpoint, ['genOnOff']);
-            await bind(endpoint, coordinatorEndpoint, ['genPowerCfg']);
-=======
+        toZigbee: [],
+        meta: {configureKey: 1},
+        configure: async (device, coordinatorEndpoint) => {
+            const endpoint = device.getEndpoint(1);
             await bind(endpoint, coordinatorEndpoint, ['genOnOff', 'genPowerCfg']);
->>>>>>> a740072c
         },
     },
     {
@@ -894,30 +882,16 @@
         description: 'Aqara Opple switch 2 bands',
         supports: 'action',
         fromZigbee: [
-<<<<<<< HEAD
-            fz.aqara_opple_on, fz.aqara_opple_off,
-            fz.aqara_opple_step,
-            fz.aqara_opple_step_color_temp,
-            fz.battery_3V,
-=======
             fz.aqara_opple_on, fz.aqara_opple_off, fz.aqara_opple_step,
             fz.aqara_opple_step_color_temp, fz.battery_3V,
->>>>>>> a740072c
-        ],
-        toZigbee: [],
-        meta: {configureKey: 1},
-        configure: async (device, coordinatorEndpoint) => {
-            const endpoint = device.getEndpoint(1);
-<<<<<<< HEAD
-            await bind(endpoint, coordinatorEndpoint, ['genOnOff']);
-            await bind(endpoint, coordinatorEndpoint, ['genLevelCtrl']);
-            await bind(endpoint, coordinatorEndpoint, ['lightingColorCtrl']);
-            await bind(endpoint, coordinatorEndpoint, ['genPowerCfg']);
-=======
+        ],
+        toZigbee: [],
+        meta: {configureKey: 1},
+        configure: async (device, coordinatorEndpoint) => {
+            const endpoint = device.getEndpoint(1);
             await bind(endpoint, coordinatorEndpoint, [
                 'genOnOff', 'genLevelCtrl', 'lightingColorCtrl', 'genPowerCfg',
             ]);
->>>>>>> a740072c
         },
     },
     {
@@ -927,33 +901,17 @@
         description: 'Aqara Opple switch 3 bands',
         supports: 'action',
         fromZigbee: [
-<<<<<<< HEAD
-            fz.aqara_opple_on, fz.aqara_opple_off,
-            fz.aqara_opple_step,
-            fz.aqara_opple_move,
-            fz.aqara_opple_stop,
-            fz.aqara_opple_step_color_temp,
-            fz.aqara_opple_move_color_temp,
-=======
             fz.aqara_opple_on, fz.aqara_opple_off, fz.aqara_opple_step, fz.aqara_opple_move,
             fz.aqara_opple_stop, fz.aqara_opple_step_color_temp, fz.aqara_opple_move_color_temp,
->>>>>>> a740072c
             fz.battery_3V,
         ],
         toZigbee: [],
         meta: {configureKey: 1},
         configure: async (device, coordinatorEndpoint) => {
             const endpoint = device.getEndpoint(1);
-<<<<<<< HEAD
-            await bind(endpoint, coordinatorEndpoint, ['genOnOff']);
-            await bind(endpoint, coordinatorEndpoint, ['genLevelCtrl']);
-            await bind(endpoint, coordinatorEndpoint, ['lightingColorCtrl']);
-            await bind(endpoint, coordinatorEndpoint, ['genPowerCfg']);
-=======
             await bind(endpoint, coordinatorEndpoint, [
                 'genOnOff', 'genLevelCtrl', 'lightingColorCtrl', 'genPowerCfg',
             ]);
->>>>>>> a740072c
         },
     },
 
