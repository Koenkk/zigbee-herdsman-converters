--- conflicted
+++ resolved
@@ -602,7 +602,6 @@
         toZigbee: [],
     },
     {
-<<<<<<< HEAD
         zigbeeModel: ['TRADFRI on/off switch'],
         model: 'E1743',
         vendor: 'IKEA',
@@ -627,7 +626,8 @@
 
             execute(device, actions, callback);
         },
-=======
+    },
+    {
         zigbeeModel: ['TRADFRI signal repeater'],
         model: 'E1746',
         description: 'TRADFRI signal repeater',
@@ -635,7 +635,6 @@
         vendor: 'IKEA',
         fromZigbee: [],
         toZigbee: [],
->>>>>>> d0dc65ba
     },
 
     // Philips
