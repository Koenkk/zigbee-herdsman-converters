'use strict';

/**
 * Documentation of 'meta'
 *
 * configureKey: required when a 'configure' is defined, this key is used by the application to determine if the
 *               content of the configure has been changed and thus needs to re-execute it. For a currently
 *               unsupported device you can set this to 1.
 * multiEndpoint: enables the multi endpoint functionallity in e.g. fromZigbee.on_off, example: normally this
 *                converter would return {"state": "OFF"}, when multiEndpoint is enabled the 'endpoint' method
 *                of the device definition will be called to determine the endpoint name which is then used as
 *                key e.g. {"state_left": "OFF"}. Only needed when device sends the same attribute from
 *                multiple endpoints.
 * disableDefaultResponse: used by toZigbee converters to disable the default response of some devices as they
 *                         don't provide one.
 * applyRedFix: see toZigbee.light_color
 * enhancedHue: see toZigbee.light_color
 * supportsHueAndSaturation: see toZigbee.light_color
 * timeout: timeout for commands to this device used in toZigbee.
 */

const common = require('./converters/common');
const fz = require('./converters/fromZigbee');
const tz = require('./converters/toZigbee');
const utils = require('./converters/utils');
const globalStore = require('./converters/store');
const ota = require('./ota');

const store = {};

const repInterval = {
    MAX: 62000,
    HOUR: 3600,
    MINUTES_15: 900,
    MINUTES_10: 600,
    MINUTES_5: 300,
    MINUTE: 60,
};

const defaultBindGroup = 901;

const bind = async (endpoint, target, clusters) => {
    for (const cluster of clusters) {
        await endpoint.bind(cluster, target);
    }
};

const readEletricalMeasurementPowerConverterAttributes = async (endpoint) => {
    // Split into two chunks, some devices fail to respond when reading too much attributes at once.
    await endpoint.read('haElectricalMeasurement', ['acVoltageMultiplier', 'acVoltageDivisor', 'acCurrentMultiplier']);
    await endpoint.read('haElectricalMeasurement', ['acCurrentDivisor', 'acPowerMultiplier', 'acPowerDivisor']);
};

const readMeteringPowerConverterAttributes = async (endpoint) => {
    await endpoint.read('seMetering', ['multiplier', 'divisor']);
};

const configureReportingPayload = (attribute, min, max, change, overrides) => {
    const payload = {
        attribute: attribute,
        minimumReportInterval: min,
        maximumReportInterval: max,
        reportableChange: change,
    };


    if (overrides) {
        if (overrides.hasOwnProperty('min')) payload.minimumReportInterval = overrides.min;
        if (overrides.hasOwnProperty('max')) payload.maximumReportInterval = overrides.max;
        if (overrides.hasOwnProperty('change')) payload.reportableChange = overrides.change;
    }

    return [payload];
};

const configureReporting = {
    currentPositionLiftPercentage: async (endpoint, overrides) => {
        const payload = configureReportingPayload('currentPositionLiftPercentage', 1, repInterval.MAX, 1, overrides);
        await endpoint.configureReporting('closuresWindowCovering', payload);
    },
    batteryPercentageRemaining: async (endpoint, overrides) => {
        const payload = configureReportingPayload(
            'batteryPercentageRemaining', repInterval.HOUR, repInterval.MAX, 0, overrides,
        );
        await endpoint.configureReporting('genPowerCfg', payload);
    },
    batteryVoltage: async (endpoint, overrides) => {
        const payload = configureReportingPayload('batteryVoltage', repInterval.HOUR, repInterval.MAX, 0, overrides);
        await endpoint.configureReporting('genPowerCfg', payload);
    },
    batteryAlarmState: async (endpoint, overrides) => {
        const payload = configureReportingPayload('batteryAlarmState', repInterval.HOUR, repInterval.MAX, 0, overrides);
        await endpoint.configureReporting('genPowerCfg', payload);
    },
    onOff: async (endpoint, overrides) => {
        const payload = configureReportingPayload('onOff', 0, repInterval.HOUR, 0, overrides);
        await endpoint.configureReporting('genOnOff', payload);
    },
    lockState: async (endpoint, overrides) => {
        const payload = configureReportingPayload('lockState', 0, repInterval.HOUR, 0, overrides);
        await endpoint.configureReporting('closuresDoorLock', payload);
    },
    brightness: async (endpoint, overrides) => {
        const payload = configureReportingPayload('currentLevel', 0, repInterval.HOUR, 1, overrides);
        await endpoint.configureReporting('genLevelCtrl', payload);
    },
    occupancy: async (endpoint, overrides) => {
        const payload = configureReportingPayload('occupancy', 0, repInterval.HOUR, 0, overrides);
        await endpoint.configureReporting('msOccupancySensing', payload);
    },
    temperature: async (endpoint, overrides) => {
        const payload = configureReportingPayload('measuredValue', 10, repInterval.HOUR, 100, overrides);
        await endpoint.configureReporting('msTemperatureMeasurement', payload);
    },
    pressure: async (endpoint, overrides) => {
        const payload = configureReportingPayload('measuredValue', 10, repInterval.HOUR, 5, overrides);
        await endpoint.configureReporting('msPressureMeasurement', payload);
    },
    illuminance: async (endpoint, overrides) => {
        const payload = configureReportingPayload('measuredValue', 10, repInterval.HOUR, 5, overrides);
        await endpoint.configureReporting('msIlluminanceMeasurement', payload);
    },
    instantaneousDemand: async (endpoint, overrides) => {
        const payload = configureReportingPayload('instantaneousDemand', 5, repInterval.HOUR, 1, overrides);
        await endpoint.configureReporting('seMetering', payload);
    },
    currentSummDelivered: async (endpoint, overrides) => {
        const payload = configureReportingPayload('currentSummDelivered', 5, repInterval.HOUR, [1, 1], overrides);
        await endpoint.configureReporting('seMetering', payload);
    },
    currentSummReceived: async (endpoint, overrides) => {
        const payload = configureReportingPayload('currentSummReceived', 5, repInterval.HOUR, [1, 1], overrides);
        await endpoint.configureReporting('seMetering', payload);
    },
    thermostatSystemMode: async (endpoint, overrides) => {
        const payload = configureReportingPayload('systemMode', 10, repInterval.HOUR, null, overrides);
        await endpoint.configureReporting('hvacThermostat', payload);
    },
    humidity: async (endpoint, overrides) => {
        const payload = configureReportingPayload('measuredValue', 10, repInterval.HOUR, 100, overrides);
        await endpoint.configureReporting('msRelativeHumidity', payload);
    },
    thermostatKeypadLockMode: async (endpoint, overrides) => {
        const payload = configureReportingPayload('keypadLockout', 10, repInterval.HOUR, null, overrides);
        await endpoint.configureReporting('hvacUserInterfaceCfg', payload);
    },
    thermostatTemperature: async (endpoint, overrides) => {
        const payload = configureReportingPayload('localTemp', 0, repInterval.HOUR, 10, overrides);
        await endpoint.configureReporting('hvacThermostat', payload);
    },
    thermostatTemperatureCalibration: async (endpoint, overrides) => {
        const payload = configureReportingPayload('localTemperatureCalibration', 0, repInterval.HOUR, 0, overrides);
        await endpoint.configureReporting('hvacThermostat', payload);
    },
    thermostatOccupiedHeatingSetpoint: async (endpoint, overrides) => {
        const payload = configureReportingPayload('occupiedHeatingSetpoint', 0, repInterval.HOUR, 10, overrides);
        await endpoint.configureReporting('hvacThermostat', payload);
    },
    thermostatUnoccupiedHeatingSetpoint: async (endpoint, overrides) => {
        const payload = configureReportingPayload('unoccupiedHeatingSetpoint', 0, repInterval.HOUR, 10, overrides);
        await endpoint.configureReporting('hvacThermostat', payload);
    },
    thermostatOccupiedCoolingSetpoint: async (endpoint, overrides) => {
        const payload = configureReportingPayload('occupiedCoolingSetpoint', 0, repInterval.HOUR, 10, overrides);
        await endpoint.configureReporting('hvacThermostat', payload);
    },
    thermostatUnoccupiedCoolingSetpoint: async (endpoint, overrides) => {
        const payload = configureReportingPayload('occupiedCoolingSetpoint', 0, repInterval.HOUR, 10, overrides);
        await endpoint.configureReporting('hvacThermostat', payload);
    },
    thermostatPIHeatingDemand: async (endpoint, overrides) => {
        const payload = configureReportingPayload('pIHeatingDemand', 0, repInterval.MINUTES_5, 10, overrides);
        await endpoint.configureReporting('hvacThermostat', payload);
    },
    thermostatRunningState: async (endpoint, overrides) => {
        const payload = configureReportingPayload('runningState', 0, repInterval.HOUR, 0, overrides);
        await endpoint.configureReporting('hvacThermostat', payload);
    },
    thermostatTemperatureSetpointHold: async (endpoint, overrides) => {
        const payload = configureReportingPayload('tempSetpointHold', 0, repInterval.HOUR, 0, overrides);
        await endpoint.configureReporting('hvacThermostat', payload);
    },
    thermostatTemperatureSetpointHoldDuration: async (endpoint, overrides) => {
        const payload = configureReportingPayload('tempSetpointHoldDuration', 0, repInterval.HOUR, 10, overrides);
        await endpoint.configureReporting('hvacThermostat', payload);
    },
    presentValue: async (endpoint, overrides) => {
        const payload = configureReportingPayload('presentValue', 10, repInterval.MINUTE, 1, overrides);
        await endpoint.configureReporting('genBinaryInput', payload);
    },
    activePower: async (endpoint, overrides) => {
        const payload = configureReportingPayload('activePower', 5, repInterval.HOUR, 1, overrides);
        await endpoint.configureReporting('haElectricalMeasurement', payload);
    },
    rmsCurrent: async (endpoint, overrides) => {
        const payload = configureReportingPayload('rmsCurrent', 5, repInterval.HOUR, 1, overrides);
        await endpoint.configureReporting('haElectricalMeasurement', payload);
    },
    rmsVoltage: async (endpoint, overrides) => {
        const payload = configureReportingPayload('rmsVoltage', 5, repInterval.HOUR, 1, overrides);
        await endpoint.configureReporting('haElectricalMeasurement', payload);
    },
    powerFactor: async (endpoint, overrides) => {
        const payload = configureReportingPayload('powerFactor', 0, repInterval.MAX, 1, overrides);
        await endpoint.configureReporting('haElectricalMeasurement', payload);
    },
    fanMode: async (endpoint, overrides) => {
        const payload = configureReportingPayload('fanMode', 0, repInterval.HOUR, 0, overrides);
        await endpoint.configureReporting('hvacFanCtrl', payload);
    },
};

const generic = {
    light_onoff_brightness: {
        supports: 'on/off, brightness',
        fromZigbee: [fz.on_off, fz.brightness, fz.ignore_basic_report],
        toZigbee: [
            tz.light_onoff_brightness, tz.ignore_transition, tz.ignore_rate, tz.light_alert,
            tz.light_brightness_move, tz.light_brightness_step,
        ],
    },
    light_onoff_brightness_colortemp: {
        supports: 'on/off, brightness, color temperature',
        fromZigbee: [fz.color_colortemp, fz.on_off, fz.brightness, fz.ignore_basic_report],
        toZigbee: [
            tz.light_onoff_brightness, tz.light_colortemp, tz.ignore_transition, tz.ignore_rate, tz.light_alert,
            tz.light_brightness_move, tz.light_colortemp_move, tz.light_brightness_step,
        ],
    },
    light_onoff_brightness_colorxy: {
        supports: 'on/off, brightness, color xy',
        fromZigbee: [fz.color_colortemp, fz.on_off, fz.brightness, fz.ignore_basic_report],
        toZigbee: [
            tz.light_onoff_brightness, tz.light_color, tz.ignore_transition, tz.ignore_rate, tz.light_alert,
            tz.light_brightness_move, tz.light_colortemp_move, tz.light_brightness_step,
        ],
    },
    light_onoff_brightness_colortemp_colorxy: {
        supports: 'on/off, brightness, color temperature, color xy',
        fromZigbee: [fz.color_colortemp, fz.on_off, fz.brightness, fz.ignore_basic_report],
        toZigbee: [
            tz.light_onoff_brightness, tz.light_color_colortemp, tz.ignore_transition, tz.ignore_rate,
            tz.light_alert, tz.light_brightness_move, tz.light_colortemp_move, tz.light_brightness_step,
        ],
    },
};

const gledopto = {
    light_onoff_brightness: {
        ...generic.light_onoff_brightness,
        toZigbee: utils.replaceInArray(
            generic.light_onoff_brightness.toZigbee,
            [tz.light_onoff_brightness],
            [tz.gledopto_light_onoff_brightness],
        ),
    },
    light_onoff_brightness_colortemp: {
        ...generic.light_onoff_brightness_colortemp,
        toZigbee: utils.replaceInArray(
            generic.light_onoff_brightness_colortemp.toZigbee,
            [tz.light_onoff_brightness, tz.light_colortemp],
            [tz.gledopto_light_onoff_brightness, tz.gledopto_light_colortemp],
        ),
    },
    light_onoff_brightness_colorxy: {
        ...generic.light_onoff_brightness_colorxy,
        toZigbee: utils.replaceInArray(
            generic.light_onoff_brightness_colorxy.toZigbee,
            [tz.light_onoff_brightness, tz.light_color],
            [tz.gledopto_light_onoff_brightness, tz.gledopto_light_color],
        ),
    },
    light_onoff_brightness_colortemp_colorxy: {
        ...generic.light_onoff_brightness_colortemp_colorxy,
        toZigbee: utils.replaceInArray(
            generic.light_onoff_brightness_colortemp_colorxy.toZigbee,
            [tz.light_onoff_brightness, tz.light_color_colortemp],
            [tz.gledopto_light_onoff_brightness, tz.gledopto_light_color_colortemp],
        ),
    },
};

const tzHuePowerOnBehavior = [
    tz.hue_power_on_behavior, tz.hue_power_on_error,
];
const hue = {
    light_onoff_brightness: {
        supports: generic.light_onoff_brightness.supports + ', power-on behavior',
        fromZigbee: generic.light_onoff_brightness.fromZigbee,
        toZigbee: generic.light_onoff_brightness.toZigbee.concat(tzHuePowerOnBehavior),
    },
    light_onoff_brightness_colortemp: {
        supports: generic.light_onoff_brightness_colortemp.supports + ', power-on behavior',
        fromZigbee: generic.light_onoff_brightness_colortemp.fromZigbee,
        toZigbee: generic.light_onoff_brightness_colortemp.toZigbee.concat(tzHuePowerOnBehavior),
    },
    light_onoff_brightness_colorxy: {
        supports: generic.light_onoff_brightness_colorxy.supports + ', power-on behavior',
        fromZigbee: generic.light_onoff_brightness_colorxy.fromZigbee,
        toZigbee: generic.light_onoff_brightness_colorxy.toZigbee.concat(tzHuePowerOnBehavior),
    },
    light_onoff_brightness_colortemp_colorxy: {
        supports: generic.light_onoff_brightness_colortemp_colorxy.supports + ', power-on behavior',
        fromZigbee: generic.light_onoff_brightness_colortemp_colorxy.fromZigbee,
        toZigbee: generic.light_onoff_brightness_colortemp_colorxy.toZigbee.concat(tzHuePowerOnBehavior),
    },
};

const ledvance = {
    light_onoff_brightness: {
        supports: generic.light_onoff_brightness.supports,
        fromZigbee: generic.light_onoff_brightness.fromZigbee,
        toZigbee: generic.light_onoff_brightness.toZigbee.concat([tz.ledvance_commands]),
    },
    light_onoff_brightness_colortemp: {
        supports: generic.light_onoff_brightness_colortemp.supports,
        fromZigbee: generic.light_onoff_brightness_colortemp.fromZigbee,
        toZigbee: generic.light_onoff_brightness_colortemp.toZigbee.concat([tz.ledvance_commands]),
    },
    light_onoff_brightness_colorxy: {
        supports: generic.light_onoff_brightness_colorxy.supports,
        fromZigbee: generic.light_onoff_brightness_colorxy.fromZigbee,
        toZigbee: generic.light_onoff_brightness_colorxy.toZigbee.concat([tz.ledvance_commands]),
    },
    light_onoff_brightness_colortemp_colorxy: {
        supports: generic.light_onoff_brightness_colortemp_colorxy.supports,
        fromZigbee: generic.light_onoff_brightness_colortemp_colorxy.fromZigbee,
        toZigbee: generic.light_onoff_brightness_colortemp_colorxy.toZigbee.concat([tz.ledvance_commands]),
    },
};

const legrand = {
    read_initial_battery_state: async (type, data, device) => {
        if (['deviceAnnounce'].includes(type) && typeof store[device.ieeeAddr] === 'undefined') {
            const endpoint = device.getEndpoint(1);
            const options = {manufacturerCode: 0x1021, disableDefaultResponse: true};
            await endpoint.read('genPowerCfg', ['batteryVoltage'], options);
        }
    },
};

const xiaomi = {
    prevent_reset: async (type, data, device) => {
        if (
            // options.allow_reset ||
            type !== 'message' ||
            data.type !== 'attributeReport' ||
            data.cluster !== 'genBasic' ||
            !data.data[0xfff0] ||
            // eg: [0xaa, 0x10, 0x05, 0x41, 0x87, 0x01, 0x01, 0x10, 0x00]
            !data.data[0xFFF0].slice(0, 5).equals(Buffer.from([0xaa, 0x10, 0x05, 0x41, 0x87]))
        ) {
            return;
        }
        const options = {manufacturerCode: 0x115f};
        const payload = {[0xfff0]: {
            value: [0xaa, 0x10, 0x05, 0x41, 0x47, 0x01, 0x01, 0x10, 0x01],
            type: 0x41,
        }};
        await device.getEndpoint(1).write('genBasic', payload, options);
    },
};

const livolo = {
    poll: async (device) => {
        try {
            const endpoint = device.getEndpoint(6);
            await endpoint.command('genOnOff', 'toggle', {}, {transactionSequenceNumber: 0});
        } catch (error) {
            // device is lost, need to permit join
        }
    },
};

const pincodeLock = {
    readPinCodeAfterProgramming: async (type, data, device) => {
        // When we receive a code updated message, lets read the new value
        if (data.type === 'commandProgrammingEventNotification' &&
            data.cluster === 'closuresDoorLock' &&
            data.data &&
            data.data.userid !== undefined &&
            // Don't read RF events, we can do this with retrieve_state
            (data.data.programeventsrc === undefined || common.lockSourceName[data.data.programeventsrc] != 'rf')
        ) {
            await utils.getDoorLockPinCode( device.endpoints[0], data.data.userid );
        }
    },
};

const devices = [
    // Xiaomi
    {
        zigbeeModel: ['lumi.light.aqcn02'],
        model: 'ZNLDP12LM',
        vendor: 'Xiaomi',
        description: 'Aqara smart LED bulb',
        extend: generic.light_onoff_brightness_colortemp,
        fromZigbee: [
            fz.brightness, fz.color_colortemp, fz.on_off, fz.xiaomi_bulb_interval,
            fz.ignore_light_brightness_report, fz.ignore_light_color_colortemp_report,
            fz.ignore_occupancy_report, fz.ignore_humidity_report,
            fz.ignore_pressure_report, fz.ignore_temperature_report,
        ],
    },
    {
        zigbeeModel: ['lumi.light.cwopcn02'],
        model: 'XDD12LM',
        vendor: 'Xiaomi',
        description: 'Aqara Opple MX650',
        extend: generic.light_onoff_brightness_colortemp,
        fromZigbee: [
            fz.brightness, fz.color_colortemp, fz.on_off, fz.xiaomi_bulb_interval,
            fz.ignore_light_brightness_report, fz.ignore_light_color_colortemp_report,
            fz.ignore_occupancy_report, fz.ignore_humidity_report,
            fz.ignore_pressure_report, fz.ignore_temperature_report,
        ],
    },
    {
        zigbeeModel: ['lumi.sensor_switch'],
        model: 'WXKG01LM',
        vendor: 'Xiaomi',
        description: 'MiJia wireless switch',
        supports: 'single, double, triple, quadruple, many, long, long_release click',
        fromZigbee: [fz.xiaomi_battery_3v, fz.xiaomi_WXKG01LM_action, fz.legacy_WXKG01LM_click],
        toZigbee: [],
    },
    {
        zigbeeModel: ['lumi.sensor_switch.aq2', 'lumi.remote.b1acn01'],
        model: 'WXKG11LM',
        vendor: 'Xiaomi',
        description: 'Aqara wireless switch',
        supports: 'single, double click (and triple, quadruple, hold, release depending on model)',
        fromZigbee: [
            fz.xiaomi_multistate_action, fz.xiaomi_WXKG11LM_action,
            /* check these: */ fz.xiaomi_battery_3v, fz.legacy_WXKG11LM_click, fz.legacy_xiaomi_action_click_multistate,
        ],
        toZigbee: [],
    },
    {
        zigbeeModel: ['lumi.sensor_switch.aq3', 'lumi.sensor_swit'],
        model: 'WXKG12LM',
        vendor: 'Xiaomi',
        description: 'Aqara wireless switch (with gyroscope)',
        supports: 'single, double, shake, hold, release',
        fromZigbee: [
            fz.xiaomi_battery_3v, fz.xiaomi_multistate_action, fz.legacy_WXKG12LM_action_click_multistate,
        ],
        toZigbee: [],
    },
    {
        zigbeeModel: ['lumi.sensor_86sw1', 'lumi.remote.b186acn01'],
        model: 'WXKG03LM',
        vendor: 'Xiaomi',
        description: 'Aqara single key wireless wall switch',
        supports: 'single (and double, hold, release and long click depending on model)',
        fromZigbee: [
            fz.xiaomi_on_off_action, fz.xiaomi_multistate_action,
            /* check these: */
            fz.xiaomi_battery_3v, fz.legacy_WXKG03LM_click, fz.legacy_xiaomi_action_click_multistate],
        toZigbee: [],
        onEvent: xiaomi.prevent_reset,
    },
    {
        zigbeeModel: ['lumi.remote.b186acn02'],
        model: 'WXKG06LM',
        vendor: 'Xiaomi',
        description: 'Aqara D1 single key wireless wall switch',
        supports: 'action',
        fromZigbee: [fz.xiaomi_battery_3v, fz.xiaomi_on_off_action, fz.xiaomi_multistate_action],
        toZigbee: [],
        onEvent: xiaomi.prevent_reset,
        meta: {configureKey: 1},
        configure: async (device, coordinatorEndpoint) => {
            const endpoint = device.endpoints[1];
            await bind(endpoint, coordinatorEndpoint, ['genOnOff', 'genPowerCfg']);
        },
    },
    {
        zigbeeModel: ['lumi.sensor_86sw2', 'lumi.sensor_86sw2.es1', 'lumi.remote.b286acn01'],
        model: 'WXKG02LM',
        vendor: 'Xiaomi',
        description: 'Aqara double key wireless wall switch',
        supports: 'left, right, both click (and double, long click for left, right and both depending on model)',
        fromZigbee: [
            fz.xiaomi_on_off_action, fz.xiaomi_multistate_action,
            /* check these: */ fz.xiaomi_battery_3v, fz.legacy_WXKG02LM_click, fz.legacy_WXKG02LM_click_multistate,
        ],
        toZigbee: [],
        endpoint: (device) => {
            return {'left': 1, 'right': 2, 'both': 3};
        },
        onEvent: xiaomi.prevent_reset,
    },
    {
        zigbeeModel: ['lumi.switch.b1laus01'],
        model: 'WS-USC01',
        vendor: 'Xiaomi',
        description: 'Aqara smart wall switch (no neutral, single rocker)',
        supports: 'on/off',
        fromZigbee: [fz.on_off],
        toZigbee: [tz.on_off],
        meta: {configureKey: 1},
        configure: async (device, coordinatorEndpoint) => {
            const endpoint = device.getEndpoint(1);
            await bind(endpoint, coordinatorEndpoint, ['genOnOff']);
            await configureReporting.onOff(endpoint);
        },
    },
    {
        zigbeeModel: ['lumi.switch.b2laus01'],
        model: 'WS-USC02',
        vendor: 'Xiaomi',
        description: 'Aqara smart wall switch (no neutral, double rocker)',
        supports: 'on/off',
        fromZigbee: [fz.on_off],
        toZigbee: [tz.on_off],
        meta: {multiEndpoint: true, configureKey: 1},
        endpoint: (device) => {
            return {'top': 1, 'bottom': 2};
        },
        configure: async (device, coordinatorEndpoint) => {
            const endpoint1 = device.getEndpoint(1);
            await bind(endpoint1, coordinatorEndpoint, ['genOnOff']);
            await configureReporting.onOff(endpoint1);
            const endpoint2 = device.getEndpoint(2);
            await bind(endpoint2, coordinatorEndpoint, ['genOnOff']);
            await configureReporting.onOff(endpoint2);
        },
    },
    {
        zigbeeModel: ['lumi.switch.b2naus01'],
        model: 'WS-USC04',
        vendor: 'Xiaomi',
        description: 'Aqara smart wall switch (neutral, double rocker)',
        supports: 'on/off',
        fromZigbee: [fz.on_off],
        toZigbee: [tz.on_off],
        meta: {multiEndpoint: true, configureKey: 1},
        endpoint: (device) => {
            return {'top': 1, 'bottom': 2};
        },
        configure: async (device, coordinatorEndpoint) => {
            const endpoint1 = device.getEndpoint(1);
            await bind(endpoint1, coordinatorEndpoint, ['genOnOff']);
            await configureReporting.onOff(endpoint1);
            const endpoint2 = device.getEndpoint(2);
            await bind(endpoint2, coordinatorEndpoint, ['genOnOff']);
            await configureReporting.onOff(endpoint2);
        },
    },
    {
        zigbeeModel: ['lumi.ctrl_neutral1'],
        model: 'QBKG04LM',
        vendor: 'Xiaomi',
        // eslint-disable-next-line
        description: 'Aqara single key wired wall switch without neutral wire. Doesn\'t work as a router and doesn\'t support power meter',
        supports: 'release/hold, on/off',
        fromZigbee: [
            fz.on_off_xiaomi_ignore_endpoint_4_5_6, fz.xiaomi_on_off_action, fz.legacy_QBKG04LM_QBKG11LM_click, fz.QBKG04LM_buttons,
            fz.xiaomi_operation_mode_basic,
        ],
        toZigbee: [tz.on_off, tz.xiaomi_switch_operation_mode],
        endpoint: (device) => {
            return {'system': 1, 'default': 2};
        },
        onEvent: xiaomi.prevent_reset,
        meta: {configureKey: 1},
        configure: async (device, coordinatorEndpoint) => {
            // Device advertises itself as Router but is an EndDevice
            device.type = 'EndDevice';
            device.save();
        },
    },
    {
        zigbeeModel: ['lumi.ctrl_ln1.aq1', 'lumi.ctrl_ln1'],
        model: 'QBKG11LM',
        vendor: 'Xiaomi',
        description: 'Aqara single key wired wall switch',
        supports: 'on/off, power measurement',
        fromZigbee: [
            fz.xiaomi_on_off_action, fz.xiaomi_multistate_action,
            /* check these: */
            fz.on_off_xiaomi_ignore_endpoint_4_5_6, fz.legacy_QBKG04LM_QBKG11LM_click,
            fz.xiaomi_power_from_basic,
            fz.xiaomi_operation_mode_basic, fz.legacy_QBKG11LM_click, fz.ignore_multistate_report, fz.xiaomi_power,
        ],
        toZigbee: [tz.on_off, tz.xiaomi_switch_operation_mode],
        endpoint: (device) => {
            return {'system': 1};
        },
        onEvent: xiaomi.prevent_reset,
    },
    {
        zigbeeModel: ['lumi.ctrl_neutral2'],
        model: 'QBKG03LM',
        vendor: 'Xiaomi',
        // eslint-disable-next-line
        description: 'Aqara double key wired wall switch without neutral wire. Doesn\'t work as a router and doesn\'t support power meter',
        supports: 'release/hold, on/off, temperature',
        fromZigbee: [
            fz.xiaomi_on_off_action,
            /* check these */
            fz.on_off_xiaomi_ignore_endpoint_4_5_6, fz.legacy_QBKG03LM_QBKG12LM_click, fz.QBKG03LM_buttons,
            fz.xiaomi_operation_mode_basic, fz.generic_device_temperature,
        ],
        toZigbee: [tz.on_off, tz.xiaomi_switch_operation_mode],
        meta: {multiEndpoint: true, configureKey: 1},
        endpoint: (device) => {
            return {'system': 1, 'left': 2, 'right': 3};
        },
        onEvent: xiaomi.prevent_reset,
        configure: async (device, coordinatorEndpoint) => {
            // Device advertises itself as Router but is an EndDevice
            device.type = 'EndDevice';
            device.save();
        },
    },
    {
        zigbeeModel: ['lumi.ctrl_ln2.aq1', 'lumi.ctrl_ln2'],
        model: 'QBKG12LM',
        vendor: 'Xiaomi',
        description: 'Aqara double key wired wall switch',
        supports: 'on/off, power measurement, temperature',
        fromZigbee: [
            fz.xiaomi_on_off_action, fz.xiaomi_multistate_action,
            /* check these: */
            fz.on_off_xiaomi_ignore_endpoint_4_5_6, fz.legacy_QBKG03LM_QBKG12LM_click,
            fz.xiaomi_power_from_basic, fz.xiaomi_operation_mode_basic, fz.legacy_QBKG12LM_click,
            fz.xiaomi_power,
        ],
        meta: {multiEndpoint: true},
        toZigbee: [tz.on_off, tz.xiaomi_switch_operation_mode],
        endpoint: (device) => {
            return {'left': 1, 'right': 2, 'system': 1};
        },
        onEvent: xiaomi.prevent_reset,
    },
    {
        zigbeeModel: ['lumi.remote.b286acn02'],
        model: 'WXKG07LM',
        vendor: 'Xiaomi',
        description: 'Aqara D1 double key wireless wall switch',
        supports: 'action',
        fromZigbee: [fz.xiaomi_battery_3v, fz.legacy_xiaomi_on_off_action, fz.legacy_xiaomi_multistate_action],
        toZigbee: [],
        endpoint: (device) => {
            return {left: 1, right: 2, both: 3};
        },
        onEvent: xiaomi.prevent_reset,
    },
    {
        zigbeeModel: ['lumi.switch.b1lacn02'],
        model: 'QBKG21LM',
        vendor: 'Xiaomi',
        description: 'Aqara D1 single gang smart wall switch (no neutral wire)',
        supports: 'on/off, action',
        fromZigbee: [
            fz.on_off_xiaomi_ignore_endpoint_4_5_6, fz.xiaomi_on_off_action, fz.legacy_QBKG04LM_QBKG11LM_click, fz.QBKG04LM_buttons,
            fz.xiaomi_operation_mode_basic,
        ],
        toZigbee: [tz.on_off, tz.xiaomi_switch_operation_mode],
        endpoint: (device) => {
            return {'system': 1, 'default': 2};
        },
        onEvent: xiaomi.prevent_reset,
    },
    {
        zigbeeModel: ['lumi.switch.b2lacn02'],
        model: 'QBKG22LM',
        vendor: 'Xiaomi',
        description: 'Aqara D1 2 gang smart wall switch (no neutral wire)',
        supports: 'on/off, action',
        fromZigbee: [
            fz.on_off_xiaomi_ignore_endpoint_4_5_6, fz.xiaomi_on_off_action, fz.legacy_QBKG03LM_QBKG12LM_click, fz.QBKG03LM_buttons,
            fz.xiaomi_operation_mode_basic,
        ],
        toZigbee: [tz.on_off, tz.xiaomi_switch_operation_mode],
        meta: {multiEndpoint: true},
        endpoint: (device) => {
            return {'system': 1, 'left': 2, 'right': 3};
        },
        onEvent: xiaomi.prevent_reset,
    },
    {
        zigbeeModel: ['lumi.switch.l3acn3'],
        model: 'QBKG25LM',
        vendor: 'Xiaomi',
        description: 'Aqara D1 3 gang smart wall switch (no neutral wire)',
        supports: 'on/off, action',
        fromZigbee: [fz.on_off, fz.QBKG25LM_click, fz.xiaomi_operation_mode_opple],
        toZigbee: [tz.on_off, tz.xiaomi_switch_operation_mode, tz.xiaomi_switch_power_outage_memory, tz.xiaomi_switch_do_not_disturb],
        meta: {multiEndpoint: true},
        endpoint: (device) => {
            return {'left': 1, 'center': 2, 'right': 3};
        },
        onEvent: xiaomi.prevent_reset,
    },
    {
        zigbeeModel: ['lumi.switch.b1nacn02'],
        model: 'QBKG23LM',
        vendor: 'Xiaomi',
        description: 'Aqara D1 1 gang smart wall switch (with neutral wire)',
        supports: 'on/off, power measurement',
        fromZigbee: [fz.on_off, fz.xiaomi_power],
        toZigbee: [tz.on_off],
        meta: {},
        endpoint: (device) => {
            return {'system': 1};
        },
        onEvent: xiaomi.prevent_reset,
    },
    {
        zigbeeModel: ['lumi.switch.b2nacn02'],
        model: 'QBKG24LM',
        vendor: 'Xiaomi',
        description: 'Aqara D1 2 gang smart wall switch (with neutral wire)',
        supports: 'on/off, power measurement',
        fromZigbee: [fz.on_off, fz.xiaomi_power],
        toZigbee: [tz.on_off],
        meta: {multiEndpoint: true},
        endpoint: (device) => {
            return {'left': 1, 'right': 2, 'system': 1};
        },
        onEvent: xiaomi.prevent_reset,
    },
    {
        zigbeeModel: ['lumi.sens', 'lumi.sensor_ht'],
        model: 'WSDCGQ01LM',
        vendor: 'Xiaomi',
        description: 'MiJia temperature & humidity sensor',
        supports: 'temperature and humidity',
        fromZigbee: [fz.xiaomi_battery_3v, fz.WSDCGQ01LM_WSDCGQ11LM_interval, fz.xiaomi_temperature, fz.humidity],
        toZigbee: [],
    },
    {
        zigbeeModel: ['lumi.weather'],
        model: 'WSDCGQ11LM',
        vendor: 'Xiaomi',
        description: 'Aqara temperature, humidity and pressure sensor',
        supports: 'temperature, humidity and pressure',
        fromZigbee: [
            fz.xiaomi_battery_3v, fz.xiaomi_temperature, fz.humidity, fz.WSDCGQ11LM_pressure,
            fz.WSDCGQ01LM_WSDCGQ11LM_interval,
        ],
        toZigbee: [],
    },
    {
        zigbeeModel: ['lumi.sensor_ht.agl02'],
        model: 'WSDCGQ12LM',
        vendor: 'Xiaomi',
        description: 'Aqara temperature, humidity and pressure sensor',
        supports: 'temperature, humidity and pressure',
        fromZigbee: [fz.xiaomi_battery_3v, fz.temperature, fz.humidity, fz.pressure],
        toZigbee: [],
        meta: {configureKey: 1},
        configure: async (device, coordinatorEndpoint) => {
            const endpoint = device.getEndpoint(1);
            const binds = ['msTemperatureMeasurement', 'msRelativeHumidity', 'msPressureMeasurement'];
            await bind(endpoint, coordinatorEndpoint, binds);
        },
    },
    {
        zigbeeModel: ['lumi.sensor_motion'],
        model: 'RTCGQ01LM',
        vendor: 'Xiaomi',
        description: 'MiJia human body movement sensor',
        supports: 'occupancy',
        fromZigbee: [fz.xiaomi_battery_3v, fz.occupancy_with_timeout],
        toZigbee: [],
    },
    {
        zigbeeModel: ['lumi.sensor_motion.aq2'],
        model: 'RTCGQ11LM',
        vendor: 'Xiaomi',
        description: 'Aqara human body movement and illuminance sensor',
        supports: 'occupancy and illuminance',
        fromZigbee: [
            fz.xiaomi_battery_3v, fz.occupancy_with_timeout, fz.RTCGQ11LM_illuminance,
            fz.RTCGQ11LM_interval,
        ],
        toZigbee: [],
    },
    {
        zigbeeModel: ['lumi.sensor_magnet'],
        model: 'MCCGQ01LM',
        vendor: 'Xiaomi',
        description: 'MiJia door & window contact sensor',
        supports: 'contact',
        fromZigbee: [
            fz.xiaomi_battery_3v, fz.xiaomi_contact,

        ],
        toZigbee: [],
    },
    {
        zigbeeModel: ['lumi.sensor_magnet.aq2'],
        model: 'MCCGQ11LM',
        vendor: 'Xiaomi',
        description: 'Aqara door & window contact sensor',
        supports: 'contact',
        fromZigbee: [
            fz.xiaomi_battery_3v, fz.xiaomi_contact, fz.xiaomi_contact_interval,

        ],
        toZigbee: [],
    },
    {
        zigbeeModel: ['lumi.sensor_wleak.aq1'],
        model: 'SJCGQ11LM',
        vendor: 'Xiaomi',
        description: 'Aqara water leak sensor',
        supports: 'water leak true/false',
        fromZigbee: [fz.xiaomi_battery_3v, fz.SJCGQ11LM_water_leak_iaszone],
        toZigbee: [],
    },
    {
        zigbeeModel: ['lumi.flood.agl02'],
        model: 'SJCGQ12LM',
        vendor: 'Xiaomi',
        description: 'Aqara water leak sensor',
        supports: 'water leak true/false',
        fromZigbee: [fz.xiaomi_battery_3v, fz.ias_water_leak_alarm_1],
        toZigbee: [],
    },
    {
        zigbeeModel: ['lumi.sensor_cube', 'lumi.sensor_cube.aqgl01'],
        model: 'MFKZQ01LM',
        vendor: 'Xiaomi',
        description: 'Mi/Aqara smart home cube',
        supports: 'shake, wakeup, fall, tap, slide, flip180, flip90, rotate_left and rotate_right',
        fromZigbee: [
            fz.xiaomi_battery_3v, fz.MFKZQ01LM_action_multistate, fz.MFKZQ01LM_action_analog,
        ],
        toZigbee: [],
    },
    {
        zigbeeModel: ['lumi.plug'],
        model: 'ZNCZ02LM',
        description: 'Mi power plug ZigBee',
        supports: 'on/off, power measurement',
        vendor: 'Xiaomi',
        fromZigbee: [
            fz.on_off, fz.xiaomi_power, fz.xiaomi_plug_state, fz.ignore_occupancy_report,
            fz.ignore_illuminance_report,
        ],
        toZigbee: [tz.on_off, tz.xiaomi_switch_power_outage_memory],
    },
    {
        zigbeeModel: ['lumi.plug.mitw01'],
        model: 'ZNCZ03LM',
        description: 'Mi power plug ZigBee TW',
        supports: 'on/off, power measurement',
        vendor: 'Xiaomi',
        fromZigbee: [
            fz.on_off, fz.xiaomi_power, fz.xiaomi_plug_state,
            fz.ignore_occupancy_report,
            fz.ignore_illuminance_report,
        ],
        toZigbee: [tz.on_off],
    },
    {
        zigbeeModel: ['lumi.plug.mmeu01'],
        model: 'ZNCZ04LM',
        description: 'Mi power plug ZigBee EU',
        supports: 'on/off, power measurement',
        vendor: 'Xiaomi',
        fromZigbee: [
            fz.on_off, fz.xiaomi_power, fz.xiaomi_plug_eu_state,
            fz.ignore_occupancy_report,
            fz.ignore_illuminance_report, fz.ignore_time_read,
        ],
        toZigbee: [tz.on_off, tz.xiaomi_switch_power_outage_memory],
    },
    {
        zigbeeModel: ['lumi.plug.maus01'],
        model: 'ZNCZ12LM',
        description: 'Mi power plug ZigBee US',
        supports: 'on/off, power measurement',
        vendor: 'Xiaomi',
        fromZigbee: [
            fz.on_off, fz.xiaomi_power, fz.xiaomi_plug_state,
            fz.ignore_occupancy_report,
            fz.ignore_illuminance_report,
        ],
        toZigbee: [tz.on_off],
    },
    {
        zigbeeModel: ['lumi.plug.maeu01'],
        model: 'SP-EUC01',
        description: 'Aqara EU smart plug',
        supports: 'on/off, power measurements (depends on firmware)',
        vendor: 'Xiaomi',
        fromZigbee: [fz.on_off, fz.xiaomi_plug_state, fz.electrical_measurement_power],
        toZigbee: [tz.on_off],
        meta: {configureKey: 3},
        configure: async (device, coordinatorEndpoint) => {
            const endpoint = device.getEndpoint(1);
            await bind(endpoint, coordinatorEndpoint, ['genOnOff', 'haElectricalMeasurement']);
            await configureReporting.onOff(endpoint);
            try {
                await endpoint.read('haElectricalMeasurement', ['acPowerMultiplier', 'acPowerDivisor']);
                await configureReporting.activePower(endpoint);
            } catch (e) {
                // Not all plugs support this.
                // https://github.com/Koenkk/zigbee-herdsman-converters/issues/1050#issuecomment-673111969
            }

            // Voltage/current doesn't seem to be supported, maybe in futurue revisions of the device (?).
            // https://github.com/Koenkk/zigbee-herdsman-converters/issues/1050
        },
    },
    {
        zigbeeModel: ['lumi.ctrl_86plug', 'lumi.ctrl_86plug.aq1'],
        model: 'QBCZ11LM',
        description: 'Aqara socket Zigbee',
        supports: 'on/off, power measurement',
        vendor: 'Xiaomi',
        fromZigbee: [
            fz.on_off, fz.xiaomi_power, fz.xiaomi_plug_state,
        ],
        toZigbee: [tz.on_off, tz.xiaomi_switch_power_outage_memory],
    },
    {
        zigbeeModel: ['lumi.sensor_smoke'],
        model: 'JTYJ-GD-01LM/BW',
        description: 'MiJia Honeywell smoke detector',
        supports: 'smoke',
        vendor: 'Xiaomi',
        fromZigbee: [fz.xiaomi_battery_3v, fz.JTYJGD01LMBW_smoke, fz.JTYJGD01LMBW_smoke_density],
        toZigbee: [tz.JTQJBF01LMBW_JTYJGD01LMBW_sensitivity, tz.JTQJBF01LMBW_JTYJGD01LMBW_selfest],
    },
    {
        zigbeeModel: ['lumi.sensor_natgas'],
        model: 'JTQJ-BF-01LM/BW',
        vendor: 'Xiaomi',
        description: 'MiJia gas leak detector ',
        supports: 'gas',
        fromZigbee: [fz.JTQJBF01LMBW_gas, fz.JTQJBF01LMBW_sensitivity, fz.JTQJBF01LMBW_gas_density],
        toZigbee: [tz.JTQJBF01LMBW_JTYJGD01LMBW_sensitivity, tz.JTQJBF01LMBW_JTYJGD01LMBW_selfest],
    },
    {
        zigbeeModel: ['lumi.lock.v1'],
        model: 'A6121',
        vendor: 'Xiaomi',
        description: 'Vima Smart Lock',
        supports: 'inserted, forgotten, key error',
        fromZigbee: [fz.xiaomi_lock_report],
        toZigbee: [],
    },
    {
        zigbeeModel: ['lumi.vibration.aq1'],
        model: 'DJT11LM',
        vendor: 'Xiaomi',
        description: 'Aqara vibration sensor',
        supports: 'drop, tilt and touch',
        fromZigbee: [fz.xiaomi_battery_3v, fz.DJT11LM_vibration],
        toZigbee: [tz.DJT11LM_vibration_sensitivity],
    },
    {
        zigbeeModel: ['lumi.vibration.agl01'],
        model: 'DJT12LM',
        vendor: 'Xiaomi',
        description: 'Aqara vibration sensor',
        supports: 'action',
        fromZigbee: [fz.DJT12LM_vibration],
        toZigbee: [],
    },
    {
        zigbeeModel: ['lumi.curtain', 'lumi.curtain.aq2'],
        model: 'ZNCLDJ11LM',
        description: 'Aqara curtain motor',
        supports: 'open, close, stop, position',
        vendor: 'Xiaomi',
        fromZigbee: [fz.xiaomi_curtain_position, fz.cover_position_tilt, fz.xiaomi_curtain_options],
        toZigbee: [tz.xiaomi_curtain_position_state, tz.xiaomi_curtain_options],
    },
    {
        zigbeeModel: ['lumi.curtain.hagl04'],
        model: 'ZNCLDJ12LM',
        vendor: 'Xiaomi',
        description: 'Aqara B1 curtain motor ',
        supports: 'open, close, stop, position',
        fromZigbee: [fz.xiaomi_curtain_position, fz.battery, fz.cover_position_tilt, fz.ignore_basic_report, fz.xiaomi_curtain_options],
        toZigbee: [tz.xiaomi_curtain_position_state, tz.xiaomi_curtain_options],
        onEvent: async (type, data, device) => {
            // The position (genAnalogOutput.presentValue) reported via an attribute contains an invaid value
            // however when reading it will provide the correct value.
            if (data.type === 'attributeReport' && data.cluster === 'genAnalogOutput') {
                await device.endpoints[0].read('genAnalogOutput', ['presentValue']);
            }
        },
        meta: {configureKey: 1},
        configure: async (device, coordinatorEndpoint) => {
            const endpoint = device.endpoints[0];
            await bind(endpoint, coordinatorEndpoint, ['genPowerCfg']);
            await configureReporting.batteryPercentageRemaining(endpoint);
        },
    },
    {
        zigbeeModel: ['lumi.relay.c2acn01'],
        model: 'LLKZMK11LM',
        vendor: 'Xiaomi',
        description: 'Aqara wireless relay controller',
        supports: 'on/off, power measurement',
        fromZigbee: [fz.xiaomi_power_from_basic, fz.xiaomi_power, fz.ignore_multistate_report, fz.on_off],
        meta: {multiEndpoint: true},
        toZigbee: [tz.on_off, tz.LLKZMK11LM_interlock],
        endpoint: (device) => {
            return {'l1': 1, 'l2': 2};
        },
    },
    {
        zigbeeModel: ['lumi.lock.acn02'],
        model: 'ZNMS12LM',
        description: 'Aqara S2 lock',
        supports: 'open, close, operation (reporting only)',
        vendor: 'Xiaomi',
        fromZigbee: [fz.ZNMS12LM_ZNMS13LM_closuresDoorLock_report, fz.ignore_basic_report],
        toZigbee: [],
        meta: {configureKey: 1},
        configure: async (device, coordinatorEndpoint) => {
            // Device advertises itself as Router but is an EndDevice
            device.type = 'EndDevice';
            device.save();
        },
    },
    {
        zigbeeModel: ['lumi.lock.acn03'],
        model: 'ZNMS13LM',
        description: 'Aqara S2 lock pro',
        supports: 'open, close, operation (reporting only)',
        vendor: 'Xiaomi',
        fromZigbee: [fz.ZNMS12LM_ZNMS13LM_closuresDoorLock_report, fz.ignore_basic_report],
        toZigbee: [],
        meta: {configureKey: 1},
        configure: async (device, coordinatorEndpoint) => {
            // Device advertises itself as Router but is an EndDevice
            device.type = 'EndDevice';
            device.save();
        },
    },
    {
        zigbeeModel: ['lumi.lock.aq1'],
        model: 'ZNMS11LM',
        description: 'Xiaomi Aqara smart lock',
        supports: 'open, close, operation (reporting only)',
        vendor: 'Xiaomi',
        fromZigbee: [fz.ZNMS11LM_closuresDoorLock_report, fz.ignore_basic_report],
        toZigbee: [],
    },
    {
        zigbeeModel: ['lumi.remote.b286opcn01'],
        model: 'WXCJKG11LM',
        vendor: 'Xiaomi',
        description: 'Aqara Opple switch 1 band',
        supports: 'action',
        fromZigbee: [
            fz.aqara_opple_on, fz.aqara_opple_off, fz.battery_3V,
            fz.aqara_opple_multistate, fz.aqara_opple_report,
        ],
        toZigbee: [tz.aqara_opple_operation_mode],
        meta: {configureKey: 1},
        configure: async (device, coordinatorEndpoint) => {
            const endpoint = device.getEndpoint(1);
            await endpoint.write('aqaraOpple', {'mode': 1}, {manufacturerCode: 0x115f});
            await bind(endpoint, coordinatorEndpoint, ['genOnOff', 'genPowerCfg']);
        },
    },
    {
        zigbeeModel: ['lumi.remote.b486opcn01'],
        model: 'WXCJKG12LM',
        vendor: 'Xiaomi',
        description: 'Aqara Opple switch 2 bands',
        supports: 'action',
        fromZigbee: [
            fz.aqara_opple_on, fz.aqara_opple_off, fz.aqara_opple_step,
            fz.aqara_opple_step_color_temp, fz.battery_3V,
            fz.aqara_opple_multistate, fz.aqara_opple_report,
        ],
        toZigbee: [tz.aqara_opple_operation_mode],
        meta: {configureKey: 1},
        configure: async (device, coordinatorEndpoint) => {
            const endpoint = device.getEndpoint(1);
            await endpoint.write('aqaraOpple', {'mode': 1}, {manufacturerCode: 0x115f});
            await bind(endpoint, coordinatorEndpoint, [
                'genOnOff', 'genLevelCtrl', 'lightingColorCtrl', 'genPowerCfg',
            ]);
        },
    },
    {
        zigbeeModel: ['lumi.remote.b686opcn01'],
        model: 'WXCJKG13LM',
        vendor: 'Xiaomi',
        description: 'Aqara Opple switch 3 bands',
        supports: 'action',
        fromZigbee: [
            fz.aqara_opple_on, fz.aqara_opple_off, fz.aqara_opple_step, fz.aqara_opple_move,
            fz.aqara_opple_stop, fz.aqara_opple_step_color_temp, fz.aqara_opple_move_color_temp,
            fz.battery_3V,
            fz.aqara_opple_multistate, fz.aqara_opple_report,
        ],
        toZigbee: [tz.aqara_opple_operation_mode],
        meta: {configureKey: 1},
        configure: async (device, coordinatorEndpoint) => {
            const endpoint = device.getEndpoint(1);
            await endpoint.write('aqaraOpple', {'mode': 1}, {manufacturerCode: 0x115f});
            await bind(endpoint, coordinatorEndpoint, [
                'genOnOff', 'genLevelCtrl', 'lightingColorCtrl', 'genPowerCfg',
            ]);
        },
    },
    {
        zigbeeModel: ['lumi.sen_ill.mgl01'],
        model: 'GZCGQ01LM',
        vendor: 'Xiaomi',
        description: 'MiJia light intensity sensor',
        supports: 'illuminance',
        fromZigbee: [fz.battery_3V, fz.illuminance],
        toZigbee: [],
        meta: {configureKey: 2},
        configure: async (device, coordinatorEndpoint) => {
            const endpoint = device.getEndpoint(1);
            await bind(endpoint, coordinatorEndpoint, ['genPowerCfg', 'msIlluminanceMeasurement']);
            await configureReporting.batteryVoltage(endpoint);
            await configureReporting.illuminance(endpoint, {min: 15, max: repInterval.HOUR, change: 500});
        },
    },
    {
        zigbeeModel: ['lumi.light.rgbac1'],
        model: 'ZNTGMK11LM',
        vendor: 'Xiaomi',
        description: 'Aqara smart RGBW light controller',
        extend: generic.light_onoff_brightness_colortemp_colorxy,
    },
    {
        zigbeeModel: ['lumi.light.cbacn1'],
        model: 'HLQDQ01LM',
        vendor: 'Xiaomi',
        description: 'Aqara zigbee LED-controller ',
        extend: generic.light_onoff_brightness,
    },

    // TuYa
    {
        zigbeeModel: ['TS0215A'],
        model: 'TS0215A',
        vendor: 'TuYa',
        description: 'SOS button',
        supports: 'action',
        fromZigbee: [fz.command_emergency, fz.battery],
        toZigbee: [],
    },
    {
        zigbeeModel: ['TS0503A'],
        model: 'TYZS1L',
        vendor: 'TuYa',
        description: 'Led strip controller HSB',
        supports: 'on/off, color (hue/saturation)',
        fromZigbee: [fz.on_off, fz.tuya_led_controller],
        toZigbee: [tz.tuya_led_controller, tz.ignore_transition, tz.ignore_rate],
    },
    {
        zigbeeModel: ['TS0502A'],
        model: 'TS0502A',
        vendor: 'TuYa',
        description: 'Light controller',
        extend: generic.light_onoff_brightness_colortemp,
    },
    {
        zigbeeModel: ['TS0201'],
        model: 'TS0201',
        vendor: 'TuYa',
        description: 'Temperature & humidity sensor with display',
        supports: 'temperature and humidity',
        fromZigbee: [fz.battery, fz.temperature, fz.humidity],
        toZigbee: [],
    },
    {
        zigbeeModel: ['TS0041'],
        model: 'TS0041',
        vendor: 'TuYa',
        description: 'Wireless switch with 1 button',
        supports: 'action',
        whiteLabel: [
            {vendor: 'Smart9', model: 'S9TSZGB'},
            {vendor: 'Lonsonho', model: 'TS0041'},
        ],
        fromZigbee: [fz.tuya_on_off_action, fz.battery],
        toZigbee: [],
    },
    {
        zigbeeModel: ['TS0042'],
        model: 'TS0042',
        vendor: 'TuYa',
        description: 'Wireless switch with 2 buttons',
        whiteLabel: [
            {vendor: 'Smart9', model: 'S9TSZGB'},
            {vendor: 'Lonsonho', model: 'TS0042'},
        ],
        supports: 'action',
        fromZigbee: [fz.tuya_on_off_action, fz.battery],
        toZigbee: [],
    },
    {
        zigbeeModel: ['TS0043'],
        model: 'TS0043',
        vendor: 'TuYa',
        description: 'Wireless switch with 3 buttons',
        whiteLabel: [
            {vendor: 'Smart9', model: 'S9TSZGB'},
            {vendor: 'Lonsonho', model: 'TS0043'},
        ],
        supports: 'action',
        fromZigbee: [fz.tuya_on_off_action, fz.battery],
        toZigbee: [],
    },
    {
        zigbeeModel: ['TS0001'],
        model: 'TS0001',
        vendor: 'TuYa',
        description: '1 gang switch',
        supports: 'on/off',
        whiteLabel: [
            {vendor: 'CR Smart Home', model: 'TS0001', description: 'Valve control'},
            {vendor: 'Lonsonho', model: 'X701'},
            {vendor: 'Bandi', model: 'BDS03G1'},
        ],
        fromZigbee: [fz.on_off],
        toZigbee: [tz.on_off],
    },
    {
        zigbeeModel: ['TS0002'],
        model: 'TS0002',
        vendor: 'TuYa',
        description: '2 gang switch',
        whiteLabel: [
            {vendor: 'Zemismart', model: 'ZM-CSW002-D'},
            {vendor: 'Lonsonho', model: 'X702'},
        ],
        supports: 'on/off',
        fromZigbee: [fz.on_off],
        toZigbee: [tz.on_off],
        endpoint: (device) => {
            return {'l1': 1, 'l2': 2};
        },
        meta: {configureKey: 3, multiEndpoint: true},
        configure: async (device, coordinatorEndpoint) => {
            await bind(device.getEndpoint(1), coordinatorEndpoint, ['genOnOff']);
            await bind(device.getEndpoint(2), coordinatorEndpoint, ['genOnOff']);
        },
    },
    {
        zigbeeModel: ['owvfni3\u0000', 'owvfni3'],
        fingerprint: [{modelID: 'TS0601', manufacturerName: '_TZE200_5zbp6j0u'}],
        model: 'TS0601_curtain',
        vendor: 'TuYa',
        description: 'Curtain motor',
        whiteLabel: [
            {vendor: 'Yushun', model: 'YS-MT750'},
            {vendor: 'Zemismart', model: 'ZM79E-DT'},
        ],
        supports: 'open, close, stop, position',
        fromZigbee: [fz.tuya_curtain, fz.ignore_basic_report],
        toZigbee: [tz.tuya_curtain_control, tz.tuya_curtain_options],
    },
    {
        zigbeeModel: ['kud7u2l'],
        fingerprint: [{modelID: 'TS0601', manufacturerName: '_TZE200_ckud7u2l'}],
        model: 'TS0601_thermostat',
        vendor: 'TuYa',
        description: 'Radiator valve with thermostat',
        supports: 'thermostat, temperature',
        whiteLabel: [
            {vendor: 'Moes', model: 'HY369RT'},
            {vendor: 'SHOJZJ', model: '378RT'},
        ],
        meta: {tuyaThermostatSystemMode: common.TuyaThermostatSystemModes, tuyaThermostatPreset: common.TuyaThermostatPresets},
        fromZigbee: [fz.tuya_thermostat, fz.tuya_thermostat_on_set_data, fz.ignore_basic_report],
        toZigbee: [
            tz.tuya_thermostat_child_lock, tz.tuya_thermostat_window_detection, tz.tuya_thermostat_valve_detection,
            tz.tuya_thermostat_current_heating_setpoint, tz.tuya_thermostat_system_mode, tz.tuya_thermostat_auto_lock,
            tz.tuya_thermostat_calibration, tz.tuya_thermostat_min_temp, tz.tuya_thermostat_max_temp,
            tz.tuya_thermostat_boost_time, tz.tuya_thermostat_comfort_temp, tz.tuya_thermostat_eco_temp,
            tz.tuya_thermostat_force, tz.tuya_thermostat_preset,
        ],
    },
    {
        fingerprint: [{modelID: 'TS0121', manufacturerName: '_TYZB01_iuepbmpv'}],
        model: 'TS0121_switch',
        description: 'Smart light switch module (1 gang)',
        supports: 'on/off',
        vendor: 'TuYa',
        whiteLabel: [
            {vendor: 'Moes', model: 'MS-104Z-1'},
        ],
        fromZigbee: [fz.on_off],
        toZigbee: [tz.on_off],
        meta: {configureKey: 1},
        configure: async (device, coordinatorEndpoint) => {
            const endpoint = device.getEndpoint(1);
            await bind(endpoint, coordinatorEndpoint, ['genOnOff']);
            await configureReporting.onOff(endpoint);
        },
    },
    {
        zigbeeModel: ['TS0121'],
        model: 'TS0121_plug',
        description: '10A UK or 16A EU smart plug',
        whiteLabel: [
            {vendor: 'BlitzWolf', model: 'BW-SHP13'},
        ],
        supports: 'on/off',
        vendor: 'TuYa',
        fromZigbee: [fz.on_off, fz.electrical_measurement_power, fz.metering_power, fz.ignore_basic_report],
        toZigbee: [tz.on_off],
        meta: {configureKey: 1},
        configure: async (device, coordinatorEndpoint) => {
            const endpoint = device.getEndpoint(1);
            await bind(endpoint, coordinatorEndpoint, ['genOnOff', 'haElectricalMeasurement']);
            endpoint.saveClusterAttributeKeyValue('seMetering', {
                divisor: 100,
                multiplier: 1,
            });
            endpoint.saveClusterAttributeKeyValue('haElectricalMeasurement', {
                acVoltageMultiplier: 1,
                acVoltageDivisor: 1,
                acCurrentMultiplier: 1,
                acCurrentDivisor: 1000,
                acPowerMultiplier: 1,
                acPowerDivisor: 1,
            });
        },
        onEvent: async (type, data, device) => {
            // This device doesn't support reporting correctly.
            // https://github.com/Koenkk/zigbee-herdsman-converters/pull/1270
            const endpoint = device.getEndpoint(1);
            if (type === 'stop') {
                clearInterval(store[device.ieeeAddr]);
            } else if (!store[device.ieeeAddr]) {
                store[device.ieeeAddr] = setInterval(async () => {
                    try {
                        await endpoint.read('haElectricalMeasurement', ['rmsVoltage', 'rmsCurrent', 'activePower']);
                    } catch (error) {
                        // Do nothing
                    }
                }, 10*1000); // Every 10 seconds
            }
        },
    },
    {
        zigbeeModel: ['mcdj3aq', 'mcdj3aq\u0000'],
        model: 'mcdj3aq',
        vendor: 'TuYa',
        description: 'Tubular motor',
        whiteLabel: [
            {vendor: 'Zemismart', model: 'ZM25TQ'},
        ],
        supports: 'open, close, stop, position',
        fromZigbee: [fz.tuya_curtain, fz.ignore_basic_report],
        toZigbee: [tz.tuya_curtain_control, tz.tuya_curtain_options],
    },
    {
        zigbeeModel: ['RH3040'],
        model: 'RH3040',
        vendor: 'TuYa',
        description: 'PIR sensor',
        supports: 'occupancy',
        fromZigbee: [
            fz.battery, fz.legacy_battery_voltage,
            fz.ignore_basic_report,
            fz.ias_occupancy_alarm_1,
        ],
        toZigbee: [],
        meta: {configureKey: 1},
        whiteLabel: [
            {vendor: 'Samotech', model: 'SM301Z'},
        ],
        configure: async (device, coordinatorEndpoint) => {
            const endpoint = device.getEndpoint(1);
            await bind(endpoint, coordinatorEndpoint, ['genBasic', 'genIdentify', 'genPowerCfg']);
            await configureReporting.batteryVoltage(endpoint);
        },
    },
    {
        zigbeeModel: ['TS0115'],
        model: 'TS0115',
        vendor: 'TuYa',
        description: 'Multiprise with 4 AC outlets and 2 USB super charging ports (10A or 16A)',
        supports: 'on/off',
        fromZigbee: [fz.on_off],
        toZigbee: [tz.on_off],
        whiteLabel: [
            {vendor: 'UseeLink', model: 'SM-SO306E/K/M'},
        ],
        endpoint: (device) => {
            return {l1: 1, l2: 2, l3: 3, l4: 4, l5: 7};
        },
        meta: {configureKey: 1, multiEndpoint: true},
        configure: async (device, coordinatorEndpoint) => {
            await bind(device.getEndpoint(1), coordinatorEndpoint, ['genOnOff']);
            await bind(device.getEndpoint(2), coordinatorEndpoint, ['genOnOff']);
            await bind(device.getEndpoint(3), coordinatorEndpoint, ['genOnOff']);
            await bind(device.getEndpoint(4), coordinatorEndpoint, ['genOnOff']);
            await bind(device.getEndpoint(7), coordinatorEndpoint, ['genOnOff']);
        },
    },
    {
        zigbeeModel: ['RH3052'],
        model: 'TT001ZAV20',
        vendor: 'TuYa',
        description: 'Temperature & humidity sensor',
        supports: 'temperature and humidity',
        fromZigbee: [
            fz.humidity, fz.temperature, fz.battery,
        ],
        toZigbee: [],
    },
    {
        zigbeeModel: ['TS0011'],
        model: 'TS0011',
        vendor: 'TuYa',
        description: 'Smart light switch - 1 gang without neutral wire',
        supports: 'on/off',
        fromZigbee: [fz.on_off],
        toZigbee: [tz.on_off],
        whiteLabel: [
            {vendor: 'Vrey', model: 'VR-X712U-0013'},
            {vendor: 'TUYATEC', model: 'GDKES-01TZXD'},
            {vendor: 'Lonsonho', model: 'QS-Zigbee-S05-L', description: '1 gang smart switch module without neutral wire'},
        ],
    },
    {
        zigbeeModel: ['TS0012'],
        model: 'TS0012',
        vendor: 'TuYa',
        description: 'Smart light switch - 2 gang without neutral wire',
        supports: 'on/off',
        whiteLabel: [
            {vendor: 'Vrey', model: 'VR-X712U-0013'},
            {vendor: 'TUYATEC', model: 'GDKES-02TZXD'},
        ],
        fromZigbee: [fz.on_off],
        toZigbee: [tz.on_off],
        endpoint: (device) => {
            return {'left': 1, 'right': 2};
        },
        meta: {configureKey: 1, multiEndpoint: true},
        configure: async (device, coordinatorEndpoint) => {
            await bind(device.getEndpoint(1), coordinatorEndpoint, ['genOnOff']);
            await bind(device.getEndpoint(2), coordinatorEndpoint, ['genOnOff']);
        },
    },
    {
        zigbeeModel: ['TS0013'],
        model: 'TS0013',
        vendor: 'TuYa',
        description: 'Smart light switch - 3 gang without neutral wire',
        supports: 'on/off',
        fromZigbee: [fz.on_off],
        toZigbee: [tz.on_off],
        endpoint: (device) => {
            return {'left': 1, 'center': 2, 'right': 3};
        },
        whiteLabel: [
            {vendor: 'TUYATEC', model: 'GDKES-03TZXD'},
        ],
        meta: {configureKey: 2, multiEndpoint: true},
        configure: async (device, coordinatorEndpoint) => {
            for (const ID of [1, 2, 3]) {
                const endpoint = device.getEndpoint(ID);
                await bind(endpoint, coordinatorEndpoint, ['genOnOff']);
                await configureReporting.onOff(endpoint);
            }
        },
    },
    {
        zigbeeModel: ['gq8b1uv'],
        model: 'gq8b1uv',
        vendor: 'TuYa',
        description: 'Zigbee smart dimmer',
        supports: 'on/off, brightness',
        fromZigbee: [fz.tuya_dimmer, fz.ignore_basic_report],
        toZigbee: [tz.tuya_dimmer_state, tz.tuya_dimmer_level],
        meta: {configureKey: 1},
        configure: async (device, coordinatorEndpoint) => {
            const endpoint = device.getEndpoint(1);
            await bind(endpoint, coordinatorEndpoint, ['genOnOff', 'genLevelCtrl']);
        },
    },
    {
        zigbeeModel: ['HY0017'],
        model: 'U86KCJ-ZP',
        vendor: 'TuYa',
        description: 'Smart 6 key scene wall switch',
        supports: 'action',
        fromZigbee: [fz.scenes_recall_scene_65029],
        toZigbee: [],
    },
    {
        zigbeeModel: ['q9mpfhw'],
        model: 'SNTZ009',
        vendor: 'TuYa',
        description: 'Water leak sensor',
        supports: 'water leak',
        fromZigbee: [fz.tuya_water_leak, fz.ignore_basic_report],
        toZigbee: [],
    },
    {
        zigbeeModel: ['TS0004'],
        model: 'TS0004',
        vendor: 'TuYa',
        description: 'Smart light switch - 4 gang with neutral wire',
        supports: 'on/off',
        fromZigbee: [fz.ignore_basic_report, fz.on_off],
        toZigbee: [tz.on_off],
        endpoint: (device) => {
            return {'l1': 1, 'l2': 2, 'l3': 3, 'l4': 4};
        },
        meta: {configureKey: 1, multiEndpoint: true},
        configure: async (device, coordinatorEndpoint) => {
            await bind(device.getEndpoint(1), coordinatorEndpoint, ['genOnOff']);
            await bind(device.getEndpoint(2), coordinatorEndpoint, ['genOnOff']);
            await bind(device.getEndpoint(3), coordinatorEndpoint, ['genOnOff']);
            await bind(device.getEndpoint(4), coordinatorEndpoint, ['genOnOff']);
        },
    },
    {
        zigbeeModel: ['HY0080'],
        model: 'U86KWF-ZPSJ',
        vendor: 'TuYa',
        description: 'Environment controller',
        supports: 'temperature, heating/cooling system control',
        fromZigbee: [fz.thermostat_att_report, fz.generic_fan_mode],
        toZigbee: [
            tz.factory_reset, tz.thermostat_local_temperature, tz.thermostat_local_temperature_calibration,
            tz.thermostat_occupancy, tz.thermostat_occupied_heating_setpoint, tz.thermostat_unoccupied_heating_setpoint,
            tz.thermostat_occupied_cooling_setpoint, tz.thermostat_unoccupied_cooling_setpoint,
            tz.thermostat_setpoint_raise_lower, tz.thermostat_remote_sensing,
            tz.thermostat_control_sequence_of_operation, tz.thermostat_system_mode, tz.thermostat_weekly_schedule,
            tz.thermostat_clear_weekly_schedule, tz.thermostat_relay_status_log,
            tz.thermostat_temperature_setpoint_hold, tz.thermostat_temperature_setpoint_hold_duration, tz.fan_mode,
        ],
        meta: {configureKey: 1},
        configure: async (device, coordinatorEndpoint) => {
            const endpoint = device.getEndpoint(9);
            await bind(endpoint, coordinatorEndpoint, ['hvacThermostat', 'hvacFanCtrl']);
            await configureReporting.thermostatTemperature(endpoint);
            await configureReporting.thermostatSystemMode(endpoint);
            await configureReporting.thermostatOccupiedHeatingSetpoint(endpoint);
            await configureReporting.thermostatUnoccupiedHeatingSetpoint(endpoint);
            await configureReporting.thermostatOccupiedCoolingSetpoint(endpoint);
            await configureReporting.thermostatUnoccupiedCoolingSetpoint(endpoint);
            await configureReporting.fanMode(endpoint);
        },
    },
    {
        zigbeeModel: ['6dfgetq'],
        model: 'D3-DPWK-TY',
        vendor: 'TuYa',
        description: 'HVAC controller',
        supports: 'temperature, heating/cooling system control, fan mode',
        fromZigbee: [fz.tuya_thermostat, fz.tuya_thermostat_on_set_data, fz.ignore_basic_report, fz.tuya_dimmer],
        meta: {tuyaThermostatSystemMode: common.TuyaThermostatSystemModes2},
        toZigbee: [
            tz.tuya_thermostat_current_heating_setpoint, tz.tuya_thermostat_system_mode,
            tz.tuya_thermostat_fan_mode, tz.tuya_dimmer_state,
        ],
    },

    // Neo
    {
        zigbeeModel: ['0yu2xgi'],
        model: 'NAS-AB02B0',
        vendor: 'Neo',
        description: 'Temperature & humidity sensor and alarm',
        supports: 'temperature, humidity, alarm',
        fromZigbee: [fz.neo_t_h_alarm, fz.ignore_basic_report],
        toZigbee: [tz.neo_t_h_alarm],
    },

    // Norklmes
    {
        zigbeeModel: ['qnazj70'],
        fingerprint: [{modelID: 'TS0601', manufacturerName: '_TZE200_nkjintbl'}],
        model: 'MKS-CM-W5',
        vendor: 'Norklmes',
        description: '1, 2, 3 or 4 gang switch',
        supports: 'on/off',
        fromZigbee: [fz.tuya_switch, fz.ignore_basic_report],
        toZigbee: [tz.tuya_switch_state],
        meta: {configureKey: 1, multiEndpoint: true},
        configure: async (device, coordinatorEndpoint) => {
            await bind(device.getEndpoint(1), coordinatorEndpoint, ['genOnOff']);
        },
        endpoint: (device) => {
            // Endpoint selection is made in tuya_switch_state
            return {'l1': 1, 'l2': 1, 'l3': 1, 'l4': 1};
        },
    },

    // Lonsonho
    {
        fingerprint: [
            {modelID: 'TS0601', manufacturerName: '_TZE200_8vxj8khv'},
            {modelID: 'TS0601', manufacturerName: '_TZE200_7tdtqgwv'},
        ],
        model: 'X711A',
        vendor: 'Lonsonho',
        description: '1 gang switch',
        supports: 'on/off',
        fromZigbee: [fz.tuya_switch2, fz.ignore_time_read],
        toZigbee: [tz.tuya_switch_state],
    },
    {
        fingerprint: [{modelID: 'TS0601', manufacturerName: '_TZE200_dhdstcqc'}],
        model: 'X712A',
        vendor: 'Lonsonho',
        description: '2 gang switch',
        supports: 'on/off',
        fromZigbee: [fz.tuya_switch2, fz.ignore_time_read],
        toZigbee: [tz.tuya_switch_state],
        meta: {multiEndpoint: true},
        endpoint: (device) => {
            // Endpoint selection is made in tuya_switch_state
            return {'l1': 1, 'l2': 1};
        },
    },
    {
        fingerprint: [{modelID: 'TS0601', manufacturerName: '_TZE200_fqytfymk'}],
        model: 'X713A',
        vendor: 'Lonsonho',
        description: '3 gang switch',
        supports: 'on/off',
        fromZigbee: [fz.tuya_switch2, fz.ignore_time_read],
        toZigbee: [tz.tuya_switch_state],
        meta: {multiEndpoint: true},
        endpoint: (device) => {
            // Endpoint selection is made in tuya_switch_state
            return {'l1': 1, 'l2': 1, 'l3': 1};
        },
    },
    {
<<<<<<< HEAD
        fingerprint: [{modelID: 'TS0003', manufacturerName: '_TYZB01_zsl6z0pw'}],
        model: 'QS-Zigbee-S04-2C-LN',
        vendor: 'Lonsonho',
        description: '2 gang switch module with neutral wire',
        supports: 'on/off',
        fromZigbee: [fz.ignore_basic_report, fz.on_off],
        toZigbee: [tz.on_off],
        endpoint: (device) => {
            return {'l1': 1, 'l2': 2};
        },
        meta: {configureKey: 1, multiEndpoint: true},
        configure: async (device, coordinatorEndpoint) => {
            await bind(device.getEndpoint(1), coordinatorEndpoint, ['genOnOff']);
            await bind(device.getEndpoint(2), coordinatorEndpoint, ['genOnOff']);
=======
        fingerprint: [{modelID: 'TS110F', manufacturerName: '_TYZB01_qezuin6k'}],
        model: 'QS-Zigbee-D02-TRIAC-LN',
        vendor: 'Lonsonho',
        description: '1 gang smart dimmer switch module with neutral',
        extend: generic.light_onoff_brightness,
    },
    {
        fingerprint: [{modelID: 'TS110F', manufacturerName: '_TYZB01_v8gtiaed'}],
        model: 'QS-Zigbee-D02-TRIAC-2C-LN',
        vendor: 'Lonsonho',
        description: '2 gang smart dimmer switch module with neutral',
        extend: generic.light_onoff_brightness,
        meta: {multiEndpoint: true, configureKey: 1},
        configure: async (device, coordinatorEndpoint) => {
            const endpoint = device.getEndpoint(1);
            await bind(endpoint, coordinatorEndpoint, ['genOnOff', 'genLevelCtrl']);
            await configureReporting.onOff(endpoint);
            const endpoint2 = device.getEndpoint(2);
            await bind(endpoint2, coordinatorEndpoint, ['genOnOff', 'genLevelCtrl']);
            await configureReporting.onOff(endpoint2);
        },
        endpoint: (device) => {
            return {l1: 1, l2: 2};
        },
    },
    {
        zigbeeModel: ['Plug_01'],
        model: '4000116784070',
        vendor: 'Lonsonho',
        description: 'Smart plug EU',
        supports: 'on/off',
        fromZigbee: [fz.on_off],
        toZigbee: [tz.on_off],
        meta: {configureKey: 2},
        configure: async (device, coordinatorEndpoint) => {
            const endpoint = device.getEndpoint(11);
            await bind(endpoint, coordinatorEndpoint, ['genOnOff']);
            await configureReporting.onOff(endpoint);
>>>>>>> 97d57743
        },
    },

    // IKEA
    {
        zigbeeModel: [
            'TRADFRI bulb E27 WS opal 980lm', 'TRADFRI bulb E26 WS opal 980lm',
            'TRADFRI bulb E27 WS\uFFFDopal 980lm',
        ],
        model: 'LED1545G12',
        vendor: 'IKEA',
        description: 'TRADFRI LED bulb E26/E27 980 lumen, dimmable, white spectrum, opal white',
        extend: generic.light_onoff_brightness_colortemp,
        ota: ota.tradfri,
    },
    {
        zigbeeModel: ['TRADFRI bulb E27 WS clear 950lm', 'TRADFRI bulb E26 WS clear 950lm'],
        model: 'LED1546G12',
        vendor: 'IKEA',
        description: 'TRADFRI LED bulb E26/E27 950 lumen, dimmable, white spectrum, clear',
        extend: generic.light_onoff_brightness_colortemp,
        ota: ota.tradfri,
    },
    {
        zigbeeModel: ['TRADFRI bulb E27 opal 1000lm', 'TRADFRI bulb E27 W opal 1000lm'],
        model: 'LED1623G12',
        vendor: 'IKEA',
        description: 'TRADFRI LED bulb E27 1000 lumen, dimmable, opal white',
        extend: generic.light_onoff_brightness,
        ota: ota.tradfri,
    },
    {
        zigbeeModel: ['TRADFRI bulb GU10 WS 400lm'],
        model: 'LED1537R6/LED1739R5',
        vendor: 'IKEA',
        description: 'TRADFRI LED bulb GU10 400 lumen, dimmable, white spectrum',
        extend: generic.light_onoff_brightness_colortemp,
        ota: ota.tradfri,
    },
    {
        zigbeeModel: ['TRADFRI bulb GU10 W 400lm'],
        model: 'LED1650R5',
        vendor: 'IKEA',
        description: 'TRADFRI LED bulb GU10 400 lumen, dimmable',
        extend: generic.light_onoff_brightness,
        ota: ota.tradfri,
    },
    {
        zigbeeModel: ['TRADFRI bulb E14 WS opal 400lm', 'TRADFRI bulb E12 WS opal 400lm'],
        model: 'LED1536G5',
        vendor: 'IKEA',
        description: 'TRADFRI LED bulb E12/E14 400 lumen, dimmable, white spectrum, opal white',
        extend: generic.light_onoff_brightness_colortemp,
        ota: ota.tradfri,
    },
    {
        zigbeeModel: ['TRADFRI bulb E14 WS 470lm'],
        model: 'LED1903C5/LED1835C6',
        vendor: 'IKEA',
        description: 'TRADFRI bulb E14 WS 470 lumen, dimmable, white spectrum, opal white',
        extend: generic.light_onoff_brightness_colortemp,
        ota: ota.tradfri,
    },
    {
        zigbeeModel: ['TRADFRI bulb GU10 WW 400lm'],
        model: 'LED1837R5',
        vendor: 'IKEA',
        description: 'TRADFRI LED bulb GU10 400 lumen, dimmable',
        extend: generic.light_onoff_brightness,
        ota: ota.tradfri,
    },
    {
        zigbeeModel: ['TRADFRI bulb E27 WW clear 250lm', 'TRADFRI bulb E26 WW clear 250lm'],
        model: 'LED1842G3',
        vendor: 'IKEA',
        description: 'TRADFRI LED bulb E27 WW clear 250 lumen, dimmable',
        extend: generic.light_onoff_brightness,
        ota: ota.tradfri,
    },
    {
        zigbeeModel: ['TRADFRI bulb E14 WS opal 600lm'],
        model: 'LED1733G7',
        vendor: 'IKEA',
        description: 'TRADFRI LED bulb E14 600 lumen, dimmable, white spectrum, opal white',
        extend: generic.light_onoff_brightness_colortemp,
        ota: ota.tradfri,
    },
    {
        zigbeeModel: ['TRADFRI bulb E26 opal 1000lm', 'TRADFRI bulb E26 W opal 1000lm'],
        model: 'LED1622G12',
        vendor: 'IKEA',
        description: 'TRADFRI LED bulb E26 1000 lumen, dimmable, opal white',
        extend: generic.light_onoff_brightness,
        ota: ota.tradfri,
    },
    {
        zigbeeModel: [
            'TRADFRI bulb E27 CWS opal 600lm',
            'TRADFRI bulb E26 CWS opal 600lm',
            'TRADFRI bulb E14 CWS opal 600lm',
            'TRADFRI bulb E12 CWS opal 600lm'],
        model: 'LED1624G9',
        vendor: 'IKEA',
        description: 'TRADFRI LED bulb E14/E26/E27 600 lumen, dimmable, color, opal white',
        extend: generic.light_onoff_brightness_colorxy,
        ota: ota.tradfri,
        meta: {supportsHueAndSaturation: false},
    },
    {
        zigbeeModel: [
            'TRADFRI bulb E14 W op/ch 400lm', 'TRADFRI bulb E12 W op/ch 400lm',
            'TRADFRI bulb E17 W op/ch 400lm',
        ],
        model: 'LED1649C5',
        vendor: 'IKEA',
        description: 'TRADFRI LED bulb E12/E14/E17 400 lumen, dimmable warm white, chandelier opal',
        extend: generic.light_onoff_brightness,
        ota: ota.tradfri,
    },
    {
        zigbeeModel: ['TRADFRI bulb E27 WS opal 1000lm', 'TRADFRI bulb E26 WS opal 1000lm'],
        model: 'LED1732G11',
        vendor: 'IKEA',
        description: 'TRADFRI LED bulb E27 1000 lumen, dimmable, white spectrum, opal white',
        extend: generic.light_onoff_brightness_colortemp,
        ota: ota.tradfri,
    },
    {
        zigbeeModel: ['TRADFRI bulb E27 WW 806lm', 'TRADFRI bulb E26 WW 806lm'],
        model: 'LED1836G9',
        vendor: 'IKEA',
        description: 'TRADFRI LED bulb E26/E27 806 lumen, dimmable, warm white',
        extend: generic.light_onoff_brightness,
        ota: ota.tradfri,
    },
    {
        zigbeeModel: ['TRADFRI bulb E27 WS clear 806lm', 'TRADFRI bulb E26 WS clear 806lm'],
        model: 'LED1736G9',
        vendor: 'IKEA',
        description: 'TRADFRI LED bulb E26/E27 806 lumen, dimmable, white spectrum, clear',
        extend: generic.light_onoff_brightness_colortemp,
        ota: ota.tradfri,
    },
    {
        zigbeeModel: ['LEPTITER Recessed spot light'],
        model: 'T1820',
        vendor: 'IKEA',
        description: 'LEPTITER Recessed spot light, dimmable, white spectrum',
        extend: generic.light_onoff_brightness_colortemp,
        ota: ota.tradfri,
    },
    {
        zigbeeModel: ['TRADFRI wireless dimmer'],
        model: 'ICTC-G-1',
        vendor: 'IKEA',
        description: 'TRADFRI wireless dimmer',
        supports: 'brightness [0-255] (quick rotate for instant 0/255), action',
        fromZigbee: [
            fz.legacy_cmd_move, fz.legacy_cmd_move_with_onoff, fz.legacy_cmd_stop, fz.legacy_cmd_stop_with_onoff,
            fz.legacy_cmd_move_to_level_with_onoff, fz.battery_not_divided,
        ],
        toZigbee: [],
        meta: {configureKey: 1},
        configure: async (device, coordinatorEndpoint) => {
            const endpoint = device.getEndpoint(1);
            await bind(endpoint, coordinatorEndpoint, ['genLevelCtrl', 'genPowerCfg']);
            await configureReporting.batteryPercentageRemaining(endpoint);
        },
        ota: ota.tradfri,
    },
    {
        zigbeeModel: ['TRADFRI transformer 10W', 'TRADFRI Driver 10W'],
        model: 'ICPSHC24-10EU-IL-1',
        vendor: 'IKEA',
        description: 'TRADFRI driver for wireless control (10 watt)',
        extend: generic.light_onoff_brightness,
        ota: ota.tradfri,
    },
    {
        zigbeeModel: ['TRADFRI transformer 30W', 'TRADFRI Driver 30W'],
        model: 'ICPSHC24-30EU-IL-1',
        vendor: 'IKEA',
        description: 'TRADFRI driver for wireless control (30 watt)',
        extend: generic.light_onoff_brightness,
        ota: ota.tradfri,
    },
    {
        zigbeeModel: ['FLOALT panel WS 30x30'],
        model: 'L1527',
        vendor: 'IKEA',
        description: 'FLOALT LED light panel, dimmable, white spectrum (30x30 cm)',
        extend: generic.light_onoff_brightness_colortemp,
        ota: ota.tradfri,
    },
    {
        zigbeeModel: ['FLOALT panel WS 60x60'],
        model: 'L1529',
        vendor: 'IKEA',
        description: 'FLOALT LED light panel, dimmable, white spectrum (60x60 cm)',
        extend: generic.light_onoff_brightness_colortemp,
        ota: ota.tradfri,
    },
    {
        zigbeeModel: ['FLOALT panel WS 30x90'],
        model: 'L1528',
        vendor: 'IKEA',
        description: 'FLOALT LED light panel, dimmable, white spectrum (30x90 cm)',
        extend: generic.light_onoff_brightness_colortemp,
        ota: ota.tradfri,
    },
    {
        zigbeeModel: ['SURTE door WS 38x64'],
        model: 'L1531',
        vendor: 'IKEA',
        description: 'SURTE door light panel, dimmable, white spectrum (38x64 cm)',
        extend: generic.light_onoff_brightness_colortemp,
        ota: ota.tradfri,
    },
    {
        zigbeeModel: ['TRADFRI control outlet'],
        model: 'E1603/E1702',
        description: 'TRADFRI control outlet',
        supports: 'on/off',
        vendor: 'IKEA',
        fromZigbee: [
            fz.on_off, fz.ignore_genLevelCtrl_report, fz.ignore_basic_report,
        ],
        toZigbee: [tz.on_off],
        meta: {configureKey: 1},
        configure: async (device, coordinatorEndpoint) => {
            const endpoint = device.getEndpoint(1);
            await bind(endpoint, coordinatorEndpoint, ['genOnOff']);
            await configureReporting.onOff(endpoint);
        },
        ota: ota.tradfri,
    },
    {
        zigbeeModel: ['TRADFRI remote control'],
        model: 'E1524/E1810',
        description: 'TRADFRI remote control',
        supports:
            'toggle, arrow left/right click/hold/release, brightness up/down click/hold/release',
        vendor: 'IKEA',
        fromZigbee: [
            fz.E1524_E1810_toggle, fz.E1524_E1810_arrow_click, fz.E1524_E1810_arrow_hold, fz.E1524_E1810_arrow_release,
            fz.E1524_E1810_brightness_up_click, fz.E1524_E1810_brightness_down_click, fz.E1524_E1810_brightness_up_hold,
            fz.E1524_E1810_brightness_up_release, fz.E1524_E1810_brightness_down_hold,
            fz.E1524_E1810_brightness_down_release, fz.battery_not_divided, fz.E1524_E1810_hold,
        ],
        toZigbee: [],
        ota: ota.tradfri,
        meta: {configureKey: 1},
        configure: async (device, coordinatorEndpoint) => {
            const endpoint = device.getEndpoint(1);
            // See explanation in E1743, only applies to E1810 (for E1524 it has no effect)
            // https://github.com/Koenkk/zigbee2mqtt/issues/2772#issuecomment-577389281
            await endpoint.bind('genOnOff', defaultBindGroup);
            await bind(endpoint, coordinatorEndpoint, ['genPowerCfg']);
            await configureReporting.batteryPercentageRemaining(endpoint);
        },
    },
    {
        zigbeeModel: ['TRADFRI on/off switch'],
        model: 'E1743',
        vendor: 'IKEA',
        description: 'TRADFRI ON/OFF switch',
        supports: 'on, off, brightness up/down/stop',
        fromZigbee: [
            fz.command_on, fz.legacy_genOnOff_cmdOn, fz.command_off, fz.legacy_genOnOff_cmdOff, fz.command_move,
            fz.legacy_E1743_brightness_up, fz.legacy_E1743_brightness_down, fz.command_stop,
            fz.legacy_E1743_brightness_stop, fz.battery_not_divided,
        ],
        toZigbee: [],
        ota: ota.tradfri,
        meta: {configureKey: 1, disableActionGroup: true},
        configure: async (device, coordinatorEndpoint) => {
            const endpoint = device.getEndpoint(1);
            // By default this device controls group 0, some devices are by default in
            // group 0 causing the remote to control them.
            // By binding it to a random group, e.g. 901, it will send the commands to group 901 instead of 0
            // https://github.com/Koenkk/zigbee2mqtt/issues/2772#issuecomment-577389281
            await endpoint.bind('genOnOff', defaultBindGroup);
            await bind(endpoint, coordinatorEndpoint, ['genPowerCfg']);
            await configureReporting.batteryPercentageRemaining(endpoint);
        },
    },
    {
        zigbeeModel: ['SYMFONISK Sound Controller'],
        model: 'E1744',
        vendor: 'IKEA',
        description: 'SYMFONISK sound controller',
        supports: 'volume up/down, play/pause, skip forward/backward',
        fromZigbee: [fz.legacy_cmd_move, fz.legacy_cmd_stop, fz.legacy_E1744_play_pause, fz.legacy_E1744_skip, fz.battery_not_divided],
        toZigbee: [],
        ota: ota.tradfri,
        meta: {configureKey: 1},
        configure: async (device, coordinatorEndpoint) => {
            const endpoint = device.getEndpoint(1);
            await bind(endpoint, coordinatorEndpoint, ['genLevelCtrl', 'genPowerCfg']);
            await configureReporting.batteryPercentageRemaining(endpoint);
        },
    },
    {
        zigbeeModel: ['TRADFRI motion sensor'],
        model: 'E1525/E1745',
        vendor: 'IKEA',
        description: 'TRADFRI motion sensor',
        supports: 'occupancy',
        fromZigbee: [fz.battery_not_divided, fz.tradfri_occupancy, fz.E1745_requested_brightness],
        toZigbee: [],
        ota: ota.tradfri,
        meta: {configureKey: 1},
        configure: async (device, coordinatorEndpoint) => {
            const endpoint = device.getEndpoint(1);
            await bind(endpoint, coordinatorEndpoint, ['genPowerCfg']);
            await configureReporting.batteryPercentageRemaining(endpoint);
        },
    },
    {
        zigbeeModel: ['TRADFRI signal repeater'],
        model: 'E1746',
        description: 'TRADFRI signal repeater',
        supports: 'linkquality',
        vendor: 'IKEA',
        fromZigbee: [fz.linkquality_from_basic],
        toZigbee: [],
        ota: ota.tradfri,
        meta: {configureKey: 2},
        configure: async (device, coordinatorEndpoint) => {
            const endpoint = device.getEndpoint(1);
            const payload = [{attribute: 'modelId', minimumReportInterval: 3600, maximumReportInterval: 14400}];
            await bind(endpoint, coordinatorEndpoint, ['genBasic']);
            await endpoint.configureReporting('genBasic', payload);
        },
    },
    {
        zigbeeModel: ['FYRTUR block-out roller blind'],
        model: 'E1757',
        vendor: 'IKEA',
        description: 'FYRTUR roller blind',
        supports: 'open, close, stop, position',
        fromZigbee: [fz.cover_position_tilt, fz.battery_not_divided],
        toZigbee: [tz.cover_state, tz.cover_position_tilt],
        meta: {configureKey: 2},
        ota: ota.tradfri,
        configure: async (device, coordinatorEndpoint) => {
            const endpoint = device.getEndpoint(1);
            await bind(endpoint, coordinatorEndpoint, ['genPowerCfg', 'closuresWindowCovering']);
            await configureReporting.batteryPercentageRemaining(endpoint);
            await configureReporting.currentPositionLiftPercentage(endpoint);
        },
    },
    {
        zigbeeModel: ['KADRILJ roller blind'],
        model: 'E1926',
        vendor: 'IKEA',
        description: 'KADRILJ roller blind',
        supports: 'open, close, stop, position',
        fromZigbee: [fz.cover_position_tilt, fz.battery_not_divided],
        toZigbee: [tz.cover_state, tz.cover_position_tilt],
        meta: {configureKey: 2},
        ota: ota.tradfri,
        configure: async (device, coordinatorEndpoint) => {
            const endpoint = device.getEndpoint(1);
            await bind(endpoint, coordinatorEndpoint, ['genPowerCfg', 'closuresWindowCovering']);
            await configureReporting.batteryPercentageRemaining(endpoint);
            await configureReporting.currentPositionLiftPercentage(endpoint);
        },
    },
    {
        zigbeeModel: ['TRADFRI open/close remote'],
        model: 'E1766',
        vendor: 'IKEA',
        description: 'TRADFRI open/close remote',
        supports: 'click, action',
        fromZigbee: [
            fz.battery_not_divided, fz.command_cover_close, fz.legacy_cover_close, fz.command_cover_open, fz.legacy_cover_open,
            fz.command_cover_stop, fz.legacy_cover_stop,
        ],
        toZigbee: [],
        meta: {configureKey: 1},
        ota: ota.tradfri,
        configure: async (device, coordinatorEndpoint) => {
            const endpoint = device.getEndpoint(1);
            await bind(endpoint, coordinatorEndpoint, ['genPowerCfg']);
            await configureReporting.batteryPercentageRemaining(endpoint);
        },
    },
    {
        zigbeeModel: ['GUNNARP panel round'],
        model: 'T1828',
        description: 'GUNNARP panel round',
        vendor: 'IKEA',
        ota: ota.tradfri,
        extend: generic.light_onoff_brightness_colortemp,
    },
    {
        zigbeeModel: ['GUNNARP panel 40*40'],
        model: 'T1829',
        description: 'GUNNARP panel 40*40',
        vendor: 'IKEA',
        ota: ota.tradfri,
        extend: generic.light_onoff_brightness_colortemp,
    },
    {
        zigbeeModel: ['TRADFRI bulb E12 WS opal 600lm'],
        model: 'LED1738G7',
        vendor: 'IKEA',
        description: 'TRADFRI LED bulb E12 600 lumen, dimmable, white spectrum, opal white',
        ota: ota.tradfri,
        extend: generic.light_onoff_brightness_colortemp,
    },

    // Philips
    {
        zigbeeModel: ['LTC002'],
        model: '4034031P7',
        vendor: 'Philips',
        description: 'Hue Fair',
        meta: {turnsOffAtBrightness1: true},
        extend: hue.light_onoff_brightness_colortemp,
        ota: ota.zigbeeOTA,
    },
    {
        zigbeeModel: ['LTC012'],
        model: '3306431P7',
        vendor: 'Philips',
        description: 'Hue Struana',
        meta: {turnsOffAtBrightness1: true},
        extend: hue.light_onoff_brightness_colortemp,
        ota: ota.zigbeeOTA,
    },
    {
        zigbeeModel: ['1746130P7'],
        model: '1746130P7',
        vendor: 'Philips',
        description: 'Hue Attract',
        meta: {turnsOffAtBrightness1: true},
        extend: hue.light_onoff_brightness_colortemp_colorxy,
        ota: ota.zigbeeOTA,
    },
    {
        zigbeeModel: ['1745630P7'],
        model: '1745630P7',
        vendor: 'Philips',
        description: 'Hue Nyro',
        meta: {turnsOffAtBrightness1: true},
        extend: hue.light_onoff_brightness_colortemp_colorxy,
        ota: ota.zigbeeOTA,
    },
    {
        zigbeeModel: ['LDT001'],
        model: '5900131C5',
        vendor: 'Philips',
        description: 'Hue Aphelion downlight',
        meta: {turnsOffAtBrightness1: true},
        extend: hue.light_onoff_brightness_colortemp,
        ota: ota.zigbeeOTA,
    },
    {
        zigbeeModel: ['LLC012', 'LLC011'],
        model: '7299760PH',
        vendor: 'Philips',
        description: 'Hue Bloom',
        meta: {turnsOffAtBrightness1: true},
        extend: hue.light_onoff_brightness_colorxy,
        ota: ota.zigbeeOTA,
    },
    {
        zigbeeModel: ['LCP001', 'LCP002', '4090331P9_01', '4090331P9_02'],
        model: '4090331P9',
        vendor: 'Philips',
        description: 'Hue Ensis',
        meta: {turnsOffAtBrightness1: true},
        extend: hue.light_onoff_brightness_colortemp_colorxy,
        ota: ota.zigbeeOTA,
    },
    {
        zigbeeModel: ['LLC020'],
        model: '7146060PH',
        vendor: 'Philips',
        description: 'Hue Go',
        meta: {turnsOffAtBrightness1: true},
        extend: hue.light_onoff_brightness_colortemp_colorxy,
        ota: ota.zigbeeOTA,
    },
    {
        zigbeeModel: ['LWA005'],
        model: '9290022411',
        vendor: 'Philips',
        description: 'Hue white single filament bulb A19 E26 with Bluetooth',
        meta: {turnsOffAtBrightness1: true},
        extend: hue.light_onoff_brightness,
        ota: ota.zigbeeOTA,
    },
    {
        zigbeeModel: ['LWE001'],
        model: '929002039801',
        vendor: 'Philips',
        description: 'Hue white E12 with Bluetooth',
        meta: {turnsOffAtBrightness1: true},
        extend: hue.light_onoff_brightness,
        ota: ota.zigbeeOTA,
    },
    {
        zigbeeModel: ['LWA007'],
        model: '929002277501',
        vendor: 'Philips',
        description: 'Hue white A19 bulb E26 with Bluetooth',
        meta: {turnsOffAtBrightness1: true},
        extend: hue.light_onoff_brightness,
        ota: ota.zigbeeOTA,
    },
    {
        zigbeeModel: ['LWA009'],
        model: '9290023349',
        vendor: 'Philips',
        description: 'Hue white A67 bulb E26 with Bluetooth (1600 Lumen)',
        meta: {turnsOffAtBrightness1: true},
        extend: hue.light_onoff_brightness,
        ota: ota.zigbeeOTA,
    },
    {
        zigbeeModel: ['LCT026'],
        model: '7602031P7',
        vendor: 'Philips',
        description: 'Hue Go with Bluetooth',
        meta: {turnsOffAtBrightness1: true},
        extend: hue.light_onoff_brightness_colortemp_colorxy,
        ota: ota.zigbeeOTA,
    },
    {
        zigbeeModel: ['LCF002'],
        model: '8718696167991',
        vendor: 'Philips',
        description: 'Hue Calla outdoor',
        meta: {turnsOffAtBrightness1: true},
        extend: hue.light_onoff_brightness_colortemp_colorxy,
        ota: ota.zigbeeOTA,
    },
    {
        zigbeeModel: ['LCF005'],
        model: '8718696170557',
        vendor: 'Philips',
        description: 'Hue Calla outdoor',
        meta: {turnsOffAtBrightness1: true},
        extend: hue.light_onoff_brightness_colortemp_colorxy,
        ota: ota.zigbeeOTA,
    },
    {
        zigbeeModel: ['1744130P7'],
        model: '1744130P7',
        vendor: 'Philips',
        description: 'Hue Econic outdoor Pedestal',
        meta: {turnsOffAtBrightness1: true},
        extend: hue.light_onoff_brightness_colortemp_colorxy,
        ota: ota.zigbeeOTA,
    },
    {
        zigbeeModel: ['1743830P7'],
        model: '1743830P7',
        vendor: 'Philips',
        description: 'Hue Econic outdoor wall lamp',
        meta: {turnsOffAtBrightness1: true},
        extend: hue.light_onoff_brightness_colortemp_colorxy,
        ota: ota.zigbeeOTA,
    },
    {
        zigbeeModel: ['1743130P7'],
        model: '1743130P7',
        vendor: 'Philips',
        description: 'Hue Impress outdoor Pedestal',
        meta: {turnsOffAtBrightness1: true},
        extend: hue.light_onoff_brightness_colortemp_colorxy,
        ota: ota.zigbeeOTA,
    },
    {
        zigbeeModel: ['LCC001'],
        model: '4090531P7',
        vendor: 'Philips',
        description: 'Hue Flourish white and color ambiance ceiling light',
        meta: {turnsOffAtBrightness1: true},
        extend: hue.light_onoff_brightness_colortemp_colorxy,
        ota: ota.zigbeeOTA,
    },
    {
        zigbeeModel: ['LCG002'],
        model: '929001953101',
        vendor: 'Philips',
        description: 'Hue White and Color Ambiance GU10',
        meta: {turnsOffAtBrightness1: true},
        extend: hue.light_onoff_brightness_colortemp_colorxy,
        ota: ota.zigbeeOTA,
    },
    {
        zigbeeModel: ['LWA003'],
        model: '9290022268',
        vendor: 'Philips',
        description: 'Hue White A19 bulb with Bluetooth',
        meta: {turnsOffAtBrightness1: true},
        extend: hue.light_onoff_brightness,
        ota: ota.zigbeeOTA,
    },
    {
        zigbeeModel: ['LWA004'],
        model: '8718699688820',
        vendor: 'Philips',
        description: 'Hue Filament Standard A60/E27 bluetooth',
        meta: {turnsOffAtBrightness1: true},
        extend: hue.light_onoff_brightness,
        ota: ota.zigbeeOTA,
    },
    {
        zigbeeModel: ['LCB001'],
        model: '548727',
        vendor: 'Philips',
        description: 'Hue White and Color Ambiance BR30 with bluetooth',
        meta: {turnsOffAtBrightness1: true},
        extend: hue.light_onoff_brightness_colortemp_colorxy,
        ota: ota.zigbeeOTA,
    },
    {
        zigbeeModel: ['LWB004'],
        model: '433714',
        vendor: 'Philips',
        description: 'Hue Lux A19 bulb E27',
        meta: {turnsOffAtBrightness1: true},
        extend: hue.light_onoff_brightness_colortemp,
        ota: ota.zigbeeOTA,
    },
    {
        zigbeeModel: ['LWB006', 'LWB014'],
        model: '9290011370',
        vendor: 'Philips',
        description: 'Hue white A60 bulb E27',
        meta: {turnsOffAtBrightness1: true},
        extend: hue.light_onoff_brightness,
        ota: ota.zigbeeOTA,
    },
    {
        zigbeeModel: ['LWA001'],
        model: '8718699673147',
        vendor: 'Philips',
        description: 'Hue white A60 bulb E27 bluetooth',
        meta: {turnsOffAtBrightness1: true},
        extend: hue.light_onoff_brightness,
        ota: ota.zigbeeOTA,
    },
    {
        zigbeeModel: ['LWA002'],
        model: '9290018215',
        vendor: 'Philips',
        description: 'Hue white A19 bulb E26 bluetooth',
        meta: {turnsOffAtBrightness1: true},
        extend: hue.light_onoff_brightness,
        ota: ota.zigbeeOTA,
    },
    {
        zigbeeModel: ['LTA001'],
        model: '9290022169',
        vendor: 'Philips',
        description: 'Hue white ambiance E27 with Bluetooth',
        meta: {turnsOffAtBrightness1: true},
        extend: hue.light_onoff_brightness_colortemp,
        ota: ota.zigbeeOTA,
    },
    {
        zigbeeModel: ['LCP003'],
        model: '4090631P7',
        vendor: 'Philips',
        description: 'Hue Flourish white and color ambiance pendant light',
        meta: {turnsOffAtBrightness1: true},
        extend: hue.light_onoff_brightness_colortemp_colorxy,
        ota: ota.zigbeeOTA,
    },
    {
        zigbeeModel: ['LWB010'],
        model: '8718696449691',
        vendor: 'Philips',
        description: 'Hue White Single bulb B22',
        meta: {turnsOffAtBrightness1: true},
        extend: hue.light_onoff_brightness,
        ota: ota.zigbeeOTA,
    },
    {
        zigbeeModel: ['LWG001'],
        model: '9290018195',
        vendor: 'Philips',
        description: 'Hue white GU10',
        meta: {turnsOffAtBrightness1: true},
        extend: hue.light_onoff_brightness,
        ota: ota.zigbeeOTA,
    },
    {
        zigbeeModel: ['LWG004'],
        model: 'LWG004',
        vendor: 'Philips',
        description: 'Hue white GU10 bluetooth',
        meta: {turnsOffAtBrightness1: true},
        extend: hue.light_onoff_brightness,
        ota: ota.zigbeeOTA,
    },
    {
        zigbeeModel: ['LWO001'],
        model: '8718699688882',
        vendor: 'Philips',
        description: 'Hue white Filament bulb G93 E27 bluetooth',
        meta: {turnsOffAtBrightness1: true},
        extend: hue.light_onoff_brightness,
        ota: ota.zigbeeOTA,
    },
    {
        zigbeeModel: ['LST001'],
        model: '7299355PH',
        vendor: 'Philips',
        description: 'Hue white and color ambiance LightStrip',
        meta: {turnsOffAtBrightness1: true},
        extend: hue.light_onoff_brightness_colorxy,
        ota: ota.zigbeeOTA,
    },
    {
        zigbeeModel: ['LST002'],
        model: '915005106701',
        vendor: 'Philips',
        description: 'Hue white and color ambiance LightStrip plus',
        meta: {turnsOffAtBrightness1: true},
        extend: hue.light_onoff_brightness_colortemp_colorxy,
        ota: ota.zigbeeOTA,
    },
    {
        zigbeeModel: ['LST003', 'LST004'],
        model: '9290018187B',
        vendor: 'Philips',
        description: 'Hue white and color ambiance LightStrip Outdoor',
        meta: {turnsOffAtBrightness1: true},
        extend: hue.light_onoff_brightness_colortemp_colorxy,
        ota: ota.zigbeeOTA,
    },
    {
        zigbeeModel: ['LCL001'],
        model: '8718699703424',
        vendor: 'Philips',
        description: 'Hue white and color ambiance LightStrip plus',
        meta: {turnsOffAtBrightness1: true},
        extend: hue.light_onoff_brightness_colortemp_colorxy,
        ota: ota.zigbeeOTA,
    },
    {
        zigbeeModel: ['LCA001', 'LCA002', 'LCA003'],
        model: '9290022166',
        vendor: 'Philips',
        description: 'Hue white and color ambiance E26/E27',
        meta: {turnsOffAtBrightness1: true},
        extend: hue.light_onoff_brightness_colortemp_colorxy,
        ota: ota.zigbeeOTA,
    },
    {
        zigbeeModel: ['LCT001', 'LCT007', 'LCT010', 'LCT012', 'LCT014', 'LCT015', 'LCT016', 'LCT021'],
        model: '9290012573A',
        vendor: 'Philips',
        description: 'Hue white and color ambiance E26/E27/E14',
        meta: {turnsOffAtBrightness1: true},
        extend: hue.light_onoff_brightness_colortemp_colorxy,
        ota: ota.zigbeeOTA,
    },
    {
        zigbeeModel: ['LCT002', 'LCT011'],
        model: '9290002579A',
        vendor: 'Philips',
        description: 'Hue white and color ambiance BR30',
        meta: {turnsOffAtBrightness1: true},
        extend: hue.light_onoff_brightness_colortemp_colorxy,
        ota: ota.zigbeeOTA,
    },
    {
        zigbeeModel: ['LCT003'],
        model: '8718696485880',
        vendor: 'Philips',
        description: 'Hue white and color ambiance GU10',
        meta: {turnsOffAtBrightness1: true},
        extend: hue.light_onoff_brightness_colortemp_colorxy,
        ota: ota.zigbeeOTA,
    },
    {
        zigbeeModel: ['LCT024'],
        model: '915005733701',
        vendor: 'Philips',
        description: 'Hue White and color ambiance Play Lightbar',
        meta: {turnsOffAtBrightness1: true},
        extend: hue.light_onoff_brightness_colortemp_colorxy,
        ota: ota.zigbeeOTA,
    },
    {
        zigbeeModel: ['LTW011', 'LTB002'],
        model: '464800',
        vendor: 'Philips',
        description: 'Hue white ambiance BR30 flood light',
        meta: {turnsOffAtBrightness1: true},
        extend: hue.light_onoff_brightness_colortemp,
        ota: ota.zigbeeOTA,
    },
    {
        zigbeeModel: ['LTW012'],
        model: '8718696695203',
        vendor: 'Philips',
        description: 'Hue white ambiance E14',
        meta: {turnsOffAtBrightness1: true},
        extend: hue.light_onoff_brightness_colortemp,
        ota: ota.zigbeeOTA,
    },
    {
        zigbeeModel: ['LWE002'],
        model: '9290020399',
        vendor: 'Philips',
        description: 'Hue white E14',
        meta: {turnsOffAtBrightness1: true},
        extend: hue.light_onoff_brightness,
        ota: ota.zigbeeOTA,
    },
    {
        zigbeeModel: ['LTW013'],
        model: '8718696598283',
        vendor: 'Philips',
        description: 'Hue white ambiance GU10',
        meta: {turnsOffAtBrightness1: true},
        extend: hue.light_onoff_brightness_colortemp,
        ota: ota.zigbeeOTA,
    },
    {
        zigbeeModel: ['LTG002'],
        model: '929001953301',
        vendor: 'Philips',
        description: 'Hue white ambiance GU10 with Bluetooth',
        meta: {turnsOffAtBrightness1: true},
        extend: hue.light_onoff_brightness_colortemp,
        ota: ota.zigbeeOTA,
    },
    {
        zigbeeModel: ['LTG001'],
        model: '9290019534',
        vendor: 'Philips',
        description: 'Hue white ambiance GU10 with Bluetooth',
        meta: {turnsOffAtBrightness1: true},
        extend: hue.light_onoff_brightness_colortemp,
        ota: ota.zigbeeOTA,
    },
    {
        zigbeeModel: ['LTW015'],
        model: '9290011998B',
        vendor: 'Philips',
        description: 'Hue white ambiance E26',
        meta: {turnsOffAtBrightness1: true},
        extend: hue.light_onoff_brightness_colortemp,
        ota: ota.zigbeeOTA,
    },
    {
        zigbeeModel: ['LTA002'],
        model: '9290022167',
        vendor: 'Philips',
        description: 'Hue white ambiance E26 with Bluetooth',
        meta: {turnsOffAtBrightness1: true},
        extend: hue.light_onoff_brightness_colortemp,
        ota: ota.zigbeeOTA,
    },
    {
        zigbeeModel: ['LTA003'],
        model: '9290022267',
        vendor: 'Philips',
        description: 'Hue white ambiance E26 with Bluetooth',
        meta: {turnsOffAtBrightness1: true},
        extend: hue.light_onoff_brightness_colortemp,
        ota: ota.zigbeeOTA,
    },
    {
        zigbeeModel: ['LTW010', 'LTW001', 'LTW004'],
        model: '8718696548738',
        vendor: 'Philips',
        description: 'Hue white ambiance E26/E27',
        meta: {turnsOffAtBrightness1: true},
        extend: hue.light_onoff_brightness_colortemp,
        ota: ota.zigbeeOTA,
    },
    {
        zigbeeModel: ['LTW017'],
        model: '915005587401',
        vendor: 'Philips',
        description: 'Hue white ambiance Adore light',
        meta: {turnsOffAtBrightness1: true},
        extend: hue.light_onoff_brightness_colortemp,
        ota: ota.zigbeeOTA,
    },
    {
        zigbeeModel: ['3402831P7'],
        model: '3402831P7',
        vendor: 'Philips',
        description: 'Hue white ambiance bathroom mirror light Adore',
        meta: {turnsOffAtBrightness1: true},
        extend: hue.light_onoff_brightness_colortemp,
        ota: ota.zigbeeOTA,
    },
    {
        zigbeeModel: ['LTC021'],
        model: '3435011P7',
        vendor: 'Philips',
        description: 'Hue white ambiance bathroom ceiling light Adore',
        meta: {turnsOffAtBrightness1: true},
        extend: hue.light_onoff_brightness_colortemp,
        ota: ota.zigbeeOTA,
    },
    {
        zigbeeModel: ['LTD003'],
        model: '4503848C5',
        vendor: 'Philips',
        description: 'Hue white ambiance Muscari pendant light',
        meta: {turnsOffAtBrightness1: true},
        extend: hue.light_onoff_brightness_colortemp,
        ota: ota.zigbeeOTA,
    },
    {
        zigbeeModel: ['LTD010'],
        model: '5996411U5',
        vendor: 'Philips',
        description: 'Hue white ambiance 5/6" retrofit recessed downlight',
        meta: {turnsOffAtBrightness1: true},
        extend: hue.light_onoff_brightness_colortemp,
        ota: ota.zigbeeOTA,
    },
    {
        zigbeeModel: ['LCW001'],
        model: '4090130P7',
        vendor: 'Philips',
        description: 'Hue Sana',
        meta: {turnsOffAtBrightness1: true},
        extend: hue.light_onoff_brightness_colortemp_colorxy,
        ota: ota.zigbeeOTA,
    },
    {
        zigbeeModel: ['LTC001'],
        model: '3261030P7',
        vendor: 'Philips',
        description: 'Hue Being',
        meta: {turnsOffAtBrightness1: true},
        extend: hue.light_onoff_brightness_colortemp,
        ota: ota.zigbeeOTA,
    },
    {
        zigbeeModel: ['LTP008'],
        model: '4098430P7',
        vendor: 'Philips',
        description: 'Hue Being Pendant',
        meta: {turnsOffAtBrightness1: true},
        extend: hue.light_onoff_brightness_colortemp,
        ota: ota.zigbeeOTA,
    },
    {
        zigbeeModel: ['LTC003'],
        model: '3261331P7',
        vendor: 'Philips',
        description: 'Hue white ambiance Still',
        meta: {turnsOffAtBrightness1: true},
        extend: hue.light_onoff_brightness_colortemp,
        ota: ota.zigbeeOTA,
    },
    {
        zigbeeModel: ['LTC011'],
        model: '4096730U7',
        vendor: 'Philips',
        description: 'Hue Cher ceiling light',
        meta: {turnsOffAtBrightness1: true},
        extend: hue.light_onoff_brightness_colortemp,
        ota: ota.zigbeeOTA,
    },
    {
        zigbeeModel: ['LTC013'],
        model: '3216131P5',
        vendor: 'Philips',
        description: 'Hue white ambiance Aurelle square panel light',
        meta: {turnsOffAtBrightness1: true},
        extend: hue.light_onoff_brightness_colortemp,
        ota: ota.zigbeeOTA,
    },
    {
        zigbeeModel: ['3216131P6'],
        model: '3216131P6',
        vendor: 'Philips',
        description: 'Hue white ambiance Aurelle square panel light',
        meta: {turnsOffAtBrightness1: true},
        extend: hue.light_onoff_brightness_colortemp,
        ota: ota.zigbeeOTA,
    },
    {
        zigbeeModel: ['LTC015'],
        model: '3216331P5',
        vendor: 'Philips',
        description: 'Hue white ambiance Aurelle rectangle panel light',
        meta: {turnsOffAtBrightness1: true},
        extend: hue.light_onoff_brightness_colortemp,
        ota: ota.zigbeeOTA,
    },
    {
        zigbeeModel: ['LTC016'],
        model: '3216431P5',
        vendor: 'Philips',
        description: 'Hue white ambiance Aurelle round panel light',
        meta: {turnsOffAtBrightness1: true},
        extend: hue.light_onoff_brightness_colortemp,
        ota: ota.zigbeeOTA,
    },
    {
        zigbeeModel: ['LTP003', 'LTP001'],
        model: '4033930P7',
        vendor: 'Philips',
        description: 'Hue white ambiance suspension Fair',
        meta: {turnsOffAtBrightness1: true},
        extend: hue.light_onoff_brightness_colortemp,
        ota: ota.zigbeeOTA,
    },
    {
        zigbeeModel: ['LTP002'],
        model: '4023330P7',
        vendor: 'Philips',
        description: 'Hue white ambiance suspension Amaze',
        meta: {turnsOffAtBrightness1: true},
        extend: hue.light_onoff_brightness_colortemp,
        ota: ota.zigbeeOTA,
    },
    {
        zigbeeModel: ['LWF002', 'LWW001'],
        model: '9290011370B',
        vendor: 'Philips',
        description: 'Hue white A60 bulb E27',
        meta: {turnsOffAtBrightness1: true},
        extend: hue.light_onoff_brightness,
        ota: ota.zigbeeOTA,
    },
    {
        zigbeeModel: ['LWB015'],
        model: '046677476816',
        vendor: 'Philips',
        description: 'Hue white PAR38 outdoor',
        meta: {turnsOffAtBrightness1: true},
        extend: hue.light_onoff_brightness,
        ota: ota.zigbeeOTA,
    },
    {
        zigbeeModel: ['LLC010'],
        model: '7199960PH',
        vendor: 'Philips',
        description: 'Hue Iris',
        meta: {turnsOffAtBrightness1: true},
        extend: hue.light_onoff_brightness_colorxy,
        ota: ota.zigbeeOTA,
    },
    {
        zigbeeModel: ['1742930P7'],
        model: '1742930P7',
        vendor: 'Philips',
        description: 'Hue outdoor Impress wall lamp',
        meta: {turnsOffAtBrightness1: true},
        extend: hue.light_onoff_brightness_colortemp_colorxy,
        ota: ota.zigbeeOTA,
    },
    {
        zigbeeModel: ['1743030P7'],
        model: '1743030P7',
        vendor: 'Philips',
        description: 'Hue outdoor Impress wall lamp',
        meta: {turnsOffAtBrightness1: true},
        extend: hue.light_onoff_brightness_colortemp_colorxy,
        ota: ota.zigbeeOTA,
    },
    {
        zigbeeModel: ['1743230P7'],
        model: '1743230P7',
        vendor: 'Philips',
        description: 'Hue outdoor Impress lantern',
        meta: {turnsOffAtBrightness1: true},
        extend: hue.light_onoff_brightness_colortemp_colorxy,
        ota: ota.zigbeeOTA,
    },
    {
        zigbeeModel: ['1746430P7'],
        model: '1746430P7',
        vendor: 'Philips',
        description: 'Hue outdoor Resonate wall lamp',
        meta: {turnsOffAtBrightness1: true},
        extend: hue.light_onoff_brightness_colortemp_colorxy,
        ota: ota.zigbeeOTA,
    },
    {
        zigbeeModel: ['LLC006'],
        model: '7099930PH',
        vendor: 'Philips',
        description: 'Hue Iris (Generation 2)',
        meta: {turnsOffAtBrightness1: true},
        extend: hue.light_onoff_brightness_colorxy,
        ota: ota.zigbeeOTA,
    },
    {
        zigbeeModel: ['4080248P9'],
        model: '4080248P9',
        vendor: 'Philips',
        description: 'Hue Signe floor light',
        meta: {turnsOffAtBrightness1: true},
        extend: hue.light_onoff_brightness_colortemp_colorxy,
        ota: ota.zigbeeOTA,
    },
    {
        zigbeeModel: ['4080148P9'],
        model: '4080148P9',
        vendor: 'Philips',
        description: 'Hue Signe table light',
        meta: {turnsOffAtBrightness1: true},
        extend: hue.light_onoff_brightness_colortemp_colorxy,
        ota: ota.zigbeeOTA,
    },
    {
        zigbeeModel: ['5062131P7'],
        model: '5062131P7',
        vendor: 'Philips',
        description: 'Hue white and color ambience Argenta spot (1 spot)',
        meta: {turnsOffAtBrightness1: true},
        extend: hue.light_onoff_brightness_colortemp_colorxy,
        ota: ota.zigbeeOTA,
    },
    {
        zigbeeModel: ['5062231P7'],
        model: '5062231P7',
        vendor: 'Philips',
        description: 'Hue white and color ambience Argenta spot (2 spots)',
        meta: {turnsOffAtBrightness1: true},
        extend: hue.light_onoff_brightness_colortemp_colorxy,
        ota: ota.zigbeeOTA,
    },
    {
        zigbeeModel: ['5062331P7'],
        model: '5062331P7',
        vendor: 'Philips',
        description: 'Hue white and color ambience Argenta spot (3 spots)',
        meta: {turnsOffAtBrightness1: true},
        extend: hue.light_onoff_brightness_colortemp_colorxy,
        ota: ota.zigbeeOTA,
    },
    {
        zigbeeModel: ['5062431P7'],
        model: '5062431P7',
        vendor: 'Philips',
        description: 'Hue white and color ambience Argenta spot (4 spots)',
        meta: {turnsOffAtBrightness1: true},
        extend: hue.light_onoff_brightness_colortemp_colorxy,
        ota: ota.zigbeeOTA,
    },
    {
        zigbeeModel: ['5045148P7'],
        model: '5045148P7',
        vendor: 'Philips',
        description: 'Hue Centura',
        meta: {turnsOffAtBrightness1: true},
        extend: hue.light_onoff_brightness_colortemp_colorxy,
        ota: ota.zigbeeOTA,
    },
    {
        zigbeeModel: ['RWL020', 'RWL021'],
        model: '324131092621',
        vendor: 'Philips',
        description: 'Hue dimmer switch',
        supports: 'on/off, brightness, up/down/hold/release, click count',
        fromZigbee: [
            fz._324131092621_ignore_on, fz._324131092621_ignore_off, fz._324131092621_ignore_step,
            fz._324131092621_ignore_stop, fz._324131092621_notification,
            fz.battery,
        ],
        toZigbee: [],
        meta: {configureKey: 1},
        configure: async (device, coordinatorEndpoint) => {
            const endpoint1 = device.getEndpoint(1);
            await bind(endpoint1, coordinatorEndpoint, ['genOnOff', 'genLevelCtrl']);

            const endpoint2 = device.getEndpoint(2);
            const options = {manufacturerCode: 0x100B, disableDefaultResponse: true};
            await endpoint2.write('genBasic', {0x0031: {value: 0x000B, type: 0x19}}, options);
            await bind(endpoint2, coordinatorEndpoint, ['manuSpecificPhilips', 'genPowerCfg']);
            await configureReporting.batteryPercentageRemaining(endpoint2);
        },
        endpoint: (device) => {
            return {'ep1': 1, 'ep2': 2};
        },
        ota: ota.zigbeeOTA,
    },
    {
        zigbeeModel: ['ROM001'],
        model: '8718699693985',
        vendor: 'Philips',
        description: 'Hue smart button',
        supports: 'action',
        fromZigbee: [fz.command_on, fz.command_off_with_effect, fz.SmartButton_skip, fz.SmartButton_event, fz.battery],
        toZigbee: [],
        meta: {configureKey: 4},
        configure: async (device, coordinatorEndpoint) => {
            const endpoint = device.getEndpoint(1);
            await bind(endpoint, coordinatorEndpoint, ['genOnOff', 'genLevelCtrl']);

            const options = {manufacturerCode: 0x100B, disableDefaultResponse: true};
            await endpoint.write('genBasic', {0x0031: {value: 0x000B, type: 0x19}}, options);
            await bind(endpoint, coordinatorEndpoint, ['manuSpecificPhilips', 'genPowerCfg']);
            await configureReporting.batteryPercentageRemaining(endpoint);
        },
        ota: ota.zigbeeOTA,
    },
    {
        zigbeeModel: ['SML001'],
        model: '9290012607',
        vendor: 'Philips',
        description: 'Hue motion sensor',
        supports: 'occupancy, temperature, illuminance',
        fromZigbee: [
            fz.battery, fz.occupancy, fz.temperature, fz.occupancy_timeout, fz.illuminance,
            fz.ignore_basic_report, fz.hue_motion_sensitivity,
        ],
        toZigbee: [tz.occupancy_timeout, tz.hue_motion_sensitivity],
        endpoint: (device) => {
            return {
                'default': 2, // default
                'ep1': 1,
                'ep2': 2, // e.g. for write to msOccupancySensing
            };
        },
        meta: {configureKey: 1},
        configure: async (device, coordinatorEndpoint) => {
            const endpoint = device.getEndpoint(2);
            const binds = ['genPowerCfg', 'msIlluminanceMeasurement', 'msTemperatureMeasurement', 'msOccupancySensing'];
            await bind(endpoint, coordinatorEndpoint, binds);
            await configureReporting.batteryPercentageRemaining(endpoint);
            await configureReporting.occupancy(endpoint);
            await configureReporting.temperature(endpoint);
            await configureReporting.illuminance(endpoint);
        },
        ota: ota.zigbeeOTA,
    },
    {
        zigbeeModel: ['SML002'],
        model: '9290019758',
        vendor: 'Philips',
        description: 'Hue motion outdoor sensor',
        supports: 'occupancy, temperature, illuminance',
        fromZigbee: [
            fz.battery, fz.occupancy, fz.temperature, fz.illuminance, fz.occupancy_timeout,
            fz.hue_motion_sensitivity,
        ],
        toZigbee: [tz.occupancy_timeout, tz.hue_motion_sensitivity],
        endpoint: (device) => {
            return {
                'default': 2, // default
                'ep1': 1,
                'ep2': 2, // e.g. for write to msOccupancySensing
            };
        },
        meta: {configureKey: 1},
        configure: async (device, coordinatorEndpoint) => {
            const endpoint = device.getEndpoint(2);
            const binds = ['genPowerCfg', 'msIlluminanceMeasurement', 'msTemperatureMeasurement', 'msOccupancySensing'];
            await bind(endpoint, coordinatorEndpoint, binds);
            await configureReporting.batteryPercentageRemaining(endpoint);
            await configureReporting.occupancy(endpoint);
            await configureReporting.temperature(endpoint);
            await configureReporting.illuminance(endpoint);
        },
        ota: ota.zigbeeOTA,
    },
    {
        zigbeeModel: ['LOM001'],
        model: '929002240401',
        vendor: 'Philips',
        description: 'Hue smart plug - EU',
        supports: 'on/off',
        fromZigbee: [fz.on_off],
        toZigbee: [tz.on_off].concat(tzHuePowerOnBehavior),
        meta: {configureKey: 1},
        configure: async (device, coordinatorEndpoint) => {
            const endpoint = device.getEndpoint(11);
            await bind(endpoint, coordinatorEndpoint, ['genOnOff']);
            await configureReporting.onOff(endpoint);
        },
        ota: ota.zigbeeOTA,
    },
    {
        zigbeeModel: ['LOM002'],
        model: '046677552343',
        vendor: 'Philips',
        description: 'Hue smart plug bluetooth',
        supports: 'on/off',
        fromZigbee: [fz.on_off],
        toZigbee: [tz.on_off].concat(tzHuePowerOnBehavior),
        meta: {configureKey: 1},
        configure: async (device, coordinatorEndpoint) => {
            const endpoint = device.getEndpoint(11);
            await bind(endpoint, coordinatorEndpoint, ['genOnOff']);
            await configureReporting.onOff(endpoint);
        },
        ota: ota.zigbeeOTA,
    },
    {
        zigbeeModel: ['LOM005'],
        model: '9290022408',
        vendor: 'Philips',
        description: 'Hue smart plug - AU',
        supports: 'on/off',
        fromZigbee: [fz.on_off],
        toZigbee: [tz.on_off].concat(tzHuePowerOnBehavior),
        meta: {configureKey: 1},
        configure: async (device, coordinatorEndpoint) => {
            const endpoint = device.getEndpoint(11);
            await bind(endpoint, coordinatorEndpoint, ['genOnOff']);
            await configureReporting.onOff(endpoint);
        },
        ota: ota.zigbeeOTA,
    },
    {
        zigbeeModel: ['LLC014'],
        model: '7099860PH',
        vendor: 'Philips',
        description: 'LivingColors Aura',
        meta: {turnsOffAtBrightness1: true},
        extend: hue.light_onoff_brightness_colorxy,
        ota: ota.zigbeeOTA,
    },
    {
        zigbeeModel: ['LTC014'],
        model: '3216231P5',
        vendor: 'Philips',
        description: 'Hue white ambiance Aurelle rectangle panel light',
        ota: ota.zigbeeOTA,
        meta: {turnsOffAtBrightness1: true},
        extend: hue.light_onoff_brightness_colortemp,
    },
    {
        zigbeeModel: ['1744530P7', '1744630P7', '1744430P7', '1744730P7'],
        model: '8718696170625',
        vendor: 'Philips',
        description: 'Hue Fuzo outdoor wall light',
        ota: ota.zigbeeOTA,
        meta: {turnsOffAtBrightness1: true},
        extend: hue.light_onoff_brightness,
    },
    {
        zigbeeModel: ['1743630P7', '1743630V7'],
        model: '17436/30/P7',
        vendor: 'Philips',
        description: 'Hue Welcome white flood light',
        ota: ota.zigbeeOTA,
        meta: {turnsOffAtBrightness1: true},
        extend: hue.light_onoff_brightness,
    },
    {
        zigbeeModel: ['1743530P7', '1743530V7'],
        model: '17435/30/P7',
        vendor: 'Philips',
        description: 'Hue Discover white and color ambiance flood light',
        ota: ota.zigbeeOTA,
        meta: {turnsOffAtBrightness1: true},
        extend: hue.light_onoff_brightness_colorxy,
    },
    {
        zigbeeModel: ['1746330P7'],
        model: '1746330P7',
        vendor: 'Philips',
        description: 'Hue Appear outdoor wall light',
        meta: {turnsOffAtBrightness1: true},
        extend: hue.light_onoff_brightness_colortemp_colorxy,
        ota: ota.zigbeeOTA,
    },
    {
        zigbeeModel: ['LCS001'],
        model: '1741830P7',
        vendor: 'Philips',
        description: 'Hue Lily outdoor spot light',
        meta: {turnsOffAtBrightness1: true},
        extend: hue.light_onoff_brightness_colortemp_colorxy,
        ota: ota.zigbeeOTA,
    },
    {
        zigbeeModel: ['LCL003'],
        model: '9290022891',
        vendor: 'Philips',
        description: 'Hue Lily outdoor led strip',
        meta: {turnsOffAtBrightness1: true},
        extend: hue.light_onoff_brightness_colortemp_colorxy,
        ota: ota.zigbeeOTA,
    },
    {
        zigbeeModel: ['LWV001'],
        model: '929002241201',
        vendor: 'Philips',
        description: 'Hue white filament Edison E27 LED',
        ota: ota.zigbeeOTA,
        meta: {turnsOffAtBrightness1: true},
        extend: hue.light_onoff_brightness,
    },
    {
        zigbeeModel: ['LWV002'],
        model: '046677551780',
        vendor: 'Philips',
        description: 'Hue white filament Edison ST19 LED',
        ota: ota.zigbeeOTA,
        meta: {turnsOffAtBrightness1: true},
        extend: hue.light_onoff_brightness,
    },
    {
        zigbeeModel: ['HML004'],
        model: '3115331PH',
        vendor: 'Philips',
        description: 'Phoenix light',
        meta: {turnsOffAtBrightness1: true},
        extend: hue.light_onoff_brightness_colortemp_colorxy,
        ota: ota.zigbeeOTA,
    },
    {
        zigbeeModel: ['LLM001'],
        model: '7121131PU',
        vendor: 'Philips',
        description: 'Hue Beyond white and color ambiance suspension light',
        meta: {turnsOffAtBrightness1: true},
        extend: hue.light_onoff_brightness_colortemp_colorxy,
        ota: ota.zigbeeOTA,
    },

    // Belkin
    {
        zigbeeModel: ['MZ100'],
        model: 'F7C033',
        vendor: 'Belkin',
        description: 'WeMo smart LED bulb',
        fromZigbee: [
            fz.brightness, fz.on_off,
        ],
        supports: generic.light_onoff_brightness.supports,
        toZigbee: generic.light_onoff_brightness.toZigbee,
    },

    // EDP
    {
        zigbeeModel: ['ZB-SmartPlug-1.0.0'],
        model: 'PLUG EDP RE:DY',
        vendor: 'EDP',
        description: 're:dy plug',
        supports: 'on/off, power measurement',
        fromZigbee: [fz.on_off, fz.metering_power],
        toZigbee: [tz.on_off],
        meta: {configureKey: 3},
        configure: async (device, coordinatorEndpoint) => {
            const endpoint = device.getEndpoint(85);
            await bind(endpoint, coordinatorEndpoint, ['genOnOff', 'seMetering']);
            await configureReporting.onOff(endpoint);
            await readMeteringPowerConverterAttributes(endpoint);
            await configureReporting.instantaneousDemand(endpoint);
        },
    },
    {
        zigbeeModel: ['ZB-RelayControl-1.0.0'],
        model: 'SWITCH EDP RE:DY',
        vendor: 'EDP',
        description: 're:dy switch',
        supports: 'on/off',
        fromZigbee: [fz.on_off],
        toZigbee: [tz.on_off],
        meta: {configureKey: 2},
        configure: async (device, coordinatorEndpoint) => {
            const endpoint = device.getEndpoint(85);
            await bind(endpoint, coordinatorEndpoint, ['genOnOff']);
            await configureReporting.onOff(endpoint);
        },
    },

    // Custom devices (DiY)
    {
        zigbeeModel: ['lumi.router'],
        model: 'CC2530.ROUTER',
        vendor: 'Custom devices (DiY)',
        description: '[CC2530 router](http://ptvo.info/cc2530-based-zigbee-coordinator-and-router-112/)',
        supports: 'state, description, type, rssi',
        fromZigbee: [fz.CC2530ROUTER_led, fz.CC2530ROUTER_meta, fz.ignore_basic_report],
        toZigbee: [tz.ptvo_switch_trigger],
    },
    {
        zigbeeModel: ['ptvo.switch'],
        model: 'ptvo.switch',
        vendor: 'Custom devices (DiY)',
        description: '[Multi-channel relay switch](https://ptvo.info/zigbee-switch-configurable-firmware-router-199/)',
        supports: 'hold, single, double and triple click, on/off, type, rssi',
        fromZigbee: [
            fz.ptvo_switch_state, fz.ptvo_multistate_action, fz.legacy_ptvo_switch_buttons, fz.ptvo_switch_uart,
            fz.ptvo_switch_analog_input, fz.ptvo_switch_level_control, fz.ignore_basic_report,
        ],
        toZigbee: [tz.ptvo_switch_trigger, tz.ptvo_switch_uart, tz.ptvo_switch_analog_input,
            tz.ptvo_switch_light_brightness, tz.on_off,
        ],
        meta: {multiEndpoint: true},
        endpoint: (device) => {
            return {
                'l1': 1, 'l2': 2, 'l3': 3, 'l4': 4, 'l5': 5, 'l6': 6, 'l7': 7, 'l8': 8,
                'action': 1,
            };
        },
    },
    {
        zigbeeModel: ['DNCKAT_D001'],
        model: 'DNCKATSD001',
        vendor: 'Custom devices (DiY)',
        description: '[DNCKAT single key wired wall dimmable light switch](https://github.com/dzungpv/dnckatsw00x/)',
        extend: generic.light_onoff_brightness,
    },
    {
        zigbeeModel: ['DNCKAT_S001'],
        model: 'DNCKATSW001',
        vendor: 'Custom devices (DiY)',
        description: '[DNCKAT single key wired wall light switch](https://github.com/dzungpv/dnckatsw00x/)',
        supports: 'on/off',
        fromZigbee: [fz.on_off],
        toZigbee: [tz.on_off],
    },
    {
        zigbeeModel: ['DNCKAT_S002'],
        model: 'DNCKATSW002',
        vendor: 'Custom devices (DiY)',
        description: '[DNCKAT double key wired wall light switch](https://github.com/dzungpv/dnckatsw00x/)',
        supports: 'hold/release, on/off',
        fromZigbee: [fz.DNCKAT_S00X_state, fz.DNCKAT_S00X_buttons],
        toZigbee: [tz.on_off],
        endpoint: (device) => {
            return {'left': 1, 'right': 2};
        },
    },
    {
        zigbeeModel: ['DNCKAT_S003'],
        model: 'DNCKATSW003',
        vendor: 'Custom devices (DiY)',
        description: '[DNCKAT triple key wired wall light switch](https://github.com/dzungpv/dnckatsw00x/)',
        supports: 'hold/release, on/off',
        fromZigbee: [fz.DNCKAT_S00X_state, fz.DNCKAT_S00X_buttons],
        toZigbee: [tz.on_off],
        endpoint: (device) => {
            return {'left': 1, 'center': 2, 'right': 3};
        },
    },
    {
        zigbeeModel: ['DNCKAT_S004'],
        model: 'DNCKATSW004',
        vendor: 'Custom devices (DiY)',
        description: '[DNCKAT quadruple key wired wall light switch](https://github.com/dzungpv/dnckatsw00x/)',
        supports: 'hold/release, on/off',
        fromZigbee: [fz.DNCKAT_S00X_state, fz.DNCKAT_S00X_buttons],
        toZigbee: [tz.on_off],
        endpoint: (device) => {
            return {'bottom_left': 1, 'bottom_right': 2, 'top_left': 3, 'top_right': 4};
        },
    },
    {
        zigbeeModel: ['ZigUP'],
        model: 'ZigUP',
        vendor: 'Custom devices (DiY)',
        description: '[CC2530 based ZigBee relais, switch, sensor and router](https://github.com/formtapez/ZigUP/)',
        supports: 'relais, RGB-stripe, sensors, S0-counter, ADC, digital I/O',
        fromZigbee: [fz.ZigUP_parse],
        toZigbee: [tz.on_off, tz.light_color, tz.ZigUP_lock],
    },
    {
        zigbeeModel: ['ZWallRemote0'],
        model: 'ZWallRemote0',
        vendor: 'Custom devices (DiY)',
        description: '[Matts Wall Switch Remote](https://github.com/mattlokes/ZWallRemote)',
        supports: 'on/off',
        fromZigbee: [fz.command_toggle],
        toZigbee: [],
    },

    // databyte.ch
    {
        zigbeeModel: ['DTB190502A1'],
        model: 'DTB190502A1',
        vendor: 'databyte.ch',
        description: '[CC2530 based IO Board](https://databyte.ch/?portfolio=zigbee-erstes-board-dtb190502a)',
        supports: 'switch, buttons',
        fromZigbee: [fz.DTB190502A1_parse],
        toZigbee: [tz.DTB190502A1_LED],
    },
    {
        zigbeeModel: ['DTB-ED2004-012'],
        model: 'ED2004-012',
        vendor: 'databyte.ch',
        description: 'Panda 1 - wall switch (https://databyte.ch/?post_type=portfolio&p=1818)',
        supports: 'on/off',
        fromZigbee: [fz.on_off],
        toZigbee: [tz.on_off],
    },

    // DIYRuZ
    {
        zigbeeModel: ['DIYRuZ_R4_5'],
        model: 'DIYRuZ_R4_5',
        vendor: 'DIYRuZ',
        description: '[DiY 4 Relays + 4 switches + 1 buzzer](http://modkam.ru/?p=1054)',
        supports: 'on/off',
        fromZigbee: [fz.DNCKAT_S00X_state],
        toZigbee: [tz.on_off],
        endpoint: (device) => {
            return {'bottom_left': 1, 'bottom_right': 2, 'top_left': 3, 'top_right': 4, 'center': 5};
        },
    },
    {
        zigbeeModel: ['DIYRuZ_KEYPAD20'],
        model: 'DIYRuZ_KEYPAD20',
        vendor: 'DIYRuZ',
        description: '[DiY 20 button keypad](http://modkam.ru/?p=1114)',
        supports: 'click',
        fromZigbee: [fz.keypad20states, fz.keypad20_battery],
        toZigbee: [],
        endpoint: (device) => {
            return {
                'btn_1': 1, 'btn_2': 2, 'btn_3': 3, 'btn_4': 4, 'btn_5': 5,
                'btn_6': 6, 'btn_7': 7, 'btn_8': 8, 'btn_9': 9, 'btn_10': 10,
                'btn_11': 11, 'btn_12': 12, 'btn_13': 13, 'btn_14': 14, 'btn_15': 15,
                'btn_16': 16, 'btn_17': 17, 'btn_18': 18, 'btn_19': 19, 'btn_20': 20,
            };
        },
    },
    {
        zigbeeModel: ['DIYRuZ_magnet'],
        model: 'DIYRuZ_magnet',
        vendor: 'DIYRuZ',
        description: '[DIYRuZ contact sensor](https://modkam.ru/?p=1220)',
        supports: 'contact',
        fromZigbee: [fz.keypad20_battery, fz.diyruz_contact],
        toZigbee: [],
    },
    {
        zigbeeModel: ['DIYRuZ_rspm'],
        model: 'DIYRuZ_rspm',
        vendor: 'DIYRuZ',
        description: '[DIYRuZ relay switch power meter](https://modkam.ru/?p=1309)',
        supports: 'relay, switch, adc',
        fromZigbee: [fz.diyruz_rspm],
        toZigbee: [tz.on_off],
    },
    {
        zigbeeModel: ['DIYRuZ_FreePad'],
        model: 'DIYRuZ_FreePad',
        vendor: 'DIYRuZ',
        description: '[DiY 8/12/20 button keypad](http://modkam.ru/?p=1114)',
        supports: 'single, double, triple, quadruple, many, hold/release',
        fromZigbee: [fz.diyruz_freepad_clicks, fz.battery],
        toZigbee: [tz.diyruz_freepad_on_off_config, tz.factory_reset],
        meta: {configureKey: 1},
        configure: async (device, coordinatorEndpoint) => {
            const endpoint = device.getEndpoint(1);
            await bind(endpoint, coordinatorEndpoint, ['genPowerCfg']);
            if (device.applicationVersion < 3) { // Legacy PM2 firmwares
                const payload = [{
                    attribute: 'batteryPercentageRemaining',
                    minimumReportInterval: 0,
                    maximumReportInterval: 3600,
                    reportableChange: 0,
                }, {
                    attribute: 'batteryVoltage',
                    minimumReportInterval: 0,
                    maximumReportInterval: 3600,
                    reportableChange: 0,
                }];
                await endpoint.configureReporting('genPowerCfg', payload);
            }
            device.endpoints.forEach(async (ep) => {
                if (ep.outputClusters.includes(18)) {
                    await bind(ep, coordinatorEndpoint, ['genMultistateInput']);
                }
            });
        },
        endpoint: (device) => {
            return {
                button_1: 1, button_2: 2, button_3: 3, button_4: 4, button_5: 5,
                button_6: 6, button_7: 7, button_8: 8, button_9: 9, button_10: 10,
                button_11: 11, button_12: 12, button_13: 13, button_14: 14, button_15: 15,
                button_16: 16, button_17: 17, button_18: 18, button_19: 19, button_20: 20,
            };
        },
    },
    {
        zigbeeModel: ['DIYRuZ_Geiger'],
        model: 'DIYRuZ_Geiger',
        vendor: 'DIYRuZ',
        description: '[DiY Geiger counter](https://modkam.ru/?p=1591)',
        supports: 'radioactive pulses perminute',
        fromZigbee: [fz.diyruz_geiger, fz.command_on, fz.command_off],
        toZigbee: [tz.diyruz_geiger_config, tz.factory_reset],
        meta: {configureKey: 1},
        configure: async (device, coordinatorEndpoint) => {
            const endpoint = device.getEndpoint(1);
            await bind(endpoint, coordinatorEndpoint, ['msIlluminanceMeasurement', 'genOnOff']);

            const payload = [{
                attribute: {
                    ID: 0xF001,
                    type: 0x21,
                },
                minimumReportInterval: 0,
                maximumReportInterval: repInterval.MINUTE,
                reportableChange: 0,
            },
            {
                attribute: {
                    ID: 0xF002,
                    type: 0x23,
                },
                minimumReportInterval: 0,
                maximumReportInterval: repInterval.MINUTE,
                reportableChange: 0,
            }];
            await endpoint.configureReporting('msIlluminanceMeasurement', payload);
        },
    },
    {
        zigbeeModel: ['DIYRuZ_R8_8'],
        model: 'DIYRuZ_R8_8',
        vendor: 'DIYRuZ',
        description: '[DiY 8 Relays + 8 switches](https://modkam.ru/?p=1638)',
        supports: 'on/off',
        fromZigbee: [
            fz.ptvo_switch_state, fz.ptvo_multistate_action, fz.legacy_ptvo_switch_buttons, fz.ignore_basic_report,
        ],
        toZigbee: [tz.on_off],
        meta: {multiEndpoint: true},
        endpoint: (device) => {
            return {
                'l1': 1, 'l2': 2, 'l3': 3, 'l4': 4, 'l5': 5, 'l6': 6, 'l7': 7, 'l8': 8,
            };
        },
    },
    {
        zigbeeModel: ['DIYRuZ_RT'],
        model: 'DIYRuZ_RT',
        vendor: 'DIYRuZ',
        description: '[DiY CC2530 Zigbee 3.0 firmware](https://habr.com/ru/company/iobroker/blog/495926/)',
        supports: 'on/off, temperature',
        fromZigbee: [fz.on_off, fz.temperature],
        toZigbee: [tz.on_off],
    },

    // eCozy
    {
        zigbeeModel: ['Thermostat'],
        model: '1TST-EU',
        vendor: 'eCozy',
        description: 'Smart heating thermostat',
        supports: 'temperature, occupancy, un-/occupied heating, schedule',
        fromZigbee: [
            fz.legacy_battery_voltage,
            fz.thermostat_att_report,
        ],
        toZigbee: [
            tz.factory_reset, tz.thermostat_local_temperature, tz.thermostat_local_temperature_calibration,
            tz.thermostat_occupancy, tz.thermostat_occupied_heating_setpoint,
            tz.thermostat_unoccupied_heating_setpoint, tz.thermostat_setpoint_raise_lower,
            tz.thermostat_remote_sensing, tz.thermostat_control_sequence_of_operation, tz.thermostat_system_mode,
            tz.thermostat_weekly_schedule, tz.thermostat_clear_weekly_schedule, tz.thermostat_relay_status_log,
            tz.thermostat_pi_heating_demand, tz.thermostat_running_state,
        ],
        meta: {configureKey: 1},
        configure: async (device, coordinatorEndpoint) => {
            const endpoint = device.getEndpoint(3);
            const binds = [
                'genBasic', 'genPowerCfg', 'genIdentify', 'genTime', 'genPollCtrl', 'hvacThermostat',
                'hvacUserInterfaceCfg',
            ];
            await bind(endpoint, coordinatorEndpoint, binds);
            await configureReporting.thermostatTemperature(endpoint);
        },
    },

    // M-ELEC - https://melec.com.au/stitchy/
    {
        zigbeeModel: ['ML-ST-D200'],
        model: 'ML-ST-D200',
        vendor: 'M-ELEC',
        description: 'Stitchy Dim switchable wall module',
        extend: generic.light_onoff_brightness,
    },

    // OSRAM
    {
        zigbeeModel: ['Gardenspot RGB'],
        model: '73699',
        vendor: 'OSRAM',
        description: ' Gardenspot LED mini RGB',
        extend: ledvance.light_onoff_brightness_colorxy,
        ota: ota.ledvance,
    },
    {
        zigbeeModel: ['Outdoor Lantern W RGBW OSRAM'],
        model: '4058075816718',
        vendor: 'OSRAM',
        description: 'SMART+ outdoor wall lantern RGBW',
        extend: ledvance.light_onoff_brightness_colortemp_colorxy,
        ota: ota.ledvance,
    },
    {
        zigbeeModel: ['Outdoor Lantern B50 RGBW OSRAM'],
        model: '4058075816732',
        vendor: 'OSRAM',
        description: 'SMART+ outdoor lantern RGBW',
        extend: ledvance.light_onoff_brightness_colortemp_colorxy,
        ota: ota.ledvance,
    },
    {
        zigbeeModel: ['Classic A60 RGBW'],
        model: 'AA69697',
        vendor: 'OSRAM',
        description: 'Classic A60 RGBW',
        extend: ledvance.light_onoff_brightness_colortemp_colorxy,
        ota: ota.ledvance,
    },
    {
        zigbeeModel: ['A60 TW Z3'],
        model: 'AC10787',
        vendor: 'OSRAM',
        description: 'SMART+ classic E27 TW',
        extend: ledvance.light_onoff_brightness_colortemp,
        ota: ota.ledvance,
    },
    {
        zigbeeModel: ['CLA60 RGBW OSRAM'],
        model: 'AC03645',
        vendor: 'OSRAM',
        description: 'LIGHTIFY LED CLA60 E27 RGBW',
        extend: ledvance.light_onoff_brightness_colortemp_colorxy,
        ota: ota.ledvance,
    },
    {
        zigbeeModel: ['CLA60 TW OSRAM'],
        model: 'AC03642',
        vendor: 'OSRAM',
        description: 'SMART+ CLASSIC A 60 TW',
        extend: ledvance.light_onoff_brightness_colortemp,
        ota: ota.ledvance,
    },
    {
        zigbeeModel: ['PAR16 DIM Z3'],
        model: 'AC08560',
        vendor: 'OSRAM',
        description: 'SMART+ LED PAR16 GU10',
        extend: ledvance.light_onoff_brightness,
        ota: ota.ledvance,
    },
    {
        zigbeeModel: ['A60 DIM Z3'],
        model: 'AC10786-DIM',
        vendor: 'OSRAM',
        description: 'SMART+ classic E27 dimmable',
        extend: ledvance.light_onoff_brightness,
        ota: ota.ledvance,
    },
    {
        zigbeeModel: ['CLA60 RGBW Z3'],
        model: 'AC03647',
        vendor: 'OSRAM',
        description: 'SMART+ LED CLASSIC E27 RGBW',
        extend: ledvance.light_onoff_brightness_colortemp_colorxy,
        ota: ota.ledvance,
    },
    {
        // AA70155 is model number of both bulbs.
        zigbeeModel: ['LIGHTIFY A19 Tunable White', 'Classic A60 TW'],
        model: 'AA70155',
        vendor: 'OSRAM',
        description: 'LIGHTIFY LED A19 tunable white / Classic A60 TW',
        extend: ledvance.light_onoff_brightness_colortemp,
        ota: ota.ledvance,
    },
    {
        zigbeeModel: ['PAR16 50 TW'],
        model: 'AA68199',
        vendor: 'OSRAM',
        description: 'LIGHTIFY LED PAR16 50 GU10 tunable white',
        extend: ledvance.light_onoff_brightness_colortemp,
        ota: ota.ledvance,
    },
    {
        zigbeeModel: ['PAR16 TW Z3'],
        model: '4058075148338',
        vendor: 'OSRAM',
        description: 'LIGHTIFY LED PAR16 50 GU10 tunable white',
        extend: ledvance.light_onoff_brightness_colortemp,
        ota: ota.ledvance,
    },
    {
        zigbeeModel: ['Classic B40 TW - LIGHTIFY'],
        model: 'AB32840',
        vendor: 'OSRAM',
        description: 'LIGHTIFY LED Classic B40 tunable white',
        extend: ledvance.light_onoff_brightness_colortemp,
        ota: ota.ledvance,
    },
    {
        zigbeeModel: ['Ceiling TW OSRAM'],
        model: '4058075816794',
        vendor: 'OSRAM',
        description: 'Smart+ Ceiling TW',
        extend: ledvance.light_onoff_brightness_colortemp,
        ota: ota.ledvance,
    },
    {
        zigbeeModel: ['Classic A60 W clear - LIGHTIFY'],
        model: 'AC03641',
        vendor: 'OSRAM',
        description: 'LIGHTIFY LED Classic A60 clear',
        extend: ledvance.light_onoff_brightness,
        ota: ota.ledvance,
    },
    {
        zigbeeModel: ['Surface Light W �C LIGHTIFY'],
        model: '4052899926158',
        vendor: 'OSRAM',
        description: 'LIGHTIFY Surface Light TW',
        extend: ledvance.light_onoff_brightness,
        ota: ota.ledvance,
    },
    {
        zigbeeModel: ['Surface Light TW'],
        model: 'AB401130055',
        vendor: 'OSRAM',
        description: 'LIGHTIFY Surface Light LED Tunable White',
        extend: ledvance.light_onoff_brightness_colortemp,
        ota: ota.ledvance,
    },
    {
        zigbeeModel: ['Plug 01'],
        model: 'AB3257001NJ',
        description: 'Smart+ plug',
        supports: 'on/off',
        vendor: 'OSRAM',
        fromZigbee: [fz.on_off],
        toZigbee: [tz.on_off],
        meta: {configureKey: 1},
        ota: ota.ledvance,
        configure: async (device, coordinatorEndpoint) => {
            const endpoint = device.getEndpoint(3);
            await bind(endpoint, coordinatorEndpoint, ['genOnOff']);
            await configureReporting.onOff(endpoint);
        },
    },
    {
        zigbeeModel: ['Plug Z3'],
        model: 'AC10691',
        description: 'Smart+ plug',
        supports: 'on/off',
        vendor: 'OSRAM',
        fromZigbee: [fz.on_off],
        toZigbee: [tz.on_off],
        meta: {configureKey: 1},
        ota: ota.ledvance,
        configure: async (device, coordinatorEndpoint) => {
            let endpoint = device.getEndpoint(3);
            // Endpoint 3 is not always present, use endpoint 1 in that case
            // https://github.com/Koenkk/zigbee2mqtt/issues/2178
            if (!endpoint) endpoint = device.getEndpoint(1);
            await bind(endpoint, coordinatorEndpoint, ['genOnOff']);
            await configureReporting.onOff(endpoint);
        },
    },
    {
        zigbeeModel: ['Flex RGBW', 'LIGHTIFY Indoor Flex RGBW', 'LIGHTIFY Flex RGBW'],
        model: '4052899926110',
        vendor: 'OSRAM',
        description: 'Flex RGBW',
        extend: ledvance.light_onoff_brightness_colortemp_colorxy,
        ota: ota.ledvance,
    },
    {
        zigbeeModel: ['LIGHTIFY Outdoor Flex RGBW', 'LIGHTIFY FLEX OUTDOOR RGBW', 'Flex Outdoor RGBW'],
        model: '4058075036185',
        vendor: 'OSRAM',
        description: 'Outdoor Flex RGBW',
        extend: ledvance.light_onoff_brightness_colortemp_colorxy,
        ota: ota.ledvance,
    },
    {
        zigbeeModel: ['Gardenpole RGBW-Lightify'],
        model: '4058075036147',
        vendor: 'OSRAM',
        description: 'Smart+ gardenpole 8.7W RGBW',
        extend: ledvance.light_onoff_brightness_colortemp_colorxy,
        ota: ota.ledvance,
    },
    {
        zigbeeModel: ['Gardenpole RGBW Z3'],
        model: '4058075047853',
        vendor: 'OSRAM',
        description: 'Smart+ gardenpole 4W RGBW',
        extend: ledvance.light_onoff_brightness_colortemp_colorxy,
        meta: {disableDefaultResponse: true},
        ota: ota.ledvance,
    },
    {
        zigbeeModel: ['Gardenpole Mini RGBW OSRAM'],
        model: 'AC0363900NJ',
        vendor: 'OSRAM',
        description: 'Smart+ mini gardenpole RGBW',
        extend: ledvance.light_onoff_brightness_colortemp_colorxy,
        ota: ota.ledvance,
    },
    {
        zigbeeModel: ['Gardenspot W'],
        model: '4052899926127',
        vendor: 'OSRAM',
        description: 'Lightify mini gardenspot WT',
        extend: ledvance.light_onoff_brightness,
        ota: ota.ledvance,
    },
    {
        zigbeeModel: ['PAR 16 50 RGBW - LIGHTIFY'],
        model: 'AB35996',
        vendor: 'OSRAM',
        description: 'Smart+ Spot GU10 Multicolor',
        extend: ledvance.light_onoff_brightness_colortemp_colorxy,
        ota: ota.ledvance,
    },
    {
        zigbeeModel: ['PAR16 RGBW Z3'],
        model: 'AC08559',
        vendor: 'OSRAM',
        description: 'SMART+ Spot GU10 Multicolor',
        extend: ledvance.light_onoff_brightness_colortemp_colorxy,
        ota: ota.ledvance,
    },
    {
        zigbeeModel: ['B40 DIM Z3'],
        model: 'AC08562',
        vendor: 'OSRAM',
        description: 'SMART+ Candle E14 Dimmable White',
        extend: ledvance.light_onoff_brightness,
        ota: ota.ledvance,
    },
    {
        zigbeeModel: ['Motion Sensor-A'],
        model: 'AC01353010G',
        vendor: 'OSRAM',
        description: 'SMART+ Motion Sensor',
        supports: 'occupancy, tamper and temperature',
        fromZigbee: [fz.temperature, fz.ias_occupancy_alarm_2, fz.ignore_basic_report],
        toZigbee: [],
        meta: {configureKey: 1},
        configure: async (device, coordinatorEndpoint) => {
            const endpoint = device.getEndpoint(1);
            await bind(endpoint, coordinatorEndpoint, ['msTemperatureMeasurement', 'genPowerCfg']);
            await configureReporting.temperature(endpoint);
            await configureReporting.batteryVoltage(endpoint);
        },
    },
    {
        zigbeeModel: ['MR16 TW OSRAM'],
        model: 'AC03648',
        vendor: 'OSRAM',
        description: 'SMART+ spot GU5.3 tunable white',
        extend: ledvance.light_onoff_brightness_colortemp,
        ota: ota.ledvance,
    },
    {
        zigbeeModel: ['Lightify Switch Mini', 'Lightify Switch Mini blue'],
        model: 'AC0251100NJ/AC0251700NJ',
        vendor: 'OSRAM',
        description: 'Smart+ switch mini',
        supports: 'circle, up, down and hold/release',
        fromZigbee: [
            fz.osram_lightify_switch_cmdOn, fz.osram_lightify_switch_cmdMoveWithOnOff,
            fz.osram_lightify_switch_AC0251100NJ_cmdStop, fz.osram_lightify_switch_cmdMoveToColorTemp,
            fz.osram_lightify_switch_cmdMoveHue, fz.osram_lightify_switch_cmdMoveToSaturation,
            fz.osram_lightify_switch_cmdOff, fz.osram_lightify_switch_cmdMove, fz.battery_3V,
            fz.osram_lightify_switch_cmdMoveToLevelWithOnOff,
        ],
        toZigbee: [],
        meta: {configureKey: 1},
        ota: ota.ledvance,
        configure: async (device, coordinatorEndpoint) => {
            const endpoint1 = device.getEndpoint(1);
            const endpoint2 = device.getEndpoint(2);
            const endpoint3 = device.getEndpoint(3);
            await bind(endpoint1, coordinatorEndpoint, ['genOnOff', 'genLevelCtrl', 'genPowerCfg']);
            await bind(endpoint2, coordinatorEndpoint, ['genOnOff', 'genLevelCtrl']);
            await bind(endpoint3, coordinatorEndpoint, ['genLevelCtrl', 'lightingColorCtrl']);
            await configureReporting.batteryVoltage(endpoint1);
        },
    },
    {
        zigbeeModel: ['Switch 4x EU-LIGHTIFY'],
        model: '4058075816459',
        vendor: 'OSRAM',
        description: 'Smart+ switch',
        supports: 'action',
        fromZigbee: [
            fz.osram_lightify_switch_AB371860355_cmdOn,
            fz.osram_lightify_switch_AB371860355_cmdOff,
            fz.osram_lightify_switch_AB371860355_cmdStepColorTemp,
            fz.osram_lightify_switch_AB371860355_cmdMoveWithOnOff,
            fz.osram_lightify_switch_AB371860355_cmdMove,
            fz.osram_lightify_switch_AB371860355_cmdStop,
            fz.osram_lightify_switch_AB371860355_cmdMoveHue,
            fz.osram_lightify_switch_AB371860355_cmdMoveSat,
        ],
        toZigbee: [],
        meta: {configureKey: 1},
        ota: ota.ledvance,
        configure: async (device, coordinatorEndpoint) => {
            const endpoint1 = device.getEndpoint(1);
            const endpoint2 = device.getEndpoint(2);
            const endpoint3 = device.getEndpoint(3);
            const endpoint4 = device.getEndpoint(4);
            await bind(endpoint1, coordinatorEndpoint, ['genOnOff', 'genLevelCtrl', 'genPowerCfg']);
            await bind(endpoint2, coordinatorEndpoint, ['genLevelCtrl', 'lightingColorCtrl']);
            await bind(endpoint3, coordinatorEndpoint, ['genOnOff', 'genLevelCtrl']);
            await bind(endpoint4, coordinatorEndpoint, ['genLevelCtrl', 'lightingColorCtrl']);
            await configureReporting.batteryVoltage(endpoint1);
        },
    },
    {
        zigbeeModel: ['SubstiTube', 'Connected Tube Z3'],
        model: 'ST8AU-CON',
        vendor: 'OSRAM',
        description: 'OSRAM SubstiTUBE T8 Advanced UO Connected',
        extend: ledvance.light_onoff_brightness,
        ota: ota.ledvance,
    },
    {
        zigbeeModel: ['Panel TW 595 UGR22'],
        model: '595UGR22',
        vendor: 'OSRAM',
        description: 'OSRAM LED panel TW 595 UGR22',
        extend: ledvance.light_onoff_brightness_colortemp,
        ota: ota.ledvance,
    },

    // Gewiss
    {
        zigbeeModel: ['GWA1521_Actuator_1_CH_PF'],
        model: 'GWA1521',
        description: 'Switch actuator 1 channel with input',
        supports: 'on/off',
        vendor: 'Gewiss',
        fromZigbee: [fz.on_off, fz.ignore_genOta],
        toZigbee: [tz.on_off],
        meta: {configureKey: 1},
        configure: async (device, coordinatorEndpoint) => {
            const endpoint = device.getEndpoint(1);
            await bind(endpoint, coordinatorEndpoint, ['genOnOff']);
            await configureReporting.onOff(endpoint);
        },
    },
    {
        zigbeeModel: ['GWA1522_Actuator_2_CH'],
        model: 'GWA1522',
        description: 'Switch actuator 2 channels with input',
        supports: 'on/off',
        vendor: 'Gewiss',
        toZigbee: [tz.on_off],
        fromZigbee: [fz.on_off],
        meta: {multiEndpoint: true},
        endpoint: (device) => {
            return {'l1': 1, 'l2': 2};
        },
    },
    {
        zigbeeModel: ['GWA1531_Shutter'],
        model: 'GWA1531',
        description: 'Shutter actuator',
        supports: 'on/off',
        vendor: 'Gewiss',
        fromZigbee: [fz.cover_position_tilt, fz.ignore_basic_report],
        toZigbee: [tz.cover_state, tz.cover_position_tilt],
        meta: {configureKey: 1},
        configure: async (device, coordinatorEndpoint) => {
            const endpoint = device.getEndpoint(1);
            await bind(endpoint, coordinatorEndpoint, ['genLevelCtrl']);
            await configureReporting.brightness(endpoint);
        },
    },

    // Ledvance
    {
        zigbeeModel: ['Panel TW Z3'],
        model: '4058075181472',
        vendor: 'LEDVANCE',
        description: 'SMART+ panel 60 x 60cm tunable white',
        extend: ledvance.light_onoff_brightness_colortemp,
        ota: ota.ledvance,
    },
    {
        zigbeeModel: ['B40 TW Z3'],
        model: '4058075208414',
        vendor: 'LEDVANCE',
        description: 'SMART+ candle E14 tunable white',
        extend: ledvance.light_onoff_brightness_colortemp,
        ota: ota.ledvance,
    },
    {
        zigbeeModel: ['FLEX RGBW Z3'],
        model: '4058075208339',
        vendor: 'LEDVANCE',
        description: 'Flex 3P multicolor',
        extend: ledvance.light_onoff_brightness_colortemp_colorxy,
        ota: ota.ledvance,
    },

    // Hive
    {
        zigbeeModel: ['MOT003'],
        model: 'MOT003',
        vendor: 'Hive',
        description: 'Motion sensor',
        supports: 'occupancy, temperature, battery',
        fromZigbee: [
            fz.temperature, fz.ias_occupancy_alarm_1_with_timeout, fz.battery, fz.ignore_basic_report,
            fz.ignore_iaszone_statuschange, fz.ignore_iaszone_attreport,
        ],
        toZigbee: [],
        meta: {configureKey: 1},
        configure: async (device, coordinatorEndpoint) => {
            const endpoint = device.getEndpoint(6);
            const binds = ['msTemperatureMeasurement', 'genPowerCfg'];
            await bind(endpoint, coordinatorEndpoint, binds);
            await configureReporting.temperature(endpoint);
            await endpoint.read('genPowerCfg', ['batteryPercentageRemaining']);
            await configureReporting.batteryPercentageRemaining(endpoint);
        },
    },
    {
        zigbeeModel: ['DWS003'],
        model: 'DWS003',
        vendor: 'Hive',
        description: 'Contact sensor',
        supports: 'contact, temperature, battery',
        fromZigbee: [
            fz.temperature, fz.ias_contact_alarm_1, fz.battery,
        ],
        toZigbee: [],
        meta: {configureKey: 1},
        configure: async (device, coordinatorEndpoint) => {
            const endpoint = device.getEndpoint(6);
            const binds = ['msTemperatureMeasurement', 'genPowerCfg'];
            await bind(endpoint, coordinatorEndpoint, binds);
            await configureReporting.temperature(endpoint);
            await endpoint.read('genPowerCfg', ['batteryPercentageRemaining']);
            await configureReporting.batteryPercentageRemaining(endpoint);
        },
    },
    {
        zigbeeModel: ['FWBulb01'],
        model: 'HALIGHTDIMWWE27',
        vendor: 'Hive',
        description: 'Active smart bulb white LED (E27)',
        extend: generic.light_onoff_brightness,
    },
    {
        zigbeeModel: ['FWCLBulb01UK'],
        model: 'HALIGHTDIMWWE14',
        vendor: 'Hive',
        description: 'Active smart bulb white LED (E14)',
        extend: generic.light_onoff_brightness,
    },
    {
        zigbeeModel: ['FWBulb02UK'],
        model: 'HALIGHTDIMWWB22',
        vendor: 'Hive',
        description: 'Active smart bulb white LED (B22)',
        extend: generic.light_onoff_brightness,
    },
    {
        zigbeeModel: ['SLP2', 'SLP2b', 'SLP2c'],
        model: '1613V',
        vendor: 'Hive',
        description: 'Active plug',
        supports: 'on/off, power measurement',
        fromZigbee: [fz.on_off, fz.metering_power, fz.temperature],
        toZigbee: [tz.on_off],
        meta: {configureKey: 3},
        configure: async (device, coordinatorEndpoint) => {
            const endpoint = device.getEndpoint(9);
            await bind(endpoint, coordinatorEndpoint, ['genOnOff', 'seMetering']);
            await configureReporting.onOff(endpoint);
            await readMeteringPowerConverterAttributes(endpoint);
            await configureReporting.instantaneousDemand(endpoint);
        },
    },
    {
        zigbeeModel: ['TWBulb01US'],
        model: 'HV-GSCXZB269',
        vendor: 'Hive',
        description: 'Active light cool to warm white (E26) ',
        extend: generic.light_onoff_brightness_colortemp,
    },
    {
        zigbeeModel: ['TWBulb01UK'],
        model: 'HV-GSCXZB279_HV-GSCXZB229',
        vendor: 'Hive',
        description: 'Active light, warm to cool white (E27 & B22)',
        extend: generic.light_onoff_brightness_colortemp,
    },
    {
        zigbeeModel: ['TWGU10Bulb01UK'],
        model: 'HV-GUCXZB5',
        vendor: 'Hive',
        description: 'Active light, warm to cool white (GU10)',
        extend: generic.light_onoff_brightness_colortemp,
    },
    {
        zigbeeModel: ['TRV001'],
        model: 'UK7004240',
        vendor: 'Hive',
        description: 'Radiator valve',
        supports: 'temperature',
        fromZigbee: [fz.thermostat_att_report, fz.battery],
        toZigbee: [
            tz.thermostat_occupied_heating_setpoint, tz.thermostat_local_temperature_calibration,
            tz.thermostat_setpoint_raise_lower, tz.thermostat_remote_sensing,
            tz.thermostat_system_mode, tz.thermostat_running_state,
        ],
        meta: {configureKey: 1},
        configure: async (device, coordinatorEndpoint) => {
            const endpoint = device.getEndpoint(1);
            await bind(endpoint, coordinatorEndpoint, [
                'genBasic', 'genPowerCfg', 'genIdentify', 'genTime', 'genPollCtrl', 'hvacThermostat',
                'hvacUserInterfaceCfg',
            ]);
            await configureReporting.thermostatTemperature(endpoint);
            await configureReporting.thermostatOccupiedHeatingSetpoint(endpoint);
            await configureReporting.thermostatPIHeatingDemand(endpoint);
        },
    },
    {
        zigbeeModel: ['SLR1b'],
        model: 'SLR1b',
        vendor: 'Hive',
        description: 'Heating thermostat',
        supports: 'thermostat, occupied heating, weekly schedule',
        fromZigbee: [fz.thermostat_att_report, fz.thermostat_weekly_schedule_rsp],
        toZigbee: [
            tz.thermostat_local_temperature, tz.thermostat_system_mode, tz.thermostat_running_state,
            tz.thermostat_occupied_heating_setpoint, tz.thermostat_control_sequence_of_operation,
            tz.thermostat_weekly_schedule, tz.thermostat_clear_weekly_schedule,
            tz.thermostat_temperature_setpoint_hold, tz.thermostat_temperature_setpoint_hold_duration,
        ],
        meta: {configureKey: 1, disableDefaultResponse: true},
        configure: async (device, coordinatorEndpoint) => {
            const endpoint = device.getEndpoint(5);
            const binds = [
                'genBasic', 'genIdentify', 'genAlarms', 'genTime', 'hvacThermostat',
            ];
            await bind(endpoint, coordinatorEndpoint, binds);
            await configureReporting.thermostatTemperature(endpoint, {min: 0, max: repInterval.HOUR, change: 1});
            await configureReporting.thermostatRunningState(endpoint);
            await configureReporting.thermostatOccupiedHeatingSetpoint(endpoint);
            await configureReporting.thermostatTemperatureSetpointHold(endpoint);
            await configureReporting.thermostatTemperatureSetpointHoldDuration(endpoint);
        },
    },
    {
        zigbeeModel: ['WPT1'],
        model: 'WPT1',
        vendor: 'Hive',
        description: 'Heating thermostat remote control',
        supports: 'none, communicate via thermostat',
        fromZigbee: [],
        toZigbee: [],
    },
    {
        zigbeeModel: ['SLT2'],
        model: 'SLT2',
        vendor: 'Hive',
        description: 'Heating thermostat remote control',
        supports: 'nothing, communicate via thermostat',
        fromZigbee: [],
        toZigbee: [],
    },
    {
        zigbeeModel: ['SLB2'],
        model: 'SLB2',
        vendor: 'Hive',
        description: 'Signal booster',
        toZigbee: [],
        supports: 'linkquality',
        fromZigbee: [fz.linkquality_from_basic],
        onEvent: async (type, data, device) => {
            if (type === 'stop') {
                clearInterval(store[device.ieeeAddr]);
            } else if (!store[device.ieeeAddr]) {
                store[device.ieeeAddr] = setInterval(async () => {
                    try {
                        await device.endpoints[0].read('genBasic', ['zclVersion']);
                    } catch (error) {
                        // Do nothing
                    }
                }, 1000 * 60 * 30); // Every 30 minutes
            }
        },
    },

    // Innr
    {
        zigbeeModel: ['FL 130 C'],
        model: 'FL 130 C',
        vendor: 'Innr',
        description: 'Color Flex LED strip',
        extend: generic.light_onoff_brightness_colortemp_colorxy,
        meta: {applyRedFix: true, turnsOffAtBrightness1: true},
    },
    {
        zigbeeModel: ['FL 120 C'],
        model: 'FL 120 C',
        vendor: 'Innr',
        description: 'Color Flex LED strip',
        extend: generic.light_onoff_brightness_colortemp_colorxy,
        meta: {applyRedFix: true, turnsOffAtBrightness1: true},
    },
    {
        zigbeeModel: ['BF 263'],
        model: 'BF 263',
        vendor: 'Innr',
        description: 'B22 filament bulb dimmable',
        extend: generic.light_onoff_brightness,
        meta: {applyRedFix: true, turnsOffAtBrightness1: true},
    },
    {
        zigbeeModel: ['RB 185 C'],
        model: 'RB 185 C',
        vendor: 'Innr',
        description: 'E27 bulb RGBW',
        extend: generic.light_onoff_brightness_colortemp_colorxy,
        meta: {applyRedFix: true, turnsOffAtBrightness1: true},
    },
    {
        zigbeeModel: ['BY 185 C'],
        model: 'BY 185 C',
        vendor: 'Innr',
        description: 'B22 bulb RGBW',
        extend: generic.light_onoff_brightness_colortemp_colorxy,
        meta: {applyRedFix: true, turnsOffAtBrightness1: true},
    },
    {
        zigbeeModel: ['RB 250 C'],
        model: 'RB 250 C',
        vendor: 'Innr',
        description: 'E14 bulb RGBW',
        extend: generic.light_onoff_brightness_colortemp_colorxy,
        meta: {enhancedHue: false, applyRedFix: true, turnsOffAtBrightness1: true},
    },
    {
        zigbeeModel: ['RB 265'],
        model: 'RB 265',
        vendor: 'Innr',
        description: 'E27 bulb',
        extend: generic.light_onoff_brightness,
        meta: {applyRedFix: true, turnsOffAtBrightness1: true},
    },
    {
        zigbeeModel: ['RF 265'],
        model: 'RF 265',
        vendor: 'Innr',
        description: 'E27 bulb filament clear',
        extend: generic.light_onoff_brightness,
        meta: {applyRedFix: true, turnsOffAtBrightness1: true},
    },
    {
        zigbeeModel: ['RB 278 T'],
        model: 'RB 278 T',
        vendor: 'Innr',
        description: 'Smart bulb tunable white E27',
        extend: generic.light_onoff_brightness_colortemp,
        meta: {applyRedFix: true, turnsOffAtBrightness1: true},
    },
    {
        zigbeeModel: ['RB 285 C'],
        model: 'RB 285 C',
        vendor: 'Innr',
        description: 'E27 bulb RGBW',
        extend: generic.light_onoff_brightness_colortemp_colorxy,
        meta: {applyRedFix: true, turnsOffAtBrightness1: true},
    },
    {
        zigbeeModel: ['BY 285 C'],
        model: 'BY 285 C',
        vendor: 'Innr',
        description: 'B22 bulb RGBW',
        extend: generic.light_onoff_brightness_colortemp_colorxy,
        meta: {applyRedFix: true, turnsOffAtBrightness1: true},
    },
    {
        zigbeeModel: ['RB 165'],
        model: 'RB 165',
        vendor: 'Innr',
        description: 'E27 bulb',
        extend: generic.light_onoff_brightness,
        meta: {applyRedFix: true, turnsOffAtBrightness1: true},
    },
    {
        zigbeeModel: ['RB 162'],
        model: 'RB 162',
        vendor: 'Innr',
        description: 'E27 bulb',
        extend: generic.light_onoff_brightness,
        meta: {applyRedFix: true, turnsOffAtBrightness1: true},
    },
    {
        zigbeeModel: ['RB 175 W'],
        model: 'RB 175 W',
        vendor: 'Innr',
        description: 'E27 bulb warm dimming',
        extend: generic.light_onoff_brightness,
        meta: {applyRedFix: true, turnsOffAtBrightness1: true},
    },
    {
        zigbeeModel: ['RB 178 T'],
        model: 'RB 178 T',
        vendor: 'Innr',
        description: 'Smart bulb tunable white E27',
        extend: generic.light_onoff_brightness_colortemp,
        meta: {applyRedFix: true, turnsOffAtBrightness1: true},
    },
    {
        zigbeeModel: ['BY 178 T'],
        model: 'BY 178 T',
        vendor: 'Innr',
        description: 'Smart bulb tunable white B22',
        extend: generic.light_onoff_brightness_colortemp,
        meta: {applyRedFix: true, turnsOffAtBrightness1: true},
    },
    {
        zigbeeModel: ['RS 122'],
        model: 'RS 122',
        vendor: 'Innr',
        description: 'GU10 spot',
        extend: generic.light_onoff_brightness,
        meta: {applyRedFix: true, turnsOffAtBrightness1: true},
    },
    {
        zigbeeModel: ['RS 125'],
        model: 'RS 125',
        vendor: 'Innr',
        description: 'GU10 spot',
        extend: generic.light_onoff_brightness,
        meta: {applyRedFix: true, turnsOffAtBrightness1: true},
    },
    {
        zigbeeModel: ['RS 225'],
        model: 'RS 225',
        vendor: 'Innr',
        description: 'GU10 Spot',
        extend: generic.light_onoff_brightness,
        meta: {applyRedFix: true, turnsOffAtBrightness1: true},
    },
    {
        zigbeeModel: ['RS 128 T'],
        model: 'RS 128 T',
        vendor: 'Innr',
        description: 'GU10 spot 350 lm, dimmable, white spectrum',
        extend: generic.light_onoff_brightness_colortemp,
        meta: {applyRedFix: true, turnsOffAtBrightness1: true},
    },
    {
        zigbeeModel: ['RS 228 T'],
        model: 'RS 228 T',
        vendor: 'Innr',
        description: 'GU10 spot 350 lm, dimmable, white spectrum',
        extend: generic.light_onoff_brightness_colortemp,
        meta: {applyRedFix: true, turnsOffAtBrightness1: true},
    },
    {
        zigbeeModel: ['RS 229 T'],
        model: 'RS 229 T',
        vendor: 'Innr',
        description: 'GU10 spot 350 lm, dimmable, white spectrum',
        extend: generic.light_onoff_brightness_colortemp,
        meta: {applyRedFix: true, turnsOffAtBrightness1: true},
    },
    {
        zigbeeModel: ['RS 230 C'],
        model: 'RS 230 C',
        vendor: 'Innr',
        description: 'GU10 spot 350 lm, dimmable, RGBW',
        extend: generic.light_onoff_brightness_colortemp_colorxy,
        meta: {applyRedFix: true, turnsOffAtBrightness1: true},
    },
    {
        zigbeeModel: ['RB 145'],
        model: 'RB 145',
        vendor: 'Innr',
        description: 'E14 candle',
        extend: generic.light_onoff_brightness,
        meta: {applyRedFix: true, turnsOffAtBrightness1: true},
    },
    {
        zigbeeModel: ['RB 245'],
        model: 'RB 245',
        vendor: 'Innr',
        description: 'E14 candle',
        extend: generic.light_onoff_brightness,
        meta: {applyRedFix: true, turnsOffAtBrightness1: true},
    },
    {
        zigbeeModel: ['RB 248 T'],
        model: 'RB 248 T',
        vendor: 'Innr',
        description: 'E14 candle with white spectrum',
        extend: generic.light_onoff_brightness_colortemp,
        meta: {applyRedFix: true, turnsOffAtBrightness1: true},
    },
    {
        zigbeeModel: ['RB 148 T'],
        model: 'RB 148 T',
        vendor: 'Innr',
        description: 'E14 candle with white spectrum',
        extend: generic.light_onoff_brightness_colortemp,
        meta: {applyRedFix: true, turnsOffAtBrightness1: true},
    },
    {
        zigbeeModel: ['RF 261'],
        model: 'RF 261',
        vendor: 'Innr',
        description: 'E27 filament bulb dimmable',
        extend: generic.light_onoff_brightness,
        meta: {applyRedFix: true, turnsOffAtBrightness1: true},
    },
    {
        zigbeeModel: ['RF 263'],
        model: 'RF 263',
        vendor: 'Innr',
        description: 'E27 filament bulb dimmable',
        extend: generic.light_onoff_brightness,
        meta: {applyRedFix: true, turnsOffAtBrightness1: true},
    },
    {
        zigbeeModel: ['RF 264'],
        model: 'RF 264',
        vendor: 'Innr',
        description: 'E27 filament bulb dimmable',
        extend: generic.light_onoff_brightness,
        meta: {applyRedFix: true, turnsOffAtBrightness1: true},
    },
    {
        zigbeeModel: ['BY 165', 'BY 265'],
        model: 'BY 165',
        vendor: 'Innr',
        description: 'B22 bulb dimmable',
        extend: generic.light_onoff_brightness,
        meta: {applyRedFix: true, turnsOffAtBrightness1: true},
    },
    {
        zigbeeModel: ['PL 110'],
        model: 'PL 110',
        vendor: 'Innr',
        description: 'Puck Light',
        extend: generic.light_onoff_brightness,
        meta: {applyRedFix: true, turnsOffAtBrightness1: true},
    },
    {
        zigbeeModel: ['ST 110'],
        model: 'ST 110',
        vendor: 'Innr',
        description: 'Strip Light',
        extend: generic.light_onoff_brightness,
        meta: {applyRedFix: true, turnsOffAtBrightness1: true},
    },
    {
        zigbeeModel: ['UC 110'],
        model: 'UC 110',
        vendor: 'Innr',
        description: 'Under cabinet light',
        extend: generic.light_onoff_brightness,
        meta: {applyRedFix: true, turnsOffAtBrightness1: true},
    },
    {
        zigbeeModel: ['DL 110 N'],
        model: 'DL 110 N',
        vendor: 'Innr',
        description: 'Spot narrow',
        extend: generic.light_onoff_brightness,
        meta: {applyRedFix: true, turnsOffAtBrightness1: true},
    },
    {
        zigbeeModel: ['DL 110 W'],
        model: 'DL 110 W',
        vendor: 'Innr',
        description: 'Spot wide',
        extend: generic.light_onoff_brightness,
        meta: {applyRedFix: true, turnsOffAtBrightness1: true},
    },
    {
        zigbeeModel: ['SL 110 N'],
        model: 'SL 110 N',
        vendor: 'Innr',
        description: 'Spot Flex narrow',
        extend: generic.light_onoff_brightness,
        meta: {applyRedFix: true, turnsOffAtBrightness1: true},
    },
    {
        zigbeeModel: ['SL 110 M'],
        model: 'SL 110 M',
        vendor: 'Innr',
        description: 'Spot Flex medium',
        extend: generic.light_onoff_brightness,
        meta: {applyRedFix: true, turnsOffAtBrightness1: true},
    },
    {
        zigbeeModel: ['SL 110 W'],
        model: 'SL 110 W',
        vendor: 'Innr',
        description: 'Spot Flex wide',
        extend: generic.light_onoff_brightness,
        meta: {applyRedFix: true, turnsOffAtBrightness1: true},
    },
    {
        zigbeeModel: ['AE 260'],
        model: 'AE 260',
        vendor: 'Innr',
        description: 'E26/24 bulb',
        extend: generic.light_onoff_brightness,
        meta: {applyRedFix: true, turnsOffAtBrightness1: true},
    },
    {
        zigbeeModel: ['AE 280 C'],
        model: 'AE 280 C',
        vendor: 'Innr',
        description: 'E26 bulb RGBW',
        extend: generic.light_onoff_brightness_colortemp_colorxy,
        meta: {applyRedFix: true, turnsOffAtBrightness1: true},
    },
    {
        zigbeeModel: ['SP 120'],
        model: 'SP 120',
        vendor: 'Innr',
        description: 'Smart plug',
        supports: 'on/off, power measurement',
        fromZigbee: [fz.electrical_measurement_power, fz.on_off, fz.ignore_genLevelCtrl_report, fz.metering_power],
        toZigbee: [tz.on_off],
        meta: {configureKey: 5},
        configure: async (device, coordinatorEndpoint) => {
            const endpoint = device.getEndpoint(1);
            await bind(endpoint, coordinatorEndpoint, ['genOnOff', 'haElectricalMeasurement', 'seMetering']);
            await configureReporting.onOff(endpoint);
            // Gives UNSUPPORTED_ATTRIBUTE on readEletricalMeasurementPowerConverterAttributes.
            endpoint.saveClusterAttributeKeyValue('haElectricalMeasurement', {
                acCurrentDivisor: 1000,
                acCurrentMultiplier: 1,
            });
            await configureReporting.activePower(endpoint);
            await configureReporting.rmsCurrent(endpoint);
            await configureReporting.rmsVoltage(endpoint);
            // Gives UNSUPPORTED_ATTRIBUTE on readMeteringPowerConverterAttributes.
            endpoint.saveClusterAttributeKeyValue('seMetering', {
                multiplier: 1,
                divisor: 1,
            });
            await configureReporting.currentSummDelivered(endpoint);
        },
    },
    {
        zigbeeModel: ['SP 220'],
        model: 'SP 220',
        vendor: 'Innr',
        description: 'Smart plug',
        supports: 'on/off',
        fromZigbee: [fz.on_off, fz.ignore_basic_report],
        toZigbee: [tz.on_off],
        meta: {configureKey: 1},
        configure: async (device, coordinatorEndpoint) => {
            const endpoint = device.getEndpoint(1);
            await bind(endpoint, coordinatorEndpoint, ['genOnOff']);
            await configureReporting.onOff(endpoint);
        },
    },
    {
        zigbeeModel: ['SP 222'],
        model: 'SP 222',
        vendor: 'Innr',
        description: 'Smart plug',
        supports: 'on/off',
        fromZigbee: [fz.on_off],
        toZigbee: [tz.on_off],
        meta: {configureKey: 1},
        configure: async (device, coordinatorEndpoint) => {
            const endpoint = device.getEndpoint(1);
            await bind(endpoint, coordinatorEndpoint, ['genOnOff']);
            await configureReporting.onOff(endpoint);
        },
    },
    {
        zigbeeModel: ['SP 224'],
        model: 'SP 224',
        vendor: 'Innr',
        description: 'Smart plug',
        supports: 'on/off',
        fromZigbee: [fz.on_off],
        toZigbee: [tz.on_off],
        meta: {configureKey: 2},
        configure: async (device, coordinatorEndpoint) => {
            const endpoint = device.getEndpoint(1);
            await bind(endpoint, coordinatorEndpoint, ['genOnOff']);
            await configureReporting.onOff(endpoint);
        },
    },
    {
        zigbeeModel: ['OFL 120 C'],
        model: 'OFL 120 C',
        vendor: 'Innr',
        description: 'Outdoor flex light colour LED strip 2m, 550lm, RGBW',
        extend: generic.light_onoff_brightness_colortemp_colorxy,
        meta: {applyRedFix: true, turnsOffAtBrightness1: true},
    },
    {
        zigbeeModel: ['OFL 140 C'],
        model: 'OFL 140 C',
        vendor: 'Innr',
        description: 'Outdoor flex light colour LED strip 4m, 1000lm, RGBW',
        extend: generic.light_onoff_brightness_colortemp_colorxy,
        meta: {applyRedFix: true, turnsOffAtBrightness1: true},
    },
    {
        zigbeeModel: ['OSL 130 C'],
        model: 'OSL 130 C',
        vendor: 'Innr',
        description: 'Outdoor smart spot colour, 230lm/spot, RGBW',
        extend: generic.light_onoff_brightness_colortemp_colorxy,
        meta: {applyRedFix: true, turnsOffAtBrightness1: true},
    },
    {
        zigbeeModel: ['BE 220'],
        model: 'BE 220',
        vendor: 'Innr',
        description: 'E26/E24 white bulb',
        extend: generic.light_onoff_brightness,
        meta: {applyRedFix: true, turnsOffAtBrightness1: true},
    },

    // Digi
    {
        fingerprint: [
            {type: 'Router', manufacturerID: 4126, endpoints: [
                {ID: 230, profileID: 49413, deviceID: 1, inputClusters: [], outputClusters: []},
                {ID: 232, profileID: 49413, deviceID: 1, inputClusters: [], outputClusters: []},
            ]},
        ],
        model: 'XBee',
        description: 'Router',
        vendor: 'Digi',
        supports: 'router only',
        fromZigbee: [],
        toZigbee: [],
    },

    // Sylvania
    {
        zigbeeModel: ['LIGHTIFY Dimming Switch'],
        model: '73743',
        vendor: 'Sylvania',
        description: 'Lightify Smart Dimming Switch',
        supports: 'up, down and hold/release',
        fromZigbee: [
            fz.osram_lightify_switch_cmdOn, fz.osram_lightify_switch_cmdMoveWithOnOff, fz.osram_lightify_switch_cmdOff,
            fz.osram_lightify_switch_cmdMove, fz.osram_lightify_switch_73743_cmdStop, fz.battery_3V,
        ],
        toZigbee: [],
        meta: {configureKey: 1},
        ota: ota.ledvance,
        configure: async (device, coordinatorEndpoint) => {
            const endpoint = device.getEndpoint(1);
            await bind(endpoint, coordinatorEndpoint, ['genOnOff', 'genLevelCtrl', 'genPowerCfg']);
            await configureReporting.batteryVoltage(endpoint);
        },
    },
    {
        zigbeeModel: ['LIGHTIFY RT Tunable White'],
        model: '73742',
        vendor: 'Sylvania',
        description: 'LIGHTIFY LED adjustable white RT 5/6',
        extend: ledvance.light_onoff_brightness_colortemp,
        ota: ota.ledvance,
    },
    {
        zigbeeModel: ['RT RGBW'],
        model: '73741',
        vendor: 'Sylvania',
        description: 'LIGHTIFY LED adjustable color RT 5/6',
        extend: ledvance.light_onoff_brightness_colortemp_colorxy,
        ota: ota.ledvance,
    },
    {
        zigbeeModel: ['LIGHTIFY BR Tunable White'],
        model: '73740',
        vendor: 'Sylvania',
        description: 'LIGHTIFY LED adjustable white BR30',
        extend: ledvance.light_onoff_brightness_colortemp,
        ota: ota.ledvance,
    },
    {
        zigbeeModel: ['LIGHTIFY BR RGBW', 'BR30 RGBW'],
        model: '73739',
        vendor: 'Sylvania',
        description: 'LIGHTIFY LED RGBW BR30',
        extend: ledvance.light_onoff_brightness_colortemp_colorxy,
        ota: ota.ledvance,
    },
    {
        zigbeeModel: ['LIGHTIFY A19 RGBW', 'A19 RGBW'],
        model: '73693',
        vendor: 'Sylvania',
        description: 'LIGHTIFY LED RGBW A19',
        extend: ledvance.light_onoff_brightness_colortemp_colorxy,
        ota: ota.ledvance,
    },
    {
        zigbeeModel: ['Flex XL RGBW'],
        model: '73773',
        vendor: 'Sylvania',
        description: 'SMART+ Flex XL RGBW strip',
        extend: ledvance.light_onoff_brightness_colortemp_colorxy,
        ota: ota.ledvance,
    },
    {
        zigbeeModel: ['LIGHTIFY A19 ON/OFF/DIM', 'LIGHTIFY A19 ON/OFF/DIM 10 Year'],
        model: '74283',
        vendor: 'Sylvania',
        description: 'LIGHTIFY LED soft white dimmable A19',
        extend: ledvance.light_onoff_brightness,
        ota: ota.ledvance,
    },
    {
        zigbeeModel: ['A19 W 10 year'],
        model: '74696',
        vendor: 'Sylvania',
        description: 'LIGHTIFY LED soft white dimmable A19',
        extend: ledvance.light_onoff_brightness,
        ota: ota.ledvance,
    },
    {
        zigbeeModel: ['PLUG'],
        model: '72922-A',
        vendor: 'Sylvania',
        description: 'SMART+ Smart Plug',
        supports: 'on/off',
        fromZigbee: [fz.on_off],
        toZigbee: [tz.on_off],
        meta: {configureKey: 1},
        configure: async (device, coordinatorEndpoint) => {
            const endpoint = device.getEndpoint(1);
            await bind(endpoint, coordinatorEndpoint, ['genOnOff']);
            await configureReporting.onOff(endpoint);
        },
        ota: ota.ledvance,
    },
    {
        zigbeeModel: ['A19 TW 10 year'],
        model: '71831',
        vendor: 'Sylvania',
        description: 'Smart Home adjustable white A19 LED bulb',
        extend: ledvance.light_onoff_brightness_colortemp,
        ota: ota.ledvance,
    },
    {
        zigbeeModel: ['MR16 TW'],
        model: '74282',
        vendor: 'Sylvania',
        description: 'Smart Home adjustable white MR16 LED bulb',
        extend: ledvance.light_onoff_brightness_colortemp,
        ota: ota.ledvance,
    },
    {
        zigbeeModel: ['LIGHTIFY Gardenspot RGB'],
        model: 'LTFY004',
        vendor: 'Sylvania',
        description: 'LIGHTIFY LED gardenspot mini RGB',
        extend: ledvance.light_onoff_brightness_colorxy,
        ota: ota.ledvance,
    },
    {
        zigbeeModel: ['PAR38 W 10 year'],
        model: '74580',
        vendor: 'Sylvania',
        description: 'Smart Home soft white PAR38 outdoor bulb',
        extend: ledvance.light_onoff_brightness,
        ota: ota.ledvance,
    },
    {
        zigbeeModel: ['Edge-lit Under Cabinet TW'],
        model: '72569',
        vendor: 'Sylvania',
        description: 'SMART+ Zigbee adjustable white edge-lit under cabinet light',
        extend: ledvance.light_onoff_brightness_colortemp,
        ota: ota.ledvance,
    },
    {
        zigbeeModel: ['Flushmount TW'],
        model: '72567',
        vendor: 'Sylvania',
        description: 'SMART+ Zigbee adjustable white edge-lit flush mount light',
        extend: ledvance.light_onoff_brightness_colortemp,
        ota: ota.ledvance,
    },
    {
        zigbeeModel: ['Outdoor Accent RGB', 'Outdoor Accent Light RGB'],
        model: '75541',
        vendor: 'Sylvania',
        description: 'SMART+ Outdoor Accent RGB lighting kit',
        extend: ledvance.light_onoff_brightness_colortemp_colorxy,
        ota: ota.ledvance,
    },
    {
        zigbeeModel: ['iQBR30'],
        model: '484719',
        vendor: 'Sylvania',
        description: 'Dimmable soft white BR30 LED flood light bulb',
        extend: ledvance.light_onoff_brightness,
        ota: ota.ledvance,
    },

    // Leviton
    {
        zigbeeModel: ['DL15S'],
        model: 'DL15S-1BZ',
        vendor: 'Leviton',
        description: 'Lumina RF 15A switch, 120/277V',
        supports: 'on/off',
        fromZigbee: [fz.on_off],
        toZigbee: [tz.on_off],
        meta: {configureKey: 1},
        configure: async (device, coordinatorEndpoint) => {
            const endpoint = device.getEndpoint(1);
            await bind(endpoint, coordinatorEndpoint, ['genOnOff']);
            await configureReporting.onOff(endpoint);
        },
    },
    {
        zigbeeModel: ['65A01-1'],
        model: 'RC-2000WH',
        vendor: 'Leviton',
        description: 'Omnistat2 wireless thermostat',
        supports: 'temperature, heating/cooling system control, fan',
        fromZigbee: [fz.thermostat_att_report, fz.generic_fan_mode],
        toZigbee: [
            tz.factory_reset, tz.thermostat_local_temperature, tz.thermostat_local_temperature_calibration,
            tz.thermostat_occupancy, tz.thermostat_occupied_heating_setpoint, tz.thermostat_unoccupied_heating_setpoint,
            tz.thermostat_occupied_cooling_setpoint, tz.thermostat_unoccupied_cooling_setpoint,
            tz.thermostat_setpoint_raise_lower, tz.thermostat_remote_sensing,
            tz.thermostat_control_sequence_of_operation, tz.thermostat_system_mode, tz.thermostat_weekly_schedule,
            tz.thermostat_clear_weekly_schedule, tz.thermostat_relay_status_log,
            tz.thermostat_temperature_setpoint_hold, tz.thermostat_temperature_setpoint_hold_duration, tz.fan_mode,
        ],
        meta: {configureKey: 1},
        configure: async (device, coordinatorEndpoint) => {
            const endpoint = device.getEndpoint(9);
            await bind(endpoint, coordinatorEndpoint, ['hvacThermostat', 'hvacFanCtrl']);
            await configureReporting.thermostatTemperature(endpoint);
            await configureReporting.thermostatSystemMode(endpoint);
            await configureReporting.thermostatOccupiedHeatingSetpoint(endpoint);
            await configureReporting.thermostatUnoccupiedHeatingSetpoint(endpoint);
            await configureReporting.thermostatOccupiedCoolingSetpoint(endpoint);
            await configureReporting.thermostatUnoccupiedCoolingSetpoint(endpoint);
            await configureReporting.fanMode(endpoint);
        },
    },

    // GE
    {
        zigbeeModel: ['SoftWhite'],
        model: 'PSB19-SW27',
        vendor: 'GE',
        description: 'Link smart LED light bulb, A19 soft white (2700K)',
        extend: generic.light_onoff_brightness,
    },
    {
        zigbeeModel: ['ZLL Light'],
        model: '22670',
        vendor: 'GE',
        description: 'Link smart LED light bulb, A19/BR30 soft white (2700K)',
        extend: generic.light_onoff_brightness,
    },
    {
        zigbeeModel: ['Daylight'],
        model: 'PQC19-DY01',
        vendor: 'GE',
        description: 'Link smart LED light bulb, A19/BR30 cold white (5000K)',
        extend: generic.light_onoff_brightness,
    },
    {
        zigbeeModel: ['45852'],
        model: '45852GE',
        vendor: 'GE',
        description: 'ZigBee plug-in smart dimmer',
        supports: 'on/off, brightness',
        fromZigbee: [fz.brightness, fz.on_off, fz.ignore_basic_report],
        toZigbee: [tz.light_onoff_brightness, tz.ignore_transition],
        meta: {configureKey: 1},
        configure: async (device, coordinatorEndpoint) => {
            const endpoint = device.getEndpoint(1);
            await bind(endpoint, coordinatorEndpoint, ['genOnOff']);
            await configureReporting.onOff(endpoint);
        },
    },
    {
        zigbeeModel: ['45853'],
        model: '45853GE',
        vendor: 'GE',
        description: 'Plug-in smart switch',
        supports: 'on/off, power measurement',
        fromZigbee: [fz.on_off, fz.metering_power, fz.ignore_basic_report],
        toZigbee: [tz.on_off, tz.ignore_transition],
        meta: {configureKey: 4},
        configure: async (device, coordinatorEndpoint) => {
            const endpoint = device.getEndpoint(1);
            await bind(endpoint, coordinatorEndpoint, ['genOnOff', 'seMetering']);
            await configureReporting.onOff(endpoint);
            await readMeteringPowerConverterAttributes(endpoint);
            await configureReporting.instantaneousDemand(endpoint, {min: 10, change: 2});
        },
    },
    {
        zigbeeModel: ['45856'],
        model: '45856GE',
        vendor: 'GE',
        description: 'In-wall smart switch',
        supports: 'on/off',
        fromZigbee: [fz.on_off],
        toZigbee: [tz.on_off, tz.ignore_transition],
        meta: {configureKey: 1},
        configure: async (device, coordinatorEndpoint) => {
            const endpoint = device.getEndpoint(1);
            await bind(endpoint, coordinatorEndpoint, ['genOnOff']);
            await configureReporting.onOff(endpoint);
        },
    },
    {
        zigbeeModel: ['45857'],
        model: '45857GE',
        vendor: 'GE',
        description: 'ZigBee in-wall smart dimmer',
        supports: 'on/off, brightness',
        fromZigbee: [fz.brightness, fz.on_off],
        toZigbee: [tz.light_onoff_brightness, tz.ignore_transition],
        meta: {configureKey: 1},
        configure: async (device, coordinatorEndpoint) => {
            const endpoint = device.getEndpoint(1);
            await bind(endpoint, coordinatorEndpoint, ['genOnOff']);
            await configureReporting.onOff(endpoint);
        },
    },
    {
        zigbeeModel: ['Smart Switch'],
        model: 'PTAPT-WH02',
        vendor: 'GE',
        description: 'Quirky smart switch',
        supports: 'on/off',
        fromZigbee: [fz.on_off],
        toZigbee: [tz.on_off],
        endpoint: (device) => {
            return {'default': 2};
        },
        meta: {configureKey: 1},
        configure: async (device, coordinatorEndpoint) => {
            const endpoint = device.getEndpoint(2);
            await bind(endpoint, coordinatorEndpoint, ['genOnOff']);
            await configureReporting.onOff(endpoint);
        },
    },

    // Sengled
    {
        zigbeeModel: ['E12-N1E'],
        model: 'E12-N1E',
        vendor: 'Sengled',
        description: 'Smart LED multicolor (BR30)',
        extend: generic.light_onoff_brightness_colortemp_colorxy,
        ota: ota.zigbeeOTA,
    },
    {
        zigbeeModel: ['E11-G13'],
        model: 'E11-G13',
        vendor: 'Sengled',
        description: 'Element Classic (A19)',
        extend: generic.light_onoff_brightness,
        ota: ota.zigbeeOTA,
    },
    {
        zigbeeModel: ['E11-G23', 'E11-G33'],
        model: 'E11-G23/E11-G33',
        vendor: 'Sengled',
        description: 'Element Classic (A60)',
        extend: generic.light_onoff_brightness,
        ota: ota.zigbeeOTA,
    },
    {
        zigbeeModel: ['E11-N13', 'E11-N13A', 'E11-N14', 'E11-N14A'],
        model: 'E11-N13/E11-N13A/E11-N14/E11-N14A',
        vendor: 'Sengled',
        description: 'Element extra bright (A19)',
        extend: generic.light_onoff_brightness,
        ota: ota.zigbeeOTA,
    },
    {
        zigbeeModel: ['Z01-CIA19NAE26'],
        model: 'Z01-CIA19NAE26',
        vendor: 'Sengled',
        description: 'Element Touch (A19)',
        extend: generic.light_onoff_brightness,
        ota: ota.zigbeeOTA,
    },
    {
        zigbeeModel: ['Z01-A19NAE26'],
        model: 'Z01-A19NAE26',
        vendor: 'Sengled',
        description: 'Element Plus (A19)',
        extend: generic.light_onoff_brightness_colortemp,
        ota: ota.zigbeeOTA,
    },
    {
        zigbeeModel: ['Z01-A60EAE27'],
        model: 'Z01-A60EAE27',
        vendor: 'Sengled',
        description: 'Element Plus (A60)',
        extend: generic.light_onoff_brightness_colortemp,
        ota: ota.zigbeeOTA,
    },
    {
        zigbeeModel: ['E11-N1EA'],
        model: 'E11-N1EA',
        vendor: 'Sengled',
        description: 'Element Plus Color (A19)',
        extend: generic.light_onoff_brightness_colortemp_colorxy,
        ota: ota.zigbeeOTA,
    },
    {
        zigbeeModel: ['E11-U2E'],
        model: 'E11-U2E',
        vendor: 'Sengled',
        description: 'Element color plus E27',
        extend: generic.light_onoff_brightness_colortemp_colorxy,
        ota: ota.zigbeeOTA,
    },
    {
        zigbeeModel: ['E11-U3E'],
        model: 'E11-U3E',
        vendor: 'Sengled',
        description: 'Element color plus B22',
        extend: generic.light_onoff_brightness_colortemp_colorxy,
        ota: ota.zigbeeOTA,
    },
    {
        zigbeeModel: ['E12-N14'],
        model: 'E12-N14',
        vendor: 'Sengled',
        description: 'Element Classic (BR30)',
        extend: generic.light_onoff_brightness,
        ota: ota.zigbeeOTA,
    },
    {
        zigbeeModel: ['E1A-AC2'],
        model: 'E1ACA4ABE38A',
        vendor: 'Sengled',
        description: 'Element downlight smart LED bulb',
        extend: generic.light_onoff_brightness,
        ota: ota.zigbeeOTA,
    },
    {
        zigbeeModel: ['E1D-G73'],
        model: 'E1D-G73WNA',
        vendor: 'Sengled',
        description: 'Smart window and door sensor',
        supports: 'contact',
        fromZigbee: [fz.ias_contact_alarm_1],
        toZigbee: [],
        ota: ota.zigbeeOTA,
    },
    {
        zigbeeModel: ['E1C-NB6'],
        model: 'E1C-NB6',
        vendor: 'Sengled',
        description: 'Smart plug',
        supports: 'on/off',
        fromZigbee: [fz.on_off],
        toZigbee: [tz.on_off],
        meta: {configureKey: 1},
        configure: async (device, coordinatorEndpoint) => {
            const endpoint = device.getEndpoint(1);
            await bind(endpoint, coordinatorEndpoint, ['genOnOff']);
            await configureReporting.onOff(endpoint);
        },
        ota: ota.zigbeeOTA,
    },
    {
        zigbeeModel: ['E1E-G7F'],
        model: 'E1E-G7F',
        vendor: 'Sengled',
        description: 'Smart switch ',
        supports: 'action',
        fromZigbee: [fz.E1E_G7F_action],
        toZigbee: [],
    },

    // Swann
    {
        zigbeeModel: ['SWO-KEF1PA'],
        model: 'SWO-KEF1PA',
        vendor: 'Swann',
        description: 'Key fob remote',
        supports: 'panic, home, away, sleep',
        fromZigbee: [fz.KEF1PA_arm, fz.command_panic],
        toZigbee: [tz.factory_reset],
    },
    {
        zigbeeModel: ['SWO-WDS1PA'],
        model: 'SWO-WDS1PA',
        vendor: 'Swann',
        description: 'Window/door sensor',
        supports: 'contact',
        fromZigbee: [fz.ias_contact_alarm_1],
        toZigbee: [],
    },
    {
        zigbeeModel: ['SWO-MOS1PA'],
        model: 'SWO-MOS1PA',
        vendor: 'Swann',
        description: 'Motion and temperature sensor',
        supports: 'occupancy',
        fromZigbee: [fz.ias_occupancy_alarm_1],
        toZigbee: [],
    },

    // JIAWEN
    {
        zigbeeModel: ['FB56-ZCW08KU1.1', 'FB56-ZCW08KU1.0'],
        model: 'K2RGBW01',
        vendor: 'JIAWEN',
        description: 'Wireless Bulb E27 9W RGBW',
        extend: generic.light_onoff_brightness_colortemp_colorxy,
    },

    // Netvox
    {
        zigbeeModel: ['Z809AE3R'],
        model: 'Z809A',
        vendor: 'Netvox',
        description: 'Power socket with power consumption monitoring',
        supports: 'on/off, power measurement',
        fromZigbee: [fz.on_off, fz.Z809A_power],
        toZigbee: [tz.on_off],
        meta: {configureKey: 2},
        configure: async (device, coordinatorEndpoint) => {
            const endpoint = device.getEndpoint(1);
            await bind(endpoint, coordinatorEndpoint, ['genOnOff', 'haElectricalMeasurement']);
            await configureReporting.onOff(endpoint);
            await configureReporting.rmsVoltage(endpoint);
            await configureReporting.rmsCurrent(endpoint);
            await configureReporting.activePower(endpoint);
            await configureReporting.powerFactor(endpoint);
        },
    },

    // Nanoleaf
    {
        zigbeeModel: ['NL08-0800'],
        model: 'NL08-0800',
        vendor: 'Nanoleaf',
        description: 'Smart Ivy Bulb E27',
        extend: generic.light_onoff_brightness,
    },

    // Nordtronic
    {
        zigbeeModel: ['BoxDIM2 98425031', '98425031'],
        model: '98425031',
        vendor: 'Nordtronic',
        description: 'Box Dimmer 2.0',
        extend: generic.light_onoff_brightness,
        meta: {configureKey: 1},
        configure: async (device, coordinatorEndpoint) => {
            const endpoint = device.getEndpoint(1);
            await bind(endpoint, coordinatorEndpoint, ['genOnOff', 'genLevelCtrl']);
            await configureReporting.onOff(endpoint);
        },
    },
    {
        zigbeeModel: ['BoxRelayZ 98423051'],
        model: '98423051',
        vendor: 'Nordtronic',
        description: 'Zigbee switch 400W',
        supports: 'on/off',
        fromZigbee: [fz.on_off],
        toZigbee: [tz.on_off],
        meta: {configureKey: 1},
        configure: async (device, coordinatorEndpoint) => {
            const endpoint = device.getEndpoint(1) || device.getEndpoint(3);
            await bind(endpoint, coordinatorEndpoint, ['genOnOff']);
            await configureReporting.onOff(endpoint);
        },
    },

    // Nue, 3A
    {
        zigbeeModel: ['LXN59-2S7LX1.0'],
        model: 'LXN59-2S7LX1.0',
        vendor: 'Nue / 3A',
        description: 'Smart light relay - 2 gang',
        supports: 'on/off',
        fromZigbee: [fz.on_off],
        toZigbee: [tz.on_off],
        meta: {multiEndpoint: true},
        whiteLabel: [
            {vendor: 'Zemismart', model: 'ZW-EU-02'},
        ],
        endpoint: (device) => {
            return {'left': 1, 'right': 2};
        },
    },
    {
        zigbeeModel: ['FTB56+ZSN15HG1.0'],
        model: 'HGZB-1S',
        vendor: 'Nue / 3A',
        description: 'Smart 1 key scene wall switch',
        supports: 'on/off, click, action',
        toZigbee: [tz.on_off],
        fromZigbee: [fz.command_recall, fz.legacy_scenes_recall_click, fz.ignore_power_report],
    },
    {
        zigbeeModel: ['FTB56+ZSN16HG1.0'],
        model: 'HGZB-02S',
        vendor: 'Nue / 3A',
        description: 'Smart 2 key scene wall switch',
        supports: 'on/off, click, action',
        toZigbee: [tz.on_off],
        fromZigbee: [fz.command_recall, fz.legacy_scenes_recall_click, fz.ignore_power_report],
    },
    {
        zigbeeModel: ['FB56+ZSN08KJ2.3'],
        model: 'HGZB-045',
        vendor: 'Nue / 3A',
        description: 'Smart 4 key scene wall switch',
        supports: 'on/off, click, action',
        toZigbee: [tz.on_off],
        fromZigbee: [fz.command_recall, fz.legacy_scenes_recall_click, fz.ignore_power_report],
    },
    {
        zigbeeModel: ['LXN56-DC27LX1.1', 'LXN56-DS27LX1.1'],
        model: 'LXZB-02A',
        vendor: 'Nue / 3A',
        description: 'Smart light controller',
        extend: generic.light_onoff_brightness,
    },
    {
        zigbeeModel: ['FNB56-ZSW03LX2.0', 'LXN-3S27LX1.0'],
        model: 'HGZB-43',
        vendor: 'Nue / 3A',
        description: 'Smart light switch - 3 gang v2.0',
        supports: 'on/off',
        fromZigbee: [fz.on_off],
        toZigbee: [tz.on_off],
        endpoint: (device) => {
            return {'top': 1, 'center': 2, 'bottom': 3};
        },
        meta: {configureKey: 1, multiEndpoint: true},
        configure: async (device, coordinatorEndpoint) => {
            await bind(device.getEndpoint(1), coordinatorEndpoint, ['genOnOff']);
            await bind(device.getEndpoint(2), coordinatorEndpoint, ['genOnOff']);
            await bind(device.getEndpoint(3), coordinatorEndpoint, ['genOnOff']);
        },
    },
    {
        zigbeeModel: ['FB56+ZSW1IKJ1.7', 'FB56+ZSW1IKJ2.5', 'FB56+ZSW1IKJ2.7'],
        model: 'HGZB-043',
        vendor: 'Nue / 3A',
        description: 'Smart light switch - 3 gang',
        supports: 'on/off',
        fromZigbee: [fz.on_off],
        toZigbee: [tz.on_off],
        endpoint: (device) => {
            return {'top': 16, 'center': 17, 'bottom': 18};
        },
        meta: {configureKey: 1, multiEndpoint: true},
        configure: async (device, coordinatorEndpoint) => {
            await bind(device.getEndpoint(16), coordinatorEndpoint, ['genOnOff']);
            await bind(device.getEndpoint(17), coordinatorEndpoint, ['genOnOff']);
            await bind(device.getEndpoint(18), coordinatorEndpoint, ['genOnOff']);
        },
    },
    {
        zigbeeModel: ['FB56+ZSW1JKJ2.7'],
        model: 'HGZB-44',
        vendor: 'Nue / 3A',
        description: 'Smart light switch - 4 gang v2.0',
        supports: 'on/off',
        fromZigbee: [fz.on_off],
        toZigbee: [tz.on_off],
        endpoint: (device) => {
            return {'top_left': 16, 'top_right': 17, 'bottom_right': 18, 'bottom_left': 19};
        },
        meta: {configureKey: 1, multiEndpoint: true},
        configure: async (device, coordinatorEndpoint) => {
            await bind(device.getEndpoint(16), coordinatorEndpoint, ['genOnOff']);
            await bind(device.getEndpoint(17), coordinatorEndpoint, ['genOnOff']);
            await bind(device.getEndpoint(18), coordinatorEndpoint, ['genOnOff']);
            await bind(device.getEndpoint(19), coordinatorEndpoint, ['genOnOff']);
        },
    },
    {
        zigbeeModel: ['FB56+ZSC05HG1.0', 'FNB56-ZBW01LX1.2', 'LXN56-DS27LX1.3'],
        model: 'HGZB-04D / HGZB-4D-UK',
        vendor: 'Nue / 3A',
        description: 'Smart dimmer wall switch',
        extend: generic.light_onoff_brightness,
    },
    {
        zigbeeModel: ['FB56+ZSW1HKJ1.7', 'FB56+ZSW1HKJ2.5'],
        model: 'HGZB-042',
        vendor: 'Nue / 3A',
        description: 'Smart light switch - 2 gang',
        supports: 'on/off',
        fromZigbee: [fz.on_off],
        toZigbee: [tz.on_off],
        endpoint: (device) => {
            return {'top': 16, 'bottom': 17};
        },
        meta: {configureKey: 1, multiEndpoint: true},
        configure: async (device, coordinatorEndpoint) => {
            await bind(device.getEndpoint(16), coordinatorEndpoint, ['genOnOff']);
            await bind(device.getEndpoint(17), coordinatorEndpoint, ['genOnOff']);
        },
    },
    {
        zigbeeModel: ['FNB56-ZSW02LX2.0', 'LXN-2S27LX1.0'],
        model: 'HGZB-42',
        vendor: 'Nue / 3A',
        description: 'Smart light switch - 2 gang v2.0',
        supports: 'on/off',
        fromZigbee: [fz.on_off],
        toZigbee: [tz.on_off],
        endpoint: (device) => {
            return {'top': 11, 'bottom': 12};
        },
        meta: {configureKey: 1, multiEndpoint: true},
        configure: async (device, coordinatorEndpoint) => {
            await bind(device.getEndpoint(11), coordinatorEndpoint, ['genOnOff']);
            await bind(device.getEndpoint(12), coordinatorEndpoint, ['genOnOff']);
        },
    },
    {
        zigbeeModel: ['FNB56-SKT1JXN1.0'],
        model: 'HGZB-20A',
        vendor: 'Nue / 3A',
        description: 'Power plug',
        supports: 'on/off',
        fromZigbee: [fz.on_off],
        toZigbee: [tz.on_off],
        meta: {configureKey: 1},
        configure: async (device, coordinatorEndpoint) => {
            await bind(device.getEndpoint(11), coordinatorEndpoint, ['genOnOff']);
        },
    },
    {
        zigbeeModel: ['FB56+ZSW1GKJ2.5', 'LXN-1S27LX1.0'],
        model: 'HGZB-41',
        vendor: 'Nue / 3A',
        description: 'Smart one gang wall switch',
        supports: 'on/off',
        fromZigbee: [fz.on_off],
        toZigbee: [tz.on_off],
    },
    {
        zigbeeModel: ['FNB56-SKT1DHG1.4'],
        model: 'MG-AUWS01',
        vendor: 'Nue / 3A',
        description: 'Smart Double GPO',
        supports: 'on/off',
        fromZigbee: [fz.on_off],
        toZigbee: [tz.on_off],
        meta: {multiEndpoint: true},
        endpoint: (device) => {
            return {left: 12, right: 11};
        },
    },
    {
        zigbeeModel: ['FNB56-ZCW25FB1.9'],
        model: 'XY12S-15',
        vendor: 'Nue / 3A',
        description: 'Smart light controller RGBW',
        extend: generic.light_onoff_brightness_colortemp_colorxy,
    },
    {
        zigbeeModel: ['FNB56-ZSW23HG1.1', 'LXN56-LC27LX1.1', 'LXN56-LC27LX1.3'],
        model: 'HGZB-01A',
        vendor: 'Nue / 3A',
        description: 'Smart in-wall switch',
        supports: 'on/off',
        fromZigbee: [fz.on_off],
        toZigbee: [tz.on_off],
    },
    {
        zigbeeModel: ['FNB56-ZSC01LX1.2', 'FB56+ZSW05HG1.2', 'FB56+ZSC04HG1.0'],
        model: 'HGZB-02A',
        vendor: 'Nue / 3A',
        description: 'Smart light controller',
        extend: generic.light_onoff_brightness,
    },
    {
        zigbeeModel: ['FNB56-ZSW01LX2.0'],
        model: 'HGZB-42-UK / HGZB-41 / HGZB-41-UK',
        description: 'Smart switch 1 or 2 gang',
        vendor: 'Nue / 3A',
        supports: 'on/off',
        fromZigbee: [fz.on_off],
        toZigbee: [tz.on_off],
    },
    {
        zigbeeModel: ['FNB56-ZCW25FB1.6', 'FNB56-ZCW25FB2.1'],
        model: 'HGZB-06A',
        vendor: 'Nue / 3A',
        description: 'Smart 7W E27 light bulb',
        extend: generic.light_onoff_brightness_colortemp_colorxy,
    },
    {
        zigbeeModel: ['LXN56-0S27LX1.1', 'LXN56-0S27LX1.3'],
        model: 'HGZB-20-UK',
        vendor: 'Nue / 3A',
        description: 'Power plug',
        supports: 'on/off',
        fromZigbee: [fz.on_off],
        toZigbee: [tz.on_off],
    },
    {
        zigbeeModel: ['NUET56-DL27LX1.2'],
        model: 'HGZB-DLC4-N12B',
        vendor: 'Nue / 3A',
        description: 'RGB LED downlight',
        extend: generic.light_onoff_brightness_colortemp_colorxy,
    },
    {
        zigbeeModel: ['FB56-WTS04HM1.1'],
        model: 'HGZB-14A',
        vendor: 'Nue / 3A',
        description: 'Water leakage sensor',
        supports: 'water leak',
        fromZigbee: [fz.ias_water_leak_alarm_1, fz.battery],
        toZigbee: [],
    },

    // Smart Home Pty
    {
        zigbeeModel: ['FB56-ZCW11HG1.2', 'FB56-ZCW11HG1.4', 'LXT56-LS27LX1.7'],
        model: 'HGZB-07A',
        vendor: 'Smart Home Pty',
        description: 'RGBW Downlight',
        extend: generic.light_onoff_brightness_colortemp_colorxy,
    },
    {
        zigbeeModel: ['FNB56-SKT1EHG1.2'],
        model: 'HGZB-20-DE',
        vendor: 'Smart Home Pty',
        description: 'Power plug',
        supports: 'on/off',
        fromZigbee: [fz.on_off],
        toZigbee: [tz.on_off],
    },

    // Feibit
    {
        zigbeeModel: ['FZB56+ZSW2FYM1.1'],
        model: 'TZSW22FW-L4',
        vendor: 'Feibit',
        description: 'Smart light switch - 2 gang',
        supports: 'on/off',
        fromZigbee: [fz.on_off],
        toZigbee: [tz.on_off],
        endpoint: (device) => {
            return {'top': 16, 'bottom': 17};
        },
        meta: {configureKey: 1, multiEndpoint: true},
        configure: async (device, coordinatorEndpoint) => {
            await bind(device.getEndpoint(16), coordinatorEndpoint, ['genOnOff']);
            await bind(device.getEndpoint(17), coordinatorEndpoint, ['genOnOff']);
        },
    },
    {
        zigbeeModel: ['FNB56-SOS03FB1.5'],
        model: 'SEB01ZB',
        vendor: 'Feibit',
        description: 'SOS button',
        supports: 'sos',
        fromZigbee: [fz.ias_sos_alarm_2, fz.battery],
        toZigbee: [],
    },
    {
        zigbeeModel: ['FNB56-BOT06FB2.3', 'FNB56-BOT06FB2.8'],
        model: 'SBM01ZB',
        vendor: 'Feibit',
        description: 'Human body movement sensor',
        supports: 'occupancy, tamper',
        fromZigbee: [fz.ias_occupancy_alarm_1, fz.battery],
        toZigbee: [],
        meta: {configureKey: 1},
        configure: async (device, coordinatorEndpoint) => {
            const endpoint = device.getEndpoint(1);
            await bind(endpoint, coordinatorEndpoint, ['genPowerCfg']);
            await configureReporting.batteryPercentageRemaining(endpoint);
            await configureReporting.batteryAlarmState(endpoint);
        },
    },
    {
        zigbeeModel: ['FNB56-THM14FB2.4'],
        model: 'STH01ZB',
        vendor: 'Feibit',
        description: 'Smart temperature & humidity Sensor',
        supports: 'temperature, humidity',
        fromZigbee: [fz.temperature, fz.humidity, fz.battery_3V],
        toZigbee: [],
    },
    {
        zigbeeModel: ['FNB56-SMF06FB1.6'],
        model: 'SSA01ZB',
        vendor: 'Feibit',
        description: 'Smoke detector',
        supports: 'smoke',
        fromZigbee: [fz.ias_smoke_alarm_1, fz.battery],
        toZigbee: [],
        meta: {configureKey: 1},
        configure: async (device, coordinatorEndpoint) => {
            const endpoint = device.getEndpoint(1);
            await bind(endpoint, coordinatorEndpoint, ['genPowerCfg']);
            await configureReporting.batteryPercentageRemaining(endpoint);
            await configureReporting.batteryAlarmState(endpoint);
        },
    },
    {
        zigbeeModel: ['FNB56-COS06FB1.7'],
        model: 'SCA01ZB',
        vendor: 'Feibit',
        description: 'Smart carbon monoxide sensor',
        supports: 'carbon monoxide',
        fromZigbee: [fz.ias_carbon_monoxide_alarm_1, fz.battery],
        toZigbee: [],
        meta: {configureKey: 1},
        configure: async (device, coordinatorEndpoint) => {
            const endpoint = device.getEndpoint(1);
            await bind(endpoint, coordinatorEndpoint, ['genPowerCfg']);
            await configureReporting.batteryPercentageRemaining(endpoint);
            await configureReporting.batteryAlarmState(endpoint);
        },
    },
    {
        zigbeeModel: ['FNB56-GAS05FB1.4'],
        model: 'SGA01ZB',
        vendor: 'Feibit',
        description: 'Combustible gas sensor',
        supports: 'gas',
        fromZigbee: [fz.ias_gas_alarm_2],
        toZigbee: [],
    },
    {
        zigbeeModel: ['FNB56-WTS05FB2.0'],
        model: 'SWA01ZB',
        vendor: 'Feibit',
        description: 'Water leakage sensor',
        supports: 'water leak',
        fromZigbee: [fz.ias_water_leak_alarm_1, fz.battery],
        toZigbee: [],
    },
    {
        zigbeeModel: ['FNB56-DOS07FB2.4'],
        model: 'SDM01ZB',
        vendor: 'Feibit',
        description: 'Door or window contact switch',
        supports: 'contact',
        fromZigbee: [fz.ias_contact_alarm_1, fz.battery],
        toZigbee: [],
    },
    {
        zigbeeModel: ['FB56+SKT14AL2.1'],
        model: 'SFS01ZB',
        vendor: 'Feibit',
        description: 'Power plug',
        supports: 'on/off',
        fromZigbee: [fz.on_off],
        toZigbee: [tz.on_off],
    },
    {
        zigbeeModel: ['FB56+ZSW1HKJ2.2'],
        model: 'SLS301ZB_2',
        vendor: 'Feibit',
        description: 'Smart light switch - 2 gang',
        supports: 'on/off',
        fromZigbee: [fz.on_off],
        toZigbee: [tz.on_off],
        endpoint: (device) => {
            return {'left': 16, 'right': 17};
        },
        meta: {configureKey: 1, multiEndpoint: true},
        configure: async (device, coordinatorEndpoint) => {
            await bind(device.getEndpoint(16), coordinatorEndpoint, ['genOnOff']);
            await bind(device.getEndpoint(17), coordinatorEndpoint, ['genOnOff']);
        },
    },
    {
        zigbeeModel: ['FB56+ZSW1IKJ2.2'],
        model: 'SLS301ZB_3',
        vendor: 'Feibit',
        description: 'Smart light switch - 3 gang',
        supports: 'on/off',
        fromZigbee: [fz.on_off],
        toZigbee: [tz.on_off],
        endpoint: (device) => {
            return {'left': 16, 'center': 17, 'right': 18};
        },
        meta: {configureKey: 1, multiEndpoint: true},
        configure: async (device, coordinatorEndpoint) => {
            await bind(device.getEndpoint(16), coordinatorEndpoint, ['genOnOff']);
            await bind(device.getEndpoint(17), coordinatorEndpoint, ['genOnOff']);
            await bind(device.getEndpoint(18), coordinatorEndpoint, ['genOnOff']);
        },
    },
    {
        zigbeeModel: ['FB56+ZSN08KJ2.2'],
        model: 'SSS401ZB',
        vendor: 'Feibit',
        description: 'Smart 4 key scene wall switch',
        supports: 'on/off, action',
        toZigbee: [tz.on_off],
        fromZigbee: [fz.command_recall],
    },

    // Gledopto
    {
        zigbeeModel: ['GL-C-006'],
        fingerprint: [
            {type: 'Router', manufacturerName: 'GLEDOPTO', modelID: 'GLEDOPTO', endpoints: [
                {ID: 11, profileID: 49246, deviceID: 544, inputClusters: [0, 3, 4, 5, 6, 8, 768], outputClusters: []},
                {ID: 13, profileID: 49246, deviceID: 57694, inputClusters: [4096], outputClusters: [4096]},
            ]},
        ],
        model: 'GL-C-006',
        vendor: 'Gledopto',
        description: 'Zigbee LED controller WW/CW',
        extend: gledopto.light_onoff_brightness_colortemp,
    },
    {
        fingerprint: [
            {type: 'Router', manufacturerName: 'GLEDOPTO', modelID: 'GL-C-007', endpoints: [
                {ID: 11, profileID: 49246, deviceID: 528, inputClusters: [0, 3, 4, 5, 6, 8, 768], outputClusters: []},
                {ID: 13, profileID: 49246, deviceID: 528, inputClusters: [4096], outputClusters: [4096]},
            ]},
        ],
        model: 'GL-C-007-1ID', // 1 ID controls white and color together
        vendor: 'Gledopto',
        description: 'Zigbee LED controller RGBW (1 ID)',
        extend: gledopto.light_onoff_brightness_colortemp_colorxy,
    },
    {
        fingerprint: [
            {type: 'Router', manufacturerName: 'GLEDOPTO', modelID: 'GL-C-007', endpoints: [
                {ID: 11, profileID: 49246, deviceID: 528, inputClusters: [0, 3, 4, 5, 6, 8, 768], outputClusters: []},
                {ID: 13, profileID: 49246, deviceID: 57694, inputClusters: [4096], outputClusters: [4096]},
                {ID: 15, profileID: 49246, deviceID: 256, inputClusters: [0, 3, 4, 5, 6, 8, 768], outputClusters: []},
            ]},
            {type: 'Router', manufacturerName: 'GLEDOPTO', modelID: 'GLEDOPTO', endpoints: [
                {ID: 10, profileID: 49246, deviceID: 256, inputClusters: [0, 3, 4, 5, 6, 8], outputClusters: []},
                {ID: 11, profileID: 49246, deviceID: 528, inputClusters: [0, 3, 4, 5, 6, 8, 768], outputClusters: []},
                {ID: 13, profileID: 49246, deviceID: 57694, inputClusters: [4096], outputClusters: [4096]},
            ]},
            {type: 'Router', manufacturerName: 'GLEDOPTO', modelID: 'GL-C-007', endpoints: [
                {ID: 11, profileID: 49246, deviceID: 528, inputClusters: [0, 3, 4, 5, 6, 8, 768], outputClusters: []},
                {ID: 12, profileID: 260, deviceID: 258, inputClusters: [0, 3, 4, 5, 6, 8, 768], outputClusters: []},
                {ID: 13, profileID: 49246, deviceID: 57694, inputClusters: [4096], outputClusters: [4096]},
            ]},
        ],
        model: 'GL-C-007-2ID', // 2 ID controls white and color separate
        vendor: 'Gledopto',
        description: 'Zigbee LED controller RGBW (2 ID)',
        extend: gledopto.light_onoff_brightness_colortemp_colorxy,
        endpoint: (device) => {
            if (device.getEndpoint(10) && device.getEndpoint(11) && device.getEndpoint(13)) {
                return {rgb: 11, white: 10};
            } else if (device.getEndpoint(11) && device.getEndpoint(12) && device.getEndpoint(13)) {
                return {rgb: 11, white: 12};
            } else {
                return {rgb: 11, white: 15};
            }
        },
    },
    {
        zigbeeModel: ['GL-S-004ZS'],
        model: 'GL-S-004ZS',
        vendor: 'Gledopto',
        description: 'Zigbee smart RGB+CCT 4W MR16',
        extend: gledopto.light_onoff_brightness_colortemp_colorxy,
    },
    {
        zigbeeModel: ['GL-C-007S'],
        model: 'GL-C-007S',
        vendor: 'Gledopto',
        description: 'Zigbee LED controller RGBW plus model',
        extend: gledopto.light_onoff_brightness_colorxy,
    },
    {
        fingerprint: [
            // Although the device announces modelID GL-C-007, this is clearly a GL-C-008
            // https://github.com/Koenkk/zigbee2mqtt/issues/3525
            {type: 'Router', manufacturerName: 'GLEDOPTO', modelID: 'GL-C-007', endpoints: [
                {ID: 11, profileID: 49246, deviceID: 528, inputClusters: [0, 3, 4, 5, 6, 8, 768], outputClusters: []},
                {ID: 13, profileID: 49246, deviceID: 57694, inputClusters: [4096], outputClusters: [4096]},
                {ID: 15, profileID: 49246, deviceID: 544, inputClusters: [0, 3, 4, 5, 6, 8, 768], outputClusters: []},
            ]},
            {type: 'Router', manufacturerName: 'GLEDOPTO', modelID: 'GL-C-007', endpoints: [
                {ID: 11, profileID: 49246, deviceID: 528, inputClusters: [0, 3, 4, 5, 6, 8, 768], outputClusters: []},
                {ID: 12, profileID: 260, deviceID: 258, inputClusters: [0, 3, 4, 5, 6, 8, 768], outputClusters: []},
                {ID: 13, profileID: 49246, deviceID: 57694, inputClusters: [4096], outputClusters: [4096]},
                {ID: 15, profileID: 49246, deviceID: 256, inputClusters: [0, 3, 4, 5, 6, 8, 768], outputClusters: []},
            ]},
        ],
        model: 'GL-C-008-2ID', // 2 ID controls color temperature and color separate
        vendor: 'Gledopto',
        description: 'Zigbee LED controller RGB + CCT (2 ID)',
        extend: gledopto.light_onoff_brightness_colortemp_colorxy,
        // Only enable disableDefaultResponse for the second fingerprint:
        // https://github.com/Koenkk/zigbee-herdsman-converters/issues/1315#issuecomment-645331185
        meta: {disableDefaultResponse: (entity) => !!entity.getDevice().getEndpoint(12)},
        endpoint: (device) => {
            return {rgb: 11, cct: 15};
        },
    },
    {
        fingerprint: [
            {type: 'Router', manufacturerName: 'GLEDOPTO', modelID: 'GLEDOPTO', endpoints: [
                {ID: 11, profileID: 49246, deviceID: 528, inputClusters: [0, 3, 4, 5, 6, 8, 768], outputClusters: []},
                {ID: 13, profileID: 49246, deviceID: 57694, inputClusters: [4096], outputClusters: [4096]},
            ]},
        ],
        zigbeeModel: ['GL-C-008'],
        model: 'GL-C-008-1ID', // 1 ID controls color temperature and color separate
        vendor: 'Gledopto',
        description: 'Zigbee LED controller RGB + CCT (1 ID)',
        extend: gledopto.light_onoff_brightness_colortemp_colorxy,
        meta: {disableDefaultResponse: true},
    },
    {
        zigbeeModel: ['GL-C-008S'],
        model: 'GL-C-008S',
        vendor: 'Gledopto',
        description: 'Zigbee LED controller RGB + CCT plus model',
        extend: gledopto.light_onoff_brightness_colortemp_colorxy,
        meta: {disableDefaultResponse: true},
    },
    {
        zigbeeModel: ['GL-C-009'],
        fingerprint: [
            {type: 'Router', manufacturerName: 'GLEDOPTO', modelID: 'GLEDOPTO', endpoints: [
                {ID: 11, profileID: 49246, deviceID: 256, inputClusters: [0, 3, 4, 5, 6, 8], outputClusters: []},
                {ID: 13, profileID: 49246, deviceID: 57694, inputClusters: [4096], outputClusters: [4096]},
            ]},
        ],
        model: 'GL-C-009',
        vendor: 'Gledopto',
        description: 'Zigbee LED controller dimmer',
        extend: gledopto.light_onoff_brightness,
    },
    {
        zigbeeModel: ['GL-MC-001'],
        model: 'GL-MC-001',
        vendor: 'Gledopto',
        description: 'Zigbee USB mini LED controller RGB + CCT',
        extend: gledopto.light_onoff_brightness_colortemp_colorxy,
        meta: {disableDefaultResponse: true},
    },
    {
        zigbeeModel: ['GL-S-004Z'],
        model: 'GL-S-004Z',
        vendor: 'Gledopto',
        description: 'Zigbee Smart WW/CW GU10',
        extend: gledopto.light_onoff_brightness_colortemp,
    },
    {
        zigbeeModel: ['GL-S-007Z'],
        model: 'GL-S-007Z',
        vendor: 'Gledopto',
        description: 'Smart RGB+CCT 5W GU10',
        extend: gledopto.light_onoff_brightness_colortemp_colorxy,
        meta: {disableDefaultResponse: true},
    },
    {
        zigbeeModel: ['GL-S-007ZS'],
        model: 'GL-S-007ZS',
        vendor: 'Gledopto',
        description: 'Smart RGB+CCT 4W GU10 plus model',
        extend: gledopto.light_onoff_brightness_colortemp_colorxy,
    },
    {
        zigbeeModel: ['GL-S-008Z'],
        model: 'GL-S-008Z',
        vendor: 'Gledopto',
        description: 'Soposh dual white and color ',
        extend: gledopto.light_onoff_brightness_colortemp_colorxy,
    },
    {
        zigbeeModel: ['GL-B-001Z'],
        model: 'GL-B-001Z',
        vendor: 'Gledopto',
        description: 'Smart 4W E14 RGB / CCT LED bulb',
        extend: gledopto.light_onoff_brightness_colortemp_colorxy,
    },
    {
        zigbeeModel: ['GL-B-001ZS'],
        model: 'GL-B-001ZS',
        vendor: 'Gledopto',
        description: 'Smart 4W E14 RGB / CCT LED bulb',
        extend: gledopto.light_onoff_brightness_colortemp_colorxy,
    },
    {
        zigbeeModel: ['GL-G-001Z'],
        model: 'GL-G-001Z',
        vendor: 'Gledopto',
        description: 'Smart garden lamp',
        extend: gledopto.light_onoff_brightness_colortemp_colorxy,
    },
    {
        zigbeeModel: ['GL-G-007Z'],
        model: 'GL-G-007Z',
        vendor: 'Gledopto',
        description: 'Smart garden lamp 9W RGB / CCT',
        extend: gledopto.light_onoff_brightness_colortemp_colorxy,
    },
    {
        zigbeeModel: ['GL-B-007Z'],
        model: 'GL-B-007Z',
        vendor: 'Gledopto',
        description: 'Smart 6W E27 RGB / CCT LED bulb',
        extend: gledopto.light_onoff_brightness_colortemp_colorxy,
    },
    {
        zigbeeModel: ['GL-B-007ZS'],
        model: 'GL-B-007ZS',
        vendor: 'Gledopto',
        description: 'Smart+ 6W E27 RGB / CCT LED bulb',
        extend: gledopto.light_onoff_brightness_colortemp_colorxy,
    },
    {
        zigbeeModel: ['GL-B-008Z'],
        model: 'GL-B-008Z',
        vendor: 'Gledopto',
        description: 'Smart 12W E27 RGB / CCT LED bulb',
        extend: gledopto.light_onoff_brightness_colortemp_colorxy,
    },
    {
        zigbeeModel: ['GL-B-008ZS'],
        model: 'GL-B-008ZS',
        vendor: 'Gledopto',
        description: 'Smart 12W E27 RGB / CW LED bulb',
        extend: gledopto.light_onoff_brightness_colortemp_colorxy,
    },
    {
        zigbeeModel: ['GL-D-003Z'],
        model: 'GL-D-003Z',
        vendor: 'Gledopto',
        description: 'LED RGB + CCT downlight',
        extend: gledopto.light_onoff_brightness_colortemp_colorxy,
    },
    {
        zigbeeModel: ['GL-D-004Z'],
        model: 'GL-D-004Z',
        vendor: 'Gledopto',
        description: 'LED RGB + CCT downlight',
        extend: gledopto.light_onoff_brightness_colortemp_colorxy,
    },
    {
        zigbeeModel: ['GL-D-004ZS'],
        model: 'GL-D-004ZS',
        vendor: 'Gledopto',
        description: 'LED RGB + CCT downlight plus version 9W',
        extend: gledopto.light_onoff_brightness_colortemp_colorxy,
    },
    {
        zigbeeModel: ['GL-D-005Z'],
        model: 'GL-D-005Z',
        vendor: 'Gledopto',
        description: 'LED RGB + CCT downlight ',
        extend: gledopto.light_onoff_brightness_colortemp_colorxy,
    },
    {
        zigbeeModel: ['GL-S-003Z'],
        model: 'GL-S-003Z',
        vendor: 'Gledopto',
        description: 'Smart RGBW GU10 ',
        extend: gledopto.light_onoff_brightness_colorxy,
    },
    {
        zigbeeModel: ['GL-S-005Z'],
        model: 'GL-S-005Z',
        vendor: 'Gledopto',
        description: 'Smart RGBW MR16',
        extend: gledopto.light_onoff_brightness_colorxy,
    },
    {
        zigbeeModel: ['HOMA2023'],
        model: 'GD-CZ-006',
        vendor: 'Gledopto',
        description: 'Zigbee LED Driver',
        extend: gledopto.light_onoff_brightness,
    },
    {
        zigbeeModel: ['GL-FL-004TZ'],
        model: 'GL-FL-004TZ',
        vendor: 'Gledopto',
        description: 'Zigbee 10W floodlight RGB CCT',
        extend: gledopto.light_onoff_brightness_colortemp_colorxy,
    },
    {
        zigbeeModel: ['GL-FL-004TZS'],
        model: 'GL-FL-004TZS',
        vendor: 'Gledopto',
        description: 'Zigbee 10W floodlight RGB CCT',
        extend: gledopto.light_onoff_brightness_colortemp_colorxy,
    },
    {
        zigbeeModel: ['GL-FL-005TZ'],
        model: 'GL-FL-005TZ',
        vendor: 'Gledopto',
        description: 'Zigbee 30W floodlight RGB CCT',
        extend: gledopto.light_onoff_brightness_colortemp_colorxy,
    },
    {
        zigbeeModel: ['GL-FL-006TZ'],
        model: 'GL-FL-006TZ',
        vendor: 'Gledopto',
        description: 'Zigbee 60W floodlight RGB CCT',
        extend: gledopto.light_onoff_brightness_colortemp_colorxy,
    },
    {
        zigbeeModel: ['GL-FL-006TZS'],
        model: 'GL-FL-006TZS',
        vendor: 'Gledopto',
        description: 'Zigbee 60W floodlight RGB CCT',
        extend: gledopto.light_onoff_brightness_colortemp_colorxy,
    },
    {
        zigbeeModel: ['GL-W-001Z'],
        model: 'GL-W-001Z',
        vendor: 'Gledopto',
        description: 'Zigbee ON/OFF Wall Switch',
        supports: 'on/off',
        fromZigbee: [fz.on_off],
        toZigbee: [tz.on_off],
        onEvent: async (type, data, device) => {
            // This device doesn't support reporting.
            // Therefore we read the on/off state every 5 seconds.
            // This is the same way as the Hue bridge does it.
            if (type === 'stop') {
                clearInterval(store[device.ieeeAddr]);
            } else if (!store[device.ieeeAddr]) {
                store[device.ieeeAddr] = setInterval(async () => {
                    try {
                        await device.endpoints[0].read('genOnOff', ['onOff']);
                    } catch (error) {
                        // Do nothing
                    }
                }, 5000);
            }
        },
    },
    {
        zigbeeModel: ['GL-D-003ZS'],
        model: 'GL-D-003ZS',
        vendor: 'Gledopto',
        description: 'Smart+ 6W LED spot',
        extend: gledopto.light_onoff_brightness_colortemp_colorxy,
    },

    // YSRSAI
    {
        zigbeeModel: ['ZB-CL01'],
        model: 'YSR-MINI-01',
        vendor: 'YSRSAI',
        description: 'Zigbee LED controller (RGB+CCT)',
        extend: generic.light_onoff_brightness_colortemp_colorxy,
    },
    {
        zigbeeModel: ['ZB-CT01'],
        model: 'ZB-CT01',
        vendor: 'YSRSAI',
        description: 'Zigbee LED controller (WW/CW)',
        extend: generic.light_onoff_brightness_colortemp,
    },

    // Somgoms
    {
        zigbeeModel: ['tdtqgwv'],
        model: 'ZSTY-SM-11ZG-US-W',
        vendor: ' Somgoms',
        description: '1 gang switch',
        supports: 'on/off',
        fromZigbee: [fz.tuya_switch2, fz.ignore_time_read, fz.ignore_basic_report],
        toZigbee: [tz.tuya_switch_state],
    },
    {
        zigbeeModel: ['bordckq'],
        model: 'ZSTY-SM-1CTZG-US-W',
        vendor: 'Somgoms',
        description: 'Curtain switch',
        supports: 'open, close, stop, position',
        fromZigbee: [fz.tuya_curtain, fz.ignore_basic_report],
        toZigbee: [tz.tuya_curtain_control, tz.tuya_curtain_options],
    },
    {
        zigbeeModel: ['hpb9yts'],
        model: 'ZSTY-SM-1DMZG-US-W',
        vendor: 'Somgoms',
        description: 'Dimmer switch',
        supports: 'on/off, brightness',
        fromZigbee: [fz.tuya_dimmer, fz.ignore_basic_report],
        toZigbee: [tz.tuya_dimmer_state, tz.tuya_dimmer_level],
    },

    // ROBB
    {
        zigbeeModel: ['ROB_200-004-0'],
        model: 'ROB_200-004-0',
        vendor: 'ROBB',
        description: 'ZigBee AC phase-cut dimmer',
        extend: generic.light_onoff_brightness,
        meta: {configureKey: 2},
        configure: async (device, coordinatorEndpoint) => {
            const endpoint = device.getEndpoint(1);
            await bind(endpoint, coordinatorEndpoint, ['genOnOff', 'genLevelCtrl']);
            await configureReporting.onOff(endpoint);
        },
    },
    {
        zigbeeModel: ['ROB_200-003-0'],
        model: 'ROB_200-003-0',
        vendor: 'ROBB',
        description: 'Zigbee AC in wall switch',
        supports: 'on/off',
        fromZigbee: [fz.on_off],
        toZigbee: [tz.on_off],
        meta: {configureKey: 1},
        configure: async (device, coordinatorEndpoint) => {
            const endpoint = device.getEndpoint(1) || device.getEndpoint(3);
            await bind(endpoint, coordinatorEndpoint, ['genOnOff']);
            await configureReporting.onOff(endpoint);
        },
    },
    {
        zigbeeModel: ['ROB_200-014-0'],
        model: 'ROB_200-014-0',
        vendor: 'ROBB',
        description: 'ZigBee AC phase-cut rotary dimmer',
        extend: generic.light_onoff_brightness,
        meta: {configureKey: 1},
        configure: async (device, coordinatorEndpoint) => {
            const endpoint = device.getEndpoint(1);
            await bind(endpoint, coordinatorEndpoint, ['genOnOff', 'genLevelCtrl']);
            await configureReporting.onOff(endpoint);
        },
    },
    {
        zigbeeModel: ['ZG2833K8_EU05'],
        model: 'ROB_200-007-0',
        vendor: 'ROBB',
        description: 'Zigbee 8 button wall switch',
        supports: 'action',
        fromZigbee: [
            fz.command_on, fz.command_off, fz.command_move, fz.command_stop,
            fz.battery,
        ],
        toZigbee: [],
        meta: {multiEndpoint: true},
    },
    {
        zigbeeModel: ['ZG2833K4_EU06'],
        model: 'ROB_200-008-0',
        vendor: 'ROBB',
        description: 'Zigbee 4 button wall switch',
        supports: 'action',
        fromZigbee: [
            fz.command_on, fz.command_off, fz.command_move, fz.command_stop,
            fz.battery,
        ],
        toZigbee: [],
        meta: {multiEndpoint: true},
        whiteLabel: [
            {vendor: 'Sunricher', model: 'SR-ZG9001K4-DIM2'},
        ],
    },
    {
        zigbeeModel: ['Motor Controller'],
        model: 'ROB_200-010-0',
        vendor: 'ROBB',
        description: 'Zigbee curtain motor controller',
        supports: 'open, close, stop, position',
        meta: {configureKey: 2, coverInverted: true},
        fromZigbee: [fz.cover_position_tilt],
        toZigbee: [tz.cover_state, tz.cover_position_tilt],
        configure: async (device, coordinatorEndpoint) => {
            const endpoint = device.getEndpoint(1);
            await bind(endpoint, coordinatorEndpoint, ['closuresWindowCovering']);
            await configureReporting.currentPositionLiftPercentage(endpoint);
        },
    },

    // Namron
    {
        zigbeeModel: ['4512700'],
        model: '4512700',
        vendor: 'Namron',
        description: 'ZigBee dimmer 400W',
        extend: generic.light_onoff_brightness,
        meta: {configureKey: 2},
        configure: async (device, coordinatorEndpoint) => {
            const endpoint = device.getEndpoint(1);
            await bind(endpoint, coordinatorEndpoint, ['genOnOff', 'genLevelCtrl']);
            await configureReporting.onOff(endpoint);
        },
    },
    {
        zigbeeModel: ['4512704'],
        model: '4512704',
        vendor: 'Namron',
        description: 'Zigbee switch 400W',
        supports: 'on/off',
        fromZigbee: [fz.on_off],
        toZigbee: [tz.on_off],
        meta: {configureKey: 1},
        configure: async (device, coordinatorEndpoint) => {
            const endpoint = device.getEndpoint(1) || device.getEndpoint(3);
            await bind(endpoint, coordinatorEndpoint, ['genOnOff']);
            await configureReporting.onOff(endpoint);
        },
    },
    {
        zigbeeModel: ['1402755'],
        model: '1402755',
        vendor: 'Namron',
        description: 'ZigBee LED dimmer',
        extend: generic.light_onoff_brightness,
        meta: {configureKey: 1},
        configure: async (device, coordinatorEndpoint) => {
            const endpoint = device.getEndpoint(1);
            await bind(endpoint, coordinatorEndpoint, ['genOnOff', 'genLevelCtrl']);
            await configureReporting.onOff(endpoint);
        },
    },
    {
        zigbeeModel: ['4512703'],
        model: '4512703',
        vendor: 'Namron',
        description: 'Zigbee 4 channel switch K8 (white)',
        supports: 'action',
        fromZigbee: [
            fz.command_on, fz.command_off, fz.battery,
            fz.command_move, fz.command_stop,
        ],
        toZigbee: [],
        meta: {multiEndpoint: true},
        endpoint: (device) => {
            return {l1: 1, l2: 2, l3: 3, l4: 4};
        },
    },
    {
        zigbeeModel: ['4512721'],
        model: '4512721',
        vendor: 'Namron',
        description: 'Zigbee 4 channel switch K8 (black)',
        supports: 'action',
        fromZigbee: [fz.command_on, fz.command_off, fz.battery, fz.command_move, fz.command_stop],
        toZigbee: [],
        meta: {multiEndpoint: true},
        endpoint: (device) => {
            return {l1: 1, l2: 2, l3: 3, l4: 4};
        },
    },
    {
        zigbeeModel: ['4512702'],
        model: '4512702',
        vendor: 'Namron',
        description: 'Zigbee 1 channel switch K4',
        supports: 'action',
        fromZigbee: [
            fz.command_on, fz.command_off, fz.battery,
            fz.command_move, fz.command_stop, fz.command_step,
        ],
        toZigbee: [],
    },
    {
        zigbeeModel: ['4512706'],
        model: '4512706',
        vendor: 'Namron',
        description: 'Remote control',
        supports: 'action',
        fromZigbee: [
            fz.command_on, fz.command_off, fz.command_step, fz.command_step_color_temperature,
            fz.command_recall, fz.command_move_to_color_temp, fz.battery,
        ],
        toZigbee: [],
        meta: {multiEndpoint: true},
        endpoint: (device) => {
            return {l1: 1, l2: 2, l3: 3, l4: 4};
        },
    },

    // SmartThings
    {
        zigbeeModel: ['PGC313'],
        model: 'STSS-MULT-001',
        vendor: 'SmartThings',
        description: 'Multipurpose sensor',
        supports: 'contact',
        fromZigbee: [fz.smartthings_contact],
        toZigbee: [],
    },
    {
        zigbeeModel: ['tagv4'],
        model: 'STS-PRS-251',
        vendor: 'SmartThings',
        description: 'Arrival sensor',
        supports: 'presence',
        fromZigbee: [
            fz.STS_PRS_251_presence, fz.battery_3V,
            fz.STS_PRS_251_beeping,
        ],
        toZigbee: [tz.STS_PRS_251_beep],
        meta: {configureKey: 2},
        configure: async (device, coordinatorEndpoint) => {
            const endpoint = device.getEndpoint(1);
            await bind(endpoint, coordinatorEndpoint, ['genPowerCfg', 'genBinaryInput']);
            await configureReporting.batteryVoltage(endpoint);
            await configureReporting.presentValue(endpoint);
        },
    },
    {
        zigbeeModel: ['PGC410EU'],
        model: 'STSS-PRES-001',
        vendor: 'SmartThings',
        description: 'Presence sensor',
        supports: 'presence',
        fromZigbee: [fz.PGC410EU_presence, fz.battery],
        toZigbee: [],
    },
    {
        zigbeeModel: ['3325-S'],
        model: '3325-S',
        vendor: 'SmartThings',
        description: 'Motion sensor (2015 model)',
        supports: 'occupancy and temperature',
        fromZigbee: [fz.temperature, fz.ias_occupancy_alarm_2],
        toZigbee: [],
        meta: {configureKey: 1},
        configure: async (device, coordinatorEndpoint) => {
            const endpoint = device.getEndpoint(1);
            await bind(endpoint, coordinatorEndpoint, ['msTemperatureMeasurement', 'genPowerCfg']);
            await configureReporting.temperature(endpoint);
            await configureReporting.batteryPercentageRemaining(endpoint);
        },
    },
    {
        zigbeeModel: ['3321-S'],
        model: '3321-S',
        vendor: 'SmartThings',
        description: 'Multi Sensor (2015 model)',
        supports: 'contact and temperature',
        fromZigbee: [fz.temperature, fz.smartsense_multi, fz.ias_contact_alarm_1, fz.battery_cr2450],
        toZigbee: [],
        meta: {configureKey: 1},
        configure: async (device, coordinatorEndpoint) => {
            const endpoint = device.getEndpoint(1);
            await bind(endpoint, coordinatorEndpoint, ['msTemperatureMeasurement']);
            await endpoint.read('genPowerCfg', ['batteryVoltage']);
            await configureReporting.temperature(endpoint);
            await configureReporting.batteryVoltage(endpoint);
        },
    },
    {
        zigbeeModel: ['3200-Sgb'],
        model: 'F-APP-UK-V2',
        vendor: 'SmartThings',
        description: 'Zigbee Outlet UK with power meter',
        supports: 'on/off, power measurement',
        fromZigbee: [fz.on_off, fz.electrical_measurement_power],
        toZigbee: [tz.on_off],
        meta: {configureKey: 1},
        configure: async (device, coordinatorEndpoint) => {
            const endpoint = device.getEndpoint(1);
            await bind(endpoint, coordinatorEndpoint, ['genOnOff', 'haElectricalMeasurement']);
            await configureReporting.onOff(endpoint);
            await readEletricalMeasurementPowerConverterAttributes(endpoint);
            // Limit updates to 3V and max 600s (10m)
            await configureReporting.rmsVoltage(endpoint, {max: 600, change: 3});
            // Limit updates to 0.01A and max 600s (10m)
            await configureReporting.rmsCurrent(endpoint, {max: 600, change: 10});
            // Limit updates to 4.0W and max 600s (10m)
            await configureReporting.activePower(endpoint, {max: 600, change: 40});
        },
    },
    {
        zigbeeModel: ['ZB-ONOFFPlug-D0005'],
        model: 'GP-WOU019BBDWG',
        vendor: 'SmartThings',
        description: 'Outlet with power meter',
        supports: 'on/off, power measurement',
        fromZigbee: [fz.on_off, fz.electrical_measurement_power, fz.metering_power],
        toZigbee: [tz.on_off],
        meta: {configureKey: 3},
        configure: async (device, coordinatorEndpoint) => {
            const endpoint = device.getEndpoint(1);
            await bind(endpoint, coordinatorEndpoint, ['genOnOff', 'haElectricalMeasurement', 'seMetering']);
            await configureReporting.onOff(endpoint);
            await readEletricalMeasurementPowerConverterAttributes(endpoint);
            await configureReporting.activePower(endpoint);
            await configureReporting.rmsCurrent(endpoint);
            await configureReporting.rmsVoltage(endpoint);
            await readMeteringPowerConverterAttributes(endpoint);
            await configureReporting.currentSummDelivered(endpoint);
        },
    },
    {
        zigbeeModel: ['outlet'],
        model: 'IM6001-OTP05',
        vendor: 'SmartThings',
        description: 'Outlet',
        supports: 'on/off',
        fromZigbee: [fz.on_off],
        toZigbee: [tz.on_off],
        meta: {configureKey: 1},
        configure: async (device, coordinatorEndpoint) => {
            const endpoint = device.getEndpoint(1);
            await bind(endpoint, coordinatorEndpoint, ['genOnOff']);
            await configureReporting.onOff(endpoint);
        },
    },
    {
        zigbeeModel: ['outletv4'],
        model: 'STS-OUT-US-2',
        vendor: 'SmartThings',
        description: 'Zigbee smart plug with power meter',
        supports: 'on/off, power measurement',
        fromZigbee: [fz.on_off, fz.electrical_measurement_power],
        toZigbee: [tz.on_off],
        meta: {configureKey: 2},
        configure: async (device, coordinatorEndpoint) => {
            const endpoint = device.getEndpoint(1);
            await bind(endpoint, coordinatorEndpoint, ['genOnOff', 'haElectricalMeasurement']);
            await configureReporting.onOff(endpoint);
            await readEletricalMeasurementPowerConverterAttributes(endpoint);
            await configureReporting.activePower(endpoint);
            await configureReporting.rmsCurrent(endpoint);
            await configureReporting.rmsVoltage(endpoint, {change: 10});
        },
    },
    {
        zigbeeModel: ['motion'],
        model: 'IM6001-MTP01',
        vendor: 'SmartThings',
        description: 'Motion sensor (2018 model)',
        supports: 'occupancy and temperature',
        fromZigbee: [
            fz.temperature,
            fz.ignore_iaszone_report,
            fz.ias_occupancy_alarm_1, fz.battery_3V,
        ],
        toZigbee: [],
        meta: {configureKey: 1},
        configure: async (device, coordinatorEndpoint) => {
            const endpoint = device.getEndpoint(1);
            await bind(endpoint, coordinatorEndpoint, ['msTemperatureMeasurement', 'genPowerCfg']);
            await configureReporting.temperature(endpoint);
            await configureReporting.batteryVoltage(endpoint);
        },
    },
    {
        zigbeeModel: ['motionv5'],
        model: 'STS-IRM-251',
        vendor: 'SmartThings',
        description: 'Motion sensor (2017 model)',
        supports: 'occupancy and temperature',
        fromZigbee: [
            fz.temperature, fz.ias_occupancy_alarm_1, fz.battery_3V,
        ],
        toZigbee: [],
        meta: {configureKey: 1},
        configure: async (device, coordinatorEndpoint) => {
            const endpoint = device.getEndpoint(1);
            await bind(endpoint, coordinatorEndpoint, ['msTemperatureMeasurement', 'genPowerCfg']);
            await configureReporting.temperature(endpoint);
            await configureReporting.batteryVoltage(endpoint);
        },
    },
    {
        zigbeeModel: ['motionv4'],
        model: 'STS-IRM-250',
        vendor: 'SmartThings',
        description: 'Motion sensor (2016 model)',
        supports: 'occupancy and temperature',
        fromZigbee: [
            fz.temperature, fz.ias_occupancy_alarm_2,
            fz.ias_occupancy_alarm_1, fz.battery_3V,
        ],
        toZigbee: [],
        meta: {configureKey: 1},
        configure: async (device, coordinatorEndpoint) => {
            const endpoint = device.getEndpoint(1);
            await bind(endpoint, coordinatorEndpoint, ['msTemperatureMeasurement', 'genPowerCfg']);
            await configureReporting.temperature(endpoint);
            await configureReporting.batteryVoltage(endpoint);
        },
    },
    {
        zigbeeModel: ['3305-S', '3305'],
        model: '3305-S',
        vendor: 'SmartThings',
        description: 'Motion sensor (2014 model)',
        supports: 'occupancy and temperature',
        fromZigbee: [
            fz.temperature, fz.ias_occupancy_alarm_2,
            fz.battery_3V,
        ],
        toZigbee: [],
        meta: {configureKey: 1},
        configure: async (device, coordinatorEndpoint) => {
            const endpoint = device.getEndpoint(1);
            await bind(endpoint, coordinatorEndpoint, ['msTemperatureMeasurement', 'genPowerCfg']);
            await configureReporting.temperature(endpoint);
            await configureReporting.batteryVoltage(endpoint);
        },
    },
    {
        zigbeeModel: ['3300-S'],
        model: '3300-S',
        vendor: 'SmartThings',
        description: 'Door sensor',
        supports: 'contact and temperature',
        fromZigbee: [fz.temperature, fz.smartsense_multi, fz.ias_contact_alarm_1, fz.battery_3V],
        toZigbee: [],
        meta: {configureKey: 1},
        configure: async (device, coordinatorEndpoint) => {
            const endpoint = device.getEndpoint(1);
            await bind(endpoint, coordinatorEndpoint, ['msTemperatureMeasurement', 'genPowerCfg']);
            await configureReporting.temperature(endpoint);
            await configureReporting.batteryVoltage(endpoint);
        },
    },
    {
        zigbeeModel: ['multiv4'],
        model: 'F-MLT-US-2',
        vendor: 'SmartThings',
        description: 'Multipurpose sensor (2016 model)',
        supports: 'contact',
        fromZigbee: [fz.temperature, fz.battery_3V, fz.ias_contact_alarm_1, fz.smartthings_acceleration],
        toZigbee: [],
        meta: {configureKey: 2},
        configure: async (device, coordinatorEndpoint) => {
            const endpoint = device.getEndpoint(1);
            const options = {manufacturerCode: 0x110A};
            await bind(endpoint, coordinatorEndpoint, ['msTemperatureMeasurement', 'genPowerCfg', 'manuSpecificSamsungAccelerometer']);
            await endpoint.write('manuSpecificSamsungAccelerometer', {0x0000: {value: 0x01, type: 0x20}}, options);
            await endpoint.write('manuSpecificSamsungAccelerometer', {0x0002: {value: 0x0276, type: 0x21}}, options);
            await configureReporting.temperature(endpoint);
            await configureReporting.batteryVoltage(endpoint);
            const payload = configureReportingPayload('acceleration', 10, repInterval.MINUTE, 1);
            await endpoint.configureReporting('manuSpecificSamsungAccelerometer', payload, options);
        },
    },
    {
        zigbeeModel: ['multi'],
        model: 'IM6001-MPP01',
        vendor: 'SmartThings',
        description: 'Multipurpose sensor (2018 model)',
        supports: 'contact',
        fromZigbee: [fz.temperature, fz.ias_contact_alarm_1, fz.battery, fz.ignore_iaszone_attreport],
        toZigbee: [],
        meta: {configureKey: 2},
        configure: async (device, coordinatorEndpoint) => {
            const endpoint = device.getEndpoint(1);
            await bind(endpoint, coordinatorEndpoint, ['msTemperatureMeasurement', 'genPowerCfg']);
            await configureReporting.temperature(endpoint);
            await configureReporting.batteryPercentageRemaining(endpoint);
        },
    },
    {
        zigbeeModel: ['3310-S'],
        model: '3310-S',
        vendor: 'SmartThings',
        description: 'Temperature and humidity sensor',
        supports: 'temperature and humidity',
        fromZigbee: [fz.temperature, fz._3310_humidity, fz.battery_3V],
        toZigbee: [],
        meta: {configureKey: 2},
        configure: async (device, coordinatorEndpoint) => {
            const endpoint = device.getEndpoint(1);
            const binds = ['msTemperatureMeasurement', 'manuSpecificCentraliteHumidity', 'genPowerCfg'];
            await bind(endpoint, coordinatorEndpoint, binds);
            await configureReporting.temperature(endpoint);

            const payload = [{
                attribute: 'measuredValue',
                minimumReportInterval: 10,
                maximumReportInterval: repInterval.HOUR,
                reportableChange: 10,
            }];
            await endpoint.configureReporting('manuSpecificCentraliteHumidity', payload, {manufacturerCode: 0x104E});

            await configureReporting.batteryVoltage(endpoint);
        },
    },
    {
        zigbeeModel: ['3315-S'],
        model: '3315-S',
        vendor: 'SmartThings',
        description: 'Water sensor',
        supports: 'water and temperature',
        fromZigbee: [fz.temperature, fz.ias_water_leak_alarm_1, fz.battery_3V],
        toZigbee: [],
        meta: {configureKey: 1},
        configure: async (device, coordinatorEndpoint) => {
            const endpoint = device.getEndpoint(1);
            await bind(endpoint, coordinatorEndpoint, ['msTemperatureMeasurement', 'genPowerCfg']);
            await configureReporting.temperature(endpoint);
            await configureReporting.batteryVoltage(endpoint);
        },
    },
    {
        zigbeeModel: ['3315-Seu'],
        model: 'WTR-UK-V2',
        vendor: 'SmartThings',
        description: 'Water leak sensor (2015 model)',
        supports: 'water and temperature',
        fromZigbee: [fz.temperature, fz.ias_water_leak_alarm_1, fz.battery_3V],
        toZigbee: [],
        meta: {configureKey: 1},
        configure: async (device, coordinatorEndpoint) => {
            const endpoint = device.getEndpoint(1);
            await bind(endpoint, coordinatorEndpoint, ['msTemperatureMeasurement', 'genPowerCfg']);
            await configureReporting.temperature(endpoint);
            await configureReporting.batteryVoltage(endpoint);
        },
    },
    {
        zigbeeModel: ['water'],
        model: 'IM6001-WLP01',
        vendor: 'SmartThings',
        description: 'Water leak sensor (2018 model)',
        supports: 'water leak and temperature',
        fromZigbee: [fz.temperature, fz.ias_water_leak_alarm_1, fz.battery_3V],
        toZigbee: [],
        meta: {configureKey: 1},
        configure: async (device, coordinatorEndpoint) => {
            const endpoint = device.getEndpoint(1);
            await bind(endpoint, coordinatorEndpoint, ['msTemperatureMeasurement', 'genPowerCfg']);
            await configureReporting.temperature(endpoint);
            await configureReporting.batteryVoltage(endpoint);
        },
    },
    {
        zigbeeModel: ['moisturev4'],
        model: 'STS-WTR-250',
        vendor: 'SmartThings',
        description: 'Water leak sensor (2016 model)',
        supports: 'water leak',
        fromZigbee: [fz.ias_water_leak_alarm_1, fz.battery_3V, fz.temperature],
        toZigbee: [],
        meta: {configureKey: 2},
        configure: async (device, coordinatorEndpoint) => {
            const endpoint = device.getEndpoint(1);
            await bind(endpoint, coordinatorEndpoint, ['genPowerCfg', 'msTemperatureMeasurement']);
            await configureReporting.batteryVoltage(endpoint);
            await configureReporting.temperature(endpoint);
        },
    },
    {
        zigbeeModel: ['3315-G'],
        model: '3315-G',
        vendor: 'SmartThings',
        description: 'Water sensor',
        supports: 'water and temperature',
        fromZigbee: [fz.temperature, fz.ias_water_leak_alarm_1, fz.battery_3V],
        toZigbee: [],
        meta: {configureKey: 1},
        configure: async (device, coordinatorEndpoint) => {
            const endpoint = device.getEndpoint(1);
            await bind(endpoint, coordinatorEndpoint, ['msTemperatureMeasurement', 'genPowerCfg']);
            await configureReporting.temperature(endpoint);
            await configureReporting.batteryVoltage(endpoint);
        },
    },
    {
        zigbeeModel: ['button'],
        model: 'IM6001-BTP01',
        vendor: 'SmartThings',
        description: 'Button',
        supports: 'single, double and hold click, temperature',
        fromZigbee: [
            fz.command_status_change_notification_action,
            fz.legacy_st_button_state, fz.battery, fz.temperature, fz.ignore_iaszone_attreport,
        ],
        toZigbee: [],
        meta: {configureKey: 1},
        configure: async (device, coordinatorEndpoint) => {
            const endpoint = device.getEndpoint(1);
            await bind(endpoint, coordinatorEndpoint, ['msTemperatureMeasurement', 'genPowerCfg']);
            await configureReporting.temperature(endpoint);
            await configureReporting.batteryVoltage(endpoint);
        },
    },
    {
        zigbeeModel: ['Z-SRN12N', 'SZ-SRN12N'],
        model: 'SZ-SRN12N',
        vendor: 'SmartThings',
        description: 'Smart siren',
        supports: 'warning',
        fromZigbee: [],
        toZigbee: [tz.warning],
        meta: {configureKey: 1},
        configure: async (device, coordinatorEndpoint) => {
            const endpoint = device.getEndpoint(1);
            await bind(endpoint, coordinatorEndpoint, ['genPowerCfg']);
        },
    },
    {
        zigbeeModel: ['zbt-dimlight-gls0006'],
        model: 'GP-LBU019BBAWU',
        vendor: 'SmartThings',
        description: 'Smart bulb',
        extend: generic.light_onoff_brightness,
    },

    // Trust
    {
        zigbeeModel: ['WATER_TPV14'],
        model: 'ZWLD-100',
        vendor: 'Trust',
        description: 'Water leakage detector',
        supports: 'water leak',
        fromZigbee: [
            fz.ias_water_leak_alarm_1,
            fz.ignore_basic_report,
            fz.battery,
        ],
        toZigbee: [],
        meta: {configureKey: 1},
        configure: async (device, coordinatorEndpoint) => {
            const endpoint = device.getEndpoint(1);
            await bind(endpoint, coordinatorEndpoint, ['genPowerCfg']);
            await configureReporting.batteryPercentageRemaining(endpoint);
        },
    },
    {
        zigbeeModel: ['\u0000\u0000\u0000\u0000\u0000\u0000\u0000\u0000\u0000\u0000\u0000\u0000'+
                      '\u0000\u0000\u0000\u0000\u0000'],
        model: 'ZYCT-202',
        vendor: 'Trust',
        description: 'Remote control',
        supports: 'on, off, stop, up-press, down-press',
        fromZigbee: [
            fz.command_on, fz.command_off_with_effect, fz.ZYCT202_stop, fz.ZYCT202_up_down,
        ],
        toZigbee: [],
        meta: {configureKey: 2},
        configure: async (device, coordinatorEndpoint) => {
            const endpoint = device.getEndpoint(1);
            await bind(endpoint, coordinatorEndpoint, ['genOnOff']);
            await configureReporting.onOff(endpoint);
        },
    },
    {
        zigbeeModel: ['ZLL-DimmableLigh'],
        model: 'ZLED-2709',
        vendor: 'Trust',
        description: 'Smart Dimmable LED Bulb',
        extend: generic.light_onoff_brightness,
    },
    {
        zigbeeModel: ['ZLL-ColorTempera', 'ZLL-ColorTemperature'],
        model: 'ZLED-TUNE9',
        vendor: 'Trust',
        description: 'Smart tunable LED bulb',
        extend: generic.light_onoff_brightness_colortemp,
    },
    {
        zigbeeModel: ['VMS_ADUROLIGHT'],
        model: 'ZPIR-8000',
        vendor: 'Trust',
        description: 'Motion Sensor',
        supports: 'occupancy',
        fromZigbee: [
            fz.ias_occupancy_alarm_2, fz.battery,
            fz.ignore_basic_report,
        ],
        toZigbee: [],
        meta: {configureKey: 1},
        configure: async (device, coordinatorEndpoint) => {
            const endpoint = device.getEndpoint(1);
            await bind(endpoint, coordinatorEndpoint, ['genPowerCfg']);
            await configureReporting.batteryPercentageRemaining(endpoint);
        },
    },
    {
        zigbeeModel: ['CSW_ADUROLIGHT'],
        model: 'ZCTS-808',
        vendor: 'Trust',
        description: 'Wireless contact sensor',
        supports: 'contact',
        fromZigbee: [
            fz.ias_contact_alarm_1, fz.battery,
            fz.ignore_basic_report,
        ],
        toZigbee: [],
        meta: {configureKey: 1},
        configure: async (device, coordinatorEndpoint) => {
            const endpoint = device.getEndpoint(1);
            await bind(endpoint, coordinatorEndpoint, ['genPowerCfg']);
            await configureReporting.batteryPercentageRemaining(endpoint);
        },
    },

    // Paulmann
    {
        zigbeeModel: ['Switch Controller '],
        model: '50043',
        vendor: 'Paulmann',
        description: 'SmartHome Zigbee Cephei Switch Controller',
        supports: 'on/off',
        fromZigbee: [fz.on_off],
        toZigbee: [tz.on_off],
    },
    {
        zigbeeModel: ['Dimmablelight '],
        model: '50044/50045',
        vendor: 'Paulmann',
        description: 'SmartHome Zigbee Dimmer or LED-stripe',
        extend: generic.light_onoff_brightness,
    },
    {
        zigbeeModel: ['500.47'],
        model: '500.47',
        vendor: 'Paulmann',
        description: 'SmartHome Zigbee MaxLED RGBW controller max. 72W 24V DC',
        extend: generic.light_onoff_brightness_colortemp_colorxy,
    },
    {
        zigbeeModel: ['RGBW light', '500.49'],
        model: '50049',
        vendor: 'Paulmann',
        description: 'SmartHome Yourled RGB Controller',
        extend: generic.light_onoff_brightness_colortemp_colorxy,
    },
    {
        zigbeeModel: ['CCT light'],
        model: '50064',
        vendor: 'Paulmann',
        description: 'SmartHome led spot',
        extend: generic.light_onoff_brightness_colortemp,
    },
    {
        zigbeeModel: ['371000001'],
        model: '371000001',
        vendor: 'Paulmann',
        description: 'SmartHome led spot tuneable white',
        extend: generic.light_onoff_brightness_colortemp,
    },
    {
        zigbeeModel: ['371000002'],
        model: '371000002',
        vendor: 'Paulmann',
        description: 'Amaris LED panels',
        extend: generic.light_onoff_brightness_colortemp_colorxy,
    },
    {
        zigbeeModel: ['500.45'],
        model: '798.15',
        vendor: 'Paulmann',
        description: 'SmartHome Zigbee Pendulum Light Aptare',
        extend: generic.light_onoff_brightness,
    },
    {
        zigbeeModel: ['500.48'],
        model: '500.48',
        vendor: 'Paulmann',
        description: 'SmartHome Zigbee YourLED dim/switch controller max. 60 W',
        extend: generic.light_onoff_brightness,
    },
    {
        zigbeeModel: ['H036-0001'],
        model: '93999',
        vendor: 'Paulmann',
        description: 'Plug Shine Zigbee controller',
        extend: generic.light_onoff_brightness,
    },
    {
        zigbeeModel: ['RemoteControl '],
        model: '500.67',
        vendor: 'Paulmann',
        description: 'RGB remote control',
        supports: 'action',
        fromZigbee: [
            fz.command_on, fz.command_off, fz.command_toggle, fz.command_step,
            fz.command_move_to_color_temp, fz.command_move_to_color, fz.command_stop,
            fz.command_move, fz.command_color_loop_set, fz.command_ehanced_move_to_hue_and_saturation,
            fz.tint404011_scene,
        ],
        toZigbee: [],
    },
    {
        zigbeeModel: ['NLG-remote', 'Neuhaus remote'],
        model: '100.462.31',
        vendor: 'Paul Neuhaus',
        description: 'Q-REMOTE',
        supports: 'action',
        fromZigbee: [
            fz.command_on, fz.command_off, fz.command_toggle, fz.command_step,
            fz.command_move_to_color_temp, fz.command_move_to_color, fz.command_stop,
            fz.command_move, fz.command_color_loop_set, fz.command_ehanced_move_to_hue_and_saturation,
            fz.tint404011_scene, fz.command_recall,
        ],
        toZigbee: [],
    },

    // Bitron
    {
        zigbeeModel: ['AV2010/34'],
        model: 'AV2010/34',
        vendor: 'Bitron',
        description: '4-Touch single click buttons',
        supports: 'click, action',
        fromZigbee: [fz.ignore_power_report, fz.command_recall, fz.legacy_AV2010_34_click],
        toZigbee: [],
        meta: {configureKey: 1},
        configure: async (device, coordinatorEndpoint) => {
            const endpoint = device.getEndpoint(1);
            await bind(endpoint, coordinatorEndpoint, ['genPowerCfg']);
        },
    },
    {
        zigbeeModel: ['902010/22'],
        model: 'AV2010/22',
        vendor: 'Bitron',
        description: 'Wireless motion detector',
        supports: 'occupancy',
        fromZigbee: [fz.ias_occupancy_alarm_1_with_timeout],
        toZigbee: [],
    },
    {
        zigbeeModel: ['AV2010/22A'],
        model: 'AV2010/22A',
        vendor: 'Bitron',
        description: 'Wireless motion detector',
        supports: 'occupancy',
        fromZigbee: [fz.ias_occupancy_alarm_1_with_timeout],
        toZigbee: [],
    },
    {
        zigbeeModel: ['902010/25'],
        model: 'AV2010/25',
        vendor: 'Bitron',
        description: 'Video wireless socket',
        supports: 'on/off, power measurement',
        fromZigbee: [fz.on_off, fz.bitron_power],
        toZigbee: [tz.on_off],
        meta: {configureKey: 2},
        configure: async (device, coordinatorEndpoint) => {
            const endpoint = device.getEndpoint(1);
            await bind(endpoint, coordinatorEndpoint, ['genOnOff', 'seMetering']);
            await configureReporting.instantaneousDemand(endpoint);
        },
    },
    {
        zigbeeModel: ['902010/32'],
        model: 'AV2010/32',
        vendor: 'Bitron',
        description: 'Wireless wall thermostat with relay',
        supports: 'temperature, heating/cooling system control',
        fromZigbee: [
            fz.bitron_thermostat_att_report,
            fz.bitron_battery_att_report,
        ],
        toZigbee: [
            tz.thermostat_occupied_heating_setpoint, tz.thermostat_local_temperature_calibration,
            tz.thermostat_local_temperature, tz.thermostat_running_state,
            tz.thermostat_temperature_display_mode,
        ],
        meta: {configureKey: 2},
        configure: async (device, coordinatorEndpoint) => {
            const endpoint = device.getEndpoint(1);
            const binds = [
                'genBasic', 'genPowerCfg', 'genIdentify', 'genPollCtrl', 'hvacThermostat', 'hvacUserInterfaceCfg',
            ];
            await bind(endpoint, coordinatorEndpoint, binds);
            await configureReporting.thermostatTemperature(endpoint, {min: 900, max: repInterval.HOUR, change: 1});
            await configureReporting.thermostatTemperatureCalibration(endpoint);
            await configureReporting.thermostatOccupiedHeatingSetpoint(endpoint);
            await configureReporting.thermostatRunningState(endpoint);
            await configureReporting.batteryAlarmState(endpoint);
            await configureReporting.batteryVoltage(endpoint);
        },
    },
    {
        zigbeeModel: ['902010/21A'],
        model: 'AV2010/21A',
        vendor: 'Bitron',
        description: 'Compact magnetic contact sensor',
        supports: 'contact, tamper',
        fromZigbee: [fz.ias_contact_alarm_1],
        toZigbee: [],
    },
    {
        zigbeeModel: ['902010/24A'],
        model: 'AV2010/24A',
        vendor: 'Bitron',
        description: 'Optical smoke detector (hardware version v2)',
        supports: 'smoke, tamper and battery',
        fromZigbee: [fz.ias_smoke_alarm_1],
        toZigbee: [],
    },
    {
        zigbeeModel: ['902010/24'],
        model: '902010/24',
        vendor: 'Bitron',
        description: 'Optical smoke detector (hardware version v1)',
        supports: 'smoke, tamper and battery',
        fromZigbee: [fz.ias_smoke_alarm_1],
        toZigbee: [],
    },

    // Iris
    {
        zigbeeModel: ['3210-L'],
        model: '3210-L',
        vendor: 'Iris',
        description: 'Smart plug',
        supports: 'on/off, power measurement',
        fromZigbee: [fz.on_off, fz.electrical_measurement_power],
        toZigbee: [tz.on_off],
        meta: {configureKey: 5},
        configure: async (device, coordinatorEndpoint) => {
            const endpoint = device.getEndpoint(1);
            await bind(endpoint, coordinatorEndpoint, ['genOnOff', 'haElectricalMeasurement']);
            await readEletricalMeasurementPowerConverterAttributes(endpoint);
            await configureReporting.onOff(endpoint);
            await configureReporting.rmsVoltage(endpoint, {change: 2}); // Voltage reports in V
            await configureReporting.rmsCurrent(endpoint, {change: 10}); // Current reports in mA
            await configureReporting.activePower(endpoint); // Power reports in 0.1W
        },
    },
    {
        zigbeeModel: ['3326-L'],
        model: '3326-L',
        vendor: 'Iris',
        description: 'Motion and temperature sensor',
        supports: 'occupancy and temperature',
        fromZigbee: [fz.ias_occupancy_alarm_2, fz.temperature, fz.battery_3V_2100],
        toZigbee: [],
        meta: {configureKey: 2},
        configure: async (device, coordinatorEndpoint) => {
            const endpoint = device.getEndpoint(1);
            await bind(endpoint, coordinatorEndpoint, ['msTemperatureMeasurement', 'genPowerCfg']);
            await configureReporting.temperature(endpoint);
            await configureReporting.batteryVoltage(endpoint);
        },
    },
    {
        zigbeeModel: ['3320-L'],
        model: '3320-L',
        vendor: 'Iris',
        description: 'Contact and temperature sensor',
        supports: 'contact and temperature',
        fromZigbee: [fz.ias_contact_alarm_1, fz.temperature, fz.battery_3V_2100],
        toZigbee: [],
        meta: {configureKey: 1},
        configure: async (device, coordinatorEndpoint) => {
            const endpoint = device.getEndpoint(1);
            await bind(endpoint, coordinatorEndpoint, ['msTemperatureMeasurement', 'genPowerCfg']);
            await configureReporting.temperature(endpoint);
            await configureReporting.batteryVoltage(endpoint);
        },
    },
    {
        zigbeeModel: ['3460-L'],
        model: '3460-L',
        vendor: 'Iris',
        description: 'Smart button',
        supports: 'action, temperature',
        fromZigbee: [fz.command_on, fz.command_off, fz.battery_3V_2100, fz.temperature],
        toZigbee: [],
        meta: {configureKey: 1},
        configure: async (device, coordinatorEndpoint) => {
            const endpoint = device.getEndpoint(1);
            await bind(endpoint, coordinatorEndpoint, ['genOnOff', 'genPowerCfg', 'msTemperatureMeasurement']);
            await configureReporting.onOff(endpoint);
            await configureReporting.batteryVoltage(endpoint);
            await configureReporting.temperature(endpoint);
        },
    },
    {
        zigbeeModel: ['1117-S'],
        model: 'iL07_1',
        vendor: 'Iris',
        description: 'Motion Sensor',
        supports: 'motion, tamper and battery',
        fromZigbee: [fz.ias_occupancy_alarm_2],
        toZigbee: [],
    },
    {
        zigbeeModel: ['HT8-ZB'],
        model: '27087-03',
        vendor: 'Iris',
        description: 'Hose faucet water timer',
        supports: 'on/off',
        fromZigbee: [fz.on_off, fz.battery_3V, fz.ignore_time_read],
        toZigbee: [tz.on_off],
        meta: {configureKey: 1},
        configure: async (device, coordinatorEndpoint) => {
            const endpoint = device.getEndpoint(1);
            await bind(endpoint, coordinatorEndpoint, ['genOnOff', 'genPowerCfg']);
            await configureReporting.batteryVoltage(endpoint);
        },
    },

    // ksentry
    {
        zigbeeModel: ['Lamp_01'],
        model: 'KS-SM001',
        vendor: 'Ksentry Electronics',
        description: '[Zigbee OnOff Controller](http://ksentry.manufacturer.globalsources.com/si/6008837134660'+
                     '/pdtl/ZigBee-module/1162731630/zigbee-on-off-controller-modules.htm)',
        supports: 'on/off',
        fromZigbee: [fz.on_off],
        toZigbee: [tz.on_off],
        meta: {configureKey: 1},
        configure: async (device, coordinatorEndpoint) => {
            const endpoint = device.getEndpoint(11);
            await bind(endpoint, coordinatorEndpoint, ['genOnOff']);
            await configureReporting.onOff(endpoint);
        },
    },

    // Ninja Blocks
    {
        zigbeeModel: ['Ninja Smart Plug'],
        model: 'Z809AF',
        vendor: 'Ninja Blocks',
        description: 'Zigbee smart plug with power meter',
        supports: 'on/off, power measurement',
        fromZigbee: [fz.on_off, fz.metering_power],
        toZigbee: [tz.on_off],
        meta: {configureKey: 3},
        configure: async (device, coordinatorEndpoint) => {
            const endpoint = device.getEndpoint(1);
            await bind(endpoint, coordinatorEndpoint, ['genOnOff', 'seMetering']);
            await configureReporting.onOff(endpoint);
            await readMeteringPowerConverterAttributes(endpoint);
            await configureReporting.instantaneousDemand(endpoint);
        },
    },

    // Commercial Electric
    {
        zigbeeModel: ['Zigbee CCT Downlight'],
        model: '53170161',
        vendor: 'Commercial Electric',
        description: 'Matte White Recessed Retrofit Smart Led Downlight - 4 Inch',
        extend: generic.light_onoff_brightness_colortemp,
    },

    // ilux
    {
        zigbeeModel: ['LEColorLight'],
        model: '900008-WW',
        vendor: 'ilux',
        description: 'Dimmable A60 E27 LED Bulb',
        extend: generic.light_onoff_brightness,
    },

    // Dresden Elektronik
    {
        zigbeeModel: ['FLS-PP3'],
        model: 'Mega23M12',
        vendor: 'Dresden Elektronik',
        description: 'ZigBee Light Link wireless electronic ballast',
        extend: generic.light_onoff_brightness_colortemp_colorxy,
        ota: ota.zigbeeOTA,
        endpoint: (device) => {
            return {rgb: 10, white: 11};
        },
    },
    {
        zigbeeModel: ['FLS-CT'],
        model: 'XVV-Mega23M12',
        vendor: 'Dresden Elektronik',
        description: 'ZigBee Light Link wireless electronic ballast color temperature',
        extend: generic.light_onoff_brightness_colortemp,
    },

    // Centralite
    {
        zigbeeModel: ['4256251-RZHAC'],
        model: '4256251-RZHAC',
        vendor: 'Centralite',
        description: 'White Swiss power outlet switch with power meter',
        supports: 'switch and power meter',
        fromZigbee: [fz.on_off, fz.RZHAC_4256251_power],
        toZigbee: [tz.on_off],
        meta: {configureKey: 3},
        configure: async (device, coordinatorEndpoint) => {
            const endpoint = device.getEndpoint(1);
            await bind(endpoint, coordinatorEndpoint, ['genOnOff', 'haElectricalMeasurement']);
            await configureReporting.onOff(endpoint);
            await configureReporting.rmsVoltage(endpoint);
            await configureReporting.rmsCurrent(endpoint);
            await configureReporting.activePower(endpoint);
        },
    },
    {
        zigbeeModel: ['4257050-ZHAC'],
        model: '4257050-ZHAC',
        vendor: 'Centralite',
        description: '3-Series smart dimming outlet',
        supports: 'on/off, brightness, power measurement',
        fromZigbee: [fz.restorable_brightness, fz.on_off, fz.electrical_measurement_power],
        toZigbee: [tz.light_onoff_restorable_brightness],
        meta: {configureKey: 4},
        configure: async (device, coordinatorEndpoint) => {
            const endpoint = device.getEndpoint(1);
            await bind(endpoint, coordinatorEndpoint, ['genOnOff', 'genLevelCtrl', 'haElectricalMeasurement']);
            await configureReporting.onOff(endpoint);
            await readEletricalMeasurementPowerConverterAttributes(endpoint);
            await configureReporting.rmsVoltage(endpoint, {change: 2}); // Voltage reports in V
            await configureReporting.rmsCurrent(endpoint, {change: 10}); // Current reports in mA
            await configureReporting.activePower(endpoint, {change: 2}); // Power reports in 0.1W
        },
    },
    {
        zigbeeModel: ['4257050-RZHAC'],
        model: '4257050-RZHAC',
        vendor: 'Centralite',
        description: '3-Series smart outlet',
        supports: 'on/off, power measurement',
        fromZigbee: [fz.on_off, fz.electrical_measurement_power],
        toZigbee: [tz.on_off],
        meta: {configureKey: 2},
        configure: async (device, coordinatorEndpoint) => {
            const endpoint = device.getEndpoint(1);
            await bind(endpoint, coordinatorEndpoint, ['genOnOff', 'haElectricalMeasurement']);
            await configureReporting.onOff(endpoint);
            try {
                await readEletricalMeasurementPowerConverterAttributes(endpoint);
            } catch (exception) {
                // For some this fails so set manually
                // https://github.com/Koenkk/zigbee2mqtt/issues/3575
                endpoint.saveClusterAttributeKeyValue('haElectricalMeasurement', {
                    acCurrentDivisor: 10,
                    acCurrentMultiplier: 1,
                    powerMultiplier: 1,
                    powerDivisor: 10,
                });
            }
            await configureReporting.rmsVoltage(endpoint, {change: 2}); // Voltage reports in V
            await configureReporting.rmsCurrent(endpoint, {change: 10}); // Current reports in mA
            await configureReporting.activePower(endpoint, {change: 2}); // Power reports in 0.1W
        },
    },
    {
        zigbeeModel: ['3323-G'],
        model: '3323-G',
        vendor: 'Centralite',
        description: 'Micro-door sensor',
        supports: 'contact, temperature',
        fromZigbee: [fz.ias_contact_alarm_1, fz.temperature],
        toZigbee: [],
        meta: {configureKey: 1},
        configure: async (device, coordinatorEndpoint) => {
            const endpoint = device.getEndpoint(1);
            await bind(endpoint, coordinatorEndpoint, ['msTemperatureMeasurement']);
            await configureReporting.temperature(endpoint);
        },
    },
    {
        zigbeeModel: ['3400-D'],
        model: '3400-D',
        vendor: 'CentraLite',
        description: '3-Series security keypad',
        supports: 'action, arm',
        meta: {configureKey: 1, commandArmIncludeTransaction: true},
        fromZigbee: [fz.command_arm, fz.temperature, fz.battery],
        toZigbee: [tz.arm_mode],
        configure: async (device, coordinatorEndpoint) => {
            const endpoint = device.getEndpoint(1);
            const clusters = ['msTemperatureMeasurement', 'genPowerCfg', 'ssIasZone', 'ssIasAce'];
            await bind(endpoint, coordinatorEndpoint, clusters);
            await configureReporting.temperature(endpoint);
            await configureReporting.batteryVoltage(endpoint);
        },
        onEvent: async (type, data, device) => {
            if (type === 'message' && data.type === 'commandGetPanelStatus' && data.cluster === 'ssIasAce' &&
                globalStore.hasValue(device.ieeeAddr, 'panelStatus')) {
                const payload = {
                    panelstatus: globalStore.getValue(device.ieeeAddr, 'panelStatus'),
                    secondsremain: 0x00, audiblenotif: 0x00, alarmstatus: 0x00,
                };
                await device.getEndpoint(1).commandResponse(
                    'ssIasAce', 'getPanelStatusRsp', payload, {}, data.meta.zclTransactionSequenceNumber,
                );
            }
        },
    },
    {
        zigbeeModel: ['3420'],
        model: '3420-G',
        vendor: 'Centralite',
        description: '3-Series night light repeater',
        extend: generic.light_onoff_brightness,
    },
    {
        zigbeeModel: ['3157100'],
        model: '3157100',
        vendor: 'Centralite',
        description: '3-Series pearl touch thermostat,',
        supports: 'temperature, heating/cooling system control, fan',
        fromZigbee: [
            fz.battery_3V_2100,
            fz.thermostat_att_report,
            fz.generic_fan_mode,
            fz.ignore_time_read,
        ],
        toZigbee: [
            tz.factory_reset, tz.thermostat_local_temperature, tz.thermostat_local_temperature_calibration,
            tz.thermostat_occupancy, tz.thermostat_occupied_heating_setpoint, tz.thermostat_occupied_cooling_setpoint,
            tz.thermostat_unoccupied_heating_setpoint, tz.thermostat_unoccupied_cooling_setpoint,
            tz.thermostat_setpoint_raise_lower, tz.thermostat_remote_sensing,
            tz.thermostat_control_sequence_of_operation, tz.thermostat_system_mode, tz.thermostat_weekly_schedule,
            tz.thermostat_clear_weekly_schedule, tz.thermostat_relay_status_log, tz.fan_mode,
        ],
        meta: {configureKey: 1},
        configure: async (device, coordinatorEndpoint) => {
            const endpoint = device.getEndpoint(1);
            await bind(endpoint, coordinatorEndpoint, ['genPowerCfg', 'hvacThermostat', 'hvacFanCtrl']);
            await configureReporting.batteryVoltage(endpoint);
            await configureReporting.thermostatRunningState(endpoint);
            await configureReporting.thermostatTemperature(endpoint);
            await configureReporting.fanMode(endpoint);
        },
    },

    // Blaupunkt
    {
        zigbeeModel: ['SCM-2_00.00.03.15', 'SCM-R_00.00.03.15TC', 'SCM_00.00.03.14TC', 'SCM_00.00.03.05TC'],
        model: 'SCM-S1',
        vendor: 'Blaupunkt',
        description: 'Roller shutter',
        supports: 'open/close',
        fromZigbee: [fz.cover_position_via_brightness, fz.cover_state_via_onoff],
        toZigbee: [tz.cover_position_via_brightness, tz.cover_open_close_via_brightness],
        meta: {configureKey: 1},
        configure: async (device, coordinatorEndpoint) => {
            const endpoint = device.getEndpoint(1);
            await bind(endpoint, coordinatorEndpoint, ['genLevelCtrl']);
            await configureReporting.brightness(endpoint);
        },
    },

    // Lupus
    {
        zigbeeModel: ['SCM_00.00.03.11TC'],
        model: '12031',
        vendor: 'Lupus',
        description: 'Roller shutter',
        supports: 'open/close',
        fromZigbee: [fz.cover_position_via_brightness, fz.cover_state_via_onoff],
        toZigbee: [tz.cover_position_via_brightness, tz.cover_open_close_via_brightness],
    },
    {
        zigbeeModel: ['SCM-3-OTA_00.00.03.16TC'],
        model: 'LS12128',
        vendor: 'Lupus',
        description: 'Roller shutter',
        supports: 'open/close',
        fromZigbee: [fz.cover_position_via_brightness, fz.cover_state_via_onoff],
        toZigbee: [tz.cover_position_via_brightness, tz.cover_open_close_via_brightness],
    },
    {
        zigbeeModel: ['PSMP5_00.00.03.11TC'],
        model: '12050',
        vendor: 'Lupus',
        description: 'LUPUSEC mains socket with power meter',
        supports: 'on/off, power measurement',
        fromZigbee: [fz.on_off, fz.bitron_power],
        toZigbee: [tz.on_off],
        meta: {configureKey: 2},
        configure: async (device, coordinatorEndpoint) => {
            const endpoint = device.getEndpoint(1);
            await bind(endpoint, coordinatorEndpoint, ['genOnOff', 'seMetering']);
            await configureReporting.instantaneousDemand(endpoint);
        },
    },
    {
        zigbeeModel: ['PRS3CH1_00.00.05.10TC'],
        model: '12126',
        vendor: 'Lupus',
        description: '1 chanel relay',
        supports: 'on/off',
        fromZigbee: [fz.on_off],
        toZigbee: [tz.on_off],
        meta: {configureKey: 1},
        configure: async (device, coordinatorEndpoint) => {
            const endpoint = device.getEndpoint(1);
            await bind(endpoint, coordinatorEndpoint, ['genOnOff']);
        },
    },
    {
        zigbeeModel: ['PRS3CH2_00.00.05.10TC'],
        model: '12127',
        vendor: 'Lupus',
        description: '2 chanel relay',
        supports: 'on/off',
        fromZigbee: [fz.on_off, fz.linkquality_from_basic],
        toZigbee: [tz.on_off],
        meta: {multiEndpoint: true, configureKey: 2},
        endpoint: (device) => {
            return {'l1': 1, 'l2': 2};
        },
        configure: async (device, coordinatorEndpoint) => {
            const endpoint1 = device.getEndpoint(1);
            await bind(endpoint1, coordinatorEndpoint, ['genOnOff']);
            const endpoint2 = device.getEndpoint(2);
            await bind(endpoint2, coordinatorEndpoint, ['genOnOff']);
        },
    },

    // Climax
    {
        zigbeeModel: ['PSS_00.00.00.15TC'],
        model: 'PSS-23ZBS',
        vendor: 'Climax',
        description: 'Power plug',
        supports: 'on/off',
        fromZigbee: [fz.on_off],
        toZigbee: [tz.on_off],
    },
    {
        zigbeeModel: ['SCM-3_00.00.03.15'],
        model: 'SCM-5ZBS',
        vendor: 'Climax',
        description: 'Roller shutter',
        supports: 'open/close',
        fromZigbee: [fz.cover_position_via_brightness, fz.cover_state_via_onoff],
        toZigbee: [tz.cover_position_via_brightness, tz.cover_open_close_via_brightness],
    },
    {
        zigbeeModel: ['PSM_00.00.00.35TC', 'PSMP5_00.00.02.02TC', 'PSMP5_00.00.05.01TC', 'PSMP5_00.00.05.10TC'],
        model: 'PSM-29ZBSR',
        vendor: 'Climax',
        description: 'Power plug',
        supports: 'on/off, power measurement',
        fromZigbee: [fz.on_off, fz.metering_power, fz.ignore_basic_report],
        toZigbee: [tz.on_off, tz.ignore_transition],
        meta: {configureKey: 4},
        configure: async (device, coordinatorEndpoint) => {
            const endpoint = device.getEndpoint(1);
            await bind(endpoint, coordinatorEndpoint, ['genOnOff', 'seMetering']);
            await configureReporting.onOff(endpoint);
            await readMeteringPowerConverterAttributes(endpoint);
            await configureReporting.instantaneousDemand(endpoint, {min: 10, change: 2});
        },
        whiteLabel: [
            {vendor: 'Blaupunkt', model: 'PSM-S1'},
        ],
    },
    {
        zigbeeModel: ['RS_00.00.02.06TC'],
        model: 'RS-23ZBS',
        vendor: 'Climax',
        description: 'Temperature & humidity sensor',
        supports: 'temperature, humidity',
        fromZigbee: [fz.temperature, fz.humidity],
        toZigbee: [],
        meta: {configureKey: 1},
        configure: async (device, coordinatorEndpoint) => {
            const endpoint = device.getEndpoint(1);
            await bind(endpoint, coordinatorEndpoint, ['msTemperatureMeasurement', 'msRelativeHumidity']);
            await configureReporting.temperature(endpoint);
            // configureReporting.humidity(endpoint); not needed and fails
            // https://github.com/Koenkk/zigbee-herdsman-converters/issues/1312
        },
    },

    // HEIMAN
    {
        zigbeeModel: ['CO_V15', 'CO_YDLV10'],
        model: 'HS1CA-M',
        description: 'Smart carbon monoxide sensor',
        supports: 'carbon monoxide',
        vendor: 'HEIMAN',
        fromZigbee: [fz.ias_carbon_monoxide_alarm_1, fz.battery],
        toZigbee: [],
        meta: {configureKey: 1},
        configure: async (device, coordinatorEndpoint) => {
            const endpoint = device.getEndpoint(1);
            await bind(endpoint, coordinatorEndpoint, ['genPowerCfg']);
            await configureReporting.batteryPercentageRemaining(endpoint);
            await configureReporting.batteryAlarmState(endpoint);
        },
    },
    {
        zigbeeModel: ['PIRSensor-N', 'PIRSensor-EM'],
        model: 'HS3MS',
        vendor: 'HEIMAN',
        description: 'Smart motion sensor',
        supports: 'occupancy',
        fromZigbee: [fz.ias_occupancy_alarm_1],
        toZigbee: [],
    },
    {
        zigbeeModel: ['SmartPlug', 'SmartPlug-N'],
        model: 'HS2SK',
        description: 'Smart metering plug',
        supports: 'on/off, power measurement',
        vendor: 'HEIMAN',
        fromZigbee: [fz.on_off, fz.electrical_measurement_power],
        toZigbee: [tz.on_off],
        meta: {configureKey: 4},
        configure: async (device, coordinatorEndpoint) => {
            const endpoint = device.getEndpoint(1);
            await bind(endpoint, coordinatorEndpoint, ['genOnOff', 'haElectricalMeasurement']);
            await configureReporting.onOff(endpoint);
            await readEletricalMeasurementPowerConverterAttributes(endpoint);
            await configureReporting.rmsVoltage(endpoint);
            await configureReporting.rmsCurrent(endpoint);
            await configureReporting.activePower(endpoint);
        },
    },
    {
        zigbeeModel: [
            'SMOK_V16',
            'b5db59bfd81e4f1f95dc57fdbba17931',
            '98293058552c49f38ad0748541ee96ba',
            'SMOK_YDLV10',
            'SmokeSensor-EM',
            'FB56-SMF02HM1.4',
        ],
        model: 'HS1SA-M',
        vendor: 'HEIMAN',
        description: 'Smoke detector',
        supports: 'smoke',
        fromZigbee: [
            fz.heiman_smoke,
            fz.battery,
            fz.heiman_smoke_enrolled,

        ],
        toZigbee: [],
        meta: {configureKey: 1},
        configure: async (device, coordinatorEndpoint) => {
            const endpoint = device.getEndpoint(1);
            await bind(endpoint, coordinatorEndpoint, ['genPowerCfg']);
            await configureReporting.batteryPercentageRemaining(endpoint);
        },
    },
    {
        zigbeeModel: ['SmokeSensor-N', 'SmokeSensor-N-3.0', 'SmokeSensor-EF-3.0'],
        model: 'HS3SA',
        vendor: 'HEIMAN',
        description: 'Smoke detector',
        supports: 'smoke',
        fromZigbee: [fz.heiman_smoke, fz.battery],
        toZigbee: [],
        meta: {configureKey: 1},
        configure: async (device, coordinatorEndpoint) => {
            const endpoint = device.getEndpoint(1);
            await bind(endpoint, coordinatorEndpoint, ['genPowerCfg']);
            await configureReporting.batteryPercentageRemaining(endpoint);
        },
    },
    {
        zigbeeModel: ['GASSensor-N'],
        model: 'HS3CG',
        vendor: 'HEIMAN',
        description: 'Combustible gas sensor',
        supports: 'gas',
        fromZigbee: [fz.ias_gas_alarm_1],
        toZigbee: [],
    },
    {
        zigbeeModel: ['GASSensor-EN'],
        model: 'HS1CG-M',
        vendor: 'HEIMAN',
        description: 'Combustible gas sensor',
        supports: 'gas',
        fromZigbee: [fz.ias_gas_alarm_1],
        toZigbee: [],
    },
    {
        zigbeeModel: ['GAS_V15'],
        model: 'HS1CG_M',
        vendor: 'HEIMAN',
        description: 'Combustible gas sensor',
        supports: 'gas',
        fromZigbee: [fz.ias_gas_alarm_2],
        toZigbee: [],
    },
    {
        zigbeeModel: ['DoorSensor-N'],
        model: 'HS1DS/HS3DS',
        vendor: 'HEIMAN',
        description: 'Door sensor',
        supports: 'contact',
        fromZigbee: [fz.ias_contact_alarm_1],
        toZigbee: [],
    },
    {
        zigbeeModel: ['DOOR_TPV13'],
        model: 'HEIMAN-M1',
        vendor: 'HEIMAN',
        description: 'Door sensor',
        supports: 'contact',
        fromZigbee: [fz.ias_contact_alarm_1],
        toZigbee: [],
    },
    {
        zigbeeModel: ['DoorSensor-EM'],
        model: 'HS1DS-E',
        vendor: 'HEIMAN',
        description: 'Door sensor',
        supports: 'contact',
        fromZigbee: [fz.ias_contact_alarm_1],
        toZigbee: [],
    },
    {
        zigbeeModel: ['WaterSensor-N'],
        model: 'HS1WL/HS3WL',
        vendor: 'HEIMAN',
        description: 'Water leakage sensor',
        supports: 'water leak',
        fromZigbee: [fz.ias_water_leak_alarm_1],
        toZigbee: [],
    },
    {
        zigbeeModel: ['WaterSensor-EM'],
        model: 'HS1-WL-E',
        vendor: 'HEIMAN',
        description: 'Water leakage sensor',
        supports: 'water leak',
        fromZigbee: [fz.ias_water_leak_alarm_1],
        toZigbee: [],
    },
    // Removed support due to:
    // - https://github.com/Koenkk/zigbee2mqtt/issues/2750
    // - https://github.com/Koenkk/zigbee2mqtt/issues/1957
    // {
    //     zigbeeModel: ['RC_V14', 'RC-EM'],
    //     model: 'HS1RC-M',
    //     vendor: 'HEIMAN',
    //     description: 'Smart remote controller',
    //     supports: 'action',
    //     fromZigbee: [
    //         fz.battery,
    //         fz.heiman_smart_controller_armmode, fz.command_emergency,
    //     ],
    //     toZigbee: [],
    // },
    {
        zigbeeModel: ['COSensor-EM', 'COSensor-N'],
        model: 'HS1CA-E',
        vendor: 'HEIMAN',
        description: 'Smart carbon monoxide sensor',
        supports: 'carbon monoxide',
        fromZigbee: [fz.ias_carbon_monoxide_alarm_1, fz.battery],
        toZigbee: [],
        meta: {configureKey: 1},
        configure: async (device, coordinatorEndpoint) => {
            const endpoint = device.getEndpoint(1);
            await bind(endpoint, coordinatorEndpoint, ['genPowerCfg']);
            await configureReporting.batteryPercentageRemaining(endpoint);
        },
    },
    {
        zigbeeModel: ['WarningDevice', 'WarningDevice-EF-3.0', 'SRHMP-I1'],
        model: 'HS2WD-E',
        vendor: 'HEIMAN',
        description: 'Smart siren',
        supports: 'warning',
        fromZigbee: [fz.battery],
        toZigbee: [tz.warning],
        meta: {disableDefaultResponse: true, configureKey: 1},
        configure: async (device, coordinatorEndpoint) => {
            const endpoint = device.getEndpoint(1);
            await bind(endpoint, coordinatorEndpoint, ['genPowerCfg']);
            await configureReporting.batteryPercentageRemaining(endpoint);
        },
    },
    {
        zigbeeModel: ['SOHM-I1'],
        model: 'SOHM-I1',
        vendor: 'HEIMAN',
        description: 'Door contact sensor',
        supports: 'contact',
        fromZigbee: [fz.ias_contact_alarm_1],
        toZigbee: [],
    },
    {
        zigbeeModel: ['SWHM-I1'],
        model: 'SWHM-I1',
        vendor: 'HEIMAN',
        description: 'Water leakage sensor',
        supports: 'water leak',
        fromZigbee: [fz.ias_water_leak_alarm_1],
        toZigbee: [],
    },
    {
        zigbeeModel: ['SMHM-I1'],
        model: 'SMHM-I1',
        vendor: 'HEIMAN',
        description: 'Smart motion sensor',
        supports: 'occupancy',
        fromZigbee: [fz.ias_occupancy_alarm_1],
        toZigbee: [],
    },
    {
        zigbeeModel: ['HT-EM', 'TH-EM', 'TH-T_V14'],
        model: 'HS1HT',
        vendor: 'HEIMAN',
        description: 'Smart temperature & humidity Sensor',
        supports: 'temperature and humidity',
        fromZigbee: [fz.temperature, fz.humidity, fz.battery_3V],
        toZigbee: [],
        meta: {configureKey: 2},
        whiteLabel: [
            {vendor: 'Ferguson', model: 'TH-T_V14'},
        ],
        configure: async (device, coordinatorEndpoint) => {
            const endpoint1 = device.getEndpoint(1);
            await bind(endpoint1, coordinatorEndpoint, ['msTemperatureMeasurement']);
            const endpoint2 = device.getEndpoint(2);
            await bind(endpoint2, coordinatorEndpoint, ['msRelativeHumidity', 'genPowerCfg']);
            await configureReporting.temperature(endpoint1);
            await configureReporting.humidity(endpoint2);
            await configureReporting.batteryVoltage(endpoint2);
            await configureReporting.batteryPercentageRemaining(endpoint2);
        },
    },
    {
        zigbeeModel: ['SKHMP30-I1'],
        model: 'SKHMP30-I1',
        description: 'Smart metering plug',
        supports: 'on/off, power measurement',
        vendor: 'HEIMAN',
        fromZigbee: [fz.on_off, fz.HS2SK_SKHMP30I1_power],
        toZigbee: [tz.on_off],
        meta: {configureKey: 3},
        configure: async (device, coordinatorEndpoint) => {
            const endpoint = device.getEndpoint(1);
            await bind(endpoint, coordinatorEndpoint, ['genOnOff', 'haElectricalMeasurement']);
            await configureReporting.onOff(endpoint);
            await configureReporting.rmsVoltage(endpoint);
            await configureReporting.rmsCurrent(endpoint);
            await configureReporting.activePower(endpoint);
        },
    },
    {
        zigbeeModel: ['E_Socket'],
        model: 'HS2ESK-E',
        vendor: 'HEIMAN',
        description: 'Smart in wall plug',
        supports: 'on/off, power measurement',
        fromZigbee: [fz.on_off, fz.electrical_measurement_power],
        toZigbee: [tz.on_off],
        meta: {configureKey: 4},
        configure: async (device, coordinatorEndpoint) => {
            const endpoint = device.getEndpoint(1);
            await bind(endpoint, coordinatorEndpoint, ['genOnOff', 'haElectricalMeasurement']);
            await configureReporting.onOff(endpoint);
            await readEletricalMeasurementPowerConverterAttributes(endpoint);
            await configureReporting.rmsVoltage(endpoint);
            await configureReporting.rmsCurrent(endpoint);
            await configureReporting.activePower(endpoint);
        },
    },
    {
        zigbeeModel: ['SGMHM-I1'],
        model: 'SGMHM-I1',
        vendor: 'HEIMAN',
        description: 'Combustible gas sensor',
        supports: 'gas',
        fromZigbee: [fz.ias_gas_alarm_1],
        toZigbee: [],
    },
    {
        zigbeeModel: ['STHM-I1H'],
        model: 'STHM-I1H',
        vendor: 'HEIMAN',
        description: 'Heiman temperature & humidity sensor',
        supports: 'temperature and humidity',
        fromZigbee: [fz.temperature, fz.humidity, fz.battery_3V],
        toZigbee: [],
        meta: {configureKey: 1},
        configure: async (device, coordinatorEndpoint) => {
            const endpoint = device.getEndpoint(1);
            const bindClusters = ['msTemperatureMeasurement', 'msRelativeHumidity', 'genPowerCfg'];
            await bind(endpoint, coordinatorEndpoint, bindClusters);
            await configureReporting.temperature(endpoint);
            await configureReporting.humidity(endpoint, {min: 0, change: 25});
            await configureReporting.batteryVoltage(endpoint);
        },
    },
    {
        zigbeeModel: ['SOS-EM'],
        model: 'HS1EB',
        vendor: 'HEIMAN',
        description: 'Smart emergency button',
        supports: 'click',
        fromZigbee: [fz.command_status_change_notification_action, fz.legacy_st_button_state],
        toZigbee: [],
    },
    {
        zigbeeModel: ['GASSensor-EM'],
        model: 'HS1CG-E',
        vendor: 'HEIMAN',
        description: 'Combustible gas sensor',
        supports: 'gas',
        fromZigbee: [fz.ias_gas_alarm_1],
        toZigbee: [],
        whiteLabel: [
            {vendor: 'Piri', model: 'HSIO18008'},
        ],
    },

    // GS
    {
        zigbeeModel: ['BDHM8E27W70-I1'],
        model: 'BDHM8E27W70-I1',
        vendor: 'GS',
        description: 'Active light, warm to cool white (E27 & B22)',
        extend: generic.light_onoff_brightness_colortemp,
    },

    {
        zigbeeModel: ['HS2SW1L-EFR-3.0', 'HS2SW1A-N'],
        model: 'HS2SW1A-N',
        vendor: 'HEIMAN',
        description: 'Smart switch - 1 gang with neutral wire',
        supports: 'on/off',
        fromZigbee: [fz.ignore_basic_report, fz.on_off],
        toZigbee: [tz.on_off],
        meta: {configureKey: 1},
        configure: async (device, coordinatorEndpoint) => {
            const endpoint = device.getEndpoint(1);
            await bind(endpoint, coordinatorEndpoint, ['genOnOff']);
            await configureReporting.onOff(endpoint);
        },
    },
    {
        zigbeeModel: ['HS2SW2L-EFR-3.0', 'HS2SW2A-N'],
        model: 'HS2SW2A-N',
        vendor: 'HEIMAN',
        description: 'Smart switch - 2 gang with neutral wire',
        supports: 'on/off',
        fromZigbee: [fz.ignore_basic_report, fz.on_off],
        toZigbee: [tz.on_off],
        endpoint: (device) => {
            return {left: 1, right: 2};
        },
        meta: {configureKey: 1, multiEndpoint: true},
        configure: async (device, coordinatorEndpoint) => {
            await bind(device.getEndpoint(1), coordinatorEndpoint, ['genOnOff']);
            await bind(device.getEndpoint(2), coordinatorEndpoint, ['genOnOff']);
        },
    },

    {
        zigbeeModel: ['HS2SW3L-EFR-3.0', 'HS2SW3A-N'],
        model: 'HS2SW3A-N',
        vendor: 'HEIMAN',
        description: 'Smart switch - 3 gang with neutral wire',
        supports: 'on/off',
        fromZigbee: [fz.ignore_basic_report, fz.on_off],
        toZigbee: [tz.on_off],
        endpoint: (device) => {
            return {left: 1, center: 2, right: 3};
        },
        meta: {configureKey: 1, multiEndpoint: true},
        configure: async (device, coordinatorEndpoint) => {
            await bind(device.getEndpoint(1), coordinatorEndpoint, ['genOnOff']);
            await bind(device.getEndpoint(2), coordinatorEndpoint, ['genOnOff']);
            await bind(device.getEndpoint(3), coordinatorEndpoint, ['genOnOff']);
        },
    },

    // Oujiabao
    {
        zigbeeModel: ['OJB-CR701-YZ'],
        model: 'CR701-YZ',
        vendor: 'Oujiabao',
        description: 'Gas and carbon monoxide alarm',
        supports: 'gas and carbon monoxide',
        fromZigbee: [fz.OJBCR701YZ_statuschange],
        toZigbee: [],
    },

    // Calex
    {
        zigbeeModel: ['EC-Z3.0-CCT'],
        model: '421786',
        vendor: 'Calex',
        description: 'LED A60 Zigbee GLS-lamp',
        extend: generic.light_onoff_brightness,
    },
    {
        zigbeeModel: ['EC-Z3.0-RGBW'],
        model: '421792',
        vendor: 'Calex',
        description: 'LED A60 Zigbee RGB lamp',
        extend: generic.light_onoff_brightness_colortemp_colorxy,
    },

    // EcoSmart
    {
        zigbeeModel: ['Ecosmart-ZBT-A19-CCT-Bulb'],
        model: 'A9A19A60WESDZ02',
        vendor: 'EcoSmart',
        description: 'Tuneable white (A19)',
        extend: generic.light_onoff_brightness_colortemp,
    },
    {
        zigbeeModel: ['Ecosmart-ZBT-BR30-CCT-Bulb'],
        model: 'A9BR3065WESDZ02',
        vendor: 'EcoSmart',
        description: 'Tuneable white (BR30)',
        extend: generic.light_onoff_brightness_colortemp,
    },
    {
        zigbeeModel: ['zhaRGBW'],
        model: 'D1821',
        vendor: 'EcoSmart',
        description: 'A19 RGB bulb',
        extend: generic.light_onoff_brightness_colortemp_colorxy,
    },
    {
        // eslint-disable-next-line
        zigbeeModel: ['\u0000\u0002\u0000\u0004\u0000\f^I\u0000\u0000\u0000\u0000\u0000\u0000\u0000\u0000\u0000\u0000\u0000\u0000\u0000\u0000\u0000\u0000\u0000\u0000\u0000\u0000\u0000\u0000\u0000\u000e','\u0000\u0002\u0000\u0004^��&\u0000\u0000\u0000\u0000\u0000\u0000\u0000\u0000\u0000\u0000\u0000\u0000\u0000\u0000\u0000\u0000\u0000\u0000\u0000\u0000\u0000\u0000\u0000\u000e'],
        model: 'D1531',
        vendor: 'EcoSmart',
        description: 'A19 bright white bulb',
        extend: generic.light_onoff_brightness,
    },
    {
        // eslint-disable-next-line
        zigbeeModel: ['\u0000\u0002\u0000\u0004\u0012 �P\u0000\u0000\u0000\u0000\u0000\u0000\u0000\u0000\u0000\u0000\u0000\u0000\u0000\u0000\u0000\u0000\u0000\u0000\u0000\u0000\u0000\u0000\u0000\u000e'],
        model: 'D1532',
        vendor: 'EcoSmart',
        description: 'A19 soft white bulb',
        extend: generic.light_onoff_brightness,
    },
    {
        zigbeeModel: ['zhaTunW'],
        model: 'D1542',
        vendor: 'EcoSmart',
        description: 'GU10 adjustable white bulb',
        extend: generic.light_onoff_brightness_colortemp,
    },
    {
        // eslint-disable-next-line
        zigbeeModel: ['\u0000\u0002\u0000\u0004\u0000\f]�\u0000\u0000\u0000\u0000\u0000\u0000\u0000\u0000\u0000\u0000\u0000\u0000\u0000\u0000\u0000\u0000\u0000\u0000\u0000\u0000\u0000\u0000\u0000\u000e', '\u0000\u0002\u0000\u0004\"�T\u0004\u0000\u0000\u0000\u0000\u0000\u0000\u0000\u0000\u0000\u0000\u0000\u0000\u0000\u0000\u0000\u0000\u0000\u0000\u0000\u0000\u0000\u0000\u0000\u000e', '\u0000\u0002\u0000\u0004\u0000\f^�\u0000\u0000\u0000\u0000\u0000\u0000\u0000\u0000\u0000\u0000\u0000\u0000\u0000\u0000\u0000\u0000\u0000\u0000\u0000\u0000\u0000\u0000\u0000\u000e'],
        model: 'D1533',
        vendor: 'EcoSmart',
        description: 'PAR20 bright white bulb',
        extend: generic.light_onoff_brightness,
    },
    {
        // eslint-disable-next-line
        zigbeeModel: ['\u0000\u0002\u0000\u0004�V\u0000\n\u0000\u0000\u0000\u0000\u0000\u0000\u0000\u0000\u0000\u0000\u0000\u0000\u0000\u0000\u0000\u0000\u0000\u0000\u0000\u0000\u0000\u0000\u0000\u000e', '\u0000\u0002\u0000\u0004��\"�\u0000\u0000\u0000\u0000\u0000\u0000\u0000\u0000\u0000\u0000\u0000\u0000\u0000\u0000\u0000\u0000\u0000\u0000\u0000\u0000\u0000\u0000\u0000\u000e'],
        model: 'D1523',
        vendor: 'EcoSmart',
        description: 'A19 soft white bulb',
        extend: generic.light_onoff_brightness,
    },

    // Airam
    {
        zigbeeModel: ['ZBT-DimmableLight'],
        model: '4713407',
        vendor: 'Airam',
        description: 'LED OP A60 ZB 9W/827 E27',
        extend: generic.light_onoff_brightness,
        meta: {configureKey: 2},
        configure: async (device, coordinatorEndpoint) => {
            const endpoint = device.getEndpoint(1);
            await bind(endpoint, coordinatorEndpoint, ['genOnOff', 'genLevelCtrl']);
            await configureReporting.onOff(endpoint);
            const payload = [{
                attribute: 'currentLevel',
                minimumReportInterval: 300,
                maximumReportInterval: repInterval.HOUR,
                reportableChange: 1,
            }];
            await endpoint.configureReporting('genLevelCtrl', payload);
        },
    },
    {
        zigbeeModel: ['ZBT-Remote-EU-DIMV1A2'],
        model: 'AIRAM-CTR.U',
        vendor: 'Airam',
        description: 'CTR.U remote',
        supports: 'on/off, brightness up/down and click/hold/release',
        fromZigbee: [
            fz.command_on, fz.legacy_genOnOff_cmdOn, fz.command_off, fz.legacy_genOnOff_cmdOff, fz.CTR_U_brightness_updown_click,
            fz.CTR_U_brightness_updown_hold, fz.CTR_U_brightness_updown_release, fz.command_recall, fz.legacy_CTR_U_scene,
            fz.ignore_basic_report,
        ],
        toZigbee: [],
    },
    {
        zigbeeModel: ['Dimmable-GU10-4713404'],
        model: '4713406',
        vendor: 'Airam',
        description: 'GU10 spot 4.8W 2700K 385lm',
        extend: generic.light_onoff_brightness,
    },

    // Paul Neuhaus
    {
        zigbeeModel: ['NLG-CCT light'],
        model: 'NLG-CCT light',
        vendor: 'Paul Neuhaus',
        description: 'Various color temperature lights (e.g. 100.424.11)',
        extend: generic.light_onoff_brightness_colortemp,
    },
    {
        zigbeeModel: ['Neuhaus NLG-TW light', 'NLG-TW light'],
        model: 'NLG-TW light',
        vendor: 'Paul Neuhaus',
        description: 'Various tunable white lights (e.g. 8195-55)',
        extend: generic.light_onoff_brightness_colortemp,
    },
    {
        zigbeeModel: ['NLG-RGBW light '], // the space as the end is intentional, as this is what the device sends
        model: 'NLG-RGBW light ',
        vendor: 'Paul Neuhaus',
        description: 'Various RGBW lights (e.g. 100.110.39)',
        extend: generic.light_onoff_brightness_colortemp_colorxy,
        endpoint: (device) => {
            return {'default': 2};
        },
    },
    {
        zigbeeModel: ['NLG-RGBW light'],
        model: 'NLG-RGBW light',
        vendor: 'Paul Neuhaus',
        description: 'Various RGBW lights (e.g. 100.111.57)',
        extend: generic.light_onoff_brightness_colortemp_colorxy,
    },
    {
        zigbeeModel: ['NLG-RGB-TW light'],
        model: 'NLG-RGB-TW light',
        vendor: 'Paul Neuhaus',
        description: 'Various RGB + tunable white lights (e.g. 100.470.92)',
        extend: generic.light_onoff_brightness_colortemp_colorxy,
    },
    {
        zigbeeModel: ['NLG-plug'],
        model: '100.425.90',
        vendor: 'Paul Neuhaus',
        description: 'Q-PLUG adapter plug with night orientation light',
        supports: 'on/off',
        fromZigbee: [fz.on_off],
        toZigbee: [tz.on_off],
    },
    {
        zigbeeModel: ['JZ-CT-Z01'],
        model: '100.110.51',
        vendor: 'Paul Neuhaus',
        description: 'Q-FLAG LED panel, Smart-Home CCT',
        extend: generic.light_onoff_brightness_colortemp,
    },
    {
        zigbeeModel: ['JZ-RGBW-Z01'],
        model: '100.075.74',
        vendor: 'Paul Neuhaus',
        description: 'Q-VIDAL RGBW ceiling lamp, 6032-55',
        endpoint: (device) => {
            return {'default': 2};
        },
        extend: generic.light_onoff_brightness_colortemp_colorxy,
    },

    // iCasa
    {
        zigbeeModel: ['ICZB-IW11D'],
        model: 'ICZB-IW11D',
        vendor: 'iCasa',
        description: 'ZigBee AC dimmer',
        extend: generic.light_onoff_brightness,
        meta: {configureKey: 1},
        configure: async (device, coordinatorEndpoint) => {
            const endpoint = device.getEndpoint(1);
            await bind(endpoint, coordinatorEndpoint, ['genOnOff', 'genLevelCtrl']);
            await configureReporting.onOff(endpoint);
        },
    },
    {
        zigbeeModel: ['ICZB-IW11SW'],
        model: 'ICZB-IW11SW',
        vendor: 'iCasa',
        description: 'Zigbee 3.0 AC switch',
        supports: 'on/off',
        fromZigbee: [fz.on_off],
        toZigbee: [tz.on_off],
        meta: {configureKey: 1},
        configure: async (device, coordinatorEndpoint) => {
            const endpoint = device.getEndpoint(1) || device.getEndpoint(3);
            await bind(endpoint, coordinatorEndpoint, ['genOnOff']);
            await configureReporting.onOff(endpoint);
        },
    },
    {
        zigbeeModel: ['ICZB-KPD14S'],
        model: 'ICZB-KPD14S',
        vendor: 'iCasa',
        description: 'Zigbee 3.0 Keypad Pulse 4S',
        supports: 'click, action, brightness, scenes',
        fromZigbee: [
            fz.command_recall, fz.legacy_scenes_recall_click, fz.command_on, fz.legacy_genOnOff_cmdOn, fz.command_off,
            fz.legacy_genOnOff_cmdOff, fz.battery, fz.legacy_cmd_move_with_onoff, fz.legacy_cmd_stop_with_onoff,
        ],
        toZigbee: [],
    },
    {
        zigbeeModel: ['ICZB-KPD18S'],
        model: 'ICZB-KPD18S',
        vendor: 'iCasa',
        description: 'Zigbee 3.0 Keypad Pulse 8S',
        supports: 'click, action, brightness, scenes',
        fromZigbee: [
            fz.command_recall, fz.legacy_scenes_recall_click, fz.command_on, fz.legacy_genOnOff_cmdOn, fz.command_off,
            fz.legacy_genOnOff_cmdOff, fz.battery, fz.legacy_cmd_move_with_onoff, fz.legacy_cmd_stop_with_onoff,
        ],
        toZigbee: [],
    },
    {
        zigbeeModel: ['ICZB-FC'],
        model: 'ICZB-B1FC60/B3FC64/B2FC95/B2FC125',
        vendor: 'iCasa',
        description: 'Zigbee 3.0 Filament Lamp 60/64/95/125 mm, 806 lumen, dimmable, clear',
        extend: generic.light_onoff_brightness_colortemp,
    },
    {
        zigbeeModel: ['ICZB-R11D'],
        model: 'ICZB-R11D',
        vendor: 'iCasa',
        description: 'Zigbee AC dimmer',
        extend: generic.light_onoff_brightness,
        meta: {configureKey: 1},
        configure: async (device, coordinatorEndpoint) => {
            const endpoint = device.getEndpoint(1);
            await bind(endpoint, coordinatorEndpoint, ['genOnOff', 'genLevelCtrl']);
            await configureReporting.onOff(endpoint);
        },
    },

    // Busch-Jaeger
    {
        zigbeeModel: ['PU01'],
        model: '6717-84',
        vendor: 'Busch-Jaeger',
        description: 'Adaptor plug',
        supports: 'on/off',
        fromZigbee: [fz.on_off],
        toZigbee: [tz.on_off],
    },
    {
        // Busch-Jaeger 6735, 6736, and 6737 have been tested with the 6710 U (Power Adapter) and
        // 6711 U (Relay) back-ends. The dimmer has not been verified to work yet, though it's
        // safe to assume that it can at least been turned on or off with this integration.
        //
        // In order to manually capture scenes as described in the devices manual, the endpoint
        // corresponding to the row needs to be unbound (https://www.zigbee2mqtt.io/information/binding.html)
        // If that operation was successful, the switch will respond to button presses on that
        // by blinking multiple times (vs. just blinking once if it's bound).
        zigbeeModel: ['RM01', 'RB01'],
        model: '6735/6736/6737',
        vendor: 'Busch-Jaeger',
        description: 'Zigbee Light Link power supply/relay/dimmer',
        supports: 'on/off and level control for 6715',
        endpoint: (device) => {
            return {'row_1': 0x0a, 'row_2': 0x0b, 'row_3': 0x0c, 'row_4': 0x0d, 'relay': 0x12};
        },
        meta: {configureKey: 3},
        configure: async (device, coordinatorEndpoint) => {
            let firstEndpoint = 0x0a;

            const switchEndpoint10 = device.getEndpoint(10);
            if (switchEndpoint10 != null && switchEndpoint10.supportsOutputCluster('genOnOff')) {
                // https://github.com/Koenkk/zigbee2mqtt/issues/3027#issuecomment-606169628
                await bind(switchEndpoint10, coordinatorEndpoint, ['genOnOff']);
            }

            const switchEndpoint12 = device.getEndpoint(0x12);
            if (switchEndpoint12 != null) {
                firstEndpoint++;
                await bind(switchEndpoint12, coordinatorEndpoint, ['genOnOff', 'genLevelCtrl']);
            }

            // Depending on the actual devices - 6735, 6736, or 6737 - there are 1, 2, or 4 endpoints.
            for (let i = firstEndpoint; i <= 0x0d; i++) {
                const endpoint = device.getEndpoint(i);
                if (endpoint != null) {
                    // The total number of bindings seems to be severely limited with these devices.
                    // In order to be able to toggle groups, we need to remove the scenes cluster
                    const index = endpoint.outputClusters.indexOf(5);
                    if (index > -1) {
                        endpoint.outputClusters.splice(index, 1);
                    }
                    await bind(endpoint, coordinatorEndpoint, ['genLevelCtrl']);
                }
            }
        },
        fromZigbee: [
            fz.ignore_basic_report, fz.on_off, fz.brightness, fz.RM01_on_click, fz.RM01_off_click,
            fz.RM01_up_hold, fz.RM01_down_hold, fz.RM01_stop,
        ],
        toZigbee: [tz.RM01_on_off, tz.RM01_light_brightness],
        onEvent: async (type, data, device) => {
            const switchEndpoint = device.getEndpoint(0x12);
            if (switchEndpoint == null) {
                return;
            }

            // This device doesn't support reporting.
            // Therefore we read the on/off state every 5 seconds.
            // This is the same way as the Hue bridge does it.
            if (type === 'stop') {
                clearInterval(store[device.ieeeAddr]);
            } else if (!store[device.ieeeAddr]) {
                store[device.ieeeAddr] = setInterval(async () => {
                    try {
                        await switchEndpoint.read('genOnOff', ['onOff']);
                        await switchEndpoint.read('genLevelCtrl', ['currentLevel']);
                    } catch (error) {
                        // Do nothing
                    }
                }, 5000);
            }
        },
    },

    // Müller Licht
    {
        zigbeeModel: ['ZBT-ExtendedColor'],
        model: '404000/404005/404012',
        vendor: 'Müller Licht',
        description: 'Tint LED bulb GU10/E14/E27 350/470/806 lumen, dimmable, color, opal white',
        supports: generic.light_onoff_brightness_colortemp_colorxy.supports,
        fromZigbee: generic.light_onoff_brightness_colortemp_colorxy.fromZigbee,
        toZigbee: generic.light_onoff_brightness_colortemp_colorxy.toZigbee.concat([tz.tint_scene]),
    },
    {
        zigbeeModel: ['ZBT-ColorTemperature'],
        model: '404006/404008/404004',
        vendor: 'Müller Licht',
        description: 'Tint LED bulb GU10/E14/E27 350/470/806 lumen, dimmable, opal white',
        supports: generic.light_onoff_brightness_colortemp.supports,
        fromZigbee: generic.light_onoff_brightness_colortemp.fromZigbee,
        toZigbee: generic.light_onoff_brightness_colortemp.toZigbee.concat([tz.tint_scene]),
    },
    {
        zigbeeModel: ['RGBW Lighting'],
        model: '44435',
        vendor: 'Müller Licht',
        description: 'Tint LED Stripe, color, opal white',
        supports: generic.light_onoff_brightness_colortemp_colorxy.supports,
        fromZigbee: generic.light_onoff_brightness_colortemp_colorxy.fromZigbee,
        toZigbee: generic.light_onoff_brightness_colortemp_colorxy.toZigbee.concat([tz.tint_scene]),
    },
    {
        zigbeeModel: ['RGB-CCT'],
        model: '404028',
        vendor: 'Müller Licht',
        description: 'Tint LED Panel, color, opal white',
        supports: generic.light_onoff_brightness_colortemp_colorxy.supports,
        fromZigbee: generic.light_onoff_brightness_colortemp_colorxy.fromZigbee,
        toZigbee: generic.light_onoff_brightness_colortemp_colorxy.toZigbee.concat([tz.tint_scene]),
    },
    {
        zigbeeModel: ['ZBT-Remote-ALL-RGBW'],
        model: 'MLI-404011',
        description: 'Tint remote control',
        supports: 'action; multi-group actions are not supported yet!',
        vendor: 'Müller Licht',
        fromZigbee: [
            fz.command_on, fz.command_off, fz.command_toggle, fz.tint404011_brightness_updown_click,
            fz.tint404011_move_to_color_temp, fz.tint404011_move_to_color, fz.tint404011_scene,
            fz.tint404011_brightness_updown_release, fz.tint404011_brightness_updown_hold,
        ],
        toZigbee: [],
    },
    {
        zigbeeModel: ['tint Smart Switch'],
        model: '404021',
        description: 'Tint smart switch',
        supports: 'on/off',
        vendor: 'Müller Licht',
        fromZigbee: [fz.on_off],
        toZigbee: [tz.on_off],
        meta: {configureKey: 1},
        configure: async (device, coordinatorEndpoint) => {
            const endpoint = device.getEndpoint(1) || device.getEndpoint(3);
            await bind(endpoint, coordinatorEndpoint, ['genOnOff']);
            await configureReporting.onOff(endpoint);
        },
    },
    {
        zigbeeModel: ['tint-ColorTemperature'],
        model: '404037',
        vendor: 'Müller Licht',
        description: 'Tint retro filament LED-bulb E27, Edison bulb gold, white+ambiance (1800-6500K), dimmable, 5,5W',
        supports: generic.light_onoff_brightness_colortemp.supports,
        fromZigbee: generic.light_onoff_brightness_colortemp.fromZigbee,
        toZigbee: generic.light_onoff_brightness_colortemp.toZigbee.concat([tz.tint_scene]),
    },
    {
        fingerprint: [{
            // Identify through fingerprint as modelID is the same as Sunricher ZG192910-4
            type: 'Router', manufacturerID: 4635, manufacturerName: 'MLI', modelID: 'CCT Lighting',
            powerSource: 'Mains (single phase)', endpoints: [
                {ID: 1, profileID: 49246, deviceID: 544, inputClusters: [0, 3, 4, 5, 6, 8, 768, 2821, 4096], outputClusters: [25]},
                {ID: 242, profileID: 41440, deviceID: 102, inputClusters: [33], outputClusters: [33]},
            ],
        }],
        model: '404031',
        vendor: 'Müller Licht',
        description: 'Tint Armaro',
        extend: generic.light_onoff_brightness_colortemp,
    },

    // Salus Controls
    {
        zigbeeModel: ['SPE600'],
        model: 'SPE600',
        vendor: 'Salus Controls',
        description: 'Smart plug (EU socket)',
        supports: 'on/off, power measurement',
        fromZigbee: [fz.on_off, fz.metering_power],
        toZigbee: [tz.on_off],
        meta: {configureKey: 4},
        configure: async (device, coordinatorEndpoint) => {
            const endpoint = device.getEndpoint(9);
            await bind(endpoint, coordinatorEndpoint, ['genOnOff', 'seMetering']);
            await configureReporting.onOff(endpoint);
            await configureReporting.instantaneousDemand(endpoint, {min: 5, change: 10});
            await configureReporting.currentSummDelivered(endpoint, {min: 5, change: [0, 10]});
            await endpoint.read('seMetering', ['multiplier', 'divisor']);
        },
        ota: ota.salus,
    },
    {
        zigbeeModel: ['SP600'],
        model: 'SP600',
        vendor: 'Salus Controls',
        description: 'Smart plug (UK socket)',
        supports: 'on/off, power measurement',
        fromZigbee: [fz.on_off, fz.SP600_power],
        toZigbee: [tz.on_off],
        meta: {configureKey: 4},
        configure: async (device, coordinatorEndpoint) => {
            const endpoint = device.getEndpoint(9);
            await bind(endpoint, coordinatorEndpoint, ['genOnOff', 'seMetering']);
            await configureReporting.onOff(endpoint);
            await configureReporting.instantaneousDemand(endpoint, {min: 5, change: 10});
            await configureReporting.currentSummDelivered(endpoint, {min: 5, change: [0, 10]});
            await endpoint.read('seMetering', ['multiplier', 'divisor']);
        },
        ota: ota.salus,
    },

    // AduroSmart
    {
        zigbeeModel: ['ZLL-ExtendedColo'],
        model: '81809/81813',
        vendor: 'AduroSmart',
        description: 'ERIA colors and white shades smart light bulb A19/BR30',
        extend: generic.light_onoff_brightness_colortemp_colorxy,
        meta: {applyRedFix: true},
        endpoint: (device) => {
            return {
                'default': 2,
            };
        },
    },
    {
        zigbeeModel: ['Adurolight_NCC'],
        model: '81825',
        vendor: 'AduroSmart',
        description: 'ERIA smart wireless dimming switch',
        supports: 'on, off, up, down',
        fromZigbee: [fz.command_on, fz.command_off, fz.eria_81825_updown],
        toZigbee: [],
        meta: {configureKey: 1},
        configure: async (device, coordinatorEndpoint) => {
            const endpoint = device.getEndpoint(1);
            await bind(endpoint, coordinatorEndpoint, ['genOnOff', 'genLevelCtrl']);
        },
    },

    // Eurotronic
    {
        zigbeeModel: ['SPZB0001'],
        model: 'SPZB0001',
        vendor: 'Eurotronic',
        description: 'Spirit Zigbee wireless heater thermostat',
        supports: 'temperature, heating system control',
        fromZigbee: [fz.eurotronic_thermostat, fz.battery],
        toZigbee: [
            tz.thermostat_occupied_heating_setpoint, tz.thermostat_unoccupied_heating_setpoint,
            tz.thermostat_local_temperature_calibration, tz.eurotronic_thermostat_system_mode,
            tz.eurotronic_host_flags, tz.eurotronic_error_status, tz.thermostat_setpoint_raise_lower,
            tz.thermostat_control_sequence_of_operation, tz.thermostat_remote_sensing,
            tz.eurotronic_current_heating_setpoint, tz.eurotronic_trv_mode, tz.eurotronic_valve_position,
            tz.thermostat_local_temperature,
        ],
        meta: {configureKey: 3},
        configure: async (device, coordinatorEndpoint) => {
            const endpoint = device.getEndpoint(1);
            const options = {manufacturerCode: 4151};
            await bind(endpoint, coordinatorEndpoint, ['genPowerCfg', 'hvacThermostat']);
            await configureReporting.thermostatTemperature(endpoint, {min: 0, max: repInterval.MINUTES_10, change: 25});
            await configureReporting.thermostatPIHeatingDemand(
                endpoint, {min: 0, max: repInterval.MINUTES_10, change: 1},
            );
            await configureReporting.thermostatOccupiedHeatingSetpoint(
                endpoint, {min: 0, max: repInterval.MINUTES_10, change: 25},
            );
            await configureReporting.thermostatUnoccupiedHeatingSetpoint(
                endpoint, {min: 0, max: repInterval.MINUTES_10, change: 25},
            );
            await endpoint.configureReporting('hvacThermostat', [{
                attribute: {ID: 0x4003, type: 41},
                minimumReportInterval: 0,
                maximumReportInterval: repInterval.MINUTES_10,
                reportableChange: 25,
            }], options);
            await endpoint.configureReporting('hvacThermostat', [{
                attribute: {ID: 0x4008, type: 34},
                minimumReportInterval: 0,
                maximumReportInterval: repInterval.HOUR,
                reportableChange: 1,
            }], options);
        },
    },

    // Livolo
    {
        zigbeeModel: ['TI0001          '],
        model: 'TI0001',
        // eslint-disable-next-line
        description: 'Zigbee switch (1 and 2 gang) [work in progress](https://github.com/Koenkk/zigbee2mqtt/issues/592)',
        vendor: 'Livolo',
        supports: 'on/off',
        fromZigbee: [fz.livolo_switch_state, fz.livolo_switch_state_raw],
        toZigbee: [tz.livolo_switch_on_off],
        endpoint: (device) => {
            return {'left': 6, 'right': 6};
        },
        meta: {configureKey: 1},
        configure: async (device, coordinatorEndpoint) => {
            await livolo.poll(device);
        },
        onEvent: async (type, data, device) => {
            if (type === 'stop') {
                clearInterval(store[device.ieeeAddr]);
            }
            if (['start', 'deviceAnnounce'].includes(type)) {
                await livolo.poll(device);
                if (!store[device.ieeeAddr]) {
                    store[device.ieeeAddr] = setInterval(async () => {
                        await livolo.poll(device);
                    }, 300*1000); // Every 300 seconds
                }
            }
        },
    },
    {
        zigbeeModel: ['TI0001-switch'],
        model: 'TI0001-switch',
        // eslint-disable-next-line
        description: 'New Zigbee Switch [work in progress](https://github.com/Koenkk/zigbee2mqtt/issues/3560)',
        vendor: 'Livolo',
        supports: 'on/off',
        fromZigbee: [fz.livolo_new_switch_state],
        toZigbee: [tz.livolo_socket_switch_on_off],
        meta: {configureKey: 1},
        configure: async (device, coordinatorEndpoint) => {
            await livolo.poll(device);
        },
        onEvent: async (type, data, device) => {
            if (type === 'stop') {
                clearInterval(store[device.ieeeAddr]);
            }
            if (['start', 'deviceAnnounce'].includes(type)) {
                await livolo.poll(device);
                if (!store[device.ieeeAddr]) {
                    store[device.ieeeAddr] = setInterval(async () => {
                        await livolo.poll(device);
                    }, 300*1000); // Every 300 seconds
                }
            }
        },
    },
    {
        zigbeeModel: ['TI0001-socket'],
        model: 'TI0001-socket',
        // eslint-disable-next-line
        description: 'New Zigbee Socket [work in progress](https://github.com/Koenkk/zigbee2mqtt/issues/3560)',
        vendor: 'Livolo',
        supports: 'on/off',
        fromZigbee: [fz.livolo_socket_state],
        toZigbee: [tz.livolo_socket_switch_on_off],
        meta: {configureKey: 1},
        configure: async (device, coordinatorEndpoint) => {
            await livolo.poll(device);
        },
        onEvent: async (type, data, device) => {
            if (type === 'stop') {
                clearInterval(store[device.ieeeAddr]);
            }
            if (['start', 'deviceAnnounce'].includes(type)) {
                await livolo.poll(device);
                if (!store[device.ieeeAddr]) {
                    store[device.ieeeAddr] = setInterval(async () => {
                        await livolo.poll(device);
                    }, 300*1000); // Every 300 seconds
                }
            }
        },
    },

    // Bosch
    {
        zigbeeModel: [
            'RFDL-ZB', 'RFDL-ZB-EU', 'RFDL-ZB-H', 'RFDL-ZB-K', 'RFDL-ZB-CHI', 'RFDL-ZB-MS', 'RFDL-ZB-ES', 'RFPR-ZB',
            'RFPR-ZB-EU', 'RFPR-ZB-CHI', 'RFPR-ZB-ES', 'RFPR-ZB-MS',
        ],
        model: 'RADON TriTech ZB',
        vendor: 'Bosch',
        description: 'Wireless motion detector',
        supports: 'occupancy and temperature',
        fromZigbee: [fz.temperature, fz.battery_3V, fz.ias_occupancy_alarm_1],
        toZigbee: [],
        meta: {configureKey: 1},
        configure: async (device, coordinatorEndpoint) => {
            const endpoint = device.getEndpoint(1);
            await bind(endpoint, coordinatorEndpoint, ['msTemperatureMeasurement', 'genPowerCfg']);
            await configureReporting.temperature(endpoint);
            await configureReporting.batteryVoltage(endpoint);
        },
    },
    {
        zigbeeModel: ['ISW-ZPR1-WP13'],
        model: 'ISW-ZPR1-WP13',
        vendor: 'Bosch',
        description: 'Motion sensor',
        supports: 'occupancy and temperature',
        fromZigbee: [
            fz.temperature,
            fz.battery_3V, fz.ias_occupancy_alarm_1,
            fz.ignore_iaszone_report,
        ],
        toZigbee: [],
        meta: {configureKey: 1},
        configure: async (device, coordinatorEndpoint) => {
            const endpoint = device.getEndpoint(5);
            await bind(endpoint, coordinatorEndpoint, ['msTemperatureMeasurement', 'genPowerCfg']);
            await configureReporting.temperature(endpoint);
            await configureReporting.batteryVoltage(endpoint);
        },
    },

    // Immax
    {
        zigbeeModel: ['IM-Z3.0-DIM'],
        model: '07005B',
        vendor: 'Immax',
        description: 'Neo SMART LED E14 5W warm white, dimmable, Zigbee 3.0',
        extend: generic.light_onoff_brightness,
    },
    {
        zigbeeModel: ['IM-Z3.0-RGBW'],
        model: '07004D',
        vendor: 'Immax',
        description: 'Neo SMART LED E27 8,5W color, dimmable, Zigbee 3.0',
        extend: generic.light_onoff_brightness_colortemp_colorxy,
    },
    {
        zigbeeModel: ['IM-Z3.0-RGBCCT'],
        model: '07008L',
        vendor: 'Immax',
        description: 'Neo SMART LED strip RGB + CCT, color, dimmable, Zigbee 3.0',
        extend: generic.light_onoff_brightness_colortemp_colorxy,
    },
    {
        zigbeeModel: ['Keyfob-ZB3.0'],
        model: '07046L',
        vendor: 'Immax',
        description: '4-Touch single click buttons',
        supports: 'action',
        fromZigbee: [fz.immax_07046L_arm, fz.command_panic],
        toZigbee: [],
    },
    {
        zigbeeModel: ['DoorWindow-Sensor-ZB3.0'],
        model: '07045L',
        vendor: 'Immax',
        description: 'Magnetic contact sensor',
        supports: 'contact, tamper',
        fromZigbee: [fz.ias_contact_alarm_1],
        toZigbee: [],
    },
    {
        zigbeeModel: ['Plug-230V-ZB3.0'],
        model: '07048L',
        vendor: 'Immax',
        description: 'NEO SMART plug',
        supports: 'on/off, power and energy measurement',
        fromZigbee: [fz.on_off, fz.electrical_measurement_power],
        toZigbee: [tz.on_off],
        meta: {configureKey: 9},
        configure: async (device, coordinatorEndpoint) => {
            const endpoint = device.getEndpoint(1);
            await bind(endpoint, coordinatorEndpoint, ['genOnOff', 'haElectricalMeasurement']);
            await configureReporting.onOff(endpoint);
            await readEletricalMeasurementPowerConverterAttributes(endpoint);
            await configureReporting.activePower(endpoint);
        },
    },
    {
        zigbeeModel: ['Bulb-RGB+CCT-ZB3.0'],
        model: '07115L',
        vendor: 'Immax',
        description: 'Neo SMART LED E27 9W RGB + CCT, dimmable, Zigbee 3.0',
        extend: generic.light_onoff_brightness_colortemp_colorxy,
    },

    // Yale
    {
        zigbeeModel: ['YRD446 BLE TSDB'],
        model: 'YRD426NRSC',
        vendor: 'Yale',
        description: 'Assure lock',
        supports: 'lock/unlock, battery',
        fromZigbee: [fz.lock, fz.lock_operation_event, fz.battery],
        toZigbee: [tz.generic_lock],
        meta: {configureKey: 3},
        configure: async (device, coordinatorEndpoint) => {
            const endpoint = device.getEndpoint(1);
            await bind(endpoint, coordinatorEndpoint, ['closuresDoorLock', 'genPowerCfg']);
            await configureReporting.lockState(endpoint);
            await configureReporting.batteryPercentageRemaining(endpoint);
        },
    },
    {
        zigbeeModel: ['YRD226 TSDB'],
        model: 'YRD226HA2619',
        vendor: 'Yale',
        description: 'Assure lock',
        supports: 'lock/unlock, battery',
        fromZigbee: [fz.lock, fz.lock_operation_event, fz.battery],
        toZigbee: [tz.generic_lock],
        meta: {configureKey: 2},
        configure: async (device, coordinatorEndpoint) => {
            const endpoint = device.getEndpoint(1);
            await bind(endpoint, coordinatorEndpoint, ['closuresDoorLock', 'genPowerCfg']);
            await configureReporting.lockState(endpoint);
            await configureReporting.batteryPercentageRemaining(endpoint);
        },
    },
    {
        zigbeeModel: ['YRD256 TSDB'],
        model: 'YRD256HA20BP',
        vendor: 'Yale',
        description: 'Assure lock SL',
        supports: 'lock/unlock, battery',
        fromZigbee: [
            fz.lock,
            fz.lock_operation_event,
            fz.battery,

        ],
        toZigbee: [tz.generic_lock],
        meta: {configureKey: 2},
        configure: async (device, coordinatorEndpoint) => {
            const endpoint = device.getEndpoint(1);
            await bind(endpoint, coordinatorEndpoint, ['closuresDoorLock', 'genPowerCfg']);
            await configureReporting.lockState(endpoint);
            await configureReporting.batteryPercentageRemaining(endpoint);
        },
    },
    {
        zigbeeModel: ['iZBModule01', '0700000001'],
        model: 'YMF40/YDM4109+',
        vendor: 'Yale',
        description: 'Real living lock / Intelligent biometric digital lock',
        supports: 'lock/unlock, battery',
        fromZigbee: [fz.lock_operation_event, fz.battery, fz.lock],
        toZigbee: [tz.generic_lock],
        // Increased timeout needed: https://github.com/Koenkk/zigbee2mqtt/issues/3290 for YDM4109+
        meta: {configureKey: 2, timeout: 20000},
        configure: async (device, coordinatorEndpoint) => {
            const endpoint = device.getEndpoint(1);
            await bind(endpoint, coordinatorEndpoint, ['closuresDoorLock', 'genPowerCfg']);
            await configureReporting.lockState(endpoint);
            await configureReporting.batteryPercentageRemaining(endpoint);
        },
    },
    {
        zigbeeModel: ['YRD210 PB DB'],
        model: 'YRD210-HA-605',
        vendor: 'Yale',
        description: 'Real living keyless push button deadbolt lock',
        supports: 'lock/unlock, battery',
        fromZigbee: [fz.lock, fz.lock_operation_event, fz.battery_not_divided],
        toZigbee: [tz.generic_lock],
        meta: {configureKey: 1},
        configure: async (device, coordinatorEndpoint) => {
            const endpoint = device.getEndpoint(1);
            await bind(endpoint, coordinatorEndpoint, ['closuresDoorLock', 'genPowerCfg']);
            await configureReporting.lockState(endpoint);
            await configureReporting.batteryPercentageRemaining(endpoint);
        },
    },
    {
        zigbeeModel: ['YRL220 TS LL'],
        // The zigbee module card indicate that the module will work on YRD 221 and YRD 221RL also
        model: 'YRL-220L',
        vendor: 'Yale',
        description: 'Real living keyless leveler lock',
        supports: 'lock/unlock, battery',
        fromZigbee: [fz.lock, fz.lock_operation_event, fz.battery_not_divided],
        toZigbee: [tz.generic_lock],
        meta: {configureKey: 1},
        configure: async (device, coordinatorEndpoint) => {
            const endpoint = device.getEndpoint(1);
            await bind(endpoint, coordinatorEndpoint, ['closuresDoorLock', 'genPowerCfg']);
            await configureReporting.lockState(endpoint);
            await configureReporting.batteryPercentageRemaining(endpoint);
        },
    },
    {
        zigbeeModel: ['YRD226/246 TSDB'],
        model: 'YRD226/246 TSDB',
        vendor: 'Yale',
        description: 'Assure lock',
        supports: 'lock/unlock, battery',
        fromZigbee: [fz.lock, fz.battery, fz.lock_operation_event],
        toZigbee: [tz.generic_lock],
        meta: {configureKey: 2},
        configure: async (device, coordinatorEndpoint) => {
            const endpoint = device.getEndpoint(1);
            await bind(endpoint, coordinatorEndpoint, ['closuresDoorLock', 'genPowerCfg']);
            await configureReporting.lockState(endpoint);
            await configureReporting.batteryPercentageRemaining(endpoint);
        },
    },
    {
        zigbeeModel: ['YRD220/240 TSDB'],
        model: 'YRD220/YRD221',
        vendor: 'Yale',
        description: 'Lockwood keyless push button deadbolt lock',
        supports: 'lock/unlock, battery',
        fromZigbee: [fz.lock, fz.lock_operation_event, fz.battery_not_divided],
        toZigbee: [tz.generic_lock],
        meta: {configureKey: 1},
        configure: async (device, coordinatorEndpoint) => {
            const endpoint = device.getEndpoint(1);
            await bind(endpoint, coordinatorEndpoint, ['closuresDoorLock', 'genPowerCfg']);
            await configureReporting.lockState(endpoint);
            await configureReporting.batteryPercentageRemaining(endpoint);
        },
    },
    {
        zigbeeModel: ['YRD246 TSDB'],
        model: 'YRD246HA20BP',
        vendor: 'Yale',
        description: 'Assure lock key free deadbolt with Zigbee',
        supports: 'lock/unlock, battery',
        fromZigbee: [fz.lock, fz.lock_operation_event, fz.battery_not_divided],
        toZigbee: [tz.generic_lock],
        meta: {configureKey: 1},
        configure: async (device, coordinatorEndpoint) => {
            const endpoint = device.getEndpoint(1);
            await bind(endpoint, coordinatorEndpoint, ['closuresDoorLock', 'genPowerCfg']);
            await configureReporting.lockState(endpoint);
            await configureReporting.batteryPercentageRemaining(endpoint);
        },
    },

    // Weiser
    {
        zigbeeModel: ['SMARTCODE_DEADBOLT_10'],
        model: '9GED18000-009',
        vendor: 'Weiser',
        description: 'SmartCode 10',
        supports: 'lock/unlock, battery, pin code programming',
        fromZigbee: [fz.lock, fz.lock_operation_event, fz.battery, fz.lock_programming_event, fz.lock_pin_code_rep],
        toZigbee: [tz.generic_lock, tz.pincode_lock],
        meta: {configureKey: 4, pinCodeCount: 30},
        configure: async (device, coordinatorEndpoint) => {
            const endpoint = device.getEndpoint(2);
            await bind(endpoint, coordinatorEndpoint, ['closuresDoorLock', 'genPowerCfg']);
            await configureReporting.lockState(endpoint);
            await configureReporting.batteryPercentageRemaining(endpoint);
        },
        // Note - Keypad triggered deletions do not cause a zigbee event, though Adds work fine.
        onEvent: pincodeLock.readPinCodeAfterProgramming,
    },
    {
        zigbeeModel: ['SMARTCODE_DEADBOLT_10T'],
        model: '9GED21500-005',
        vendor: 'Weiser',
        description: 'SmartCode 10 Touch',
        supports: 'lock/unlock, battery',
        fromZigbee: [fz.lock, fz.lock_operation_event, fz.battery],
        toZigbee: [tz.generic_lock],
        meta: {configureKey: 3},
        configure: async (device, coordinatorEndpoint) => {
            const endpoint = device.getEndpoint(2);
            await bind(endpoint, coordinatorEndpoint, ['closuresDoorLock', 'genPowerCfg']);
            await configureReporting.lockState(endpoint);
            await configureReporting.batteryPercentageRemaining(endpoint);
        },
    },

    // Keen Home
    {
        zigbeeModel: [
            'SV01-410-MP-1.0', 'SV01-410-MP-1.1', 'SV01-410-MP-1.4', 'SV01-410-MP-1.5', 'SV01-412-MP-1.0',
            'SV01-412-MP-1.4', 'SV01-610-MP-1.0', 'SV01-612-MP-1.0',
        ],
        model: 'SV01',
        vendor: 'Keen Home',
        description: 'Smart vent',
        supports: 'open, close, position, temperature, pressure, battery',
        fromZigbee: [
            fz.cover_position_via_brightness, fz.temperature,
            fz.battery_not_divided, fz.keen_home_smart_vent_pressure,
            fz.ignore_onoff_report,
        ],
        toZigbee: [
            tz.cover_open_close_via_brightness,
            tz.cover_position_via_brightness,
        ],
        meta: {configureKey: 1},
        configure: async (device, coordinatorEndpoint) => {
            const endpoint = device.getEndpoint(1);
            const binds = ['genLevelCtrl', 'genPowerCfg', 'msTemperatureMeasurement', 'msPressureMeasurement'];
            await bind(endpoint, coordinatorEndpoint, binds);
            await configureReporting.temperature(endpoint);
            await configureReporting.pressure(endpoint);
            await configureReporting.batteryPercentageRemaining(endpoint);
        },
    },
    {
        zigbeeModel: ['SV02-410-MP-1.3', 'SV02-610-MP-1.3'],
        model: 'SV02',
        vendor: 'Keen Home',
        description: 'Smart vent',
        supports: 'open, close, position, temperature, pressure, battery',
        fromZigbee: [
            fz.cover_position_via_brightness, fz.temperature,
            fz.battery_not_divided, fz.keen_home_smart_vent_pressure,
            fz.ignore_onoff_report,
        ],
        toZigbee: [
            tz.cover_open_close_via_brightness,
            tz.cover_position_via_brightness,
        ],
        meta: {configureKey: 1},
        configure: async (device, coordinatorEndpoint) => {
            const endpoint = device.getEndpoint(1);
            const binds = ['genLevelCtrl', 'genPowerCfg', 'msTemperatureMeasurement', 'msPressureMeasurement'];
            await bind(endpoint, coordinatorEndpoint, binds);
            await configureReporting.temperature(endpoint);
            await configureReporting.pressure(endpoint);
            await configureReporting.batteryPercentageRemaining(endpoint);
        },
    },

    // AXIS
    {
        zigbeeModel: ['Gear'],
        model: 'GR-ZB01-W',
        vendor: 'AXIS',
        description: 'Gear window shade motor',
        supports: 'open, close, position, battery',
        fromZigbee: [fz.cover_position_via_brightness, fz.battery_not_divided],
        toZigbee: [tz.cover_open_close_via_brightness, tz.cover_position_via_brightness],
        meta: {configureKey: 1},
        configure: async (device, coordinatorEndpoint) => {
            const endpoint = device.getEndpoint(1);
            await bind(endpoint, coordinatorEndpoint, ['genLevelCtrl', 'genPowerCfg']);
            await configureReporting.brightness(endpoint);
            await configureReporting.batteryPercentageRemaining(endpoint);
        },
    },

    // ELKO
    {
        zigbeeModel: ['ElkoDimmerZHA'],
        model: '316GLEDRF',
        vendor: 'ELKO',
        description: 'ZigBee in-wall smart dimmer',
        supports: 'on/off, brightness',
        fromZigbee: [fz.brightness, fz.on_off],
        toZigbee: [tz.light_onoff_brightness, tz.ignore_transition],
        meta: {disableDefaultResponse: true, configureKey: 1},
        configure: async (device, coordinatorEndpoint) => {
            const endpoint = device.getEndpoint(1);
            await bind(endpoint, coordinatorEndpoint, ['genOnOff']);
            await configureReporting.onOff(endpoint);
        },
    },

    // LivingWise
    {
        zigbeeModel: ['abb71ca5fe1846f185cfbda554046cce'],
        model: 'LVS-ZB500D',
        vendor: 'LivingWise',
        description: 'ZigBee smart dimmer switch',
        supports: 'on/off, brightness',
        toZigbee: [tz.light_onoff_brightness],
        fromZigbee: [
            fz.on_off, fz.brightness, fz.ignore_light_brightness_report,
            fz.ignore_genIdentify,
        ],
    },
    {
        zigbeeModel: ['545df2981b704114945f6df1c780515a'],
        model: 'LVS-ZB15S',
        vendor: 'LivingWise',
        description: 'ZigBee smart in-wall switch',
        supports: 'on/off',
        toZigbee: [tz.on_off],
        fromZigbee: [fz.on_off, fz.ignore_basic_report],
    },
    {
        zigbeeModel: ['e70f96b3773a4c9283c6862dbafb6a99'],
        model: 'LVS-SM10ZW',
        vendor: 'LivingWise',
        description: 'Door or window contact switch',
        supports: 'contact',
        fromZigbee: [fz.ias_contact_alarm_1],
        toZigbee: [],
    },
    {
        zigbeeModel: ['895a2d80097f4ae2b2d40500d5e03dcc'],
        model: 'LVS-SN10ZW_SN11',
        vendor: 'LivingWise',
        description: 'Occupancy sensor',
        supports: 'occupancy',
        fromZigbee: [fz.battery, fz.ias_occupancy_alarm_1_with_timeout],
        toZigbee: [],
    },
    {
        zigbeeModel: ['55e0fa5cdb144ba3a91aefb87c068cff'],
        model: 'LVS-ZB15R',
        vendor: 'LivingWise',
        description: 'Zigbee smart outlet',
        supports: 'on/off',
        fromZigbee: [fz.on_off, fz.ignore_basic_report],
        toZigbee: [tz.on_off],
    },
    {
        zigbeeModel: ['75d430d66c164c26ac8601c05932dc94'],
        model: 'LVS-SC7',
        vendor: 'LivingWise',
        description: 'Scene controller ',
        supports: 'action',
        fromZigbee: [fz.orvibo_raw2],
        toZigbee: [],
    },

    // Vimar
    {
        zigbeeModel: ['2_Way_Switch_v1.0'],
        model: '14592.0',
        vendor: 'Vimar',
        description: '2-way switch IoT connected mechanism',
        supports: 'on/off',
        fromZigbee: [fz.on_off],
        toZigbee: [tz.on_off],
        meta: {configureKey: 3},
        configure: async (device, coordinatorEndpoint) => {
            const endpoint = device.getEndpoint(10);
            await bind(endpoint, coordinatorEndpoint, ['genOnOff']);
        },
    },

    // Stelpro
    {
        zigbeeModel: ['ST218'],
        model: 'ST218',
        vendor: 'Stelpro',
        description: 'Ki convector, line-voltage thermostat',
        supports: 'temperature',
        fromZigbee: [fz.thermostat_att_report, fz.stelpro_thermostat, fz.hvac_user_interface],
        toZigbee: [
            tz.thermostat_local_temperature,
            tz.thermostat_occupancy,
            tz.thermostat_occupied_heating_setpoint,
            tz.thermostat_temperature_display_mode,
            tz.thermostat_keypad_lockout,
            tz.thermostat_system_mode,
            tz.thermostat_running_state,
            tz.stelpro_thermostat_outdoor_temperature,
        ],
        meta: {configureKey: 2},
        configure: async (device, coordinatorEndpoint) => {
            const endpoint = device.getEndpoint(25);
            const binds = [
                'genBasic',
                'genIdentify',
                'genGroups',
                'hvacThermostat',
                'hvacUserInterfaceCfg',
                'msTemperatureMeasurement',
            ];
            await bind(endpoint, coordinatorEndpoint, binds);

            // Those exact parameters (min/max/change) are required for reporting to work with Stelpro Ki
            await configureReporting.thermostatTemperature(endpoint, {min: 10, max: 60, change: 50});
            await configureReporting.thermostatOccupiedHeatingSetpoint(endpoint, {min: 1, max: 0, change: 50});
            await configureReporting.thermostatSystemMode(endpoint, {min: 1, max: 0});
            await configureReporting.thermostatPIHeatingDemand(endpoint, {min: 1, max: 900, change: 5});
            await configureReporting.thermostatKeypadLockMode(endpoint, {min: 1, max: 0});

            await endpoint.configureReporting('hvacThermostat', [{
                attribute: 'StelproSystemMode', // cluster 0x0201 attribute 0x401c
                minimumReportInterval: 1,
                maximumReportInterval: 0,
            }]);
        },
    },
    {
        zigbeeModel: ['STZB402+', 'STZB402'],
        model: 'STZB402',
        vendor: 'Stelpro',
        description: 'Ki, line-voltage thermostat',
        supports: 'temperature',
        fromZigbee: [
            fz.thermostat_att_report,
            fz.stelpro_thermostat,
            fz.hvac_user_interface,
            fz.humidity,
        ],
        toZigbee: [
            tz.thermostat_local_temperature,
            tz.thermostat_occupancy,
            tz.thermostat_occupied_heating_setpoint,
            tz.thermostat_temperature_display_mode,
            tz.thermostat_keypad_lockout,
            tz.thermostat_system_mode,
            tz.thermostat_running_state,
            tz.stelpro_thermostat_outdoor_temperature,
        ],
        meta: {configureKey: 1},
        configure: async (device, coordinatorEndpoint) => {
            const endpoint = device.getEndpoint(25);
            const binds = [
                'genBasic',
                'genIdentify',
                'genGroups',
                'hvacThermostat',
                'hvacUserInterfaceCfg',
                'msTemperatureMeasurement',
            ];
            await bind(endpoint, coordinatorEndpoint, binds);

            // Those exact parameters (min/max/change) are required for reporting to work with Stelpro Ki
            await configureReporting.thermostatTemperature(endpoint, {min: 10, max: 60, change: 50});
            await configureReporting.thermostatOccupiedHeatingSetpoint(endpoint, {min: 1, max: 0, change: 50});
            await configureReporting.thermostatSystemMode(endpoint, {min: 1, max: 0});
            await configureReporting.thermostatPIHeatingDemand(endpoint, {min: 1, max: 900, change: 5});
            await configureReporting.thermostatKeypadLockMode(endpoint, {min: 1, max: 0});

            await endpoint.configureReporting('hvacThermostat', [{
                attribute: 'StelproSystemMode', // cluster 0x0201 attribute 0x401c
                minimumReportInterval: 1,
                maximumReportInterval: 0,
            }]);
        },
    },
    {
        zigbeeModel: ['MaestroStat'],
        model: 'SMT402',
        vendor: 'Stelpro',
        description: 'Maestro, line-voltage thermostat',
        supports: 'temperature, humidity, outdoor temp display',
        fromZigbee: [
            fz.thermostat_att_report,
            fz.stelpro_thermostat,
            fz.hvac_user_interface,
            fz.humidity,
        ],
        toZigbee: [
            tz.thermostat_local_temperature,
            tz.thermostat_occupancy,
            tz.thermostat_occupied_heating_setpoint,
            tz.thermostat_temperature_display_mode,
            tz.thermostat_keypad_lockout,
            tz.thermostat_system_mode,
            tz.thermostat_running_state,
            tz.stelpro_thermostat_outdoor_temperature,
        ],
        meta: {configureKey: 2},
        configure: async (device, coordinatorEndpoint) => {
            const endpoint = device.getEndpoint(25);
            const binds = [
                'genBasic',
                'genIdentify',
                'genGroups',
                'hvacThermostat',
                'hvacUserInterfaceCfg',
                'msRelativeHumidity',
                'msTemperatureMeasurement',
            ];
            await bind(endpoint, coordinatorEndpoint, binds);

            // Those exact parameters (min/max/change) are required for reporting to work with Stelpro Maestro
            await configureReporting.thermostatTemperature(endpoint, {min: 10, max: 60, change: 50});
            await configureReporting.humidity(endpoint, {min: 10, max: 300, change: 1});
            await configureReporting.thermostatOccupiedHeatingSetpoint(endpoint, {min: 1, max: 0, change: 50});
            await configureReporting.thermostatSystemMode(endpoint, {min: 1, max: 0});
            await configureReporting.thermostatPIHeatingDemand(endpoint, {min: 1, max: 900, change: 5});
            await configureReporting.thermostatKeypadLockMode(endpoint, {min: 1, max: 0});

            await endpoint.configureReporting('hvacThermostat', [{
                attribute: 'StelproSystemMode', // cluster 0x0201 attribute 0x401c
                minimumReportInterval: 1,
                maximumReportInterval: 0,
            }]);
        },
    },
    {
        zigbeeModel: ['SMT402AD'],
        model: 'SMT402AD',
        vendor: 'Stelpro',
        description: 'Maestro, line-voltage thermostat',
        supports: 'temperature, humidity, outdoor temp display',
        fromZigbee: [
            fz.thermostat_att_report,
            fz.stelpro_thermostat,
            fz.hvac_user_interface,
            fz.humidity,
        ],
        toZigbee: [
            tz.thermostat_local_temperature,
            tz.thermostat_occupancy,
            tz.thermostat_occupied_heating_setpoint,
            tz.thermostat_temperature_display_mode,
            tz.thermostat_keypad_lockout,
            tz.thermostat_system_mode,
            tz.thermostat_running_state,
            tz.stelpro_thermostat_outdoor_temperature,
        ],
        meta: {configureKey: 2},
        configure: async (device, coordinatorEndpoint) => {
            const endpoint = device.getEndpoint(25);
            const binds = [
                'genBasic',
                'genIdentify',
                'genGroups',
                'hvacThermostat',
                'hvacUserInterfaceCfg',
                'msRelativeHumidity',
                'msTemperatureMeasurement',
            ];
            await bind(endpoint, coordinatorEndpoint, binds);

            // Those exact parameters (min/max/change) are required for reporting to work with Stelpro Maestro
            await configureReporting.thermostatTemperature(endpoint, {min: 10, max: 60, change: 50});
            await configureReporting.humidity(endpoint, {min: 10, max: 300, change: 1});
            await configureReporting.thermostatOccupiedHeatingSetpoint(endpoint, {min: 1, max: 0, change: 50});
            await configureReporting.thermostatSystemMode(endpoint, {min: 1, max: 0});
            await configureReporting.thermostatPIHeatingDemand(endpoint, {min: 1, max: 900, change: 5});
            await configureReporting.thermostatKeypadLockMode(endpoint, {min: 1, max: 0});

            await endpoint.configureReporting('hvacThermostat', [{
                attribute: 'StelproSystemMode', // cluster 0x0201 attribute 0x401c
                minimumReportInterval: 1,
                maximumReportInterval: 0,
            }]);
        },
    },

    // Nyce
    {
        zigbeeModel: ['3011'],
        model: 'NCZ-3011-HA',
        vendor: 'Nyce',
        description: 'Door/window sensor',
        supports: 'contact',
        fromZigbee: [fz.ias_contact_alarm_1, fz.battery],
        toZigbee: [],
        meta: {configureKey: 1},
        configure: async (device, coordinatorEndpoint) => {
            const endpoint = device.getEndpoint(1);
            await bind(endpoint, coordinatorEndpoint, ['genPowerCfg']);
            await configureReporting.batteryPercentageRemaining(endpoint);
        },
    },
    {
        zigbeeModel: ['3043'],
        model: 'NCZ-3043-HA',
        vendor: 'Nyce',
        description: 'Ceiling motion sensor',
        supports: 'motion, humidity and temperature',
        fromZigbee: [
            fz.occupancy, fz.humidity, fz.temperature, fz.ignore_basic_report,
            fz.ignore_genIdentify, fz.ignore_poll_ctrl,
            fz.battery_not_divided, fz.ignore_iaszone_report,
            fz.ias_occupancy_alarm_2,
        ],
        toZigbee: [],
    },
    {
        zigbeeModel: ['3041'],
        model: 'NCZ-3041-HA',
        vendor: 'Nyce',
        description: 'Wall motion sensor',
        supports: 'motion, humidity and temperature',
        fromZigbee: [
            fz.occupancy, fz.humidity, fz.temperature, fz.ignore_basic_report,
            fz.ignore_genIdentify, fz.ignore_poll_ctrl,
            fz.battery_not_divided, fz.ignore_iaszone_report,
            fz.ias_occupancy_alarm_2,
        ],
        toZigbee: [],
    },
    {
        zigbeeModel: ['3045'],
        model: 'NCZ-3045-HA',
        vendor: 'Nyce',
        description: 'Curtain motion sensor',
        supports: 'motion, humidity and temperature',
        fromZigbee: [
            fz.occupancy, fz.humidity, fz.temperature, fz.ignore_basic_report,
            fz.ignore_genIdentify, fz.ignore_poll_ctrl,
            fz.battery_not_divided, fz.ignore_iaszone_report,
            fz.ias_occupancy_alarm_2,
        ],
        toZigbee: [],
    },

    // Securifi
    {
        zigbeeModel: ['PP-WHT-US'],
        model: 'PP-WHT-US',
        vendor: 'Securifi',
        description: 'Peanut Smart Plug',
        supports: 'on/off, power measurement',
        fromZigbee: [fz.on_off, fz.peanut_electrical],
        toZigbee: [tz.on_off],
        meta: {configureKey: 3},
        configure: async (device, coordinatorEndpoint) => {
            const endpoint = device.getEndpoint(1);
            await bind(endpoint, coordinatorEndpoint, ['genOnOff', 'haElectricalMeasurement']);
            await endpoint.read('haElectricalMeasurement', [
                'acVoltageMultiplier', 'acVoltageDivisor', 'acCurrentMultiplier',
                'acCurrentDivisor', 'acPowerMultiplier', 'acPowerDivisor',
            ]);
            await configureReporting.onOff(endpoint);
            await configureReporting.rmsVoltage(endpoint, {change: 110}); // Voltage reports in 0.00458V
            await configureReporting.rmsCurrent(endpoint, {change: 55}); // Current reports in 0.00183A
            await configureReporting.activePower(endpoint, {change: 2}); // Power reports in 0.261W
        },
    },
    {
        zigbeeModel: ['ZB2-BU01'],
        model: 'B01M7Y8BP9',
        vendor: 'Securifi',
        description: 'Almond Click multi-function button',
        supports: 'single, double and long click',
        fromZigbee: [fz.almond_click],
        toZigbee: [],
    },

    // Visonic
    {
        zigbeeModel: ['MP-841'],
        model: 'MP-841',
        vendor: 'Visonic',
        description: 'Motion sensor',
        supports: 'occupancy',
        fromZigbee: [fz.ias_occupancy_alarm_1],
        toZigbee: [],
    },
    {
        zigbeeModel: ['MCT-370 SMA'],
        model: 'MCT-370 SMA',
        vendor: 'Visonic',
        description: 'Magnetic door & window contact sensor',
        supports: 'contact',
        fromZigbee: [fz.ias_contact_alarm_1],
        toZigbee: [],
    },
    {
        zigbeeModel: ['MCT-350 SMA'],
        model: 'MCT-350 SMA',
        vendor: 'Visonic',
        description: 'Magnetic door & window contact sensor',
        supports: 'contact',
        fromZigbee: [fz.ias_contact_alarm_1],
        toZigbee: [],
    },
    {
        zigbeeModel: ['MCT-340 E'],
        model: 'MCT-340 E',
        vendor: 'Visonic',
        description: 'Magnetic door & window contact sensor',
        supports: 'contact, temperature',
        fromZigbee: [fz.ias_contact_alarm_1, fz.temperature, fz.battery_cr2032, fz.ignore_zclversion_read],
        toZigbee: [],
        meta: {configureKey: 1},
        configure: async (device, coordinatorEndpoint) => {
            const endpoint = device.getEndpoint(1);
            await bind(endpoint, coordinatorEndpoint, ['msTemperatureMeasurement', 'genPowerCfg']);
            await configureReporting.temperature(endpoint);
            await configureReporting.batteryPercentageRemaining(endpoint);
        },
    },
    {
        zigbeeModel: ['MCT-340 SMA'],
        model: 'MCT-340 SMA',
        vendor: 'Visonic',
        description: 'Magnetic door & window contact sensor',
        supports: 'contact, temperature',
        fromZigbee: [fz.ias_contact_alarm_1, fz.temperature, fz.battery_cr2032, fz.ignore_zclversion_read],
        toZigbee: [],
        meta: {configureKey: 1},
        configure: async (device, coordinatorEndpoint) => {
            const endpoint = device.getEndpoint(1);
            await bind(endpoint, coordinatorEndpoint, ['msTemperatureMeasurement', 'genPowerCfg']);
            await configureReporting.temperature(endpoint);
            await configureReporting.batteryVoltage(endpoint);
        },
    },

    // Sunricher
    {
        zigbeeModel: ['CCT Lighting'],
        model: 'ZG192910-4',
        vendor: 'Sunricher',
        description: 'Zigbee LED-controller',
        extend: generic.light_onoff_brightness_colortemp,
    },
    {
        zigbeeModel: ['ZG9101SAC-HP'],
        model: 'ZG9101SAC-HP',
        vendor: 'Sunricher',
        description: 'ZigBee AC phase-cut dimmer',
        extend: generic.light_onoff_brightness,
        meta: {configureKey: 1},
        configure: async (device, coordinatorEndpoint) => {
            const endpoint = device.getEndpoint(1);
            await bind(endpoint, coordinatorEndpoint, ['genOnOff', 'genLevelCtrl']);
            await configureReporting.onOff(endpoint);
        },
    },
    {
        zigbeeModel: ['ON/OFF', 'ZIGBEE-SWITCH'],
        model: 'ZG9101SAC-HP-Switch',
        vendor: 'Sunricher',
        description: 'Zigbee AC in wall switch',
        supports: 'on/off',
        fromZigbee: [fz.on_off],
        toZigbee: [tz.on_off],
        meta: {configureKey: 1},
        configure: async (device, coordinatorEndpoint) => {
            const endpoint = device.getEndpoint(1) || device.getEndpoint(3);
            await bind(endpoint, coordinatorEndpoint, ['genOnOff']);
            await configureReporting.onOff(endpoint);
        },
    },
    {
        zigbeeModel: ['Micro Smart Dimmer'],
        model: 'ZG2835RAC',
        vendor: 'Sunricher',
        description: 'ZigBee knob smart dimmer',
        supports: generic.light_onoff_brightness.supports + ', power measurements',
        fromZigbee: generic.light_onoff_brightness.fromZigbee.concat(
            [fz.electrical_measurement_power, fz.metering_power, fz.ignore_genOta],
        ),
        toZigbee: generic.light_onoff_brightness.toZigbee,
        meta: {configureKey: 2},
        whiteLabel: [
            {vendor: 'YPHIX', model: '50208695'},
            {vendor: 'Samotech', model: 'SM311'},
        ],
        configure: async (device, coordinatorEndpoint) => {
            const endpoint = device.getEndpoint(1);
            const binds = [
                'genOnOff', 'genLevelCtrl', 'haElectricalMeasurement', 'seMetering',
            ];
            await bind(endpoint, coordinatorEndpoint, binds);

            await configureReporting.onOff(endpoint);
            await configureReporting.brightness(endpoint);
            await readEletricalMeasurementPowerConverterAttributes(endpoint);
            await configureReporting.activePower(endpoint);
            await configureReporting.rmsCurrent(endpoint, {min: 10, change: 10});
            await configureReporting.rmsVoltage(endpoint, {min: 10});
            await readMeteringPowerConverterAttributes(endpoint);
            await configureReporting.currentSummDelivered(endpoint);
        },
    },

    // Samotech
    {
        zigbeeModel: ['SM308'],
        model: 'SM308',
        vendor: 'Samotech',
        description: 'Zigbee AC in wall switch',
        supports: 'on/off',
        fromZigbee: [fz.on_off, fz.ignore_genOta],
        toZigbee: [tz.on_off],
        meta: {configureKey: 1},
        configure: async (device, coordinatorEndpoint) => {
            const endpoint = device.getEndpoint(1);
            await bind(endpoint, coordinatorEndpoint, ['genBasic', 'genIdentify', 'genOnOff']);
        },
    },
    {
        zigbeeModel: ['SM309'],
        model: 'SM309',
        vendor: 'Samotech',
        description: 'ZigBee dimmer 400W',
        extend: generic.light_onoff_brightness,
        meta: {configureKey: 1},
        configure: async (device, coordinatorEndpoint) => {
            const endpoint = device.getEndpoint(1);
            await bind(endpoint, coordinatorEndpoint, ['genOnOff', 'genLevelCtrl']);
            await configureReporting.onOff(endpoint);
        },
    },

    // Shenzhen Homa
    {
        zigbeeModel: ['HOMA1008'],
        model: 'HLD812-Z-SC',
        vendor: 'Shenzhen Homa',
        description: 'Smart LED driver',
        extend: generic.light_onoff_brightness,
    },
    {
        zigbeeModel: ['HOMA1002', 'HOMA0019', 'HOMA0006'],
        model: 'HLC610-Z',
        vendor: 'Shenzhen Homa',
        description: 'Wireless dimmable controller',
        extend: generic.light_onoff_brightness,
    },
    {
        zigbeeModel: ['HOMA1031'],
        model: 'HLC821-Z-SC',
        vendor: 'Shenzhen Homa',
        description: 'ZigBee AC phase-cut dimmer',
        extend: generic.light_onoff_brightness,
    },
    {
        zigbeeModel: ['HOMA1005'],
        model: 'HLC614-ZLL',
        vendor: 'Shenzhen Homa',
        description: '3 channel relay module',
        supports: 'on/off',
        fromZigbee: [],
        toZigbee: [tz.on_off],
        meta: {multiEndpoint: true},
        endpoint: (device) => {
            return {l1: 1, l2: 2, l3: 3};
        },
    },
    {
        zigbeeModel: ['HOMA1064'],
        model: 'HLC833-Z-SC',
        vendor: 'Shenzhen Homa',
        description: 'Wireless dimmable controller',
        extend: generic.light_onoff_brightness,
    },

    // Honyar
    {
        zigbeeModel: ['00500c35'],
        model: 'U86K31ND6',
        vendor: 'Honyar',
        description: '3 gang switch ',
        supports: 'on/off',
        fromZigbee: [],
        toZigbee: [tz.on_off],
        endpoint: (device) => {
            return {'left': 1, 'center': 2, 'right': 3};
        },
        meta: {configureKey: 1},
        configure: async (device, coordinatorEndpoint) => {
            const endpoint1 = device.getEndpoint(1);
            const endpoint2 = device.getEndpoint(2);
            const endpoint3 = device.getEndpoint(3);
            await bind(endpoint1, coordinatorEndpoint, ['genOnOff']);
            await configureReporting.onOff(endpoint1);
            await bind(endpoint2, coordinatorEndpoint, ['genOnOff']);
            await configureReporting.onOff(endpoint2);
            await bind(endpoint3, coordinatorEndpoint, ['genOnOff']);
            await configureReporting.onOff(endpoint3);
        },
    },

    // Danalock
    {
        zigbeeModel: ['V3-BTZB'],
        model: 'V3-BTZB',
        vendor: 'Danalock',
        description: 'BT/ZB smartlock',
        supports: 'lock/unlock, battery',
        fromZigbee: [fz.lock, fz.lock_operation_event, fz.battery],
        toZigbee: [tz.generic_lock],
        meta: {configureKey: 5},
        configure: async (device, coordinatorEndpoint) => {
            const endpoint = device.getEndpoint(1);
            await bind(endpoint, coordinatorEndpoint, ['closuresDoorLock', 'genPowerCfg']);
            await configureReporting.lockState(endpoint);
            await configureReporting.batteryPercentageRemaining(endpoint);
        },
    },

    // NET2GRID
    {
        zigbeeModel: ['SP31           ', 'SP31'],
        model: 'N2G-SP',
        vendor: 'NET2GRID',
        description: 'White Net2Grid power outlet switch with power meter',
        supports: 'on/off, power measurement',
        fromZigbee: [fz.command_on, fz.legacy_genOnOff_cmdOn, fz.command_off, fz.legacy_genOnOff_cmdOff, fz.on_off,
            fz.metering_power],
        toZigbee: [tz.on_off],
        meta: {configureKey: 3},
        configure: async (device, coordinatorEndpoint) => {
            const endpoint1 = device.getEndpoint(1);
            await bind(endpoint1, coordinatorEndpoint, ['genOnOff']);
            await configureReporting.onOff(endpoint1);

            const endpoint10 = device.getEndpoint(10);
            await bind(endpoint10, coordinatorEndpoint, ['seMetering']);
            await readMeteringPowerConverterAttributes(endpoint10);
            await configureReporting.instantaneousDemand(endpoint10);
            await configureReporting.currentSummDelivered(endpoint10);
            await configureReporting.currentSummReceived(endpoint10);
        },
    },

    // Third Reality
    {
        zigbeeModel: ['3RSS008Z'],
        model: '3RSS008Z',
        vendor: 'Third Reality',
        description: 'RealitySwitch Plus',
        supports: 'on/off, battery',
        fromZigbee: [fz.on_off],
        toZigbee: [tz.on_off, tz.ignore_transition],
    },
    {
        zigbeeModel: ['3RSS007Z'],
        model: '3RSS007Z',
        vendor: 'Third Reality',
        description: 'Smart light switch',
        supports: 'on/off',
        fromZigbee: [fz.on_off],
        toZigbee: [tz.on_off, tz.ignore_transition],
        meta: {disableDefaultResponse: true, configureKey: 3},
        configure: async (device, coordinatorEndpoint) => {
            const endpoint = device.getEndpoint(1);
            await bind(endpoint, coordinatorEndpoint, ['genOnOff']);
            await configureReporting.onOff(endpoint);
        },
    },
    {
        zigbeeModel: ['3RSL011Z'],
        model: '3RSL011Z',
        vendor: 'Third Reality',
        description: 'Smart light A19',
        extend: generic.light_onoff_brightness_colortemp,
    },
    {
        zigbeeModel: ['3RSL012Z'],
        model: '3RSL012Z',
        vendor: 'Third Reality',
        description: 'Smart light BR30',
        extend: generic.light_onoff_brightness_colortemp,
    },

    // Hampton Bay
    {
        zigbeeModel: ['HDC52EastwindFan', 'HBUniversalCFRemote'],
        model: '99432',
        vendor: 'Hampton Bay',
        description: 'Universal wink enabled white ceiling fan premier remote control',
        supports: 'on/off, brightness, fan_mode and fan_state',
        fromZigbee: generic.light_onoff_brightness.fromZigbee.concat([
            fz.generic_fan_mode,
        ]),
        toZigbee: generic.light_onoff_brightness.toZigbee.concat([tz.fan_mode]),
        meta: {disableDefaultResponse: true, configureKey: 1},
        configure: async (device, coordinatorEndpoint) => {
            const endpoint = device.getEndpoint(1);
            await bind(endpoint, coordinatorEndpoint, ['genOnOff', 'genLevelCtrl', 'hvacFanCtrl']);
            await configureReporting.onOff(endpoint);
            await configureReporting.brightness(endpoint);
            await configureReporting.fanMode(endpoint);
        },
    },
    {
        zigbeeModel: ['ETI 12-in Puff light'],
        model: '54668161',
        vendor: 'Hampton Bay',
        description: '12 in. LED smart puff',
        extend: generic.light_onoff_brightness_colortemp,
    },

    // Iluminize
    {
        zigbeeModel: ['DIM Lighting'],
        model: '511.10',
        vendor: 'Iluminize',
        description: 'Zigbee LED-Controller ',
        extend: generic.light_onoff_brightness,
    },
    {
        zigbeeModel: ['511.201'],
        model: '511.201',
        vendor: 'Iluminize',
        description: 'ZigBee 3.0 Dimm-Aktor mini 1x 230V',
        extend: generic.light_onoff_brightness,
        meta: {configureKey: 1},
        configure: async (device, coordinatorEndpoint) => {
            const endpoint = device.getEndpoint(1);
            await bind(endpoint, coordinatorEndpoint, ['genOnOff', 'genLevelCtrl']);
            await configureReporting.onOff(endpoint);
        },
    },
    {
        zigbeeModel: ['511.010'],
        model: '511.010',
        vendor: 'Iluminize',
        description: 'Zigbee LED-Controller',
        extend: generic.light_onoff_brightness,
    },
    {
        zigbeeModel: ['511.012'],
        model: '511.012',
        vendor: 'Iluminize',
        description: 'Zigbee LED-Controller',
        extend: generic.light_onoff_brightness,
    },
    {
        zigbeeModel: ['511.202'],
        model: '511.202',
        vendor: 'Iluminize',
        description: 'Zigbee 3.0 Schalt-Aktor mini 1x230V, 200W/400W',
        supports: 'on/off',
        fromZigbee: [fz.on_off],
        toZigbee: [tz.on_off],
        meta: {configureKey: 1},
        configure: async (device, coordinatorEndpoint) => {
            const endpoint = device.getEndpoint(1) || device.getEndpoint(3);
            await bind(endpoint, coordinatorEndpoint, ['genOnOff']);
            await configureReporting.onOff(endpoint);
        },
    },
    {
        zigbeeModel: ['ZG2801K2-G1-RGB-CCT-LEAD'],
        model: '511.557',
        vendor: 'Iluminize',
        description: 'Zigbee 3.0 wall dimmer',
        supports: 'action',
        fromZigbee: [fz.command_off, fz.command_on, fz.command_move_to_color_temp, fz.command_move_to_color],
        toZigbee: [],
    },
    {
        zigbeeModel: ['RGBW-CCT'],
        model: '511.040',
        vendor: 'Iluminize',
        description: 'ZigBee 3.0 LED-controller, 4 channel 5A, RGBW LED',
        extend: generic.light_onoff_brightness_colortemp_colorxy,
        meta: {configureKey: 1},
        configure: async (device, coordinatorEndpoint) => {
            const endpoint = device.getEndpoint(1);
            await bind(endpoint, coordinatorEndpoint, ['genOnOff', 'genLevelCtrl']);
            await configureReporting.onOff(endpoint);
        },
    },
    {
        zigbeeModel: ['ZG2819S-RGBW'],
        model: '511.344',
        vendor: 'Iluminize',
        description: 'Zigbee handheld remote RGBW 4 channels',
        supports: 'action',
        fromZigbee: [
            fz.battery, fz.command_move_to_color, fz.command_move_to_color_temp, fz.command_move_hue,
            fz.command_step, fz.command_recall,
            fz.ZG2819S_command_on, fz.ZG2819S_command_off,
        ],
        toZigbee: [],
        meta: {multiEndpoint: true},
        endpoint: (device) => {
            return {ep1: 1, ep2: 2, ep3: 3, ep4: 4};
        },
    },

    // Anchor
    {
        zigbeeModel: ['FB56-SKT17AC1.4'],
        model: '67200BL',
        description: 'Vetaar smart plug',
        supports: 'on/off',
        vendor: 'Anchor',
        fromZigbee: [fz.on_off],
        toZigbee: [tz.on_off],
        meta: {configureKey: 1},
        configure: async (device, coordinatorEndpoint) => {
            const endpoint = device.getEndpoint(3) || device.getEndpoint(1);
            await bind(endpoint, coordinatorEndpoint, ['genOnOff']);
            await configureReporting.onOff(endpoint);
        },
    },

    // Insta
    {
        zigbeeModel: [' Remote'],
        model: 'InstaRemote',
        vendor: 'Insta',
        description: 'ZigBee Light Link wall transmitter',
        whiteLabel: [
            {vendor: 'Gira', model: '2430-100'},
            {vendor: 'Jung', model: 'ZLLxx5004M'},
        ],
        supports: 'action',
        fromZigbee: [
            fz.insta_scene_click, fz.command_on, fz.command_off_with_effect, fz.insta_down_hold,
            fz.insta_up_hold, fz.insta_stop,
        ],
        toZigbee: [],
        ota: ota.zigbeeOTA,
    },

    // RGB genie
    {
        zigbeeModel: ['ZGRC-KEY-013'],
        model: 'ZGRC-KEY-013',
        vendor: 'RGB Genie',
        description: '3 Zone remote and dimmer',
        supports: 'click, action',
        fromZigbee: [
            fz.battery_not_divided, fz.command_move, fz.legacy_ZGRC013_brightness_onoff,
            fz.legacy_ZGRC013_brightness, fz.command_stop, fz.legacy_ZGRC013_brightness_stop, fz.command_on,
            fz.legacy_ZGRC013_cmdOn, fz.command_off, fz.legacy_ZGRC013_cmdOff, fz.command_recall,
        ],
        toZigbee: [],
        meta: {configureKey: 1, multiEndpoint: true},
        configure: async (device, coordinatorEndpoint) => {
            const endpoint = device.getEndpoint(1);
            await bind(endpoint, coordinatorEndpoint, ['genOnOff']);
            await configureReporting.onOff(endpoint);
        },
    },

    // Sercomm
    {
        zigbeeModel: ['SZ-ESW01'],
        model: 'SZ-ESW01',
        vendor: 'Sercomm',
        description: 'Telstra smart plug',
        supports: 'on/off, power consumption',
        fromZigbee: [fz.on_off, fz.SZ_ESW01_AU_power],
        toZigbee: [tz.on_off],
        meta: {configureKey: 2},
        configure: async (device, coordinatorEndpoint) => {
            const endpoint = device.getEndpoint(1);
            await bind(endpoint, coordinatorEndpoint, ['genOnOff', 'seMetering']);
            await configureReporting.onOff(endpoint);
            await configureReporting.instantaneousDemand(endpoint);
        },
    },
    {
        zigbeeModel: ['SZ-ESW01-AU'],
        model: 'SZ-ESW01-AU',
        vendor: 'Sercomm',
        description: 'Telstra smart plug',
        supports: 'on/off, power consumption',
        fromZigbee: [fz.on_off, fz.SZ_ESW01_AU_power],
        toZigbee: [tz.on_off],
        meta: {configureKey: 2},
        configure: async (device, coordinatorEndpoint) => {
            const endpoint = device.getEndpoint(1);
            await bind(endpoint, coordinatorEndpoint, ['genOnOff', 'seMetering']);
            await configureReporting.onOff(endpoint);
            await configureReporting.instantaneousDemand(endpoint);
        },
    },
    {
        zigbeeModel: ['XHS2-SE'],
        model: 'XHS2-SE',
        vendor: 'Sercomm',
        description: 'Magnetic door & window contact sensor',
        supports: 'contact, temperature',
        fromZigbee: [fz.ias_contact_alarm_1, fz.temperature, fz.battery_3V_2100],
        toZigbee: [],
        meta: {configureKey: 1},
        configure: async (device, coordinatorEndpoint) => {
            const endpoint = device.getEndpoint(1);
            await bind(endpoint, coordinatorEndpoint, ['msTemperatureMeasurement', 'genPowerCfg']);
            await configureReporting.temperature(endpoint);
            await configureReporting.batteryPercentageRemaining(endpoint);
        },
    },
    {
        zigbeeModel: ['SZ-DWS04', 'SZ-DWS04N_SF'],
        model: 'SZ-DWS04',
        vendor: 'Sercomm',
        description: 'Magnetic door & window contact sensor',
        supports: 'contact',
        fromZigbee: [fz.ias_contact_alarm_1, fz.temperature, fz.battery_3V_2100],
        toZigbee: [],
        meta: {configureKey: 1},
        configure: async (device, coordinatorEndpoint) => {
            const endpoint = device.getEndpoint(1);
            await bind(endpoint, coordinatorEndpoint, ['msTemperatureMeasurement', 'genPowerCfg']);
            await configureReporting.temperature(endpoint);
            await configureReporting.batteryPercentageRemaining(endpoint);
        },
    },
    {
        zigbeeModel: ['SZ-PIR02_SF', 'SZ-PIR02'],
        model: 'AL-PIR02',
        vendor: 'Sercomm',
        description: 'PIR motion sensor',
        supports: 'occupancy',
        fromZigbee: [fz.ias_occupancy_alarm_1, fz.battery_3V_2100],
        toZigbee: [],
        meta: {configureKey: 1},
        configure: async (device, coordinatorEndpoint) => {
            const endpoint = device.getEndpoint(1);
            await bind(endpoint, coordinatorEndpoint, ['genPowerCfg']);
            await configureReporting.batteryPercentageRemaining(endpoint);
        },
    },

    // Leedarson
    {
        zigbeeModel: ['LED_GU10_OWDT'],
        model: 'ZM350STW1TCF',
        vendor: 'Leedarson',
        description: 'LED PAR16 50 GU10 tunable white',
        extend: generic.light_onoff_brightness_colortemp,
    },
    {
        zigbeeModel: ['M350ST-W1R-01'],
        model: 'M350STW1',
        vendor: 'Leedarson',
        description: 'LED PAR16 50 GU10',
        extend: generic.light_onoff_brightness,
    },
    {
        zigbeeModel: ['LED_E27_ORD'],
        model: 'A806S-Q1G',
        vendor: 'Leedarson',
        description: 'LED E27 color',
        extend: generic.light_onoff_brightness_colortemp_colorxy,
    },
    {
        zigbeeModel: ['ZHA-DimmableLight'],
        model: 'A806S-Q1R',
        vendor: 'Leedarson',
        description: 'LED E27 tunable white',
        extend: generic.light_onoff_brightness,
    },
    {
        zigbeeModel: ['LED_E27_OWDT'],
        model: 'ZA806SQ1TCF',
        vendor: 'Leedarson',
        description: 'LED E27 tunable white',
        extend: generic.light_onoff_brightness_colortemp,
    },
    {
        zigbeeModel: ['ZBT-CCTSwitch-D0001'],
        model: '6ARCZABZH',
        vendor: 'Leedarson',
        description: '4-Key Remote Controller',
        supports: 'on/off, brightness up/down and click/hold/release, cct',
        fromZigbee: [
            fz.command_on,
            fz.command_off,
            fz.legacy_CCTSwitch_D0001_on_off,
            fz.CCTSwitch_D0001_move_to_level_recall,
            fz.CCTSwitch_D0001_move_to_colortemp_recall,
            fz.CCTSwitch_D0001_colortemp_updown_hold_release,
            fz.CCTSwitch_D0001_brightness_updown_hold_release,
            fz.battery_not_divided,
        ],
        toZigbee: [],
        meta: {configureKey: 1},
        configure: async (device, coordinatorEndpoint) => {
            const endpoint = device.getEndpoint(1);
            await bind(endpoint, coordinatorEndpoint, ['genPowerCfg']);
            await configureReporting.batteryPercentageRemaining(endpoint);
        },
    },
    {
        zigbeeModel: ['TWGU10Bulb02UK'],
        model: '6xy-M350ST-W1Z',
        vendor: 'Leedarson',
        description: 'PAR16 tunable white',
        extend: generic.light_onoff_brightness_colortemp,
    },
    {
        zigbeeModel: ['ZHA-PIRSensor'],
        model: '5AA-SS-ZA-H0',
        vendor: 'Leedarson',
        description: 'Motion sensor',
        supports: 'occupancy, illuminance',
        fromZigbee: [fz.occupancy, fz.illuminance, fz.ignore_occupancy_report],
        toZigbee: [],
    },

    // GMY
    {
        zigbeeModel: ['CCT box'],
        model: 'B07KG5KF5R',
        vendor: 'GMY Smart Bulb',
        description: 'GMY Smart bulb, 470lm, vintage dimmable, 2700-6500k, E27',
        extend: generic.light_onoff_brightness_colortemp,
    },

    // Meazon
    {
        zigbeeModel: [
            '101.301.001649', '101.301.001838', '101.301.001802', '101.301.001738',
            '101.301.001412', '101.301.001765', '101.301.001814',
        ],
        model: 'MEAZON_BIZY_PLUG',
        vendor: 'Meazon',
        description: 'Bizy plug meter',
        supports: 'on/off, power, energy measurement and temperature',
        fromZigbee: [
            fz.command_on, fz.legacy_genOnOff_cmdOn, fz.command_off, fz.legacy_genOnOff_cmdOff, fz.on_off,
            fz.meazon_meter,
        ],
        toZigbee: [tz.on_off],
        meta: {configureKey: 2},
        configure: async (device, coordinatorEndpoint) => {
            const endpoint = device.getEndpoint(10);
            await bind(endpoint, coordinatorEndpoint, ['genOnOff', 'seMetering']);
            await configureReporting.onOff(endpoint, {min: 1, max: 0xfffe});
            const options = {manufacturerCode: 4406, disableDefaultResponse: false};
            await endpoint.write('seMetering', {0x1005: {value: 0x063e, type: 25}}, options);
            await endpoint.configureReporting('seMetering', [{
                attribute: {ID: 0x2000, type: 0x29},
                minimumReportInterval: 1,
                maximumReportInterval: repInterval.MINUTES_5,
                reportableChange: 1,
            }], options);
        },
    },
    {
        zigbeeModel: [
            '102.106.000235', '102.106.001111', '102.106.000348', '102.106.000256', '102.106.001242',
            '102.106.000540',
        ],
        model: 'MEAZON_DINRAIL',
        vendor: 'Meazon',
        description: 'DinRail 1-phase meter',
        supports: 'on/off, power, energy measurement and temperature',
        fromZigbee: [
            fz.command_on, fz.legacy_genOnOff_cmdOn, fz.command_off, fz.legacy_genOnOff_cmdOff, fz.on_off,
            fz.meazon_meter,
        ],
        toZigbee: [tz.on_off],
        meta: {configureKey: 2},
        configure: async (device, coordinatorEndpoint) => {
            const endpoint = device.getEndpoint(10);
            await bind(endpoint, coordinatorEndpoint, ['genOnOff', 'seMetering']);
            await configureReporting.onOff(endpoint);
            const options = {manufacturerCode: 4406, disableDefaultResponse: false};
            await endpoint.write('seMetering', {0x1005: {value: 0x063e, type: 25}}, options);
            await configureReporting.onOff(endpoint);
            await endpoint.configureReporting('seMetering', [{
                attribute: {ID: 0x2000, type: 0x29},
                minimumReportInterval: 1,
                maximumReportInterval: repInterval.MINUTES_5,
                reportableChange: 1,
            }], options);
        },
    },

    // Konke
    {
        zigbeeModel: ['3AFE170100510001', '3AFE280100510001'],
        model: '2AJZ4KPKEY',
        vendor: 'Konke',
        description: 'Multi-function button',
        supports: 'single, double and long click',
        fromZigbee: [fz.konke_action, fz.battery_3V, fz.legacy_konke_click],
        toZigbee: [],
        meta: {configureKey: 1},
        configure: async (device, coordinatorEndpoint) => {
            const endpoint = device.getEndpoint(1);
            await bind(endpoint, coordinatorEndpoint, ['genPowerCfg']);
            await configureReporting.batteryVoltage(endpoint);
        },
    },
    {
        zigbeeModel: ['3AFE14010402000D', '3AFE27010402000D', '3AFE28010402000D'],
        model: '2AJZ4KPBS',
        vendor: 'Konke',
        description: 'Motion sensor',
        supports: 'occupancy',
        fromZigbee: [fz.ias_occupancy_alarm_1_with_timeout, fz.battery_3V],
        toZigbee: [],
    },
    {
        zigbeeModel: ['3AFE140103020000', '3AFE220103020000'],
        model: '2AJZ4KPFT',
        vendor: 'Konke',
        description: 'Temperature and humidity sensor',
        supports: 'temperature and humidity',
        fromZigbee: [
            fz.temperature,
            fz.humidity,
            fz.battery_3V,
        ],
        toZigbee: [],
        meta: {configureKey: 1},
        configure: async (device, coordinatorEndpoint) => {
            const endpoint = device.getEndpoint(1);
            await bind(endpoint, coordinatorEndpoint, ['genPowerCfg', 'msTemperatureMeasurement']);
            await configureReporting.batteryVoltage(endpoint);
            await configureReporting.temperature(endpoint);
        },
    },
    {
        zigbeeModel: ['3AFE130104020015', '3AFE270104020015', '3AFE280104020015'],
        model: '2AJZ4KPDR',
        vendor: 'Konke',
        description: 'Contact sensor',
        supports: 'contact',
        fromZigbee: [fz.ias_contact_alarm_1, fz.battery_3V],
        toZigbee: [],
    },
    {
        zigbeeModel: ['LH07321'],
        model: 'LH07321',
        vendor: 'Konke',
        description: 'Water detector',
        supports: 'water_leak',
        fromZigbee: [fz.ias_water_leak_alarm_1],
        toZigbee: [],
    },

    // Zemismart
    {
        zigbeeModel: ['NUET56-DL27LX1.1'],
        model: 'LXZB-12A',
        vendor: 'Zemismart',
        description: 'RGB LED downlight',
        extend: generic.light_onoff_brightness_colortemp_colorxy,
    },
    {
        zigbeeModel: ['LXT56-LS27LX1.6'],
        model: 'HGZB-DLC4-N15B',
        vendor: 'Zemismart',
        description: 'RGB LED downlight',
        extend: generic.light_onoff_brightness_colortemp_colorxy,
    },
    {
        zigbeeModel: ['TS0302'],
        model: 'ZM-CSW032-D',
        vendor: 'Zemismart',
        description: 'Curtain/roller blind switch',
        supports: 'open, close, stop',
        fromZigbee: [fz.ignore_basic_report, fz.ZMCSW032D_cover_position_tilt],
        toZigbee: [tz.cover_state, tz.cover_position_tilt],
        meta: {configureKey: 1, multiEndpoint: true},
        configure: async (device, coordinatorEndpoint) => {
            const endpoint = device.getEndpoint(1);
            await bind(endpoint, coordinatorEndpoint, ['closuresWindowCovering']);
            // Configure reporing of currentPositionLiftPercentage always fails.
            // https://github.com/Koenkk/zigbee2mqtt/issues/3216
        },
    },
    {
        zigbeeModel: ['TS0003'],
        model: 'ZM-L03E-Z',
        vendor: 'Zemismart',
        description: 'Smart light switch - 3 gang with neutral wire',
        supports: 'on/off',
        fromZigbee: [fz.ignore_basic_report, fz.on_off],
        toZigbee: [tz.on_off],
        endpoint: (device) => {
            return {'left': 1, 'center': 2, 'right': 3};
        },
        meta: {configureKey: 1, multiEndpoint: true},
        configure: async (device, coordinatorEndpoint) => {
            await bind(device.getEndpoint(1), coordinatorEndpoint, ['genOnOff']);
            await bind(device.getEndpoint(2), coordinatorEndpoint, ['genOnOff']);
            await bind(device.getEndpoint(3), coordinatorEndpoint, ['genOnOff']);
        },
    },

    // Sinope
    {
        zigbeeModel: ['TH1123ZB'],
        model: 'TH1123ZB',
        vendor: 'Sinope',
        description: 'Zigbee line volt thermostat',
        supports: 'local temp, units, keypad lockout, mode, state, backlight, outdoor temp, time',
        fromZigbee: [
            fz.thermostat_att_report,
            fz.hvac_user_interface,
            fz.metering_power,
            fz.ignore_temperature_report,
            fz.sinope_thermostat_state,
        ],
        toZigbee: [
            tz.thermostat_local_temperature,
            tz.thermostat_occupied_heating_setpoint,
            tz.thermostat_unoccupied_heating_setpoint,
            tz.thermostat_temperature_display_mode,
            tz.thermostat_keypad_lockout,
            tz.thermostat_system_mode,
            tz.thermostat_running_state,
            tz.sinope_thermostat_occupancy,
            tz.sinope_thermostat_backlight_autodim_param,
            tz.sinope_thermostat_time,
            tz.sinope_thermostat_enable_outdoor_temperature,
            tz.sinope_thermostat_outdoor_temperature,
        ],
        meta: {configureKey: 2},
        configure: async (device, coordinatorEndpoint) => {
            const endpoint = device.getEndpoint(1);
            const binds = [
                'genBasic', 'genIdentify', 'genGroups', 'hvacThermostat',
                'hvacUserInterfaceCfg', 'msTemperatureMeasurement', 'seMetering',
            ];

            await bind(endpoint, coordinatorEndpoint, binds);
            await configureReporting.thermostatTemperature(endpoint, {min: 10, max: 60, change: 50});
            await configureReporting.thermostatOccupiedHeatingSetpoint(endpoint, {min: 1, max: 0, change: 50});
            await configureReporting.thermostatSystemMode(endpoint, {min: 1, max: 0});
            await configureReporting.thermostatPIHeatingDemand(endpoint, {min: 1, max: 900, change: 5});

            await readMeteringPowerConverterAttributes(endpoint);

            try {
                await configureReporting.thermostatKeypadLockMode(endpoint, {min: 1, max: 0});
                await configureReporting.instantaneousDemand(endpoint);
            } catch (error) {
                // Not all support this: https://github.com/Koenkk/zigbee2mqtt/issues/3760
            }
        },
    },
    {
        zigbeeModel: ['TH1124ZB'],
        model: 'TH1124ZB',
        vendor: 'Sinope',
        description: 'Zigbee line volt thermostat',
        supports: 'local temp, units, keypad lockout, mode, state, backlight, outdoor temp, time',
        fromZigbee: [
            fz.thermostat_att_report,
        ],
        toZigbee: [
            tz.thermostat_local_temperature,
            tz.thermostat_occupied_heating_setpoint, tz.thermostat_unoccupied_heating_setpoint,
            tz.thermostat_temperature_display_mode, tz.thermostat_keypad_lockout,
            tz.thermostat_system_mode, tz.thermostat_running_state,
            tz.sinope_thermostat_occupancy, tz.sinope_thermostat_backlight_autodim_param, tz.sinope_thermostat_time,
            tz.sinope_thermostat_enable_outdoor_temperature, tz.sinope_thermostat_outdoor_temperature,
        ],
        meta: {configureKey: 1},
        configure: async (device, coordinatorEndpoint) => {
            const endpoint = device.getEndpoint(1);
            const binds = [
                'genBasic', 'genIdentify', 'genGroups', 'hvacThermostat', 'hvacUserInterfaceCfg',
                'msTemperatureMeasurement',
            ];
            await bind(endpoint, coordinatorEndpoint, binds);
            await configureReporting.thermostatTemperature(endpoint);
            await configureReporting.thermostatOccupiedHeatingSetpoint(endpoint);
            await configureReporting.thermostatPIHeatingDemand(endpoint);
        },
    },
    {
        zigbeeModel: ['TH1300ZB'],
        model: 'TH1300ZB',
        vendor: 'Sinope',
        description: 'Zigbee smart floor heating thermostat',
        supports: 'local temp, units, keypad lockout, mode, state, backlight, outdoor temp, time',
        fromZigbee: [
            fz.thermostat_att_report,
        ],
        toZigbee: [
            tz.thermostat_local_temperature,
            tz.thermostat_occupied_heating_setpoint, tz.thermostat_unoccupied_heating_setpoint,
            tz.thermostat_temperature_display_mode, tz.thermostat_keypad_lockout,
            tz.thermostat_system_mode, tz.thermostat_running_state,
            tz.sinope_thermostat_occupancy, tz.sinope_thermostat_backlight_autodim_param, tz.sinope_thermostat_time,
            tz.sinope_thermostat_enable_outdoor_temperature, tz.sinope_thermostat_outdoor_temperature,
        ],
        meta: {configureKey: 1},
        configure: async (device, coordinatorEndpoint) => {
            const endpoint = device.getEndpoint(1);
            const binds = [
                'genBasic', 'genIdentify', 'genGroups', 'hvacThermostat', 'hvacUserInterfaceCfg',
                'msTemperatureMeasurement',
            ];
            await bind(endpoint, coordinatorEndpoint, binds);
            await configureReporting.thermostatTemperature(endpoint);
            await configureReporting.thermostatOccupiedHeatingSetpoint(endpoint);
            await configureReporting.thermostatPIHeatingDemand(endpoint);
        },
    },
    {
        zigbeeModel: ['TH1400ZB'],
        model: 'TH1400ZB',
        vendor: 'Sinope',
        description: 'Zigbee low volt thermostat',
        supports: 'local temp, units, keypad lockout, mode, state, backlight, outdoor temp, time',
        fromZigbee: [
            fz.sinope_thermostat_att_report,
        ],
        toZigbee: [
            tz.thermostat_local_temperature,
            tz.thermostat_occupied_heating_setpoint,
            tz.thermostat_temperature_display_mode, tz.thermostat_keypad_lockout,
            tz.thermostat_system_mode, tz.thermostat_running_state,
            tz.sinope_thermostat_backlight_autodim_param, tz.sinope_thermostat_time,
            tz.sinope_thermostat_enable_outdoor_temperature, tz.sinope_thermostat_outdoor_temperature,
        ],
        meta: {configureKey: 1},
        configure: async (device, coordinatorEndpoint) => {
            const endpoint = device.getEndpoint(1);
            const binds = [
                'genBasic', 'genIdentify', 'genGroups', 'hvacThermostat', 'hvacUserInterfaceCfg',
                'msTemperatureMeasurement',
            ];
            await bind(endpoint, coordinatorEndpoint, binds);
            await configureReporting.thermostatTemperature(endpoint);
            await configureReporting.thermostatOccupiedHeatingSetpoint(endpoint);
            await configureReporting.thermostatPIHeatingDemand(endpoint);
        },
    },
    {
        zigbeeModel: ['TH1500ZB'],
        model: 'TH1500ZB',
        vendor: 'Sinope',
        description: 'Zigbee dual pole line volt thermostat',
        supports: 'local temp, units, keypad lockout, mode, state, backlight, outdoor temp, time',
        fromZigbee: [
            fz.thermostat_att_report,
        ],
        toZigbee: [
            tz.thermostat_local_temperature,
            tz.thermostat_occupied_heating_setpoint, tz.thermostat_unoccupied_heating_setpoint,
            tz.thermostat_temperature_display_mode, tz.thermostat_keypad_lockout,
            tz.thermostat_system_mode, tz.thermostat_running_state,
            tz.sinope_thermostat_occupancy, tz.sinope_thermostat_backlight_autodim_param, tz.sinope_thermostat_time,
            tz.sinope_thermostat_enable_outdoor_temperature, tz.sinope_thermostat_outdoor_temperature,
        ],
        meta: {configureKey: 1},
        configure: async (device, coordinatorEndpoint) => {
            const endpoint = device.getEndpoint(1);
            const binds = [
                'genBasic', 'genIdentify', 'genGroups', 'hvacThermostat', 'hvacUserInterfaceCfg',
                'msTemperatureMeasurement',
            ];
            await bind(endpoint, coordinatorEndpoint, binds);
            await configureReporting.thermostatTemperature(endpoint);
            await configureReporting.thermostatOccupiedHeatingSetpoint(endpoint);
            await configureReporting.thermostatPIHeatingDemand(endpoint);
        },
    },
    {
        zigbeeModel: ['SW2500ZB'],
        model: 'SW2500ZB',
        vendor: 'Sinope',
        description: 'Zigbee smart light switch',
        supports: 'on/off',
        fromZigbee: [fz.on_off],
        toZigbee: [tz.on_off],
    },
    {
        zigbeeModel: ['DM2500ZB'],
        model: 'DM2500ZB',
        vendor: 'Sinope',
        description: 'Zigbee smart dimmer',
        extend: generic.light_onoff_brightness,
        meta: {configureKey: 1},
        configure: async (device, coordinatorEndpoint) => {
            const endpoint = device.getEndpoint(1);
            await bind(endpoint, coordinatorEndpoint, ['genOnOff', 'genLevelCtrl']);
            await configureReporting.onOff(endpoint);
            await configureReporting.brightness(endpoint);
        },
    },
    {
        zigbeeModel: ['WL4200'],
        model: 'WL4200',
        vendor: 'Sinope',
        description: 'Zigbee smart water leak detector',
        supports: 'water leak',
        fromZigbee: [fz.ias_water_leak_alarm_1],
        toZigbee: [],
    },

    // Lutron
    {
        zigbeeModel: ['LZL4BWHL01 Remote'],
        model: 'LZL4BWHL01',
        vendor: 'Lutron',
        description: 'Connected bulb remote control',
        supports: 'on/off, brightness',
        fromZigbee: [fz.insta_down_hold, fz.insta_up_hold, fz.LZL4B_onoff, fz.insta_stop],
        toZigbee: [],
    },
    {
        zigbeeModel: ['Z3-1BRL'],
        model: 'Z3-1BRL',
        vendor: 'Lutron',
        description: 'Aurora smart bulb dimmer',
        supports: 'brightness',
        fromZigbee: [fz.dimmer_passthru_brightness],
        toZigbee: [],
        meta: {configureKey: 1},
        configure: async (device, coordinatorEndpoint) => {
            const endpoint = device.getEndpoint(1);
            await bind(endpoint, coordinatorEndpoint, ['genLevelCtrl']);
        },
        ota: ota.zigbeeOTA,
    },

    // Zen
    {
        zigbeeModel: ['Zen-01'],
        model: 'Zen-01-W',
        vendor: 'Zen',
        description: 'Thermostat',
        supports: 'temperature, heating/cooling system control',
        fromZigbee: [
            fz.legacy_battery_voltage,
            fz.thermostat_att_report,
        ],
        toZigbee: [
            tz.factory_reset, tz.thermostat_local_temperature, tz.thermostat_local_temperature_calibration,
            tz.thermostat_occupancy, tz.thermostat_occupied_heating_setpoint,
            tz.thermostat_occupied_cooling_setpoint,
            tz.thermostat_unoccupied_heating_setpoint, tz.thermostat_setpoint_raise_lower,
            tz.thermostat_remote_sensing, tz.thermostat_control_sequence_of_operation, tz.thermostat_system_mode,
            tz.thermostat_weekly_schedule, tz.thermostat_clear_weekly_schedule, tz.thermostat_relay_status_log,
        ],
        meta: {configureKey: 1},
        configure: async (device, coordinatorEndpoint) => {
            const endpoint = device.getEndpoint(3) || device.getEndpoint(1);
            const binds = [
                'genBasic', 'genIdentify', 'genPowerCfg', 'genTime', 'hvacThermostat', 'hvacUserInterfaceCfg',
            ];
            await bind(endpoint, coordinatorEndpoint, binds);

            await configureReporting.thermostatSystemMode(endpoint);
            await configureReporting.batteryVoltage(endpoint);
            await configureReporting.thermostatTemperature(endpoint);
            await configureReporting.thermostatRunningState(endpoint);
            await configureReporting.thermostatOccupiedHeatingSetpoint(endpoint);
        },
    },

    // Hej
    {
        zigbeeModel: ['HejSW01'],
        model: 'GLSK3ZB-1711',
        vendor: 'Hej',
        description: 'Goqual 1 gang Switch',
        supports: 'on/off',
        fromZigbee: [fz.on_off],
        toZigbee: [tz.on_off],
    },
    {
        zigbeeModel: ['HejSW02'],
        model: 'GLSK3ZB-1712',
        vendor: 'Hej',
        description: 'Goqual 2 gang Switch',
        supports: 'on/off',
        fromZigbee: [fz.on_off],
        toZigbee: [tz.on_off],
        endpoint: (device) => {
            return {'top': 1, 'bottom': 2};
        },
        meta: {configureKey: 1, multiEndpoint: true},
        configure: async (device, coordinatorEndpoint) => {
            await bind(device.getEndpoint(1), coordinatorEndpoint, ['genOnOff']);
            await bind(device.getEndpoint(2), coordinatorEndpoint, ['genOnOff']);
        },
    },
    {
        zigbeeModel: ['HejSW03'],
        model: 'GLSK3ZB-1713',
        vendor: 'Hej',
        description: 'Goqual 3 gang Switch',
        supports: 'on/off',
        fromZigbee: [fz.on_off],
        toZigbee: [tz.on_off],
        endpoint: (device) => {
            return {'top': 1, 'center': 2, 'bottom': 3};
        },
        meta: {configureKey: 1, multiEndpoint: true},
        configure: async (device, coordinatorEndpoint) => {
            await bind(device.getEndpoint(1), coordinatorEndpoint, ['genOnOff']);
            await bind(device.getEndpoint(2), coordinatorEndpoint, ['genOnOff']);
            await bind(device.getEndpoint(3), coordinatorEndpoint, ['genOnOff']);
        },
    },
    {
        zigbeeModel: ['HejSW04'],
        model: 'GLSK6ZB-1714',
        vendor: 'Hej',
        description: 'Goqual 4 gang Switch',
        supports: 'on/off',
        fromZigbee: [fz.on_off],
        toZigbee: [tz.on_off],
        endpoint: (device) => {
            return {'top_left': 1, 'bottom_left': 2, 'top_right': 3, 'bottom_right': 4};
        },
        meta: {configureKey: 1, multiEndpoint: true},
        configure: async (device, coordinatorEndpoint) => {
            await bind(device.getEndpoint(1), coordinatorEndpoint, ['genOnOff']);
            await bind(device.getEndpoint(2), coordinatorEndpoint, ['genOnOff']);
            await bind(device.getEndpoint(3), coordinatorEndpoint, ['genOnOff']);
            await bind(device.getEndpoint(4), coordinatorEndpoint, ['genOnOff']);
        },
    },
    {
        zigbeeModel: ['HejSW05'],
        model: 'GLSK6ZB-1715',
        vendor: 'Hej',
        description: 'Goqual 5 gang Switch',
        supports: 'on/off',
        fromZigbee: [fz.on_off],
        toZigbee: [tz.on_off],
        endpoint: (device) => {
            return {'top_left': 1, 'center_left': 2, 'bottom_left': 3, 'top_right': 4, 'bottom_right': 5};
        },
        meta: {configureKey: 1, multiEndpoint: true},
        configure: async (device, coordinatorEndpoint) => {
            await bind(device.getEndpoint(1), coordinatorEndpoint, ['genOnOff']);
            await bind(device.getEndpoint(2), coordinatorEndpoint, ['genOnOff']);
            await bind(device.getEndpoint(3), coordinatorEndpoint, ['genOnOff']);
            await bind(device.getEndpoint(4), coordinatorEndpoint, ['genOnOff']);
            await bind(device.getEndpoint(5), coordinatorEndpoint, ['genOnOff']);
        },
    },
    {
        zigbeeModel: ['HejSW06'],
        model: 'GLSK6ZB-1716',
        vendor: 'Hej',
        description: 'Goqual 6 gang Switch',
        supports: 'on/off',
        fromZigbee: [fz.on_off],
        toZigbee: [tz.on_off],
        endpoint: (device) => {
            return {
                'top_left': 1, 'center_left': 2, 'bottom_left': 3,
                'top_right': 4, 'center_right': 5, 'bottom_right': 6,
            };
        },
        meta: {configureKey: 1, multiEndpoint: true},
        configure: async (device, coordinatorEndpoint) => {
            await bind(device.getEndpoint(1), coordinatorEndpoint, ['genOnOff']);
            await bind(device.getEndpoint(2), coordinatorEndpoint, ['genOnOff']);
            await bind(device.getEndpoint(3), coordinatorEndpoint, ['genOnOff']);
            await bind(device.getEndpoint(4), coordinatorEndpoint, ['genOnOff']);
            await bind(device.getEndpoint(5), coordinatorEndpoint, ['genOnOff']);
            await bind(device.getEndpoint(6), coordinatorEndpoint, ['genOnOff']);
        },
    },

    // Dawon DNS
    {
        zigbeeModel: ['PM-C140-ZB'],
        model: 'PM-C140-ZB',
        vendor: 'Dawon DNS',
        description: 'IOT remote control smart buried-type outlet',
        supports: 'on/off, power and energy measurement',
        fromZigbee: [fz.on_off, fz.metering_power],
        toZigbee: [tz.on_off],
        meta: {configureKey: 3},
        configure: async (device, coordinatorEndpoint) => {
            const endpoint = device.getEndpoint(1);
            await bind(endpoint, coordinatorEndpoint, ['genOnOff', 'seMetering']);
            await readMeteringPowerConverterAttributes(endpoint);
            await configureReporting.instantaneousDemand(endpoint);
        },
    },
    {
        zigbeeModel: ['PM-B530-ZB'],
        model: 'PM-B530-ZB',
        vendor: 'Dawon DNS',
        description: 'IOT smart plug 16A',
        supports: 'on/off, power and energy measurement',
        fromZigbee: [fz.on_off, fz.metering_power],
        toZigbee: [tz.on_off],
        meta: {configureKey: 3},
        configure: async (device, coordinatorEndpoint) => {
            const endpoint = device.getEndpoint(1);
            await bind(endpoint, coordinatorEndpoint, ['genOnOff', 'seMetering']);
            await readMeteringPowerConverterAttributes(endpoint);
            await configureReporting.instantaneousDemand(endpoint);
        },
    },
    {
        zigbeeModel: ['PM-B540-ZB'],
        model: 'PM-B540-ZB',
        vendor: 'Dawon DNS',
        description: 'IOT smart plug 16A',
        supports: 'on/off, power and energy measurement',
        fromZigbee: [fz.on_off, fz.metering_power],
        toZigbee: [tz.on_off],
        meta: {configureKey: 1},
        configure: async (device, coordinatorEndpoint) => {
            const endpoint = device.getEndpoint(1);
            await bind(endpoint, coordinatorEndpoint, ['genOnOff', 'seMetering']);
            await readMeteringPowerConverterAttributes(endpoint);
            await configureReporting.instantaneousDemand(endpoint);
        },
    },
    {
        zigbeeModel: ['PM-B430-ZB'],
        model: 'PM-B430-ZB',
        vendor: 'Dawon DNS',
        description: 'IOT smart plug 10A',
        supports: 'on/off, power and energy measurement',
        fromZigbee: [fz.on_off, fz.metering_power],
        toZigbee: [tz.on_off],
        meta: {configureKey: 3},
        configure: async (device, coordinatorEndpoint) => {
            const endpoint = device.getEndpoint(1);
            await bind(endpoint, coordinatorEndpoint, ['genOnOff', 'seMetering']);
            await readMeteringPowerConverterAttributes(endpoint);
            await configureReporting.instantaneousDemand(endpoint);
        },
    },
    {
        zigbeeModel: ['PM-S140-ZB'],
        model: 'PM-S140-ZB',
        vendor: 'Dawon DNS',
        description: 'IOT smart switch 1 gang without neutral wire',
        supports: 'on/off',
        fromZigbee: [fz.on_off],
        toZigbee: [tz.on_off],
    },
    {
        zigbeeModel: ['PM-S240-ZB'],
        model: 'PM-S240-ZB',
        vendor: 'Dawon DNS',
        description: 'IOT smart switch 2 gang without neutral wire',
        supports: 'on/off',
        fromZigbee: [fz.on_off],
        toZigbee: [tz.on_off],
        endpoint: (device) => {
            return {top: 1, bottom: 2};
        },
        meta: {configureKey: 1, multiEndpoint: true},
        configure: async (device, coordinatorEndpoint) => {
            await bind(device.getEndpoint(1), coordinatorEndpoint, ['genOnOff']);
            await bind(device.getEndpoint(2), coordinatorEndpoint, ['genOnOff']);
        },
    },
    {
        zigbeeModel: ['PM-S340-ZB'],
        model: 'PM-S340-ZB',
        vendor: 'Dawon DNS',
        description: 'IOT smart switch 3 gang without neutral wire',
        supports: 'on/off',
        fromZigbee: [fz.on_off],
        toZigbee: [tz.on_off],
        endpoint: (device) => {
            return {top: 1, center: 2, bottom: 3};
        },
        meta: {configureKey: 1, multiEndpoint: true},
        configure: async (device, coordinatorEndpoint) => {
            await bind(device.getEndpoint(1), coordinatorEndpoint, ['genOnOff']);
            await bind(device.getEndpoint(2), coordinatorEndpoint, ['genOnOff']);
            await bind(device.getEndpoint(3), coordinatorEndpoint, ['genOnOff']);
        },
    },
    {
        zigbeeModel: ['PM-S140R-ZB'],
        model: 'PM-S140R-ZB',
        vendor: 'Dawon DNS',
        description: 'IOT smart switch 1 gang router without neutral wire',
        supports: 'on/off',
        fromZigbee: [fz.on_off],
        toZigbee: [tz.on_off],
    },
    {
        zigbeeModel: ['PM-S240R-ZB'],
        model: 'PM-S240R-ZB',
        vendor: 'Dawon DNS',
        description: 'IOT smart switch 2 gang without neutral wire',
        supports: 'on/off',
        fromZigbee: [fz.on_off],
        toZigbee: [tz.on_off],
        endpoint: (device) => {
            return {top: 1, bottom: 2};
        },
        meta: {configureKey: 1, multiEndpoint: true},
        configure: async (device, coordinatorEndpoint) => {
            await bind(device.getEndpoint(1), coordinatorEndpoint, ['genOnOff']);
            await bind(device.getEndpoint(2), coordinatorEndpoint, ['genOnOff']);
        },
    },
    {
        zigbeeModel: ['PM-S340R-ZB'],
        model: 'PM-S340R-ZB',
        vendor: 'Dawon DNS',
        description: 'IOT smart switch 3 gang without neutral wire',
        supports: 'on/off',
        fromZigbee: [fz.on_off],
        toZigbee: [tz.on_off],
        endpoint: (device) => {
            return {top: 1, center: 2, bottom: 3};
        },
        meta: {configureKey: 1, multiEndpoint: true},
        configure: async (device, coordinatorEndpoint) => {
            await bind(device.getEndpoint(1), coordinatorEndpoint, ['genOnOff']);
            await bind(device.getEndpoint(2), coordinatorEndpoint, ['genOnOff']);
            await bind(device.getEndpoint(3), coordinatorEndpoint, ['genOnOff']);
        },
    },

    // CREE
    {
        zigbeeModel: ['Connected A-19 60W Equivalent ', 'Connected A-19 60W Equivalent   '],
        model: 'B00TN589ZG',
        vendor: 'CREE',
        description: 'Connected bulb',
        extend: generic.light_onoff_brightness,
    },

    // Ubisys
    {
        zigbeeModel: ['S1 (5501)', 'S1-R (5601)'],
        model: 'S1',
        vendor: 'Ubisys',
        description: 'Power switch S1',
        supports: 'on/off, power measurement',
        fromZigbee: [fz.on_off, fz.metering_power],
        toZigbee: [tz.on_off, tz.ubisys_device_setup],
        meta: {configureKey: 3},
        configure: async (device, coordinatorEndpoint) => {
            const endpoint = device.getEndpoint(3);
            await bind(endpoint, coordinatorEndpoint, ['seMetering']);
            await readMeteringPowerConverterAttributes(endpoint);
            await configureReporting.instantaneousDemand(endpoint);
        },
        ota: ota.ubisys,
    },
    {
        zigbeeModel: ['S2 (5502)', 'S2-R (5602)'],
        model: 'S2',
        vendor: 'Ubisys',
        description: 'Power switch S2',
        supports: 'on/off, power measurement',
        fromZigbee: [fz.on_off, fz.metering_power],
        toZigbee: [tz.on_off, tz.ubisys_device_setup],
        endpoint: (device) => {
            return {'l1': 1, 'l2': 2};
        },
        meta: {configureKey: 3, multiEndpoint: true},
        configure: async (device, coordinatorEndpoint) => {
            const endpoint = device.getEndpoint(5);
            await bind(endpoint, coordinatorEndpoint, ['seMetering']);
            await readMeteringPowerConverterAttributes(endpoint);
            await configureReporting.instantaneousDemand(endpoint);
        },
        ota: ota.ubisys,
    },
    {
        zigbeeModel: ['D1 (5503)', 'D1-R (5603)'],
        model: 'D1',
        vendor: 'Ubisys',
        description: 'Universal dimmer D1',
        supports: 'on/off, brightness, power measurement',
        fromZigbee: [fz.on_off, fz.brightness, fz.metering_power],
        toZigbee: [tz.light_onoff_brightness, tz.ubisys_device_setup],
        meta: {configureKey: 3},
        configure: async (device, coordinatorEndpoint) => {
            const endpoint = device.getEndpoint(4);
            await bind(endpoint, coordinatorEndpoint, ['seMetering']);
            await readMeteringPowerConverterAttributes(endpoint);
            await configureReporting.instantaneousDemand(endpoint);
        },
        ota: ota.ubisys,
    },
    {
        zigbeeModel: ['J1 (5502)', 'J1-R (5602)'],
        model: 'J1',
        vendor: 'Ubisys',
        description: 'Shutter control J1',
        supports: 'open, close, stop, position, tilt',
        fromZigbee: [fz.cover_position_tilt],
        toZigbee: [tz.cover_state, tz.cover_position_tilt, tz.ubisys_configure_j1, tz.ubisys_device_setup],
        ota: ota.ubisys,
    },
    {
        zigbeeModel: ['C4 (5504)'],
        model: 'C4',
        vendor: 'Ubisys',
        description: 'Control unit C4',
        supports: 'action',
        fromZigbee: [fz.ubisys_c4_scenes, fz.ubisys_c4_onoff, fz.ubisys_c4_level, fz.ubisys_c4_cover],
        toZigbee: [tz.ubisys_device_setup],
        meta: {configureKey: 1},
        configure: async (device, coordinatorEndpoint) => {
            for (const ep of [1, 2, 3, 4]) {
                await bind(device.getEndpoint(ep), coordinatorEndpoint, ['genScenes', 'genOnOff', 'genLevelCtrl']);
            }
            for (const ep of [5, 6]) {
                await bind(device.getEndpoint(ep), coordinatorEndpoint, ['genScenes', 'closuresWindowCovering']);
            }
        },
        ota: ota.ubisys,
    },

    // PEQ
    {
        zigbeeModel: ['3300'],
        model: '3300-P',
        vendor: 'PEQ',
        description: 'Door & window contact sensor',
        supports: 'contact, temperature',
        fromZigbee: [fz.temperature, fz.ias_contact_alarm_1, fz.battery_3V],
        toZigbee: [],
        meta: {configureKey: 1},
        configure: async (device, coordinatorEndpoint) => {
            const endpoint = device.getEndpoint(1);
            await bind(endpoint, coordinatorEndpoint, ['msTemperatureMeasurement', 'genPowerCfg']);
            await configureReporting.temperature(endpoint);
            await configureReporting.batteryVoltage(endpoint);
            await configureReporting.batteryPercentageRemaining(endpoint);
        },
    },

    // iHORN
    {
        zigbeeModel: ['113D'],
        model: 'LH-32ZB',
        vendor: 'iHORN',
        description: 'Temperature & humidity sensor',
        supports: 'temperature and humidity',
        fromZigbee: [fz.humidity, fz.temperature, fz.battery],
        toZigbee: [],
    },
    {
        zigbeeModel: ['113C'],
        model: 'LH-992ZB',
        vendor: 'iHORN',
        description: 'Motion sensor',
        supports: 'occupancy',
        fromZigbee: [fz.ias_occupancy_alarm_1],
        toZigbee: [],
    },
    {
        zigbeeModel: ['TI0001 '],
        model: 'LH-990ZB',
        vendor: 'iHORN',
        description: 'PIR motion sensor',
        supports: 'occupancy',
        fromZigbee: [fz.ias_occupancy_alarm_1],
        toZigbee: [],
    },
    {
        zigbeeModel: ['HORN-MECI-A3.9-E'],
        model: 'HO-09ZB',
        vendor: 'iHORN',
        description: 'Door or window contact switch',
        supports: 'contact',
        fromZigbee: [fz.ias_contact_alarm_1, fz.battery],
        toZigbee: [],
    },
    {
        zigbeeModel: ['HORN-PIR--A3.9-E'],
        model: 'LH-990F',
        vendor: 'iHORN',
        description: 'PIR motion sensor',
        supports: 'occupancy',
        fromZigbee: [fz.ias_occupancy_alarm_1],
        toZigbee: [],
    },

    // TCI
    {
        zigbeeModel: ['VOLARE ZB3\u0000\u0000\u0000\u0000\u0000\u0000\u0000'],
        model: '676-00301024955Z',
        vendor: 'TCI',
        description: 'Dash L DC Volare',
        extend: generic.light_onoff_brightness,
    },
    {
        zigbeeModel: ['MAXI JOLLY ZB3'],
        model: '151570',
        vendor: 'TCI',
        description: 'LED driver for wireless control (60 watt)',
        extend: generic.light_onoff_brightness,
    },

    // TERNCY
    {
        zigbeeModel: ['TERNCY-DC01'],
        model: 'TERNCY-DC01',
        vendor: 'TERNCY',
        description: 'Temperature & contact sensor ',
        supports: 'temperature, contact',
        fromZigbee: [fz.terncy_temperature, fz.terncy_contact],
        toZigbee: [],
    },
    {
        zigbeeModel: ['TERNCY-PP01'],
        model: 'TERNCY-PP01',
        vendor: 'TERNCY',
        description: 'Awareness switch',
        supports: 'temperature, occupancy, illuminance, click, double click, triple click',
        fromZigbee: [
            fz.terncy_temperature, fz.occupancy_with_timeout,
            fz.illuminance, fz.terncy_raw, fz.legacy_terncy_raw, fz.battery_not_divided,
        ],
        toZigbee: [],
    },
    {
        zigbeeModel: ['TERNCY-SD01'],
        model: 'TERNCY-SD01',
        vendor: 'TERNCY',
        description: 'Knob smart dimmer',
        supports: 'single, double and triple click, rotate',
        fromZigbee: [fz.terncy_raw, fz.legacy_terncy_raw, fz.terncy_knob, fz.battery_not_divided],
        toZigbee: [],
    },

    // ORVIBO
    {
        zigbeeModel: ['3c4e4fc81ed442efaf69353effcdfc5f'],
        model: 'CR11S8UZ',
        vendor: 'ORVIBO',
        description: 'Smart sticker switch',
        supports: 'click, hold, release',
        fromZigbee: [fz.orvibo_raw],
        toZigbee: [],
    },
    {
        zigbeeModel: ['31c989b65ebb45beaf3b67b1361d3965'],
        model: 'T18W3Z',
        vendor: 'ORVIBO',
        description: 'Neutral smart switch 3 gang',
        supports: 'on/off',
        fromZigbee: [],
        toZigbee: [tz.on_off],
        meta: {configureKey: 2},
        configure: async (device, coordinatorEndpoint) => {
            const endpoint1 = device.getEndpoint(1);
            await bind(endpoint1, coordinatorEndpoint, ['genOnOff']);
            await configureReporting.onOff(endpoint1);
            const endpoint2 = device.getEndpoint(2);
            await bind(endpoint2, coordinatorEndpoint, ['genOnOff']);
            await configureReporting.onOff(endpoint2);
            const endpoint3 = device.getEndpoint(3);
            await bind(endpoint3, coordinatorEndpoint, ['genOnOff']);
            await configureReporting.onOff(endpoint3);
        },
        endpoint: (device) => {
            return {'l1': 1, 'l2': 2, 'l3': 3};
        },
    },
    {
        zigbeeModel: ['fdd76effa0e146b4bdafa0c203a37192', 'c670e231d1374dbc9e3c6a9fffbd0ae6'],
        model: 'SM10ZW',
        vendor: 'ORVIBO',
        description: 'Door or window contact switch',
        supports: 'contact',
        fromZigbee: [fz.ias_contact_alarm_1, fz.battery],
        toZigbee: [],
    },
    {
        zigbeeModel: ['8643db61de35494d93e72c1289b526a3'],
        model: 'RL804CZB',
        vendor: 'Orvibo',
        description: 'Zigbee LED controller RGB + CCT or RGBW',
        extend: generic.light_onoff_brightness_colortemp_colorxy,
    },
    {
        zigbeeModel: ['82c167c95ed746cdbd21d6817f72c593'],
        model: 'RL804QZB',
        vendor: 'ORVIBO',
        description: 'Multi-functional 3 gang relay',
        supports: 'on/off',
        fromZigbee: [fz.on_off],
        toZigbee: [tz.on_off],
        endpoint: (device) => {
            return {l1: 1, l2: 2, l3: 3};
        },
        meta: {configureKey: 1, multiEndpoint: true},
        configure: async (device, coordinatorEndpoint) => {
            const endpoint1 = device.getEndpoint(1);
            await bind(endpoint1, coordinatorEndpoint, ['genOnOff']);
            const endpoint2 = device.getEndpoint(2);
            await bind(endpoint2, coordinatorEndpoint, ['genOnOff']);
            const endpoint3 = device.getEndpoint(3);
            await bind(endpoint3, coordinatorEndpoint, ['genOnOff']);
        },
    },
    {
        zigbeeModel: ['b467083cfc864f5e826459e5d8ea6079'],
        model: 'ST20',
        vendor: 'ORVIBO',
        description: 'Temperature & humidity sensor',
        supports: 'temperature and humidity',
        fromZigbee: [fz.humidity, fz.temperature, fz.battery_3V],
        toZigbee: [],
        meta: {configureKey: 2},
        configure: async (device, coordinatorEndpoint) => {
            const endpoint1 = device.getEndpoint(1);
            await bind(endpoint1, coordinatorEndpoint, ['msTemperatureMeasurement']);
            const endpoint2 = device.getEndpoint(2);
            await bind(endpoint2, coordinatorEndpoint, ['msRelativeHumidity', 'genPowerCfg']);
            await configureReporting.temperature(endpoint1);
            await configureReporting.humidity(endpoint2);
            await configureReporting.batteryVoltage(endpoint2);
            await configureReporting.batteryPercentageRemaining(endpoint2);
        },
    },
    {
        zigbeeModel: ['888a434f3cfc47f29ec4a3a03e9fc442'],
        model: 'ST21',
        vendor: 'ORVIBO',
        description: 'Temperature & humidity Sensor',
        supports: 'temperature and humidity',
        fromZigbee: [fz.temperature, fz.humidity, fz.battery_3V],
        toZigbee: [],
        meta: {configureKey: 2},
        configure: async (device, coordinatorEndpoint) => {
            const endpoint1 = device.getEndpoint(1);
            await bind(endpoint1, coordinatorEndpoint, ['msTemperatureMeasurement']);
            const endpoint2 = device.getEndpoint(2);
            await bind(endpoint2, coordinatorEndpoint, ['msRelativeHumidity', 'genPowerCfg']);
            await configureReporting.temperature(endpoint1);
            await configureReporting.humidity(endpoint2);
            await configureReporting.batteryVoltage(endpoint2);
            await configureReporting.batteryPercentageRemaining(endpoint2);
        },
    },
    {
        zigbeeModel: ['9f76c9f31b4c4a499e3aca0977ac4494'],
        model: 'T30W3Z',
        vendor: 'ORVIBO',
        description: 'Smart light switch - 3 gang',
        supports: 'on/off',
        fromZigbee: [fz.on_off, fz.ignore_basic_report],
        toZigbee: [tz.on_off],
        meta: {configureKey: 1, multiEndpoint: true},
        configure: async (device, coordinatorEndpoint) => {
            const endpoint1 = device.getEndpoint(1);
            await bind(endpoint1, coordinatorEndpoint, ['genOnOff']);
            const endpoint2 = device.getEndpoint(2);
            await bind(endpoint2, coordinatorEndpoint, ['genOnOff']);
            const endpoint3 = device.getEndpoint(3);
            await bind(endpoint3, coordinatorEndpoint, ['genOnOff']);
        },
        endpoint: (device) => {
            return {'top': 1, 'center': 2, 'bottom': 3};
        },
    },
    {
        zigbeeModel: ['074b3ffba5a045b7afd94c47079dd553'],
        model: 'T21W2Z',
        vendor: 'ORVIBO',
        description: 'Smart light switch - 2 gang',
        supports: 'on/off',
        fromZigbee: [fz.on_off, fz.ignore_basic_report],
        toZigbee: [tz.on_off],
        endpoint: (device) => {
            return {'top': 1, 'bottom': 2};
        },
        meta: {configureKey: 1, multiEndpoint: true},
        configure: async (device, coordinatorEndpoint) => {
            await bind(device.getEndpoint(1), coordinatorEndpoint, ['genOnOff']);
            await bind(device.getEndpoint(2), coordinatorEndpoint, ['genOnOff']);
        },
    },
    {
        zigbeeModel: ['095db3379e414477ba6c2f7e0c6aa026'],
        model: 'T21W1Z',
        vendor: 'ORVIBO',
        description: 'Smart light switch - 1 gang',
        supports: 'on/off',
        fromZigbee: [fz.on_off],
        toZigbee: [tz.on_off],
        meta: {configureKey: 1},
        configure: async (device, coordinatorEndpoint) => {
            const endpoint = device.getEndpoint(1);
            await bind(endpoint, coordinatorEndpoint, ['genOnOff']);
        },
    },
    {
        zigbeeModel: ['093199ff04984948b4c78167c8e7f47e'],
        model: 'W40CZ',
        vendor: 'ORVIBO',
        description: 'Smart curtain motor ',
        supports: 'open, close, stop, position',
        fromZigbee: [fz.curtain_position_analog_output, fz.cover_position_tilt, fz.ignore_basic_report],
        toZigbee: [tz.cover_state, tz.cover_position_tilt],
    },
    {
        zigbeeModel: ['e0fc98cc88df4857847dc4ae73d80b9e'],
        model: 'R11W2Z',
        vendor: 'ORVIBO',
        description: 'In wall switch - 2 gang',
        supports: 'on/off',
        fromZigbee: [fz.on_off],
        toZigbee: [tz.on_off],
        endpoint: (device) => {
            return {'l1': 1, 'l2': 2};
        },
        meta: {configureKey: 1, multiEndpoint: true},
        configure: async (device, coordinatorEndpoint) => {
            await bind(device.getEndpoint(1), coordinatorEndpoint, ['genOnOff']);
            await bind(device.getEndpoint(2), coordinatorEndpoint, ['genOnOff']);
        },
    },
    {
        zigbeeModel: ['9ea4d5d8778d4f7089ac06a3969e784b'],
        model: 'R20W2Z',
        vendor: 'ORVIBO',
        description: 'In wall switch - 2 gang',
        supports: 'on/off',
        fromZigbee: [fz.on_off],
        toZigbee: [tz.on_off],
        meta: {configureKey: 1, multiEndpoint: true},
        configure: async (device, coordinatorEndpoint) => {
            await bind(device.getEndpoint(1), coordinatorEndpoint, ['genOnOff']);
            await bind(device.getEndpoint(2), coordinatorEndpoint, ['genOnOff']);
            await bind(device.getEndpoint(3), coordinatorEndpoint, ['genOnOff']);
            await bind(device.getEndpoint(4), coordinatorEndpoint, ['genOnOff']);
        },
        endpoint: (device) => {
            return {'l1': 1, 'l2': 2};
        },
    },
    {
        zigbeeModel: ['131c854783bc45c9b2ac58088d09571c'],
        model: 'SN10ZW',
        vendor: 'ORVIBO',
        description: 'Occupancy sensor',
        supports: 'occupancy',
        fromZigbee: [fz.ias_occupancy_alarm_1_with_timeout, fz.battery],
        toZigbee: [],
    },
    {
        zigbeeModel: ['da2edf1ded0d44e1815d06f45ce02029'],
        model: 'SW21',
        vendor: 'ORVIBO',
        description: 'Water leakage sensor',
        supports: 'water leak',
        fromZigbee: [fz.ias_water_leak_alarm_1],
        toZigbee: [],
    },
    {
        zigbeeModel: ['72bd56c539ca4c7fba73a9be0ae0d19f'],
        model: 'SE21',
        vendor: 'ORVIBO',
        description: 'Smart emergency button',
        supports: 'action',
        fromZigbee: [fz.SE21_action],
        toZigbee: [],
    },
    {
        zigbeeModel: ['2a103244da0b406fa51410c692f79ead'],
        model: 'AM25',
        vendor: 'ORVIBO',
        description: 'Smart blind controller',
        supports: 'open, close, stop, position',
        fromZigbee: [fz.cover_position_tilt, fz.battery],
        toZigbee: [tz.cover_state, tz.cover_position_tilt],
        meta: {configureKey: 1},
        configure: async (device, coordinatorEndpoint) => {
            const endpoint = device.getEndpoint(1);
            await bind(endpoint, coordinatorEndpoint, ['genPowerCfg', 'closuresWindowCovering']);
            await configureReporting.batteryPercentageRemaining(endpoint);
            await configureReporting.currentPositionLiftPercentage(endpoint);
        },
    },

    // SONOFF
    {
        zigbeeModel: ['BASICZBR3'],
        model: 'BASICZBR3',
        vendor: 'SONOFF',
        description: 'Zigbee smart switch',
        supports: 'on/off',
        fromZigbee: [fz.on_off_skip_duplicate_transaction],
        toZigbee: [tz.on_off],
    },
    {
        zigbeeModel: ['S31 Lite zb'],
        model: 'S31ZB',
        vendor: 'SONOFF',
        description: 'Zigbee smart plug (US version)',
        supports: 'on/off',
        fromZigbee: [fz.on_off_skip_duplicate_transaction],
        toZigbee: [tz.on_off],
        meta: {configureKey: 1},
        configure: async (device, coordinatorEndpoint) => {
            const endpoint = device.getEndpoint(1);
            await bind(endpoint, coordinatorEndpoint, ['genOnOff']);
        },
    },
    {
        fingerprint: [
            // ModelID is from the temperature/humidity sensor (SNZB-02) but this is SNZB-04, wrong modelID in firmware?
            // https://github.com/Koenkk/zigbee-herdsman-converters/issues/1449
            {type: 'EndDevice', manufacturerName: 'eWeLink', modelID: 'TH01', endpoints: [
                {ID: 1, profileID: 260, deviceID: 1026, inputClusters: [0, 3, 1280, 1], outputClusters: [3]},
            ]},
        ],
        zigbeeModel: ['DS01'],
        model: 'SNZB-04',
        vendor: 'SONOFF',
        whiteLabel: [
            {vendor: 'eWeLink', model: 'RHK06'},
        ],
        description: 'Contact sensor',
        supports: 'contact',
        fromZigbee: [fz.ias_contact_alarm_1, fz.battery_3V],
        toZigbee: [],
        meta: {configureKey: 1},
        configure: async (device, coordinatorEndpoint) => {
            const endpoint = device.getEndpoint(1);
            await bind(endpoint, coordinatorEndpoint, ['genPowerCfg']);
            await configureReporting.batteryVoltage(endpoint);
        },
    },
    {
        zigbeeModel: ['WB01'],
        model: 'SNZB-01',
        vendor: 'SONOFF',
        whiteLabel: [
            {vendor: 'eWeLink', model: 'RHK07'},
        ],
        description: 'Wireless button',
        supports: 'single, double, long',
        fromZigbee: [fz.ewelink_action, fz.battery_3V],
        toZigbee: [],
        meta: {configureKey: 1},
        configure: async (device, coordinatorEndpoint) => {
            const endpoint = device.getEndpoint(1);
            await bind(endpoint, coordinatorEndpoint, ['genOnOff', 'genPowerCfg']);
            await configureReporting.batteryVoltage(endpoint);
        },
    },
    {
        zigbeeModel: ['TH01'],
        model: 'SNZB-02',
        vendor: 'SONOFF',
        whiteLabel: [
            {vendor: 'eWeLink', model: 'RHK08'},
        ],
        description: 'Temperature and humidity sensor',
        supports: 'temperature and humidity',
        fromZigbee: [fz.temperature, fz.humidity, fz.battery_3V],
        toZigbee: [],
        meta: {configureKey: 1},
        configure: async (device, coordinatorEndpoint) => {
            const endpoint = device.getEndpoint(1);
            const bindClusters = ['msTemperatureMeasurement', 'msRelativeHumidity', 'genPowerCfg'];
            await bind(endpoint, coordinatorEndpoint, bindClusters);
            await configureReporting.temperature(endpoint, {min: 5, change: 100});
            await configureReporting.humidity(endpoint);
            await configureReporting.batteryVoltage(endpoint);
        },
    },
    {
        zigbeeModel: ['MS01'],
        model: 'SNZB-03',
        vendor: 'SONOFF',
        whiteLabel: [
            {vendor: 'eWeLink', model: 'RHK09'},
        ],
        description: 'Motion sensor',
        supports: 'occupancy',
        fromZigbee: [fz.ias_occupancy_alarm_1, fz.battery_3V],
        toZigbee: [],
        meta: {configureKey: 1},
        configure: async (device, coordinatorEndpoint) => {
            const endpoint = device.getEndpoint(1);
            const bindClusters = ['genPowerCfg'];
            await bind(endpoint, coordinatorEndpoint, bindClusters);
            await configureReporting.batteryVoltage(endpoint);
        },
    },

    // eWeLink: the IoT solution provider behinds lots of smart device brands
    {
        zigbeeModel: ['SA-003-Zigbee'],
        model: 'SA-003-Zigbee',
        vendor: 'eWeLink',
        description: 'Zigbee smart plug',
        supports: 'on/off',
        fromZigbee: [fz.SA003_on_off],
        toZigbee: [tz.on_off],
        meta: {configureKey: 1},
        configure: async (device, coordinatorEndpoint) => {
            const endpoint = device.getEndpoint(1);
            await bind(endpoint, coordinatorEndpoint, ['genOnOff']);
        },
    },

    // CR Smart Home
    {
        zigbeeModel: ['TS0202'],
        model: 'TS0202',
        vendor: 'CR Smart Home',
        description: 'Motion sensor',
        supports: 'occupancy',
        fromZigbee: [fz.ias_occupancy_alarm_1_with_timeout, fz.battery, fz.ignore_basic_report],
        toZigbee: [],
    },
    {
        zigbeeModel: ['TS0203'],
        model: 'TS0203',
        vendor: 'CR Smart Home',
        description: 'Door sensor',
        supports: 'contact',
        fromZigbee: [fz.ias_contact_alarm_1, fz.battery, fz.ignore_basic_report],
        toZigbee: [],
    },
    {
        zigbeeModel: ['TS0204'],
        model: 'TS0204',
        vendor: 'CR Smart Home',
        description: 'Gas sensor',
        supports: 'gas',
        fromZigbee: [fz.ias_gas_alarm_1, fz.battery, fz.ignore_basic_report],
        toZigbee: [],
    },
    {
        zigbeeModel: ['TS0205'],
        model: 'TS0205',
        vendor: 'CR Smart Home',
        description: 'Smoke sensor',
        supports: 'smoke',
        fromZigbee: [fz.ias_smoke_alarm_1, fz.battery, fz.ignore_basic_report],
        toZigbee: [],
    },
    {
        zigbeeModel: ['TS0111'],
        model: 'TS0111',
        vendor: 'CR Smart Home',
        description: 'Socket',
        supports: 'on/off',
        fromZigbee: [fz.on_off],
        toZigbee: [tz.on_off],
    },
    {
        zigbeeModel: ['TS0207'],
        model: 'TS0207',
        vendor: 'CR Smart Home',
        description: 'Water leak detector',
        supports: 'water leak',
        fromZigbee: [fz.ias_water_leak_alarm_1, fz.battery],
        toZigbee: [],
    },
    {
        zigbeeModel: ['TS0218'],
        model: 'TS0218',
        vendor: 'CR Smart Home',
        description: 'Button',
        supports: 'click',
        fromZigbee: [fz.TS0218_click, fz.battery],
        toZigbee: [],
    },

    // EcoDim
    {
        zigbeeModel: ['Dimmer-Switch-ZB3.0'],
        model: 'Eco-Dim.07',
        vendor: 'EcoDim',
        description: 'Zigbee & Z-wave dimmer ',
        extend: generic.light_onoff_brightness,
        meta: {configureKey: 1},
        configure: async (device, coordinatorEndpoint) => {
            const endpoint = device.getEndpoint(1);
            await bind(endpoint, coordinatorEndpoint, ['genOnOff', 'genLevelCtrl']);
            await configureReporting.onOff(endpoint);
            await configureReporting.brightness(endpoint);
        },
    },

    // EcoDim
    {
        zigbeeModel: ['ED-10011'],
        model: 'ED-10011',
        vendor: 'EcoDim',
        description: 'Zigbee 4 button wall switch',
        supports: 'action',
        fromZigbee: [
            fz.command_on, fz.command_off, fz.command_move, fz.command_stop,
            fz.battery,
        ],
        toZigbee: [],
        meta: {multiEndpoint: true},
    },
    {
        zigbeeModel: ['ED-10012'],
        model: 'ED-10012',
        vendor: 'EcoDim',
        description: 'Zigbee 2 button wall switch',
        supports: 'action',
        fromZigbee: [
            fz.command_on, fz.command_off, fz.command_move, fz.command_stop,
            fz.battery,
        ],
        toZigbee: [],
        meta: {multiEndpoint: true},
    },

    // Smart9
    {
        zigbeeModel: ['TS0215'],
        model: 'S9ZGBRC01',
        vendor: 'Smart9',
        description: 'Smart remote controller',
        supports: 'action',
        fromZigbee: [fz.command_arm, fz.command_emergency, fz.battery],
        toZigbee: [],
        meta: {configureKey: 1},
        configure: async (device, coordinatorEndpoint) => {
            const endpoint = device.getEndpoint(1);
            await bind(endpoint, coordinatorEndpoint, ['genPowerCfg']);
        },
    },

    // Ajax Online
    {
        zigbeeModel: ['AJ-RGBCCT 5 in 1'],
        model: 'Aj_Zigbee_Led_Strip',
        vendor: 'Ajax Online',
        description: 'LED Strip',
        extend: generic.light_onoff_brightness_colorxy,
    },

    // Moes
    {
        zigbeeModel: ['TS0112'],
        model: 'ZK-EU-2U',
        vendor: 'Moes',
        description: 'ZigBee3.0 dual USB wireless socket plug',
        supports: 'on/off',
        fromZigbee: [fz.on_off],
        toZigbee: [tz.on_off],
    },

    // Schneider Electric
    {
        zigbeeModel: ['iTRV'],
        model: 'WV704R0A0902',
        vendor: 'Schneider Electric',
        description: 'Wiser radiator thermostat',
        supports: 'temperature, battery, keypad lock, heating demand',
        fromZigbee: [
            fz.ignore_basic_report,
            fz.ignore_haDiagnostic,
            fz.ignore_genOta,
            fz.ignore_zclversion_read,
            fz.wiser_thermostat,
            fz.wiser_itrv_battery,
            fz.wiser_user_interface,
            fz.wiser_device_info,
        ],
        toZigbee: [
            tz.thermostat_occupied_heating_setpoint,
            tz.thermostat_keypad_lockout,
        ],
        meta: {configureKey: 1},
        configure: async (device, coordinatorEndpoint) => {
            const endpoint = device.getEndpoint(1);
            const binds = [
                'genBasic', 'genPowerCfg', 'hvacThermostat', 'haDiagnostic',
            ];
            await bind(endpoint, coordinatorEndpoint, binds);
            await configureReporting.batteryVoltage(endpoint);
            await configureReporting.thermostatTemperature(endpoint, {min: 0, max: repInterval.MINUTES_15, change: 25});
            await configureReporting.thermostatOccupiedHeatingSetpoint(
                endpoint, {min: 0, max: repInterval.MINUTES_15, change: 25},
            );
            await configureReporting.thermostatPIHeatingDemand(
                endpoint, {min: 0, max: repInterval.MINUTES_15, change: 1},
            );
            // bind of hvacUserInterfaceCfg fails with 'Table Full', does this have any effect?
            await endpoint.configureReporting('hvacUserInterfaceCfg', [
                {
                    attribute: 'keypadLockout',
                    minimumReportInterval: repInterval.MINUTE,
                    maximumReportInterval: repInterval.HOUR,
                    reportableChange: 1,
                },
            ]);
        },
    },
    {
        zigbeeModel: ['U202DST600ZB'],
        model: 'U202DST600ZB',
        vendor: 'Schneider Electric',
        description: 'EZinstall3 2 gang 2x300W dimmer module',
        supports: 'on/off, brightness',
        fromZigbee: [fz.on_off, fz.brightness],
        toZigbee: [tz.light_onoff_brightness, tz.ignore_transition],
        meta: {configureKey: 2, multiEndpoint: true},
        configure: async (device, coordinatorEndpoint) => {
            const endpoint1 = device.getEndpoint(10);
            await bind(endpoint1, coordinatorEndpoint, ['genOnOff', 'genLevelCtrl']);
            await configureReporting.onOff(endpoint1);
            await configureReporting.brightness(endpoint1);
            const endpoint2 = device.getEndpoint(11);
            await bind(endpoint2, coordinatorEndpoint, ['genOnOff', 'genLevelCtrl']);
            await configureReporting.onOff(endpoint2);
            await configureReporting.brightness(endpoint2);
        },
        endpoint: (device) => {
            return {l1: 10, l2: 11};
        },
    },
    {
        zigbeeModel: ['U201DST600ZB'],
        model: 'U201DST600ZB',
        vendor: 'Schneider Electric',
        description: 'EZinstall3 1 gang 550W dimmer module',
        supports: 'on/off, brightness',
        fromZigbee: [fz.on_off, fz.brightness],
        toZigbee: [tz.light_onoff_brightness, tz.ignore_transition],
        meta: {configureKey: 1},
        configure: async (device, coordinatorEndpoint) => {
            const endpoint = device.getEndpoint(10);
            await bind(endpoint, coordinatorEndpoint, ['genOnOff', 'genLevelCtrl']);
            await configureReporting.onOff(endpoint);
            await configureReporting.brightness(endpoint);
        },
    },
    {
        zigbeeModel: ['U201SRY2KWZB'],
        model: 'U201SRY2KWZB',
        vendor: 'Schneider Electric',
        description: 'Ulti 240V 9.1 A 1 gang relay switch impress switch module, amber LED',
        supports: 'on/off',
        fromZigbee: [fz.on_off],
        toZigbee: [tz.on_off],
        meta: {configureKey: 1},
        configure: async (device, coordinatorEndpoint) => {
            const endpoint = device.getEndpoint(10);
            await bind(endpoint, coordinatorEndpoint, ['genOnOff']);
            await configureReporting.onOff(endpoint);
        },
    },
    {
        zigbeeModel: ['U202SRY2KWZB'],
        model: 'U202SRY2KWZB',
        vendor: 'Schneider Electric',
        description: 'Ulti 240V 9.1 A 2 gangs relay switch impress switch module, amber LED',
        supports: 'on/off',
        fromZigbee: [fz.on_off],
        toZigbee: [tz.on_off],
        meta: {configureKey: 1, multiEndpoint: true},
        configure: async (device, coordinatorEndpoint) => {
            const endpoint1 = device.getEndpoint(10);
            await bind(endpoint1, coordinatorEndpoint, ['genOnOff']);
            await configureReporting.onOff(endpoint1);
            const endpoint2 = device.getEndpoint(11);
            await bind(endpoint2, coordinatorEndpoint, ['genOnOff']);
            await configureReporting.onOff(endpoint2);
        },
        endpoint: (device) => {
            return {l1: 10, l2: 11};
        },
    },

    // Legrand
    {
        zigbeeModel: [' Shutter switch with neutral\u0000\u0000\u0000'],
        model: '067776',
        vendor: 'Legrand',
        description: 'Netatmo wired shutter switch',
        // the physical LED will be green when permit join is true, off otherwise and red when not linked
        supports: 'open, close, stop, position, tilt',
        fromZigbee: [
            // Devices can send an identify message when the configuration button is pressed
            // (behind the physical buttons)
            // Used on the official gateway to send to every devices an identify command (green)
            fz.identify, fz.ignore_basic_report,
            // support binary report on moving state (supposed)
            fz.legrand_binary_input_moving, fz.cover_position_tilt,
        ],
        toZigbee: [
            tz.cover_state, tz.cover_position_tilt, tz.legrand_identify, tz.legrand_settingAlwaysEnableLed,
        ],
        meta: {configureKey: 1, coverInverted: true},
        configure: async (device, coordinatorEndpoint) => {
            const endpoint = device.getEndpoint(1);
            await bind(endpoint, coordinatorEndpoint, ['genBinaryInput', 'closuresWindowCovering', 'genIdentify']);
        },
    },
    {
        zigbeeModel: [
            ' Remote switch\u0000\u0000\u0000\u0000\u0000\u0000\u0000'+
            '\u0000\u0000\u0000\u0000\u0000\u0000\u0000\u0000\u0000\u0000',
        ],
        model: '067773',
        vendor: 'Legrand',
        // led blink RED when battery is low
        description: 'Wireless remote switch',
        supports: 'action',
        fromZigbee: [fz.identify, fz.command_on, fz.command_off, fz.legacy_cmd_move, fz.legacy_cmd_stop, fz.battery_3V],
        toZigbee: [],
        meta: {configureKey: 2},
        configure: async (device, coordinatorEndpoint) => {
            const endpoint = device.getEndpoint(1);
            await bind(endpoint, coordinatorEndpoint, ['genPowerCfg', 'genOnOff', 'genLevelCtrl']);
        },
        onEvent: async (type, data, device, options) => {
            await legrand.read_initial_battery_state(type, data, device);
        },
    },
    {
        zigbeeModel: [' Double gangs remote switch', 'Double gangs remote switch'],
        model: '067774',
        vendor: 'Legrand',
        description: 'Wireless double remote switch',
        supports: 'action',
        fromZigbee: [fz.identify, fz.command_on, fz.command_off, fz.command_move, fz.command_stop, fz.battery],
        toZigbee: [],
        meta: {configureKey: 1, multiEndpoint: true},
        endpoint: (device) => {
            return {left: 1, right: 2};
        },
        configure: async (device, coordinatorEndpoint) => {
            const endpoint = device.getEndpoint(1);
            await bind(endpoint, coordinatorEndpoint, ['genPowerCfg', 'genOnOff', 'genLevelCtrl']);
            const endpoint2 = device.getEndpoint(2);
            await bind(endpoint2, coordinatorEndpoint, ['genPowerCfg', 'genOnOff', 'genLevelCtrl']);
        },
        onEvent: async (type, data, device, options) => {
            await legrand.read_initial_battery_state(type, data, device);
        },
    },
    {
        zigbeeModel: [' Remote toggle switch\u0000\u0000\u0000\u0000\u0000\u0000\u0000\u0000\u0000\u0000'],
        model: '067694',
        vendor: 'Legrand',
        description: 'Remote toggle switch',
        supports: 'action',
        fromZigbee: [fz.identify, fz.command_on, fz.command_off, fz.command_toggle, fz.battery],
        toZigbee: [],
        meta: {configureKey: 1},
        configure: async (device, coordinatorEndpoint) => {
            const endpoint = device.getEndpoint(1);
            await bind(endpoint, coordinatorEndpoint, ['genPowerCfg', 'genOnOff']);
        },
        onEvent: async (type, data, device, options) => {
            await legrand.read_initial_battery_state(type, data, device);
        },
    },
    {
        zigbeeModel: [' Dimmer switch w/o neutral\u0000\u0000\u0000\u0000\u0000'],
        model: '067771',
        vendor: 'Legrand',
        // led blink RED when battery is low
        description: 'Wired switch without neutral',
        supports: 'on/off, brightness',
        fromZigbee: [fz.brightness, fz.identify, fz.on_off],
        toZigbee: [
            tz.light_onoff_brightness, tz.legrand_settingAlwaysEnableLed,
            tz.legrand_settingEnableLedIfOn, tz.legrand_settingEnableDimmer, tz.legrand_identify,
        ],
        meta: {configureKey: 2},
        configure: async (device, coordinatorEndpoint) => {
            const endpoint = device.getEndpoint(1);
            await bind(endpoint, coordinatorEndpoint, ['genIdentify', 'genOnOff', 'genLevelCtrl', 'genBinaryInput']);
            await configureReporting.onOff(endpoint);
            await configureReporting.brightness(endpoint);
        },
    },
    {
        zigbeeModel: [
            ' Connected outlet\u0000\u0000\u0000\u0000\u0000\u0000\u0000\u0000\u0000' +
            '\u0000\u0000\u0000\u0000\u0000',
        ],
        model: '067775',
        vendor: 'Legrand',
        description: 'Power socket with power consumption monitoring',
        supports: 'on/off, power measurement',
        fromZigbee: [fz.identify, fz.on_off, fz.electrical_measurement_power],
        toZigbee: [tz.on_off, tz.legrand_settingAlwaysEnableLed, tz.legrand_identify],
        meta: {configureKey: 3},
        configure: async (device, coordinatorEndpoint) => {
            const endpoint = device.getEndpoint(1);
            await bind(endpoint, coordinatorEndpoint, ['genIdentify', 'genOnOff', 'haElectricalMeasurement']);
            await configureReporting.onOff(endpoint);
            await readEletricalMeasurementPowerConverterAttributes(endpoint);
            await configureReporting.activePower(endpoint);
        },
    },
    {
        zigbeeModel: [' Micromodule switch\u0000\u0000\u0000\u0000\u0000\u0000\u0000\u0000\u0000\u0000\u0000\u0000'],
        model: '064888',
        vendor: 'Legrand',
        description: 'Wired micromodule switch',
        supports: 'on/off',
        fromZigbee: [fz.identify, fz.on_off],
        toZigbee: [tz.on_off, tz.legrand_identify],
        meta: {configureKey: 2},
        configure: async (device, coordinatorEndpoint) => {
            const endpoint = device.getEndpoint(1);
            await bind(endpoint, coordinatorEndpoint, ['genOnOff', 'genBinaryInput']);
        },
    },
    {
        zigbeeModel: [' Master remote SW Home / Away\u0000\u0000'],
        model: '064873',
        vendor: 'Legrand',
        // led blink RED when battery is low
        description: 'Home & away switch / master switch',
        supports: 'action',
        fromZigbee: [
            fz.legrand_scenes, fz.legrand_master_switch_center,
            fz.ignore_poll_ctrl, fz.battery_3V,
        ],
        toZigbee: [],
        meta: {configureKey: 1},
        configure: async (device, coordinatorEndpoint) => {
            const endpoint = device.getEndpoint(1);
            await bind(endpoint, coordinatorEndpoint, ['genIdentify', 'genPowerCfg']);
        },
        onEvent: async (type, data, device) => {
            await legrand.read_initial_battery_state(type, data, device);

            if (data.type === 'commandCheckin' && data.cluster === 'genPollCtrl') {
                // TODO current solution is a work around, it would be cleaner to answer to the request
                const endpoint = device.getEndpoint(1);
                const options = {manufacturerCode: 0x1021, disableDefaultResponse: true};
                /* await endpoint.command('genPollCtrl', 'checkinRsp', {
                    startfastpolling: false,
                    fastpolltimeout: 0,
                }, {
                    transactionSequenceNumber:data.meta.zclTransactionSequenceNumber,
                    manufacturerCode: 0x1021, disableDefaultResponse: true
                }); */
                await endpoint.command('genPollCtrl', 'fastPollStop', {}, options);
            }
        },
    },
    {
        zigbeeModel: [' DIN power consumption module\u0000\u0000', ' DIN power consumption module'],
        model: '412015',
        vendor: 'Legrand',
        description: 'DIN power consumption module',
        supports: 'power measurement, consumption alerts',
        fromZigbee: [
            fz.identify, fz.metering_power, fz.electrical_measurement_power, fz.ignore_basic_report,
            fz.ignore_genOta, fz.legrand_power_alarm,
        ],
        toZigbee: [
            tz.legrand_settingAlwaysEnableLed, tz.legrand_identify, tz.legrand_readActivePower, tz.legrand_powerAlarm,
        ],
        meta: {configureKey: 1},
        configure: async (device, coordinatorEndpoint) => {
            const endpoint = device.getEndpoint(1);
            await bind(endpoint, coordinatorEndpoint, ['haElectricalMeasurement', 'genIdentify']);
            await readEletricalMeasurementPowerConverterAttributes(endpoint);
            await configureReporting.activePower(endpoint);
            // Read configuration values that are not sent periodically as well as current power (activePower).
            await endpoint.read('haElectricalMeasurement', ['activePower', 0xf000, 0xf001, 0xf002]);
        },
    },
    {
        zigbeeModel: ['Remote switch Wake up / Sleep'],
        model: '752189',
        vendor: 'Legrand',
        description: 'Night/day wireless switch',
        supports: 'action',
        fromZigbee: [fz.legrand_scenes, fz.battery_3V, fz.ignore_poll_ctrl, fz.legrand_master_switch_center],
        toZigbee: [],
        meta: {configureKey: 1},
        configure: async (device, coordinatorEndpoint) => {
            const endpoint = device.getEndpoint(1);
            await bind(endpoint, coordinatorEndpoint, ['genIdentify', 'genPowerCfg']);
        },
    },

    // BTicino (Legrand brand)
    {
        zigbeeModel: [' Light switch with neutral\u0000\u0000\u0000\u0000\u0000'],
        model: 'K4003C/L4003C/N4003C/NT4003C',
        vendor: 'BTicino',
        description: 'Light switch with neutral',
        supports: 'on/off, led color',
        fromZigbee: [fz.identify, fz.on_off, fz.K4003C_binary_input],
        toZigbee: [
            tz.on_off, tz.legrand_settingAlwaysEnableLed,
            tz.legrand_settingEnableLedIfOn, tz.legrand_identify,
        ],
        meta: {configureKey: 2},
        configure: async (device, coordinatorEndpoint) => {
            const endpoint = device.getEndpoint(1);
            await bind(endpoint, coordinatorEndpoint, ['genIdentify', 'genOnOff', 'genBinaryInput']);
        },
    },

    // Linkind
    {
        zigbeeModel: ['ZBT-CCTLight-D0106', 'ZBT-CCTLight-GLS0108'],
        model: 'ZL1000100-CCT-US-V1A02',
        vendor: 'Linkind',
        description: 'Zigbee LED 9W A19 bulb, dimmable & tunable',
        extend: generic.light_onoff_brightness_colortemp,
    },
    {
        zigbeeModel: ['ZBT-CCTLight-C4700107'],
        model: 'ZL1000400-CCT-EU-2-V1A02',
        vendor: 'Linkind',
        description: 'Zigbee LED 5.4W C35 bulb E14, dimmable & tunable',
        extend: generic.light_onoff_brightness_colortemp,
    },
    {
        zigbeeModel: ['ZBT-DIMLight-D0120'],
        model: 'ZL1000701-27-EU-V1A02',
        vendor: 'Linkind',
        description: 'Zigbee A60 filament bulb 6.3W',
        extend: generic.light_onoff_brightness,
    },
    {
        zigbeeModel: ['ZBT-DIMLight-A4700003'],
        model: 'ZL1000700-22-EU-V1A02',
        vendor: 'Linkind',
        description: 'Zigbee A60 led filament, dimmable warm light (2200K), E27. 4.2W, 420lm',
        extend: generic.light_onoff_brightness,
    },
    {
        zigbeeModel: ['ZB-MotionSensor-D0003'],
        model: 'ZS1100400-IN-V1A02',
        vendor: 'Linkind',
        description: 'PIR motion sensor, wireless motion detector',
        supports: 'occupancy',
        fromZigbee: [fz.ias_occupancy_alarm_1],
        toZigbee: [],
    },
    {
        zigbeeModel: ['ZB-DoorSensor-D0003'],
        model: 'ZS110050078',
        vendor: 'Linkind',
        description: 'Door/window Sensor',
        supports: 'contact',
        fromZigbee: [fz.ias_contact_alarm_1],
        toZigbee: [],
    },
    {
        zigbeeModel: ['ZBT-DIMSwitch-D0001'],
        model: 'ZS232000178',
        vendor: 'Linkind',
        description: '1-key remote control',
        supports: 'action',
        fromZigbee: [fz.command_on, fz.command_off, fz.command_move, fz.command_stop],
        toZigbee: [],
    },

    // BlitzWolf
    {
        zigbeeModel: ['RH3001'],
        model: 'BW-IS2',
        vendor: 'BlitzWolf',
        description: 'Rechargeable Zigbee contact sensor',
        supports: 'contact',
        fromZigbee: [fz.ias_contact_alarm_1, fz.battery, fz.ignore_basic_report, fz.ignore_time_read],
        toZigbee: [],
    },
    {
        zigbeeModel: ['5j6ifxj'],
        model: 'BW-IS3',
        vendor: 'BlitzWolf',
        description: 'Rechargeable Zigbee PIR motion sensor',
        supports: 'occupancy',
        fromZigbee: [fz.blitzwolf_occupancy_with_timeout],
        toZigbee: [],
    },

    // Kwikset
    {
        zigbeeModel: ['SMARTCODE_CONVERT_GEN1'],
        model: '66492-001',
        vendor: 'Kwikset',
        description: 'Home connect smart lock conversion kit',
        supports: 'lock/unlock, battery',
        fromZigbee: [fz.lock, fz.lock_operation_event, fz.battery],
        toZigbee: [tz.generic_lock],
        meta: {configureKey: 3},
        configure: async (device, coordinatorEndpoint) => {
            const endpoint = device.getEndpoint(2);
            await bind(endpoint, coordinatorEndpoint, ['closuresDoorLock', 'genPowerCfg']);
            await configureReporting.lockState(endpoint);
            await configureReporting.batteryPercentageRemaining(endpoint);
        },
    },
    {
        zigbeeModel: ['SMARTCODE_DEADBOLT_10_L'],
        model: '99140-002',
        vendor: 'Kwikset',
        description: 'SmartCode traditional electronic deadbolt',
        supports: 'lock/unlock, battery',
        fromZigbee: [fz.lock, fz.lock_operation_event, fz.battery],
        toZigbee: [tz.generic_lock],
        meta: {configureKey: 3},
        configure: async (device, coordinatorEndpoint) => {
            const endpoint = device.getEndpoint(2);
            await bind(endpoint, coordinatorEndpoint, ['closuresDoorLock', 'genPowerCfg']);
            await configureReporting.lockState(endpoint);
            await configureReporting.batteryPercentageRemaining(endpoint);
        },
    },
    {
        zigbeeModel: ['SMARTCODE_DEADBOLT_5_L'],
        model: '99100-006',
        vendor: 'Kwikset',
        description: '910 SmartCode traditional electronic deadbolt',
        supports: 'lock/unlock, battery',
        fromZigbee: [fz.lock, fz.lock_operation_event, fz.battery],
        toZigbee: [tz.generic_lock],
        meta: {configureKey: 4},
        configure: async (device, coordinatorEndpoint) => {
            const endpoint = device.getEndpoint(2);
            await bind(endpoint, coordinatorEndpoint, ['closuresDoorLock', 'genPowerCfg']);
            await configureReporting.lockState(endpoint);
            await configureReporting.batteryPercentageRemaining(endpoint);
        },
    },

    // Schlage
    {
        zigbeeModel: ['BE468'],
        model: 'BE468',
        vendor: 'Schlage',
        description: 'Connect smart deadbolt',
        supports: 'lock/unlock, battery',
        fromZigbee: [fz.lock, fz.lock_operation_event, fz.battery],
        toZigbee: [tz.generic_lock],
        meta: {configureKey: 3},
        configure: async (device, coordinatorEndpoint) => {
            const endpoint = device.getEndpoint(2);
            await bind(endpoint, coordinatorEndpoint, ['closuresDoorLock', 'genPowerCfg']);
            await configureReporting.lockState(endpoint);
            await configureReporting.batteryPercentageRemaining(endpoint);
        },
    },

    // HORNBACH
    {
        zigbeeModel: ['VIYU-A60-806-RGBW-10011725'],
        model: '10011725',
        vendor: 'HORNBACH',
        description: 'FLAIR Viyu Smarte LED bulb RGB E27',
        extend: generic.light_onoff_brightness_colortemp_colorxy,
    },

    // Alecto
    // {
    //     zigbeeModel: ['RH3001'],
    //     model: 'SMART-DOOR10',
    //     vendor: 'Alecto',
    //     description: 'Door & window sensor',
    //     supports: 'contact',
    //     fromZigbee: [fz.ias_contact_alarm_1],
    //     toZigbee: [],
    // },
    // {
    //     zigbeeModel: ['RH3052'],
    //     model: 'SMART-TEMP10',
    //     vendor: 'Alecto',
    //     description: 'Temperature & humidity sensor',
    //     supports: 'temperature and humidity',
    //     fromZigbee: [fz.humidity, fz.temperature, fz.battery],
    //     toZigbee: [],
    // },

    // LifeControl
    {
        zigbeeModel: ['Leak_Sensor'],
        model: 'MCLH-07',
        vendor: 'LifeControl',
        description: 'Water leak switch',
        supports: 'water leak',
        fromZigbee: [fz.ias_water_leak_alarm_1, fz.battery],
        toZigbee: [],
    },
    {
        zigbeeModel: ['Door_Sensor'],
        model: 'MCLH-04',
        vendor: 'LifeControl',
        description: 'Door sensor',
        supports: 'contact',
        fromZigbee: [fz.ias_contact_alarm_1, fz.battery],
        toZigbee: [],
    },
    {
        zigbeeModel: ['vivi ZLight'],
        model: 'MCLH-02',
        vendor: 'LifeControl',
        description: 'RGB LED lamp',
        extend: generic.light_onoff_brightness_colortemp_colorxy,
    },
    {
        zigbeeModel: ['RICI01'],
        model: 'MCLH-03',
        vendor: 'LifeControl',
        description: 'Power plug',
        supports: 'on/off, power measurement',
        fromZigbee: [fz.on_off, fz.electrical_measurement_power],
        toZigbee: [tz.on_off],
        meta: {configureKey: 1},
        configure: async (device, coordinatorEndpoint) => {
            const endpoint = device.getEndpoint(1);
            await bind(endpoint, coordinatorEndpoint, ['genOnOff', 'haElectricalMeasurement']);
            await configureReporting.onOff(endpoint);
            await readEletricalMeasurementPowerConverterAttributes(endpoint);
        },
        onEvent: async (type, data, device) => {
            // This device doesn't support reporting correctly.
            // https://github.com/Koenkk/zigbee-herdsman-converters/pull/1270
            const endpoint = device.getEndpoint(1);
            if (type === 'stop') {
                clearInterval(store[device.ieeeAddr]);
            } else if (!store[device.ieeeAddr]) {
                store[device.ieeeAddr] = setInterval(async () => {
                    try {
                        await endpoint.read('haElectricalMeasurement', ['rmsVoltage', 'rmsCurrent', 'activePower']);
                    } catch (error) {
                        // Do nothing
                    }
                }, 10*1000); // Every 10 seconds
            }
        },
    },
    {
        zigbeeModel: ['Motion_Sensor'],
        model: 'MCLH-05',
        vendor: 'LifeControl',
        description: 'Motion sensor',
        supports: 'occupancy',
        fromZigbee: [fz.ias_occupancy_alarm_1, fz.legacy_battery],
        toZigbee: [],
    },
    {
        zigbeeModel: ['VOC_Sensor'],
        model: 'MCLH-08',
        vendor: 'LifeControl',
        description: 'Air sensor',
        supports: 'voc, eco2, temperature, humidity',
        fromZigbee: [fz.lifecontrolVoc],
        toZigbee: [],
    },

    // Develco
    {
        zigbeeModel: ['EMIZB-132'],
        model: 'EMIZB-132',
        vendor: 'Develco',
        description: 'Wattle AMS HAN power-meter sensor',
        supports: 'power measurements',
        fromZigbee: [fz.metering_power, fz.electrical_measurement_power],
        toZigbee: [tz.EMIZB_132_mode],
        meta: {configureKey: 9},
        configure: async (device, coordinatorEndpoint) => {
            const endpoint = device.getEndpoint(2);
            await bind(endpoint, coordinatorEndpoint, ['haElectricalMeasurement', 'seMetering']);

            try {
                // Some don't support these attributes
                // https://github.com/Koenkk/zigbee-herdsman-converters/issues/974#issuecomment-621465038
                await readEletricalMeasurementPowerConverterAttributes(endpoint);
                await configureReporting.rmsVoltage(endpoint);
                await configureReporting.rmsCurrent(endpoint);
                await configureReporting.activePower(endpoint);
            } catch (e) {
                e;
            }

            await readMeteringPowerConverterAttributes(endpoint);
            await configureReporting.instantaneousDemand(endpoint);
            await configureReporting.currentSummDelivered(endpoint);
            await configureReporting.currentSummReceived(endpoint);
        },
    },
    {
        zigbeeModel: ['SMSZB-120'],
        model: 'SMSZB-120',
        vendor: 'Develco',
        description: 'Smoke detector with siren',
        supports: 'smoke, warning, temperature',
        fromZigbee: [fz.temperature, fz.battery, fz.ias_smoke_alarm_1, fz.ignore_basic_report, fz.ignore_genOta],
        toZigbee: [tz.warning],
        meta: {configureKey: 1, battery: {voltageToPercentage: 'CR2032'}},
        configure: async (device, coordinatorEndpoint) => {
            const endpoint = device.getEndpoint(35);
            await bind(endpoint, coordinatorEndpoint, ['genPowerCfg', 'ssIasZone', 'genBasic']);
            await configureReporting.batteryVoltage(endpoint);
            const endpoint2 = device.getEndpoint(38);
            await bind(endpoint2, coordinatorEndpoint, ['msTemperatureMeasurement']);
            await configureReporting.temperature(endpoint2);
        },
        endpoint: (device) => {
            return {default: 35};
        },
    },
    {
        zigbeeModel: ['MOSZB-130'],
        model: 'MOSZB-130',
        vendor: 'Develco',
        description: 'Motion sensor',
        supports: 'occupancy',
        fromZigbee: [fz.ias_occupancy_alarm_1],
        toZigbee: [],
    },

    // Aurora Lighting
    {
        zigbeeModel: ['TWGU10Bulb50AU'],
        model: 'AU-A1GUZBCX5',
        vendor: 'Aurora Lighting',
        description: 'AOne 5.4W smart tuneable GU10 lamp',
        extend: generic.light_onoff_brightness_colortemp,
    },
    {
        zigbeeModel: ['FWGU10Bulb50AU', 'FWGU10Bulb01UK'],
        model: 'AU-A1GUZB5/30',
        vendor: 'Aurora Lighting',
        description: 'AOne 4.8W smart dimmable GU10 lamp 3000K',
        extend: generic.light_onoff_brightness,
    },
    {
        zigbeeModel: ['RGBGU10Bulb50AU'],
        model: 'AU-A1GUZBRGBW',
        vendor: 'Aurora Lighting',
        description: 'AOne 5.6w smart RGBW tuneable GU10 lamp',
        extend: generic.light_onoff_brightness_colortemp_colorxy,
    },
    {
        zigbeeModel: ['RGBBulb01UK', 'RGBBulb02UK'],
        model: 'AU-A1GSZ9RGBW',
        vendor: 'Aurora Lighting',
        description: 'AOne 9.5W smart RGBW GLS E27/B22',
        extend: generic.light_onoff_brightness_colortemp_colorxy,
    },
    {
        zigbeeModel: ['Remote50AU'],
        model: 'AU-A1ZBRC',
        vendor: 'Aurora Lighting',
        description: 'AOne smart remote',
        supports: 'action',
        fromZigbee: [fz.battery, fz.command_on, fz.command_off, fz.command_step],
        toZigbee: [],
        meta: {configureKey: 3},
        configure: async (device, coordinatorEndpoint) => {
            const endpoint = device.getEndpoint(1);
            await bind(endpoint, coordinatorEndpoint, ['genOnOff', 'genLevelCtrl', 'genPowerCfg']);
        },
    },
    {
        zigbeeModel: ['MotionSensor51AU'],
        model: 'AU-A1ZBPIRS',
        vendor: 'Aurora Lighting',
        description: 'AOne PIR sensor',
        supports: 'occupancy',
        fromZigbee: [fz.ias_occupancy_alarm_1, fz.illuminance],
        toZigbee: [],
        meta: {configureKey: 1},
        configure: async (device, coordinatorEndpoint) => {
            const endpoint = device.getEndpoint(39);
            await bind(endpoint, coordinatorEndpoint, ['msIlluminanceMeasurement']);
            await configureReporting.illuminance(endpoint);
        },
    },
    {
        zigbeeModel: ['SingleSocket50AU'],
        model: 'AU-A1ZBPIAB',
        vendor: 'Aurora Lighting',
        description: 'Power plug Zigbee EU',
        supports: 'on/off, power measurements',
        fromZigbee: [fz.identify, fz.on_off, fz.electrical_measurement_power],
        toZigbee: [tz.on_off],
        meta: {configureKey: 1},
        configure: async (device, coordinatorEndpoint) => {
            const endpoint = device.getEndpoint(1);
            await bind(endpoint, coordinatorEndpoint, ['genIdentify', 'genOnOff', 'haElectricalMeasurement']);
            await configureReporting.onOff(endpoint);
        },
    },
    {
        zigbeeModel: ['WindowSensor51AU'],
        model: 'AU-A1ZBDWS',
        vendor: 'Aurora Lighting',
        description: 'Magnetic door & window contact sensor',
        supports: 'contact',
        fromZigbee: [fz.ias_contact_alarm_1, fz.battery],
        toZigbee: [],
    },
    {
        zigbeeModel: ['WallDimmerMaster'],
        model: 'AU-A1ZB2WDM',
        vendor: 'Aurora Lighting',
        description: 'AOne 250W smart rotary dimmer module',
        extend: generic.light_onoff_brightness,
    },

    // Wally
    {
        zigbeeModel: ['MultiSensor'],
        model: 'U02I007C.01',
        vendor: 'Wally',
        description: 'WallyHome multi-sensor',
        supports: 'action, contact, water leak, temperature, humidity',
        fromZigbee: [
            fz.command_on, fz.command_off, fz.battery, fz.temperature, fz.humidity,
            fz.MultiSensor_ias_contact_alarm, fz.MultiSensor_ias_water_leak_alarm,
        ],
        toZigbee: [],
        meta: {configureKey: 1},
        configure: async (device, coordinatorEndpoint) => {
            const endpoint = device.getEndpoint(1);
            const binds = ['genPowerCfg', 'genOnOff', 'msTemperatureMeasurement', 'msRelativeHumidity'];
            await bind(endpoint, coordinatorEndpoint, binds);
            await configureReporting.batteryPercentageRemaining(endpoint);
            await configureReporting.temperature(endpoint);
            await configureReporting.humidity(endpoint);
        },
    },

    // Smartenit
    {
        zigbeeModel: ['ZBMLC30'],
        model: '4040B',
        vendor: 'Smartenit',
        description: 'Wireless metering 30A dual-load switch/controller',
        supports: 'on/off, power measurements',
        fromZigbee: [fz.on_off, fz.metering_power, fz.ignore_light_brightness_report],
        toZigbee: [tz.on_off],
        meta: {configureKey: 2},
        endpoint: (device) => {
            return {l1: 1, l2: 2};
        },
        configure: async (device, coordinatorEndpoint) => {
            const endpoint1 = device.getEndpoint(1);
            await bind(endpoint1, coordinatorEndpoint, ['genOnOff', 'seMetering']);
            const endpoint2 = device.getEndpoint(2);
            await bind(endpoint2, coordinatorEndpoint, ['genOnOff', 'seMetering']);

            // Device doesn't respond to divisor read, set it here
            // https://github.com/Koenkk/zigbee-herdsman-converters/pull/1096
            endpoint2.saveClusterAttributeKeyValue('seMetering', {
                divisor: 100000,
                multiplier: 1,
            });
        },
    },
    {
        zigbeeModel: ['ZBHT-1'],
        model: 'ZBHT-1',
        vendor: 'Smartenit',
        description: 'Temperature & humidity sensor ',
        supports: 'temperature and humidity',
        fromZigbee: [fz.battery, fz.temperature, fz.humidity],
        toZigbee: [],
    },

    // Siterwell
    {
        zigbeeModel: ['ivfvd7h', 'eaxp72v\u0000'],
        model: 'GS361A-H04',
        vendor: 'Siterwell',
        description: 'Radiator valve with thermostat',
        supports: 'thermostat, temperature',
        fromZigbee: [
            fz.tuya_thermostat,
            fz.tuya_thermostat_on_set_data,
            fz.ignore_basic_report,
        ],
        meta: {tuyaThermostatSystemMode: common.TuyaThermostatSystemModes},
        toZigbee: [
            tz.tuya_thermostat_child_lock,
            tz.tuya_thermostat_window_detection,
            tz.tuya_thermostat_valve_detection,
            tz.tuya_thermostat_current_heating_setpoint,
            tz.tuya_thermostat_system_mode,
            tz.tuya_thermostat_auto_lock,
            tz.tuya_thermostat_calibration,
            tz.tuya_thermostat_min_temp,
            tz.tuya_thermostat_max_temp,
            tz.tuya_thermostat_boost_time,
            tz.tuya_thermostat_comfort_temp,
            tz.tuya_thermostat_eco_temp,
            tz.tuya_thermostat_force,
        ],
        whiteLabel: [
            {vendor: 'Essentials', description: 'Smart home heizkörperthermostat premium', model: '120112'},
        ],
    },

    // Green Power
    {
        zigbeeModel: ['GreenPower_2'],
        model: 'GreenPower_On_Off_Switch',
        vendor: 'GreenPower',
        description: 'On/off switch',
        supports: 'action',
        fromZigbee: [fz.greenpower_on_off_switch],
        toZigbee: [],
        whiteLabel: [
            {vendor: 'Philips', description: 'Hue Tap', model: '8718696743133'},
            {vendor: 'Niko', description: 'Friends of Hue switch', model: '91004'},
        ],
    },
    {
        zigbeeModel: ['GreenPower_7'],
        model: 'GreenPower_7',
        vendor: 'GreenPower',
        description: 'device 7',
        supports: 'action',
        fromZigbee: [fz.greenpower_7],
        toZigbee: [],
        whiteLabel: [
            {vendor: 'EnOcean', description: 'Easyfit 1 or 2 gang switch', model: 'EWSxZG'},
        ],
    },

    // Schwaiger
    {
        zigbeeModel: ['SPW35Z-D0'],
        model: 'ZHS-15',
        vendor: 'Schwaiger',
        description: 'Power socket on/off with power consumption monitoring',
        supports: 'on/off, power measurement',
        fromZigbee: [fz.on_off, fz.electrical_measurement_power],
        toZigbee: [tz.on_off],
        meta: {configureKey: 3},
        configure: async (device, coordinatorEndpoint) => {
            const endpoint = device.getEndpoint(1);
            await bind(endpoint, coordinatorEndpoint, ['genOnOff', 'haElectricalMeasurement']);
            await configureReporting.onOff(endpoint);
            await readEletricalMeasurementPowerConverterAttributes(endpoint);
            await configureReporting.rmsVoltage(endpoint);
            await configureReporting.rmsCurrent(endpoint);
            await configureReporting.activePower(endpoint);
        },
    },

    // Zipato
    {
        zigbeeModel: ['ZHA-ColorLight'],
        model: 'rgbw2.zbee27',
        vendor: 'Zipato',
        description: 'RGBW LED bulb with dimmer',
        extend: generic.light_onoff_brightness_colortemp_colorxy,
    },

    // Viessmann
    {
        zigbeeModel: ['7637434'],
        model: 'ZK03840',
        vendor: 'Viessmann',
        description: 'ViCare radiator thermostat valve',
        supports: 'thermostat',
        fromZigbee: [fz.viessmann_thermostat_att_report, fz.battery, fz.hvac_user_interface],
        toZigbee: [
            tz.thermostat_local_temperature,
            tz.thermostat_occupied_heating_setpoint,
            tz.thermostat_occupied_cooling_setpoint,
            tz.thermostat_control_sequence_of_operation,
            tz.thermostat_system_mode,
            tz.thermostat_keypad_lockout,
        ],
        meta: {configureKey: 1},
        configure: async (device, coordinatorEndpoint) => {
            const endpoint = device.getEndpoint(1);
            await bind(endpoint, coordinatorEndpoint, [
                'genBasic', 'genPowerCfg', 'genIdentify', 'genTime', 'genPollCtrl', 'hvacThermostat',
                'hvacUserInterfaceCfg',
            ]);
            await configureReporting.thermostatTemperature(endpoint);
            await configureReporting.thermostatOccupiedHeatingSetpoint(endpoint);
            await configureReporting.thermostatOccupiedCoolingSetpoint(endpoint);
            await configureReporting.thermostatPIHeatingDemand(endpoint);
            await configureReporting.thermostatKeypadLockMode(endpoint);
        },
    },

    // Waxman
    {
        zigbeeModel: ['leakSMART Water Sensor V2'],
        model: '8840100H',
        vendor: 'Waxman',
        description: 'leakSMART water sensor v2',
        supports: 'water leak, temperature',
        fromZigbee: [fz._8840100H_water_leak_alarm, fz.temperature, fz.battery],
        toZigbee: [],
        meta: {configureKey: 1},
        configure: async (device, coordinatorEndpoint) => {
            const endpoint = device.getEndpoint(1);
            await bind(endpoint, coordinatorEndpoint, [
                'genPowerCfg', 'haApplianceEventsAlerts', 'msTemperatureMeasurement',
            ]);
            await configureReporting.batteryPercentageRemaining(endpoint);
            await configureReporting.temperature(endpoint);
        },
    },

    // eZEX
    {
        zigbeeModel: ['E220-KR3N0Z0-HA'],
        model: 'ECW-100-A03',
        vendor: 'eZEX',
        description: 'Zigbee switch 3 gang',
        supports: 'on/off',
        fromZigbee: [fz.on_off],
        toZigbee: [tz.on_off],
        endpoint: (device) => {
            return {top: 1, center: 2, bottom: 3};
        },
        meta: {configureKey: 1, multiEndpoint: true},
        configure: async (device, coordinatorEndpoint) => {
            await bind(device.getEndpoint(1), coordinatorEndpoint, ['genOnOff']);
            await bind(device.getEndpoint(2), coordinatorEndpoint, ['genOnOff']);
            await bind(device.getEndpoint(3), coordinatorEndpoint, ['genOnOff']);
        },
    },

    // EchoStar
    {
        zigbeeModel: ['   Bell'],
        model: 'SAGE206612',
        vendor: 'EchoStar',
        description: 'SAGE by Hughes doorbell sensor',
        supports: 'action',
        fromZigbee: [fz.SAGE206612_state, fz.battery_3V],
        toZigbee: [],
    },

    // Plugwise
    {
        zigbeeModel: ['160-01'],
        model: '160-01',
        vendor: 'Plugwise',
        description: 'Plug power socket on/off with power consumption monitoring',
        supports: 'on/off, power measurement',
        fromZigbee: [fz.on_off, fz.metering_power],
        toZigbee: [tz.on_off],
        meta: {configureKey: 1},
        configure: async (device, coordinatorEndpoint) => {
            const endpoint = device.getEndpoint(1);
            await bind(endpoint, coordinatorEndpoint, ['genOnOff', 'seMetering']);
            await configureReporting.onOff(endpoint);
            await readMeteringPowerConverterAttributes(endpoint);
            await configureReporting.instantaneousDemand(endpoint);
        },
    },

    // KMPCIL
    {
        zigbeeModel: ['RES005'],
        model: 'KMPCIL_RES005',
        vendor: 'KMPCIL',
        description: 'Environment sensor',
        supports: 'battery, temperature, humidity, pressure, illuminance, occupancy, switch',
        fromZigbee: [
            fz.battery, fz.temperature, fz.humidity, fz.pressure, fz.illuminance, fz.kmpcil_res005_occupancy,
            fz.kmpcil_res005_on_off,
        ],
        toZigbee: [tz.kmpcil_res005_on_off],
        meta: {configureKey: 1},
        configure: async (device, coordinatorEndpoint) => {
            const endpoint = device.getEndpoint(8);
            const binds = [
                'genPowerCfg', 'msTemperatureMeasurement', 'msRelativeHumidity', 'msPressureMeasurement',
                'msIlluminanceMeasurement', 'genBinaryInput', 'genBinaryOutput',
            ];
            await bind(endpoint, coordinatorEndpoint, binds);
            await configureReporting.temperature(endpoint);
            await configureReporting.humidity(endpoint);
            const payloadBattery = [{
                attribute: 'batteryPercentageRemaining',
                minimumReportInterval: 1,
                maximumReportInterval: 120,
                reportableChange: 1,
            }];
            await endpoint.configureReporting('genPowerCfg', payloadBattery);
            const payload = [{
                attribute: 'measuredValue',
                minimumReportInterval: 5,
                maximumReportInterval: repInterval.HOUR,
                reportableChange: 200,
            }];
            await endpoint.configureReporting('msIlluminanceMeasurement', payload);
            const payloadPressure = [{
                // 0 = measuredValue, override dataType from int16 to uint16
                // https://github.com/Koenkk/zigbee-herdsman/pull/191/files?file-filters%5B%5D=.ts#r456569398
                attribute: {ID: 0, type: 33},
                minimumReportInterval: 2,
                maximumReportInterval: repInterval.HOUR,
                reportableChange: 3,
            }];
            await endpoint.configureReporting('msPressureMeasurement', payloadPressure);
            const options = {disableDefaultResponse: true};
            await endpoint.write('genBinaryInput', {0x0051: {value: 0x01, type: 0x10}}, options);
            await endpoint.write('genBinaryInput', {0x0101: {value: 25, type: 0x23}}, options);
            const payloadBinaryInput = [{
                attribute: 'presentValue',
                minimumReportInterval: 0,
                maximumReportInterval: 30,
                reportableChange: 1,
            }];
            await endpoint.configureReporting('genBinaryInput', payloadBinaryInput);
            await endpoint.write('genBinaryOutput', {0x0051: {value: 0x01, type: 0x10}}, options);
            const payloadBinaryOutput = [{
                attribute: 'presentValue',
                minimumReportInterval: 0,
                maximumReportInterval: 30,
                reportableChange: 1,
            }];

            await endpoint.configureReporting('genBinaryOutput', payloadBinaryOutput);
        },
    },

    // Enbrighten
    {
        zigbeeModel: ['43076'],
        model: '43076',
        vendor: 'Enbrighten',
        description: 'Zigbee in-wall smart switch',
        supports: 'on/off',
        fromZigbee: [fz.on_off],
        toZigbee: [tz.on_off],
        meta: {configureKey: 1},
        configure: async (device, coordinatorEndpoint) => {
            const endpoint = device.getEndpoint(1);
            await bind(endpoint, coordinatorEndpoint, ['genOnOff']);
            await configureReporting.onOff(endpoint);
        },
    },
    {
        zigbeeModel: ['43080'],
        model: '43080',
        vendor: 'Enbrighten',
        description: 'Zigbee in-wall smart dimmer',
        extend: generic.light_onoff_brightness,
        meta: {configureKey: 1},
        configure: async (device, coordinatorEndpoint) => {
            const endpoint = device.getEndpoint(1);
            await bind(endpoint, coordinatorEndpoint, ['genOnOff', 'genLevelCtrl']);
            await configureReporting.onOff(endpoint);
        },
    },
    {
        zigbeeModel: ['43102'],
        model: '43102',
        vendor: 'Enbrighten',
        description: 'Zigbee in-wall outlet',
        supports: 'on/off',
        fromZigbee: [fz.on_off],
        toZigbee: [tz.on_off],
    },
    {
        zigbeeModel: ['43100'],
        model: '43100',
        vendor: 'Enbrighten',
        description: 'Plug-in Zigbee outdoor smart switch',
        supports: 'on/off',
        fromZigbee: [fz.command_on_state, fz.command_off_state],
        toZigbee: [tz.on_off],
        meta: {configureKey: 1},
        configure: async (device, coordinatorEndpoint) => {
            const endpoint1 = device.getEndpoint(1);
            const endpoint2 = device.getEndpoint(2);
            await bind(endpoint2, coordinatorEndpoint, ['genOnOff']);
            await bind(endpoint1, coordinatorEndpoint, ['genOnOff']);
            await configureReporting.onOff(endpoint1);
        },
    },

    // Niko
    {
        zigbeeModel: ['Connected socket outlet'],
        model: '170-33505',
        vendor: 'Niko',
        description: 'Connected socket outlet',
        supports: 'on/off, power measurement',
        fromZigbee: [fz.on_off, fz.electrical_measurement_power],
        toZigbee: [tz.on_off],
        meta: {configureKey: 5},
        configure: async (device, coordinatorEndpoint) => {
            const endpoint = device.getEndpoint(1);
            await bind(endpoint, coordinatorEndpoint, ['genOnOff', 'haElectricalMeasurement']);
            await readEletricalMeasurementPowerConverterAttributes(endpoint);
            await configureReporting.activePower(endpoint);
            await configureReporting.rmsCurrent(endpoint);
            await configureReporting.rmsVoltage(endpoint);
        },
    },

    // Titan Products
    {
        zigbeeModel: ['TPZRCO2HT-Z3'],
        model: 'TPZRCO2HT-Z3',
        vendor: 'Titan Products',
        description: 'Room CO2, humidity & temperature sensor',
        supports: 'temperature, humidity and co2',
        fromZigbee: [fz.battery, fz.humidity, fz.temperature, fz.co2],
        toZigbee: [],
        meta: {configureKey: 2},
        configure: async (device, coordinatorEndpoint) => {
            const endpoint = device.getEndpoint(1);
            await bind(endpoint, coordinatorEndpoint, ['genPowerCfg', 'msTemperatureMeasurement', 'msCO2']);
            await bind(device.getEndpoint(2), coordinatorEndpoint, ['msRelativeHumidity']);
        },
    },
];

module.exports = devices.map((device) =>
    device.extend ? Object.assign({}, device.extend, device) : device,
);<|MERGE_RESOLUTION|>--- conflicted
+++ resolved
@@ -1640,7 +1640,47 @@
         },
     },
     {
-<<<<<<< HEAD
+        fingerprint: [{modelID: 'TS110F', manufacturerName: '_TYZB01_qezuin6k'}],
+        model: 'QS-Zigbee-D02-TRIAC-LN',
+        vendor: 'Lonsonho',
+        description: '1 gang smart dimmer switch module with neutral',
+        extend: generic.light_onoff_brightness,
+    },
+    {
+        fingerprint: [{modelID: 'TS110F', manufacturerName: '_TYZB01_v8gtiaed'}],
+        model: 'QS-Zigbee-D02-TRIAC-2C-LN',
+        vendor: 'Lonsonho',
+        description: '2 gang smart dimmer switch module with neutral',
+        extend: generic.light_onoff_brightness,
+        meta: {multiEndpoint: true, configureKey: 1},
+        configure: async (device, coordinatorEndpoint) => {
+            const endpoint = device.getEndpoint(1);
+            await bind(endpoint, coordinatorEndpoint, ['genOnOff', 'genLevelCtrl']);
+            await configureReporting.onOff(endpoint);
+            const endpoint2 = device.getEndpoint(2);
+            await bind(endpoint2, coordinatorEndpoint, ['genOnOff', 'genLevelCtrl']);
+            await configureReporting.onOff(endpoint2);
+        },
+        endpoint: (device) => {
+            return {l1: 1, l2: 2};
+        },
+    },
+    {
+        zigbeeModel: ['Plug_01'],
+        model: '4000116784070',
+        vendor: 'Lonsonho',
+        description: 'Smart plug EU',
+        supports: 'on/off',
+        fromZigbee: [fz.on_off],
+        toZigbee: [tz.on_off],
+        meta: {configureKey: 2},
+        configure: async (device, coordinatorEndpoint) => {
+            const endpoint = device.getEndpoint(11);
+            await bind(endpoint, coordinatorEndpoint, ['genOnOff']);
+            await configureReporting.onOff(endpoint);
+        },
+    },
+    {
         fingerprint: [{modelID: 'TS0003', manufacturerName: '_TYZB01_zsl6z0pw'}],
         model: 'QS-Zigbee-S04-2C-LN',
         vendor: 'Lonsonho',
@@ -1655,46 +1695,6 @@
         configure: async (device, coordinatorEndpoint) => {
             await bind(device.getEndpoint(1), coordinatorEndpoint, ['genOnOff']);
             await bind(device.getEndpoint(2), coordinatorEndpoint, ['genOnOff']);
-=======
-        fingerprint: [{modelID: 'TS110F', manufacturerName: '_TYZB01_qezuin6k'}],
-        model: 'QS-Zigbee-D02-TRIAC-LN',
-        vendor: 'Lonsonho',
-        description: '1 gang smart dimmer switch module with neutral',
-        extend: generic.light_onoff_brightness,
-    },
-    {
-        fingerprint: [{modelID: 'TS110F', manufacturerName: '_TYZB01_v8gtiaed'}],
-        model: 'QS-Zigbee-D02-TRIAC-2C-LN',
-        vendor: 'Lonsonho',
-        description: '2 gang smart dimmer switch module with neutral',
-        extend: generic.light_onoff_brightness,
-        meta: {multiEndpoint: true, configureKey: 1},
-        configure: async (device, coordinatorEndpoint) => {
-            const endpoint = device.getEndpoint(1);
-            await bind(endpoint, coordinatorEndpoint, ['genOnOff', 'genLevelCtrl']);
-            await configureReporting.onOff(endpoint);
-            const endpoint2 = device.getEndpoint(2);
-            await bind(endpoint2, coordinatorEndpoint, ['genOnOff', 'genLevelCtrl']);
-            await configureReporting.onOff(endpoint2);
-        },
-        endpoint: (device) => {
-            return {l1: 1, l2: 2};
-        },
-    },
-    {
-        zigbeeModel: ['Plug_01'],
-        model: '4000116784070',
-        vendor: 'Lonsonho',
-        description: 'Smart plug EU',
-        supports: 'on/off',
-        fromZigbee: [fz.on_off],
-        toZigbee: [tz.on_off],
-        meta: {configureKey: 2},
-        configure: async (device, coordinatorEndpoint) => {
-            const endpoint = device.getEndpoint(11);
-            await bind(endpoint, coordinatorEndpoint, ['genOnOff']);
-            await configureReporting.onOff(endpoint);
->>>>>>> 97d57743
         },
     },
 
