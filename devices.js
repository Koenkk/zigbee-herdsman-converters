'use strict';

const fz = require('./converters/fromZigbee');
const tz = require('./converters/toZigbee');
const Utils = require('./converters/utils');

const repInterval = {
    MAX: 62000,
    HOUR: 3600,
    MINUTE: 60,
    MINUTES_5: 60,
};

const bind = async (endpoint, target, clusters) => {
    for (const cluster of clusters) {
        await endpoint.bind(cluster, target);
    }
};

const configureReporting = {
    batteryPercentageRemaining: async (endpoint) => {
        const payload = [{
            attribute: 'batteryPercentageRemaining',
            minimumReportInterval: repInterval.HOUR,
            maximumReportInterval: repInterval.MAX,
            reportableChange: 0,
        }];
        await endpoint.configureReporting('genPowerCfg', payload);
    },
    batteryVoltage: async (endpoint) => {
        const payload = [{
            attribute: 'batteryVoltage',
            minimumReportInterval: repInterval.HOUR,
            maximumReportInterval: repInterval.MAX,
            reportableChange: 0,
        }];
        await endpoint.configureReporting('genPowerCfg', payload);
    },
    batteryAlarmState: async (endpoint) => {
        const payload = [{
            attribute: 'batteryAlarmState',
            minimumReportInterval: repInterval.HOUR,
            maximumReportInterval: repInterval.MAX,
            reportableChange: 0,
        }];
        await endpoint.configureReporting('genPowerCfg', payload);
    },
    onOff: async (endpoint) => {
        const payload = [{
            attribute: 'onOff',
            minimumReportInterval: 0,
            maximumReportInterval: repInterval.HOUR,
            reportableChange: 0,
        }];
        await endpoint.configureReporting('genOnOff', payload);
    },
    lockState: async (endpoint) => {
        const payload = [{
            attribute: 'lockState',
            minimumReportInterval: 0,
            maximumReportInterval: repInterval.HOUR,
            reportableChange: 0,
        }];
        await endpoint.configureReporting('closuresDoorLock', payload);
    },
    brightness: async (endpoint) => {
        const payload = [{
            attribute: 'currentLevel',
            minimumReportInterval: 0,
            maximumReportInterval: repInterval.HOUR,
            reportableChange: 0,
        }];
        await endpoint.configureReporting('genLevelCtrl', payload);
    },
    occupancy: async (endpoint) => {
        const payload = [{
            attribute: 'occupancy',
            minimumReportInterval: 0,
            maximumReportInterval: repInterval.HOUR,
            reportableChange: 0,
        }];
        await endpoint.configureReporting('msOccupancySensing', payload);
    },
    temperature: async (endpoint) => {
        const payload = [{
            attribute: 'measuredValue',
            minimumReportInterval: 0,
            maximumReportInterval: repInterval.HOUR,
            reportableChange: 0,
        }];
        await endpoint.configureReporting('msTemperatureMeasurement', payload);
    },
    pressure: async (endpoint) => {
        const payload = [{
            attribute: 'measuredValue',
            minimumReportInterval: 0,
            maximumReportInterval: repInterval.HOUR,
            reportableChange: 0,
        }];
        await endpoint.configureReporting('msPressureMeasurement', payload);
    },
    illuminance: async (endpoint) => {
        const payload = [{
            attribute: 'measuredValue',
            minimumReportInterval: 0,
            maximumReportInterval: repInterval.HOUR,
            reportableChange: 0,
        }];
        await endpoint.configureReporting('msIlluminanceMeasurement', payload);
    },
    instantaneousDemand: async (endpoint) => {
        const payload = [{
            attribute: 'instantaneousDemand',
            minimumReportInterval: 0,
            maximumReportInterval: repInterval.HOUR,
            reportableChange: 1,
        }];
        await endpoint.configureReporting('seMetering', payload);
    },
    currentSummDelivered: async (endpoint) => {
        const payload = [{
            attribute: 'currentSummDelivered',
            minimumReportInterval: 0,
            maximumReportInterval: repInterval.HOUR,
            reportableChange: 1,
        }];
        await endpoint.configureReporting('seMetering', payload);
    },
    currentSummReceived: async (endpoint) => {
        const payload = [{
            attribute: 'currentSummReceived',
            minimumReportInterval: 0,
            maximumReportInterval: repInterval.HOUR,
            reportableChange: 1,
        }];
        await endpoint.configureReporting('seMetering', payload);
    },
    thermostatTemperature: async (endpoint) => {
        const payload = [{
            attribute: 'localTemp',
            minimumReportInterval: 0,
            maximumReportInterval: repInterval.HOUR,
            reportableChange: 0,
        }];
        await endpoint.configureReporting('hvacThermostat', payload);
    },
    thermostatTemperatureCalibration: async (endpoint) => {
        const payload = [{
            attribute: 'localTemperatureCalibration',
            minimumReportInterval: 0,
            maximumReportInterval: repInterval.HOUR,
            reportableChange: 0,
        }];
        await endpoint.configureReporting('hvacThermostat', payload);
    },
    thermostatOccupiedHeatingSetpoint: async (endpoint) => {
        const payload = [{
            attribute: 'occupiedHeatingSetpoint',
            minimumReportInterval: 0,
            maximumReportInterval: repInterval.HOUR,
            reportableChange: 0,
        }];
        await endpoint.configureReporting('hvacThermostat', payload);
    },
    thermostatPIHeatingDemand: async (endpoint) => {
        const payload = [{
            attribute: 'pIHeatingDemand',
            minimumReportInterval: 0,
            maximumReportInterval: repInterval.HOUR,
            reportableChange: 0,
        }];
        await endpoint.configureReporting('hvacThermostat', payload);
    },
    thermostatRunningState: async (endpoint) => {
        const payload = [{
            attribute: 'runningState',
            minimumReportInterval: 0,
            maximumReportInterval: repInterval.HOUR,
            reportableChange: 0,
        }];
        await endpoint.configureReporting('hvacThermostat', payload);
    },
    presentValue: async (endpoint) => {
        const payload = [{
            attribute: 'presentValue',
            minimumReportInterval: 10,
            maximumReportInterval: repInterval.MINUTE,
            reportableChange: 1,
        }];
        await endpoint.configureReporting('genBinaryInput', payload);
    },
    activePower: async (endpoint) => {
        const payload = [{
            attribute: 'activePower',
            minimumReportInterval: 1,
            maximumReportInterval: repInterval.MINUTES_5,
            reportableChange: 1,
        }];
        await endpoint.configureReporting('haElectricalMeasurement', payload);
    },
    rmsCurrent: async (endpoint) => {
        const payload = [{
            attribute: 'rmsCurrent',
            minimumReportInterval: 1,
            maximumReportInterval: repInterval.MINUTES_5,
            reportableChange: 1,
        }];
        await endpoint.configureReporting('haElectricalMeasurement', payload);
    },
    rmsVoltage: async (endpoint) => {
        const payload = [{
            attribute: 'rmsVoltage',
            minimumReportInterval: 1,
            maximumReportInterval: repInterval.MINUTES_5,
            reportableChange: 1,
        }];
        await endpoint.configureReporting('haElectricalMeasurement', payload);
    },
    powerFactor: async (endpoint) => {
        const payload = [{
            attribute: 'powerFactor',
            minimumReportInterval: 1,
            maximumReportInterval: repInterval.MINUTES_5,
            reportableChange: 1,
        }];
        await endpoint.configureReporting('haElectricalMeasurement', payload);
    },
    acVoltageMultiplier: async (endpoint) => {
        const payload = [{
            attribute: 'acVoltageMultiplier',
            minimumReportInterval: 10,
            maximumReportInterval: repInterval.HOUR,
            reportableChange: 0,
        }];
        await endpoint.configureReporting('haElectricalMeasurement', payload);
    },
    acVoltageDivisor: async (endpoint) => {
        const payload = [{
            attribute: 'acVoltageDivisor',
            minimumReportInterval: 10,
            maximumReportInterval: repInterval.HOUR,
            reportableChange: 0,
        }];
        await endpoint.configureReporting('haElectricalMeasurement', payload);
    },
    acCurrentMultiplier: async (endpoint) => {
        const payload = [{
            attribute: 'acCurrentMultiplier',
            minimumReportInterval: 10,
            maximumReportInterval: repInterval.HOUR,
            reportableChange: 0,
        }];
        await endpoint.configureReporting('haElectricalMeasurement', payload);
    },
    acCurrentDivisor: async (endpoint) => {
        const payload = [{
            attribute: 'acCurrentDivisor',
            minimumReportInterval: 10,
            maximumReportInterval: repInterval.HOUR,
            reportableChange: 0,
        }];
        await endpoint.configureReporting('haElectricalMeasurement', payload);
    },
    acPowerMultiplier: async (endpoint) => {
        const payload = [{
            attribute: 'acPowerMultiplier',
            minimumReportInterval: 10,
            maximumReportInterval: repInterval.HOUR,
            reportableChange: 0,
        }];
        await endpoint.configureReporting('haElectricalMeasurement', payload);
    },
    acPowerDivisor: async (endpoint) => {
        const payload = [{
            attribute: 'acPowerDivisor',
            minimumReportInterval: 10,
            maximumReportInterval: repInterval.HOUR,
            reportableChange: 0,
        }];
        await endpoint.configureReporting('haElectricalMeasurement', payload);
    },
    fanMode: async (endpoint) => {
        const payload = [{
            attribute: 'fanMode',
            minimumReportInterval: 0,
            maximumReportInterval: repInterval.HOUR,
            reportableChange: 0,
        }];
        await endpoint.configureReporting('hvacFanCtrl', payload);
    },
};

const generic = {
    light_onoff_brightness: {
        supports: 'on/off, brightness',
        fromZigbee: [fz.state, fz.brightness],
        toZigbee: [tz.light_onoff_brightness, tz.ignore_transition, tz.light_alert],
    },
    light_onoff_brightness_colortemp: {
        supports: 'on/off, brightness, color temperature',
        fromZigbee: [fz.color_colortemp, fz.state, fz.brightness],
        toZigbee: [tz.light_onoff_brightness, tz.light_colortemp, tz.ignore_transition, tz.light_alert],
    },
    light_onoff_brightness_colorxy: {
        supports: 'on/off, brightness, color xy',
        fromZigbee: [fz.color_colortemp, fz.state, fz.brightness],
        toZigbee: [tz.light_onoff_brightness, tz.light_color, tz.ignore_transition, tz.light_alert],
    },
    light_onoff_brightness_colortemp_colorxy: {
        supports: 'on/off, brightness, color temperature, color xy',
        fromZigbee: [fz.color_colortemp, fz.state, fz.brightness],
        toZigbee: [
            tz.light_onoff_brightness, tz.light_color_colortemp, tz.ignore_transition,
            tz.light_alert,
        ],
    },
};

const gledopto = {
    light_onoff_brightness: {
        supports: generic.light_onoff_brightness.supports,
        fromZigbee: generic.light_onoff_brightness.fromZigbee,
        toZigbee: [tz.gledopto_light_onoff_brightness, tz.ignore_transition, tz.light_alert],
    },
    light_onoff_brightness_colortemp: {
        supports: generic.light_onoff_brightness_colortemp.supports,
        fromZigbee: generic.light_onoff_brightness_colortemp.fromZigbee,
        toZigbee: [
            tz.gledopto_light_onoff_brightness, tz.gledopto_light_colortemp, tz.ignore_transition,
            tz.light_alert,
        ],
    },
    light_onoff_brightness_colortemp_colorxy: {
        supports: generic.light_onoff_brightness_colortemp_colorxy.supports,
        fromZigbee: generic.light_onoff_brightness_colortemp_colorxy.fromZigbee,
        toZigbee: [
            tz.gledopto_light_onoff_brightness, tz.gledopto_light_color_colortemp_white, tz.ignore_transition,
            tz.light_alert,
        ],
    },
};

const tzHuePowerOnBehavior = [tz.hue_power_on_behavior, tz.hue_power_on_brightness, tz.hue_power_on_color_temperature];
const hue = {
    light_onoff_brightness: {
        supports: generic.light_onoff_brightness.supports + ', power-on behavior',
        fromZigbee: generic.light_onoff_brightness.fromZigbee,
        toZigbee: generic.light_onoff_brightness.toZigbee.concat(tzHuePowerOnBehavior),
    },
    light_onoff_brightness_colortemp: {
        supports: generic.light_onoff_brightness_colortemp.supports + ', power-on behavior',
        fromZigbee: generic.light_onoff_brightness_colortemp.fromZigbee,
        toZigbee: generic.light_onoff_brightness_colortemp.toZigbee.concat(tzHuePowerOnBehavior),
    },
    light_onoff_brightness_colorxy: {
        supports: generic.light_onoff_brightness_colorxy.supports + ', power-on behavior',
        fromZigbee: generic.light_onoff_brightness_colorxy.fromZigbee,
        toZigbee: generic.light_onoff_brightness_colorxy.toZigbee.concat(tzHuePowerOnBehavior),
    },
    light_onoff_brightness_colortemp_colorxy: {
        supports: generic.light_onoff_brightness_colortemp_colorxy.supports + ', power-on behavior',
        fromZigbee: generic.light_onoff_brightness_colortemp_colorxy.fromZigbee,
        toZigbee: generic.light_onoff_brightness_colortemp_colorxy.toZigbee.concat(tzHuePowerOnBehavior),
    },
};

const devices = [
    // Xiaomi
    {
        zigbeeModel: ['lumi.light.aqcn02'],
        model: 'ZNLDP12LM',
        vendor: 'Xiaomi',
        description: 'Aqara smart LED bulb',
        extend: generic.light_onoff_brightness_colortemp,
        fromZigbee: [
            fz.brightness, fz.color_colortemp, fz.state, fz.xiaomi_bulb_interval,
            fz.ignore_light_brightness_report, fz.ignore_light_color_colortemp_report,
            fz.ignore_occupancy_report, fz.ignore_humidity_report,
            fz.ignore_pressure_report, fz.ignore_temperature_report,
        ],
    },
    {
        zigbeeModel: ['lumi.sensor_switch'],
        model: 'WXKG01LM',
        vendor: 'Xiaomi',
        description: 'MiJia wireless switch',
        supports: 'single, double, triple, quadruple, many, long, long_release click',
        fromZigbee: [fz.xiaomi_battery_3v, fz.WXKG01LM_click],
        toZigbee: [],
    },
    {
        zigbeeModel: ['lumi.sensor_switch.aq2', 'lumi.remote.b1acn01\u0000\u0000\u0000\u0000\u0000\u0000'],
        model: 'WXKG11LM',
        vendor: 'Xiaomi',
        description: 'Aqara wireless switch',
        supports: 'single, double click (and triple, quadruple, hold, release depending on model)',
        fromZigbee: [
            fz.xiaomi_battery_3v, fz.WXKG11LM_click,
            fz.xiaomi_action_click_multistate,
        ],
        toZigbee: [],
    },
    {
        zigbeeModel: ['lumi.sensor_switch.aq3', 'lumi.sensor_swit'],
        model: 'WXKG12LM',
        vendor: 'Xiaomi',
        description: 'Aqara wireless switch (with gyroscope)',
        supports: 'single, double, shake, hold, release',
        fromZigbee: [
            fz.xiaomi_battery_3v, fz.WXKG12LM_action_click_multistate,
        ],
        toZigbee: [],
    },
    {
        zigbeeModel: ['lumi.sensor_86sw1\u0000lu', 'lumi.remote.b186acn01\u0000\u0000\u0000'],
        model: 'WXKG03LM',
        vendor: 'Xiaomi',
        description: 'Aqara single key wireless wall switch',
        supports: 'single (and double, hold, release and long click depending on model)',
        fromZigbee: [
            fz.xiaomi_battery_3v, fz.WXKG03LM_click,
            fz.xiaomi_action_click_multistate,
        ],
        toZigbee: [],
    },
    {
        zigbeeModel: ['lumi.sensor_86sw2\u0000Un', 'lumi.sensor_86sw2.es1', 'lumi.remote.b286acn01\u0000\u0000\u0000'],
        model: 'WXKG02LM',
        vendor: 'Xiaomi',
        description: 'Aqara double key wireless wall switch',
        supports: 'left, right, both click (and double, long click for left, right and both depending on model)',
        fromZigbee: [
            fz.xiaomi_battery_3v, fz.WXKG02LM_click,
            fz.WXKG02LM_click_multistate,
        ],
        toZigbee: [],
        endpoint: (device) => {
            return {'left': 1, 'right': 2, 'both': 3};
        },
    },
    {
        zigbeeModel: ['lumi.ctrl_neutral1'],
        model: 'QBKG04LM',
        vendor: 'Xiaomi',
        // eslint-disable-next-line
        description: 'Aqara single key wired wall switch without neutral wire. Doesn\'t work as a router and doesn\'t support power meter',
        supports: 'release/hold, on/off',
        fromZigbee: [
            fz.QBKG04LM_QBKG11LM_state, fz.QBKG04LM_buttons,
            fz.QBKG04LM_QBKG11LM_operation_mode, fz.ignore_basic_report,
        ],
        toZigbee: [tz.on_off, tz.xiaomi_switch_operation_mode],
        endpoint: (device) => {
            return {'system': 1, 'default': 2};
        },
    },
    {
        zigbeeModel: ['lumi.ctrl_ln1.aq1', 'lumi.ctrl_ln1'],
        model: 'QBKG11LM',
        vendor: 'Xiaomi',
        description: 'Aqara single key wired wall switch',
        supports: 'on/off, power measurement',
        fromZigbee: [
            fz.QBKG04LM_QBKG11LM_state, fz.QBKG11LM_power, fz.QBKG04LM_QBKG11LM_operation_mode,
            fz.QBKG11LM_click,
            fz.ignore_multistate_report, fz.xiaomi_power,
        ],
        toZigbee: [tz.on_off, tz.xiaomi_switch_operation_mode],
    },
    {
        zigbeeModel: ['lumi.ctrl_neutral2'],
        model: 'QBKG03LM',
        vendor: 'Xiaomi',
        // eslint-disable-next-line
        description: 'Aqara double key wired wall switch without neutral wire. Doesn\'t work as a router and doesn\'t support power meter',
        supports: 'release/hold, on/off, temperature',
        fromZigbee: [
            fz.QBKG03LM_QBKG12LM_LLKZMK11LM_state, fz.QBKG03LM_buttons,
            fz.QBKG03LM_QBKG12LM_operation_mode, fz.ignore_basic_report,
            fz.generic_device_temperature,
        ],
        toZigbee: [tz.on_off, tz.xiaomi_switch_operation_mode],
        endpoint: (device) => {
            return {'system': 1, 'left': 2, 'right': 3};
        },
    },
    {
        zigbeeModel: ['lumi.ctrl_ln2.aq1'],
        model: 'QBKG12LM',
        vendor: 'Xiaomi',
        description: 'Aqara double key wired wall switch',
        supports: 'on/off, power measurement',
        fromZigbee: [
            fz.QBKG03LM_QBKG12LM_LLKZMK11LM_state, fz.QBKG12LM_LLKZMK11LM_power, fz.QBKG03LM_QBKG12LM_operation_mode,
            fz.QBKG12LM_click, fz.ignore_multistate_report, fz.xiaomi_power,
        ],
        toZigbee: [tz.on_off, tz.xiaomi_switch_operation_mode],
        endpoint: (device) => {
            return {'left': 1, 'right': 2};
        },
    },
    {
        zigbeeModel: ['lumi.sens', 'lumi.sensor_ht'],
        model: 'WSDCGQ01LM',
        vendor: 'Xiaomi',
        description: 'MiJia temperature & humidity sensor',
        supports: 'temperature and humidity',
        fromZigbee: [
            fz.xiaomi_battery_3v, fz.WSDCGQ01LM_WSDCGQ11LM_interval, fz.xiaomi_temperature, fz.humidity,

        ],
        toZigbee: [],
    },
    {
        zigbeeModel: ['lumi.weather'],
        model: 'WSDCGQ11LM',
        vendor: 'Xiaomi',
        description: 'Aqara temperature, humidity and pressure sensor',
        supports: 'temperature, humidity and pressure',
        fromZigbee: [
            fz.xiaomi_battery_3v, fz.xiaomi_temperature, fz.humidity, fz.generic_pressure,
            fz.WSDCGQ01LM_WSDCGQ11LM_interval,
        ],
        toZigbee: [],
    },
    {
        zigbeeModel: ['lumi.sensor_motion'],
        model: 'RTCGQ01LM',
        vendor: 'Xiaomi',
        description: 'MiJia human body movement sensor',
        supports: 'occupancy',
        fromZigbee: [fz.xiaomi_battery_3v, fz.occupancy_with_timeout],
        toZigbee: [],
    },
    {
        zigbeeModel: ['lumi.sensor_motion.aq2'],
        model: 'RTCGQ11LM',
        vendor: 'Xiaomi',
        description: 'Aqara human body movement and illuminance sensor',
        supports: 'occupancy and illuminance',
        fromZigbee: [
            fz.xiaomi_battery_3v, fz.occupancy_with_timeout, fz.generic_illuminance,
            fz.RTCGQ11LM_interval,
        ],
        toZigbee: [],
    },
    {
        zigbeeModel: ['lumi.sensor_magnet'],
        model: 'MCCGQ01LM',
        vendor: 'Xiaomi',
        description: 'MiJia door & window contact sensor',
        supports: 'contact',
        fromZigbee: [
            fz.xiaomi_battery_3v, fz.xiaomi_contact,

        ],
        toZigbee: [],
    },
    {
        zigbeeModel: ['lumi.sensor_magnet.aq2'],
        model: 'MCCGQ11LM',
        vendor: 'Xiaomi',
        description: 'Aqara door & window contact sensor',
        supports: 'contact',
        fromZigbee: [
            fz.xiaomi_battery_3v, fz.xiaomi_contact, fz.xiaomi_contact_interval,

        ],
        toZigbee: [],
    },
    {
        zigbeeModel: ['lumi.sensor_wleak.aq1'],
        model: 'SJCGQ11LM',
        vendor: 'Xiaomi',
        description: 'Aqara water leak sensor',
        supports: 'water leak true/false',
        fromZigbee: [fz.xiaomi_battery_3v, fz.SJCGQ11LM_water_leak_iaszone],
        toZigbee: [],
    },
    {
        zigbeeModel: ['lumi.sensor_cube', 'lumi.sensor_cube.aqgl01'],
        model: 'MFKZQ01LM',
        vendor: 'Xiaomi',
        description: 'Mi/Aqara smart home cube',
        supports: 'shake, wakeup, fall, tap, slide, flip180, flip90, rotate_left and rotate_right',
        fromZigbee: [
            fz.xiaomi_battery_3v, fz.MFKZQ01LM_action_multistate, fz.MFKZQ01LM_action_analog,
        ],
        toZigbee: [],
    },
    {
        zigbeeModel: ['lumi.plug'],
        model: 'ZNCZ02LM',
        description: 'Mi power plug ZigBee',
        supports: 'on/off, power measurement',
        vendor: 'Xiaomi',
        fromZigbee: [
            fz.state, fz.xiaomi_power, fz.xiaomi_plug_state,
            fz.ignore_occupancy_report,
            fz.ignore_illuminance_report,
        ],
        toZigbee: [tz.on_off],
    },
    {
        zigbeeModel: ['lumi.plug.mitw01'],
        model: 'ZNCZ03LM',
        description: 'Mi power plug ZigBee TW',
        supports: 'on/off, power measurement',
        vendor: 'Xiaomi',
        fromZigbee: [
            fz.state, fz.xiaomi_power, fz.xiaomi_plug_state,
            fz.ignore_occupancy_report,
            fz.ignore_illuminance_report,
        ],
        toZigbee: [tz.on_off],
    },
    {
        zigbeeModel: ['lumi.ctrl_86plug', 'lumi.ctrl_86plug.aq1'],
        model: 'QBCZ11LM',
        description: 'Aqara socket Zigbee',
        supports: 'on/off, power measurement',
        vendor: 'Xiaomi',
        fromZigbee: [
            fz.state, fz.xiaomi_power, fz.xiaomi_plug_state,
        ],
        toZigbee: [tz.on_off],
    },
    {
        zigbeeModel: ['lumi.sensor_smoke'],
        model: 'JTYJ-GD-01LM/BW',
        description: 'MiJia Honeywell smoke detector',
        supports: 'smoke',
        vendor: 'Xiaomi',
        fromZigbee: [fz.xiaomi_battery_3v, fz.JTYJGD01LMBW_smoke],
        toZigbee: [],
    },
    {
        zigbeeModel: ['lumi.sensor_natgas'],
        model: 'JTQJ-BF-01LM/BW',
        vendor: 'Xiaomi',
        description: 'MiJia gas leak detector ',
        supports: 'gas',
        fromZigbee: [
            fz.JTQJBF01LMBW_gas,
            fz.JTQJBF01LMBW_sensitivity,
            fz.JTQJBF01LMBW_gas_density,

        ],
        toZigbee: [tz.JTQJBF01LMBW_sensitivity, tz.JTQJBF01LMBW_selfest],
    },
    {
        zigbeeModel: ['lumi.lock.v1'],
        model: 'A6121',
        vendor: 'Xiaomi',
        description: 'Vima Smart Lock',
        supports: 'inserted, forgotten, key error',
        fromZigbee: [fz.xiaomi_lock_report],
        toZigbee: [],
    },
    {
        zigbeeModel: ['lumi.vibration.aq1'],
        model: 'DJT11LM',
        vendor: 'Xiaomi',
        description: 'Aqara vibration sensor',
        supports: 'drop, tilt and touch',
        fromZigbee: [
            fz.xiaomi_battery_3v, fz.DJT11LM_vibration,
        ],
        toZigbee: [tz.DJT11LM_vibration_sensitivity],
    },
    {
        zigbeeModel: ['lumi.curtain'],
        model: 'ZNCLDJ11LM',
        description: 'Aqara curtain motor',
        supports: 'open, close, stop, position',
        vendor: 'Xiaomi',
        fromZigbee: [
            fz.ZNCLDJ11LM_curtain_genAnalogOutput,
            fz.closuresWindowCovering_report,
            fz.ignore_basic_report,
        ],
        toZigbee: [tz.ZNCLDJ11LM_control],
    },
    {
        zigbeeModel: ['lumi.relay.c2acn01'],
        model: 'LLKZMK11LM',
        vendor: 'Xiaomi',
        description: 'Aqara wireless relay controller',
        supports: 'on/off, power measurement',
        fromZigbee: [
            fz.QBKG03LM_QBKG12LM_LLKZMK11LM_state, fz.QBKG12LM_LLKZMK11LM_power, fz.xiaomi_power,
            fz.ignore_multistate_report,
        ],
        toZigbee: [tz.on_off],
        endpoint: (device) => {
            return {'l1': 1, 'l2': 2};
        },
    },
    {
        zigbeeModel: ['lumi.lock.acn02'],
        model: 'ZNMS12LM',
        description: 'Aqara S2 Lock',
        supports: 'report: open, close, operation',
        vendor: 'Xiaomi',
        fromZigbee: [
            fz.ZNMS12LM_ZNMS13LM_closuresDoorLock_report, fz.ignore_basic_report,
        ],
        toZigbee: [],
    },
    {
        zigbeeModel: ['lumi.lock.acn03'],
        model: 'ZNMS13LM',
        description: 'Aqara S2 Lock Pro',
        supports: 'report: open, close, operation',
        vendor: 'Xiaomi',
        fromZigbee: [
            fz.ZNMS12LM_ZNMS13LM_closuresDoorLock_report, fz.ignore_basic_report,
        ],
        toZigbee: [],
    },
    // IKEA
    {
        zigbeeModel: [
            'TRADFRI bulb E27 WS opal 980lm', 'TRADFRI bulb E26 WS opal 980lm',
            'TRADFRI bulb E27 WS\uFFFDopal 980lm',
        ],
        model: 'LED1545G12',
        vendor: 'IKEA',
        description: 'TRADFRI LED bulb E26/E27 980 lumen, dimmable, white spectrum, opal white',
        extend: generic.light_onoff_brightness_colortemp,
    },
    {
        zigbeeModel: ['TRADFRI bulb E27 WS clear 950lm', 'TRADFRI bulb E26 WS clear 950lm'],
        model: 'LED1546G12',
        vendor: 'IKEA',
        description: 'TRADFRI LED bulb E26/E27 950 lumen, dimmable, white spectrum, clear',
        extend: generic.light_onoff_brightness_colortemp,
    },
    {
        zigbeeModel: ['TRADFRI bulb E27 opal 1000lm', 'TRADFRI bulb E27 W opal 1000lm'],
        model: 'LED1623G12',
        vendor: 'IKEA',
        description: 'TRADFRI LED bulb E27 1000 lumen, dimmable, opal white',
        extend: generic.light_onoff_brightness,
    },
    {
        zigbeeModel: ['TRADFRI bulb GU10 WS 400lm'],
        model: 'LED1537R6',
        vendor: 'IKEA',
        description: 'TRADFRI LED bulb GU10 400 lumen, dimmable, white spectrum',
        extend: generic.light_onoff_brightness_colortemp,
    },
    {
        zigbeeModel: ['TRADFRI bulb GU10 W 400lm'],
        model: 'LED1650R5',
        vendor: 'IKEA',
        description: 'TRADFRI LED bulb GU10 400 lumen, dimmable',
        extend: generic.light_onoff_brightness,
    },
    {
        zigbeeModel: ['TRADFRI bulb E14 WS opal 400lm', 'TRADFRI bulb E12 WS opal 400lm'],
        model: 'LED1536G5',
        vendor: 'IKEA',
        description: 'TRADFRI LED bulb E12/E14 400 lumen, dimmable, white spectrum, opal white',
        extend: generic.light_onoff_brightness_colortemp,
    },
    {
        zigbeeModel: ['TRADFRI bulb GU10 WW 400lm'],
        model: 'LED1837R5',
        vendor: 'IKEA',
        description: 'TRADFRI LED bulb GU10 400 lumen, dimmable',
        extend: generic.light_onoff_brightness,
    },
    {
        zigbeeModel: ['TRADFRI bulb E27 WW clear 250lm'],
        model: 'LED1842G3',
        vendor: 'IKEA',
        description: 'TRADFRI LED bulb E27 WW clear 250 lumen, dimmable',
        extend: generic.light_onoff_brightness,
    },
    {
        zigbeeModel: ['TRADFRI bulb E14 WS opal 600lm'],
        model: 'LED1733G7',
        vendor: 'IKEA',
        description: 'TRADFRI LED bulb E14 600 lumen, dimmable, white spectrum, opal white',
        extend: generic.light_onoff_brightness_colortemp,
    },
    {
        zigbeeModel: ['TRADFRI bulb E26 opal 1000lm', 'TRADFRI bulb E26 W opal 1000lm'],
        model: 'LED1622G12',
        vendor: 'IKEA',
        description: 'TRADFRI LED bulb E26 1000 lumen, dimmable, opal white',
        extend: generic.light_onoff_brightness,
    },
    {
        zigbeeModel: [
            'TRADFRI bulb E27 CWS opal 600lm',
            'TRADFRI bulb E26 CWS opal 600lm',
            'TRADFRI bulb E14 CWS opal 600lm'],
        model: 'LED1624G9',
        vendor: 'IKEA',
        description: 'TRADFRI LED bulb E14/E26/E27 600 lumen, dimmable, color, opal white',
        extend: generic.light_onoff_brightness_colorxy,
    },
    {
        zigbeeModel: [
            'TRADFRI bulb E14 W op/ch 400lm', 'TRADFRI bulb E12 W op/ch 400lm',
            'TRADFRI bulb E17 W op/ch 400lm',
        ],
        model: 'LED1649C5',
        vendor: 'IKEA',
        description: 'TRADFRI LED bulb E12/E14/E17 400 lumen, dimmable warm white, chandelier opal',
        extend: generic.light_onoff_brightness,
    },
    {
        zigbeeModel: ['TRADFRI bulb E27 WS opal 1000lm'],
        model: 'LED1732G11',
        vendor: 'IKEA',
        description: 'TRADFRI LED bulb E27 1000 lumen, dimmable, white spectrum, opal white',
        extend: generic.light_onoff_brightness_colortemp,
    },
    {
        zigbeeModel: ['TRADFRI bulb E27 WS clear 806lm'],
        model: 'LED1736G9',
        vendor: 'IKEA',
        description: 'TRADFRI LED bulb E27 806 lumen, dimmable, white spectrum, clear',
        extend: generic.light_onoff_brightness_colortemp,
    },
    {
        zigbeeModel: ['TRADFRI wireless dimmer'],
        model: 'ICTC-G-1',
        vendor: 'IKEA',
        description: 'TRADFRI wireless dimmer',
        supports: 'brightness [0-255] (quick rotate for instant 0/255), action',
        fromZigbee: [
            fz.cmd_move, fz.cmd_move_with_onoff, fz.cmd_stop, fz.cmd_stop_with_onoff,
            fz.cmd_move_to_level_with_onoff, fz.generic_battery,
        ],
        toZigbee: [],
        meta: {configureKey: 1},
        configure: async (device, coordinatorEndpoint) => {
            const endpoint = device.getEndpoint(1);
            await bind(endpoint, coordinatorEndpoint, ['genLevelCtrl', 'genPowerCfg']);
            await configureReporting.batteryPercentageRemaining(endpoint);
        },
    },
    {
        zigbeeModel: ['TRADFRI transformer 10W', 'TRADFRI Driver 10W'],
        model: 'ICPSHC24-10EU-IL-1',
        vendor: 'IKEA',
        description: 'TRADFRI driver for wireless control (10 watt)',
        extend: generic.light_onoff_brightness,
    },
    {
        zigbeeModel: ['TRADFRI transformer 30W', 'TRADFRI Driver 30W'],
        model: 'ICPSHC24-30EU-IL-1',
        vendor: 'IKEA',
        description: 'TRADFRI driver for wireless control (30 watt)',
        extend: generic.light_onoff_brightness,
    },
    {
        zigbeeModel: ['FLOALT panel WS 30x30'],
        model: 'L1527',
        vendor: 'IKEA',
        description: 'FLOALT LED light panel, dimmable, white spectrum (30x30 cm)',
        extend: generic.light_onoff_brightness_colortemp,
    },
    {
        zigbeeModel: ['FLOALT panel WS 60x60'],
        model: 'L1529',
        vendor: 'IKEA',
        description: 'FLOALT LED light panel, dimmable, white spectrum (60x60 cm)',
        extend: generic.light_onoff_brightness_colortemp,
    },
    {
        zigbeeModel: ['FLOALT panel WS 30x90'],
        model: 'L1528',
        vendor: 'IKEA',
        description: 'FLOALT LED light panel, dimmable, white spectrum (30x90 cm)',
        extend: generic.light_onoff_brightness_colortemp,
    },
    {
        zigbeeModel: ['SURTE door WS 38x64'],
        model: 'L1531',
        vendor: 'IKEA',
        description: 'SURTE door light panel, dimmable, white spectrum (38x64 cm)',
        extend: generic.light_onoff_brightness_colortemp,
    },
    {
        zigbeeModel: ['TRADFRI control outlet'],
        model: 'E1603/E1702',
        description: 'TRADFRI control outlet',
        supports: 'on/off',
        vendor: 'IKEA',
        fromZigbee: [fz.state, fz.ignore_genLevelCtrl_report],
        toZigbee: [tz.on_off],
        meta: {configureKey: 1},
        configure: async (device, coordinatorEndpoint) => {
            const endpoint = device.getEndpoint(1);
            await bind(endpoint, coordinatorEndpoint, ['genOnOff']);
            await configureReporting.onOff(endpoint);
        },
    },
    {
        zigbeeModel: ['TRADFRI remote control'],
        model: 'E1524/E1810',
        description: 'TRADFRI remote control',
        supports:
            'toggle, arrow left/right click/hold/release, brightness up/down click/hold/release',
        vendor: 'IKEA',
        fromZigbee: [
            fz.cmdToggle, fz.E1524_arrow_click, fz.E1524_arrow_hold, fz.E1524_arrow_release,
            fz.E1524_brightness_up_click, fz.E1524_brightness_down_click, fz.E1524_brightness_up_hold,
            fz.E1524_brightness_up_release, fz.E1524_brightness_down_hold, fz.E1524_brightness_down_release,
            fz.generic_battery, fz.E1524_hold,
        ],
        toZigbee: [],
        meta: {configureKey: 1},
        configure: async (device, coordinatorEndpoint) => {
            const endpoint = device.getEndpoint(1);
            await bind(endpoint, coordinatorEndpoint, ['genPowerCfg']);
            await configureReporting.batteryPercentageRemaining(endpoint);
        },
    },
    {
        zigbeeModel: ['TRADFRI on/off switch'],
        model: 'E1743',
        vendor: 'IKEA',
        description: 'TRADFRI ON/OFF switch',
        supports: 'on, off, brightness up/down/stop',
        fromZigbee: [
            fz.genOnOff_cmdOn, fz.genOnOff_cmdOff, fz.E1743_brightness_up, fz.E1743_brightness_down,
            fz.E1743_brightness_stop, fz.generic_battery,
        ],
        toZigbee: [],
        meta: {configureKey: 1},
        configure: async (device, coordinatorEndpoint) => {
            const endpoint = device.getEndpoint(1);
            await bind(endpoint, coordinatorEndpoint, ['genPowerCfg']);
            await configureReporting.batteryPercentageRemaining(endpoint);
        },
    },
    {
        zigbeeModel: ['TRADFRI motion sensor'],
        model: 'E1525',
        vendor: 'IKEA',
        description: 'TRADFRI motion sensor',
        supports: 'occupancy',
        fromZigbee: [fz.generic_battery, fz.E1525_occupancy],
        toZigbee: [],
        meta: {configureKey: 1},
        configure: async (device, coordinatorEndpoint) => {
            const endpoint = device.getEndpoint(1);
            await bind(endpoint, coordinatorEndpoint, ['genPowerCfg']);
            await configureReporting.batteryPercentageRemaining(endpoint);
        },
    },
    {
        zigbeeModel: ['TRADFRI signal repeater'],
        model: 'E1746',
        description: 'TRADFRI signal repeater',
        supports: 'linkquality',
        vendor: 'IKEA',
        fromZigbee: [fz.E1746_linkquality],
        toZigbee: [],
        meta: {configureKey: 1},
        configure: async (device, coordinatorEndpoint) => {
            const endpoint = device.getEndpoint(1);
            const payload = [{attribute: 'modelId', minimumReportInterval: 3600, maximumReportInterval: 14400}];
            await endpoint.configureReporting('genBasic', payload);
        },
    },

    // Philips
    {
        zigbeeModel: ['LTC012'],
        model: '3306431P7',
        vendor: 'Philips',
        description: 'Hue Struana',
        extend: hue.light_onoff_brightness_colortemp,
    },
    {
        zigbeeModel: ['LLC012', 'LLC011'],
        model: '7299760PH',
        vendor: 'Philips',
        description: 'Hue Bloom',
        extend: hue.light_onoff_brightness_colorxy,
    },
    {
        zigbeeModel: ['LLC020'],
        model: '7146060PH',
        vendor: 'Philips',
        description: 'Hue Go',
        extend: hue.light_onoff_brightness_colortemp_colorxy,
    },
    {
        zigbeeModel: ['LCC001'],
        model: '4090531P7',
        vendor: 'Philips',
        description: 'Hue Flourish white and color ambiance ceiling light',
        extend: hue.light_onoff_brightness_colortemp_colorxy,
    },
    {
        zigbeeModel: ['LWB004'],
        model: '433714',
        vendor: 'Philips',
        description: 'Hue Lux A19 bulb E27',
        extend: hue.light_onoff_brightness,
    },
    {
        zigbeeModel: ['LWB006', 'LWB014'],
        model: '9290011370',
        vendor: 'Philips',
        description: 'Hue white A60 bulb E27',
        extend: hue.light_onoff_brightness,
    },
    {
        zigbeeModel: ['LWB010'],
        model: '8718696449691',
        vendor: 'Philips',
        description: 'Hue White Single bulb B22',
        extend: hue.light_onoff_brightness,
    },
    {
        zigbeeModel: ['LWG001'],
        model: '9290018195',
        vendor: 'Philips',
        description: 'Hue white GU10',
        extend: hue.light_onoff_brightness,
    },
    {
        zigbeeModel: ['LST001'],
        model: '7299355PH',
        vendor: 'Philips',
        description: 'Hue white and color ambiance LightStrip',
        extend: hue.light_onoff_brightness_colorxy,
    },
    {
        zigbeeModel: ['LST002'],
        model: '915005106701',
        vendor: 'Philips',
        description: 'Hue white and color ambiance LightStrip plus',
        extend: hue.light_onoff_brightness_colortemp_colorxy,
    },
    {
        zigbeeModel: ['LST003'],
        model: '9290018187B',
        vendor: 'Philips',
        description: 'Hue white and color ambiance LightStrip Outdoor',
        extend: hue.light_onoff_brightness_colortemp_colorxy,
    },
    {
        zigbeeModel: ['LCA002'],
        model: '9290022166',
        vendor: 'Philips',
        description: 'Hue white and color ambiance E26',
        extend: hue.light_onoff_brightness_colortemp_colorxy,
    },
    {
        zigbeeModel: ['LCT001', 'LCT007', 'LCT010', 'LCT012', 'LCT014', 'LCT015', 'LCT016'],
        model: '9290012573A',
        vendor: 'Philips',
        description: 'Hue white and color ambiance E26/E27/E14',
        extend: hue.light_onoff_brightness_colortemp_colorxy,
    },
    {
        zigbeeModel: ['LCT002'],
        model: '9290002579A',
        vendor: 'Philips',
        description: 'Hue white and color ambiance BR30',
        extend: hue.light_onoff_brightness_colortemp_colorxy,
    },
    {
        zigbeeModel: ['LCT003'],
        model: '8718696485880',
        vendor: 'Philips',
        description: 'Hue white and color ambiance GU10',
        extend: hue.light_onoff_brightness_colortemp_colorxy,
    },
    {
        zigbeeModel: ['LCT024'],
        model: '915005733701',
        vendor: 'Philips',
        description: 'Hue White and color ambiance Play Lightbar',
        extend: hue.light_onoff_brightness_colortemp_colorxy,
    },
    {
        zigbeeModel: ['LTW011'],
        model: '464800',
        vendor: 'Philips',
        description: 'Hue white ambiance BR30 flood light',
        extend: hue.light_onoff_brightness_colortemp,
    },
    {
        zigbeeModel: ['LTW012'],
        model: '8718696695203',
        vendor: 'Philips',
        description: 'Hue white ambiance E14',
        extend: hue.light_onoff_brightness_colortemp,
    },
    {
        zigbeeModel: ['LTW013'],
        model: '8718696598283',
        vendor: 'Philips',
        description: 'Hue white ambiance GU10',
        extend: hue.light_onoff_brightness_colortemp,
    },
    {
        zigbeeModel: ['LTW015'],
        model: '9290011998B',
        vendor: 'Philips',
        description: 'Hue white ambiance E26',
        extend: hue.light_onoff_brightness_colortemp,
    },
    {
        zigbeeModel: ['LTA002'],
        model: '9290022167',
        vendor: 'Philips',
        description: 'Hue white ambiance E26 with Bluetooth',
        extend: hue.light_onoff_brightness_colortemp,
    },
    {
        zigbeeModel: ['LTW010', 'LTW001', 'LTW004'],
        model: '8718696548738',
        vendor: 'Philips',
        description: 'Hue white ambiance E26/E27',
        extend: hue.light_onoff_brightness_colortemp,
    },
    {
        zigbeeModel: ['LTW017'],
        model: '915005587401',
        vendor: 'Philips',
        description: 'Hue white ambiance Adore light',
        extend: hue.light_onoff_brightness_colortemp,
    },
    {
        zigbeeModel: ['LCW001'],
        model: '4090130P7',
        vendor: 'Philips',
        description: 'Hue Sana',
        extend: hue.light_onoff_brightness_colortemp_colorxy,
    },
    {
        zigbeeModel: ['LTC001'],
        model: '3261030P7',
        vendor: 'Philips',
        description: 'Hue Being',
        extend: hue.light_onoff_brightness_colortemp,
    },
    {
        zigbeeModel: ['LTC003'],
        model: '3261331P7',
        vendor: 'Philips',
        description: 'Hue white ambiance Still',
        extend: hue.light_onoff_brightness_colortemp,
    },
    {
        zigbeeModel: ['LTC011'],
        model: '4096730U7',
        vendor: 'Philips',
        description: 'Hue Cher ceiling light',
        extend: hue.light_onoff_brightness_colortemp,
    },
    {
        zigbeeModel: ['LTC013'],
        model: '3216131P5',
        vendor: 'Philips',
        description: 'Hue white ambiance Aurelle square panel light',
        extend: hue.light_onoff_brightness_colortemp,
    },
    {
        zigbeeModel: ['LTC015'],
        model: '3216331P5',
        vendor: 'Philips',
        description: 'Hue white ambiance Aurelle rectangle panel light',
        extend: hue.light_onoff_brightness_colortemp,
    },
    {
        zigbeeModel: ['LTC016'],
        model: '3216431P5',
        vendor: 'Philips',
        description: 'Hue white ambiance Aurelle round panel light',
        extend: hue.light_onoff_brightness_colortemp,
    },
    {
        zigbeeModel: ['LTP003', 'LTP001'],
        model: '4033930P7',
        vendor: 'Philips',
        description: 'Hue white ambiance suspension Fair',
        extend: hue.light_onoff_brightness_colortemp,
    },
    {
        zigbeeModel: ['LWF002'],
        model: '9290011370B',
        vendor: 'Philips',
        description: 'Hue white A60 bulb E27',
        extend: hue.light_onoff_brightness,
    },
    {
        zigbeeModel: ['LWB015'],
        model: '046677476816',
        vendor: 'Philips',
        description: 'Hue white PAR38 outdoor',
        extend: hue.light_onoff_brightness,
    },
    {
        zigbeeModel: ['LLC010'],
        model: '7199960PH',
        vendor: 'Philips',
        description: 'Hue Iris',
        extend: hue.light_onoff_brightness_colorxy,
    },
    {
        zigbeeModel: ['RWL020', 'RWL021'],
        model: '324131092621',
        vendor: 'Philips',
        description: 'Hue dimmer switch',
        supports: 'on/off, brightness, up/down/hold/release, click count',
        fromZigbee: [
            fz._324131092621_ignore_on, fz._324131092621_ignore_off, fz._324131092621_ignore_step,
            fz._324131092621_ignore_stop, fz._324131092621_notification,
            fz.generic_battery_remaining,
        ],
        toZigbee: [],
        meta: {configureKey: 1},
        configure: async (device, coordinatorEndpoint) => {
            const endpoint1 = device.getEndpoint(1);
            await bind(endpoint1, coordinatorEndpoint, ['genOnOff', 'genLevelCtrl']);

            const endpoint2 = device.getEndpoint(2);
            const options = {manufacturerCode: 0x100B, disableDefaultResponse: true};
            await endpoint2.write('genBasic', {0x0031: {value: 0x000B, type: 0x19}}, options);
            await bind(endpoint2, coordinatorEndpoint, ['manuSpecificPhilips', 'genPowerCfg']);
            await configureReporting.batteryPercentageRemaining(endpoint2);
        },
        endpoint: (device) => {
            return {'ep1': 1, 'ep2': 2};
        },
    },
    {
        zigbeeModel: ['SML001'],
        model: '9290012607',
        vendor: 'Philips',
        description: 'Hue motion sensor',
        supports: 'occupancy, temperature, illuminance',
        fromZigbee: [
            fz.generic_battery_remaining, fz.occupancy, fz.temperature,
            fz.generic_illuminance,
            fz.ignore_basic_report,
        ],
        toZigbee: [tz.occupancy_timeout, tz.hue_motion_sensitivity],
        endpoint: (device) => {
            return {
                'default': 2, // default
                'ep1': 1,
                'ep2': 2, // e.g. for write to msOccupancySensing
            };
        },
        meta: {configureKey: 1},
        configure: async (device, coordinatorEndpoint) => {
            const endpoint = device.getEndpoint(2);
            const binds = ['genPowerCfg', 'msIlluminanceMeasurement', 'msTemperatureMeasurement', 'msOccupancySensing'];
            await bind(endpoint, coordinatorEndpoint, binds);
            await configureReporting.batteryPercentageRemaining(endpoint);
            await configureReporting.occupancy(endpoint);
            await configureReporting.temperature(endpoint);
            await configureReporting.illuminance(endpoint);
        },
    },
    {
        zigbeeModel: ['SML002'],
        model: '9290019758',
        vendor: 'Philips',
        description: 'Hue motion outdoor sensor',
        supports: 'occupancy, temperature, illuminance',
        fromZigbee: [
            fz.generic_battery_remaining, fz.occupancy, fz.temperature,
            fz.generic_illuminance,

        ],
        toZigbee: [tz.occupancy_timeout, tz.hue_motion_sensitivity],
        endpoint: (device) => {
            return {
                'default': 2, // default
                'ep1': 1,
                'ep2': 2, // e.g. for write to msOccupancySensing
            };
        },
        meta: {configureKey: 1},
        configure: async (device, coordinatorEndpoint) => {
            const endpoint = device.getEndpoint(2);
            const binds = ['genPowerCfg', 'msIlluminanceMeasurement', 'msTemperatureMeasurement', 'msOccupancySensing'];
            await bind(endpoint, coordinatorEndpoint, binds);
            await configureReporting.batteryPercentageRemaining(endpoint);
            await configureReporting.occupancy(endpoint);
            await configureReporting.temperature(endpoint);
            await configureReporting.illuminance(endpoint);
        },
    },
    {
        zigbeeModel: ['LLC014'],
        model: '7099860PH',
        vendor: 'Philips',
        description: 'LivingColors Aura',
        extend: hue.light_onoff_brightness_colorxy,
    },
    {
        zigbeeModel: ['LTC014'],
        model: '3216231P5',
        vendor: 'Philips',
        description: 'Hue white ambiance Aurelle rectangle panel light',
        extend: hue.light_onoff_brightness_colortemp,
    },
    {
        zigbeeModel: ['1744530P7'],
        model: '8718696170625',
        vendor: 'Philips',
        description: 'Hue Fuzo outdoor wall light',
        extend: hue.light_onoff_brightness,
    },
    {
        zigbeeModel: ['1743630P7'],
        model: '17436/30/P7',
        vendor: 'Philips',
        description: 'Hue Welcome white flood light',
        extend: hue.light_onoff_brightness,
    },
    {
        zigbeeModel: ['LCS001'],
        model: '1741830P7',
        vendor: 'Philips',
        description: 'Hue Lily outdoor spot light',
        extend: hue.light_onoff_brightness_colortemp_colorxy,
    },

    // Belkin
    {
        zigbeeModel: ['MZ100'],
        model: 'F7C033',
        vendor: 'Belkin',
        description: 'WeMo smart LED bulb',
        fromZigbee: [
            fz.brightness, fz.state,
        ],
        supports: generic.light_onoff_brightness.supports,
        toZigbee: generic.light_onoff_brightness.toZigbee,
    },

    // EDP
    {
        zigbeeModel: ['ZB-SmartPlug-1.0.0'],
        model: 'PLUG EDP RE:DY',
        vendor: 'EDP',
        description: 're:dy plug',
        supports: 'on/off, power measurement',
        fromZigbee: [fz.state, fz.generic_power],
        toZigbee: [tz.on_off],
        meta: {configureKey: 1},
        configure: async (device, coordinatorEndpoint) => {
            const endpoint = device.getEndpoint(85);
            await configureReporting.onOff(endpoint);
            await configureReporting.instantaneousDemand(endpoint);
        },
    },
    {
        zigbeeModel: ['ZB-RelayControl-1.0.0'],
        model: 'SWITCH EDP RE:DY',
        vendor: 'EDP',
        description: 're:dy switch',
        supports: 'on/off',
        fromZigbee: [fz.state],
        toZigbee: [tz.on_off],
        meta: {configureKey: 1},
        configure: async (device, coordinatorEndpoint) => {
            const endpoint = device.getEndpoint(85);
            await configureReporting.onOff(endpoint);
        },
    },

    // Custom devices (DiY)
    {
        zigbeeModel: ['lumi.router'],
        model: 'CC2530.ROUTER',
        vendor: 'Custom devices (DiY)',
        description: '[CC2530 router](http://ptvo.info/cc2530-based-zigbee-coordinator-and-router-112/)',
        supports: 'state, description, type, rssi',
        fromZigbee: [fz.CC2530ROUTER_state, fz.CC2530ROUTER_meta],
        toZigbee: [tz.ptvo_switch_trigger],
    },
    {
        zigbeeModel: ['ptvo.switch'],
        model: 'ptvo.switch',
        vendor: 'Custom devices (DiY)',
        description: '[Multi-channel relay switch](https://ptvo.info/zigbee-switch-configurable-firmware-router-199/)',
        supports: 'hold, single, double and triple click, on/off',
        fromZigbee: [fz.ptvo_switch_state, fz.ptvo_switch_buttons],
        toZigbee: [tz.on_off, tz.ptvo_switch_trigger],
        endpoint: (device) => {
            return {'bottom_left': 1, 'bottom_right': 2, 'top_left': 3, 'top_right': 4, 'center': 5};
        },
    },
    {
        zigbeeModel: ['DNCKAT_S001'],
        model: 'DNCKATSW001',
        vendor: 'Custom devices (DiY)',
        description: '[DNCKAT single key wired wall light switch](https://github.com/dzungpv/dnckatsw00x/)',
        supports: 'on/off',
        fromZigbee: [fz.state],
        toZigbee: [tz.on_off],
    },
    {
        zigbeeModel: ['DNCKAT_S002'],
        model: 'DNCKATSW002',
        vendor: 'Custom devices (DiY)',
        description: '[DNCKAT double key wired wall light switch](https://github.com/dzungpv/dnckatsw00x/)',
        supports: 'hold/release, on/off',
        fromZigbee: [fz.DNCKAT_S00X_state, fz.DNCKAT_S00X_buttons],
        toZigbee: [tz.on_off],
        endpoint: (device) => {
            return {'left': 1, 'right': 2};
        },
    },
    {
        zigbeeModel: ['DNCKAT_S003'],
        model: 'DNCKATSW003',
        vendor: 'Custom devices (DiY)',
        description: '[DNCKAT triple key wired wall light switch](https://github.com/dzungpv/dnckatsw00x/)',
        supports: 'hold/release, on/off',
        fromZigbee: [fz.DNCKAT_S00X_state, fz.DNCKAT_S00X_buttons],
        toZigbee: [tz.on_off],
        endpoint: (device) => {
            return {'left': 1, 'center': 2, 'right': 3};
        },
    },
    {
        zigbeeModel: ['DNCKAT_S004'],
        model: 'DNCKATSW004',
        vendor: 'Custom devices (DiY)',
        description: '[DNCKAT quadruple key wired wall light switch](https://github.com/dzungpv/dnckatsw00x/)',
        supports: 'hold/release, on/off',
        fromZigbee: [fz.DNCKAT_S00X_state, fz.DNCKAT_S00X_buttons],
        toZigbee: [tz.on_off],
        endpoint: (device) => {
            return {'bottom_left': 1, 'bottom_right': 2, 'top_left': 3, 'top_right': 4};
        },
    },
    {
        zigbeeModel: ['ZigUP'],
        model: 'ZigUP',
        vendor: 'Custom devices (DiY)',
        description: '[CC2530 based ZigBee relais, switch, sensor and router](https://github.com/formtapez/ZigUP/)',
        supports: 'relais, RGB-stripe, sensors, S0-counter, ADC, digital I/O',
        fromZigbee: [fz.ZigUP_parse],
        toZigbee: [tz.on_off, tz.light_color, tz.ZigUP_lock],
    },
    {
        zigbeeModel: ['DIYRuZ_R4_5'],
        model: 'DIYRuZ_R4_5',
        vendor: 'Custom devices (DiY)',
        description: '[DiY 4 Relays + 4 switches + 1 buzzer](http://modkam.ru/?p=1054)',
        supports: 'on/off',
        fromZigbee: [fz.DNCKAT_S00X_state],
        toZigbee: [tz.on_off],
        endpoint: (device) => {
            return {'bottom_left': 1, 'bottom_right': 2, 'top_left': 3, 'top_right': 4, 'center': 5};
        },
    },
    {
        zigbeeModel: ['DIYRuZ_KEYPAD20'],
        model: 'DIYRuZ_KEYPAD20',
        vendor: 'Custom devices (DiY)',
        description: '[DiY 20 button keypad](http://modkam.ru/?p=1114)',
        supports: 'click',
        fromZigbee: [fz.keypad20states, fz.keypad20_battery],
        toZigbee: [],
        endpoint: (device) => {
            return {
                'btn_1': 1, 'btn_2': 2, 'btn_3': 3, 'btn_4': 4, 'btn_5': 5,
                'btn_6': 6, 'btn_7': 7, 'btn_8': 8, 'btn_9': 9, 'btn_10': 10,
                'btn_11': 11, 'btn_12': 12, 'btn_13': 13, 'btn_14': 14, 'btn_15': 15,
                'btn_16': 16, 'btn_17': 17, 'btn_18': 18, 'btn_19': 19, 'btn_20': 20,
            };
        },
    },
    {
        zigbeeModel: ['DTB190502A1'],
        model: 'DTB190502A1',
        vendor: 'Custom devices (DiY)',
        description: '[CC2530 based IO Board https://databyte.ch/?portfolio=zigbee-erstes-board-dtb190502a)',
        supports: 'switch, buttons',
        fromZigbee: [fz.DTB190502A1_parse],
        toZigbee: [tz.DTB190502A1_LED],
    },

    // eCozy
    {
        zigbeeModel: ['Thermostat'],
        model: '1TST-EU',
        vendor: 'eCozy',
        description: 'Smart heating thermostat',
        supports: 'temperature, occupancy, un-/occupied heating, schedule',
        fromZigbee: [
            fz.generic_battery_voltage,
            fz.thermostat_att_report,
        ],
        toZigbee: [
            tz.factory_reset, tz.thermostat_local_temperature, tz.thermostat_local_temperature_calibration,
            tz.thermostat_occupancy, tz.thermostat_occupied_heating_setpoint,
            tz.thermostat_unoccupied_heating_setpoint, tz.thermostat_setpoint_raise_lower,
            tz.thermostat_remote_sensing, tz.thermostat_control_sequence_of_operation, tz.thermostat_system_mode,
            tz.thermostat_weekly_schedule, tz.thermostat_clear_weekly_schedule, tz.thermostat_weekly_schedule_rsp,
            tz.thermostat_relay_status_log, tz.thermostat_relay_status_log_rsp,
        ],
        meta: {configureKey: 1},
        configure: async (device, coordinatorEndpoint) => {
            const endpoint = device.getEndpoint(3);
            const binds = [
                'genBasic', 'genPowerCfg', 'genIdentify', 'genTime', 'genPollCtrl', 'hvacThermostat',
                'hvacUserInterfaceCfg',
            ];
            await bind(endpoint, coordinatorEndpoint, binds);
            await configureReporting.thermostatTemperature(endpoint);
        },
    },

    // OSRAM
    {
        zigbeeModel: ['Outdoor Lantern W RGBW OSRAM'],
        model: '4058075816718',
        vendor: 'OSRAM',
        description: 'SMART+ outdoor wall lantern RGBW',
        extend: generic.light_onoff_brightness_colortemp_colorxy,
    },
    {
        zigbeeModel: ['Classic A60 RGBW'],
        model: 'AA69697',
        vendor: 'OSRAM',
        description: 'Classic A60 RGBW',
        extend: generic.light_onoff_brightness_colortemp_colorxy,
    },
    {
        zigbeeModel: ['CLA60 RGBW OSRAM'],
        model: 'AC03645',
        vendor: 'OSRAM',
        description: 'LIGHTIFY LED CLA60 E27 RGBW',
        extend: generic.light_onoff_brightness_colortemp_colorxy,
    },
    {
        zigbeeModel: ['CLA60 TW OSRAM'],
        model: 'AC03642',
        vendor: 'OSRAM',
        description: 'SMART+ CLASSIC A 60 TW',
        extend: generic.light_onoff_brightness_colortemp,
    },
    {
        zigbeeModel: ['PAR16 DIM Z3'],
        model: 'AC08560',
        vendor: 'OSRAM',
        description: 'SMART+ LED PAR16 GU10',
        extend: generic.light_onoff_brightness,
    },
    {
        zigbeeModel: ['CLA60 RGBW Z3'],
        model: 'AC03647',
        vendor: 'OSRAM',
        description: 'SMART+ LED CLASSIC E27 RGBW',
        extend: generic.light_onoff_brightness_colortemp_colorxy,
    },
    {
        // AA70155 is model number of both bulbs.
        zigbeeModel: ['LIGHTIFY A19 Tunable White', 'Classic A60 TW'],
        model: 'AA70155',
        vendor: 'OSRAM',
        description: 'LIGHTIFY LED A19 tunable white / Classic A60 TW',
        extend: generic.light_onoff_brightness_colortemp,
    },
    {
        zigbeeModel: ['PAR16 50 TW'],
        model: 'AA68199',
        vendor: 'OSRAM',
        description: 'LIGHTIFY LED PAR16 50 GU10 tunable white',
        supports: generic.light_onoff_brightness_colortemp.supports,
        toZigbee: generic.light_onoff_brightness_colortemp.toZigbee.concat([tz.osram_cmds]),
        fromZigbee: generic.light_onoff_brightness_colortemp.fromZigbee,
    },
    {
        zigbeeModel: ['Classic B40 TW - LIGHTIFY'],
        model: 'AB32840',
        vendor: 'OSRAM',
        description: 'LIGHTIFY LED Classic B40 tunable white',
        extend: generic.light_onoff_brightness_colortemp,
    },
    {
        zigbeeModel: ['Ceiling TW OSRAM'],
        model: '4058075816794',
        vendor: 'OSRAM',
        description: 'Smart+ Ceiling TW',
        extend: generic.light_onoff_brightness_colortemp,
    },
    {
        zigbeeModel: ['Classic A60 W clear - LIGHTIFY'],
        model: 'AC03641',
        vendor: 'OSRAM',
        description: 'LIGHTIFY LED Classic A60 clear',
        extend: generic.light_onoff_brightness,
    },
    {
        zigbeeModel: ['Surface Light W �C LIGHTIFY'],
        model: '4052899926158',
        vendor: 'OSRAM',
        description: 'LIGHTIFY Surface Light TW',
        extend: generic.light_onoff_brightness,
    },
    {
        zigbeeModel: ['Surface Light TW'],
        model: 'AB401130055',
        vendor: 'OSRAM',
        description: 'LIGHTIFY Surface Light LED Tunable White',
        extend: generic.light_onoff_brightness_colortemp,
    },
    {
        zigbeeModel: ['Plug 01'],
        model: 'AB3257001NJ',
        description: 'Smart+ plug',
        supports: 'on/off',
        vendor: 'OSRAM',
        fromZigbee: [fz.state],
        toZigbee: [tz.on_off],
        meta: {configureKey: 1},
        configure: async (device, coordinatorEndpoint) => {
            const endpoint = device.getEndpoint(3);
            await bind(endpoint, coordinatorEndpoint, ['genOnOff']);
            await configureReporting.onOff(endpoint);
        },
    },
    {
        zigbeeModel: ['Flex RGBW', 'LIGHTIFY Indoor Flex RGBW', 'LIGHTIFY Flex RGBW'],
        model: '4052899926110',
        vendor: 'OSRAM',
        description: 'Flex RGBW',
        extend: generic.light_onoff_brightness_colortemp_colorxy,
    },
    {
        zigbeeModel: ['LIGHTIFY Outdoor Flex RGBW', 'LIGHTIFY FLEX OUTDOOR RGBW'],
        model: '4058075036185',
        vendor: 'OSRAM',
        description: 'Outdoor Flex RGBW',
        extend: generic.light_onoff_brightness_colortemp_colorxy,
    },
    {
        zigbeeModel: ['Gardenpole RGBW-Lightify'],
        model: '4058075036147',
        vendor: 'OSRAM',
        description: 'Smart+ gardenpole RGBW',
        extend: generic.light_onoff_brightness_colortemp_colorxy,
    },
    {
        zigbeeModel: ['Gardenpole Mini RGBW OSRAM'],
        model: 'AC0363900NJ',
        vendor: 'OSRAM',
        description: 'Smart+ mini gardenpole RGBW',
        extend: generic.light_onoff_brightness_colortemp_colorxy,
    },
    {
        zigbeeModel: ['PAR 16 50 RGBW - LIGHTIFY'],
        model: 'AB35996',
        vendor: 'OSRAM',
        description: 'Smart+ Spot GU10 Multicolor',
        extend: generic.light_onoff_brightness_colortemp_colorxy,
    },
    {
        zigbeeModel: ['PAR16 RGBW Z3'],
        model: 'AC08559',
        vendor: 'OSRAM',
        description: 'SMART+ Spot GU10 Multicolor',
        extend: generic.light_onoff_brightness_colortemp,
    },
    {
        zigbeeModel: ['B40 DIM Z3'],
        model: 'AC08562',
        vendor: 'OSRAM',
        description: 'SMART+ Candle E14 Dimmable White',
        extend: generic.light_onoff_brightness,
    },
    {
        zigbeeModel: ['Motion Sensor-A'],
        model: 'AC01353010G',
        vendor: 'OSRAM',
        description: 'SMART+ Motion Sensor',
        supports: 'occupancy and temperature',
        fromZigbee: [
            fz.temperature,
            fz.iaszone_occupancy_2,
        ],
        toZigbee: [],
        meta: {configureKey: 1},
        configure: async (device, coordinatorEndpoint) => {
            const endpoint = device.getEndpoint(1);
            await bind(endpoint, coordinatorEndpoint, ['msTemperatureMeasurement', 'genPowerCfg']);
            await configureReporting.temperature(endpoint);
            await configureReporting.batteryPercentageRemaining(endpoint);
        },
    },
    {
        zigbeeModel: ['MR16 TW OSRAM'],
        model: 'AC03648',
        vendor: 'OSRAM',
        description: 'SMART+ spot GU5.3 tunable white',
        extend: generic.light_onoff_brightness_colortemp,
    },
    {
        zigbeeModel: ['Lightify Switch Mini', 'Lightify Switch Mini\u0000'],
        model: 'AC0251100NJ',
        vendor: 'OSRAM',
        description: 'Smart+ switch mini',
        supports: 'circle, up, down and hold/release',
        fromZigbee: [
            fz.AC0251100NJ_cmdOn, fz.AC0251100NJ_cmdMoveWithOnOff, fz.AC0251100NJ_cmdStop,
            fz.AC0251100NJ_cmdMoveToColorTemp, fz.AC0251100NJ_cmdMoveHue, fz.AC0251100NJ_cmdMoveToSaturation,
            fz.AC0251100NJ_cmdOff, fz.AC0251100NJ_cmdMove, fz.battery_3V,
            fz.AC0251100NJ_cmdMoveToLevelWithOnOff,
        ],
        toZigbee: [],
        meta: {configureKey: 1},
        configure: async (device, coordinatorEndpoint) => {
            const endpoint1 = device.getEndpoint(1);
            const endpoint2 = device.getEndpoint(2);
            const endpoint3 = device.getEndpoint(3);
            await bind(endpoint1, coordinatorEndpoint, ['genOnOff', 'genLevelCtrl', 'genPowerCfg']);
            await bind(endpoint2, coordinatorEndpoint, ['genOnOff', 'genLevelCtrl']);
            await bind(endpoint3, coordinatorEndpoint, ['genLevelCtrl', 'lightingColorCtrl']);
            await configureReporting.batteryVoltage(endpoint1);
        },
    },
    {
        zigbeeModel: ['SubstiTube'],
        model: 'ST8AU-CON',
        vendor: 'OSRAM',
        description: 'OSRAM SubstiTUBE T8 Advanced UO Connected',
        extend: generic.light_onoff_brightness,
    },


    // Hive
    {
        zigbeeModel: ['FWBulb01'],
        model: 'HALIGHTDIMWWE27',
        vendor: 'Hive',
        description: 'Active smart bulb white LED (E27)',
        extend: generic.light_onoff_brightness,
    },
    {
        zigbeeModel: ['FWBulb02UK'],
        model: 'HALIGHTDIMWWB22',
        vendor: 'Hive',
        description: 'Active smart bulb white LED (B22)',
        extend: generic.light_onoff_brightness,
    },
    {
        zigbeeModel: ['SLP2b', 'SLP2c'],
        model: '1613V',
        vendor: 'Hive',
        description: 'Active plug',
        supports: 'on/off, power measurement',
        fromZigbee: [
            fz.state, fz.generic_power,
            fz.temperature,
        ],
        toZigbee: [tz.on_off],
        meta: {configureKey: 1},
        configure: async (device, coordinatorEndpoint) => {
            const endpoint = device.getEndpoint(9);
            await bind(endpoint, coordinatorEndpoint, ['genOnOff']);
            await configureReporting.onOff(endpoint);
            await configureReporting.instantaneousDemand(endpoint);
        },
    },
    {
        zigbeeModel: ['TWBulb01US'],
        model: 'HV-GSCXZB269',
        vendor: 'Hive',
        description: 'Active light cool to warm white (E26) ',
        extend: generic.light_onoff_brightness_colortemp,
    },
    {
        zigbeeModel: ['TWBulb01UK'],
        model: 'HV-GSCXZB279_HV-GSCXZB229',
        vendor: 'Hive',
        description: 'Active light, warm to cool white (E27 & B22)',
        extend: generic.light_onoff_brightness_colortemp,
    },
    {
        zigbeeModel: ['TWGU10Bulb01UK'],
        model: 'HV-GUCXZB5',
        vendor: 'Hive',
        description: 'Active light, warm to cool white (GU10)',
        extend: generic.light_onoff_brightness_colortemp,
    },

    // Innr
    {
        zigbeeModel: ['RB 185 C'],
        model: 'RB 185 C',
        vendor: 'Innr',
        description: 'E27 bulb RGBW',
        extend: generic.light_onoff_brightness_colortemp_colorxy,
    },
    {
        zigbeeModel: ['BY 185 C'],
        model: 'BY 185 C',
        vendor: 'Innr',
        description: 'B22 bulb RGBW',
        extend: generic.light_onoff_brightness_colortemp_colorxy,
    },
    {
        zigbeeModel: ['RB 250 C'],
        model: 'RB 250 C',
        vendor: 'Innr',
        description: 'E14 bulb RGBW',
        extend: generic.light_onoff_brightness_colortemp_colorxy,
    },
    {
        zigbeeModel: ['RB 265'],
        model: 'RB 265',
        vendor: 'Innr',
        description: 'E27 bulb',
        extend: generic.light_onoff_brightness,
    },
    {
        zigbeeModel: ['RF 265'],
        model: 'RF 265',
        vendor: 'Innr',
        description: 'E27 bulb filament clear',
        extend: generic.light_onoff_brightness,
    },
    {
        zigbeeModel: ['RB 278 T'],
        model: 'RB 278 T',
        vendor: 'Innr',
        description: 'E27 bulb',
        extend: generic.light_onoff_brightness,
    },
    {
        zigbeeModel: ['RB 285 C'],
        model: 'RB 285 C',
        vendor: 'Innr',
        description: 'E27 bulb RGBW',
        extend: generic.light_onoff_brightness_colortemp_colorxy,
    },
    {
        zigbeeModel: ['BY 285 C'],
        model: 'BY 285 C',
        vendor: 'Innr',
        description: 'B22 bulb RGBW',
        extend: generic.light_onoff_brightness_colortemp_colorxy,
    },
    {
        zigbeeModel: ['RB 165'],
        model: 'RB 165',
        vendor: 'Innr',
        description: 'E27 bulb',
        extend: generic.light_onoff_brightness,
    },
    {
        zigbeeModel: ['RB 175 W'],
        model: 'RB 175 W',
        vendor: 'Innr',
        description: 'E27 bulb warm dimming',
        extend: generic.light_onoff_brightness,
    },
    {
        zigbeeModel: ['RB 178 T'],
        model: 'RB 178 T',
        vendor: 'Innr',
        description: 'Smart bulb tunable white E27',
        extend: generic.light_onoff_brightness_colortemp,
    },
    {
        zigbeeModel: ['RS 122'],
        model: 'RS 122',
        vendor: 'Innr',
        description: 'GU10 spot',
        extend: generic.light_onoff_brightness,
    },
    {
        zigbeeModel: ['RS 125'],
        model: 'RS 125',
        vendor: 'Innr',
        description: 'GU10 spot',
        extend: generic.light_onoff_brightness,
    },
    {
        zigbeeModel: ['RS 225'],
        model: 'RS 225',
        vendor: 'Innr',
        description: 'GU10 Spot',
        extend: generic.light_onoff_brightness,
    },
    {
        zigbeeModel: ['RS 128 T'],
        model: 'RS 128 T',
        vendor: 'Innr',
        description: 'GU10 spot 350 lm, dimmable, white spectrum',
        extend: generic.light_onoff_brightness_colortemp,
    },
    {
        zigbeeModel: ['RS 228 T'],
        model: 'RS 228 T',
        vendor: 'Innr',
        description: 'GU10 spot 350 lm, dimmable, white spectrum',
        extend: generic.light_onoff_brightness_colortemp,
    },
    {
        zigbeeModel: ['RB 145'],
        model: 'RB 145',
        vendor: 'Innr',
        description: 'E14 candle',
        extend: generic.light_onoff_brightness,
    },
    {
        zigbeeModel: ['RB 245'],
        model: 'RB 245',
        vendor: 'Innr',
        description: 'E14 candle',
        extend: generic.light_onoff_brightness,
    },
    {
        zigbeeModel: ['RB 248 T'],
        model: 'RB 248 T',
        vendor: 'Innr',
        description: 'E14 candle with white spectrum',
        extend: generic.light_onoff_brightness_colortemp,
    },
    {
        zigbeeModel: ['RF 263'],
        model: 'RF 263',
        vendor: 'Innr',
        description: 'E27 filament bulb dimmable',
        extend: generic.light_onoff_brightness,
    },
    {
        zigbeeModel: ['BY 165', 'BY 265'],
        model: 'BY 165',
        vendor: 'Innr',
        description: 'B22 bulb dimmable',
        extend: generic.light_onoff_brightness,
    },
    {
        zigbeeModel: ['PL 110'],
        model: 'PL 110',
        vendor: 'Innr',
        description: 'Puck Light',
        extend: generic.light_onoff_brightness,
    },
    {
        zigbeeModel: ['ST 110'],
        model: 'ST 110',
        vendor: 'Innr',
        description: 'Strip Light',
        extend: generic.light_onoff_brightness,
    },
    {
        zigbeeModel: ['UC 110'],
        model: 'UC 110',
        vendor: 'Innr',
        description: 'Under cabinet light',
        extend: generic.light_onoff_brightness,
    },
    {
        zigbeeModel: ['DL 110 N'],
        model: 'DL 110 N',
        vendor: 'Innr',
        description: 'Spot narrow',
        extend: generic.light_onoff_brightness,
    },
    {
        zigbeeModel: ['DL 110 W'],
        model: 'DL 110 W',
        vendor: 'Innr',
        description: 'Spot wide',
        extend: generic.light_onoff_brightness,
    },
    {
        zigbeeModel: ['SL 110 N'],
        model: 'SL 110 N',
        vendor: 'Innr',
        description: 'Spot Flex narrow',
        extend: generic.light_onoff_brightness,
    },
    {
        zigbeeModel: ['SL 110 M'],
        model: 'SL 110 M',
        vendor: 'Innr',
        description: 'Spot Flex medium',
        extend: generic.light_onoff_brightness,
    },
    {
        zigbeeModel: ['SL 110 W'],
        model: 'SL 110 W',
        vendor: 'Innr',
        description: 'Spot Flex wide',
        extend: generic.light_onoff_brightness,
    },
    {
        zigbeeModel: ['SP 120'],
        model: 'SP 120',
        vendor: 'Innr',
        description: 'Smart plug',
        supports: 'on/off, power measurement',
        fromZigbee: [fz.SP120_power, fz.state],
        toZigbee: [tz.on_off],
        meta: {configureKey: 1},
        configure: async (device, coordinatorEndpoint) => {
            const endpoint = device.getEndpoint(1);
            await bind(endpoint, coordinatorEndpoint, ['genOnOff', 'haElectricalMeasurement']);
            await configureReporting.onOff(endpoint);
            await configureReporting.activePower(endpoint);
            await configureReporting.rmsCurrent(endpoint);
            await configureReporting.rmsVoltage(endpoint);
        },
    },

    // Sylvania
    {
        zigbeeModel: ['LIGHTIFY RT Tunable White'],
        model: '73742',
        vendor: 'Sylvania',
        description: 'LIGHTIFY LED adjustable white RT 5/6',
        extend: generic.light_onoff_brightness_colortemp,
    },
    {
        zigbeeModel: ['RT RGBW'],
        model: '73741',
        vendor: 'Sylvania',
        description: 'LIGHTIFY LED adjustable color RT 5/6',
        extend: generic.light_onoff_brightness_colortemp_colorxy,
    },
    {
        zigbeeModel: ['LIGHTIFY BR Tunable White'],
        model: '73740',
        vendor: 'Sylvania',
        description: 'LIGHTIFY LED adjustable white BR30',
        extend: generic.light_onoff_brightness_colortemp,
    },
    {
        zigbeeModel: ['LIGHTIFY BR RGBW', 'BR30 RGBW'],
        model: '73739',
        vendor: 'Sylvania',
        description: 'LIGHTIFY LED RGBW BR30',
        supports: generic.light_onoff_brightness_colortemp_colorxy.supports,
        toZigbee: generic.light_onoff_brightness_colortemp_colorxy.toZigbee.concat([tz.osram_cmds]),
        fromZigbee: generic.light_onoff_brightness_colortemp_colorxy.fromZigbee,
    },
    {
        zigbeeModel: ['LIGHTIFY A19 RGBW', 'A19 RGBW'],
        model: '73693',
        vendor: 'Sylvania',
        description: 'LIGHTIFY LED RGBW A19',
        supports: generic.light_onoff_brightness_colortemp_colorxy.supports,
        toZigbee: generic.light_onoff_brightness_colortemp_colorxy.toZigbee.concat([tz.osram_cmds]),
        fromZigbee: generic.light_onoff_brightness_colortemp_colorxy.fromZigbee,
    },
    {
        zigbeeModel: ['LIGHTIFY A19 ON/OFF/DIM', 'LIGHTIFY A19 ON/OFF/DIM 10 Year'],
        model: '74283',
        vendor: 'Sylvania',
        description: 'LIGHTIFY LED soft white dimmable A19',
        extend: generic.light_onoff_brightness,
    },
    {
        zigbeeModel: ['A19 W 10 year'],
        model: '74696',
        vendor: 'Sylvania',
        description: 'LIGHTIFY LED soft white dimmable A19',
        supports: generic.light_onoff_brightness.supports,
        toZigbee: generic.light_onoff_brightness.toZigbee.concat([tz.osram_cmds]),
        fromZigbee: generic.light_onoff_brightness.fromZigbee.concat([
            fz.ignore_light_color_colortemp_report,
        ]),
    },
    {
        zigbeeModel: ['PLUG'],
        model: '72922-A',
        vendor: 'Sylvania',
        description: 'SMART+ Smart Plug',
        supports: 'on/off',
        fromZigbee: [fz.state],
        toZigbee: [tz.on_off],
        meta: {configureKey: 1},
        configure: async (device, coordinatorEndpoint) => {
            const endpoint = device.getEndpoint(1);
            await bind(endpoint, coordinatorEndpoint, ['genOnOff']);
            await configureReporting.onOff(endpoint);
        },
    },
    {
        zigbeeModel: ['A19 TW 10 year'],
        model: '71831',
        vendor: 'Sylvania',
        description: 'Smart Home adjustable white A19 LED bulb',
        extend: generic.light_onoff_brightness_colortemp,
    },
    {
        zigbeeModel: ['MR16 TW'],
        model: '74282',
        vendor: 'Sylvania',
        description: 'Smart Home adjustable white MR16 LED bulb',
        extend: generic.light_onoff_brightness_colortemp,
    },
    {
        zigbeeModel: ['LIGHTIFY Gardenspot RGB'],
        model: 'LTFY004',
        vendor: 'Sylvania',
        description: 'LIGHTIFY LED gardenspot mini RGB',
        extend: generic.light_onoff_brightness_colorxy,
    },
    {
        zigbeeModel: ['PAR38 W 10 year'],
        model: '74580',
        vendor: 'Sylvania',
        description: 'Smart Home soft white PAR38 outdoor bulb',
        extend: generic.light_onoff_brightness,
    },

    // GE
    {
        zigbeeModel: ['SoftWhite'],
        model: 'PSB19-SW27',
        vendor: 'GE',
        description: 'Link smart LED light bulb, A19 soft white (2700K)',
        extend: generic.light_onoff_brightness,
    },
    {
        zigbeeModel: ['ZLL Light'],
        model: '22670',
        vendor: 'GE',
        description: 'Link smart LED light bulb, A19/BR30 soft white (2700K)',
        extend: generic.light_onoff_brightness,
    },
    {
        zigbeeModel: ['45852'],
        model: '45852GE',
        vendor: 'GE',
        description: 'ZigBee plug-in smart dimmer',
        supports: 'on/off, brightness',
        fromZigbee: [fz.brightness, fz.state],
        toZigbee: [tz.light_onoff_brightness, tz.ignore_transition],
        meta: {configureKey: 1},
        configure: async (device, coordinatorEndpoint) => {
            const endpoint = device.getEndpoint(1);
            await bind(endpoint, coordinatorEndpoint, ['genOnOff']);
            await configureReporting.onOff(endpoint);
        },
    },
    {
        zigbeeModel: ['45853'],
        model: '45853GE',
        vendor: 'GE',
        description: 'Plug-in smart switch',
        supports: 'on/off',
        fromZigbee: [fz.state, fz.generic_power],
        toZigbee: [tz.on_off, tz.ignore_transition],
        meta: {configureKey: 1},
        configure: async (device, coordinatorEndpoint) => {
            const endpoint = device.getEndpoint(1);
            await bind(endpoint, coordinatorEndpoint, ['genOnOff']);
            await configureReporting.onOff(endpoint);
            await configureReporting.instantaneousDemand(endpoint);
        },
    },
    {
        zigbeeModel: ['45856'],
        model: '45856GE',
        vendor: 'GE',
        description: 'In-wall smart switch',
        supports: 'on/off',
        fromZigbee: [fz.state],
        toZigbee: [tz.on_off, tz.ignore_transition],
        meta: {configureKey: 1},
        configure: async (device, coordinatorEndpoint) => {
            const endpoint = device.getEndpoint(1);
            await bind(endpoint, coordinatorEndpoint, ['genOnOff']);
            await configureReporting.onOff(endpoint);
        },
    },
    {
        zigbeeModel: ['45857'],
        model: '45857GE',
        vendor: 'GE',
        description: 'ZigBee in-wall smart dimmer',
        supports: 'on/off, brightness',
        fromZigbee: [fz.brightness, fz.state],
        toZigbee: [tz.light_onoff_brightness, tz.ignore_transition],
        meta: {configureKey: 1},
        configure: async (device, coordinatorEndpoint) => {
            const endpoint = device.getEndpoint(1);
            await bind(endpoint, coordinatorEndpoint, ['genOnOff']);
            await configureReporting.onOff(endpoint);
        },
    },

    // Sengled
    {
        zigbeeModel: ['E11-G13'],
        model: 'E11-G13',
        vendor: 'Sengled',
        description: 'Element Classic (A19)',
        extend: generic.light_onoff_brightness,
    },
    {
        zigbeeModel: ['E11-G23', 'E11-G33'],
        model: 'E11-G23/E11-G33',
        vendor: 'Sengled',
        description: 'Element Classic (A60)',
        extend: generic.light_onoff_brightness,
    },
    {
        zigbeeModel: ['Z01-CIA19NAE26'],
        model: 'Z01-CIA19NAE26',
        vendor: 'Sengled',
        description: 'Element Touch (A19)',
        extend: generic.light_onoff_brightness,
    },
    {
        zigbeeModel: ['Z01-A19NAE26'],
        model: 'Z01-A19NAE26',
        vendor: 'Sengled',
        description: 'Element Plus (A19)',
        extend: generic.light_onoff_brightness_colortemp,
    },
    {
        zigbeeModel: ['Z01-A60EAE27'],
        model: 'Z01-A60EAE27',
        vendor: 'Sengled',
        description: 'Element Plus (A60)',
        extend: generic.light_onoff_brightness_colortemp,
    },
    {
        zigbeeModel: ['E11-N1EA'],
        model: 'E11-N1EA',
        vendor: 'Sengled',
        description: 'Element Plus Color (A19)',
        extend: generic.light_onoff_brightness_colortemp_colorxy,
    },
    {
        zigbeeModel: ['E12-N14'],
        model: 'E12-N14',
        vendor: 'Sengled',
        description: 'Element Classic (BR30)',
        extend: generic.light_onoff_brightness,
    },
    {
        zigbeeModel: ['E1A-AC2'],
        model: 'E1ACA4ABE38A',
        vendor: 'Sengled',
        description: 'Element downlight smart LED bulb',
        extend: generic.light_onoff_brightness,
    },

    // Swann
    {
        zigbeeModel: ['SWO-KEF1PA'],
        model: 'SWO-KEF1PA',
        vendor: 'Swann',
        description: 'Key fob remote',
        supports: 'panic, home, away, sleep',
        fromZigbee: [fz.KEF1PA_arm, fz.KEF1PA_panic],
        toZigbee: [tz.factory_reset],
    },
    {
        zigbeeModel: ['SWO-WDS1PA'],
        model: 'SWO-WDS1PA',
        vendor: 'Swann',
        description: 'Window/door sensor',
        supports: 'contact',
        fromZigbee: [fz.iaszone_contact],
        toZigbee: [],
    },

    // JIAWEN
    {
        zigbeeModel: ['FB56-ZCW08KU1.1', 'FB56-ZCW08KU1.0'],
        model: 'K2RGBW01',
        vendor: 'JIAWEN',
        description: 'Wireless Bulb E27 9W RGBW',
        extend: generic.light_onoff_brightness_colortemp_colorxy,
    },

    // Netvox
    {
        zigbeeModel: ['Z809AE3R'],
        model: 'Z809A',
        vendor: 'Netvox',
        description: 'Power socket with power consumption monitoring',
        supports: 'on/off, power measurement',
        fromZigbee: [fz.state, fz.Z809A_power],
        toZigbee: [tz.on_off],
        meta: {configureKey: 1},
        configure: async (device, coordinatorEndpoint) => {
            const endpoint = device.getEndpoint(1);
            await bind(endpoint, coordinatorEndpoint, ['genOnOff', 'haElectricalMeasurement']);
            await configureReporting.onOff(endpoint);
            await configureReporting.rmsVoltage(endpoint);
            await configureReporting.rmsCurrent(endpoint);
            await configureReporting.activePower(endpoint);
            await configureReporting.powerFactor(endpoint);
        },
    },

    // Nanoleaf
    {
        zigbeeModel: ['NL08-0800'],
        model: 'NL08-0800',
        vendor: 'Nanoleaf',
        description: 'Smart Ivy Bulb E27',
        extend: generic.light_onoff_brightness,
    },

    // Nue, 3A
    {
        zigbeeModel: ['FTB56+ZSN15HG1.0'],
        model: 'HGZB-1S',
        vendor: 'Nue / 3A',
        description: 'Smart 1 key scene wall switch',
        supports: 'on/off, click',
        toZigbee: [tz.on_off],
        fromZigbee: [fz.nue_click, fz.ignore_power_report],
    },
    {
        zigbeeModel: ['FTB56+ZSN16HG1.0'],
        model: 'HGZB-02S',
        vendor: 'Nue / 3A',
        description: 'Smart 2 key scene wall switch',
        supports: 'on/off, click',
        toZigbee: [tz.on_off],
        fromZigbee: [fz.nue_click, fz.ignore_power_report],
    },
    {
        zigbeeModel: ['FB56+ZSN08KJ2.3'],
        model: 'HGZB-045',
        vendor: 'Nue / 3A',
        description: 'Smart 4 key scene wall switch',
        supports: 'on/off, click',
        toZigbee: [tz.on_off],
        fromZigbee: [fz.nue_click, fz.ignore_power_report],
    },
    {
        zigbeeModel: ['LXN56-DC27LX1.1'],
        model: 'LXZB-02A',
        vendor: 'Nue / 3A',
        description: 'Smart light controller',
        extend: generic.light_onoff_brightness,
    },
    {
        zigbeeModel: ['FNB56-ZSW03LX2.0', 'LXN-3S27LX1.0'],
        model: 'HGZB-43',
        vendor: 'Nue / 3A',
        description: 'Smart light switch - 3 gang v2.0',
        supports: 'on/off',
        fromZigbee: [fz.generic_state_multi_ep],
        toZigbee: [tz.on_off],
        endpoint: (device) => {
            return {'top': 1, 'center': 2, 'bottom': 3};
        },
        meta: {configureKey: 1},
        configure: async (device, coordinatorEndpoint) => {
            await bind(device.getEndpoint(1), coordinatorEndpoint, ['genOnOff']);
            await bind(device.getEndpoint(2), coordinatorEndpoint, ['genOnOff']);
            await bind(device.getEndpoint(3), coordinatorEndpoint, ['genOnOff']);
        },
    },
    {
        zigbeeModel: ['FB56+ZSW1IKJ1.7', 'FB56+ZSW1IKJ2.5'],
        model: 'HGZB-043',
        vendor: 'Nue / 3A',
        description: 'Smart light switch - 3 gang',
        supports: 'on/off',
        fromZigbee: [fz.generic_state_multi_ep],
        toZigbee: [tz.on_off],
        endpoint: (device) => {
            return {'top': 16, 'center': 17, 'bottom': 18};
        },
        meta: {configureKey: 1},
        configure: async (device, coordinatorEndpoint) => {
            await bind(device.getEndpoint(16), coordinatorEndpoint, ['genOnOff']);
            await bind(device.getEndpoint(17), coordinatorEndpoint, ['genOnOff']);
            await bind(device.getEndpoint(18), coordinatorEndpoint, ['genOnOff']);
        },
    },
    {
        zigbeeModel: ['FB56+ZSC05HG1.0', 'FNB56-ZBW01LX1.2'],
        model: 'HGZB-04D',
        vendor: 'Nue / 3A',
        description: 'Smart dimmer wall switch',
        supports: 'on/off, brightness',
        toZigbee: [tz.on_off, tz.light_brightness],
        fromZigbee: [fz.state, fz.brightness],
    },
    {
        zigbeeModel: ['FB56+ZSW1HKJ1.7', 'FB56+ZSW1HKJ2.5'],
        model: 'HGZB-042',
        vendor: 'Nue / 3A',
        description: 'Smart light switch - 2 gang',
        supports: 'on/off',
        fromZigbee: [fz.generic_state_multi_ep],
        toZigbee: [tz.on_off],
        endpoint: (device) => {
            return {'top': 16, 'bottom': 17};
        },
        meta: {configureKey: 1},
        configure: async (device, coordinatorEndpoint) => {
            await bind(device.getEndpoint(16), coordinatorEndpoint, ['genOnOff']);
            await bind(device.getEndpoint(17), coordinatorEndpoint, ['genOnOff']);
        },
    },
    {
        zigbeeModel: ['FNB56-ZSW02LX2.0', 'LXN-2S27LX1.0'],
        model: 'HGZB-42',
        vendor: 'Nue / 3A',
        description: 'Smart light switch - 2 gang v2.0',
        supports: 'on/off',
        fromZigbee: [fz.generic_state_multi_ep],
        toZigbee: [tz.on_off],
        endpoint: (device) => {
            return {'top': 11, 'bottom': 12};
        },
        meta: {configureKey: 1},
        configure: async (device, coordinatorEndpoint) => {
            await bind(device.getEndpoint(11), coordinatorEndpoint, ['genOnOff']);
            await bind(device.getEndpoint(12), coordinatorEndpoint, ['genOnOff']);
        },
    },
    {
        zigbeeModel: ['FNB56-SKT1JXN1.0'],
        model: 'HGZB-20A',
        vendor: 'Nue / 3A',
        description: 'Power plug',
        supports: 'on/off',
        fromZigbee: [fz.state],
        toZigbee: [tz.on_off],
        meta: {configureKey: 1},
        configure: async (device, coordinatorEndpoint) => {
            await bind(device.getEndpoint(11), coordinatorEndpoint, ['genOnOff']);
        },
    },
    {
        zigbeeModel: ['FB56+ZSW1GKJ2.5', 'LXN-1S27LX1.0'],
        model: 'HGZB-41',
        vendor: 'Nue / 3A',
        description: 'Smart one gang wall switch',
        supports: 'on/off',
        fromZigbee: [fz.state],
        toZigbee: [tz.on_off],
    },
    {
        zigbeeModel: ['FNB56-SKT1DHG1.4'],
        model: 'MG-AUWS01',
        vendor: 'Nue / 3A',
        description: 'Smart Double GPO',
        supports: 'on/off',
        fromZigbee: [fz.nue_power_state],
        toZigbee: [tz.on_off],
        endpoint: (device) => {
            return {'left': 12, 'right': 11};
        },
    },
    {
        zigbeeModel: ['FNB56-ZCW25FB1.9'],
        model: 'XY12S-15',
        vendor: 'Nue / 3A',
        description: 'Smart light controller RGBW',
        extend: generic.light_onoff_brightness_colortemp_colorxy,
    },
    {
        zigbeeModel: ['FNB56-ZSW23HG1.1', 'LXN56-LC27LX1.1'],
        model: 'HGZB-01A',
        vendor: 'Nue / 3A',
        description: 'Smart in-wall switch',
        supports: 'on/off',
        fromZigbee: [fz.state],
        toZigbee: [tz.on_off],
    },
    {
        zigbeeModel: ['FNB56-ZSC01LX1.2', 'FB56+ZSW05HG1.2'],
        model: 'HGZB-02A',
        vendor: 'Nue / 3A',
        description: 'Smart light controller',
        extend: generic.light_onoff_brightness,
    },
    {
        zigbeeModel: ['FNB56-ZSW01LX2.0'],
        model: 'HGZB-42-UK / HGZB-41',
        description: 'Smart switch 1 or 2 gang',
        vendor: 'Nue / 3A',
        supports: 'on/off',
        fromZigbee: [fz.state],
        toZigbee: [tz.on_off],
    },
    {
        zigbeeModel: ['FNB56-ZCW25FB1.6', 'FNB56-ZCW25FB2.1'],
        model: 'HGZB-06A',
        vendor: 'Nue / 3A',
        description: 'Smart 7W E27 light bulb',
        extend: generic.light_onoff_brightness_colortemp_colorxy,
    },

    // Smart Home Pty
    {
        zigbeeModel: ['FB56-ZCW11HG1.2', 'FB56-ZCW11HG1.4'],
        model: 'HGZB-07A',
        vendor: 'Smart Home Pty',
        description: 'RGBW Downlight',
        extend: generic.light_onoff_brightness_colortemp_colorxy,
    },
    {
        zigbeeModel: ['FNB56-SKT1EHG1.2'],
        model: 'HGZB-20-DE',
        vendor: 'Smart Home Pty',
        description: 'Power plug',
        supports: 'on/off',
        fromZigbee: [fz.state],
        toZigbee: [tz.on_off],
    },

    // Gledopto
    {
        zigbeeModel: ['GLEDOPTO', 'GL-C-008', 'GL-C-007'],
        model: 'GL-C-008',
        vendor: 'Gledopto',
        description: 'Zigbee LED controller RGB + CCT / RGBW / WWCW / Dimmer',
        extend: gledopto.light_onoff_brightness_colortemp_colorxy,
        meta: {options: {disableDefaultResponse: true}},
        endpoint: (device) => {
            if (Utils.hasEndpoints(device, [11, 12, 13])) {
                return {'default': 12};
            } else if (Utils.hasEndpoints(device, [11, 13])) {
                return {'rgb': 11, 'white': 13};
            } else if (Utils.hasEndpoints(device, [10, 11, 13])) {
                return {'default': 11};
            } else if (Utils.hasEndpoints(device, [11, 12, 13, 15])) {
                return {
                    'rgb': 12,
                    'white': 15,
                };
            } else if (Utils.hasEndpoints(device, [11, 13, 15])) {
                return {
                    'rgb': 11,
                    'white': 15,
                };
            } else {
                return {};
            }
        },
    },
    {
        zigbeeModel: ['GL-S-004Z'],
        model: 'GL-S-004Z',
        vendor: 'Gledopto',
        description: 'Zigbee Smart WW/CW GU10',
        extend: gledopto.light_onoff_brightness_colortemp,
        endpoint: (device) => {
            if (Utils.hasEndpoints(device, [11, 12, 13])) {
                return {'default': 12};
            } else if (Utils.hasEndpoints(device, [10, 11, 13]) || Utils.hasEndpoints(device, [11, 13])) {
                return {'default': 11};
            } else {
                return {};
            }
        },
    },
    {
        zigbeeModel: ['GL-C-006', 'GL-C-009'],
        model: 'GL-C-006/GL-C-009',
        vendor: 'Gledopto',
        description: 'Zigbee LED controller WW/CW Dimmer',
        extend: gledopto.light_onoff_brightness_colortemp,
        endpoint: (device) => {
            if (Utils.hasEndpoints(device, [11, 12, 13])) {
                return {'default': 12};
            } else if (Utils.hasEndpoints(device, [10, 11, 13]) || Utils.hasEndpoints(device, [11, 13])) {
                return {'default': 11};
            } else {
                return {};
            }
        },
    },
    {
        zigbeeModel: ['GL-S-007Z'],
        model: 'GL-S-007Z',
        vendor: 'Gledopto',
        description: 'Smart RGBW GU10',
        extend: gledopto.light_onoff_brightness_colortemp_colorxy,
        endpoint: (device) => {
            if (Utils.hasEndpoints(device, [11, 12, 13])) {
                return {'default': 12};
            } else if (Utils.hasEndpoints(device, [10, 11, 13]) || Utils.hasEndpoints(device, [11, 13])) {
                return {'default': 11};
            } else {
                return {};
            }
        },
    },
    {
        zigbeeModel: ['GL-B-001Z'],
        model: 'GL-B-001Z',
        vendor: 'Gledopto',
        description: 'Smart 4W E14 RGB / CW LED bulb',
        extend: gledopto.light_onoff_brightness_colortemp_colorxy,
        endpoint: (device) => {
            if (Utils.hasEndpoints(device, [11, 12, 13])) {
                return {'default': 12};
            } else if (Utils.hasEndpoints(device, [10, 11, 13]) || Utils.hasEndpoints(device, [11, 13])) {
                return {'default': 11};
            } else {
                return {};
            }
        },
    },
    {
        zigbeeModel: ['GL-G-001Z'],
        model: 'GL-G-001Z',
        vendor: 'Gledopto',
        description: 'Smart garden lamp',
        extend: gledopto.light_onoff_brightness_colortemp_colorxy,
        endpoint: (device) => {
            if (Utils.hasEndpoints(device, [11, 12, 13])) {
                return {'default': 12};
            } else if (Utils.hasEndpoints(device, [10, 11, 13]) || Utils.hasEndpoints(device, [11, 13])) {
                return {'default': 11};
            } else {
                return {};
            }
        },
    },
    {
        zigbeeModel: ['GL-B-007Z'],
        model: 'GL-B-007Z',
        vendor: 'Gledopto',
        description: 'Smart 6W E27 RGB / CW LED bulb',
        extend: gledopto.light_onoff_brightness_colortemp_colorxy,
        endpoint: (device) => {
            if (Utils.hasEndpoints(device, [11, 12, 13])) {
                return {'default': 12};
            } else if (Utils.hasEndpoints(device, [10, 11, 13]) || Utils.hasEndpoints(device, [11, 13])) {
                return {'default': 11};
            } else {
                return {};
            }
        },
    },
    {
        zigbeeModel: ['GL-B-008Z'],
        model: 'GL-B-008Z',
        vendor: 'Gledopto',
        description: 'Smart 12W E27 RGB / CW LED bulb',
        extend: gledopto.light_onoff_brightness_colortemp_colorxy,
        endpoint: (device) => {
            if (Utils.hasEndpoints(device, [11, 12, 13])) {
                return {'default': 12};
            } else if (Utils.hasEndpoints(device, [10, 11, 13]) || Utils.hasEndpoints(device, [11, 13])) {
                return {'default': 11};
            } else {
                return {};
            }
        },
    },
    {
        zigbeeModel: ['GL-D-003Z', 'GL-D-005Z'],
        model: 'GL-D-003Z',
        vendor: 'Gledopto',
        description: 'LED RGB + CCT downlight ',
        extend: gledopto.light_onoff_brightness_colortemp_colorxy,
        endpoint: (device) => {
            if (Utils.hasEndpoints(device, [11, 12, 13])) {
                return {'default': 12};
            } else if (Utils.hasEndpoints(device, [10, 11, 13])) {
                return {'default': 11};
            } else {
                return {};
            }
        },
    },
    {
        zigbeeModel: ['GL-S-003Z'],
        model: 'GL-S-003Z',
        vendor: 'Gledopto',
        description: 'Smart RGBW GU10 ',
        extend: gledopto.light_onoff_brightness_colortemp_colorxy,
        endpoint: (device) => {
            if (Utils.hasEndpoints(device, [11, 12, 13])) {
                return {'default': 12};
            } else if (Utils.hasEndpoints(device, [10, 11, 13])) {
                return {'default': 11};
            } else {
                return {};
            }
        },
    },
    {
        zigbeeModel: ['HOMA2023'],
        model: 'GD-CZ-006',
        vendor: 'Gledopto',
        description: 'Zigbee LED Driver',
        extend: gledopto.light_onoff_brightness,
    },
    {
        zigbeeModel: ['GL-FL-004TZ'],
        model: 'GL-FL-004TZ',
        vendor: 'Gledopto',
        description: 'Zigbee 10W floodlight RGB CCT',
        extend: generic.light_onoff_brightness_colortemp_colorxy,
        endpoint: (device) => {
            if (Utils.hasEndpoints(device, [11, 12, 13])) {
                return {'default': 12};
            } else if (Utils.hasEndpoints(device, [10, 11, 13]) || Utils.hasEndpoints(device, [11, 13])) {
                return {'default': 11};
            } else {
                return {};
            }
        },
    },

    // ROBB
    {
        zigbeeModel: ['ROB_200-004-0'],
        model: 'ROB_200-004-0',
        vendor: 'ROBB',
        description: 'ZigBee AC phase-cut dimmer',
        supports: 'on/off, brightness',
        fromZigbee: [fz.brightness, fz.state, fz.ignore_light_brightness_report],
        toZigbee: [tz.light_onoff_brightness, tz.ignore_transition],
        meta: {configureKey: 1},
        configure: async (device, coordinatorEndpoint) => {
            const endpoint = device.getEndpoint(1);
            await bind(endpoint, coordinatorEndpoint, ['genOnOff', 'genLevelCtrl']);
            await configureReporting.onOff(endpoint);
        },
    },

    // SmartThings
    {
        zigbeeModel: ['PGC313'],
        model: 'STSS-MULT-001',
        vendor: 'SmartThings',
        description: 'Multipurpose sensor',
        supports: 'contact',
        fromZigbee: [fz.smartthings_contact],
        toZigbee: [],
    },
    {
        zigbeeModel: ['tagv4'],
        model: 'STS-PRS-251',
        vendor: 'SmartThings',
        description: 'Arrival sensor',
        supports: 'presence',
        fromZigbee: [
            fz.STS_PRS_251_presence, fz.battery_3V,
            fz.STS_PRS_251_beeping,
        ],
        toZigbee: [tz.STS_PRS_251_beep],
        meta: {configureKey: 1},
        configure: async (device, coordinatorEndpoint) => {
            const endpoint = device.getEndpoint(1);
            await configureReporting.batteryVoltage(endpoint);
            await configureReporting.presentValue(endpoint);
        },
    },
    {
        zigbeeModel: ['3325-S'],
        model: '3325-S',
        vendor: 'SmartThings',
        description: 'Motion sensor (2015 model)',
        supports: 'occupancy and temperature',
        fromZigbee: [
            fz.temperature,
            fz.iaszone_occupancy_2,
        ],
        toZigbee: [],
        meta: {configureKey: 1},
        configure: async (device, coordinatorEndpoint) => {
            const endpoint = device.getEndpoint(1);
            await bind(endpoint, coordinatorEndpoint, ['msTemperatureMeasurement', 'genPowerCfg']);
            await configureReporting.temperature(endpoint);
            await configureReporting.batteryPercentageRemaining(endpoint);
        },
    },
    {
        zigbeeModel: ['3321-S'],
        model: '3321-S',
        vendor: 'SmartThings',
        description: 'Multi Sensor (2015 model)',
        supports: 'contact and temperature',
        fromZigbee: [
            fz.temperature, fz.smartsense_multi,
        ],
        toZigbee: [],
        meta: {configureKey: 1},
        configure: async (device, coordinatorEndpoint) => {
            const endpoint = device.getEndpoint(1);
            await bind(endpoint, coordinatorEndpoint, ['msTemperatureMeasurement']);
            await configureReporting.temperature(endpoint);
        },
    },
    {
        zigbeeModel: ['outlet'],
        model: 'IM6001-OTP05',
        vendor: 'SmartThings',
        description: 'Outlet',
        supports: 'on/off',
        fromZigbee: [fz.state, fz.ignore_onoff_report],
        toZigbee: [tz.on_off],
        meta: {configureKey: 1},
        configure: async (device, coordinatorEndpoint) => {
            const endpoint = device.getEndpoint(1);
            await bind(endpoint, coordinatorEndpoint, ['genOnOff']);
            await configureReporting.onOff(endpoint);
        },
    },
    {
        zigbeeModel: ['motion'],
        model: 'IM6001-MTP01',
        vendor: 'SmartThings',
        description: 'Motion sensor (2018 model)',
        supports: 'occupancy and temperature',
        fromZigbee: [
            fz.temperature,
            fz.ignore_iaszone_report,
            fz.iaszone_occupancy_1, fz.battery_3V,
        ],
        toZigbee: [],
        meta: {configureKey: 1},
        configure: async (device, coordinatorEndpoint) => {
            const endpoint = device.getEndpoint(1);
            await bind(endpoint, coordinatorEndpoint, ['msTemperatureMeasurement', 'genPowerCfg']);
            await configureReporting.temperature(endpoint);
            await configureReporting.batteryVoltage(endpoint);
        },
    },
    {
        zigbeeModel: ['motionv4'],
        model: 'STS-IRM-250',
        vendor: 'SmartThings',
        description: 'Motion sensor (2016 model)',
        supports: 'occupancy and temperature',
        fromZigbee: [
            fz.temperature, fz.iaszone_occupancy_2,
            fz.iaszone_occupancy_1, fz.battery_3V,
        ],
        toZigbee: [],
        meta: {configureKey: 1},
        configure: async (device, coordinatorEndpoint) => {
            const endpoint = device.getEndpoint(1);
            await bind(endpoint, coordinatorEndpoint, ['msTemperatureMeasurement', 'genPowerCfg']);
            await configureReporting.temperature(endpoint);
            await configureReporting.batteryVoltage(endpoint);
        },
    },
    {
        zigbeeModel: ['3305-S'],
        model: '3305-S',
        vendor: 'SmartThings',
        description: 'Motion sensor (2014 model)',
        supports: 'occupancy and temperature',
        fromZigbee: [
            fz.temperature, fz.iaszone_occupancy_2,
            fz.battery_3V,
        ],
        toZigbee: [],
        meta: {configureKey: 1},
        configure: async (device, coordinatorEndpoint) => {
            const endpoint = device.getEndpoint(1);
            await bind(endpoint, coordinatorEndpoint, ['msTemperatureMeasurement', 'genPowerCfg']);
            await configureReporting.temperature(endpoint);
            await configureReporting.batteryVoltage(endpoint);
        },
    },
    {
        zigbeeModel: ['3300-S'],
        model: '3300-S',
        vendor: 'SmartThings',
        description: 'Door sensor',
        supports: 'contact and temperature',
        fromZigbee: [fz.temperature, fz.smartsense_multi, fz.iaszone_contact, fz.battery_3V],
        toZigbee: [],
        meta: {configureKey: 1},
        configure: async (device, coordinatorEndpoint) => {
            const endpoint = device.getEndpoint(1);
            await bind(endpoint, coordinatorEndpoint, ['msTemperatureMeasurement', 'genPowerCfg']);
            await configureReporting.temperature(endpoint);
            await configureReporting.batteryVoltage(endpoint);
        },
    },
    {
        zigbeeModel: ['multiv4'],
        model: 'F-MLT-US-2',
        vendor: 'SmartThings',
        description: 'Multipurpose sensor (2016 model)',
        supports: 'contact',
        fromZigbee: [fz.temperature, fz.battery_3V, fz.iaszone_contact],
        toZigbee: [],
        meta: {configureKey: 1},
        configure: async (device, coordinatorEndpoint) => {
            const endpoint = device.getEndpoint(1);
            await bind(endpoint, coordinatorEndpoint, ['msTemperatureMeasurement', 'genPowerCfg']);
            await configureReporting.temperature(endpoint);
            await configureReporting.batteryVoltage(endpoint);
        },
    },
    {
        zigbeeModel: ['multi'],
        model: 'IM6001-MPP01',
        vendor: 'SmartThings',
        description: 'Multipurpose sensor (2018 model)',
        supports: 'contact',
        fromZigbee: [fz.temperature, fz.iaszone_contact, fz.battery_3V, fz.ignore_iaszone_attreport],
        toZigbee: [],
        meta: {configureKey: 1},
        configure: async (device, coordinatorEndpoint) => {
            const endpoint = device.getEndpoint(1);
            await bind(endpoint, coordinatorEndpoint, ['msTemperatureMeasurement', 'genPowerCfg']);
            await configureReporting.temperature(endpoint);
            await configureReporting.batteryVoltage(endpoint);
        },
    },
    {
        /**
         * Note: humidity not (yet) implemented, as this seems to use proprietary cluster
         * see Smartthings device handler (profileID: 0x9194, clusterId: 0xFC45
         * https://github.com/SmartThingsCommunity/SmartThingsPublic/blob/861ec6b88eb45273e341436a23d35274dc367c3b/
         * devicetypes/smartthings/smartsense-temp-humidity-sensor.src/smartsense-temp-humidity-sensor.groovy#L153-L156
         */
        zigbeeModel: ['3310-S'],
        model: '3310-S',
        vendor: 'SmartThings',
        description: 'Temperature and humidity sensor',
        supports: 'temperature',
        fromZigbee: [
            fz.temperature,
            fz.battery_3V,
        ],
        toZigbee: [],
        meta: {configureKey: 1},
        configure: async (device, coordinatorEndpoint) => {
            const endpoint = device.getEndpoint(1);
            await bind(endpoint, coordinatorEndpoint, ['msTemperatureMeasurement', 'genPowerCfg']);
            await configureReporting.temperature(endpoint);
            await configureReporting.batteryVoltage(endpoint);
        },
    },
    {
        zigbeeModel: ['IM6001-WLP01'],
        model: 'IM6001-WLP01',
        vendor: 'SmartThings',
        description: 'Water leak sensor',
        supports: 'water leak',
        fromZigbee: [
            fz.temperature,
            fz.st_leak, fz.battery_3V,
        ],
        toZigbee: [],
    },
    {
        zigbeeModel: ['3315-S'],
        model: '3315-S',
        vendor: 'SmartThings',
        description: 'Water sensor',
        supports: 'water and temperature',
        fromZigbee: [
            fz.temperature,
            fz.st_leak, fz.battery_3V,
        ],
        toZigbee: [],
        meta: {configureKey: 1},
        configure: async (device, coordinatorEndpoint) => {
            const endpoint = device.getEndpoint(1);
            await bind(endpoint, coordinatorEndpoint, ['msTemperatureMeasurement', 'genPowerCfg']);
            await configureReporting.temperature(endpoint);
            await configureReporting.batteryVoltage(endpoint);
        },
    },
    {
        zigbeeModel: ['water'],
        model: 'F-WTR-UK-V2',
        vendor: 'SmartThings',
        description: 'Water leak sensor (2018 model)',
        supports: 'water leak and temperature',
        fromZigbee: [
            fz.temperature,
            fz.st_leak, fz.battery_3V,
        ],
        toZigbee: [],
        meta: {configureKey: 1},
        configure: async (device, coordinatorEndpoint) => {
            const endpoint = device.getEndpoint(1);
            await bind(endpoint, coordinatorEndpoint, ['msTemperatureMeasurement', 'genPowerCfg']);
            await configureReporting.temperature(endpoint);
            await configureReporting.batteryVoltage(endpoint);
        },
    },
    {
        zigbeeModel: ['3315-G'],
        model: '3315-G',
        vendor: 'SmartThings',
        description: 'Water sensor',
        supports: 'water and temperature',
        fromZigbee: [
            fz.temperature,
            fz.st_leak, fz.battery_3V,
        ],
        toZigbee: [],
        meta: {configureKey: 1},
        configure: async (device, coordinatorEndpoint) => {
            const endpoint = device.getEndpoint(1);
            await bind(endpoint, coordinatorEndpoint, ['msTemperatureMeasurement', 'genPowerCfg']);
            await configureReporting.temperature(endpoint);
            await configureReporting.batteryVoltage(endpoint);
        },
    },
    {
        zigbeeModel: ['button'],
        model: 'IM6001-BTP01',
        vendor: 'SmartThings',
        description: 'Button',
        supports: 'single click, double click, hold and temperature',
        fromZigbee: [
            fz.st_button_state,
            fz.generic_battery,
            fz.temperature,
            fz.ignore_iaszone_attreport,
            fz.ignore_temperature_report,
        ],
        toZigbee: [],
    },

    // Trust
    {
        zigbeeModel: ['\u0000\u0000\u0000\u0000\u0000\u0000\u0000\u0000\u0000\u0000\u0000\u0000'+
                      '\u0000\u0000\u0000\u0000\u0000'],
        model: 'ZYCT-202',
        vendor: 'Trust',
        description: 'Remote control',
        supports: 'on, off, stop, up-press, down-press',
        fromZigbee: [
            fz.ZYCT202_on, fz.ZYCT202_off, fz.ZYCT202_stop, fz.ZYCT202_up_down,
        ],
        toZigbee: [],
        meta: {configureKey: 1},
        configure: async (device, coordinatorEndpoint) => {
            const endpoint = device.getEndpoint(1);
            await configureReporting.onOff(endpoint);
        },
    },
    {
        zigbeeModel: ['ZLL-DimmableLigh'],
        model: 'ZLED-2709',
        vendor: 'Trust',
        description: 'Smart Dimmable LED Bulb',
        extend: generic.light_onoff_brightness,
    },
    {
        zigbeeModel: ['VMS_ADUROLIGHT'],
        model: 'ZPIR-8000',
        vendor: 'Trust',
        description: 'Motion Sensor',
        supports: 'occupancy',
        fromZigbee: [fz.iaszone_occupancy_2],
        toZigbee: [],
    },
    {
        zigbeeModel: ['CSW_ADUROLIGHT'],
        model: 'ZCTS-808',
        vendor: 'Trust',
        description: 'Wireless contact sensor',
        supports: 'contact',
        fromZigbee: [fz.iaszone_contact, fz.generic_battery_remaining],
        toZigbee: [],
        meta: {configureKey: 1},
        configure: async (device, coordinatorEndpoint) => {
            const endpoint = device.getEndpoint(1);
            await bind(endpoint, coordinatorEndpoint, ['genPowerCfg']);
            await configureReporting.batteryPercentageRemaining(endpoint);
        },
    },

    // Paulmann
    {
        zigbeeModel: ['Switch Controller '],
        model: '50043',
        vendor: 'Paulmann',
        description: 'SmartHome Zigbee Cephei Switch Controller',
        supports: 'on/off',
        fromZigbee: [fz.state],
        toZigbee: [tz.on_off],
    },
    {
        zigbeeModel: ['Dimmablelight '],
        model: '50045',
        vendor: 'Paulmann',
        description: 'SmartHome Zigbee LED-stripe',
        extend: generic.light_onoff_brightness,
    },
    {
        zigbeeModel: ['RGBW light'],
        model: '50049',
        vendor: 'Paulmann',
        description: 'SmartHome Yourled RGB Controller',
        extend: generic.light_onoff_brightness_colortemp_colorxy,
    },
    {
        zigbeeModel: ['CCT light'],
        model: '50064',
        vendor: 'Paulmann',
        description: 'SmartHome led spot',
        extend: generic.light_onoff_brightness_colortemp,
    },

    // Bitron
    {
        zigbeeModel: ['AV2010/34'],
        model: 'AV2010/34',
        vendor: 'Bitron',
        description: '4-Touch single click buttons',
        supports: 'click',
        fromZigbee: [fz.ignore_power_report, fz.AV2010_34_click],
        toZigbee: [],
        meta: {configureKey: 1},
        configure: async (device, coordinatorEndpoint) => {
            const endpoint = device.getEndpoint(1);
            await bind(endpoint, coordinatorEndpoint, ['genPowerCfg']);
        },
    },
    {
        zigbeeModel: ['902010/22'],
        model: 'AV2010/22',
        vendor: 'Bitron',
        description: 'Wireless motion detector',
        supports: 'occupancy',
        fromZigbee: [fz.iaszone_occupancy_1_with_timeout],
        toZigbee: [],
    },
    {
        zigbeeModel: ['902010/25'],
        model: 'AV2010/25',
        vendor: 'Bitron',
        description: 'Video wireless socket',
        supports: 'on/off, power measurement',
        fromZigbee: [fz.state, fz.bitron_power],
        toZigbee: [tz.on_off],
        meta: {configureKey: 1},
        configure: async (device, coordinatorEndpoint) => {
            const endpoint = device.getEndpoint(1);
            await bind(endpoint, coordinatorEndpoint, ['genOnOff']);
            await configureReporting.instantaneousDemand(endpoint);
        },
    },
    {
        zigbeeModel: ['902010/32'],
        model: 'AV2010/32',
        vendor: 'Bitron',
        description: 'Wireless wall thermostat with relay',
        supports: 'temperature, heating/cooling system control',
        fromZigbee: [
            fz.bitron_thermostat_att_report,
            fz.bitron_battery_att_report,
        ],
        toZigbee: [
            tz.thermostat_occupied_heating_setpoint, tz.thermostat_local_temperature_calibration,
            tz.thermostat_local_temperature, tz.thermostat_running_state,
            tz.thermostat_temperature_display_mode,
        ],
        meta: {configureKey: 1},
        configure: async (device, coordinatorEndpoint) => {
            const endpoint = device.getEndpoint(1);
            const binds = [
                'genBasic', 'genPowerCfg', 'genIdentify', 'genPollCtrl', 'hvacThermostat', 'hvacUserInterfaceCfg',
            ];
            await bind(endpoint, coordinatorEndpoint, binds);
            await configureReporting.thermostatTemperature(endpoint);
            await configureReporting.thermostatTemperatureCalibration(endpoint);
            await configureReporting.thermostatOccupiedHeatingSetpoint(endpoint);
            await configureReporting.thermostatRunningState(endpoint);
            await configureReporting.batteryAlarmState(endpoint);
            await configureReporting.batteryVoltage(endpoint);
        },
    },

    // Iris
    {
        zigbeeModel: ['3210-L'],
        model: '3210-L',
        vendor: 'Iris',
        description: 'Smart plug',
        supports: 'on/off',
        fromZigbee: [fz.state, fz.iris_3210L_power],
        toZigbee: [tz.on_off],
        meta: {configureKey: 1},
        configure: async (device, coordinatorEndpoint) => {
            const endpoint = device.getEndpoint(1);
            await configureReporting.activePower(endpoint);
        },
    },
    {
        zigbeeModel: ['3326-L'],
        model: '3326-L',
        vendor: 'Iris',
        description: 'Motion and temperature sensor',
        supports: 'occupancy and temperature',
        fromZigbee: [
            fz.temperature,
            fz.iaszone_occupancy_2,
        ],
        toZigbee: [],
        meta: {configureKey: 1},
        configure: async (device, coordinatorEndpoint) => {
            const endpoint = device.getEndpoint(1);
            await bind(endpoint, coordinatorEndpoint, ['msTemperatureMeasurement', 'genPowerCfg']);
            await configureReporting.temperature(endpoint);
            await configureReporting.batteryPercentageRemaining(endpoint);
        },
    },
    {
        zigbeeModel: ['3320-L'],
        model: '3320-L',
        vendor: 'Iris',
        description: 'Contact sensor',
        supports: 'contact',
        fromZigbee: [fz.iris_3320L_contact],
        toZigbee: [],
    },

    // ksentry
    {
        zigbeeModel: ['Lamp_01'],
        model: 'KS-SM001',
        vendor: 'Ksentry Electronics',
        description: '[Zigbee OnOff Controller](http://ksentry.manufacturer.globalsources.com/si/6008837134660'+
                     '/pdtl/ZigBee-module/1162731630/zigbee-on-off-controller-modules.htm)',
        supports: 'on/off',
        fromZigbee: [fz.state],
        toZigbee: [tz.on_off],
    },

    // Ninja Blocks
    {
        zigbeeModel: ['Ninja Smart plug'],
        model: 'Z809AF',
        vendor: 'Ninja Blocks',
        description: 'Zigbee smart plug with power meter',
        supports: 'on/off, power measurement',
        fromZigbee: [fz.state, fz.generic_power],
        toZigbee: [tz.on_off],
        meta: {configureKey: 1},
        configure: async (device, coordinatorEndpoint) => {
            const endpoint = device.getEndpoint(1);
            await bind(endpoint, coordinatorEndpoint, ['genOnOff']);
            await configureReporting.onOff(endpoint);
            await configureReporting.instantaneousDemand(endpoint);
        },
    },

    // Commercial Electric
    {
        zigbeeModel: ['Zigbee CCT Downlight'],
        model: '53170161',
        vendor: 'Commercial Electric',
        description: 'Matte White Recessed Retrofit Smart Led Downlight - 4 Inch',
        extend: generic.light_onoff_brightness_colortemp,
    },

    // ilux
    {
        zigbeeModel: ['LEColorLight'],
        model: '900008-WW',
        vendor: 'ilux',
        description: 'Dimmable A60 E27 LED Bulb',
        extend: generic.light_onoff_brightness,
    },

    // Dresden Elektronik
    {
        zigbeeModel: ['FLS-PP3'],
        model: 'Mega23M12',
        vendor: 'Dresden Elektronik',
        description: 'ZigBee Light Link wireless electronic ballast',
        extend: generic.light_onoff_brightness_colortemp_colorxy,
    },
    {
        zigbeeModel: ['FLS-CT'],
        model: 'XVV-Mega23M12',
        vendor: 'Dresden Elektronik',
        description: 'ZigBee Light Link wireless electronic ballast color temperature',
        extend: generic.light_onoff_brightness_colortemp,
    },

    // Centralite Swiss Plug
    {
        zigbeeModel: ['4256251-RZHAC', '4257050-RZHAC', '4257050-ZHAC'],
        model: '4256251-RZHAC',
        vendor: 'Centralite',
        description: 'White Swiss power outlet switch with power meter',
        supports: 'switch and power meter',
        fromZigbee: [fz.state, fz.RZHAC_4256251_power],
        toZigbee: [tz.on_off],
        meta: {configureKey: 1},
        configure: async (device, coordinatorEndpoint) => {
            const endpoint = device.getEndpoint(1);
            await bind(endpoint, coordinatorEndpoint, ['genOnOff']);
            await configureReporting.onOff(endpoint);
            await configureReporting.rmsVoltage(endpoint);
            await configureReporting.rmsCurrent(endpoint);
            await configureReporting.activePower(endpoint);
        },
    },

    // Blaupunkt
    {
        zigbeeModel: ['SCM-R_00.00.03.15TC'],
        model: 'SCM-S1',
        vendor: 'Blaupunkt',
        description: 'Roller shutter',
        supports: 'open/close',
        fromZigbee: [fz.cover_position, fz.cover_state],
        toZigbee: [tz.cover_position, tz.cover_open_close],
    },

    // Lupus
    {
        zigbeeModel: ['SCM_00.00.03.11TC'],
        model: '12031',
        vendor: 'Lupus',
        description: 'Roller shutter',
        supports: 'open/close',
        fromZigbee: [fz.cover_position, fz.cover_state],
        toZigbee: [tz.cover_position, tz.cover_open_close],
    },
    {
        zigbeeModel: ['PSMP5_00.00.03.11TC'],
        model: '12050',
        vendor: 'Lupus',
        description: 'LUPUSEC mains socket with power meter',
        supports: 'on/off, power measurement',
        fromZigbee: [fz.state, fz.bitron_power],
        toZigbee: [tz.on_off],
        meta: {configureKey: 1},
        configure: async (device, coordinatorEndpoint) => {
            const endpoint = device.getEndpoint(1);
            await bind(endpoint, coordinatorEndpoint, ['genOnOff']);
            await configureReporting.instantaneousDemand(endpoint);
        },
    },

    // Climax
    {
        zigbeeModel: ['PSS_00.00.00.15TC'],
        model: 'PSS-23ZBS',
        vendor: 'Climax',
        description: 'Power plug',
        supports: 'on/off',
        fromZigbee: [fz.state],
        toZigbee: [tz.on_off],
    },
    {
        zigbeeModel: ['SCM-3_00.00.03.15'],
        model: 'SCM-5ZBS',
        vendor: 'Climax',
        description: 'Roller shutter',
        supports: 'open/close',
        fromZigbee: [fz.cover_position, fz.cover_state],
        toZigbee: [tz.cover_position, tz.cover_open_close],
    },
    {
        zigbeeModel: ['PSM_00.00.00.35TC'],
        model: 'PSM-29ZBSR',
        vendor: 'Climax',
        description: 'Power plug',
        supports: 'on/off',
        fromZigbee: [fz.state],
        toZigbee: [tz.on_off],
    },

    // HEIMAN
    {
        zigbeeModel: ['CO_V15'],
        model: 'HS1CA-M',
        description: 'Smart carbon monoxide sensor',
        supports: 'carbon monoxide',
        vendor: 'HEIMAN',
        fromZigbee: [fz.heiman_carbon_monoxide, fz.battery_200],
        toZigbee: [],
        meta: {configureKey: 1},
        configure: async (device, coordinatorEndpoint) => {
            const endpoint = device.getEndpoint(1);
            await bind(endpoint, coordinatorEndpoint, ['genPowerCfg']);
            await configureReporting.batteryPercentageRemaining(endpoint);
            await configureReporting.batteryAlarmState(endpoint);
        },
    },
    {
        zigbeeModel: ['PIRSensor-N'],
        model: 'HS3MS',
        vendor: 'HEIMAN',
        description: 'Smart motion sensor',
        supports: 'occupancy',
        fromZigbee: [fz.iaszone_occupancy_1],
        toZigbee: [],
    },
    {
        zigbeeModel: ['SmartPlug'],
        model: 'HS2SK',
        description: 'Smart metering plug',
        supports: 'on/off, power measurement',
        vendor: 'HEIMAN',
        fromZigbee: [fz.state, fz.HS2SK_power],
        toZigbee: [tz.on_off],
        meta: {configureKey: 1},
        configure: async (device, coordinatorEndpoint) => {
            const endpoint = device.getEndpoint(1);
            await bind(endpoint, coordinatorEndpoint, ['genOnOff']);
            await configureReporting.onOff(endpoint);
            await configureReporting.rmsVoltage(endpoint);
            await configureReporting.rmsCurrent(endpoint);
            await configureReporting.activePower(endpoint);
        },
    },
    {
        zigbeeModel: ['SMOK_V16', 'b5db59bfd81e4f1f95dc57fdbba17931', 'SMOK_YDLV10', 'SmokeSensor-EM'],
        model: 'HS1SA',
        vendor: 'HEIMAN',
        description: 'Smoke detector',
        supports: 'smoke',
        fromZigbee: [
            fz.heiman_smoke,
            fz.battery_200,
            fz.heiman_smoke_enrolled,

        ],
        toZigbee: [],
        meta: {configureKey: 1},
        configure: async (device, coordinatorEndpoint) => {
            const endpoint = device.getEndpoint(1);
            await bind(endpoint, coordinatorEndpoint, ['genPowerCfg']);
            await configureReporting.batteryPercentageRemaining(endpoint);
            await configureReporting.batteryAlarmState(endpoint);
        },
    },
    {
        zigbeeModel: ['SmokeSensor-N'],
        model: 'HS3SA',
        vendor: 'HEIMAN',
        description: 'Smoke detector',
        supports: 'smoke',
        fromZigbee: [fz.heiman_smoke, fz.battery_200],
        toZigbee: [],
        meta: {configureKey: 1},
        configure: async (device, coordinatorEndpoint) => {
            const endpoint = device.getEndpoint(1);
            await bind(endpoint, coordinatorEndpoint, ['genPowerCfg']);
            await configureReporting.batteryPercentageRemaining(endpoint);
        },
    },
    {
        zigbeeModel: ['GASSensor-N'],
        model: 'HS3CG',
        vendor: 'HEIMAN',
        description: 'Combustible gas sensor',
        supports: 'gas',
        fromZigbee: [fz.iaszone_gas],
        toZigbee: [],
    },
    {
        zigbeeModel: ['GASSensor-EN', 'GAS_V15'],
        model: 'HS1CG-M',
        vendor: 'HEIMAN',
        description: 'Combustible gas sensor',
        supports: 'gas',
        fromZigbee: [fz.iaszone_gas],
        toZigbee: [],
    },
    {
        zigbeeModel: ['DoorSensor-N'],
        model: 'HS1DS/HS3DS',
        vendor: 'HEIMAN',
        description: 'Door sensor',
        supports: 'contact',
        fromZigbee: [fz.iaszone_contact],
        toZigbee: [],
    },
    {
        zigbeeModel: ['DOOR_TPV13'],
        model: 'HEIMAN-M1',
        vendor: 'HEIMAN',
        description: 'Door sensor',
        supports: 'contact',
        fromZigbee: [fz.iaszone_contact],
        toZigbee: [],
    },
    {
        zigbeeModel: ['DoorSensor-EM'],
        model: 'HS1DS-E',
        vendor: 'HEIMAN',
        description: 'Door sensor',
        supports: 'contact',
        fromZigbee: [fz.iaszone_contact],
        toZigbee: [],
    },
    {
        zigbeeModel: ['WaterSensor-N'],
        model: 'HS1WL/HS3WL',
        vendor: 'HEIMAN',
        description: 'Water leakage sensor',
        supports: 'water leak',
        fromZigbee: [fz.heiman_water_leak],
        toZigbee: [],
    },
    {
        zigbeeModel: ['WaterSensor-EM'],
        model: 'HS1-WL-E',
        vendor: 'HEIMAN',
        description: 'Water leakage sensor',
        supports: 'water leak',
        fromZigbee: [fz.heiman_water_leak],
        toZigbee: [],
    },
    {
        zigbeeModel: ['RC_V14'],
        model: 'HS1RC-M',
        vendor: 'HEIMAN',
        description: 'Smart remote controller',
        supports: 'action',
        fromZigbee: [
            fz.battery_200,
            fz.heiman_smart_controller_armmode, fz.heiman_smart_controller_emergency,
        ],
        toZigbee: [],
    },
    {
        zigbeeModel: ['COSensor-EM'],
        model: 'HS1CA-E',
        vendor: 'HEIMAN',
        description: 'Smart carbon monoxide sensor',
        supports: 'carbon monoxide',
        fromZigbee: [fz.heiman_carbon_monoxide, fz.battery_200],
        toZigbee: [],
        meta: {configureKey: 1},
        configure: async (device, coordinatorEndpoint) => {
            const endpoint = device.getEndpoint(1);
            await bind(endpoint, coordinatorEndpoint, ['genPowerCfg']);
            await configureReporting.batteryPercentageRemaining(endpoint);
            await configureReporting.batteryAlarmState(endpoint);
        },
    },
    {
        zigbeeModel: ['WarningDevice'],
        model: 'HS2WD-E',
        vendor: 'HEIMAN',
        description: 'Smart siren',
        supports: 'warning',
        fromZigbee: [fz.battery_200],
        toZigbee: [tz.warning],
        meta: {configureKey: 1},
        configure: async (device, coordinatorEndpoint) => {
            const endpoint = device.getEndpoint(1);
            await bind(endpoint, coordinatorEndpoint, ['genPowerCfg']);
            await configureReporting.batteryPercentageRemaining(endpoint);
        },
    },

    // Oujiabao
    {
        zigbeeModel: ['OJB-CR701-YZ'],
        model: 'CR701-YZ',
        vendor: 'Oujiabao',
        description: 'Gas and carbon monoxide alarm',
        supports: 'gas and carbon monoxide',
        fromZigbee: [fz.OJBCR701YZ_statuschange],
        toZigbee: [],
    },

    // Calex
    {
        zigbeeModel: ['EC-Z3.0-CCT'],
        model: '421786',
        vendor: 'Calex',
        description: 'LED A60 Zigbee GLS-lamp',
        extend: generic.light_onoff_brightness,
    },
    {
        zigbeeModel: ['EC-Z3.0-RGBW'],
        model: '421792',
        vendor: 'Calex',
        description: 'LED A60 Zigbee RGB lamp',
        extend: generic.light_onoff_brightness_colortemp_colorxy,
    },

    // EcoSmart
    {
        zigbeeModel: ['zhaRGBW'],
        model: 'D1821',
        vendor: 'EcoSmart',
        description: 'A19 RGB bulb',
        extend: generic.light_onoff_brightness_colortemp_colorxy,
    },
    {
        // eslint-disable-next-line
        zigbeeModel: ['\u0000\u0002\u0000\u0004\u0000\f^I\u0000\u0000\u0000\u0000\u0000\u0000\u0000\u0000\u0000\u0000\u0000\u0000\u0000\u0000\u0000\u0000\u0000\u0000\u0000\u0000\u0000\u0000\u0000\u000e'],
        model: 'D1531',
        vendor: 'EcoSmart',
        description: 'A19 bright white bulb',
        extend: generic.light_onoff_brightness,
    },
    {
        // eslint-disable-next-line
        zigbeeModel: ['\u0000\u0002\u0000\u0004\u0012 �P\u0000\u0000\u0000\u0000\u0000\u0000\u0000\u0000\u0000\u0000\u0000\u0000\u0000\u0000\u0000\u0000\u0000\u0000\u0000\u0000\u0000\u0000\u0000\u000e'],
        model: 'D1532',
        vendor: 'EcoSmart',
        description: 'A19 soft white bulb',
        extend: generic.light_onoff_brightness,
    },
    {
        zigbeeModel: ['zhaTunW'],
        model: 'D1542',
        vendor: 'EcoSmart',
        description: 'GU10 adjustable white bulb',
        extend: generic.light_onoff_brightness_colortemp,
    },

    // Airam
    {
        zigbeeModel: ['ZBT-DimmableLight'],
        model: '4713407',
        vendor: 'Airam',
        description: 'LED OP A60 ZB 9W/827 E27',
        extend: generic.light_onoff_brightness,
        fromZigbee: [fz.brightness, fz.state],
        meta: {configureKey: 1},
        configure: async (device, coordinatorEndpoint) => {
            const endpoint = device.getEndpoint(1);
            await bind(endpoint, coordinatorEndpoint, ['genOnOff', 'genLevelCtrl']);
            await configureReporting.onOff(endpoint);
            await configureReporting.brightness(endpoint);
        },
    },
    {
        zigbeeModel: ['ZBT-Remote-EU-DIMV1A2'],
        model: 'AIRAM-CTR.U',
        vendor: 'Airam',
        description: 'CTR.U remote',
        supports: 'on/off, brightness up/down and click/hold/release',
        fromZigbee: [
            fz.genOnOff_cmdOn, fz.genOnOff_cmdOff, fz.CTR_U_brightness_updown_click,
            fz.CTR_U_brightness_updown_hold, fz.CTR_U_brightness_updown_release, fz.CTR_U_scene,
        ],
        toZigbee: [],
    },

    // Paul Neuhaus
    {
        zigbeeModel: ['NLG-CCT light '],
        model: '100.424.11',
        vendor: 'Paul Neuhaus',
        description: 'Q-INIGO LED ceiling light',
        extend: generic.light_onoff_brightness_colortemp,
    },
    {
        zigbeeModel: ['NLG-RGBW light '],
        model: '100.110.39',
        vendor: 'Paul Neuhaus',
        description: 'Q-FLAG LED Panel, Smart-Home RGBW',
        extend: generic.light_onoff_brightness_colortemp_colorxy,
    },
    {
        zigbeeModel: ['NLG-plug '],
        model: '100.425.90',
        vendor: 'Paul Neuhaus',
        description: 'Q-PLUG adapter plug with night orientation light',
        supports: 'on/off',
        fromZigbee: [fz.state],
        toZigbee: [tz.on_off],
    },

    // iCasa
    {
        zigbeeModel: ['ICZB-IW11D'],
        model: 'ICZB-IW11D',
        vendor: 'iCasa',
        description: 'Zigbee 3.0 Dimmer',
        extend: generic.light_onoff_brightness,
    },
    {
        zigbeeModel: ['ICZB-IW11SW'],
        model: 'ICZB-IW11SW',
        vendor: 'iCasa',
        description: 'Zigbee 3.0 Switch',
        supports: 'on/off',
        fromZigbee: [fz.state],
        toZigbee: [tz.on_off],
    },

    // Müller Licht
    {
        zigbeeModel: ['ZBT-ExtendedColor'],
        model: '404000/404005/404012',
        vendor: 'Müller Licht',
        description: 'Tint LED bulb GU10/E14/E27 350/470/806 lumen, dimmable, color, opal white',
        extend: generic.light_onoff_brightness_colortemp_colorxy,
    },
    {
        zigbeeModel: ['ZBT-ColorTemperature'],
        model: '404006/404008/404004',
        vendor: 'Müller Licht',
        description: 'Tint LED bulb GU10/E14/E27 350/470/806 lumen, dimmable, opal white',
        extend: generic.light_onoff_brightness_colortemp,
    },
    {
        zigbeeModel: ['ZBT-Remote-ALL-RGBW'],
        model: 'MLI-404011',
        description: 'Tint remote control',
        supports: 'toggle, brightness, other buttons are not supported yet!',
        vendor: 'Müller Licht',
        fromZigbee: [
            fz.tint404011_on, fz.tint404011_off, fz.cmdToggle, fz.tint404011_brightness_updown_click,
            fz.tint404011_move_to_color_temp, fz.tint404011_move_to_color, fz.tint404011_scene,
            fz.tint404011_brightness_updown_release, fz.tint404011_brightness_updown_hold,
        ],
        toZigbee: [],
    },

    // Salus
    {
        zigbeeModel: ['SP600'],
        model: 'SP600',
        vendor: 'Salus',
        description: 'Smart plug',
        supports: 'on/off, power measurement',
        fromZigbee: [fz.state, fz.generic_power],
        toZigbee: [tz.on_off],
        meta: {configureKey: 1},
        configure: async (device, coordinatorEndpoint) => {
            const endpoint = device.getEndpoint(9);
            await bind(endpoint, coordinatorEndpoint, ['genOnOff']);
            await configureReporting.onOff(endpoint);
            await configureReporting.instantaneousDemand(endpoint);
        },
    },

    // AduroSmart
    {
        zigbeeModel: ['ZLL-ExtendedColo'],
        model: '81809',
        vendor: 'AduroSmart',
        description: 'ERIA colors and white shades smart light bulb A19',
        extend: generic.light_onoff_brightness_colortemp_colorxy,
        endpoint: (device) => {
            return {
                'default': 2,
            };
        },
    },
    {
        zigbeeModel: ['Adurolight_NCC'],
        model: '81825',
        vendor: 'AduroSmart',
        description: 'ERIA smart wireless dimming switch',
        supports: 'on, off, up, down',
        fromZigbee: [fz.eria_81825_on, fz.eria_81825_off, fz.eria_81825_updown],
        toZigbee: [],
        meta: {configureKey: 1},
        configure: async (device, coordinatorEndpoint) => {
            const endpoint = device.getEndpoint(1);
            await bind(endpoint, coordinatorEndpoint, ['genOnOff', 'genLevelCtrl']);
        },
    },

    // Eurotronic
    {
        zigbeeModel: ['SPZB0001'],
        model: 'SPZB0001',
        vendor: 'Eurotronic',
        description: 'Spirit Zigbee wireless heater thermostat',
        supports: 'temperature, heating system control',
        fromZigbee: [
            fz.thermostat_att_report,
            fz.eurotronic_thermostat,
            fz.generic_battery_remaining,
        ],
        toZigbee: [
            tz.thermostat_occupied_heating_setpoint, tz.thermostat_unoccupied_heating_setpoint,
            tz.thermostat_local_temperature_calibration, tz.thermostat_system_mode,
            tz.eurotronic_system_mode, tz.eurotronic_error_status, tz.thermostat_setpoint_raise_lower,
            tz.thermostat_control_sequence_of_operation, tz.thermostat_remote_sensing,
            tz.eurotronic_current_heating_setpoint, tz.eurotronic_trv_mode, tz.eurotronic_valve_position,
        ],
        meta: {configureKey: 1},
        configure: async (device, coordinatorEndpoint) => {
            const endpoint = device.getEndpoint(1);
            await bind(endpoint, coordinatorEndpoint, ['genPowerCfg', 'hvacThermostat']);
            await configureReporting.thermostatTemperature(endpoint);
            await endpoint.configureReporting('hvacThermostat', [{
                attribute: {ID: 0x4003, type: 41},
                minimumReportInterval: 0,
                maximumReportInterval: repInterval.HOUR,
                reportableChange: 25,
            }]);
        },
    },

    // Livolo
    {
        zigbeeModel: ['TI0001          '],
        model: 'TI0001',
        description:
            'Zigbee switch (1 and 2 gang) ' +
            '[work in progress](https://github.com/Koenkk/zigbee2mqtt/issues/592)',
        vendor: 'Livolo',
        supports: 'on/off',
        fromZigbee: [fz.livolo_switch_state, fz.livolo_switch_state_raw],
        toZigbee: [tz.livolo_switch_on_off],
        endpoint: (device) => {
            return {'left': 6, 'right': 6};
        },
        meta: {configureKey: 1},
        configure: async (device, coordinatorEndpoint) => {
            const endpoint = device.getEndpoint(6);
            await endpoint.command('genOnOff', 'toggle', {}, {});
        },
        onEvent: async (type, data, device) => {
            if (['start', 'deviceAnnounce'].includes(type)) {
                const endpoint = device.getEndpoint(6);
                await endpoint.command('genOnOff', 'toggle', {}, {});
            }
        },
    },

    // Bosch
    {
        zigbeeModel: ['RFDL-ZB-MS'],
        model: 'RADON TriTech ZB',
        vendor: 'Bosch',
        description: 'Wireless motion detector',
        supports: 'occupancy and temperature',
        fromZigbee: [fz.temperature, fz.battery_3V, fz.iaszone_occupancy_1],
        toZigbee: [],
        meta: {configureKey: 1},
        configure: async (device, coordinatorEndpoint) => {
            const endpoint = device.getEndpoint(1);
            await bind(endpoint, coordinatorEndpoint, ['msTemperatureMeasurement', 'genPowerCfg']);
            await configureReporting.temperature(endpoint);
            await configureReporting.batteryVoltage(endpoint);
        },
    },
    {
        zigbeeModel: ['ISW-ZPR1-WP13'],
        model: 'ISW-ZPR1-WP13',
        vendor: 'Bosch',
        description: 'Motion sensor',
        supports: 'occupancy and temperature',
        fromZigbee: [
            fz.temperature,
            fz.battery_3V, fz.iaszone_occupancy_1,
            fz.ignore_iaszone_report,
        ],
        toZigbee: [],
        meta: {configureKey: 1},
        configure: async (device, coordinatorEndpoint) => {
            const endpoint = device.getEndpoint(5);
            await bind(endpoint, coordinatorEndpoint, ['msTemperatureMeasurement', 'genPowerCfg']);
            await configureReporting.temperature(endpoint);
            await configureReporting.batteryVoltage(endpoint);
        },
    },

    // Immax
    {
        zigbeeModel: ['IM-Z3.0-DIM'],
        model: 'IM-Z3.0-DIM',
        vendor: 'Immax',
        description: 'LED E14/230V C35 5W TB 440LM ZIGBEE DIM',
        extend: generic.light_onoff_brightness,
    },

    // Yale
    {
        zigbeeModel: ['YRD446 BLE TSDB'],
        model: 'YRD426NRSC',
        vendor: 'Yale',
        description: 'Assure lock',
        supports: 'lock/unlock, battery',
        fromZigbee: [fz.generic_lock, fz.generic_lock_operation_event, fz.battery_200],
        toZigbee: [tz.generic_lock],
        meta: {configureKey: 1},
        configure: async (device, coordinatorEndpoint) => {
            const endpoint = device.getEndpoint(1);
            await configureReporting.lockState(endpoint);
            await configureReporting.batteryPercentageRemaining(endpoint);
        },
    },
    {
        zigbeeModel: ['YRD226 TSDB'],
        model: 'YRD226HA2619',
        vendor: 'Yale',
        description: 'Assure lock',
        supports: 'lock/unlock, battery',
        fromZigbee: [fz.generic_lock, fz.battery_200],
        toZigbee: [tz.generic_lock],
        meta: {configureKey: 1},
        configure: async (device, coordinatorEndpoint) => {
            const endpoint = device.getEndpoint(1);
            await configureReporting.lockState(endpoint);
            await configureReporting.batteryPercentageRemaining(endpoint);
        },
    },
    {
        zigbeeModel: ['YRD256 TSDB'],
        model: 'YRD256HA20BP',
        vendor: 'Yale',
        description: 'Assure lock SL',
        supports: 'lock/unlock, battery',
        fromZigbee: [
            fz.generic_lock,
            fz.generic_lock_operation_event,
            fz.battery_200,

        ],
        toZigbee: [tz.generic_lock],
        meta: {configureKey: 1},
        configure: async (device, coordinatorEndpoint) => {
            const endpoint = device.getEndpoint(1);
            await configureReporting.lockState(endpoint);
            await configureReporting.batteryPercentageRemaining(endpoint);
        },
    },
    {
        zigbeeModel: ['iZBModule01'],
        model: 'YMF40',
        vendor: 'Yale',
        description: 'Real living lock',
        supports: 'lock/unlock, battery',
        fromZigbee: [fz.generic_lock_operation_event],
        toZigbee: [tz.generic_lock],
        meta: {configureKey: 1},
        configure: async (device, coordinatorEndpoint) => {
            const endpoint = device.getEndpoint(1);
            await configureReporting.lockState(endpoint);
            await configureReporting.batteryPercentageRemaining(endpoint);
        },
    },

    // Keen Home
    {
        zigbeeModel: [
            'SV01-410-MP-1.0', 'SV01-410-MP-1.1', 'SV01-410-MP-1.4', 'SV01-410-MP-1.5', 'SV01-412-MP-1.0',
            'SV01-610-MP-1.0', 'SV01-612-MP-1.0',
        ],
        model: 'SV01',
        vendor: 'Keen Home',
        description: 'Smart vent',
        supports: 'open, close, position, temperature, pressure, battery',
        fromZigbee: [
            fz.cover_position, fz.temperature,
            fz.generic_battery, fz.keen_home_smart_vent_pressure,
            fz.ignore_onoff_report,
        ],
        toZigbee: [
            tz.cover_open_close,
            tz.cover_position,
        ],
        meta: {configureKey: 1},
        configure: async (device, coordinatorEndpoint) => {
            const endpoint = device.getEndpoint(1);
            const binds = ['genLevelCtrl', 'genPowerCfg', 'msTemperatureMeasurement', 'msPressureMeasurement'];
            await bind(endpoint, coordinatorEndpoint, binds);
            await configureReporting.temperature(endpoint);
            await configureReporting.pressure(endpoint);
            await configureReporting.batteryPercentageRemaining(endpoint);
        },
    },
    {
        zigbeeModel: ['SV02-410-MP-1.3', 'SV02-610-MP-1.3'],
        model: 'SV02',
        vendor: 'Keen Home',
        description: 'Smart vent',
        supports: 'open, close, position, temperature, pressure, battery',
        fromZigbee: [
            fz.cover_position, fz.temperature,
            fz.generic_battery, fz.keen_home_smart_vent_pressure,
            fz.ignore_onoff_report,
        ],
        toZigbee: [
            tz.cover_open_close,
            tz.cover_position,
        ],
        meta: {configureKey: 1},
        configure: async (device, coordinatorEndpoint) => {
            const endpoint = device.getEndpoint(1);
            const binds = ['genLevelCtrl', 'genPowerCfg', 'msTemperatureMeasurement', 'msPressureMeasurement'];
            await bind(endpoint, coordinatorEndpoint, binds);
            await configureReporting.temperature(endpoint);
            await configureReporting.pressure(endpoint);
            await configureReporting.batteryPercentageRemaining(endpoint);
        },
    },

    // AXIS
    {
        zigbeeModel: ['Gear'],
        model: 'GR-ZB01-W',
        vendor: 'AXIS',
        description: 'Gear window shade motor',
        supports: 'open, close, position, battery',
        fromZigbee: [fz.cover_position, fz.generic_battery],
        toZigbee: [tz.cover_open_close, tz.cover_position],
        meta: {configureKey: 1},
        configure: async (device, coordinatorEndpoint) => {
            const endpoint = device.getEndpoint(1);
            await bind(endpoint, coordinatorEndpoint, ['genLevelCtrl', 'genPowerCfg']);
            await configureReporting.brightness(endpoint);
            await configureReporting.batteryPercentageRemaining(endpoint);
        },
    },

    // ELKO
    {
        zigbeeModel: ['ElkoDimmerZHA'],
        model: '316GLEDRF',
        vendor: 'ELKO',
        description: 'ZigBee in-wall smart dimmer',
        supports: 'on/off, brightness',
        fromZigbee: [fz.brightness, fz.state],
        toZigbee: [tz.light_onoff_brightness, tz.ignore_transition],
        meta: {options: {disableDefaultResponse: true}, configureKey: 1},
        configure: async (device, coordinatorEndpoint) => {
            const endpoint = device.getEndpoint(1);
            await bind(endpoint, coordinatorEndpoint, ['genOnOff']);
            await configureReporting.onOff(endpoint);
        },
    },

    // LivingWise
    {
        zigbeeModel: ['abb71ca5fe1846f185cfbda554046cce'],
        model: 'LVS-ZB500D',
        vendor: 'LivingWise',
        description: 'ZigBee smart dimmer switch',
        supports: 'on/off, brightness',
        toZigbee: [tz.light_onoff_brightness],
        fromZigbee: [
            fz.state, fz.brightness, fz.ignore_light_brightness_report,
            fz.ignore_genIdentify,
        ],
    },
    {
        zigbeeModel: ['545df2981b704114945f6df1c780515a'],
        model: 'LVS-ZB15S',
        vendor: 'LivingWise',
        description: 'ZigBee smart in-wall switch',
        supports: 'on/off',
        toZigbee: [tz.on_off],
        fromZigbee: [fz.state, fz.ignore_basic_report],
    },
    {
        zigbeeModel: ['e70f96b3773a4c9283c6862dbafb6a99'],
        model: 'LVS-SM10ZW',
        vendor: 'LivingWise',
        description: 'Door or window contact switch',
        supports: 'contact',
        fromZigbee: [fz.iaszone_contact],
        toZigbee: [],
    },
    {
        zigbeeModel: ['895a2d80097f4ae2b2d40500d5e03dcc'],
        model: 'LVS-SN10ZW_SN11',
        vendor: 'LivingWise',
        description: 'Occupancy sensor',
        supports: 'occupancy',
        fromZigbee: [fz.battery_200, fz.iaszone_occupancy_1_with_timeout],
        toZigbee: [],
    },
    {
        zigbeeModel: ['55e0fa5cdb144ba3a91aefb87c068cff'],
        model: 'LVS-ZB15R',
        vendor: 'LivingWise',
        description: 'Zigbee smart outlet',
        supports: 'on/off',
        fromZigbee: [fz.state, fz.ignore_basic_report],
        toZigbee: [tz.on_off],
    },

    // Stelpro
    {
        zigbeeModel: ['ST218'],
        model: 'ST218',
        vendor: 'Stelpro',
        description: 'Built-in electronic thermostat',
        supports: 'temperature ',
        fromZigbee: [fz.thermostat_att_report],
        toZigbee: [
            tz.thermostat_local_temperature, tz.thermostat_occupied_heating_setpoint,
        ],
        meta: {configureKey: 1},
        configure: async (device, coordinatorEndpoint) => {
            const endpoint = device.getEndpoint(25);
            const binds = [
                'genBasic', 'genIdentify', 'genGroups', 'hvacThermostat', 'hvacUserInterfaceCfg',
                'msTemperatureMeasurement',
            ];
            await bind(endpoint, coordinatorEndpoint, binds);
            await configureReporting.thermostatTemperature(endpoint);
        },
    },

    // Nyce
    {
        zigbeeModel: ['3011'],
        model: 'NCZ-3011-HA',
        vendor: 'Nyce',
        description: 'Door/window sensor',
        supports: 'motion, humidity and temperature',
        fromZigbee: [
            fz.ignore_basic_report,
            fz.ignore_genIdentify, fz.ignore_poll_ctrl,
            fz.generic_battery, fz.ignore_iaszone_report,
            fz.iaszone_occupancy_2, fz.iaszone_contact,
        ],
        toZigbee: [],
    },
    {
        zigbeeModel: ['3043'],
        model: 'NCZ-3043-HA',
        vendor: 'Nyce',
        description: 'Ceiling motion sensor',
        supports: 'motion, humidity and temperature',
        fromZigbee: [
            fz.occupancy, fz.humidity, fz.temperature, fz.ignore_basic_report,
            fz.ignore_genIdentify, fz.ignore_poll_ctrl,
            fz.generic_battery, fz.ignore_iaszone_report,
            fz.iaszone_occupancy_2,
        ],
        toZigbee: [],
    },
    {
        zigbeeModel: ['3041'],
        model: 'NCZ-3041-HA',
        vendor: 'Nyce',
        description: 'Wall motion sensor',
        supports: 'motion, humidity and temperature',
        fromZigbee: [
            fz.occupancy, fz.humidity, fz.temperature, fz.ignore_basic_report,
            fz.ignore_genIdentify, fz.ignore_poll_ctrl,
            fz.generic_battery, fz.ignore_iaszone_report,
            fz.iaszone_occupancy_2,
        ],
        toZigbee: [],
    },
    {
        zigbeeModel: ['3045'],
        model: 'NCZ-3045-HA',
        vendor: 'Nyce',
        description: 'Curtain motion sensor',
        supports: 'motion, humidity and temperature',
        fromZigbee: [
            fz.occupancy, fz.humidity, fz.temperature, fz.ignore_basic_report,
            fz.ignore_genIdentify, fz.ignore_poll_ctrl,
            fz.generic_battery, fz.ignore_iaszone_report,
            fz.iaszone_occupancy_2,
        ],
        toZigbee: [],
    },

    // Securifi
    {
        zigbeeModel: ['PP-WHT-US'],
        model: 'PP-WHT-US',
        vendor: 'Securifi',
        description: 'Peanut Smart Plug',
        supports: 'on/off, power measurement',
        fromZigbee: [fz.state, fz.peanut_electrical],
        toZigbee: [tz.on_off],
        meta: {configureKey: 1},
        configure: async (device, coordinatorEndpoint) => {
            const endpoint = device.getEndpoint(1);
            await bind(endpoint, coordinatorEndpoint, ['genOnOff', 'haElectricalMeasurement']);
            await configureReporting.onOff(endpoint);
            await configureReporting.rmsVoltage(endpoint);
            await configureReporting.rmsCurrent(endpoint);
            await configureReporting.activePower(endpoint);
            await configureReporting.acVoltageMultiplier(endpoint);
            await configureReporting.acVoltageDivisor(endpoint);
            await configureReporting.acCurrentMultiplier(endpoint);
            await configureReporting.acCurrentDivisor(endpoint);
            await configureReporting.acPowerMultiplier(endpoint);
            await configureReporting.acPowerDivisor(endpoint);
        },
    },

    // Visonic
    {
        zigbeeModel: ['MCT-350 SMA'],
        model: 'MCT-350 SMA',
        vendor: 'Visonic',
        description: 'Magnetic door & window contact sensor',
        supports: 'contact',
        fromZigbee: [fz.iaszone_contact],
        toZigbee: [],
    },
    {
        zigbeeModel: ['MCT-340 E'],
        model: 'MCT-340 E',
        vendor: 'Visonic',
        description: 'Magnetic door & window contact sensor',
        supports: 'contact',
        fromZigbee: [fz.iaszone_contact],
        toZigbee: [],
    },

    // Sunricher
    {
        zigbeeModel: ['ZG9101SAC-HP'],
        model: 'ZG9101SAC-HP',
        vendor: 'Sunricher',
        description: 'ZigBee AC phase-cut dimmer',
        extend: generic.light_onoff_brightness,
    },
    {
        zigbeeModel: ['ZG2833K4_EU06'],
        model: 'SR-ZG9001K4-DIM2',
        vendor: 'Sunricher',
        description: 'ZigBee double key wall switch',
        supports: 'on/off, brightness',
        fromZigbee: [
            fz.genOnOff_cmdOn, fz.genOnOff_cmdOff, fz.cmd_move_with_onoff, fz.cmd_stop_with_onoff, fz.generic_battery,
        ],
        toZigbee: [],
    },

    // Shenzhen Homa
    {
        zigbeeModel: ['HOMA1008'],
        model: 'HLD812-Z-SC',
        vendor: 'Shenzhen Homa',
        description: 'Smart LED driver',
        extend: generic.light_onoff_brightness,
    },
    {
        zigbeeModel: ['HOMA1002'],
        model: 'HLC610-Z',
        vendor: 'Shenzhen Homa',
        description: 'Wireless dimmable controller',
        extend: generic.light_onoff_brightness,
    },
    {
        zigbeeModel: ['HOMA1031'],
        model: 'HLC821-Z-SC',
        vendor: 'Shenzhen Homa',
        description: 'ZigBee AC phase-cut dimmer',
        extend: generic.light_onoff_brightness,
    },

    // Honyar
    {
        zigbeeModel: ['00500c35'],
        model: 'U86K31ND6',
        vendor: 'Honyar',
        description: '3 gang switch ',
        supports: 'on/off',
        fromZigbee: [],
        toZigbee: [tz.on_off],
        endpoint: (device) => {
            return {'left': 1, 'center': 2, 'right': 3};
        },
        meta: {configureKey: 1},
        configure: async (device, coordinatorEndpoint) => {
            const endpoint1 = device.getEndpoint(1);
            const endpoint2 = device.getEndpoint(2);
            const endpoint3 = device.getEndpoint(3);
            await bind(endpoint1, coordinatorEndpoint, ['genOnOff']);
            await configureReporting.onOff(endpoint1);
            await bind(endpoint2, coordinatorEndpoint, ['genOnOff']);
            await configureReporting.onOff(endpoint2);
            await bind(endpoint3, coordinatorEndpoint, ['genOnOff']);
            await configureReporting.onOff(endpoint3);
        },
    },

    // Danalock
    {
        zigbeeModel: ['V3-BTZB'],
        model: 'V3-BTZB',
        vendor: 'Danalock',
        description: 'BT/ZB smartlock',
        supports: 'lock/unlock, battery',
        fromZigbee: [fz.generic_lock, fz.generic_lock_operation_event, fz.battery_200],
        toZigbee: [tz.generic_lock],
        meta: {configureKey: 1},
        configure: async (device, coordinatorEndpoint) => {
            const endpoint = device.getEndpoint(1);
            await configureReporting.lockState(endpoint);
            await configureReporting.batteryPercentageRemaining(endpoint);
        },
    },

    // NET2GRID
    {
        zigbeeModel: ['SP31           '],
        model: 'N2G-SP',
        vendor: 'NET2GRID',
        description: 'White Net2Grid power outlet switch with power meter',
        supports: 'on/off, power and energy measurement',
        fromZigbee: [
            fz.genOnOff_cmdOn, fz.genOnOff_cmdOff, fz.state,
            fz.generic_power,
        ],
        toZigbee: [tz.on_off],
        meta: {configureKey: 1},
        configure: async (device, coordinatorEndpoint) => {
            const endpoint1 = device.getEndpoint(1);
            await bind(endpoint1, coordinatorEndpoint, ['genOnOff']);
            await configureReporting.onOff(endpoint1);

            const endpoint10 = device.getEndpoint(10);
            await configureReporting.instantaneousDemand(endpoint10);
            await configureReporting.currentSummDelivered(endpoint10);
            await configureReporting.currentSummReceived(endpoint10);
            await endpoint10.read('seMetering', ['unitOfMeasure', 'multiplier', 'divisor']);
        },
    },

    // Third Reality
    {
        zigbeeModel: ['3RSS008Z'],
        model: '3RSS008Z',
        vendor: 'Third Reality',
        description: 'RealitySwitch Plus',
        supports: 'on/off, battery',
        fromZigbee: [fz.state],
        toZigbee: [tz.on_off, tz.ignore_transition],
    },

    // Hampton Bay
    {
        zigbeeModel: ['HDC52EastwindFan', 'HBUniversalCFRemote'],
        model: '99432',
        vendor: 'Hampton Bay',
        description: 'Universal wink enabled white ceiling fan premier remote control',
        supports: 'on/off, brightness, fan_mode and fan_state',
        fromZigbee: generic.light_onoff_brightness.fromZigbee.concat([
            fz.generic_fan_mode,
        ]),
        toZigbee: generic.light_onoff_brightness.toZigbee.concat([tz.fan_mode]),
        meta: {options: {disableDefaultResponse: true}, configureKey: 1},
        configure: async (device, coordinatorEndpoint) => {
            const endpoint = device.getEndpoint(1);
            await bind(endpoint, coordinatorEndpoint, ['genOnOff', 'genLevelCtrl', 'hvacFanCtrl']);
            await configureReporting.onOff(endpoint);
            await configureReporting.brightness(endpoint);
            await configureReporting.fanMode(endpoint);
        },
    },

    // Iluminize
    {
        zigbeeModel: ['DIM Lighting'],
        model: '511.10',
        vendor: 'Iluminize',
        description: 'Zigbee LED-Controller ',
        extend: generic.light_onoff_brightness,
    },

    // Anchor
    {
        zigbeeModel: ['FB56-SKT17AC1.4'],
        model: '67200BL',
        description: 'Vetaar smart plug',
        supports: 'on/off',
        vendor: 'Anchor',
        fromZigbee: [fz.state],
        toZigbee: [tz.on_off],
        meta: {configureKey: 1},
        configure: async (device, coordinatorEndpoint) => {
            const endpoint = device.getEndpoint(3);
            await bind(endpoint, coordinatorEndpoint, ['genOnOff']);
            await configureReporting.onOff(endpoint);
        },
    },

    // Gira
    {
        zigbeeModel: [' Remote'],
        model: '2430-100',
        vendor: 'Gira',
        description: 'ZigBee Light Link wall transmitter',
        supports: 'action',
        fromZigbee: [
            fz.GIRA2430_scene_click, fz.GIRA2430_on_click, fz.GIRA2430_off_click, fz.GIRA2430_down_hold,
            fz.GIRA2430_up_hold, fz.GIRA2430_stop,
        ],
        toZigbee: [],
    },

    // RGB genie
    {
        zigbeeModel: ['ZGRC-KEY-013'],
        model: 'ZGRC-KEY-013',
        vendor: 'RGB Genie',
        description: '3 Zone remote and dimmer',
        supports: 'click',
        fromZigbee: [
            fz.generic_battery, fz.ZGRC013_brightness_onoff, fz.ZGRC013_brightness, fz.ZGRC013_brightness_stop,
            fz.ZGRC013_cmdOn, fz.ZGRC013_cmdOff, fz.ZGRC013_scene,
        ],
        toZigbee: [],
        meta: {configureKey: 1},
        configure: async (device, coordinatorEndpoint) => {
            const endpoint = device.getEndpoint(1);
            await bind(endpoint, coordinatorEndpoint, ['genOnOff']);
            await configureReporting.onOff(endpoint);
        },
    },

    // Sercomm
    {
        zigbeeModel: ['SZ-ESW01'],
        model: 'SZ-ESW01',
        vendor: 'Sercomm',
        description: 'Telstra smart plug',
        supports: 'on/off, power consumption',
        fromZigbee: [fz.state, fz.SZ_ESW01_AU_power],
        toZigbee: [tz.on_off],
        meta: {configureKey: 1},
        configure: async (device, coordinatorEndpoint) => {
            const endpoint = device.getEndpoint(1);
            await bind(endpoint, coordinatorEndpoint, ['genOnOff']);
            await configureReporting.onOff(endpoint);
            await configureReporting.instantaneousDemand(endpoint);
        },
    },
    {
        zigbeeModel: ['SZ-ESW01-AU'],
        model: 'SZ-ESW01-AU',
        vendor: 'Sercomm',
        description: 'Telstra smart plug',
        supports: 'on/off, power consumption',
        fromZigbee: [fz.state, fz.SZ_ESW01_AU_power],
        toZigbee: [tz.on_off],
        meta: {configureKey: 1},
        configure: async (device, coordinatorEndpoint) => {
            const endpoint = device.getEndpoint(1);
            await bind(endpoint, coordinatorEndpoint, ['genOnOff']);
            await configureReporting.onOff(endpoint);
            await configureReporting.instantaneousDemand(endpoint);
        },
    },

    // Leedarson
    {
        zigbeeModel: ['LED_GU10_OWDT'],
        model: 'ZM350STW1TCF',
        vendor: 'Leedarson',
        description: 'LED PAR16 50 GU10 tunable white',
        extend: generic.light_onoff_brightness_colortemp,
    },
    {
        zigbeeModel: ['M350ST-W1R-01'],
        model: 'M350STW1',
        vendor: 'Leedarson',
        description: 'LED PAR16 50 GU10',
        extend: generic.light_onoff_brightness,
    },
    {
        zigbeeModel: ['ZHA-DimmableLight'],
        model: 'A806S-Q1R',
        vendor: 'Leedarson',
        description: 'LED E27 tunable white',
        extend: generic.light_onoff_brightness,
    },
    {
        zigbeeModel: ['LED_E27_OWDT'],
        model: 'ZA806SQ1TCF',
        vendor: 'Leedarson',
        description: 'LED E27 tunable white',
        extend: generic.light_onoff_brightness_colortemp,
    },

    // GMY
    {
        zigbeeModel: ['CCT box'],
        model: 'B07KG5KF5R',
        vendor: 'GMY Smart Bulb',
        description: 'GMY Smart bulb, 470lm, vintage dimmable, 2700-6500k, E27',
        extend: generic.light_onoff_brightness_colortemp,
    },

    // Meazon
    {
        zigbeeModel: [
            '101.301.001649', '101.301.001838', '101.301.001802', '101.301.001738',
            '101.301.001412', '101.301.001765', '101.301.001814',
        ],
        model: 'MEAZON_BIZY_PLUG',
        vendor: 'Meazon',
        description: 'Bizy plug meter',
        supports: 'on/off, power, energy measurement and temperature',
        fromZigbee: [
            fz.genOnOff_cmdOn, fz.genOnOff_cmdOff, fz.state,
            fz.meazon_meter,
        ],
        toZigbee: [tz.on_off],
        meta: {configureKey: 1},
        configure: async (device, coordinatorEndpoint) => {
            const endpoint = device.getEndpoint(10);
            await bind(endpoint, coordinatorEndpoint, ['genOnOff', 'seMetering']);
            await configureReporting.onOff(endpoint);
            const options = {manufacturerCode: 4406, disableDefaultResponse: false};
            await endpoint.write('seMetering', {0x1005: {value: 0x063e, type: 25}}, options);
            await configureReporting.onOff(endpoint);
            await endpoint.configureReporting('seMetering', [{
                attribute: {ID: 0x2000, type: 0x29},
                minimumReportInterval: 1,
                maximumReportInterval: repInterval.MINUTES_5,
                reportableChange: 1,
            }], options);
        },
    },
    {
        zigbeeModel: ['102.106.000235', '102.106.001111', '102.106.000348', '102.106.000256', '102.106.001242'],
        model: 'MEAZON_DINRAIL',
        vendor: 'Meazon',
        description: 'DinRail 1-phase meter',
        supports: 'on/off, power, energy measurement and temperature',
        fromZigbee: [
            fz.genOnOff_cmdOn, fz.genOnOff_cmdOff, fz.state,
            fz.meazon_meter,
        ],
        toZigbee: [tz.on_off],
        meta: {configureKey: 1},
        configure: async (device, coordinatorEndpoint) => {
            const endpoint = device.getEndpoint(10);
            await bind(endpoint, coordinatorEndpoint, ['genOnOff', 'seMetering']);
            await configureReporting.onOff(endpoint);
            const options = {manufacturerCode: 4406, disableDefaultResponse: false};
            await endpoint.write('seMetering', {0x1005: {value: 0x063e, type: 25}}, options);
            await configureReporting.onOff(endpoint);
            await endpoint.configureReporting('seMetering', [{
                attribute: {ID: 0x2000, type: 0x29},
                minimumReportInterval: 1,
                maximumReportInterval: repInterval.MINUTES_5,
                reportableChange: 1,
            }], options);
        },
    },

    // Konke
    {
        zigbeeModel: ['3AFE170100510001'],
        model: '2AJZ4KPKEY',
        vendor: 'Konke',
        description: 'Multi-function button',
        supports: 'single, double and long click',
        fromZigbee: [
            fz.konke_click,
            fz.battery_3V,
        ],
        toZigbee: [],
        meta: {configureKey: 1},
        configure: async (device, coordinatorEndpoint) => {
            const endpoint = device.getEndpoint(1);
            await bind(endpoint, coordinatorEndpoint, ['genPowerCfg']);
            await configureReporting.batteryVoltage(endpoint);
        },
    },
    {
        zigbeeModel: ['3AFE14010402000D'],
        model: '2AJZ4KPBS',
        vendor: 'Konke',
        description: 'Motion sensor',
<<<<<<< HEAD
        supports: 'occupancy',
        fromZigbee: [fz.iaszone_occupancy_1_with_timeout, fz.battery_3V],
        toZigbee: [],
=======
        supports: '',
        fromZigbee: [
            fz.bosch_ias_zone_motion_status_change,
            fz.battery_3V,
        ],
        // TODO: Not fully supported - need to be configured correctly. Look at
        // https://github.com/Koenkk/zigbee2mqtt/issues/1689
        meta: {configureKey: 1},
        configure: async (device, coordinatorEndpoint) => {
            const device = shepherd.find(ieeeAddr, 1);
            const actions = [
                (cb) => device.write('ssIasZone', 'iasCieAddr', coordinator.device.getIeeeAddr(), cb),
                (cb) => device.functional('ssIasZone', 'enrollRsp', {enrollrspcode: 0, zoneid: 23}, cb),
                (cb) => device.bind('genPowerCfg', coordinator, cb),
                (cb) => device.report('genPowerCfg', 'batteryVoltage', repInterval.HOUR, repInterval.MAX, cb),
            ];
            execute(device, actions, callback);
        }
>>>>>>> dd3185bb
    },
    {
        zigbeeModel: ['3AFE140103020000'],
        model: '2AJZ4KPFT',
        vendor: 'Konke',
        description: 'Temperature and humidity sensor',
        supports: 'temperature and humidity',
        fromZigbee: [
            fz.temperature,
            fz.humidity,
            fz.battery_3V,
        ],
        toZigbee: [],
        meta: {configureKey: 1},
        configure: async (device, coordinatorEndpoint) => {
            const endpoint = device.getEndpoint(1);
            await bind(endpoint, coordinatorEndpoint, ['genPowerCfg', 'msTemperatureMeasurement']);
            await configureReporting.batteryVoltage(endpoint);
            await configureReporting.temperature(endpoint);
        },
    },
    {
        zigbeeModel: ['3AFE130104020015'],
        model: '2AJZ4KPDR',
        vendor: 'Konke',
        description: 'Contact sensor',
<<<<<<< HEAD
        supports: 'contact',
        fromZigbee: [fz.iaszone_contact, fz.battery_3V],
        toZigbee: [],
=======
        supports: '',
        fromZigbee: [
            fz.iaszone_contact,
            fz.battery_3V,
        ],
        // TODO: Not fully supported - need to be configured correctly. Look at
        // https://github.com/Koenkk/zigbee2mqtt/issues/1689
        meta: {configureKey: 1},
        configure: async (device, coordinatorEndpoint) => {
            const device = shepherd.find(ieeeAddr, 1);
            const actions = [
                (cb) => device.write('ssIasZone', 'iasCieAddr', coordinator.device.getIeeeAddr(), cb),
                (cb) => device.functional('ssIasZone', 'enrollRsp', {enrollrspcode: 0, zoneid: 23}, cb),
                (cb) => device.bind('genPowerCfg', coordinator, cb),
                (cb) => device.report('genPowerCfg', 'batteryVoltage', repInterval.HOUR, repInterval.MAX, cb),
            ];
            execute(device, actions, callback);
        }
>>>>>>> dd3185bb
    },

    // TUYATEC
    {
        zigbeeModel: ['RH3040'],
        model: 'RH3040',
        vendor: 'TUYATEC',
        description: 'PIR sensor',
        supports: 'occupancy',
        fromZigbee: [
            fz.generic_battery_remaining, fz.generic_battery_voltage,
            fz.ignore_basic_report,
            fz.iaszone_occupancy_1,
        ],
        toZigbee: [],
        meta: {configureKey: 1},
        configure: async (device, coordinatorEndpoint) => {
            const endpoint = device.getEndpoint(1);
            await bind(endpoint, coordinatorEndpoint, ['genBasic', 'genIdentify', 'genPowerCfg']);
            await configureReporting.batteryVoltage(endpoint);
        },
    },
    {
        zigbeeModel: ['RH3052'],
        model: 'TT001ZAV20',
        vendor: 'TUYATEC',
        description: 'Temperature & humidity sensor',
        supports: 'temperature and humidity',
        fromZigbee: [
            fz.humidity, fz.temperature, fz.battery_200,
        ],
        toZigbee: [],
    },

    // Zemismart
    {
        zigbeeModel: ['TS0002'],
        model: 'ZM-CSW002-D',
        vendor: 'Zemismart',
        description: '2 gang switch',
        supports: 'on/off',
        fromZigbee: [fz.generic_state_multi_ep, fz.generic_power],
        toZigbee: [tz.on_off, tz.ignore_transition],
        endpoint: (device) => {
            return {'l1': 1, 'l2': 2};
        },
        meta: {configureKey: 1},
        configure: async (device, coordinatorEndpoint) => {
            const endpoint = device.getEndpoint(1);
            await bind(endpoint, coordinatorEndpoint, ['genOnOff']);
            await configureReporting.onOff(endpoint);
        },
    },
    {
        zigbeeModel: ['NUET56-DL27LX1.1'],
        model: 'LXZB-12A',
        vendor: 'Zemismart',
        description: 'RGB LED downlight',
        extend: generic.light_onoff_brightness_colortemp_colorxy,
    },

    // Sinope
    {
        zigbeeModel: ['TH1123ZB'],
        model: 'TH1123ZB',
        vendor: 'Sinope',
        description: 'Zigbee line volt thermostat',
        supports: 'local temp, units, keypad lockout, mode, state, backlight, outdoor temp, time',
        fromZigbee: [
            fz.thermostat_att_report,
        ],
        toZigbee: [
            tz.thermostat_local_temperature, tz.thermostat_occupancy,
            tz.thermostat_occupied_heating_setpoint, tz.thermostat_unoccupied_heating_setpoint,
            tz.thermostat_temperature_display_mode, tz.thermostat_keypad_lockout,
            tz.thermostat_system_mode, tz.thermostat_running_state,
            tz.sinope_thermostat_backlight_autodim_param, tz.sinope_thermostat_time,
            tz.sinope_thermostat_enable_outdoor_temperature, tz.sinope_thermostat_outdoor_temperature,
        ],
        meta: {configureKey: 1},
        configure: async (device, coordinatorEndpoint) => {
            const endpoint = device.getEndpoint(1);
            const binds = [
                'genBasic', 'genIdentify', 'genGroups', 'hvacThermostat', 'hvacUserInterfaceCfg',
                'msTemperatureMeasurement',
            ];
            await bind(endpoint, coordinatorEndpoint, binds);
            await configureReporting.thermostatTemperature(endpoint);
            await configureReporting.thermostatOccupiedHeatingSetpoint(endpoint);
            await configureReporting.thermostatPIHeatingDemand(endpoint);
        },
    },

    // Lutron
    {
        zigbeeModel: ['LZL4BWHL01 Remote'],
        model: 'LZL4BWHL01',
        vendor: 'Lutron',
        description: 'Connected bulb remote control',
        supports: 'on/off, brightness',
        fromZigbee: [fz.GIRA2430_down_hold, fz.GIRA2430_up_hold, fz.E1524_hold, fz.GIRA2430_stop],
        toZigbee: [],
    },

    // Zen
    {
        zigbeeModel: ['Zen-01'],
        model: 'Zen-01-W',
        vendor: 'Zen',
        description: 'Thermostat',
        supports: 'temperature, heating/cooling system control',
        fromZigbee: [
            fz.generic_battery_voltage,
            fz.thermostat_att_report,
        ],
        toZigbee: [
            tz.factory_reset, tz.thermostat_local_temperature, tz.thermostat_local_temperature_calibration,
            tz.thermostat_occupancy, tz.thermostat_occupied_heating_setpoint,
            tz.thermostat_occupied_cooling_setpoint,
            tz.thermostat_unoccupied_heating_setpoint, tz.thermostat_setpoint_raise_lower,
            tz.thermostat_remote_sensing, tz.thermostat_control_sequence_of_operation, tz.thermostat_system_mode,
            tz.thermostat_weekly_schedule, tz.thermostat_clear_weekly_schedule, tz.thermostat_weekly_schedule_rsp,
            tz.thermostat_relay_status_log, tz.thermostat_relay_status_log_rsp,
        ],
        meta: {configureKey: 1},
        configure: async (device, coordinatorEndpoint) => {
            const endpoint = device.getEndpoint(3);
            const binds = [
                'genBasic', 'genIdentify', 'genPowerCfg', 'genTime', 'hvacThermostat', 'hvacUserInterfaceCfg',
            ];
            await bind(endpoint, coordinatorEndpoint, binds);
            await configureReporting.thermostatTemperature(endpoint);
        },
    },

    // Hej
    {
        zigbeeModel: ['HejSW01'],
        model: 'GLSK3ZB-1711',
        vendor: 'Hej',
        description: 'Goqual 1 gang Switch',
        supports: 'on/off',
        fromZigbee: [fz.state],
        toZigbee: [tz.on_off],
    },
    {
        zigbeeModel: ['HejSW02'],
        model: 'GLSK3ZB-1712',
        vendor: 'Hej',
        description: 'Goqual 2 gang Switch',
        supports: 'on/off',
        fromZigbee: [fz.generic_state_multi_ep],
        toZigbee: [tz.on_off],
        endpoint: (device) => {
            return {'top': 1, 'bottom': 2};
        },
        meta: {configureKey: 1},
        configure: async (device, coordinatorEndpoint) => {
            await bind(device.getEndpoint(1), coordinatorEndpoint, ['genOnOff']);
            await bind(device.getEndpoint(2), coordinatorEndpoint, ['genOnOff']);
        },
    },
    {
        zigbeeModel: ['HejSW03'],
        model: 'GLSK3ZB-1713',
        vendor: 'Hej',
        description: 'Goqual 3 gang Switch',
        supports: 'on/off',
        fromZigbee: [fz.generic_state_multi_ep],
        toZigbee: [tz.on_off],
        endpoint: (device) => {
            return {'top': 1, 'center': 2, 'bottom': 3};
        },
        meta: {configureKey: 1},
        configure: async (device, coordinatorEndpoint) => {
            await bind(device.getEndpoint(1), coordinatorEndpoint, ['genOnOff']);
            await bind(device.getEndpoint(2), coordinatorEndpoint, ['genOnOff']);
            await bind(device.getEndpoint(3), coordinatorEndpoint, ['genOnOff']);
        },
    },
    {
        zigbeeModel: ['HejSW04'],
        model: 'GLSK6ZB-1714',
        vendor: 'Hej',
        description: 'Goqual 4 gang Switch',
        supports: 'on/off',
        fromZigbee: [fz.generic_state_multi_ep],
        toZigbee: [tz.on_off],
        endpoint: (device) => {
            return {'top_left': 1, 'bottom_left': 2, 'top_right': 3, 'bottom_right': 4};
        },
        meta: {configureKey: 1},
        configure: async (device, coordinatorEndpoint) => {
            await bind(device.getEndpoint(1), coordinatorEndpoint, ['genOnOff']);
            await bind(device.getEndpoint(2), coordinatorEndpoint, ['genOnOff']);
            await bind(device.getEndpoint(3), coordinatorEndpoint, ['genOnOff']);
            await bind(device.getEndpoint(4), coordinatorEndpoint, ['genOnOff']);
        },
    },
    {
        zigbeeModel: ['HejSW05'],
        model: 'GLSK6ZB-1715',
        vendor: 'Hej',
        description: 'Goqual 5 gang Switch',
        supports: 'on/off',
        fromZigbee: [fz.generic_state_multi_ep],
        toZigbee: [tz.on_off],
        endpoint: (device) => {
            return {'top_left': 1, 'center_left': 2, 'bottom_left': 3, 'top_right': 4, 'bottom_right': 5};
        },
        meta: {configureKey: 1},
        configure: async (device, coordinatorEndpoint) => {
            await bind(device.getEndpoint(1), coordinatorEndpoint, ['genOnOff']);
            await bind(device.getEndpoint(2), coordinatorEndpoint, ['genOnOff']);
            await bind(device.getEndpoint(3), coordinatorEndpoint, ['genOnOff']);
            await bind(device.getEndpoint(4), coordinatorEndpoint, ['genOnOff']);
            await bind(device.getEndpoint(5), coordinatorEndpoint, ['genOnOff']);
        },
    },
    {
        zigbeeModel: ['HejSW06'],
        model: 'GLSK6ZB-1716',
        vendor: 'Hej',
        description: 'Goqual 6 gang Switch',
        supports: 'on/off',
        fromZigbee: [fz.generic_state_multi_ep],
        toZigbee: [tz.on_off],
        endpoint: (device) => {
            return {
                'top_left': 1, 'center_left': 2, 'bottom_left': 3,
                'top_right': 4, 'center_right': 5, 'bottom_right': 6,
            };
        },
        meta: {configureKey: 1},
        configure: async (device, coordinatorEndpoint) => {
            await bind(device.getEndpoint(1), coordinatorEndpoint, ['genOnOff']);
            await bind(device.getEndpoint(2), coordinatorEndpoint, ['genOnOff']);
            await bind(device.getEndpoint(3), coordinatorEndpoint, ['genOnOff']);
            await bind(device.getEndpoint(4), coordinatorEndpoint, ['genOnOff']);
            await bind(device.getEndpoint(5), coordinatorEndpoint, ['genOnOff']);
            await bind(device.getEndpoint(6), coordinatorEndpoint, ['genOnOff']);
        },
    },

    // Dawon DNS
    {
        zigbeeModel: ['PM-C140-ZB'],
        model: 'PM-C140-ZB',
        vendor: 'Dawon DNS',
        description: 'IOT remote control smart buried-type outlet',
        supports: 'on/off, power and energy measurement',
        fromZigbee: [fz.state, fz.generic_power],
        toZigbee: [tz.on_off],
        meta: {configureKey: 1},
        configure: async (device, coordinatorEndpoint) => {
            const endpoint = device.getEndpoint(1);
            await bind(endpoint, coordinatorEndpoint, ['genOnOff']);
            await configureReporting.instantaneousDemand(endpoint);
        },
    },

    // CREE
    {
        zigbeeModel: ['Connected A-19 60W Equivalent ', 'Connected A-19 60W Equivalent   '],
        model: 'B00TN589ZG',
        vendor: 'CREE',
        description: 'Connected bulb',
        extend: generic.light_onoff_brightness,
    },

    // Ubisys
    {
        zigbeeModel: ['S1 (5501)', 'S1-R (5601)'],
        model: 'S1',
        vendor: 'Ubisys',
        description: 'Power switch S1',
        supports: 'on/off, power measurement',
        fromZigbee: [fz.state, fz.generic_power],
        toZigbee: [tz.on_off],
        meta: {configureKey: 1},
        configure: async (device, coordinatorEndpoint) => {
            const endpoint = device.getEndpoint(3);
            await configureReporting.instantaneousDemand(endpoint);
        },
    },
    {
        zigbeeModel: ['S2 (5502)', 'S2-R (5602)'],
        model: 'S2',
        vendor: 'Ubisys',
        description: 'Power switch S2',
        supports: 'on/off, power measurement',
        fromZigbee: [fz.state, fz.generic_power],
        toZigbee: [tz.on_off],
        endpoint: (device) => {
            return {'l1': 1, 'l2': 2};
        },
        meta: {configureKey: 1},
        configure: async (device, coordinatorEndpoint) => {
            const endpoint = device.getEndpoint(5);
            await configureReporting.instantaneousDemand(endpoint);
        },
    },
    {
        zigbeeModel: ['D1 (5503)', 'D1-R (5603)'],
        model: 'D1',
        vendor: 'Ubisys',
        description: 'Universal dimmer D1',
        supports: 'on/off, brightness, power measurement',
        fromZigbee: [
            fz.state, fz.brightness,
            fz.generic_power,
        ],
        toZigbee: [tz.light_onoff_brightness],
        meta: {configureKey: 1},
        configure: async (device, coordinatorEndpoint) => {
            const endpoint = device.getEndpoint(4);
            await configureReporting.instantaneousDemand(endpoint);
        },
    },
    {
        zigbeeModel: ['J1 (5502)', 'J1-R (5602)'],
        model: 'J1',
        vendor: 'Ubisys',
        description: 'Shutter control J1',
        supports: 'open, close, stop, position, tilt',
        fromZigbee: [fz.closuresWindowCovering_report_pos_and_tilt],
        toZigbee: [tz.cover_control, tz.cover_gotopercentage],
    },

    // Lingan
    {
        zigbeeModel: ['SA-003-Zigbee'],
        model: 'DZ4743-00B',
        vendor: 'Lingan',
        description: 'Zigbee OnOff controller',
        supports: 'on/off',
        fromZigbee: [fz.state],
        toZigbee: [tz.on_off],
        meta: {configureKey: 1},
        configure: async (device, coordinatorEndpoint) => {
            const endpoint = device.getEndpoint(1);
            await bind(endpoint, coordinatorEndpoint, ['genOnOff']);
        },
    },

    // Lutron
    {
        zigbeeModel: ['Z3-1BRL'],
        model: 'Z3-1BRL',
        vendor: 'Lutron',
        description: 'Aurora smart bulb dimmer',
        supports: 'brightness',
        fromZigbee: [fz.dimmer_passthru_brightness],
        toZigbee: [],
        meta: {configureKey: 1},
        configure: async (device, coordinatorEndpoint) => {
            const endpoint = device.getEndpoint(1);
            await bind(endpoint, coordinatorEndpoint, ['genLevelCtrl']);
        },
    },

    // Piri
    {
        zigbeeModel: ['GASSensor-EM'],
        model: 'HSIO18008',
        vendor: 'Piri',
        description: 'Combustible gas sensor',
        supports: 'gas',
        fromZigbee: [fz.iaszone_gas],
        toZigbee: [],
    },
];

module.exports = devices.map((device) =>
    device.extend ? Object.assign({}, device.extend, device) : device
);<|MERGE_RESOLUTION|>--- conflicted
+++ resolved
@@ -4572,30 +4572,9 @@
         model: '2AJZ4KPBS',
         vendor: 'Konke',
         description: 'Motion sensor',
-<<<<<<< HEAD
         supports: 'occupancy',
         fromZigbee: [fz.iaszone_occupancy_1_with_timeout, fz.battery_3V],
         toZigbee: [],
-=======
-        supports: '',
-        fromZigbee: [
-            fz.bosch_ias_zone_motion_status_change,
-            fz.battery_3V,
-        ],
-        // TODO: Not fully supported - need to be configured correctly. Look at
-        // https://github.com/Koenkk/zigbee2mqtt/issues/1689
-        meta: {configureKey: 1},
-        configure: async (device, coordinatorEndpoint) => {
-            const device = shepherd.find(ieeeAddr, 1);
-            const actions = [
-                (cb) => device.write('ssIasZone', 'iasCieAddr', coordinator.device.getIeeeAddr(), cb),
-                (cb) => device.functional('ssIasZone', 'enrollRsp', {enrollrspcode: 0, zoneid: 23}, cb),
-                (cb) => device.bind('genPowerCfg', coordinator, cb),
-                (cb) => device.report('genPowerCfg', 'batteryVoltage', repInterval.HOUR, repInterval.MAX, cb),
-            ];
-            execute(device, actions, callback);
-        }
->>>>>>> dd3185bb
     },
     {
         zigbeeModel: ['3AFE140103020000'],
@@ -4622,30 +4601,9 @@
         model: '2AJZ4KPDR',
         vendor: 'Konke',
         description: 'Contact sensor',
-<<<<<<< HEAD
         supports: 'contact',
         fromZigbee: [fz.iaszone_contact, fz.battery_3V],
         toZigbee: [],
-=======
-        supports: '',
-        fromZigbee: [
-            fz.iaszone_contact,
-            fz.battery_3V,
-        ],
-        // TODO: Not fully supported - need to be configured correctly. Look at
-        // https://github.com/Koenkk/zigbee2mqtt/issues/1689
-        meta: {configureKey: 1},
-        configure: async (device, coordinatorEndpoint) => {
-            const device = shepherd.find(ieeeAddr, 1);
-            const actions = [
-                (cb) => device.write('ssIasZone', 'iasCieAddr', coordinator.device.getIeeeAddr(), cb),
-                (cb) => device.functional('ssIasZone', 'enrollRsp', {enrollrspcode: 0, zoneid: 23}, cb),
-                (cb) => device.bind('genPowerCfg', coordinator, cb),
-                (cb) => device.report('genPowerCfg', 'batteryVoltage', repInterval.HOUR, repInterval.MAX, cb),
-            ];
-            execute(device, actions, callback);
-        }
->>>>>>> dd3185bb
     },
 
     // TUYATEC
