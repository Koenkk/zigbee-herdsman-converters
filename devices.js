'use strict';

const debug = require('debug')('zigbee-shepherd-converters:devices');
const fz = require('./converters/fromZigbee');
const tz = require('./converters/toZigbee');

const repInterval = {
    MAX: 62000,
    HOUR: 3600,
    MINUTE: 60,
};

const coordinatorGroup = 99;

const generic = {
    light_onoff_brightness: {
        supports: 'on/off, brightness',
        fromZigbee: [fz.brightness, fz.state_change, fz.state, fz.brightness_report, fz.ignore_genGroups_devChange],
        toZigbee: [tz.light_onoff_brightness, tz.ignore_transition, tz.light_alert],
    },
    light_onoff_brightness_colortemp: {
        supports: 'on/off, brightness, color temperature',
        fromZigbee: [
            fz.brightness, fz.color_colortemp, fz.state_change, fz.state,
            fz.brightness_report, fz.color_colortemp_report, fz.ignore_genGroups_devChange,
        ],
        toZigbee: [tz.light_onoff_brightness, tz.light_colortemp, tz.ignore_transition, tz.light_alert],
    },
    light_onoff_brightness_colorxy: {
        supports: 'on/off, brightness, color xy',
        fromZigbee: [
            fz.brightness, fz.color_colortemp, fz.state_change, fz.state,
            fz.brightness_report, fz.color_colortemp_report, fz.ignore_genGroups_devChange,
        ],
        toZigbee: [tz.light_onoff_brightness, tz.light_color, tz.ignore_transition, tz.light_alert],
    },
    light_onoff_brightness_colortemp_colorxy: {
        supports: 'on/off, brightness, color temperature, color xy',
        fromZigbee: [
            fz.brightness, fz.color_colortemp, fz.state_change, fz.state,
            fz.brightness_report, fz.color_colortemp_report, fz.ignore_genGroups_devChange,
        ],
        toZigbee: [
            tz.light_onoff_brightness, tz.light_color_colortemp, tz.ignore_transition,
            tz.light_alert,
        ],
    },
};

const gledopto = {
    light_onoff_brightness: {
        supports: generic.light_onoff_brightness.supports,
        fromZigbee: generic.light_onoff_brightness.fromZigbee,
        toZigbee: [tz.gledopto_light_onoff_brightness, tz.ignore_transition, tz.light_alert],
    },
    light_onoff_brightness_colortemp: {
        supports: generic.light_onoff_brightness_colortemp.supports,
        fromZigbee: generic.light_onoff_brightness_colortemp.fromZigbee,
        toZigbee: [
            tz.gledopto_light_onoff_brightness, tz.gledopto_light_colortemp, tz.ignore_transition,
            tz.light_alert,
        ],
    },
    light_onoff_brightness_colortemp_colorxy: {
        supports: generic.light_onoff_brightness_colortemp_colorxy.supports,
        fromZigbee: generic.light_onoff_brightness_colortemp_colorxy.fromZigbee,
        toZigbee: [
            tz.gledopto_light_onoff_brightness, tz.gledopto_light_color_colortemp, tz.ignore_transition,
            tz.light_alert,
        ],
    },
};

const tzHuePowerOnBehavior = [tz.hue_power_on_behavior, tz.hue_power_on_brightness, tz.hue_power_on_color_temperature];
const hue = {
    light_onoff_brightness: {
        supports: generic.light_onoff_brightness.supports + ', power-on behavior',
        fromZigbee: generic.light_onoff_brightness.fromZigbee,
        toZigbee: generic.light_onoff_brightness.toZigbee.concat(tzHuePowerOnBehavior),
    },
    light_onoff_brightness_colortemp: {
        supports: generic.light_onoff_brightness_colortemp.supports + ', power-on behavior',
        fromZigbee: generic.light_onoff_brightness_colortemp.fromZigbee,
        toZigbee: generic.light_onoff_brightness_colortemp.toZigbee.concat(tzHuePowerOnBehavior),
    },
    light_onoff_brightness_colorxy: {
        supports: generic.light_onoff_brightness_colorxy.supports + ', power-on behavior',
        fromZigbee: generic.light_onoff_brightness_colorxy.fromZigbee,
        toZigbee: generic.light_onoff_brightness_colorxy.toZigbee.concat(tzHuePowerOnBehavior),
    },
    light_onoff_brightness_colortemp_colorxy: {
        supports: generic.light_onoff_brightness_colortemp_colorxy.supports + ', power-on behavior',
        fromZigbee: generic.light_onoff_brightness_colortemp_colorxy.fromZigbee,
        toZigbee: generic.light_onoff_brightness_colortemp_colorxy.toZigbee.concat(tzHuePowerOnBehavior),
    },
};

const foundationCfg = {manufSpec: 0, disDefaultRsp: 0};

const execute = (device, actions, callback, delay) => {
    if (!device) {
        callback(false, 'No device');
        return;
    }
    delay || (delay = 300);
    const len = actions.length;
    let nextActionIndex = 0;

    const next = () => {
        if (nextActionIndex === len) {
            callback(true, '');
            return;
        }

        const nextAction = actions[nextActionIndex++];

        setTimeout(nextAction,
            delay,
            (error) => {
                debug(`Configured '${nextAction.toString()}' with result '${error ? error : 'OK'}'`);
                if (error) {
                    callback(false, error);
                    return;
                }
                next();
            }
        );
    };

    next();
};

const devices = [
    // Xiaomi
    {
        zigbeeModel: ['lumi.light.aqcn02'],
        model: 'ZNLDP12LM',
        vendor: 'Xiaomi',
        description: 'Aqara smart LED bulb',
        extend: generic.light_onoff_brightness_colortemp,
        fromZigbee: [
            fz.brightness, fz.color_colortemp, fz.state, fz.xiaomi_bulb_interval,
            fz.ignore_light_brightness_report, fz.ignore_light_color_colortemp_report, fz.ignore_onoff_change,
            fz.ignore_basic_change,
        ],
    },
    {
        zigbeeModel: ['lumi.sensor_switch'],
        model: 'WXKG01LM',
        vendor: 'Xiaomi',
        description: 'MiJia wireless switch',
        supports: 'single, double, triple, quadruple, many, long, long_release click',
        fromZigbee: [fz.xiaomi_battery_3v, fz.WXKG01LM_click, fz.ignore_onoff_change, fz.ignore_basic_change],
        toZigbee: [],
    },
    {
        zigbeeModel: ['lumi.sensor_switch.aq2', 'lumi.remote.b1acn01\u0000\u0000\u0000\u0000\u0000\u0000'],
        model: 'WXKG11LM',
        vendor: 'Xiaomi',
        description: 'Aqara wireless switch',
        supports: 'single, double click (and triple, quadruple, hold, release depending on model)',
        fromZigbee: [
            fz.xiaomi_battery_3v, fz.WXKG11LM_click, fz.ignore_onoff_change, fz.ignore_basic_change,
            fz.xiaomi_action_click_multistate, fz.ignore_multistate_change,
        ],
        toZigbee: [],
    },
    {
        zigbeeModel: ['lumi.sensor_switch.aq3', 'lumi.sensor_swit'],
        model: 'WXKG12LM',
        vendor: 'Xiaomi',
        description: 'Aqara wireless switch (with gyroscope)',
        supports: 'single, double, shake, hold, release',
        fromZigbee: [
            fz.xiaomi_battery_3v, fz.WXKG12LM_action_click_multistate, fz.ignore_onoff_change,
            fz.ignore_basic_change, fz.ignore_multistate_change,
        ],
        toZigbee: [],
    },
    {
        zigbeeModel: ['lumi.sensor_86sw1\u0000lu', 'lumi.remote.b186acn01\u0000\u0000\u0000'],
        model: 'WXKG03LM',
        vendor: 'Xiaomi',
        description: 'Aqara single key wireless wall switch',
        supports: 'single, double, hold, release and long click',
        fromZigbee: [
            fz.xiaomi_battery_3v, fz.WXKG03LM_click, fz.ignore_basic_change,
            fz.xiaomi_action_click_multistate, fz.ignore_multistate_change,
        ],
        toZigbee: [],
    },
    {
        zigbeeModel: ['lumi.sensor_86sw2\u0000Un', 'lumi.sensor_86sw2.es1', 'lumi.remote.b286acn01\u0000\u0000\u0000'],
        model: 'WXKG02LM',
        vendor: 'Xiaomi',
        description: 'Aqara double key wireless wall switch',
        supports: 'left, right, both click (and double, long click for left, right and both depending on model)',
        fromZigbee: [
            fz.xiaomi_battery_3v, fz.WXKG02LM_click, fz.ignore_basic_change,
            fz.WXKG02LM_click_multistate, fz.ignore_multistate_change,
        ],
        toZigbee: [],
        ep: (device) => {
            return {'left': 1, 'right': 2, 'both': 3};
        },
    },
    {
        zigbeeModel: ['lumi.ctrl_neutral1'],
        model: 'QBKG04LM',
        vendor: 'Xiaomi',
        description: 'Aqara single key wired wall switch',
        supports: 'on/off',
        fromZigbee: [
            fz.QBKG04LM_QBKG11LM_state, fz.ignore_onoff_change, fz.QBKG04LM_operation_mode, fz.ignore_basic_report,
        ],
        toZigbee: [tz.on_off, tz.xiaomi_switch_operation_mode],
        ep: (device) => {
            return {'system': 1, 'default': 2};
        },
    },
    {
        zigbeeModel: ['lumi.ctrl_ln1.aq1', 'lumi.ctrl_ln1'],
        model: 'QBKG11LM',
        vendor: 'Xiaomi',
        description: 'Aqara single key wired wall switch',
        supports: 'on/off, power measurement',
        fromZigbee: [
            fz.QBKG04LM_QBKG11LM_state, fz.QBKG11LM_power, fz.ignore_onoff_change, fz.ignore_basic_change,
            fz.ignore_multistate_report, fz.ignore_multistate_change, fz.ignore_analog_change, fz.xiaomi_power,
        ],
        toZigbee: [tz.on_off],
    },
    {
        zigbeeModel: ['lumi.ctrl_neutral2'],
        model: 'QBKG03LM',
        vendor: 'Xiaomi',
        description: 'Aqara double key wired wall switch',
        supports: 'release/hold, on/off',
        fromZigbee: [
            fz.QBKG03LM_QBKG12LM_state, fz.QBKG03LM_buttons, fz.QBKG03LM_operation_mode, fz.ignore_basic_report,
        ],
        toZigbee: [tz.on_off, tz.xiaomi_switch_operation_mode],
        ep: (device) => {
            return {'system': 1, 'left': 2, 'right': 3};
        },
    },
    {
        zigbeeModel: ['lumi.ctrl_ln2.aq1'],
        model: 'QBKG12LM',
        vendor: 'Xiaomi',
        description: 'Aqara double key wired wall switch',
        supports: 'on/off, power measurement',
        fromZigbee: [
            fz.QBKG03LM_QBKG12LM_state, fz.QBKG12LM_power, fz.ignore_analog_change, fz.ignore_basic_change,
            fz.ignore_multistate_report, fz.ignore_multistate_change, fz.ignore_onoff_change, fz.xiaomi_power,
        ],
        toZigbee: [tz.on_off],
        ep: (device) => {
            return {'left': 1, 'right': 2};
        },
    },
    {
        zigbeeModel: ['lumi.sens'],
        model: 'WSDCGQ01LM',
        vendor: 'Xiaomi',
        description: 'MiJia temperature & humidity sensor ',
        supports: 'temperature and humidity',
        fromZigbee: [
            fz.xiaomi_battery_3v, fz.WSDCGQ01LM_WSDCGQ11LM_interval, fz.xiaomi_temperature, fz.xiaomi_humidity,
            fz.ignore_basic_change,
        ],
        toZigbee: [],
    },
    {
        zigbeeModel: ['lumi.weather'],
        model: 'WSDCGQ11LM',
        vendor: 'Xiaomi',
        description: 'Aqara temperature, humidity and pressure sensor',
        supports: 'temperature, humidity and pressure',
        fromZigbee: [
            fz.xiaomi_battery_3v, fz.xiaomi_temperature, fz.xiaomi_humidity, fz.generic_pressure,
            fz.ignore_basic_change, fz.ignore_temperature_change, fz.ignore_humidity_change,
            fz.ignore_pressure_change, fz.WSDCGQ01LM_WSDCGQ11LM_interval,
        ],
        toZigbee: [],
    },
    {
        zigbeeModel: ['lumi.sensor_motion'],
        model: 'RTCGQ01LM',
        vendor: 'Xiaomi',
        description: 'MiJia human body movement sensor',
        supports: 'occupancy',
        fromZigbee: [fz.xiaomi_battery_3v, fz.generic_occupancy_no_off_msg, fz.ignore_basic_change],
        toZigbee: [],
    },
    {
        zigbeeModel: ['lumi.sensor_motion.aq2'],
        model: 'RTCGQ11LM',
        vendor: 'Xiaomi',
        description: 'Aqara human body movement and illuminance sensor',
        supports: 'occupancy and illuminance',
        fromZigbee: [
            fz.xiaomi_battery_3v, fz.generic_occupancy_no_off_msg, fz.generic_illuminance, fz.ignore_basic_change,
            fz.ignore_illuminance_change, fz.ignore_occupancy_change, fz.RTCGQ11LM_interval,
        ],
        toZigbee: [],
    },
    {
        zigbeeModel: ['lumi.sensor_magnet'],
        model: 'MCCGQ01LM',
        vendor: 'Xiaomi',
        description: 'MiJia door & window contact sensor',
        supports: 'contact',
        fromZigbee: [
            fz.xiaomi_battery_3v, fz.xiaomi_contact, fz.ignore_onoff_change,
            fz.ignore_basic_change,
        ],
        toZigbee: [],
    },
    {
        zigbeeModel: ['lumi.sensor_magnet.aq2'],
        model: 'MCCGQ11LM',
        vendor: 'Xiaomi',
        description: 'Aqara door & window contact sensor',
        supports: 'contact',
        fromZigbee: [
            fz.xiaomi_battery_3v, fz.xiaomi_contact, fz.xiaomi_contact_interval, fz.ignore_onoff_change,
            fz.ignore_basic_change,
        ],
        toZigbee: [],
    },
    {
        zigbeeModel: ['lumi.sensor_wleak.aq1'],
        model: 'SJCGQ11LM',
        vendor: 'Xiaomi',
        description: 'Aqara water leak sensor',
        supports: 'water leak true/false',
        fromZigbee: [fz.xiaomi_battery_3v, fz.SJCGQ11LM_water_leak_iaszone, fz.ignore_basic_change],
        toZigbee: [],
    },
    {
        zigbeeModel: ['lumi.sensor_cube', 'lumi.sensor_cube.aqgl01'],
        model: 'MFKZQ01LM',
        vendor: 'Xiaomi',
        description: 'Mi/Aqara smart home cube',
        supports: 'shake, wakeup, fall, tap, slide, flip180, flip90, rotate_left and rotate_right',
        fromZigbee: [
            fz.xiaomi_battery_3v, fz.MFKZQ01LM_action_multistate, fz.MFKZQ01LM_action_analog,
            fz.ignore_analog_change, fz.ignore_multistate_change, fz.ignore_basic_change,
        ],
        toZigbee: [],
    },
    {
        zigbeeModel: ['lumi.plug'],
        model: 'ZNCZ02LM',
        description: 'Mi power plug ZigBee',
        supports: 'on/off, power measurement',
        vendor: 'Xiaomi',
        fromZigbee: [
            fz.state, fz.xiaomi_power, fz.xiaomi_plug_state, fz.ignore_onoff_change,
            fz.ignore_basic_change, fz.ignore_analog_change,
        ],
        toZigbee: [tz.on_off],
    },
    {
        zigbeeModel: ['lumi.ctrl_86plug', 'lumi.ctrl_86plug.aq1'],
        model: 'QBCZ11LM',
        description: 'Aqara socket Zigbee',
        supports: 'on/off, power measurement',
        vendor: 'Xiaomi',
        fromZigbee: [
            fz.state, fz.xiaomi_power, fz.xiaomi_plug_state, fz.ignore_onoff_change,
            fz.ignore_basic_change, fz.ignore_analog_change,
        ],
        toZigbee: [tz.on_off],
    },
    {
        zigbeeModel: ['lumi.sensor_smoke'],
        model: 'JTYJ-GD-01LM/BW',
        description: 'MiJia Honeywell smoke detector',
        supports: 'smoke',
        vendor: 'Xiaomi',
        fromZigbee: [fz.xiaomi_battery_3v, fz.JTYJGD01LMBW_smoke, fz.ignore_basic_change],
        toZigbee: [],
    },
    {
        zigbeeModel: ['lumi.sensor_natgas'],
        model: 'JTQJ-BF-01LM/BW',
        vendor: 'Xiaomi',
        description: 'MiJia gas leak detector ',
        supports: 'gas',
        fromZigbee: [
            fz.JTQJBF01LMBW_gas,
            fz.JTQJBF01LMBW_sensitivity,
            fz.JTQJBF01LMBW_gas_density,
            fz.ignore_basic_change,
        ],
        toZigbee: [tz.JTQJBF01LMBW_sensitivity, tz.JTQJBF01LMBW_selfest],
    },
    {
        zigbeeModel: ['lumi.lock.v1'],
        model: 'A6121',
        vendor: 'Xiaomi',
        description: 'Vima Smart Lock',
        supports: 'inserted, forgotten, key error',
        fromZigbee: [fz.xiaomi_lock_report, fz.ignore_basic_change],
        toZigbee: [],
    },
    {
        zigbeeModel: ['lumi.vibration.aq1'],
        model: 'DJT11LM',
        vendor: 'Xiaomi',
        description: 'Aqara vibration sensor',
        supports: 'drop, tilt and touch',
        fromZigbee: [
            fz.xiaomi_battery_3v, fz.DJT11LM_vibration, fz.ignore_basic_change, fz.ignore_doorlock_change,
        ],
        toZigbee: [tz.DJT11LM_vibration_sensitivity],
    },
    {
        zigbeeModel: ['lumi.curtain'],
        model: 'ZNCLDJ11LM',
        description: 'Aqara curtain motor',
        supports: 'open, close, stop, position',
        vendor: 'Xiaomi',
        fromZigbee: [
            fz.ZNCLDJ11LM_curtain_genAnalogOutput_change, fz.ZNCLDJ11LM_curtain_genAnalogOutput_report,
            fz.ignore_closuresWindowCovering_change, fz.ignore_closuresWindowCovering_report,
            fz.ignore_basic_change, fz.ignore_basic_report,
        ],
        toZigbee: [tz.ZNCLDJ11LM_control, tz.ZNCLDJ11LM_control_position],
    },

    // IKEA
    {
        zigbeeModel: [
            'TRADFRI bulb E27 WS opal 980lm', 'TRADFRI bulb E26 WS opal 980lm',
            'TRADFRI bulb E27 WS\uFFFDopal 980lm',
        ],
        model: 'LED1545G12',
        vendor: 'IKEA',
        description: 'TRADFRI LED bulb E26/E27 980 lumen, dimmable, white spectrum, opal white',
        extend: generic.light_onoff_brightness_colortemp,
    },
    {
        zigbeeModel: ['TRADFRI bulb E27 WS clear 950lm', 'TRADFRI bulb E26 WS clear 950lm'],
        model: 'LED1546G12',
        vendor: 'IKEA',
        description: 'TRADFRI LED bulb E26/E27 950 lumen, dimmable, white spectrum, clear',
        extend: generic.light_onoff_brightness_colortemp,
    },
    {
        zigbeeModel: ['TRADFRI bulb E27 opal 1000lm', 'TRADFRI bulb E27 W opal 1000lm'],
        model: 'LED1623G12',
        vendor: 'IKEA',
        description: 'TRADFRI LED bulb E27 1000 lumen, dimmable, opal white',
        extend: generic.light_onoff_brightness,
    },
    {
        zigbeeModel: ['TRADFRI bulb GU10 WS 400lm'],
        model: 'LED1537R6',
        vendor: 'IKEA',
        description: 'TRADFRI LED bulb GU10 400 lumen, dimmable, white spectrum',
        extend: generic.light_onoff_brightness_colortemp,
    },
    {
        zigbeeModel: ['TRADFRI bulb GU10 W 400lm'],
        model: 'LED1650R5',
        vendor: 'IKEA',
        description: 'TRADFRI LED bulb GU10 400 lumen, dimmable',
        extend: generic.light_onoff_brightness,
    },
    {
        zigbeeModel: ['TRADFRI bulb E14 WS opal 400lm', 'TRADFRI bulb E12 WS opal 400lm'],
        model: 'LED1536G5',
        vendor: 'IKEA',
        description: 'TRADFRI LED bulb E12/E14 400 lumen, dimmable, white spectrum, opal white',
        extend: generic.light_onoff_brightness_colortemp,
    },
    {
        zigbeeModel: ['TRADFRI bulb E26 opal 1000lm', 'TRADFRI bulb E26 W opal 1000lm'],
        model: 'LED1622G12',
        vendor: 'IKEA',
        description: 'TRADFRI LED bulb E26 1000 lumen, dimmable, opal white',
        extend: generic.light_onoff_brightness,
    },
    {
        zigbeeModel: ['TRADFRI bulb E27 CWS opal 600lm', 'TRADFRI bulb E26 CWS opal 600lm'],
        model: 'LED1624G9',
        vendor: 'IKEA',
        description: 'TRADFRI LED bulb E27/E26 600 lumen, dimmable, color, opal white',
        extend: generic.light_onoff_brightness_colorxy,
    },
    {
        zigbeeModel: [
            'TRADFRI bulb E14 W op/ch 400lm', 'TRADFRI bulb E12 W op/ch 400lm',
            'TRADFRI bulb E17 W op/ch 400lm',
        ],
        model: 'LED1649C5',
        vendor: 'IKEA',
        description: 'TRADFRI LED bulb E12/E14/E17 400 lumen, dimmable warm white, chandelier opal',
        extend: generic.light_onoff_brightness,
    },
    {
        zigbeeModel: ['TRADFRI bulb E27 WS opal 1000lm'],
        model: 'LED1732G11',
        vendor: 'IKEA',
        description: 'TRADFRI LED bulb E27 1000 lumen, dimmable, white spectrum, opal white',
        extend: generic.light_onoff_brightness_colortemp,
    },
    {
        zigbeeModel: ['TRADFRI wireless dimmer'],
        model: 'ICTC-G-1',
        vendor: 'IKEA',
        description: 'TRADFRI wireless dimmer',
        supports: 'brightness [0-255] (quick rotate for instant 0/255), action',
        fromZigbee: [
            fz.cmd_move, fz.cmd_move_with_onoff, fz.cmd_stop, fz.cmd_stop_with_onoff,
            fz.cmd_move_to_level_with_onoff, fz.generic_battery, fz.ignore_power_change,
        ],
        toZigbee: [],
        configure: (ieeeAddr, shepherd, coordinator, callback) => {
            const device = shepherd.find(ieeeAddr, 1);
            const cfg = {
                direction: 0, attrId: 33, dataType: 32, minRepIntval: 0, maxRepIntval: repInterval.MAX, repChange: 0,
            };

            const actions = [
                (cb) => device.bind('genLevelCtrl', coordinator, cb),
                (cb) => device.bind('genPowerCfg', coordinator, cb),
                (cb) => device.foundation('genPowerCfg', 'configReport', [cfg], foundationCfg, cb),
            ];
            execute(device, actions, callback);
        },
    },
    {
        zigbeeModel: ['TRADFRI transformer 10W', 'TRADFRI Driver 10W'],
        model: 'ICPSHC24-10EU-IL-1',
        vendor: 'IKEA',
        description: 'TRADFRI driver for wireless control (10 watt)',
        extend: generic.light_onoff_brightness,
    },
    {
        zigbeeModel: ['TRADFRI transformer 30W'],
        model: 'ICPSHC24-30EU-IL-1',
        vendor: 'IKEA',
        description: 'TRADFRI driver for wireless control (30 watt)',
        extend: generic.light_onoff_brightness,
    },
    {
        zigbeeModel: ['FLOALT panel WS 30x30'],
        model: 'L1527',
        vendor: 'IKEA',
        description: 'FLOALT LED light panel, dimmable, white spectrum (30x30 cm)',
        extend: generic.light_onoff_brightness_colortemp,
    },
    {
        zigbeeModel: ['FLOALT panel WS 60x60'],
        model: 'L1529',
        vendor: 'IKEA',
        description: 'FLOALT LED light panel, dimmable, white spectrum (60x60 cm)',
        extend: generic.light_onoff_brightness_colortemp,
    },
    {
        zigbeeModel: ['FLOALT panel WS 30x90'],
        model: 'L1528',
        vendor: 'IKEA',
        description: 'FLOALT LED light panel, dimmable, white spectrum (30x90 cm)',
        extend: generic.light_onoff_brightness_colortemp,
    },
    {
        zigbeeModel: ['SURTE door WS 38x64'],
        model: 'L1531',
        vendor: 'IKEA',
        description: 'SURTE door light panel, dimmable, white spectrum (38x64 cm)',
        extend: generic.light_onoff_brightness_colortemp,
    },
    {
        zigbeeModel: ['TRADFRI control outlet'],
        model: 'E1603',
        description: 'TRADFRI control outlet',
        supports: 'on/off',
        vendor: 'IKEA',
        fromZigbee: [fz.ignore_onoff_change, fz.state],
        toZigbee: [tz.on_off],
        configure: (ieeeAddr, shepherd, coordinator, callback) => {
            const device = shepherd.find(ieeeAddr, 1);
            const cfg = {direction: 0, attrId: 0, dataType: 16, minRepIntval: 0, maxRepIntval: 1000, repChange: 0};
            const actions = [
                (cb) => device.bind('genOnOff', coordinator, cb),
                (cb) => device.foundation('genOnOff', 'configReport', [cfg], foundationCfg, cb),
            ];

            execute(device, actions, callback);
        },
    },
    {
        zigbeeModel: ['TRADFRI remote control'],
        model: 'E1524',
        description: 'TRADFRI remote control',
        supports:
            'toggle, arrow left/right click/hold/release, brightness up/down click/hold/release',
        vendor: 'IKEA',
        fromZigbee: [
            fz.cmdToggle, fz.E1524_arrow_click, fz.E1524_arrow_hold, fz.E1524_arrow_release,
            fz.E1524_brightness_up_click, fz.E1524_brightness_down_click, fz.E1524_brightness_up_hold,
            fz.E1524_brightness_up_release, fz.E1524_brightness_down_hold, fz.E1524_brightness_down_release,
        ],
        toZigbee: [],
    },
    {
        zigbeeModel: ['TRADFRI on/off switch'],
        model: 'E1743',
        vendor: 'IKEA',
        description: 'TRADFRI ON/OFF switch',
        supports: 'on, off',
        fromZigbee: [
            fz.genOnOff_cmdOn, fz.genOnOff_cmdOff, fz.E1743_brightness_up, fz.E1743_brightness_down,
            fz.E1743_brightness_stop, fz.generic_battery, fz.ignore_power_change,
        ],
        toZigbee: [],
        configure: (ieeeAddr, shepherd, coordinator, callback) => {
            const device = shepherd.find(ieeeAddr, 1);
            const cfg = {
                direction: 0, attrId: 33, dataType: 32, minRepIntval: 0, maxRepIntval: repInterval.MAX, repChange: 0,
            };

            const actions = [
                (cb) => device.bind('genOnOff', coordinatorGroup, cb),
                (cb) => device.bind('genPowerCfg', coordinator, cb),
                (cb) => device.foundation('genPowerCfg', 'configReport', [cfg], foundationCfg, cb),
            ];

            execute(device, actions, callback);
        },
    },
    {
        zigbeeModel: ['TRADFRI motion sensor'],
        model: 'E1525',
        vendor: 'IKEA',
        description: 'TRADFRI motion sensor',
        supports: 'occupancy',
        fromZigbee: [fz.generic_battery, fz.ignore_power_change, fz.E1525_occupancy],
        toZigbee: [],
        configure: (ieeeAddr, shepherd, coordinator, callback) => {
            const device = shepherd.find(ieeeAddr, 1);
            const cfg = {
                direction: 0, attrId: 33, dataType: 32, minRepIntval: 0, maxRepIntval: repInterval.MAX, repChange: 0,
            };

            const actions = [
                (cb) => device.bind('genPowerCfg', coordinator, cb),
                (cb) => device.foundation('genPowerCfg', 'configReport', [cfg], foundationCfg, cb),
            ];

            execute(device, actions, callback);
        },
    },
    {
        zigbeeModel: ['TRADFRI signal repeater'],
        model: 'E1746',
        description: 'TRADFRI signal repeater',
        supports: '',
        vendor: 'IKEA',
        fromZigbee: [],
        toZigbee: [],
    },

    // Philips
    {
        zigbeeModel: ['LLC012', 'LLC011'],
        model: '7299760PH',
        vendor: 'Philips',
        description: 'Hue Bloom',
        extend: hue.light_onoff_brightness_colorxy,
    },
    {
        zigbeeModel: ['LLC020'],
        model: '7146060PH',
        vendor: 'Philips',
        description: 'Hue Go',
        extend: hue.light_onoff_brightness_colortemp_colorxy,
    },
    {
        zigbeeModel: ['LCC001'],
        model: '4090531P7',
        vendor: 'Philips',
        description: 'Hue Flourish white and color ambiance ceiling light',
        extend: hue.light_onoff_brightness_colortemp_colorxy,
    },
    {
        zigbeeModel: ['LWB004'],
        model: '433714',
        vendor: 'Philips',
        description: 'Hue Lux A19 bulb E27',
        extend: hue.light_onoff_brightness,
    },
    {
        zigbeeModel: ['LWB006', 'LWB014'],
        model: '9290011370',
        vendor: 'Philips',
        description: 'Hue white A60 bulb E27',
        extend: hue.light_onoff_brightness,
    },
    {
        zigbeeModel: ['LWB010'],
        model: '8718696449691',
        vendor: 'Philips',
        description: 'Hue White Single bulb B22',
        extend: hue.light_onoff_brightness,
    },
    {
        zigbeeModel: ['LWG001'],
        model: '9290018195',
        vendor: 'Philips',
        description: 'Hue white GU10',
        extend: hue.light_onoff_brightness,
    },
    {
        zigbeeModel: ['LST001'],
        model: '7299355PH',
        vendor: 'Philips',
        description: 'Hue white and color ambiance LightStrip',
        extend: hue.light_onoff_brightness_colorxy,
    },
    {
        zigbeeModel: ['LST002'],
        model: '915005106701',
        vendor: 'Philips',
        description: 'Hue white and color ambiance LightStrip plus',
        extend: hue.light_onoff_brightness_colortemp_colorxy,
    },
    {
        zigbeeModel: ['LCT001', 'LCT007', 'LCT010', 'LCT012', 'LCT014', 'LCT015', 'LCT016'],
        model: '9290012573A',
        vendor: 'Philips',
        description: 'Hue white and color ambiance E26/E27/E14',
        extend: hue.light_onoff_brightness_colortemp_colorxy,
    },
    {
        zigbeeModel: ['LCT002'],
        model: '9290002579A',
        vendor: 'Philips',
        description: 'Hue white and color ambiance BR30',
        extend: hue.light_onoff_brightness_colortemp_colorxy,
    },
    {
        zigbeeModel: ['LCT003'],
        model: '8718696485880',
        vendor: 'Philips',
        description: 'Hue white and color ambiance GU10',
        extend: hue.light_onoff_brightness_colortemp_colorxy,
    },
    {
        zigbeeModel: ['LCT024'],
        model: '915005733701',
        vendor: 'Philips',
        description: 'Hue White and color ambiance Play Lightbar',
        extend: hue.light_onoff_brightness_colortemp_colorxy,
    },
    {
        zigbeeModel: ['LTW011'],
        model: '464800',
        vendor: 'Philips',
        description: 'Hue white ambiance BR30 flood light',
        extend: hue.light_onoff_brightness_colortemp,
    },
    {
        zigbeeModel: ['LTW012'],
        model: '8718696695203',
        vendor: 'Philips',
        description: 'Hue white ambiance E14',
        extend: hue.light_onoff_brightness_colortemp,
    },
    {
        zigbeeModel: ['LTW013'],
        model: '8718696598283',
        vendor: 'Philips',
        description: 'Hue white ambiance GU10',
        extend: hue.light_onoff_brightness_colortemp,
    },
    {
        zigbeeModel: ['LTW010', 'LTW001', 'LTW004'],
        model: '8718696548738',
        vendor: 'Philips',
        description: 'Hue white ambiance E26/E27',
        extend: hue.light_onoff_brightness_colortemp,
    },
    {
        zigbeeModel: ['LCW001'],
        model: '4090130P7',
        vendor: 'Philips',
        description: 'Hue Sana',
        extend: hue.light_onoff_brightness_colortemp_colorxy,
    },
    {
        zigbeeModel: ['LTC001'],
        model: '3261030P7',
        vendor: 'Philips',
        description: 'Hue Being',
        extend: hue.light_onoff_brightness_colortemp,
    },
    {
        zigbeeModel: ['LTC003'],
        model: '3261331P7',
        vendor: 'Philips',
        description: 'Hue white ambiance Still',
        extend: hue.light_onoff_brightness_colortemp,
    },
    {
        zigbeeModel: ['LTC015'],
        model: '3216331P5',
        vendor: 'Philips',
        description: 'Hue white ambiance Aurelle rectangle panel light',
        extend: hue.light_onoff_brightness_colortemp,
    },
    {
        zigbeeModel: ['LTC016'],
        model: '3216431P5',
        vendor: 'Philips',
        description: 'Hue white ambiance Aurelle round panel light',
        extend: hue.light_onoff_brightness_colortemp,
    },
    {
        zigbeeModel: ['LTP003'],
        model: '4033930P7',
        vendor: 'Philips',
        description: 'Hue white ambiance suspension Fair',
        extend: hue.light_onoff_brightness_colortemp,
    },
    {
        zigbeeModel: ['LLC010'],
        model: '7199960PH',
        vendor: 'Philips',
        description: 'Hue Iris',
        extend: hue.light_onoff_brightness_colorxy,
    },
    {
        zigbeeModel: ['RWL020', 'RWL021'],
        model: '324131092621',
        vendor: 'Philips',
        description: 'Hue dimmer switch',
        supports: 'on/off',
        fromZigbee: [
            fz._324131092621_notification,
            fz.ignore_power_change, fz.hue_battery,
        ],
        toZigbee: [],
        configure: (ieeeAddr, shepherd, coordinator, callback) => {
            const ep2 = shepherd.find(ieeeAddr, 1);
            const actions = [
                (cb) => ep2.bind('manuSpecificPhilips', coordinator, cb),
                (cb) => ep2.bind('genPowerCfg', coordinator, cb),
                (cb) => ep2.report('genPowerCfg', 'batteryPercentageRemaining', 0, 1000, 0, cb),
            ];

            execute(ep2, actions, callback);
        },
    },
    {
        zigbeeModel: ['SML001'],
        model: '9290012607',
        vendor: 'Philips',
        description: 'Hue motion sensor',
        supports: 'occupancy, temperature, illuminance',
        fromZigbee: [
            fz.hue_battery, fz.generic_occupancy, fz.generic_temperature,
            fz.ignore_occupancy_change, fz.generic_illuminance, fz.ignore_illuminance_change,
            fz.ignore_temperature_change,
        ],
        toZigbee: [tz.occupancy_timeout],
        ep: (device) => {
            return {
                '': 2, // default
                'ep1': 1,
                'ep2': 2, // e.g. for write to msOccupancySensing
            };
        },
        configure: (ieeeAddr, shepherd, coordinator, callback) => {
            const device = shepherd.find(ieeeAddr, 2);

            const actions = [
                (cb) => device.bind('genPowerCfg', coordinator, cb),
                (cb) => device.bind('msIlluminanceMeasurement', coordinator, cb),
                (cb) => device.bind('msTemperatureMeasurement', coordinator, cb),
                (cb) => device.bind('msOccupancySensing', coordinator, cb),
                (cb) => device.report('genPowerCfg', 'batteryPercentageRemaining', 0, 1000, 0, cb),
                (cb) => device.report('msOccupancySensing', 'occupancy', 0, 600, null, cb),
                (cb) => device.report('msTemperatureMeasurement', 'measuredValue', 30, 600, 1, cb),
                (cb) => device.report('msIlluminanceMeasurement', 'measuredValue', 0, 600, null, cb),
            ];

            execute(device, actions, callback);
        },
    },
    {
        zigbeeModel: ['SML002'],
        model: '9290019758',
        vendor: 'Philips',
        description: 'Hue motion outdoor sensor',
        supports: 'occupancy, temperature, illuminance',
        fromZigbee: [
            fz.hue_battery, fz.generic_occupancy, fz.generic_temperature,
            fz.ignore_occupancy_change, fz.generic_illuminance, fz.ignore_illuminance_change,
            fz.ignore_temperature_change,
        ],
        toZigbee: [tz.occupancy_timeout],
        ep: (device) => {
            return {
                '': 2, // default
                'ep1': 1,
                'ep2': 2, // e.g. for write to msOccupancySensing
            };
        },
        configure: (ieeeAddr, shepherd, coordinator, callback) => {
            const device = shepherd.find(ieeeAddr, 2);

            const actions = [
                (cb) => device.bind('genPowerCfg', coordinator, cb),
                (cb) => device.bind('msIlluminanceMeasurement', coordinator, cb),
                (cb) => device.bind('msTemperatureMeasurement', coordinator, cb),
                (cb) => device.bind('msOccupancySensing', coordinator, cb),
                (cb) => device.report('genPowerCfg', 'batteryPercentageRemaining', 0, 1000, 0, cb),
                (cb) => device.report('msOccupancySensing', 'occupancy', 0, 600, null, cb),
                (cb) => device.report('msTemperatureMeasurement', 'measuredValue', 30, 600, 1, cb),
                (cb) => device.report('msIlluminanceMeasurement', 'measuredValue', 0, 600, null, cb),
            ];

            execute(device, actions, callback);
        },
    },

    // Belkin
    {
        zigbeeModel: ['MZ100'],
        model: 'F7C033',
        vendor: 'Belkin',
        description: 'WeMo smart LED bulb',
        extend: generic.light_onoff_brightness,
    },

    // EDP
    {
        zigbeeModel: ['ZB-SmartPlug-1.0.0'],
        model: 'PLUG EDP RE:DY',
        vendor: 'EDP',
        description: 're:dy plug',
        supports: 'on/off, power measurement',
        fromZigbee: [fz.ignore_onoff_change, fz.generic_power, fz.ignore_metering_change],
        toZigbee: [tz.on_off],
        configure: (ieeeAddr, shepherd, coordinator, callback) => {
            const device = shepherd.find(ieeeAddr, 85);
            execute(device, [(cb) => device.report('seMetering', 'instantaneousDemand', 10, 60, 1, cb)], callback);
        },
    },

    // Custom devices (DiY)
    {
        zigbeeModel: ['lumi.router'],
        model: 'CC2530.ROUTER',
        vendor: 'Custom devices (DiY)',
        description: '[CC2530 router](http://ptvo.info/cc2530-based-zigbee-coordinator-and-router-112/)',
        supports: 'state, description, type, rssi',
        fromZigbee: [fz.CC2530ROUTER_state, fz.CC2530ROUTER_meta, fz.ignore_onoff_change],
        toZigbee: [],
    },
    {
        zigbeeModel: ['DNCKAT_S001'],
        model: 'DNCKATSW001',
        vendor: 'Custom devices (DiY)',
        description: '[DNCKAT single key wired wall light switch](https://github.com/dzungpv/dnckatsw00x/)',
        supports: 'on/off',
        fromZigbee: [fz.state, fz.ignore_onoff_change],
        toZigbee: [tz.on_off],
    },
    {
        zigbeeModel: ['DNCKAT_S002'],
        model: 'DNCKATSW002',
        vendor: 'Custom devices (DiY)',
        description: '[DNCKAT double key wired wall light switch](https://github.com/dzungpv/dnckatsw00x/)',
        supports: 'hold/release, on/off',
        fromZigbee: [fz.DNCKAT_S00X_state, fz.DNCKAT_S00X_buttons],
        toZigbee: [tz.on_off],
        ep: (device) => {
            return {'left': 1, 'right': 2};
        },
    },
    {
        zigbeeModel: ['DNCKAT_S003'],
        model: 'DNCKATSW003',
        vendor: 'Custom devices (DiY)',
        description: '[DNCKAT triple key wired wall light switch](https://github.com/dzungpv/dnckatsw00x/)',
        supports: 'hold/release, on/off',
        fromZigbee: [fz.DNCKAT_S00X_state, fz.DNCKAT_S00X_buttons],
        toZigbee: [tz.on_off],
        ep: (device) => {
            return {'left': 1, 'center': 2, 'right': 3};
        },
    },
    {
        zigbeeModel: ['DNCKAT_S004'],
        model: 'DNCKATSW004',
        vendor: 'Custom devices (DiY)',
        description: '[DNCKAT quadruple key wired wall light switch](https://github.com/dzungpv/dnckatsw00x/)',
        supports: 'hold/release, on/off',
        fromZigbee: [fz.DNCKAT_S00X_state, fz.DNCKAT_S00X_buttons],
        toZigbee: [tz.on_off],
        ep: (device) => {
            return {'bottom_left': 1, 'bottom_right': 2, 'top_left': 3, 'top_right': 4};
        },
    },

    // eCozy
    {
        zigbeeModel: ['Thermostat'],
        model: '1TST-EU',
        vendor: 'eCozy',
        description: 'Smart heating thermostat',
        supports: 'temperature, occupancy, un-/occupied heating, schedule',
        fromZigbee: [
            fz.ignore_basic_change, fz.generic_battery_voltage,
            fz.thermostat_att_report, fz.thermostat_dev_change,
        ],
        toZigbee: [
            tz.factory_reset, tz.thermostat_local_temperature, tz.thermostat_local_temperature_calibration,
            tz.thermostat_occupancy, tz.thermostat_occupied_heating_setpoint,
            tz.thermostat_unoccupied_heating_setpoint, tz.thermostat_setpoint_raise_lower,
            tz.thermostat_remote_sensing, tz.thermostat_control_sequence_of_operation, tz.thermostat_system_mode,
            tz.thermostat_weekly_schedule, tz.thermostat_clear_weekly_schedule, tz.thermostat_weekly_schedule_rsp,
            tz.thermostat_relay_status_log, tz.thermostat_relay_status_log_rsp,
        ],
        configure: (ieeeAddr, shepherd, coordinator, callback) => {
            const device = shepherd.find(ieeeAddr, 3);
            const actions = [
                // from https://github.com/ckpt-martin/Hubitat/blob/master/eCozy/eCozy-ZigBee-Thermostat-Driver.groovy
                (cb) => device.bind('genBasic', coordinator, cb),
                (cb) => device.bind('genPowerCfg', coordinator, cb),
                (cb) => device.bind('genIdentify', coordinator, cb),
                (cb) => device.bind('genTime', coordinator, cb),
                (cb) => device.bind('genPollCtrl', coordinator, cb),
                (cb) => device.bind('hvacThermostat', coordinator, cb),
                (cb) => device.bind('hvacUserInterfaceCfg', coordinator, cb),
                (cb) => device.report('hvacThermostat', 'localTemp', 5, 30, 0, cb),
            ];

            execute(device, actions, callback);
        },
    },

    // OSRAM
    {
        zigbeeModel: ['Outdoor Lantern W RGBW OSRAM'],
        model: '4058075816718',
        vendor: 'OSRAM',
        description: 'SMART+ outdoor wall lantern RGBW',
        extend: generic.light_onoff_brightness_colortemp_colorxy,
    },
    {
        zigbeeModel: ['Classic A60 RGBW'],
        model: 'AA69697',
        vendor: 'OSRAM',
        description: 'Classic A60 RGBW',
        extend: generic.light_onoff_brightness_colortemp_colorxy,
    },
    {
        zigbeeModel: ['CLA60 RGBW OSRAM'],
        model: 'AC03645',
        vendor: 'OSRAM',
        description: 'LIGHTIFY LED CLA60 E27 RGBW',
        extend: generic.light_onoff_brightness_colortemp_colorxy,
    },
    {
        zigbeeModel: ['CLA60 TW OSRAM'],
        model: 'AC03642',
        vendor: 'OSRAM',
        description: 'SMART+ CLASSIC A 60 TW',
        extend: generic.light_onoff_brightness_colortemp,
    },
    {
        // AA70155 is model number of both bulbs.
        zigbeeModel: ['LIGHTIFY A19 Tunable White', 'Classic A60 TW'],
        model: 'AA70155',
        vendor: 'OSRAM',
        description: 'LIGHTIFY LED A19 tunable white / Classic A60 TW',
        extend: generic.light_onoff_brightness_colortemp,
    },
    {
        zigbeeModel: ['PAR16 50 TW'],
        model: 'AA68199',
        vendor: 'OSRAM',
        description: 'LIGHTIFY LED PAR16 50 GU10 tunable white',
        extend: generic.light_onoff_brightness_colortemp,
    },
    {
        zigbeeModel: ['Classic B40 TW - LIGHTIFY'],
        model: 'AB32840',
        vendor: 'OSRAM',
        description: 'LIGHTIFY LED Classic B40 tunable white',
        extend: generic.light_onoff_brightness_colortemp,
    },
    {
        zigbeeModel: ['Ceiling TW OSRAM'],
        model: '4058075816794',
        vendor: 'OSRAM',
        description: 'Smart+ Ceiling TW',
        extend: generic.light_onoff_brightness_colortemp,
    },
    {
        zigbeeModel: ['Classic A60 W clear - LIGHTIFY'],
        model: 'AC03641',
        vendor: 'OSRAM',
        description: 'LIGHTIFY LED Classic A60 clear',
        extend: generic.light_onoff_brightness,
    },
    {
        zigbeeModel: ['Surface Light W �C LIGHTIFY'],
        model: '4052899926158',
        vendor: 'OSRAM',
        description: 'LIGHTIFY Surface Light TW',
        extend: generic.light_onoff_brightness,
    },
    {
        zigbeeModel: ['Surface Light TW'],
        model: 'AB401130055',
        vendor: 'OSRAM',
        description: 'LIGHTIFY Surface Light LED Tunable White',
        extend: generic.light_onoff_brightness_colortemp,
    },
    {
        zigbeeModel: ['Plug 01'],
        model: 'AB3257001NJ',
        description: 'Smart+ plug',
        supports: 'on/off',
        vendor: 'OSRAM',
        fromZigbee: [fz.ignore_onoff_change, fz.state],
        toZigbee: [tz.on_off],
        configure: (ieeeAddr, shepherd, coordinator, callback) => {
            const device = shepherd.find(ieeeAddr, 3);
            const cfg = {direction: 0, attrId: 0, dataType: 16, minRepIntval: 0, maxRepIntval: 1000, repChange: 0};
            const actions = [
                (cb) => device.bind('genOnOff', coordinator, cb),
                (cb) => device.foundation('genOnOff', 'configReport', [cfg], foundationCfg, cb),
            ];

            execute(device, actions, callback);
        },
    },
    {
        zigbeeModel: ['Flex RGBW', 'LIGHTIFY Indoor Flex RGBW', 'LIGHTIFY Flex RGBW'],
        model: '4052899926110',
        vendor: 'OSRAM',
        description: 'Flex RGBW',
        extend: generic.light_onoff_brightness_colortemp_colorxy,
    },
    {
        zigbeeModel: ['LIGHTIFY Outdoor Flex RGBW'],
        model: '4058075036185',
        vendor: 'OSRAM',
        description: 'Outdoor Flex RGBW',
        extend: generic.light_onoff_brightness_colortemp_colorxy,
    },
    {
        zigbeeModel: ['Gardenpole RGBW-Lightify'],
        model: '4058075036147',
        vendor: 'OSRAM',
        description: 'Smart+ Gardenpole RGBW',
        extend: generic.light_onoff_brightness_colortemp_colorxy,
    },
    {
        zigbeeModel: ['PAR 16 50 RGBW - LIGHTIFY'],
        model: 'AB35996',
        vendor: 'OSRAM',
        description: 'Smart+ Spot GU10 Multicolor',
        extend: generic.light_onoff_brightness_colortemp_colorxy,
    },
    {
        zigbeeModel: ['B40 DIM Z3'],
        model: 'AC08562',
        vendor: 'OSRAM',
        description: 'SMART+ Candle E14 Dimmable White',
        extend: generic.light_onoff_brightness,
    },
    {
        zigbeeModel: ['Motion Sensor-A'],
        model: 'AC01353010G',
        vendor: 'OSRAM',
        description: 'SMART+ Motion Sensor',
        supports: 'occupancy and temperature',
        fromZigbee: [
            fz.generic_temperature, fz.ignore_temperature_change, fz.ias_zone_motion_dev_change,
            fz.ias_zone_motion_status_change,
        ],
        toZigbee: [],
        configure: (ieeeAddr, shepherd, coordinator, callback) => {
            const device = shepherd.find(ieeeAddr, 1);
            const actions = [
                (cb) => device.write('ssIasZone', 'iasCieAddr', coordinator.device.getIeeeAddr(), cb),
                (cb) => device.functional('ssIasZone', 'enrollRsp', {enrollrspcode: 0, zoneid: 23}, cb),
                (cb) => device.bind('msTemperatureMeasurement', coordinator, cb),
                (cb) => device.report('msTemperatureMeasurement', 'measuredValue', 30, 600, 1, cb),
                (cb) => device.bind('genPowerCfg', coordinator, cb),
                (cb) => device.report('genPowerCfg', 'batteryPercentageRemaining', 0, 1000, 0, cb),
            ];
            execute(device, actions, callback);
        },
    },
    {
        zigbeeModel: ['MR16 TW OSRAM'],
        model: 'AC03648',
        vendor: 'OSRAM',
        description: 'SMART+ spot GU5.3 tunable white',
        extend: generic.light_onoff_brightness_colortemp,
    },
    {
        zigbeeModel: ['Lightify Switch Mini', 'Lightify Switch Mini\u0000'],
        model: 'AC0251100NJ',
        vendor: 'OSRAM',
        description: 'Smart+ switch mini',
        supports: 'on/off, brightness',
        fromZigbee: [
            fz.genOnOff_cmdOn, fz.genOnOff_cmdOff, fz.AC0251100NJ_long_middle,
            fz.cmd_stop, fz.cmd_move, fz.cmd_move_with_onoff,
            fz.cmd_move_to_level_with_onoff, fz.generic_batteryvoltage_3000_2500,
        ],
        toZigbee: [],
        configure: (ieeeAddr, shepherd, coordinator, callback) => {
            const device = shepherd.find(ieeeAddr, 1);
            const actions = [
                (cb) => device.bind('genOnOff', coordinator, cb),
                (cb) => device.bind('lightingColorCtrl', coordinator, cb),
                (cb) => device.bind('genLevelCtrl', coordinator, cb),
                (cb) => device.bind('genPowerCfg', coordinator, cb),
                (cb) => device.report('genPowerCfg', 'batteryVoltage', 900, 3600, 0, cb),
            ];
            execute(device, actions, callback);
        },

    },

    // Hive
    {
        zigbeeModel: ['FWBulb01'],
        model: 'HALIGHTDIMWWE27',
        vendor: 'Hive',
        description: 'Active smart bulb white LED (E27)',
        extend: generic.light_onoff_brightness,
    },
    {
        zigbeeModel: ['FWBulb02UK'],
        model: 'HALIGHTDIMWWB22',
        vendor: 'Hive',
        description: 'Active smart bulb white LED (B22)',
        extend: generic.light_onoff_brightness,
    },
    {
        zigbeeModel: ['SLP2b'],
        model: '1613V',
        vendor: 'Hive',
        description: 'Active plug',
        supports: 'on/off, power measurement',
        fromZigbee: [
            fz.state, fz.ignore_onoff_change, fz.generic_power, fz.ignore_metering_change,
            fz.generic_temperature, fz.ignore_temperature_change,
        ],
        toZigbee: [tz.on_off],
        configure: (ieeeAddr, shepherd, coordinator, callback) => {
            const device = shepherd.find(ieeeAddr, 9);
            const cfg = {direction: 0, attrId: 0, dataType: 16, minRepIntval: 0, maxRepIntval: 1000, repChange: 0};
            const actions = [
                (cb) => device.bind('genOnOff', coordinator, cb),
                (cb) => device.foundation('genOnOff', 'configReport', [cfg], foundationCfg, cb),
                (cb) => device.report('seMetering', 'instantaneousDemand', 10, 60, 1, cb),
            ];
            execute(device, actions, callback);
        },
    },

    // Innr
    {
        zigbeeModel: ['RB 185 C'],
        model: 'RB 185 C',
        vendor: 'Innr',
        description: 'E27 Bulb RGBW',
        extend: generic.light_onoff_brightness_colortemp_colorxy,
    },
    {
        zigbeeModel: ['BY 185 C'],
        model: 'BY 185 C',
        vendor: 'Innr',
        description: 'B22 Bulb RGBW',
        extend: generic.light_onoff_brightness_colortemp_colorxy,
    },
    {
        zigbeeModel: ['RB 265'],
        model: 'RB 265',
        vendor: 'Innr',
        description: 'E27 Bulb',
        extend: generic.light_onoff_brightness,
    },
    {
        zigbeeModel: ['RB 285 C'],
        model: 'RB 285 C',
        vendor: 'Innr',
        description: 'E27 Bulb RGBW',
        extend: generic.light_onoff_brightness_colortemp_colorxy,
    },
    {
        zigbeeModel: ['RB 165'],
        model: 'RB 165',
        vendor: 'Innr',
        description: 'E27 Bulb',
        extend: generic.light_onoff_brightness,
    },
    {
        zigbeeModel: ['RB 175 W'],
        model: 'RB 175 W',
        vendor: 'Innr',
        description: 'E27 Bulb warm dimming',
        extend: generic.light_onoff_brightness,
    },
    {
        zigbeeModel: ['RB 178 T'],
        model: 'RB 178 T',
        vendor: 'Innr',
        description: 'Smart bulb tunable white E27',
        extend: generic.light_onoff_brightness_colortemp,
    },
    {
        zigbeeModel: ['RS 125'],
        model: 'RS 125',
        vendor: 'Innr',
        description: 'GU10 Spot',
        extend: generic.light_onoff_brightness,
    },
    {
        zigbeeModel: ['RS 225'],
        model: 'RS 225',
        vendor: 'Innr',
        description: 'GU10 Spot',
        extend: generic.light_onoff_brightness,
    },
    {
        zigbeeModel: ['RS 128 T'],
        model: 'RS 128 T',
        vendor: 'Innr',
        description: 'GU10 Spot 350 lm, dimmable, white spectrum',
        extend: generic.light_onoff_brightness_colortemp,
    },
    {
        zigbeeModel: ['RB 145'],
        model: 'RB 145',
        vendor: 'Innr',
        description: 'E14 Candle',
        extend: generic.light_onoff_brightness,
    },
    {
        zigbeeModel: ['RB 248 T'],
        model: 'RB 248 T',
        vendor: 'Innr',
        description: 'E14 Candle with white spectrum',
        extend: generic.light_onoff_brightness_colortemp,
    },
    {
        zigbeeModel: ['BY 165', 'BY 265'],
        model: 'BY 165',
        vendor: 'Innr',
        description: 'B22 Bulb dimmable',
        extend: generic.light_onoff_brightness,
    },
    {
        zigbeeModel: ['PL 110'],
        model: 'PL 110',
        vendor: 'Innr',
        description: 'Puck Light',
        extend: generic.light_onoff_brightness,
    },
    {
        zigbeeModel: ['ST 110'],
        model: 'ST 110',
        vendor: 'Innr',
        description: 'Strip Light',
        extend: generic.light_onoff_brightness,
    },
    {
        zigbeeModel: ['UC 110'],
        model: 'UC 110',
        vendor: 'Innr',
        description: 'Under Cabinet Light',
        extend: generic.light_onoff_brightness,
    },
    {
        zigbeeModel: ['DL 110 N'],
        model: 'DL 110 N',
        vendor: 'Innr',
        description: 'Spot narrow',
        extend: generic.light_onoff_brightness,
    },
    {
        zigbeeModel: ['DL 110 W'],
        model: 'DL 110 W',
        vendor: 'Innr',
        description: 'Spot wide',
        extend: generic.light_onoff_brightness,
    },
    {
        zigbeeModel: ['SL 110 N'],
        model: 'SL 110 N',
        vendor: 'Innr',
        description: 'Spot Flex narrow',
        extend: generic.light_onoff_brightness,
    },
    {
        zigbeeModel: ['SL 110 M'],
        model: 'SL 110 M',
        vendor: 'Innr',
        description: 'Spot Flex medium',
        extend: generic.light_onoff_brightness,
    },
    {
        zigbeeModel: ['SL 110 W'],
        model: 'SL 110 W',
        vendor: 'Innr',
        description: 'Spot Flex wide',
        extend: generic.light_onoff_brightness,
    },
    {
        zigbeeModel: ['SP 120'],
        model: 'SP 120',
        vendor: 'Innr',
        description: 'Smart plug',
        supports: 'on/off, power measurement',
        fromZigbee: [fz.ignore_electrical_change, fz.SP120_power, fz.state, fz.ignore_onoff_change],
        toZigbee: [tz.on_off],
        configure: (ieeeAddr, shepherd, coordinator, callback) => {
            const device = shepherd.find(ieeeAddr, 1);
            const onOff = {direction: 0, attrId: 0, dataType: 16, minRepIntval: 0, maxRepIntval: 1000, repChange: 0};
            const activePower = {
                direction: 0, attrId: 1291, dataType: 41, minRepIntval: 1, maxRepIntval: 300, repChange: 1,
            };

            const rmsCurrent = {
                direction: 0, attrId: 1288, dataType: 33, minRepIntval: 1, maxRepIntval: 300, repChange: 100,
            };

            const rmsVoltage = {
                direction: 0, attrId: 1285, dataType: 33, minRepIntval: 1, maxRepIntval: 300, repChange: 1,
            };

            const electricalCfg = [rmsCurrent, rmsVoltage, activePower];
            const actions = [
                (cb) => device.foundation('genOnOff', 'configReport', [onOff], foundationCfg, cb),
                (cb) => device.bind('genOnOff', coordinator, cb),
                (cb) => device.foundation('haElectricalMeasurement', 'configReport', electricalCfg, foundationCfg, cb),
                (cb) => device.bind('haElectricalMeasurement', coordinator, cb),
            ];

            execute(device, actions, callback);
        },
    },

    // Sylvania
    {
        zigbeeModel: ['LIGHTIFY RT Tunable White'],
        model: '73742',
        vendor: 'Sylvania',
        description: 'LIGHTIFY LED adjustable white RT 5/6',
        extend: generic.light_onoff_brightness_colortemp,
    },
    {
        zigbeeModel: ['LIGHTIFY BR Tunable White'],
        model: '73740',
        vendor: 'Sylvania',
        description: 'LIGHTIFY LED adjustable white BR30',
        extend: generic.light_onoff_brightness_colortemp,
    },
    {
        zigbeeModel: ['LIGHTIFY BR RGBW'],
        model: '73739',
        vendor: 'Sylvania',
        description: 'LIGHTIFY LED RGBW BR30',
        extend: generic.light_onoff_brightness_colortemp_colorxy,
    },
    {
        zigbeeModel: ['LIGHTIFY A19 RGBW'],
        model: '73693',
        vendor: 'Sylvania',
        description: 'LIGHTIFY LED RGBW A19',
        extend: generic.light_onoff_brightness_colortemp_colorxy,
    },
    {
        zigbeeModel: ['LIGHTIFY A19 ON/OFF/DIM', 'LIGHTIFY A19 ON/OFF/DIM 10 Year'],
        model: '74283',
        vendor: 'Sylvania',
        description: 'LIGHTIFY LED soft white dimmable A19',
        extend: generic.light_onoff_brightness,
    },
    {
        zigbeeModel: ['A19 W 10 year'],
        model: '74696',
        vendor: 'Sylvania',
        description: 'LIGHTIFY LED soft white dimmable A19',
        extend: generic.light_onoff_brightness,
    },
    {
        zigbeeModel: ['PLUG'],
        model: '72922-A',
        vendor: 'Sylvania',
        description: 'SMART+ Smart Plug',
        supports: 'on/off',
        fromZigbee: [fz.ignore_onoff_change, fz.state],
        toZigbee: [tz.on_off],
        configure: (ieeeAddr, shepherd, coordinator, callback) => {
            const device = shepherd.find(ieeeAddr, 1);
            const cfg = {direction: 0, attrId: 0, dataType: 16, minRepIntval: 0, maxRepIntval: 1000, repChange: 0};
            const actions = [
                (cb) => device.bind('genOnOff', coordinator, cb),
                (cb) => device.foundation('genOnOff', 'configReport', [cfg], foundationCfg, cb),
            ];

            execute(device, actions, callback);
        },
    },
    {
        zigbeeModel: ['A19 TW 10 year'],
        model: '71831',
        vendor: 'Sylvania',
        description: 'Smart Home adjustable white A19 LED bulb',
        extend: generic.light_onoff_brightness_colortemp,
    },
    {
        zigbeeModel: ['MR16 TW'],
        model: '74282',
        vendor: 'Sylvania',
        description: 'Smart Home adjustable white MR16 LED bulb',
        extend: generic.light_onoff_brightness_colortemp,
    },
    {
        zigbeeModel: ['LIGHTIFY Gardenspot RGB'],
        model: 'LTFY004',
        vendor: 'Sylvania',
        description: 'LIGHTIFY LED gardenspot mini RGB',
        extend: generic.light_onoff_brightness_colorxy,
    },

    // GE
    {
        zigbeeModel: ['ZLL Light'],
        model: '22670',
        vendor: 'GE',
        description: 'Link smart LED light bulb, A19/BR30 soft white (2700K)',
        extend: generic.light_onoff_brightness,
    },
    {
        zigbeeModel: ['45852'],
        model: '45852GE',
        vendor: 'GE',
        description: 'ZigBee plug-in smart dimmer',
        supports: 'on/off, brightness',
        fromZigbee: [fz.brightness, fz.ignore_onoff_change, fz.state],
        toZigbee: [tz.light_onoff_brightness, tz.ignore_transition],
        configure: (ieeeAddr, shepherd, coordinator, callback) => {
            const cfg = {direction: 0, attrId: 0, dataType: 16, minRepIntval: 0, maxRepIntval: 1000, repChange: 0};
            const device = shepherd.find(ieeeAddr, 1);
            const actions = [
                (cb) => device.bind('genOnOff', coordinator, cb),
                (cb) => device.foundation('genOnOff', 'configReport', [cfg], foundationCfg, cb),
            ];

            execute(device, actions, callback);
        },
    },
    {
        zigbeeModel: ['45856'],
        model: '45856GE',
        vendor: 'GE',
        description: 'In-wall smart switch',
        supports: 'on/off',
        fromZigbee: [fz.ignore_onoff_change, fz.state],
        toZigbee: [tz.on_off, tz.ignore_transition],
        configure: (ieeeAddr, shepherd, coordinator, callback) => {
            const cfg = {direction: 0, attrId: 0, dataType: 16, minRepIntval: 0, maxRepIntval: 1000, repChange: 0};
            const device = shepherd.find(ieeeAddr, 1);
            const actions = [
                (cb) => device.bind('genOnOff', coordinator, cb),
                (cb) => device.foundation('genOnOff', 'configReport', [cfg], foundationCfg, cb),
            ];

            execute(device, actions, callback);
        },
    },
    {
        zigbeeModel: ['45857'],
        model: '45857GE',
        vendor: 'GE',
        description: 'ZigBee in-wall smart dimmer',
        supports: 'on/off, brightness',
        fromZigbee: [fz.brightness, fz.ignore_onoff_change, fz.state],
        toZigbee: [tz.light_onoff_brightness, tz.ignore_transition],
        configure: (ieeeAddr, shepherd, coordinator, callback) => {
            const cfg = {direction: 0, attrId: 0, dataType: 16, minRepIntval: 0, maxRepIntval: 1000, repChange: 0};
            const device = shepherd.find(ieeeAddr, 1);
            const actions = [
                (cb) => device.bind('genOnOff', coordinator, cb),
                (cb) => device.foundation('genOnOff', 'configReport', [cfg], foundationCfg, cb),
            ];

            execute(device, actions, callback);
        },
    },

    // Sengled
    {
        zigbeeModel: ['E11-G13'],
        model: 'E11-G13',
        vendor: 'Sengled',
        description: 'Element Classic (A19)',
        extend: generic.light_onoff_brightness,
    },
    {
        zigbeeModel: ['E11-G23', 'E11-G33'],
        model: 'E11-G23/E11-G33',
        vendor: 'Sengled',
        description: 'Element Classic (A60)',
        extend: generic.light_onoff_brightness,
    },
    {
        zigbeeModel: ['Z01-CIA19NAE26'],
        model: 'Z01-CIA19NAE26',
        vendor: 'Sengled',
        description: 'Element Touch (A19)',
        extend: generic.light_onoff_brightness,
    },
    {
        zigbeeModel: ['Z01-A19NAE26'],
        model: 'Z01-A19NAE26',
        vendor: 'Sengled',
        description: 'Element Plus (A19)',
        extend: generic.light_onoff_brightness_colortemp,
    },
    {
        zigbeeModel: ['E11-N1EA'],
        model: 'E11-N1EA',
        vendor: 'Sengled',
        description: 'Element Plus Color (A19)',
        extend: generic.light_onoff_brightness_colortemp_colorxy,
    },
    {
        zigbeeModel: ['E12-N14'],
        model: 'E12-N14',
        vendor: 'Sengled',
        description: 'Element Classic (BR30)',
        extend: generic.light_onoff_brightness,
    },
    {
        zigbeeModel: ['E1A-AC2'],
        model: 'E1ACA4ABE38A',
        vendor: 'Sengled',
        description: 'Element downlight smart LED bulb',
        extend: generic.light_onoff_brightness,
    },

    // JIAWEN
    {
        zigbeeModel: ['FB56-ZCW08KU1.1'],
        model: 'K2RGBW01',
        vendor: 'JIAWEN',
        description: 'Wireless Bulb E27 9W RGBW',
        extend: generic.light_onoff_brightness_colortemp_colorxy,
    },

    // Netvox
    {
        zigbeeModel: ['Z809AE3R'],
        model: 'Z809A',
        vendor: 'Netvox',
        description: 'Power socket with power consumption monitoring',
        supports: 'on/off, power measurement',
        fromZigbee: [fz.state, fz.ignore_onoff_change, fz.ignore_electrical_change, fz.Z809A_power],
        toZigbee: [tz.on_off],
        configure: (ieeeAddr, shepherd, coordinator, callback) => {
            const device = shepherd.find(ieeeAddr, 1);
            const actions = [
                (cb) => device.report('haElectricalMeasurement', 'rmsVoltage', 10, 1000, 1, cb),
                (cb) => device.report('haElectricalMeasurement', 'rmsCurrent', 10, 1000, 1, cb),
                (cb) => device.report('haElectricalMeasurement', 'activePower', 10, 1000, 1, cb),
                (cb) => device.report('haElectricalMeasurement', 'powerFactor', 10, 1000, 1, cb),
            ];

            execute(device, actions, callback);
        },
    },

    // Nanoleaf
    {
        zigbeeModel: ['NL08-0800'],
        model: 'NL08-0800',
        vendor: 'Nanoleaf',
        description: 'Smart Ivy Bulb E27',
        extend: generic.light_onoff_brightness,
    },

    // Nue, 3A
    {
<<<<<<< HEAD
        zigbeeModel: ['FB56+ZSW1IKJ1.7'],
        model: 'HGZB-043',
        vendor: 'Nue / 3A',
        description: 'Smart light switch - 3 gang',
        supports: 'on/off',
        fromZigbee: [fz.generic_state_multi_ep, fz.ignore_onoff_change],
        toZigbee: [tz.on_off],
        ep: (device) => {
            return {'top': 16, 'center': 17, 'bottom': 18};
        },
        configure: (ieeeAddr, shepherd, coordinator, callback) => {
            const ep16 = shepherd.find(ieeeAddr, 16);
            execute(ep16, [(cb) => ep16.bind('genOnOff', coordinator, cb)], () => {
                const ep17 = shepherd.find(ieeeAddr, 17);
                execute(ep17, [(cb) => ep17.bind('genOnOff', coordinator, cb)], () => {
                    const ep18 = shepherd.find(ieeeAddr, 18);
                    execute(ep18, [(cb) => ep18.bind('genOnOff', coordinator, cb)], callback);
                });
            });
        },
    },   
=======
        zigbeeModel: ['FB56+ZSC05HG1.0'],
        model: 'HGZB-04D',
        vendor: 'Nue / 3A',
        description: 'ZigBee smart dimmer wall switch',
        supports: 'on/off, brightness',
        toZigbee: [tz.on_off, tz.light_brightness],
        fromZigbee: [fz.state, fz.ignore_onoff_change, fz.brightness_report, fz.ignore_light_brightness_change],
    },
>>>>>>> f4c21c0d
    {
        zigbeeModel: ['FB56+ZSW1HKJ1.7'],
        model: 'HGZB-042',
        vendor: 'Nue / 3A',
        description: 'Smart light switch - 2 gang',
        supports: 'on/off',
        fromZigbee: [fz.generic_state_multi_ep, fz.ignore_onoff_change],
        toZigbee: [tz.on_off],
        ep: (device) => {
            return {'top': 16, 'bottom': 17};
        },
        configure: (ieeeAddr, shepherd, coordinator, callback) => {
            const ep16 = shepherd.find(ieeeAddr, 16);
            execute(ep16, [(cb) => ep16.bind('genOnOff', coordinator, cb)], () => {
                const ep17 = shepherd.find(ieeeAddr, 17);
                execute(ep17, [(cb) => ep17.bind('genOnOff', coordinator, cb)], callback);
            });
        },
    },
    {
        zigbeeModel: ['FB56+ZSW05HG1.2'],
        model: 'FB56+ZSW05HG1.2',
        vendor: 'Nue / 3A',
        description: 'ZigBee one gang wall / in-wall smart switch',
        supports: 'on/off',
        fromZigbee: [fz.state, fz.ignore_onoff_change],
        toZigbee: [tz.on_off],
    },
    {
        zigbeeModel: ['FNB56-SKT1DHG1.4'],
        model: 'MG-AUWS01',
        vendor: 'Nue / 3A',
        description: 'ZigBee Double GPO',
        supports: 'on/off',
        fromZigbee: [fz.nue_power_state, fz.ignore_onoff_change],
        toZigbee: [tz.on_off],
        ep: (device) => {
            return {'left': 12, 'right': 11};
        },
    },
    {
        zigbeeModel: ['FNB56-ZSW23HG1.1'],
        model: 'HGZB-01A',
        vendor: 'Nue / 3A',
        description: 'ZigBee smart light controller',
        extend: generic.light_onoff_brightness,
    },
    {
        zigbeeModel: ['FNB56-ZSC01LX1.2'],
        model: 'HGZB-02A',
        vendor: 'Nue / 3A',
        description: 'ZigBee smart light controller',
        extend: generic.light_onoff_brightness,
    },
    {
        zigbeeModel: ['FNB56-ZSW01LX2.0'],
        model: 'HGZB-42-UK',
        description: 'Zigbee smart switch 2 gang',
        vendor: 'Nue / 3A',
        supports: 'on/off',
        fromZigbee: [fz.ignore_onoff_change, fz.state],
        toZigbee: [tz.on_off],
    },

    // Smart Home Pty
    {
        zigbeeModel: ['FB56-ZCW11HG1.2'],
        model: 'HGZB-07A',
        vendor: 'Smart Home Pty',
        description: 'RGBW Downlight',
        extend: generic.light_onoff_brightness_colortemp_colorxy,
    },
    {
        zigbeeModel: ['FNB56-SKT1EHG1.2'],
        model: 'HGZB-20-DE',
        vendor: 'Smart Home Pty',
        description: 'Power plug',
        supports: 'on/off',
        fromZigbee: [fz.state_change],
        toZigbee: [tz.on_off],
    },

    // Gledopto
    {
        zigbeeModel: ['GLEDOPTO', 'GL-C-008', 'GL-C-007'],
        model: 'GL-C-008',
        vendor: 'Gledopto',
        description: 'Zigbee LED controller RGB + CCT / RGBW / WWCW / Dimmer',
        extend: gledopto.light_onoff_brightness_colortemp_colorxy,
        ep: (device) => {
            if (device.epList.toString() === '11,12,13') {
                return {'': 12};
            } else if (device.epList.toString() === '10,11,13' || device.epList.toString() === '11,13') {
                return {'': 11};
            } else if (device.epList.toString() === '11,12,13,15') {
                return {
                    'rgb': 12,
                    'white': 15,
                };
            } else {
                return {};
            }
        },
    },
    {
        zigbeeModel: ['GL-C-006'],
        model: 'GL-C-006',
        vendor: 'Gledopto',
        description: 'Zigbee LED controller WW/CW Dimmer',
        extend: gledopto.light_onoff_brightness_colortemp,
        ep: (device) => {
            if (device.epList.toString() === '11,12,13') {
                return {'': 12};
            } else if (device.epList.toString() === '10,11,13' || device.epList.toString() === '11,13') {
                return {'': 11};
            } else {
                return {};
            }
        },
    },
    {
        zigbeeModel: ['GL-S-007Z'],
        model: 'GL-S-007Z',
        vendor: 'Gledopto',
        description: 'Smart RGBW GU10',
        extend: gledopto.light_onoff_brightness_colortemp_colorxy,
        ep: (device) => {
            if (device.epList.toString() === '11,12,13') {
                return {'': 12};
            } else if (device.epList.toString() === '10,11,13' || device.epList.toString() === '11,13') {
                return {'': 11};
            } else {
                return {};
            }
        },
    },
    {
        zigbeeModel: ['GL-B-007Z'],
        model: 'GL-B-007Z',
        vendor: 'Gledopto',
        description: 'Smart 6W E27 RGB / CW LED bulb',
        extend: gledopto.light_onoff_brightness_colortemp_colorxy,
        ep: (device) => {
            if (device.epList.toString() === '11,12,13') {
                return {'': 12};
            } else if (device.epList.toString() === '10,11,13' || device.epList.toString() === '11,13') {
                return {'': 11};
            } else {
                return {};
            }
        },
    },
    {
        zigbeeModel: ['GL-B-008Z'],
        model: 'GL-B-008Z',
        vendor: 'Gledopto',
        description: 'Smart 12W E27 RGB / CW LED bulb',
        extend: gledopto.light_onoff_brightness_colortemp_colorxy,
        ep: (device) => {
            if (device.epList.toString() === '11,12,13') {
                return {'': 12};
            } else if (device.epList.toString() === '10,11,13' || device.epList.toString() === '11,13') {
                return {'': 11};
            } else {
                return {};
            }
        },
    },
    {
        zigbeeModel: ['GL-D-003Z'],
        model: 'GL-D-003Z',
        vendor: 'Gledopto',
        description: 'LED RGB + CCT downlight ',
        extend: gledopto.light_onoff_brightness_colortemp_colorxy,
        ep: (device) => {
            if (device.epList.toString() === '11,12,13') {
                return {'': 12};
            } else if (device.epList.toString() === '10,11,13') {
                return {'': 11};
            } else {
                return {};
            }
        },
    },
    {
        zigbeeModel: ['GL-S-003Z'],
        model: 'GL-S-003Z',
        vendor: 'Gledopto',
        description: 'Smart RGBW GU10 ',
        extend: gledopto.light_onoff_brightness_colortemp_colorxy,
        ep: (device) => {
            if (device.epList.toString() === '11,12,13') {
                return {'': 12};
            } else if (device.epList.toString() === '10,11,13') {
                return {'': 11};
            } else {
                return {};
            }
        },
    },
    {
        zigbeeModel: ['HOMA2023'],
        model: 'GD-CZ-006',
        vendor: 'Gledopto',
        description: 'Zigbee LED Driver',
        extend: gledopto.light_onoff_brightness,
    },
    {
        zigbeeModel: ['GL-FL-004TZ'],
        model: 'GL-FL-004TZ',
        vendor: 'Gledopto',
        description: 'Zigbee 10W floodlight RGB CCT',
        extend: generic.light_onoff_brightness_colortemp_colorxy,
        ep: (device) => {
            if (device.epList.toString() === '11,12,13') {
                return {'': 12};
            } else if (device.epList.toString() === '10,11,13' || device.epList.toString() === '11,13') {
                return {'': 11};
            } else {
                return {};
            }
        },
    },

    // SmartThings
    {
        zigbeeModel: ['PGC313'],
        model: 'STSS-MULT-001',
        vendor: 'SmartThings',
        description: 'Multipurpose sensor',
        supports: 'contact',
        fromZigbee: [fz.smartthings_contact],
        toZigbee: [],
    },
    {
        zigbeeModel: ['tagv4'],
        model: 'STS-PRS-251',
        vendor: 'SmartThings',
        description: 'Arrival sensor',
        supports: 'presence',
        fromZigbee: [
            fz.STS_PRS_251_presence, fz.generic_batteryvoltage_3000_2500, fz.ignore_power_change,
            fz.STS_PRS_251_beeping,
        ],
        toZigbee: [tz.STS_PRS_251_beep],
        configure: (ieeeAddr, shepherd, coordinator, callback) => {
            const device = shepherd.find(ieeeAddr, 1);
            const actions = [
                (cb) => device.report('genBinaryInput', 'presentValue', 10, 30, 1, cb),
                (cb) => device.report('genPowerCfg', 'batteryVoltage', 1800, 3600, cb),
            ];

            execute(device, actions, callback);
        },
    },
    {
        zigbeeModel: ['3325-S'],
        model: '3325-S',
        vendor: 'SmartThings',
        description: 'Motion sensor (2015 model)',
        supports: 'occupancy and temperature',
        fromZigbee: [
            fz.generic_temperature, fz.ignore_temperature_change, fz.ias_zone_motion_dev_change,
            fz.ias_zone_motion_status_change,
        ],
        toZigbee: [],
        configure: (ieeeAddr, shepherd, coordinator, callback) => {
            const device = shepherd.find(ieeeAddr, 1);
            const actions = [
                (cb) => device.write('ssIasZone', 'iasCieAddr', coordinator.device.getIeeeAddr(), cb),
                (cb) => device.functional('ssIasZone', 'enrollRsp', {enrollrspcode: 0, zoneid: 23}, cb),
                (cb) => device.bind('msTemperatureMeasurement', coordinator, cb),
                (cb) => device.report('msTemperatureMeasurement', 'measuredValue', 30, 600, 1, cb),
                (cb) => device.bind('genPowerCfg', coordinator, cb),
                (cb) => device.report('genPowerCfg', 'batteryPercentageRemaining', 0, 1000, 0, cb),
            ];
            execute(device, actions, callback);
        },
    },
    {
        zigbeeModel: ['3321-S'],
        model: '3321-S',
        vendor: 'SmartThings',
        description: 'Multi Sensor (2015 model)',
        supports: 'contact and temperature',
        fromZigbee: [
            fz.generic_temperature, fz.ignore_temperature_change, fz.smartsense_multi,
        ],
        toZigbee: [],
        configure: (ieeeAddr, shepherd, coordinator, callback) => {
            const device = shepherd.find(ieeeAddr, 1);
            const actions = [
                (cb) => device.bind('msTemperatureMeasurement', coordinator, cb),
                (cb) => device.report('msTemperatureMeasurement', 'measuredValue', 300, 600, 1, cb),
                (cb) => device.write('ssIasZone', 'iasCieAddr', coordinator.device.getIeeeAddr(), cb),
                (cb) => device.report('ssIasZone', 'zoneStatus', 0, 1000, null, cb),
                (cb) => device.functional('ssIasZone', 'enrollRsp', {
                    enrollrspcode: 1,
                    zoneid: 23,
                }, cb),
            ];
            execute(device, actions, callback);
        },
    },
    {
        zigbeeModel: ['outlet'],
        model: 'IM6001-OTP05',
        vendor: 'SmartThings',
        description: 'Outlet',
        supports: 'on/off',
        fromZigbee: [fz.state, fz.ignore_onoff_report],
        toZigbee: [tz.on_off],
        configure: (ieeeAddr, shepherd, coordinator, callback) => {
            const device = shepherd.find(ieeeAddr, 1);
            const cfg = {direction: 0, attrId: 0, dataType: 16, minRepIntval: 0, maxRepIntval: 1000, repChange: 0};
            const actions = [
                (cb) => device.bind('genOnOff', coordinator, cb),
                (cb) => device.foundation('genOnOff', 'configReport', [cfg], foundationCfg, cb),
            ];

            execute(device, actions, callback);
        },
    },

    // Trust
    {
        zigbeeModel: ['\u0000\u0000\u0000\u0000\u0000\u0000\u0000\u0000\u0000\u0000\u0000\u0000'+
                      '\u0000\u0000\u0000\u0000\u0000'],
        model: 'ZYCT-202',
        vendor: 'Trust',
        description: 'Remote control',
        supports: 'on, off, stop, up-press, down-press',
        fromZigbee: [
            fz.ZYCT202_on, fz.ZYCT202_off, fz.ZYCT202_stop, fz.ZYCT202_up_down,
        ],
        toZigbee: [],
        configure: (ieeeAddr, shepherd, coordinator, callback) => {
            const device = shepherd.find(ieeeAddr, 1);
            const cfg = {direction: 0, attrId: 0, dataType: 16, minRepIntval: 0, maxRepIntval: 1000, repChange: 0};
            const actions = [
                (cb) => device.foundation('genOnOff', 'configReport', [cfg], foundationCfg, cb),
            ];

            execute(device, actions, callback);
        },
    },
    {
        zigbeeModel: ['ZLL-DimmableLigh'],
        model: 'ZLED-2709',
        vendor: 'Trust',
        description: 'Smart Dimmable LED Bulb',
        extend: generic.light_onoff_brightness,
    },
    {
        zigbeeModel: ['VMS_ADUROLIGHT'],
        model: 'ZPIR-8000',
        vendor: 'Trust',
        description: 'Motion Sensor',
        supports: 'occupancy',
        fromZigbee: [fz.ias_zone_motion_dev_change, fz.ias_zone_motion_status_change],
        toZigbee: [],
        configure: (ieeeAddr, shepherd, coordinator, callback) => {
            const device = shepherd.find(ieeeAddr, 1);
            const actions = [
                (cb) => device.write('ssIasZone', 'iasCieAddr', coordinator.device.getIeeeAddr(), cb),
                (cb) => device.functional('ssIasZone', 'enrollRsp', {enrollrspcode: 0, zoneid: 23}, cb),
            ];

            execute(device, actions, callback);
        },
    },
    {
        zigbeeModel: ['CSW_ADUROLIGHT'],
        model: 'ZCTS-808',
        vendor: 'Trust',
        description: 'Wireless contact sensor',
        supports: 'contact',
        fromZigbee: [fz.ias_contact_dev_change, fz.ias_contact_status_change],
        toZigbee: [],
        configure: (ieeeAddr, shepherd, coordinator, callback) => {
            const device = shepherd.find(ieeeAddr, 1);
            const actions = [
                (cb) => device.write('ssIasZone', 'iasCieAddr', coordinator.device.getIeeeAddr(), cb),
                (cb) => device.functional('ssIasZone', 'enrollRsp', {enrollrspcode: 0, zoneid: 23}, cb),
            ];

            execute(device, actions, callback);
        },
    },

    // Paulmann
    {
        zigbeeModel: ['Dimmablelight '],
        model: '50045',
        vendor: 'Paulmann',
        description: 'SmartHome Zigbee LED-stripe',
        extend: generic.light_onoff_brightness,
    },
    {
        zigbeeModel: ['RGBW light'],
        model: '50049',
        vendor: 'Paulmann',
        description: 'SmartHome Yourled RGB Controller',
        extend: generic.light_onoff_brightness_colorxy,
    },

    // Bitron
    {
        zigbeeModel: ['902010/22'],
        model: 'AV2010/22',
        vendor: 'Bitron',
        description: 'Wireless motion detector',
        supports: 'occupancy',
        fromZigbee: [fz.bitron_occupancy],
        toZigbee: [],
        configure: (ieeeAddr, shepherd, coordinator, callback) => {
            const device = shepherd.find(ieeeAddr, 1);
            const actions = [
                (cb) => device.write('ssIasZone', 'iasCieAddr', coordinator.device.getIeeeAddr(), cb),
                (cb) => device.report('ssIasZone', 'zoneStatus', 0, 30, null, cb),
                (cb) => device.functional('ssIasZone', 'enrollRsp', {enrollrspcode: 1, zoneid: 23}, cb),
            ];

            execute(device, actions, callback);
        },
    },
    {
        zigbeeModel: ['902010/25'],
        model: 'AV2010/25',
        vendor: 'Bitron',
        description: 'Video wireless socket',
        supports: 'on/off, power measurement',
        fromZigbee: [fz.state, fz.ignore_onoff_change, fz.ignore_metering_change, fz.bitron_power],
        toZigbee: [tz.on_off],
        configure: (ieeeAddr, shepherd, coordinator, callback) => {
            const device = shepherd.find(ieeeAddr, 1);
            const actions = [
                (cb) => device.report('seMetering', 'instantaneousDemand', 10, 60, 1, cb),
                (cb) => device.bind('genOnOff', coordinator, cb),
            ];
            execute(device, actions, callback);
        },
    },
    {
        zigbeeModel: ['902010/32'],
        model: 'AV2010/32',
        vendor: 'Bitron',
        description: 'Wireless wall thermostat with relay',
        supports: 'temperature, heating/cooling system control',
        fromZigbee: [
            fz.ignore_basic_change, fz.bitron_thermostat_att_report,
            fz.bitron_thermostat_dev_change, fz.bitron_battery,
        ],
        toZigbee: [
            tz.thermostat_occupied_heating_setpoint, tz.thermostat_local_temperature_calibration,
            tz.thermostat_local_temperature, tz.thermostat_running_state,
            tz.thermostat_temperature_display_mode,
        ],
        configure: (ieeeAddr, shepherd, coordinator, callback) => {
            const device = shepherd.find(ieeeAddr, 1);
            const actions = [
                (cb) => device.bind('genBasic', coordinator, cb),
                (cb) => device.bind('genPowerCfg', coordinator, cb),
                (cb) => device.bind('genIdentify', coordinator, cb),
                (cb) => device.bind('genTime', coordinator, cb),
                (cb) => device.bind('genPollCtrl', coordinator, cb),
                (cb) => device.bind('hvacThermostat', coordinator, cb),
                (cb) => device.bind('hvacUserInterfaceCfg', coordinator, cb),
                (cb) => device.report('hvacThermostat', 'localTemp', 300, 3600, 0, cb),
                (cb) => device.report('hvacThermostat', 'localTemperatureCalibration', 1, 0, 0, cb),
                (cb) => device.report('hvacThermostat', 'occupiedHeatingSetpoint', 1, 0, 1, cb),
                (cb) => device.report('hvacThermostat', 'runningState', 1, 0, 0, cb),
                (cb) => device.report('genPowerCfg', 'batteryVoltage', 1800, 43200, 0, cb),
                (cb) => device.report('genPowerCfg', 'batteryAlarmState', 1, 0, 1, cb),
            ];

            execute(device, actions, callback);
        },
    },

    // Iris
    {
        zigbeeModel: ['3210-L'],
        model: '3210-L',
        vendor: 'Iris',
        description: 'Smart plug',
        supports: 'on/off',
        fromZigbee: [fz.ignore_onoff_change, fz.ignore_electrical_change, fz.state, fz.iris_3210L_power],
        toZigbee: [tz.on_off],
        configure: (ieeeAddr, shepherd, coordinator, callback) => {
            const device = shepherd.find(ieeeAddr, 1);
            const actions = [
                (cb) => device.report('haElectricalMeasurement', 'activePower', 10, 1000, 1, cb),
            ];

            execute(device, actions, callback);
        },
    },
    {
        zigbeeModel: ['3326-L'],
        model: '3326-L',
        vendor: 'Iris',
        description: 'Motion and temperature sensor',
        supports: 'occupancy and temperature',
        fromZigbee: [
            fz.generic_temperature, fz.ignore_temperature_change, fz.ias_zone_motion_dev_change,
            fz.ias_zone_motion_status_change,
        ],
        toZigbee: [],
        configure: (ieeeAddr, shepherd, coordinator, callback) => {
            const device = shepherd.find(ieeeAddr, 1);
            const actions = [
                (cb) => device.write('ssIasZone', 'iasCieAddr', coordinator.device.getIeeeAddr(), cb),
                (cb) => device.functional('ssIasZone', 'enrollRsp', {enrollrspcode: 0, zoneid: 23}, cb),
                (cb) => device.bind('msTemperatureMeasurement', coordinator, cb),
                (cb) => device.report('msTemperatureMeasurement', 'measuredValue', 30, 600, 1, cb),
                (cb) => device.bind('genPowerCfg', coordinator, cb),
                (cb) => device.report('genPowerCfg', 'batteryPercentageRemaining', 0, 1000, 0, cb),
            ];
            execute(device, actions, callback);
        },
    },
    {
        zigbeeModel: ['3320-L'],
        model: '3320-L',
        vendor: 'Iris',
        description: 'Contact sensor',
        supports: 'contact',
        fromZigbee: [fz.iris_3320L_contact],
        toZigbee: [],
        configure: (ieeeAddr, shepherd, coordinator, callback) => {
            const device = shepherd.find(ieeeAddr, 1);
            const actions = [
                (cb) => device.write('ssIasZone', 'iasCieAddr', coordinator.device.getIeeeAddr(), cb),
                (cb) => device.functional('ssIasZone', 'enrollRsp', {enrollrspcode: 0, zoneid: 23}, cb),
            ];
            execute(device, actions, callback, 1000);
        },
    },

    // ksentry
    {
        zigbeeModel: ['Lamp_01'],
        model: 'KS-SM001',
        vendor: 'Ksentry Electronics',
        description: '[Zigbee OnOff Controller](http://ksentry.manufacturer.globalsources.com/si/6008837134660'+
                     '/pdtl/ZigBee-module/1162731630/zigbee-on-off-controller-modules.htm)',
        supports: 'on/off',
        fromZigbee: [fz.state_change],
        toZigbee: [tz.on_off],
    },

    // Ninja Blocks
    {
        zigbeeModel: ['Ninja Smart plug'],
        model: 'Z809AF',
        vendor: 'Ninja Blocks',
        description: 'Zigbee smart plug with power meter',
        supports: 'on/off, power measurement',
        fromZigbee: [fz.ignore_onoff_change, fz.state, fz.generic_power, fz.ignore_metering_change],
        toZigbee: [tz.on_off],
        configure: (ieeeAddr, shepherd, coordinator, callback) => {
            const device = shepherd.find(ieeeAddr, 1);
            const cfg = {direction: 0, attrId: 0, dataType: 16, minRepIntval: 0, maxRepIntval: 1000, repChange: 0};
            const actions = [
                (cb) => device.foundation('genOnOff', 'configReport', [cfg], foundationCfg, cb),
                (cb) => device.bind('genOnOff', coordinator, cb),
                (cb) => device.report('seMetering', 'instantaneousDemand', 10, 60, 1, cb),
            ];
            execute(device, actions, callback);
        },
    },

    // Commercial Electric
    {
        zigbeeModel: ['Zigbee CCT Downlight'],
        model: '53170161',
        vendor: 'Commercial Electric',
        description: 'Matte White Recessed Retrofit Smart Led Downlight - 4 Inch',
        extend: generic.light_onoff_brightness_colortemp,
    },

    // ilux
    {
        zigbeeModel: ['LEColorLight'],
        model: '900008-WW',
        vendor: 'ilux',
        description: 'Dimmable A60 E27 LED Bulb',
        extend: generic.light_onoff_brightness,
    },

    // Dresden Elektronik
    {
        zigbeeModel: ['FLS-PP3'],
        model: 'Mega23M12',
        vendor: 'Dresden Elektronik',
        description: 'ZigBee Light Link wireless electronic ballast',
        extend: generic.light_onoff_brightness_colortemp_colorxy,
    },
    {
        zigbeeModel: ['FLS-CT'],
        model: 'XVV-Mega23M12',
        vendor: 'Dresden Elektronik',
        description: 'ZigBee Light Link wireless electronic ballast color temperature',
        extend: generic.light_onoff_brightness_colortemp,
    },

    // Centralite Swiss Plug
    {
        zigbeeModel: ['4256251-RZHAC', '4257050-RZHAC'],
        model: '4256251-RZHAC',
        vendor: 'Centralite',
        description: 'White Swiss power outlet switch with power meter',
        supports: 'switch and power meter',
        fromZigbee: [fz.ignore_onoff_change, fz.state, fz.ignore_electrical_change, fz.RZHAC_4256251_power],
        toZigbee: [tz.on_off],
        configure: (ieeeAddr, shepherd, coordinator, callback) => {
            const device = shepherd.find(ieeeAddr, 1);
            const cfg = {direction: 0, attrId: 0, dataType: 16, minRepIntval: 0, maxRepIntval: 1000, repChange: 0};
            const actions = [
                (cb) => device.bind('genOnOff', coordinator, cb),
                (cb) => device.foundation('genOnOff', 'configReport', [cfg], foundationCfg, cb),
                (cb) => device.report('haElectricalMeasurement', 'rmsVoltage', 10, 1000, 1, cb),
                (cb) => device.report('haElectricalMeasurement', 'rmsCurrent', 10, 1000, 1, cb),
                (cb) => device.report('haElectricalMeasurement', 'activePower', 10, 1000, 1, cb),
            ];

            execute(device, actions, callback);
        },
    },

    // Climax
    {
        zigbeeModel: ['PSS_00.00.00.15TC'],
        model: 'PSS-23ZBS',
        vendor: 'Climax',
        description: 'Power plug',
        supports: 'on/off',
        fromZigbee: [fz.state_change],
        toZigbee: [tz.on_off],
    },

    // HEIMAN
    {
        zigbeeModel: ['SMOK_V16', 'b5db59bfd81e4f1f95dc57fdbba17931', 'SMOK_YDLV10', 'SmokeSensor-EM'],
        model: 'HS1SA',
        vendor: 'HEIMAN',
        description: 'Smoke detector',
        supports: 'smoke',
        fromZigbee: [
            fz.heiman_smoke,
            fz.battery_200,
            fz.heiman_smoke_enrolled,
            fz.ignore_power_change,
        ],
        toZigbee: [],
        configure: (ieeeAddr, shepherd, coordinator, callback) => {
            const device = shepherd.find(ieeeAddr, 1);
            const actions = [
                (cb) => device.bind('ssIasZone', coordinator, cb),
                (cb) => device.functional('ssIasZone', 'enrollRsp', {enrollrspcode: 0, zoneid: 23}, cb),
                (cb) => device.bind('genPowerCfg', coordinator, cb),
                // Time is in seconds. 65535 means no report. 65534 is max value: 18 hours, 12 minutes 14 seconds.
                (cb) => device.report('genPowerCfg', 'batteryPercentageRemaining', 0, 65534, 0, cb),
                (cb) => device.report('genPowerCfg', 'batteryAlarmState', 1, 65534, 1, cb),
            ];

            execute(device, actions, callback, 1000);
        },
    },
    {
        zigbeeModel: ['SmokeSensor-N'],
        model: 'HS3SA',
        vendor: 'HEIMAN',
        description: 'Smoke detector',
        supports: 'smoke',
        fromZigbee: [fz.heiman_smoke],
        toZigbee: [],
        configure: (ieeeAddr, shepherd, coordinator, callback) => {
            const device = shepherd.find(ieeeAddr, 1);
            const actions = [
                (cb) => device.write('ssIasZone', 'iasCieAddr', coordinator.device.getIeeeAddr(), cb),
                (cb) => device.functional('ssIasZone', 'enrollRsp', {enrollrspcode: 0, zoneid: 23}, cb),
            ];

            execute(device, actions, callback, 1000);
        },
    },
    {
        zigbeeModel: ['GASSensor-N'],
        model: 'HS3CG',
        vendor: 'HEIMAN',
        description: 'Combustible gas sensor',
        supports: 'gas',
        fromZigbee: [fz.heiman_gas, fz.ignore_iaszone_change],
        toZigbee: [],
        configure: (ieeeAddr, shepherd, coordinator, callback) => {
            const device = shepherd.find(ieeeAddr, 1);
            const actions = [
                (cb) => device.write('ssIasZone', 'iasCieAddr', coordinator.device.getIeeeAddr(), cb),
                (cb) => device.functional('ssIasZone', 'enrollRsp', {enrollrspcode: 0, zoneid: 23}, cb),
            ];

            execute(device, actions, callback, 1000);
        },
    },
    {
        zigbeeModel: ['DoorSensor-N'],
        model: 'HS1DS',
        vendor: 'HEIMAN',
        description: 'Door sensor',
        supports: 'contact',
        fromZigbee: [fz.heiman_contact],
        toZigbee: [],
    },
    {
        zigbeeModel: ['DoorSensor-EM'],
        model: 'HS1DS-E',
        vendor: 'HEIMAN',
        description: 'Door sensor',
        supports: 'contact',
        fromZigbee: [fz.heiman_contact],
        toZigbee: [],
        configure: (ieeeAddr, shepherd, coordinator, callback) => {
            const device = shepherd.find(ieeeAddr, 1);
            const actions = [
                (cb) => device.write('ssIasZone', 'iasCieAddr', coordinator.device.getIeeeAddr(), cb),
                (cb) => device.functional('ssIasZone', 'enrollRsp', {enrollrspcode: 0, zoneid: 23}, cb),
            ];

            execute(device, actions, callback, 1000);
        },
    },
    {
        zigbeeModel: ['WaterSensor-N'],
        model: 'HS1WL',
        vendor: 'HEIMAN',
        description: 'Water leakage sensor',
        supports: 'water leak',
        fromZigbee: [fz.heiman_water_leak],
        toZigbee: [],
    },

    // Calex
    {
        zigbeeModel: ['EC-Z3.0-CCT '],
        model: '421786',
        vendor: 'Calex',
        description: 'LED A60 Zigbee GLS-lamp',
        extend: generic.light_onoff_brightness,
    },

    // EcoSmart
    {
        zigbeeModel: ['zhaRGBW'],
        model: 'D1821',
        vendor: 'EcoSmart',
        description: 'A19 RGB bulb',
        extend: generic.light_onoff_brightness_colortemp_colorxy,
    },
    {
        // eslint-disable-next-line
        zigbeeModel: ['\u0000\u0002\u0000\u0004\u0000\f^I\u0000\u0000\u0000\u0000\u0000\u0000\u0000\u0000\u0000\u0000\u0000\u0000\u0000\u0000\u0000\u0000\u0000\u0000\u0000\u0000\u0000\u0000\u0000\u000e'],
        model: 'D1531',
        vendor: 'EcoSmart',
        description: 'A19 bright white bulb',
        extend: generic.light_onoff_brightness,
    },
    {
        // eslint-disable-next-line
        zigbeeModel: ['\u0000\u0002\u0000\u0004\u0012 �P\u0000\u0000\u0000\u0000\u0000\u0000\u0000\u0000\u0000\u0000\u0000\u0000\u0000\u0000\u0000\u0000\u0000\u0000\u0000\u0000\u0000\u0000\u0000\u000e'],
        model: 'D1532',
        vendor: 'EcoSmart',
        description: 'A19 soft white bulb',
        extend: generic.light_onoff_brightness,
    },

    // Airam
    {
        zigbeeModel: ['ZBT-DimmableLight'],
        model: '4713407',
        vendor: 'Airam',
        description: 'LED OP A60 ZB 9W/827 E27',
        extend: generic.light_onoff_brightness,
        fromZigbee: [fz.state_change, fz.brightness_report, fz.brightness, fz.state],
        configure: (ieeeAddr, shepherd, coordinator, callback) => {
            const device = shepherd.find(ieeeAddr, 1);
            const cfgOnOff = {direction: 0, attrId: 0, dataType: 16, minRepIntval: 0, maxRepIntval: 1000, repChange: 0};
            const cfgLevel = {direction: 0, attrId: 0, dataType: 32, minRepIntval: 0, maxRepIntval: 1000, repChange: 1};
            const actions = [
                (cb) => device.bind('genOnOff', coordinator, cb),
                (cb) => device.foundation('genOnOff', 'configReport', [cfgOnOff], foundationCfg, cb),
                (cb) => device.bind('genLevelCtrl', coordinator, cb),
                (cb) => device.foundation('genLevelCtrl', 'configReport', [cfgLevel], foundationCfg, cb),
            ];

            execute(device, actions, callback);
        },
    },
    {
        zigbeeModel: ['ZBT-Remote-EU-DIMV1A2'],
        model: 'AIRAM-CTR.U',
        vendor: 'Airam',
        description: 'CTR.U remote (can only be used to control the Airam 4713407 bulb)',
        supports: 'on/off',
        fromZigbee: [],
        toZigbee: [],
    },

    // Paul Neuhaus
    {
        zigbeeModel: ['NLG-CCT light '],
        model: '100.424.11',
        vendor: 'Paul Neuhaus',
        description: 'Q-INIGO LED ceiling light',
        extend: generic.light_onoff_brightness_colortemp,
    },
    {
        zigbeeModel: ['NLG-RGBW light '],
        model: '100.110.39',
        vendor: 'Paul Neuhaus',
        description: 'Q-FLAG LED Panel, Smart-Home RGBW',
        extend: generic.light_onoff_brightness_colortemp_colorxy,
    },

    // iCasa
    {
        zigbeeModel: ['ICZB-IW11D'],
        model: 'ICZB-IW11D',
        vendor: 'iCasa',
        description: 'Zigbee 3.0 Dimmer',
        extend: generic.light_onoff_brightness,
    },

    // Müller Licht
    {
        zigbeeModel: ['ZBT-ExtendedColor'],
        model: '404000/404005/404012',
        vendor: 'Müller Licht',
        description: 'Tint LED bulb GU10/E14/E27 350/470/806 lumen, dimmable, color, opal white',
        extend: generic.light_onoff_brightness_colortemp_colorxy,
    },
    {
        zigbeeModel: ['ZBT-ColorTemperature'],
        model: '404006/404008/404004',
        vendor: 'Müller Licht',
        description: 'Tint LED bulb GU10/E14/E27 350/470/806 lumen, dimmable, opal white',
        extend: generic.light_onoff_brightness_colortemp,
    },
    {
        zigbeeModel: ['ZBT-Remote-ALL-RGBW'],
        model: 'MLI-404011',
        description: 'Tint remote control',
        supports: 'toggle, brightness, other buttons are not supported yet!',
        vendor: 'Müller Licht',
        fromZigbee: [
            fz.tint404011_on, fz.tint404011_off, fz.cmdToggle, fz.tint404011_brightness_updown_click,
            fz.tint404011_move_to_color_temp, fz.tint404011_move_to_color, fz.tint404011_scene,
        ],
        toZigbee: [],
    },

    // Salus
    {
        zigbeeModel: ['SP600'],
        model: 'SP600',
        vendor: 'Salus',
        description: 'Smart plug',
        supports: 'on/off, power measurement',
        fromZigbee: [fz.state, fz.ignore_onoff_change, fz.generic_power, fz.ignore_metering_change],
        toZigbee: [tz.on_off],
        configure: (ieeeAddr, shepherd, coordinator, callback) => {
            const device = shepherd.find(ieeeAddr, 9);
            const onOff = {direction: 0, attrId: 0, dataType: 16, minRepIntval: 0, maxRepIntval: 5, repChange: 0};
            const actions = [
                (cb) => device.foundation('genOnOff', 'configReport', [onOff], foundationCfg, cb),
                (cb) => device.bind('genOnOff', coordinator, cb),
                (cb) => device.report('seMetering', 'instantaneousDemand', 1, 5, 1, cb),
            ];

            execute(device, actions, callback);
        },
    },

    // AduroSmart
    {
        zigbeeModel: ['ZLL-ExtendedColo'],
        model: '81809',
        vendor: 'AduroSmart',
        description: 'ERIA colors and white shades smart light bulb A19',
        extend: generic.light_onoff_brightness_colortemp_colorxy,
        ep: (device) => {
            return {
                '': 2,
            };
        },
    },
    {
        zigbeeModel: ['Adurolight_NCC'],
        model: '81825',
        vendor: 'AduroSmart',
        description: 'ERIA smart wireless dimming switch',
        supports: 'on, off, up, down',
        fromZigbee: [fz.eria_81825_on, fz.eria_81825_off, fz.eria_81825_updown],
        toZigbee: [],
        configure: (ieeeAddr, shepherd, coordinator, callback) => {
            const device = shepherd.find(ieeeAddr, 1);
            const actions = [
                (cb) => device.bind('genOnOff', coordinator, cb),
                (cb) => device.bind('genLevelCtrl', coordinator, cb),
            ];

            execute(device, actions, callback);
        },
    },

    // Eurotronic
    {
        zigbeeModel: ['SPZB0001'],
        model: 'SPZB0001',
        vendor: 'Eurotronic',
        description: 'Spirit Zigbee wireless heater thermostat',
        supports: 'temperature, heating system control',
        fromZigbee: [
            fz.thermostat_dev_change,
            fz.eurotronic_thermostat_dev_change,
            fz.ignore_thermostat_report, fz.hue_battery, fz.ignore_power_change,
        ],
        toZigbee: [
            tz.thermostat_occupied_heating_setpoint, tz.thermostat_unoccupied_heating_setpoint,
            tz.thermostat_local_temperature_calibration, tz.thermostat_system_mode,
            tz.eurotronic_system_mode, tz.eurotronic_error_status, tz.thermostat_setpoint_raise_lower,
            tz.thermostat_control_sequence_of_operation, tz.thermostat_remote_sensing,
            tz.eurotronic_current_heating_setpoint, tz.eurotronic_trv_mode, tz.eurotronic_valve_position,
        ],
        configure: (ieeeAddr, shepherd, coordinator, callback) => {
            const device = shepherd.find(ieeeAddr, 1);
            const actions = [
                (cb) => device.bind('genPowerCfg', coordinator, cb),
                (cb) => device.bind('hvacThermostat', coordinator, cb),
                (cb) => device.report('hvacThermostat', 'localTemp', 1, 1200, 25, cb),
                (cb) => device.foundation('hvacThermostat', 'configReport', [{
                    direction: 0, attrId: 0x4003, dataType: 41, minRepIntval: 0,
                    maxRepIntval: 600, repChange: 25}], {manufSpec: 1, manufCode: 4151}, cb),
            ];

            execute(device, actions, callback);
        },
    },

    // Livolo
    {
        zigbeeModel: ['TI0001          '],
        model: 'TI0001',
        description:
            'Zigbee switch (1 and 2 gang) ' +
            '[work in progress](https://github.com/Koenkk/zigbee2mqtt/issues/592)',
        vendor: 'Livolo',
        supports: 'on/off',
        fromZigbee: [fz.ignore_onoff_report, fz.livolo_switch_dev_change],
        toZigbee: [tz.livolo_switch_on_off],
    },

    // Bosch
    {
        zigbeeModel: ['RFDL-ZB-MS'],
        model: 'RADON TriTech ZB',
        vendor: 'Bosch',
        description: 'Wireless motion detector',
        supports: 'occupancy and temperature',
        fromZigbee: [
            fz.generic_temperature, fz.ignore_temperature_change, fz.generic_batteryvoltage_3000_2500,
            fz.ignore_power_change, fz.bosch_ias_zone_motion_status_change, fz.ignore_iaszone_change,
        ],
        toZigbee: [],
        configure: (ieeeAddr, shepherd, coordinator, callback) => {
            const device = shepherd.find(ieeeAddr, 1);
            const actions = [
                (cb) => device.write('ssIasZone', 'iasCieAddr', coordinator.device.getIeeeAddr(), cb),
                (cb) => device.functional('ssIasZone', 'enrollRsp', {enrollrspcode: 0, zoneid: 23}, cb),
                (cb) => device.bind('msTemperatureMeasurement', coordinator, cb),
                (cb) => device.report('msTemperatureMeasurement', 'measuredValue', 60, 58000, 1, cb),
                (cb) => device.bind('genPowerCfg', coordinator, cb),
                (cb) => device.report('genPowerCfg', 'batteryVoltage', 1800, 3600, cb),
            ];

            execute(device, actions, callback);
        },
    },
    {
        zigbeeModel: ['ISW-ZPR1-WP13'],
        model: 'ISW-ZPR1-WP13',
        vendor: 'Bosch',
        description: 'Motion sensor',
        supports: 'occupancy and temperature',
        fromZigbee: [
            fz.generic_temperature, fz.ignore_temperature_change, fz.ignore_power_change,
            fz.generic_batteryvoltage_3000_2500, fz.bosch_ias_zone_motion_status_change,
            fz.ignore_iaszone_report, fz.ignore_iaszone_change,
        ],
        toZigbee: [],
        configure: (ieeeAddr, shepherd, coordinator, callback) => {
            const device = shepherd.find(ieeeAddr, 5);
            const actions = [
                (cb) => device.write('ssIasZone', 'iasCieAddr', coordinator.device.getIeeeAddr(), cb),
                (cb) => device.functional('ssIasZone', 'enrollRsp', {enrollrspcode: 0, zoneid: 23}, cb),
                (cb) => device.bind('msTemperatureMeasurement', coordinator, cb),
                (cb) => device.report(
                    'msTemperatureMeasurement', 'measuredValue', repInterval.MINUTE, repInterval.MAX, 0, cb
                ),
                (cb) => device.bind('genPowerCfg', coordinator, cb),
                (cb) => device.report('genPowerCfg', 'batteryVoltage', repInterval.HOUR, repInterval.MAX, cb),
            ];

            execute(device, actions, callback);
        },
    },

    // Immax
    {
        zigbeeModel: ['IM-Z3.0-DIM'],
        model: 'IM-Z3.0-DIM',
        vendor: 'Immax',
        description: 'LED E14/230V C35 5W TB 440LM ZIGBEE DIM',
        extend: generic.light_onoff_brightness,
    },

    // Yale
    {
        zigbeeModel: ['YRD446 BLE TSDB'],
        model: 'YRD426NRSC',
        vendor: 'Yale',
        description: 'Assure lock',
        supports: 'lock/unlock, battery',
        fromZigbee: [fz.YRD426NRSC_lock, fz.battery_200],
        toZigbee: [tz.YRD426NRSC_lock],
        configure: (ieeeAddr, shepherd, coordinator, callback) => {
            const device = shepherd.find(ieeeAddr, 1);

            const actions = [
                (cb) => device.report('closuresDoorLock', 'lockState', 0, repInterval.HOUR, 0, cb),
                (cb) => device.report('genPowerCfg', 'batteryPercentageRemaining', 0, repInterval.MAX, 0, cb),
            ];

            execute(device, actions, callback);
        },
    },

    // Keen Home
    {
        zigbeeModel: ['SV01-410-MP-1.0', 'SV01-410-MP-1.4', 'SV01-410-MP-1.5'],
        model: 'SV01',
        vendor: 'Keen Home',
        description: 'Smart vent',
        supports: 'open, close, position, temperature, pressure, battery',
        fromZigbee: [
            fz.cover_position,
            fz.cover_position_report,
            fz.generic_temperature,
            fz.generic_temperature_change,
            fz.generic_battery,
            fz.generic_battery_change,
            fz.keen_home_smart_vent_pressure,
            fz.keen_home_smart_vent_pressure_report,
            fz.ignore_onoff_change,
            fz.ignore_onoff_report,
        ],
        toZigbee: [
            tz.cover_open_close,
            tz.cover_position,
        ],
        configure: (ieeeAddr, shepherd, coordinator, callback) => {
            const device = shepherd.find(ieeeAddr, 1);
            const actions = [
                (cb) => device.bind('genLevelCtrl', coordinator, cb),
                (cb) => device.bind('genPowerCfg', coordinator, cb),
                (cb) => device.bind('msTemperatureMeasurement', coordinator, cb),
                (cb) => device.bind('msPressureMeasurement', coordinator, cb),

                // eslint-disable-next-line
                // https://github.com/yracine/keenhome.device-type/blob/master/devicetypes/keensmartvent.src/keensmartvent.groovy
                (cb) => device.report(
                    'msTemperatureMeasurement', 'measuredValue', repInterval.MINUTE * 2, repInterval.HOUR, 50, cb
                ),
                (cb) => device.foundation(
                    'msPressureMeasurement',
                    'configReport',
                    [{
                        direction: 0, attrId: 32, dataType: 34, minRepIntval: repInterval.MINUTE * 5,
                        maxRepIntval: repInterval.HOUR, repChange: 500,
                    }],
                    {manufSpec: 1, manufCode: 4443},
                    cb
                ),
                (cb) => device.report(
                    'genPowerCfg', 'batteryPercentageRemaining', repInterval.HOUR, repInterval.HOUR * 12, 0, cb
                ),
            ];

            execute(device, actions, callback);
        },
    },

    // AXIS
    {
        zigbeeModel: ['Gear'],
        model: 'GR-ZB01-W',
        vendor: 'AXIS',
        description: 'Gear window shade motor',
        supports: 'open, close, position, battery',
        fromZigbee: [fz.cover_position, fz.cover_position_report, fz.generic_battery, fz.generic_battery_change],
        toZigbee: [tz.cover_open_close, tz.cover_position],
        configure: (ieeeAddr, shepherd, coordinator, callback) => {
            const device = shepherd.find(ieeeAddr, 1);
            const actions = [
                (cb) => device.bind('genLevelCtrl', coordinator, cb),
                (cb) => device.bind('genPowerCfg', coordinator, cb),
                (cb) => device.report('genLevelCtrl', 'currentLevel', repInterval.MINUTE, repInterval.HOUR * 12, 0, cb),
                (cb) => device.report(
                    'genPowerCfg', 'batteryPercentageRemaining', repInterval.HOUR, repInterval.HOUR * 12, 0, cb
                ),
            ];

            execute(device, actions, callback);
        },
    },

    // ELKO
    {
        zigbeeModel: ['ElkoDimmerZHA'],
        model: '316GLEDRF',
        vendor: 'ELKO',
        description: 'ZigBee in-wall smart dimmer',
        supports: 'on/off, brightness',
        fromZigbee: [fz.brightness, fz.ignore_onoff_change, fz.state],
        toZigbee: [tz.light_onoff_brightness, tz.ignore_transition],
        configure: (ieeeAddr, shepherd, coordinator, callback) => {
            const cfg = {direction: 0, attrId: 0, dataType: 16, minRepIntval: 0, maxRepIntval: 1000, repChange: 0};
            const device = shepherd.find(ieeeAddr, 1);
            const actions = [
                (cb) => device.bind('genOnOff', coordinator, cb),
                (cb) => device.foundation('genOnOff', 'configReport', [cfg], foundationCfg, cb),
            ];

            execute(device, actions, callback);
        },
    },

    // LivingWise
    {
        zigbeeModel: ['abb71ca5fe1846f185cfbda554046cce'],
        model: 'LVS-ZB500D',
        vendor: 'LivingWise',
        description: 'ZigBee smart dimmer switch',
        supports: 'on/off, brightness',
        toZigbee: [tz.light_onoff_brightness],
        fromZigbee: [
            fz.state, fz.brightness, fz.ignore_light_brightness_report, fz.ignore_onoff_change,
            fz.ignore_genIdentify,
        ],
    },

    // Stelpro
    {
        zigbeeModel: ['ST218'],
        model: 'ST218',
        vendor: 'Stelpro',
        description: 'Built-in electronic thermostat',
        supports: 'temperature ',
        fromZigbee: [fz.thermostat_att_report, fz.thermostat_dev_change],
        toZigbee: [
            tz.thermostat_local_temperature, tz.thermostat_occupied_heating_setpoint,
        ],
        configure: (ieeeAddr, shepherd, coordinator, callback) => {
            const device = shepherd.find(ieeeAddr, 25);
            const actions = [
                (cb) => device.bind('genBasic', coordinator, cb),
                (cb) => device.bind('genIdentify', coordinator, cb),
                (cb) => device.bind('genGroups', coordinator, cb),
                (cb) => device.bind('hvacThermostat', coordinator, cb),
                (cb) => device.bind('hvacUserInterfaceCfg', coordinator, cb),
                (cb) => device.bind('msTemperatureMeasurement', coordinator, cb),
                (cb) => device.report('hvacThermostat', 'localTemp', 300, 3600, 0, cb),
            ];
            execute(device, actions, callback);
        },
    },
];

module.exports = devices.map((device) =>
    device.extend ? Object.assign({}, device.extend, device) : device
);<|MERGE_RESOLUTION|>--- conflicted
+++ resolved
@@ -1701,7 +1701,6 @@
 
     // Nue, 3A
     {
-<<<<<<< HEAD
         zigbeeModel: ['FB56+ZSW1IKJ1.7'],
         model: 'HGZB-043',
         vendor: 'Nue / 3A',
@@ -1722,8 +1721,8 @@
                 });
             });
         },
-    },   
-=======
+    },
+    {
         zigbeeModel: ['FB56+ZSC05HG1.0'],
         model: 'HGZB-04D',
         vendor: 'Nue / 3A',
@@ -1732,7 +1731,6 @@
         toZigbee: [tz.on_off, tz.light_brightness],
         fromZigbee: [fz.state, fz.ignore_onoff_change, fz.brightness_report, fz.ignore_light_brightness_change],
     },
->>>>>>> f4c21c0d
     {
         zigbeeModel: ['FB56+ZSW1HKJ1.7'],
         model: 'HGZB-042',
