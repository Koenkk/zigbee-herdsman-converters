--- conflicted
+++ resolved
@@ -2291,7 +2291,6 @@
         },
     },
 
-<<<<<<< HEAD
     // Eurotronic
     {
         zigbeeModel: ['SPZB0001'],
@@ -2322,7 +2321,8 @@
 
             execute(device, actions, callback);
         },
-=======
+    },
+  
     // Livolo
     {
         zigbeeModel: ['TI0001          '],
@@ -2334,7 +2334,6 @@
         supports: 'on/off',
         fromZigbee: [fz.ignore_onoff_report, fz.livolo_switch_dev_change],
         toZigbee: [tz.livolo_switch_on_off],
->>>>>>> 80c781b1
     },
 ];
 
