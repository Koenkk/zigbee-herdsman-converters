--- conflicted
+++ resolved
@@ -7642,11 +7642,7 @@
         vendor: 'ORVIBO',
         description: 'Door or window contact switch',
         supports: 'contact',
-<<<<<<< HEAD
-        fromZigbee: [fz.ias_contact_alarm_1, fz.battery_percentage_remaining],
-=======
         fromZigbee: [fz.ias_contact_alarm_1, fz.battery],
->>>>>>> 93dc6aa3
         toZigbee: [],
     },
 
