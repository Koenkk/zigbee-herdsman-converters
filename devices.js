'use strict';

const debug = require('debug')('zigbee-shepherd-converters:devices');
const fz = require('./converters/fromZigbee');
const tz = require('./converters/toZigbee');

const generic = {
    light_onoff_brightness: () => {
        return {
            supports: 'on/off, brightness',
            fromZigbee: [fz.light_brightness, fz.light_state],
            toZigbee: [tz.onoff, tz.light_brightness, tz.ignore_transition],
        };
    },
    light_onoff_brightness_colortemp: () => {
        return {
            supports: 'on/off, brightness, color temperature',
            fromZigbee: [fz.light_brightness, fz.light_color_colortemp, fz.light_state],
            toZigbee: [tz.onoff, tz.light_brightness, tz.light_colortemp, tz.ignore_transition],
        };
    },
    light_onoff_brightness_colorxy: () => {
        return {
            supports: 'on/off, brightness, color xy',
            fromZigbee: [fz.light_brightness, fz.light_color_colortemp, fz.light_state],
            toZigbee: [tz.onoff, tz.light_brightness, tz.light_color, tz.ignore_transition],
        };
    },
    light_onoff_brightness_colortemp_colorxy: () => {
        return {
            supports: 'on/off, brightness, color temperature, color xy',
            fromZigbee: [fz.light_brightness, fz.light_color_colortemp, fz.light_state],
            toZigbee: [tz.onoff, tz.light_brightness, tz.light_colortemp, tz.light_color, tz.ignore_transition],
        };
    },
};

const foundationCfg = {manufSpec: 0, disDefaultRsp: 0};

const execute = (device, actions, callback, delay) => {
    if (device) {
        delay = delay || 300;
        actions = actions.reverse();

        const next = () => {
            if (actions.length === 0) {
                callback(true);
                return;
            }

            setTimeout(() => {
                const action = actions.pop();
                action((error) => {
                    debug(`Configured '${action.toString()}' with result '${error ? error : 'OK'}'`);
                    if (error) {
                        callback(false);
                    } else {
                        next();
                    }
                });
            }, delay);
        };

        next();
    } else {
        callback(false);
    }
};

const devices = [
    // Xiaomi
    {
        zigbeeModel: ['lumi.sensor_switch'],
        model: 'WXKG01LM',
        vendor: 'Xiaomi',
        description: 'MiJia wireless switch',
        supports: 'single, double, triple, quadruple, many, long, long_release click',
        fromZigbee: [fz.xiaomi_battery_3v, fz.WXKG01LM_click, fz.ignore_onoff_change, fz.ignore_basic_change],
        toZigbee: [],
    },
    {
        zigbeeModel: ['lumi.sensor_switch.aq2', 'lumi.remote.b1acn01\u0000\u0000\u0000\u0000\u0000\u0000'],
        model: 'WXKG11LM',
        vendor: 'Xiaomi',
        description: 'Aqara wireless switch',
        supports: 'single, double click (and triple, quadruple, hold, release depending on model)',
        fromZigbee: [
            fz.xiaomi_battery_3v, fz.WXKG11LM_click, fz.ignore_onoff_change, fz.ignore_basic_change,
            fz.xiaomi_action_click_multistate, fz.ignore_multistate_change,
        ],
        toZigbee: [],
    },
    {
        zigbeeModel: ['lumi.sensor_switch.aq3', 'lumi.sensor_swit'],
        model: 'WXKG12LM',
        vendor: 'Xiaomi',
        description: 'Aqara wireless switch (with gyroscope)',
        supports: 'single, double, shake, hold, release',
        fromZigbee: [
            fz.xiaomi_battery_3v, fz.WXKG12LM_action_click_multistate, fz.ignore_onoff_change,
            fz.ignore_basic_change, fz.ignore_multistate_change,
        ],
        toZigbee: [],
    },
    {
        zigbeeModel: ['lumi.sensor_86sw1\u0000lu', 'lumi.remote.b186acn01\u0000\u0000\u0000'],
        model: 'WXKG03LM',
        vendor: 'Xiaomi',
        description: 'Aqara single key wireless wall switch',
        supports: 'single click',
        fromZigbee: [
            fz.xiaomi_battery_3v, fz.WXKG03LM_click, fz.ignore_basic_change,
            fz.xiaomi_action_click_multistate, fz.ignore_multistate_change,
        ],
        toZigbee: [],
    },
    {
        zigbeeModel: ['lumi.sensor_86sw2\u0000Un', 'lumi.sensor_86sw2.es1', 'lumi.remote.b286acn01\u0000\u0000\u0000'],
        model: 'WXKG02LM',
        vendor: 'Xiaomi',
        description: 'Aqara double key wireless wall switch',
        supports: 'left, right and both click',
        fromZigbee: [
            fz.xiaomi_battery_3v, fz.WXKG02LM_click, fz.ignore_basic_change,
            fz.WXKG02LM_click_multistate, fz.ignore_multistate_change,
        ],
        toZigbee: [],
        ep: {'left': 1, 'right': 2, 'both': 3},
    },
    {
        zigbeeModel: ['lumi.ctrl_neutral1'],
        model: 'QBKG04LM',
        vendor: 'Xiaomi',
        description: 'Aqara single key wired wall switch',
        supports: 'on/off',
        fromZigbee: [
            fz.QBKG04LM_QBKG11LM_state, fz.ignore_onoff_change, fz.ignore_basic_change, fz.ignore_basic_report,
        ],
        toZigbee: [tz.onoff],
        ep: {'': 2},
    },
    {
        zigbeeModel: ['lumi.ctrl_ln1.aq1'],
        model: 'QBKG11LM',
        vendor: 'Xiaomi',
        description: 'Aqara single key wired wall switch',
        supports: 'on/off, power measurement',
        fromZigbee: [
            fz.QBKG04LM_QBKG11LM_state, fz.QBKG11LM_power, fz.ignore_onoff_change, fz.ignore_basic_change,
            fz.ignore_multistate_report, fz.ignore_multistate_change, fz.ignore_analog_change, fz.ignore_analog_report,
        ],
        toZigbee: [tz.onoff],
    },
    {
        zigbeeModel: ['lumi.ctrl_neutral2'],
        model: 'QBKG03LM',
        vendor: 'Xiaomi',
        description: 'Aqara double key wired wall switch',
        supports: 'release/hold, on/off',
        fromZigbee: [
            fz.QBKG03LM_QBKG12LM_state, fz.QBKG03LM_buttons, fz.ignore_basic_change, fz.ignore_basic_report,
        ],
        toZigbee: [tz.onoff],
        ep: {'left': 2, 'right': 3},
    },
    {
        zigbeeModel: ['lumi.ctrl_ln2.aq1'],
        model: 'QBKG12LM',
        vendor: 'Xiaomi',
        description: 'Aqara double key wired wall switch',
        supports: 'on/off, power measurement',
        fromZigbee: [
            fz.QBKG03LM_QBKG12LM_state, fz.QBKG12LM_power, fz.ignore_analog_change, fz.ignore_basic_change,
            fz.ignore_multistate_report, fz.ignore_multistate_change, fz.ignore_onoff_change, fz.ignore_analog_report,
        ],
        toZigbee: [tz.onoff],
        ep: {'left': 1, 'right': 2},
    },
    {
        zigbeeModel: ['lumi.sens'],
        model: 'WSDCGQ01LM',
        vendor: 'Xiaomi',
        description: 'MiJia temperature & humidity sensor ',
        supports: 'temperature and humidity',
        fromZigbee: [
            fz.xiaomi_battery_3v, fz.WSDCGQ01LM_WSDCGQ11LM_interval, fz.generic_temperature, fz.xiaomi_humidity,
            fz.ignore_basic_change,
        ],
        toZigbee: [],
    },
    {
        zigbeeModel: ['lumi.weather'],
        model: 'WSDCGQ11LM',
        vendor: 'Xiaomi',
        description: 'Aqara temperature, humidity and pressure sensor',
        supports: 'temperature, humidity and pressure',
        fromZigbee: [
            fz.xiaomi_battery_3v, fz.generic_temperature, fz.xiaomi_humidity, fz.xiaomi_pressure,
            fz.ignore_basic_change, fz.ignore_temperature_change, fz.ignore_humidity_change,
            fz.ignore_pressure_change, fz.WSDCGQ01LM_WSDCGQ11LM_interval,
        ],
        toZigbee: [],
    },
    {
        zigbeeModel: ['lumi.sensor_motion'],
        model: 'RTCGQ01LM',
        vendor: 'Xiaomi',
        description: 'MiJia human body movement sensor',
        supports: 'occupancy',
        fromZigbee: [fz.xiaomi_battery_3v, fz.generic_occupancy, fz.ignore_basic_change],
        toZigbee: [],
    },
    {
        zigbeeModel: ['lumi.sensor_motion.aq2'],
        model: 'RTCGQ11LM',
        vendor: 'Xiaomi',
        description: 'Aqara human body movement and illuminance sensor',
        supports: 'occupancy and illuminance',
        fromZigbee: [
            fz.xiaomi_battery_3v, fz.generic_occupancy, fz.generic_illuminance, fz.ignore_basic_change,
            fz.ignore_illuminance_change, fz.ignore_occupancy_change,
        ],
        toZigbee: [],
    },
    {
        zigbeeModel: ['lumi.sensor_magnet'],
        model: 'MCCGQ01LM',
        vendor: 'Xiaomi',
        description: 'MiJia door & window contact sensor',
        supports: 'contact',
        fromZigbee: [fz.xiaomi_battery_3v, fz.xiaomi_contact, fz.ignore_onoff_change, fz.ignore_basic_change],
        toZigbee: [],
    },
    {
        zigbeeModel: ['lumi.sensor_magnet.aq2'],
        model: 'MCCGQ11LM',
        vendor: 'Xiaomi',
        description: 'Aqara door & window contact sensor',
        supports: 'contact',
        fromZigbee: [fz.xiaomi_battery_3v, fz.xiaomi_contact, fz.ignore_onoff_change, fz.ignore_basic_change],
        toZigbee: [],
    },
    {
        zigbeeModel: ['lumi.sensor_wleak.aq1'],
        model: 'SJCGQ11LM',
        vendor: 'Xiaomi',
        description: 'Aqara water leak sensor',
        supports: 'water leak true/false',
        fromZigbee: [
            fz.xiaomi_battery_3v, fz.SJCGQ11LM_water_leak_basic, fz.SJCGQ11LM_water_leak_iaszone,
            fz.ignore_basic_change,
        ],
        toZigbee: [],
    },
    {
        zigbeeModel: ['lumi.sensor_cube'],
        model: 'MFKZQ01LM',
        vendor: 'Xiaomi',
        description: 'Mi smart home cube',
        supports: 'shake, wakeup, fall, tap, slide, flip180, flip90, rotate_left and rotate_right',
        fromZigbee: [
            fz.xiaomi_battery_3v, fz.MFKZQ01LM_action_multistate, fz.MFKZQ01LM_action_analog,
            fz.ignore_analog_change, fz.ignore_multistate_change, fz.ignore_basic_change,
        ],
        toZigbee: [],
    },
    {
        zigbeeModel: ['lumi.plug'],
        model: 'ZNCZ02LM',
        description: 'Mi power plug ZigBee',
        supports: 'on/off, power measurement',
        vendor: 'Xiaomi',
        fromZigbee: [
            fz.generic_state, fz.xiaomi_power, fz.xiaomi_plug_state, fz.ignore_onoff_change,
            fz.ignore_basic_change, fz.ignore_analog_change,
        ],
        toZigbee: [tz.onoff],
    },
    {
        zigbeeModel: ['lumi.ctrl_86plug', 'lumi.ctrl_86plug.aq1'],
        model: 'QBCZ11LM',
        description: 'Aqara socket Zigbee',
        supports: 'on/off, power measurement',
        vendor: 'Xiaomi',
        fromZigbee: [
            fz.generic_state, fz.xiaomi_power, fz.xiaomi_plug_state, fz.ignore_onoff_change,
            fz.ignore_basic_change, fz.ignore_analog_change,
        ],
        toZigbee: [tz.onoff],
    },
    {
        zigbeeModel: ['lumi.sensor_smoke'],
        model: 'JTYJ-GD-01LM/BW',
        description: 'MiJia Honeywell smoke detector',
        supports: 'smoke',
        vendor: 'Xiaomi',
        fromZigbee: [fz.xiaomi_battery_3v, fz.JTYJGD01LMBW_smoke, fz.ignore_basic_change],
        toZigbee: [],
    },
    {
        zigbeeModel: ['lumi.sensor_natgas'],
        model: 'JTQJ-BF-01LM/BW',
        vendor: 'Xiaomi',
        description: 'MiJia gas leak detector ',
        supports: 'gas',
        fromZigbee: [fz.JTQJBF01LMBW_gas, fz.JTQJBF01LMBW_sensitivity, fz.ignore_basic_change],
        toZigbee: [tz.JTQJBF01LMBW_sensitivity, tz.JTQJBF01LMBW_selfest],
    },
    {
        zigbeeModel: ['lumi.lock.v1'],
        model: 'A6121',
        vendor: 'Xiaomi',
        description: 'Vima Smart Lock',
        supports: 'inserted, forgotten, key error',
        fromZigbee: [fz.xiaomi_lock_report, fz.ignore_basic_change],
        toZigbee: [],
    },
    {
<<<<<<< HEAD
        zigbeeModel: ['lumi.lock.v1'],
        model: 'A6121',
        vendor: 'Xiaomi',
        description: 'Vima Smart Lock',
        supports: 'inserted, forgotten, key error',
        fromZigbee: [fz.xiaomi_lock_report, fz.ignore_basic_change],
        toZigbee: [],
=======
        zigbeeModel: ['lumi.vibration.aq1'],
        model: 'DJT11LM',
        vendor: 'Xiaomi',
        description: 'Aqara vibration sensor',
        supports: 'drop, tilt and touch',
        fromZigbee: [
            fz.xiaomi_battery_3v, fz.DJT11LM_vibration, fz.ignore_basic_change, fz.ignore_doorlock_change,
        ],
        toZigbee: [tz.DJT11LM_vibration_sensitivity],
>>>>>>> d4af7429
    },

    // IKEA
    {
        zigbeeModel: ['TRADFRI bulb E27 WS opal 980lm', 'TRADFRI bulb E26 WS opal 980lm'],
        model: 'LED1545G12',
        vendor: 'IKEA',
        description: 'TRADFRI LED bulb E26/E27 980 lumen, dimmable, white spectrum, opal white',
        supports: generic.light_onoff_brightness_colortemp().supports,
        fromZigbee: generic.light_onoff_brightness_colortemp().fromZigbee,
        toZigbee: generic.light_onoff_brightness_colortemp().toZigbee,
    },
    {
        zigbeeModel: ['TRADFRI bulb E27 WS clear 950lm', 'TRADFRI bulb E26 WS clear 950lm'],
        model: 'LED1546G12',
        vendor: 'IKEA',
        description: 'TRADFRI LED bulb E26/E27 950 lumen, dimmable, white spectrum, clear',
        supports: generic.light_onoff_brightness_colortemp().supports,
        fromZigbee: generic.light_onoff_brightness_colortemp().fromZigbee,
        toZigbee: generic.light_onoff_brightness_colortemp().toZigbee,
    },
    {
        zigbeeModel: ['TRADFRI bulb E27 opal 1000lm', 'TRADFRI bulb E27 W opal 1000lm'],
        model: 'LED1623G12',
        vendor: 'IKEA',
        description: 'TRADFRI LED bulb E27 1000 lumen, dimmable, opal white',
        supports: generic.light_onoff_brightness().supports,
        fromZigbee: generic.light_onoff_brightness().fromZigbee,
        toZigbee: generic.light_onoff_brightness().toZigbee,
    },
    {
        zigbeeModel: ['TRADFRI bulb GU10 WS 400lm'],
        model: 'LED1537R6',
        vendor: 'IKEA',
        description: 'TRADFRI LED bulb GU10 400 lumen, dimmable, white spectrum',
        supports: generic.light_onoff_brightness_colortemp().supports,
        fromZigbee: generic.light_onoff_brightness_colortemp().fromZigbee,
        toZigbee: generic.light_onoff_brightness_colortemp().toZigbee,
    },
    {
        zigbeeModel: ['TRADFRI bulb GU10 W 400lm'],
        model: 'LED1650R5',
        vendor: 'IKEA',
        description: 'TRADFRI LED bulb GU10 400 lumen, dimmable',
        supports: generic.light_onoff_brightness().supports,
        fromZigbee: generic.light_onoff_brightness().fromZigbee,
        toZigbee: generic.light_onoff_brightness().toZigbee,
    },
    {
        zigbeeModel: ['TRADFRI bulb E14 WS opal 400lm', 'TRADFRI bulb E12 WS opal 400lm'],
        model: 'LED1536G5',
        vendor: 'IKEA',
        description: 'TRADFRI LED bulb E12/E14 400 lumen, dimmable, white spectrum, opal white',
        supports: generic.light_onoff_brightness_colortemp().supports,
        fromZigbee: generic.light_onoff_brightness_colortemp().fromZigbee,
        toZigbee: generic.light_onoff_brightness_colortemp().toZigbee,
    },
    {
        zigbeeModel: ['TRADFRI bulb E26 opal 1000lm', 'TRADFRI bulb E26 W opal 1000lm'],
        model: 'LED1622G12',
        vendor: 'IKEA',
        description: 'TRADFRI LED bulb E26 1000 lumen, dimmable, opal white',
        supports: generic.light_onoff_brightness().supports,
        fromZigbee: generic.light_onoff_brightness().fromZigbee,
        toZigbee: generic.light_onoff_brightness().toZigbee,
    },
    {
        zigbeeModel: ['TRADFRI bulb E27 CWS opal 600lm'],
        model: 'LED1624G9',
        vendor: 'IKEA',
        description: 'TRADFRI LED bulb E27 600 lumen, dimmable, color, opal white',
        supports: generic.light_onoff_brightness_colorxy().supports,
        fromZigbee: generic.light_onoff_brightness_colorxy().fromZigbee,
        toZigbee: generic.light_onoff_brightness_colorxy().toZigbee,
    },
    {
        zigbeeModel: ['TRADFRI bulb E14 W op/ch 400lm'],
        model: 'LED1649C5',
        vendor: 'IKEA',
        description: 'TRADFRI LED bulb E14 400 lumen, dimmable warm white, chandelier opal',
        supports: generic.light_onoff_brightness().supports,
        fromZigbee: generic.light_onoff_brightness().fromZigbee,
        toZigbee: generic.light_onoff_brightness().toZigbee,
    },
    {
        zigbeeModel: ['TRADFRI wireless dimmer'],
        model: 'ICTC-G-1',
        vendor: 'IKEA',
        description: 'TRADFRI wireless dimmer',
        supports: 'brightness [0-255], quick rotate for instant 0/255',
        fromZigbee: [
            fz.ICTC_G_1_move, fz.ICTC_G_1_moveWithOnOff, fz.ICTC_G_1_stop, fz.ICTC_G_1_stopWithOnOff,
            fz.ICTC_G_1_moveToLevelWithOnOff, fz.ignore_cmd_readRsp, fz.ignore_cmd_discoverRsp,
        ],
        toZigbee: [],
        onAfIncomingMsg: [1],
        configure: (ieeeAddr, shepherd, coordinator, callback) => {
            const device = shepherd.find(ieeeAddr, 1);
            execute(device, [(cb) => device.bind('genLevelCtrl', coordinator, cb)], callback);
        },
    },
    {
        zigbeeModel: ['TRADFRI transformer 10W'],
        model: 'ICPSHC24-10EU-IL-1',
        vendor: 'IKEA',
        description: 'TRADFRI driver for wireless control (10 watt)',
        supports: generic.light_onoff_brightness().supports,
        fromZigbee: generic.light_onoff_brightness().fromZigbee,
        toZigbee: generic.light_onoff_brightness().toZigbee,
    },
    {
        zigbeeModel: ['TRADFRI transformer 30W'],
        model: 'ICPSHC24-30EU-IL-1',
        vendor: 'IKEA',
        description: 'TRADFRI driver for wireless control (30 watt)',
        supports: generic.light_onoff_brightness().supports,
        fromZigbee: generic.light_onoff_brightness().fromZigbee,
        toZigbee: generic.light_onoff_brightness().toZigbee,
    },
    {
        zigbeeModel: ['FLOALT panel WS 30x30'],
        model: 'L1527',
        vendor: 'IKEA',
        description: 'FLOALT LED light panel, dimmable, white spectrum (30x30 cm)',
        supports: generic.light_onoff_brightness_colortemp().supports,
        fromZigbee: generic.light_onoff_brightness_colortemp().fromZigbee,
        toZigbee: generic.light_onoff_brightness_colortemp().toZigbee,
    },
    {
        zigbeeModel: ['FLOALT panel WS 60x60'],
        model: 'L1529',
        vendor: 'IKEA',
        description: 'FLOALT LED light panel, dimmable, white spectrum (60x60 cm)',
        supports: generic.light_onoff_brightness_colortemp().supports,
        fromZigbee: generic.light_onoff_brightness_colortemp().fromZigbee,
        toZigbee: generic.light_onoff_brightness_colortemp().toZigbee,
    },
    {
        zigbeeModel: ['FLOALT panel WS 30x90'],
        model: 'L1528',
        vendor: 'IKEA',
        description: 'FLOALT LED light panel, dimmable, white spectrum (30x90 cm)',
        supports: generic.light_onoff_brightness_colortemp().supports,
        fromZigbee: generic.light_onoff_brightness_colortemp().fromZigbee,
        toZigbee: generic.light_onoff_brightness_colortemp().toZigbee,
    },
    {
        zigbeeModel: ['TRADFRI control outlet'],
        model: 'E1603',
        description: 'TRADFRI control outlet',
        supports: 'on/off',
        vendor: 'IKEA',
        fromZigbee: [fz.ignore_onoff_change, fz.generic_state],
        toZigbee: [tz.onoff],
        configure: (ieeeAddr, shepherd, coordinator, callback) => {
            const device = shepherd.find(ieeeAddr, 1);
            const cfg = {direction: 0, attrId: 0, dataType: 16, minRepIntval: 0, maxRepIntval: 1000, repChange: 0};
            const actions = [
                (cb) => device.bind('genOnOff', coordinator, cb),
                (cb) => device.foundation('genOnOff', 'configReport', [cfg], foundationCfg, cb),
            ];

            execute(device, actions, callback);
        },
    },

    // Philips
    {
        zigbeeModel: ['LLC012', 'LLC011'],
        model: '7299760PH',
        vendor: 'Philips',
        description: 'Hue Bloom',
        supports: generic.light_onoff_brightness_colorxy().supports,
        fromZigbee: generic.light_onoff_brightness_colorxy().fromZigbee,
        toZigbee: generic.light_onoff_brightness_colorxy().toZigbee,
    },
    {
        zigbeeModel: ['LLC020'],
        model: '7146060PH',
        vendor: 'Philips',
        description: 'Hue Go',
        supports: generic.light_onoff_brightness_colortemp_colorxy().supports,
        fromZigbee: generic.light_onoff_brightness_colortemp_colorxy().fromZigbee,
        toZigbee: generic.light_onoff_brightness_colortemp_colorxy().toZigbee,
    },
    {
        zigbeeModel: ['LWB004'],
        model: '433714',
        vendor: 'Philips',
        description: 'Hue Lux A19 bulb E27',
        supports: generic.light_onoff_brightness().supports,
        fromZigbee: generic.light_onoff_brightness().fromZigbee,
        toZigbee: generic.light_onoff_brightness().toZigbee,
    },
    {
        zigbeeModel: ['LWB006', 'LWB014'],
        model: '9290011370',
        vendor: 'Philips',
        description: 'Hue white A60 bulb E27',
        supports: generic.light_onoff_brightness().supports,
        fromZigbee: generic.light_onoff_brightness().fromZigbee,
        toZigbee: generic.light_onoff_brightness().toZigbee,
    },
    {
        zigbeeModel: ['LWB010'],
        model: '8718696449691',
        vendor: 'Philips',
        description: 'Hue White Single bulb B22',
        supports: generic.light_onoff_brightness().supports,
        fromZigbee: generic.light_onoff_brightness().fromZigbee,
        toZigbee: generic.light_onoff_brightness().toZigbee,
    },
    {
        zigbeeModel: ['LST001'],
        model: '7299355PH',
        vendor: 'Philips',
        description: 'Hue white and color ambiance LightStrip',
        supports: generic.light_onoff_brightness_colorxy().supports,
        fromZigbee: generic.light_onoff_brightness_colorxy().fromZigbee,
        toZigbee: generic.light_onoff_brightness_colorxy().toZigbee,
    },
    {
        zigbeeModel: ['LST002'],
        model: '915005106701',
        vendor: 'Philips',
        description: 'Hue white and color ambiance LightStrip plus',
        supports: generic.light_onoff_brightness_colortemp_colorxy().supports,
        fromZigbee: generic.light_onoff_brightness_colortemp_colorxy().fromZigbee,
        toZigbee: generic.light_onoff_brightness_colortemp_colorxy().toZigbee,
    },
    {
        zigbeeModel: ['LCT001', 'LCT007', 'LCT010', 'LCT012', 'LCT014', 'LCT015', 'LCT016'],
        model: '9290012573A',
        vendor: 'Philips',
        description: 'Hue white and color ambiance E26/E27/E14',
        supports: generic.light_onoff_brightness_colortemp_colorxy().supports,
        fromZigbee: generic.light_onoff_brightness_colortemp_colorxy().fromZigbee,
        toZigbee: generic.light_onoff_brightness_colortemp_colorxy().toZigbee,
    },
    {
        zigbeeModel: ['LCT003'],
        model: '8718696485880',
        vendor: 'Philips',
        description: 'Hue white and color ambiance GU10',
        supports: generic.light_onoff_brightness_colortemp_colorxy().supports,
        fromZigbee: generic.light_onoff_brightness_colortemp_colorxy().fromZigbee,
        toZigbee: generic.light_onoff_brightness_colortemp_colorxy().toZigbee,
    },
    {
        zigbeeModel: ['LTW012'],
        model: '8718696695203',
        vendor: 'Philips',
        description: 'Hue white ambiance E14',
        supports: generic.light_onoff_brightness_colortemp().supports,
        fromZigbee: generic.light_onoff_brightness_colortemp().fromZigbee,
        toZigbee: generic.light_onoff_brightness_colortemp().toZigbee,
    },
    {
        zigbeeModel: ['LTW013'],
        model: '8718696598283',
        vendor: 'Philips',
        description: 'Hue white ambiance GU10',
        supports: generic.light_onoff_brightness_colortemp().supports,
        fromZigbee: generic.light_onoff_brightness_colortemp().fromZigbee,
        toZigbee: generic.light_onoff_brightness_colortemp().toZigbee,
    },
    {
        zigbeeModel: ['LTW010', 'LTW001', 'LTW004'],
        model: '8718696548738',
        vendor: 'Philips',
        description: 'Hue white ambiance E26/E27',
        supports: generic.light_onoff_brightness_colortemp().supports,
        fromZigbee: generic.light_onoff_brightness_colortemp().fromZigbee,
        toZigbee: generic.light_onoff_brightness_colortemp().toZigbee,
    },
    {
        zigbeeModel: ['LTC001'],
        model: '3261030P7',
        vendor: 'Philips',
        description: 'Hue Being',
        supports: generic.light_onoff_brightness_colortemp().supports,
        fromZigbee: generic.light_onoff_brightness_colortemp().fromZigbee,
        toZigbee: generic.light_onoff_brightness_colortemp().toZigbee,
    },
    {
        zigbeeModel: ['LLC010'],
        model: '7199960PH',
        vendor: 'Philips',
        description: 'Hue Iris',
        supports: generic.light_onoff_brightness_colorxy().supports,
        fromZigbee: generic.light_onoff_brightness_colorxy().fromZigbee,
        toZigbee: generic.light_onoff_brightness_colorxy().toZigbee,
    },
    {
        zigbeeModel: ['RWL020', 'RWL021'],
        model: '324131092621',
        vendor: 'Philips',
        description: 'Hue dimmer switch',
        supports: 'on/off',
        fromZigbee: [
            fz._324131092621_on, fz._324131092621_off, fz._324131092621_step, fz._324131092621_stop,
            fz.ignore_power_change, fz.generic_battery,
        ],
        toZigbee: [],
        configure: (ieeeAddr, shepherd, coordinator, callback) => {
            const ep1 = shepherd.find(ieeeAddr, 1);
            const actions = [
                (cb) => ep1.bind('genOnOff', coordinator, cb),
                (cb) => ep1.bind('genLevelCtrl', coordinator, cb),
            ];

            execute(ep1, actions, (result) => {
                if (result) {
                    const ep2 = shepherd.find(ieeeAddr, 2);
                    const actions = [
                        (cb) => ep2.bind('genPowerCfg', coordinator, cb),
                        (cb) => ep2.report('genPowerCfg', 'batteryPercentageRemaining', 0, 1000, 0, cb),
                    ];

                    execute(ep2, actions, callback);
                } else {
                    callback(result);
                }
            });
        },
    },
    {
        zigbeeModel: ['SML001'],
        model: '9290012607',
        vendor: 'Philips',
        description: 'Hue motion sensor',
        supports: 'occupancy, temperature, illuminance',
        fromZigbee: [
            fz.generic_battery, fz.generic_occupancy, fz.generic_temperature,
            fz.ignore_occupancy_change, fz.generic_illuminance, fz.ignore_illuminance_change,
            fz.ignore_temperature_change,
        ],
        toZigbee: [],
        configure: (ieeeAddr, shepherd, coordinator, callback) => {
            const device = shepherd.find(ieeeAddr, 2);

            const actions = [
                (cb) => device.bind('genPowerCfg', coordinator, cb),
                (cb) => device.bind('msIlluminanceMeasurement', coordinator, cb),
                (cb) => device.bind('msTemperatureMeasurement', coordinator, cb),
                (cb) => device.bind('msOccupancySensing', coordinator, cb),
                (cb) => device.report('genPowerCfg', 'batteryPercentageRemaining', 0, 1000, 0, cb),
                (cb) => device.report('msOccupancySensing', 'occupancy', 0, 600, null, cb),
                (cb) => device.report('msTemperatureMeasurement', 'measuredValue', 30, 600, 1, cb),
                (cb) => device.report('msIlluminanceMeasurement', 'measuredValue', 0, 600, null, cb),
            ];

            execute(device, actions, callback);
        },
    },

    // Belkin
    {
        zigbeeModel: ['MZ100'],
        model: 'F7C033',
        vendor: 'Belkin',
        description: 'WeMo smart LED bulb',
        supports: generic.light_onoff_brightness().supports,
        fromZigbee: generic.light_onoff_brightness().fromZigbee,
        toZigbee: generic.light_onoff_brightness().toZigbee,
    },

    // EDP
    {
        zigbeeModel: ['ZB-SmartPlug-1.0.0'],
        model: 'PLUG EDP RE:DY',
        vendor: 'EDP',
        description: 're:dy plug',
        supports: 'on/off, power measurement',
        fromZigbee: [fz.ignore_onoff_change, fz.EDP_power, fz.ignore_metering_change],
        toZigbee: [tz.onoff],
        configure: (ieeeAddr, shepherd, coordinator, callback) => {
            const device = shepherd.find(ieeeAddr, 85);
            execute(device, [(cb) => device.report('seMetering', 'instantaneousDemand', 10, 60, 1, cb)], callback);
        },
    },

    // Custom devices (DiY)
    {
        zigbeeModel: ['lumi.router'],
        model: 'CC2530.ROUTER',
        vendor: 'Custom devices (DiY)',
        description: '[CC2530 router](http://ptvo.info/cc2530-based-zigbee-coordinator-and-router-112/)',
        supports: 'state, description, type, rssi',
        fromZigbee: [fz.CC2530ROUTER_state, fz.CC2530ROUTER_meta],
        toZigbee: [],
    },
    {
        zigbeeModel: ['DNCKAT_S001'],
        model: 'DNCKATSW001',
        vendor: 'Custom devices (DiY)',
        description: '[DNCKAT single key wired wall light switch](https://github.com/dzungpv/dnckatsw00x/)',
        supports: 'on/off',
        fromZigbee: [fz.generic_state, fz.ignore_onoff_change],
        toZigbee: [tz.onoff],
    },
    {
        zigbeeModel: ['DNCKAT_S002'],
        model: 'DNCKATSW002',
        vendor: 'Custom devices (DiY)',
        description: '[DNCKAT double key wired wall light switch](https://github.com/dzungpv/dnckatsw00x/)',
        supports: 'hold/release, on/off',
        fromZigbee: [fz.DNCKAT_S00X_state, fz.DNCKAT_S00X_buttons],
        toZigbee: [tz.onoff],
        ep: {'left': 1, 'right': 2},
    },
    {
        zigbeeModel: ['DNCKAT_S003'],
        model: 'DNCKATSW003',
        vendor: 'Custom devices (DiY)',
        description: '[DNCKAT triple key wired wall light switch](https://github.com/dzungpv/dnckatsw00x/)',
        supports: 'hold/release, on/off',
        fromZigbee: [fz.DNCKAT_S00X_state, fz.DNCKAT_S00X_buttons],
        toZigbee: [tz.onoff],
        ep: {'left': 1, 'center': 2, 'right': 3},
    },
    {
        zigbeeModel: ['DNCKAT_S004'],
        model: 'DNCKATSW004',
        vendor: 'Custom devices (DiY)',
        description: '[DNCKAT quadruple key wired wall light switch](https://github.com/dzungpv/dnckatsw00x/)',
        supports: 'hold/release, on/off',
        fromZigbee: [fz.DNCKAT_S00X_state, fz.DNCKAT_S00X_buttons],
        toZigbee: [tz.onoff],
        ep: {'bottom_left': 1, 'bottom_right': 2, 'top_left': 3, 'top_right': 4},
    },

    // OSRAM
    {
        zigbeeModel: ['Outdoor Lantern W RGBW OSRAM'],
        model: '4058075816718',
        vendor: 'OSRAM',
        description: 'SMART+ outdoor wall lantern RGBW',
        supports: generic.light_onoff_brightness_colortemp_colorxy().supports,
        fromZigbee: generic.light_onoff_brightness_colortemp_colorxy().fromZigbee,
        toZigbee: generic.light_onoff_brightness_colortemp_colorxy().toZigbee,
    },
    {
        zigbeeModel: ['Classic A60 RGBW'],
        model: 'AA69697',
        vendor: 'OSRAM',
        description: 'Classic A60 RGBW',
        supports: generic.light_onoff_brightness_colortemp_colorxy().supports,
        fromZigbee: generic.light_onoff_brightness_colortemp_colorxy().fromZigbee,
        toZigbee: generic.light_onoff_brightness_colortemp_colorxy().toZigbee,
    },
    {
        zigbeeModel: ['CLA60 RGBW OSRAM'],
        model: 'AC03645',
        vendor: 'OSRAM',
        description: 'LIGHTIFY LED CLA60 E27 RGBW',
        supports: generic.light_onoff_brightness_colortemp_colorxy().supports,
        fromZigbee: generic.light_onoff_brightness_colortemp_colorxy().fromZigbee,
        toZigbee: generic.light_onoff_brightness_colortemp_colorxy().toZigbee,
    },
    {
        zigbeeModel: ['CLA60 TW OSRAM'],
        model: 'AC03642',
        vendor: 'OSRAM',
        description: 'SMART+ CLASSIC A 60 TW',
        supports: generic.light_onoff_brightness_colortemp().supports,
        fromZigbee: generic.light_onoff_brightness_colortemp().fromZigbee,
        toZigbee: generic.light_onoff_brightness_colortemp().toZigbee,
    },
    {
        // AA70155 is model number of both bulbs.
        zigbeeModel: ['LIGHTIFY A19 Tunable White', 'Classic A60 TW'],
        model: 'AA70155',
        vendor: 'OSRAM',
        description: 'LIGHTIFY LED A19 tunable white / Classic A60 TW',
        supports: generic.light_onoff_brightness_colortemp().supports,
        fromZigbee: generic.light_onoff_brightness_colortemp().fromZigbee,
        toZigbee: generic.light_onoff_brightness_colortemp().toZigbee,
    },
    {
        zigbeeModel: ['PAR16 50 TW'],
        model: 'AA68199',
        vendor: 'OSRAM',
        description: 'LIGHTIFY LED PAR16 50 GU10 tunable white',
        supports: generic.light_onoff_brightness_colortemp().supports,
        fromZigbee: generic.light_onoff_brightness_colortemp().fromZigbee,
        toZigbee: generic.light_onoff_brightness_colortemp().toZigbee,
    },
    {
        zigbeeModel: ['Classic B40 TW - LIGHTIFY'],
        model: 'AB32840',
        vendor: 'OSRAM',
        description: 'LIGHTIFY LED Classic B40 tunable white',
        supports: generic.light_onoff_brightness_colortemp().supports,
        fromZigbee: generic.light_onoff_brightness_colortemp().fromZigbee,
        toZigbee: generic.light_onoff_brightness_colortemp().toZigbee,
    },
    {
        zigbeeModel: ['Classic A60 W clear - LIGHTIFY'],
        model: 'AC03641',
        vendor: 'OSRAM',
        description: 'LIGHTIFY LED Classic A60 clear',
        supports: generic.light_onoff_brightness().supports,
        fromZigbee: generic.light_onoff_brightness().fromZigbee,
        toZigbee: generic.light_onoff_brightness().toZigbee,
    },
    {
        zigbeeModel: ['Surface Light TW'],
        model: 'AB401130055',
        vendor: 'OSRAM',
        description: 'LIGHTIFY Surface Light LED Tunable White',
        supports: generic.light_onoff_brightness_colortemp().supports,
        fromZigbee: generic.light_onoff_brightness_colortemp().fromZigbee,
        toZigbee: generic.light_onoff_brightness_colortemp().toZigbee,
    },
    {
        zigbeeModel: ['Plug 01'],
        model: 'AB3257001NJ',
        description: 'Smart+ plug',
        supports: 'on/off',
        vendor: 'OSRAM',
        fromZigbee: [fz.ignore_onoff_change, fz.generic_state],
        toZigbee: [tz.onoff],
        configure: (ieeeAddr, shepherd, coordinator, callback) => {
            const device = shepherd.find(ieeeAddr, 3);
            const cfg = {direction: 0, attrId: 0, dataType: 16, minRepIntval: 0, maxRepIntval: 1000, repChange: 0};
            const actions = [
                (cb) => device.bind('genOnOff', coordinator, cb),
                (cb) => device.foundation('genOnOff', 'configReport', [cfg], foundationCfg, cb),
            ];

            execute(device, actions, callback);
        },
    },
    {
        zigbeeModel: ['Flex RGBW', 'LIGHTIFY Indoor Flex RGBW'],
        model: '4052899926110',
        vendor: 'OSRAM',
        description: 'Flex RGBW',
        supports: generic.light_onoff_brightness_colortemp_colorxy().supports,
        fromZigbee: generic.light_onoff_brightness_colortemp_colorxy().fromZigbee,
        toZigbee: generic.light_onoff_brightness_colortemp_colorxy().toZigbee,
    },
    {
        zigbeeModel: ['PAR 16 50 RGBW - LIGHTIFY'],
        model: 'AB35996',
        vendor: 'OSRAM',
        description: 'Smart+ Spot GU10 Multicolor',
        supports: generic.light_onoff_brightness_colortemp_colorxy().supports,
        fromZigbee: generic.light_onoff_brightness_colortemp_colorxy().fromZigbee,
        toZigbee: generic.light_onoff_brightness_colortemp_colorxy().toZigbee,
    },


    // Hive
    {
        zigbeeModel: ['FWBulb01'],
        model: 'HALIGHTDIMWWE27',
        vendor: 'Hive',
        description: 'Active light dimmable',
        supports: generic.light_onoff_brightness().supports,
        fromZigbee: generic.light_onoff_brightness().fromZigbee,
        toZigbee: generic.light_onoff_brightness().toZigbee,
    },

    // Innr
    {
        zigbeeModel: ['RB 185 C'],
        model: 'RB 185 C',
        vendor: 'Innr',
        description: 'E27 Bulb RGBW',
        supports: generic.light_onoff_brightness_colortemp_colorxy().supports,
        fromZigbee: generic.light_onoff_brightness_colortemp_colorxy().fromZigbee,
        toZigbee: generic.light_onoff_brightness_colortemp_colorxy().toZigbee,
    },
    {
        zigbeeModel: ['RB 165'],
        model: 'RB 165',
        vendor: 'Innr',
        description: 'E27 Bulb',
        supports: generic.light_onoff_brightness().supports,
        fromZigbee: generic.light_onoff_brightness().fromZigbee,
        toZigbee: generic.light_onoff_brightness().toZigbee,
    },
    {
        zigbeeModel: ['RB 175 W'],
        model: 'RB 175 W',
        vendor: 'Innr',
        description: 'E27 Bulb warm dimming',
        supports: generic.light_onoff_brightness().supports,
        fromZigbee: generic.light_onoff_brightness().fromZigbee,
        toZigbee: generic.light_onoff_brightness().toZigbee,
    },
    {
        zigbeeModel: ['RS 125'],
        model: 'RS 125',
        vendor: 'Innr',
        description: 'GU10 Spot',
        supports: generic.light_onoff_brightness().supports,
        fromZigbee: generic.light_onoff_brightness().fromZigbee,
        toZigbee: generic.light_onoff_brightness().toZigbee,
    },
    {
        zigbeeModel: ['RS 128 T'],
        model: 'RS 128 T',
        vendor: 'Innr',
        description: 'GU10 Spot 350 lm, dimmable, white spectrum',
        supports: generic.light_onoff_brightness_colortemp().supports,
        fromZigbee: generic.light_onoff_brightness_colortemp().fromZigbee,
        toZigbee: generic.light_onoff_brightness_colortemp().toZigbee,
    },
    {
        zigbeeModel: ['RB 145'],
        model: 'RB 145',
        vendor: 'Innr',
        description: 'E14 Candle',
        supports: generic.light_onoff_brightness().supports,
        fromZigbee: generic.light_onoff_brightness().fromZigbee,
        toZigbee: generic.light_onoff_brightness().toZigbee,
    },
    {
        zigbeeModel: ['BY 165', 'BY 265'],
        model: 'BY 165',
        vendor: 'Innr',
        description: 'B22 Bulb dimmable',
        supports: generic.light_onoff_brightness().supports,
        fromZigbee: generic.light_onoff_brightness().fromZigbee,
        toZigbee: generic.light_onoff_brightness().toZigbee,
    },
    {
        zigbeeModel: ['PL 110'],
        model: 'PL 110',
        vendor: 'Innr',
        description: 'Puck Light',
        supports: generic.light_onoff_brightness().supports,
        fromZigbee: generic.light_onoff_brightness().fromZigbee,
        toZigbee: generic.light_onoff_brightness().toZigbee,
    },
    {
        zigbeeModel: ['ST 110'],
        model: 'ST 110',
        vendor: 'Innr',
        description: 'Strip Light',
        supports: generic.light_onoff_brightness().supports,
        fromZigbee: generic.light_onoff_brightness().fromZigbee,
        toZigbee: generic.light_onoff_brightness().toZigbee,
    },
    {
        zigbeeModel: ['UC 110'],
        model: 'UC 110',
        vendor: 'Innr',
        description: 'Under Cabinet Light',
        supports: generic.light_onoff_brightness().supports,
        fromZigbee: generic.light_onoff_brightness().fromZigbee,
        toZigbee: generic.light_onoff_brightness().toZigbee,
    },
    {
        zigbeeModel: ['DL 110 N'],
        model: 'DL 110 N',
        vendor: 'Innr',
        description: 'Spot narrow',
        supports: generic.light_onoff_brightness().supports,
        fromZigbee: generic.light_onoff_brightness().fromZigbee,
        toZigbee: generic.light_onoff_brightness().toZigbee,
    },
    {
        zigbeeModel: ['DL 110 W'],
        model: 'DL 110 W',
        vendor: 'Innr',
        description: 'Spot wide',
        supports: generic.light_onoff_brightness().supports,
        fromZigbee: generic.light_onoff_brightness().fromZigbee,
        toZigbee: generic.light_onoff_brightness().toZigbee,
    },
    {
        zigbeeModel: ['SL 110 N'],
        model: 'SL 110 N',
        vendor: 'Innr',
        description: 'Spot Flex narrow',
        supports: generic.light_onoff_brightness().supports,
        fromZigbee: generic.light_onoff_brightness().fromZigbee,
        toZigbee: generic.light_onoff_brightness().toZigbee,
    },
    {
        zigbeeModel: ['SL 110 M'],
        model: 'SL 110 M',
        vendor: 'Innr',
        description: 'Spot Flex medium',
        supports: generic.light_onoff_brightness().supports,
        fromZigbee: generic.light_onoff_brightness().fromZigbee,
        toZigbee: generic.light_onoff_brightness().toZigbee,
    },
    {
        zigbeeModel: ['SL 110 W'],
        model: 'SL 110 W',
        vendor: 'Innr',
        description: 'Spot Flex wide',
        supports: generic.light_onoff_brightness().supports,
        fromZigbee: generic.light_onoff_brightness().fromZigbee,
        toZigbee: generic.light_onoff_brightness().toZigbee,
    },

    // Sylvania
    {
        zigbeeModel: ['LIGHTIFY RT Tunable White'],
        model: '73742',
        vendor: 'Sylvania',
        description: 'LIGHTIFY LED adjustable white RT 5/6',
        supports: generic.light_onoff_brightness_colortemp().supports,
        fromZigbee: generic.light_onoff_brightness_colortemp().fromZigbee,
        toZigbee: generic.light_onoff_brightness_colortemp().toZigbee,
    },
    {
        zigbeeModel: ['LIGHTIFY BR Tunable White'],
        model: '73740',
        vendor: 'Sylvania',
        description: 'LIGHTIFY LED adjustable white BR30',
        supports: generic.light_onoff_brightness_colortemp().supports,
        fromZigbee: generic.light_onoff_brightness_colortemp().fromZigbee,
        toZigbee: generic.light_onoff_brightness_colortemp().toZigbee,
    },
    {
        zigbeeModel: ['LIGHTIFY A19 RGBW'],
        model: '73693',
        vendor: 'Sylvania',
        description: 'LIGHTIFY LED RGBW A19',
        supports: generic.light_onoff_brightness_colortemp_colorxy().supports,
        fromZigbee: generic.light_onoff_brightness_colortemp_colorxy().fromZigbee,
        toZigbee: generic.light_onoff_brightness_colortemp_colorxy().toZigbee,
    },
    {
        zigbeeModel: ['LIGHTIFY A19 ON/OFF/DIM'],
        model: '74283',
        vendor: 'Sylvania',
        description: 'LIGHTIFY LED soft white dimmable A19',
        supports: generic.light_onoff_brightness().supports,
        fromZigbee: generic.light_onoff_brightness().fromZigbee,
        toZigbee: generic.light_onoff_brightness().toZigbee,
    },
    {
        zigbeeModel: ['A19 W 10 year'],
        model: '74696',
        vendor: 'Sylvania',
        description: 'LIGHTIFY LED soft white dimmable A19',
        supports: generic.light_onoff_brightness().supports,
        fromZigbee: generic.light_onoff_brightness().fromZigbee,
        toZigbee: generic.light_onoff_brightness().toZigbee,
    },
    {
        zigbeeModel: ['PLUG'],
        model: '72922-A',
        vendor: 'Sylvania',
        description: 'SMART+ Smart Plug',
        supports: 'on/off',
        fromZigbee: [fz.ignore_onoff_change, fz.generic_state],
        toZigbee: [tz.onoff],
        configure: (ieeeAddr, shepherd, coordinator, callback) => {
            const device = shepherd.find(ieeeAddr, 1);
            const cfg = {direction: 0, attrId: 0, dataType: 16, minRepIntval: 0, maxRepIntval: 1000, repChange: 0};
            const actions = [
                (cb) => device.bind('genOnOff', coordinator, cb),
                (cb) => device.foundation('genOnOff', 'configReport', [cfg], foundationCfg, cb),
            ];

            execute(device, actions, callback);
        },
    },
    {
        zigbeeModel: ['MR16 TW'],
        model: '74282',
        vendor: 'Sylvania',
        description: 'Smart Home adjustable white MR16 LED bulb',
        supports: generic.light_onoff_brightness_colortemp().supports,
        fromZigbee: generic.light_onoff_brightness_colortemp().fromZigbee,
        toZigbee: generic.light_onoff_brightness_colortemp().toZigbee,
    },

    // GE
    {
        zigbeeModel: ['ZLL Light'],
        model: '22670',
        vendor: 'GE',
        description: 'Link smart LED light bulb, BR30 soft white (2700K)',
        supports: generic.light_onoff_brightness().supports,
        fromZigbee: generic.light_onoff_brightness().fromZigbee,
        toZigbee: generic.light_onoff_brightness().toZigbee,
    },
    {
        zigbeeModel: ['45852'],
        model: '45852GE',
        vendor: 'GE',
        description: 'ZigBee plug-in smart dimmer',
        supports: 'on/off, brightness',
        fromZigbee: [fz.light_brightness, fz.ignore_onoff_change, fz.generic_state],
        toZigbee: [tz.onoff, tz.light_brightness, tz.ignore_transition],
        configure: (ieeeAddr, shepherd, coordinator, callback) => {
            const cfg = {direction: 0, attrId: 0, dataType: 16, minRepIntval: 0, maxRepIntval: 1000, repChange: 0};
            const device = shepherd.find(ieeeAddr, 1);
            const actions = [
                (cb) => device.bind('genOnOff', coordinator, cb),
                (cb) => device.foundation('genOnOff', 'configReport', [cfg], foundationCfg, cb),
            ];

            execute(device, actions, callback);
        },
    },
    {
        zigbeeModel: ['45857'],
        model: '45857GE',
        vendor: 'GE',
        description: 'ZigBee in-wall smart dimmer',
        supports: 'on/off, brightness',
        fromZigbee: [fz.light_brightness, fz.ignore_onoff_change, fz.generic_state],
        toZigbee: [tz.onoff, tz.light_brightness, tz.ignore_transition],
        configure: (ieeeAddr, shepherd, coordinator, callback) => {
            const cfg = {direction: 0, attrId: 0, dataType: 16, minRepIntval: 0, maxRepIntval: 1000, repChange: 0};
            const device = shepherd.find(ieeeAddr, 1);
            const actions = [
                (cb) => device.bind('genOnOff', coordinator, cb),
                (cb) => device.foundation('genOnOff', 'configReport', [cfg], foundationCfg, cb),
            ];

            execute(device, actions, callback);
        },
    },

    // Sengled
    {
        zigbeeModel: ['E11-G13'],
        model: 'E11-G13',
        vendor: 'Sengled',
        description: 'Element Classic (A19)',
        supports: generic.light_onoff_brightness().supports,
        fromZigbee: generic.light_onoff_brightness().fromZigbee,
        toZigbee: generic.light_onoff_brightness().toZigbee,
    },
    {
        zigbeeModel: ['E11-G23'],
        model: 'E11-G23',
        vendor: 'Sengled',
        description: 'Element Classic (A60)',
        supports: generic.light_onoff_brightness().supports,
        fromZigbee: generic.light_onoff_brightness().fromZigbee,
        toZigbee: generic.light_onoff_brightness().toZigbee,
    },
    {
        zigbeeModel: ['Z01-CIA19NAE26'],
        model: 'Z01-CIA19NAE26',
        vendor: 'Sengled',
        description: 'Element Touch (A19)',
        supports: generic.light_onoff_brightness().supports,
        fromZigbee: generic.light_onoff_brightness().fromZigbee,
        toZigbee: generic.light_onoff_brightness().toZigbee,
    },
    {
        zigbeeModel: ['E11-N1EA'],
        model: 'E11-N1EA',
        vendor: 'Sengled',
        description: 'Element Plus Color (A19)',
        supports: generic.light_onoff_brightness_colortemp_colorxy().supports,
        fromZigbee: generic.light_onoff_brightness_colortemp_colorxy().fromZigbee,
        toZigbee: generic.light_onoff_brightness_colortemp_colorxy().toZigbee,
    },

    // JIAWEN
    {
        zigbeeModel: ['FB56-ZCW08KU1.1'],
        model: 'K2RGBW01',
        vendor: 'JIAWEN',
        description: 'Wireless Bulb E27 9W RGBW',
        supports: generic.light_onoff_brightness_colortemp_colorxy().supports,
        fromZigbee: generic.light_onoff_brightness_colortemp_colorxy().fromZigbee,
        toZigbee: generic.light_onoff_brightness_colortemp_colorxy().toZigbee,
    },

    // Netvox
    {
        zigbeeModel: ['Z809AE3R'],
        model: 'Z809A',
        vendor: 'Netvox',
        description: 'Power socket with power consumption monitoring',
        supports: 'on/off, power measurement',
        fromZigbee: [fz.generic_state, fz.ignore_onoff_change, fz.ignore_electrical_change, fz.Z809A_power],
        toZigbee: [tz.onoff],
        configure: (ieeeAddr, shepherd, coordinator, callback) => {
            const device = shepherd.find(ieeeAddr, 1);
            const actions = [
                (cb) => device.report('haElectricalMeasurement', 'rmsVoltage', 10, 1000, 1, cb),
                (cb) => device.report('haElectricalMeasurement', 'rmsCurrent', 10, 1000, 1, cb),
                (cb) => device.report('haElectricalMeasurement', 'activePower', 10, 1000, 1, cb),
                (cb) => device.report('haElectricalMeasurement', 'powerFactor', 10, 1000, 1, cb),
            ];

            execute(device, actions, callback);
        },
    },

    // Nanoleaf
    {
        zigbeeModel: ['NL08-0800'],
        model: 'NL08-0800',
        vendor: 'Nanoleaf',
        description: 'Smart Ivy Bulb E27',
        supports: generic.light_onoff_brightness().supports,
        fromZigbee: generic.light_onoff_brightness().fromZigbee,
        toZigbee: generic.light_onoff_brightness().toZigbee,
    },

    // Nue
    {
        zigbeeModel: ['FB56+ZSW05HG1.2'],
        model: 'FB56+ZSW05HG1.2',
        vendor: 'Nue',
        description: 'ZigBee one gang smart switch',
        supports: 'on/off',
        fromZigbee: [fz.generic_state],
        toZigbee: [tz.onoff],
    },

    // Gledopto
    {
        zigbeeModel: ['GLEDOPTO'],
        model: 'GL-C-008',
        vendor: 'Gledopto',
        description: 'Zigbee LED controller RGB + CCT',
        supports: generic.light_onoff_brightness_colortemp_colorxy().supports,
        fromZigbee: generic.light_onoff_brightness_colortemp_colorxy().fromZigbee,
        toZigbee: generic.light_onoff_brightness_colortemp_colorxy().toZigbee,
    },

    // SmartThings
    {
        zigbeeModel: ['PGC313'],
        model: 'STSS-MULT-001',
        vendor: 'SmartThings',
        description: 'SmartSense multi sensor',
        supports: 'contact',
        fromZigbee: [fz.smartthings_contact],
        toZigbee: [],
    },

    // Trust
    {
        zigbeeModel: ['ZLL-DimmableLigh'],
        model: 'ZLED-2709',
        vendor: 'Trust',
        description: 'Smart Dimmable LED Bulb',
        supports: generic.light_onoff_brightness().supports,
        fromZigbee: generic.light_onoff_brightness().fromZigbee,
        toZigbee: generic.light_onoff_brightness().toZigbee,
    },

    // Paulmann
    {
        zigbeeModel: ['Dimmablelight '],
        model: '50045',
        vendor: 'Paulmann',
        description: 'SmartHome Zigbee LED-stripe',
        supports: generic.light_onoff_brightness().supports,
        fromZigbee: generic.light_onoff_brightness().fromZigbee,
        toZigbee: generic.light_onoff_brightness().toZigbee,
    },

    // Bitron Home
    {
        zigbeeModel: ['902010/22'],
        model: 'AV2010/22',
        vendor: 'Bitron Home',
        description: 'Wireless motion detector',
        supports: 'occupancy',
        fromZigbee: [fz.bitron_occupancy],
        toZigbee: [],
        configure: (ieeeAddr, shepherd, coordinator, callback) => {
            const device = shepherd.find(ieeeAddr, 1);
            const actions = [
                (cb) => device.write('ssIasZone', 'iasCieAddr', coordinator.device.getIeeeAddr(), cb),
                (cb) => device.report('ssIasZone', 'zoneStatus', 0, 30, null, cb),
                (cb) => device.functional('ssIasZone', 'enrollRsp', {enrollrspcode: 1, zoneid: 23}, cb),
            ];

            execute(device, actions, callback);
        },
    },

    // Iris
    {
        zigbeeModel: ['3210-L'],
        model: '3210-L',
        vendor: 'Iris',
        description: 'Smart plug',
        supports: 'on/off',
        fromZigbee: [fz.ignore_onoff_change, fz.ignore_electrical_change, fz.generic_state, fz.iris_3210L_power],
        toZigbee: [tz.onoff],
        configure: (ieeeAddr, shepherd, coordinator, callback) => {
            const device = shepherd.find(ieeeAddr, 1);
            const actions = [
                (cb) => device.report('haElectricalMeasurement', 'activePower', 10, 1000, 1, cb),
            ];

            execute(device, actions, callback);
        },
    },
];

module.exports = devices;<|MERGE_RESOLUTION|>--- conflicted
+++ resolved
@@ -316,15 +316,6 @@
         toZigbee: [],
     },
     {
-<<<<<<< HEAD
-        zigbeeModel: ['lumi.lock.v1'],
-        model: 'A6121',
-        vendor: 'Xiaomi',
-        description: 'Vima Smart Lock',
-        supports: 'inserted, forgotten, key error',
-        fromZigbee: [fz.xiaomi_lock_report, fz.ignore_basic_change],
-        toZigbee: [],
-=======
         zigbeeModel: ['lumi.vibration.aq1'],
         model: 'DJT11LM',
         vendor: 'Xiaomi',
@@ -334,7 +325,6 @@
             fz.xiaomi_battery_3v, fz.DJT11LM_vibration, fz.ignore_basic_change, fz.ignore_doorlock_change,
         ],
         toZigbee: [tz.DJT11LM_vibration_sensitivity],
->>>>>>> d4af7429
     },
 
     // IKEA
