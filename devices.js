'use strict';

const debug = require('debug')('zigbee-shepherd-converters:devices');
const fz = require('./converters/fromZigbee');
const tz = require('./converters/toZigbee');

const repInterval = {
    MAX: 58000,
    HOUR: 3600,
};

const coordinatorGroup = 99;

const generic = {
    light_onoff_brightness: {
        supports: 'on/off, brightness',
        fromZigbee: [fz.brightness, fz.state_change, fz.state, fz.brightness_report, fz.ignore_genGroups_devChange],
        toZigbee: [tz.on_off, tz.light_brightness, tz.ignore_transition, tz.light_alert],
    },
    light_onoff_brightness_colortemp: {
        supports: 'on/off, brightness, color temperature',
        fromZigbee: [
            fz.brightness, fz.color_colortemp, fz.state_change, fz.state,
            fz.brightness_report, fz.color_colortemp_report, fz.ignore_genGroups_devChange,
        ],
        toZigbee: [tz.on_off, tz.light_brightness, tz.light_colortemp, tz.ignore_transition, tz.light_alert],
    },
    light_onoff_brightness_colorxy: {
        supports: 'on/off, brightness, color xy',
        fromZigbee: [
            fz.brightness, fz.color_colortemp, fz.state_change, fz.state,
            fz.brightness_report, fz.color_colortemp_report, fz.ignore_genGroups_devChange,
        ],
        toZigbee: [tz.on_off, tz.light_brightness, tz.light_color, tz.ignore_transition, tz.light_alert],
    },
    light_onoff_brightness_colortemp_colorxy: {
        supports: 'on/off, brightness, color temperature, color xy',
        fromZigbee: [
            fz.brightness, fz.color_colortemp, fz.state_change, fz.state,
            fz.brightness_report, fz.color_colortemp_report, fz.ignore_genGroups_devChange,
        ],
        toZigbee: [
            tz.on_off, tz.light_brightness, tz.light_color_colortemp, tz.ignore_transition,
            tz.light_alert,
        ],
    },
};

const gledopto = {
    light_onoff_brightness: {
        supports: generic.light_onoff_brightness.supports,
        fromZigbee: generic.light_onoff_brightness.fromZigbee,
        toZigbee: [tz.on_off, tz.gledopto_light_brightness, tz.ignore_transition, tz.light_alert],
    },
    light_onoff_brightness_colortemp: {
        supports: generic.light_onoff_brightness_colortemp.supports,
        fromZigbee: generic.light_onoff_brightness_colortemp.fromZigbee,
        toZigbee: [
            tz.on_off, tz.gledopto_light_brightness, tz.gledopto_light_colortemp, tz.ignore_transition,
            tz.light_alert,
        ],
    },
    light_onoff_brightness_colortemp_colorxy: {
        supports: generic.light_onoff_brightness_colortemp_colorxy.supports,
        fromZigbee: generic.light_onoff_brightness_colortemp_colorxy.fromZigbee,
        toZigbee: [
            tz.on_off, tz.gledopto_light_brightness, tz.gledopto_light_color_colortemp, tz.ignore_transition,
            tz.light_alert,
        ],
    },
};

const tzHuePowerOnBehavior = [tz.hue_power_on_behavior, tz.hue_power_on_brightness, tz.hue_power_on_color_temperature];
const hue = {
    light_onoff_brightness: {
        supports: generic.light_onoff_brightness.supports + ', power-on behavior',
        fromZigbee: generic.light_onoff_brightness.fromZigbee,
        toZigbee: generic.light_onoff_brightness.toZigbee.concat(tzHuePowerOnBehavior),
    },
    light_onoff_brightness_colortemp: {
        supports: generic.light_onoff_brightness_colortemp.supports + ', power-on behavior',
        fromZigbee: generic.light_onoff_brightness_colortemp.fromZigbee,
        toZigbee: generic.light_onoff_brightness_colortemp.toZigbee.concat(tzHuePowerOnBehavior),
    },
    light_onoff_brightness_colorxy: {
        supports: generic.light_onoff_brightness_colorxy.supports + ', power-on behavior',
        fromZigbee: generic.light_onoff_brightness_colorxy.fromZigbee,
        toZigbee: generic.light_onoff_brightness_colorxy.toZigbee.concat(tzHuePowerOnBehavior),
    },
    light_onoff_brightness_colortemp_colorxy: {
        supports: generic.light_onoff_brightness_colortemp_colorxy.supports + ', power-on behavior',
        fromZigbee: generic.light_onoff_brightness_colortemp_colorxy.fromZigbee,
        toZigbee: generic.light_onoff_brightness_colortemp_colorxy.toZigbee.concat(tzHuePowerOnBehavior),
    },
};

const foundationCfg = {manufSpec: 0, disDefaultRsp: 0};

const execute = (device, actions, callback, delay) => {
    if (!device) {
        callback(false, 'No device');
        return;
    }
    delay || (delay = 300);
    const len = actions.length;
    let nextActionIndex = 0;

    const next = () => {
        if (nextActionIndex === len) {
            callback(true, '');
            return;
        }

        const nextAction = actions[nextActionIndex++];

        setTimeout(nextAction,
            delay,
            (error) => {
                debug(`Configured '${nextAction.toString()}' with result '${error ? error : 'OK'}'`);
                if (error) {
                    callback(false, error);
                    return;
                }
                next();
            }
        );
    };

    next();
};

const devices = [
    // Xiaomi
    {
        zigbeeModel: ['lumi.light.aqcn02'],
        model: 'ZNLDP12LM',
        vendor: 'Xiaomi',
        description: 'Aqara smart LED bulb',
        extend: generic.light_onoff_brightness_colortemp,
        fromZigbee: [
            fz.brightness, fz.color_colortemp, fz.state, fz.xiaomi_bulb_interval,
            fz.ignore_light_brightness_report, fz.ignore_light_color_colortemp_report, fz.ignore_onoff_change,
            fz.ignore_basic_change,
        ],
    },
    {
        zigbeeModel: ['lumi.sensor_switch'],
        model: 'WXKG01LM',
        vendor: 'Xiaomi',
        description: 'MiJia wireless switch',
        supports: 'single, double, triple, quadruple, many, long, long_release click',
        fromZigbee: [fz.xiaomi_battery_3v, fz.WXKG01LM_click, fz.ignore_onoff_change, fz.ignore_basic_change],
        toZigbee: [],
    },
    {
        zigbeeModel: ['lumi.sensor_switch.aq2', 'lumi.remote.b1acn01\u0000\u0000\u0000\u0000\u0000\u0000'],
        model: 'WXKG11LM',
        vendor: 'Xiaomi',
        description: 'Aqara wireless switch',
        supports: 'single, double click (and triple, quadruple, hold, release depending on model)',
        fromZigbee: [
            fz.xiaomi_battery_3v, fz.WXKG11LM_click, fz.ignore_onoff_change, fz.ignore_basic_change,
            fz.xiaomi_action_click_multistate, fz.ignore_multistate_change,
        ],
        toZigbee: [],
    },
    {
        zigbeeModel: ['lumi.sensor_switch.aq3', 'lumi.sensor_swit'],
        model: 'WXKG12LM',
        vendor: 'Xiaomi',
        description: 'Aqara wireless switch (with gyroscope)',
        supports: 'single, double, shake, hold, release',
        fromZigbee: [
            fz.xiaomi_battery_3v, fz.WXKG12LM_action_click_multistate, fz.ignore_onoff_change,
            fz.ignore_basic_change, fz.ignore_multistate_change,
        ],
        toZigbee: [],
    },
    {
        zigbeeModel: ['lumi.sensor_86sw1\u0000lu', 'lumi.remote.b186acn01\u0000\u0000\u0000'],
        model: 'WXKG03LM',
        vendor: 'Xiaomi',
        description: 'Aqara single key wireless wall switch',
        supports: 'single, double, hold, release and long click',
        fromZigbee: [
            fz.xiaomi_battery_3v, fz.WXKG03LM_click, fz.ignore_basic_change,
            fz.xiaomi_action_click_multistate, fz.ignore_multistate_change,
        ],
        toZigbee: [],
    },
    {
        zigbeeModel: ['lumi.sensor_86sw2\u0000Un', 'lumi.sensor_86sw2.es1', 'lumi.remote.b286acn01\u0000\u0000\u0000'],
        model: 'WXKG02LM',
        vendor: 'Xiaomi',
        description: 'Aqara double key wireless wall switch',
        supports: 'left, right, both click (and double, long click for left, right and both depending on model)',
        fromZigbee: [
            fz.xiaomi_battery_3v, fz.WXKG02LM_click, fz.ignore_basic_change,
            fz.WXKG02LM_click_multistate, fz.ignore_multistate_change,
        ],
        toZigbee: [],
        ep: (device) => {
            return {'left': 1, 'right': 2, 'both': 3};
        },
    },
    {
        zigbeeModel: ['lumi.ctrl_neutral1'],
        model: 'QBKG04LM',
        vendor: 'Xiaomi',
        description: 'Aqara single key wired wall switch',
        supports: 'on/off',
        fromZigbee: [
            fz.QBKG04LM_QBKG11LM_state, fz.ignore_onoff_change, fz.ignore_basic_change, fz.ignore_basic_report,
        ],
        toZigbee: [tz.on_off],
        ep: (device) => {
            return {'': 2};
        },
    },
    {
        zigbeeModel: ['lumi.ctrl_ln1.aq1', 'lumi.ctrl_ln1'],
        model: 'QBKG11LM',
        vendor: 'Xiaomi',
        description: 'Aqara single key wired wall switch',
        supports: 'on/off, power measurement',
        fromZigbee: [
            fz.QBKG04LM_QBKG11LM_state, fz.QBKG11LM_power, fz.ignore_onoff_change, fz.ignore_basic_change,
            fz.ignore_multistate_report, fz.ignore_multistate_change, fz.ignore_analog_change, fz.xiaomi_power,
        ],
        toZigbee: [tz.on_off],
    },
    {
        zigbeeModel: ['lumi.ctrl_neutral2'],
        model: 'QBKG03LM',
        vendor: 'Xiaomi',
        description: 'Aqara double key wired wall switch',
        supports: 'release/hold, on/off',
        fromZigbee: [
            fz.QBKG03LM_QBKG12LM_state, fz.QBKG03LM_buttons, fz.ignore_basic_change, fz.ignore_basic_report,
        ],
        toZigbee: [tz.on_off],
        ep: (device) => {
            return {'left': 2, 'right': 3};
        },
    },
    {
        zigbeeModel: ['lumi.ctrl_ln2.aq1'],
        model: 'QBKG12LM',
        vendor: 'Xiaomi',
        description: 'Aqara double key wired wall switch',
        supports: 'on/off, power measurement',
        fromZigbee: [
            fz.QBKG03LM_QBKG12LM_state, fz.QBKG12LM_power, fz.ignore_analog_change, fz.ignore_basic_change,
            fz.ignore_multistate_report, fz.ignore_multistate_change, fz.ignore_onoff_change, fz.xiaomi_power,
        ],
        toZigbee: [tz.on_off],
        ep: (device) => {
            return {'left': 1, 'right': 2};
        },
    },
    {
        zigbeeModel: ['lumi.sens'],
        model: 'WSDCGQ01LM',
        vendor: 'Xiaomi',
        description: 'MiJia temperature & humidity sensor ',
        supports: 'temperature and humidity',
        fromZigbee: [
            fz.xiaomi_battery_3v, fz.WSDCGQ01LM_WSDCGQ11LM_interval, fz.xiaomi_temperature, fz.xiaomi_humidity,
            fz.ignore_basic_change,
        ],
        toZigbee: [],
    },
    {
        zigbeeModel: ['lumi.weather'],
        model: 'WSDCGQ11LM',
        vendor: 'Xiaomi',
        description: 'Aqara temperature, humidity and pressure sensor',
        supports: 'temperature, humidity and pressure',
        fromZigbee: [
            fz.xiaomi_battery_3v, fz.xiaomi_temperature, fz.xiaomi_humidity, fz.xiaomi_pressure,
            fz.ignore_basic_change, fz.ignore_temperature_change, fz.ignore_humidity_change,
            fz.ignore_pressure_change, fz.WSDCGQ01LM_WSDCGQ11LM_interval,
        ],
        toZigbee: [],
    },
    {
        zigbeeModel: ['lumi.sensor_motion'],
        model: 'RTCGQ01LM',
        vendor: 'Xiaomi',
        description: 'MiJia human body movement sensor',
        supports: 'occupancy',
        fromZigbee: [fz.xiaomi_battery_3v, fz.generic_occupancy_no_off_msg, fz.ignore_basic_change],
        toZigbee: [],
    },
    {
        zigbeeModel: ['lumi.sensor_motion.aq2'],
        model: 'RTCGQ11LM',
        vendor: 'Xiaomi',
        description: 'Aqara human body movement and illuminance sensor',
        supports: 'occupancy and illuminance',
        fromZigbee: [
            fz.xiaomi_battery_3v, fz.generic_occupancy_no_off_msg, fz.generic_illuminance, fz.ignore_basic_change,
            fz.ignore_illuminance_change, fz.ignore_occupancy_change, fz.RTCGQ11LM_interval,
        ],
        toZigbee: [],
    },
    {
        zigbeeModel: ['lumi.sensor_magnet'],
        model: 'MCCGQ01LM',
        vendor: 'Xiaomi',
        description: 'MiJia door & window contact sensor',
        supports: 'contact',
        fromZigbee: [
            fz.xiaomi_battery_3v, fz.xiaomi_contact, fz.ignore_onoff_change,
            fz.ignore_basic_change,
        ],
        toZigbee: [],
    },
    {
        zigbeeModel: ['lumi.sensor_magnet.aq2'],
        model: 'MCCGQ11LM',
        vendor: 'Xiaomi',
        description: 'Aqara door & window contact sensor',
        supports: 'contact',
        fromZigbee: [
            fz.xiaomi_battery_3v, fz.xiaomi_contact, fz.xiaomi_contact_interval, fz.ignore_onoff_change,
            fz.ignore_basic_change,
        ],
        toZigbee: [],
    },
    {
        zigbeeModel: ['lumi.sensor_wleak.aq1'],
        model: 'SJCGQ11LM',
        vendor: 'Xiaomi',
        description: 'Aqara water leak sensor',
        supports: 'water leak true/false',
        fromZigbee: [fz.xiaomi_battery_3v, fz.SJCGQ11LM_water_leak_iaszone, fz.ignore_basic_change],
        toZigbee: [],
    },
    {
        zigbeeModel: ['lumi.sensor_cube', 'lumi.sensor_cube.aqgl01'],
        model: 'MFKZQ01LM',
        vendor: 'Xiaomi',
        description: 'Mi/Aqara smart home cube',
        supports: 'shake, wakeup, fall, tap, slide, flip180, flip90, rotate_left and rotate_right',
        fromZigbee: [
            fz.xiaomi_battery_3v, fz.MFKZQ01LM_action_multistate, fz.MFKZQ01LM_action_analog,
            fz.ignore_analog_change, fz.ignore_multistate_change, fz.ignore_basic_change,
        ],
        toZigbee: [],
    },
    {
        zigbeeModel: ['lumi.plug'],
        model: 'ZNCZ02LM',
        description: 'Mi power plug ZigBee',
        supports: 'on/off, power measurement',
        vendor: 'Xiaomi',
        fromZigbee: [
            fz.state, fz.xiaomi_power, fz.xiaomi_plug_state, fz.ignore_onoff_change,
            fz.ignore_basic_change, fz.ignore_analog_change,
        ],
        toZigbee: [tz.on_off],
    },
    {
        zigbeeModel: ['lumi.ctrl_86plug', 'lumi.ctrl_86plug.aq1'],
        model: 'QBCZ11LM',
        description: 'Aqara socket Zigbee',
        supports: 'on/off, power measurement',
        vendor: 'Xiaomi',
        fromZigbee: [
            fz.state, fz.xiaomi_power, fz.xiaomi_plug_state, fz.ignore_onoff_change,
            fz.ignore_basic_change, fz.ignore_analog_change,
        ],
        toZigbee: [tz.on_off],
    },
    {
        zigbeeModel: ['lumi.sensor_smoke'],
        model: 'JTYJ-GD-01LM/BW',
        description: 'MiJia Honeywell smoke detector',
        supports: 'smoke',
        vendor: 'Xiaomi',
        fromZigbee: [fz.xiaomi_battery_3v, fz.JTYJGD01LMBW_smoke, fz.ignore_basic_change],
        toZigbee: [],
    },
    {
        zigbeeModel: ['lumi.sensor_natgas'],
        model: 'JTQJ-BF-01LM/BW',
        vendor: 'Xiaomi',
        description: 'MiJia gas leak detector ',
        supports: 'gas',
        fromZigbee: [
            fz.JTQJBF01LMBW_gas,
            fz.JTQJBF01LMBW_sensitivity,
            fz.JTQJBF01LMBW_gas_density,
            fz.ignore_basic_change,
        ],
        toZigbee: [tz.JTQJBF01LMBW_sensitivity, tz.JTQJBF01LMBW_selfest],
    },
    {
        zigbeeModel: ['lumi.lock.v1'],
        model: 'A6121',
        vendor: 'Xiaomi',
        description: 'Vima Smart Lock',
        supports: 'inserted, forgotten, key error',
        fromZigbee: [fz.xiaomi_lock_report, fz.ignore_basic_change],
        toZigbee: [],
    },
    {
        zigbeeModel: ['lumi.vibration.aq1'],
        model: 'DJT11LM',
        vendor: 'Xiaomi',
        description: 'Aqara vibration sensor',
        supports: 'drop, tilt and touch',
        fromZigbee: [
            fz.xiaomi_battery_3v, fz.DJT11LM_vibration, fz.ignore_basic_change, fz.ignore_doorlock_change,
        ],
        toZigbee: [tz.DJT11LM_vibration_sensitivity],
    },
    {
        zigbeeModel: ['lumi.curtain'],
        model: 'ZNCLDJ11LM',
        description: 'Aqara curtain motor',
        supports: 'open, close, stop, position',
        vendor: 'Xiaomi',
        fromZigbee: [
            fz.ZNCLDJ11LM_curtain_genAnalogOutput_change, fz.ZNCLDJ11LM_curtain_genAnalogOutput_report,
            fz.ignore_closuresWindowCovering_change, fz.ignore_closuresWindowCovering_report,
            fz.ignore_basic_change, fz.ignore_basic_report,
        ],
        toZigbee: [tz.ZNCLDJ11LM_control, tz.ZNCLDJ11LM_control_position],
    },

    // IKEA
    {
        zigbeeModel: [
            'TRADFRI bulb E27 WS opal 980lm', 'TRADFRI bulb E26 WS opal 980lm',
            'TRADFRI bulb E27 WS\uFFFDopal 980lm',
        ],
        model: 'LED1545G12',
        vendor: 'IKEA',
        description: 'TRADFRI LED bulb E26/E27 980 lumen, dimmable, white spectrum, opal white',
        extend: generic.light_onoff_brightness_colortemp,
    },
    {
        zigbeeModel: ['TRADFRI bulb E27 WS clear 950lm', 'TRADFRI bulb E26 WS clear 950lm'],
        model: 'LED1546G12',
        vendor: 'IKEA',
        description: 'TRADFRI LED bulb E26/E27 950 lumen, dimmable, white spectrum, clear',
        extend: generic.light_onoff_brightness_colortemp,
    },
    {
        zigbeeModel: ['TRADFRI bulb E27 opal 1000lm', 'TRADFRI bulb E27 W opal 1000lm'],
        model: 'LED1623G12',
        vendor: 'IKEA',
        description: 'TRADFRI LED bulb E27 1000 lumen, dimmable, opal white',
        extend: generic.light_onoff_brightness,
    },
    {
        zigbeeModel: ['TRADFRI bulb GU10 WS 400lm'],
        model: 'LED1537R6',
        vendor: 'IKEA',
        description: 'TRADFRI LED bulb GU10 400 lumen, dimmable, white spectrum',
        extend: generic.light_onoff_brightness_colortemp,
    },
    {
        zigbeeModel: ['TRADFRI bulb GU10 W 400lm'],
        model: 'LED1650R5',
        vendor: 'IKEA',
        description: 'TRADFRI LED bulb GU10 400 lumen, dimmable',
        extend: generic.light_onoff_brightness,
    },
    {
        zigbeeModel: ['TRADFRI bulb E14 WS opal 400lm', 'TRADFRI bulb E12 WS opal 400lm'],
        model: 'LED1536G5',
        vendor: 'IKEA',
        description: 'TRADFRI LED bulb E12/E14 400 lumen, dimmable, white spectrum, opal white',
        extend: generic.light_onoff_brightness_colortemp,
    },
    {
        zigbeeModel: ['TRADFRI bulb E26 opal 1000lm', 'TRADFRI bulb E26 W opal 1000lm'],
        model: 'LED1622G12',
        vendor: 'IKEA',
        description: 'TRADFRI LED bulb E26 1000 lumen, dimmable, opal white',
        extend: generic.light_onoff_brightness,
    },
    {
        zigbeeModel: ['TRADFRI bulb E27 CWS opal 600lm', 'TRADFRI bulb E26 CWS opal 600lm'],
        model: 'LED1624G9',
        vendor: 'IKEA',
        description: 'TRADFRI LED bulb E27/E26 600 lumen, dimmable, color, opal white',
        extend: generic.light_onoff_brightness_colorxy,
    },
    {
        zigbeeModel: [
            'TRADFRI bulb E14 W op/ch 400lm', 'TRADFRI bulb E12 W op/ch 400lm',
            'TRADFRI bulb E17 W op/ch 400lm',
        ],
        model: 'LED1649C5',
        vendor: 'IKEA',
        description: 'TRADFRI LED bulb E12/E14/E17 400 lumen, dimmable warm white, chandelier opal',
        extend: generic.light_onoff_brightness,
    },
    {
        zigbeeModel: ['TRADFRI bulb E27 WS opal 1000lm'],
        model: 'LED1732G11',
        vendor: 'IKEA',
        description: 'TRADFRI LED bulb E27 1000 lumen, dimmable, white spectrum, opal white',
        extend: generic.light_onoff_brightness_colortemp,
    },
    {
        zigbeeModel: ['TRADFRI wireless dimmer'],
        model: 'ICTC-G-1',
        vendor: 'IKEA',
        description: 'TRADFRI wireless dimmer',
        supports: 'brightness [0-255], quick rotate for instant 0/255',
        fromZigbee: [
            fz.cmd_move, fz.cmd_move_with_onoff, fz.cmd_stop, fz.cmd_stop_with_onoff,
            fz.cmd_move_to_level_with_onoff, fz.generic_battery, fz.ignore_power_change,
        ],
        toZigbee: [],
        configure: (ieeeAddr, shepherd, coordinator, callback) => {
            const device = shepherd.find(ieeeAddr, 1);
            const cfg = {
                direction: 0, attrId: 33, dataType: 32, minRepIntval: 0, maxRepIntval: repInterval.MAX, repChange: 0,
            };

            const actions = [
                (cb) => device.bind('genLevelCtrl', coordinator, cb),
                (cb) => device.bind('genPowerCfg', coordinator, cb),
                (cb) => device.foundation('genPowerCfg', 'configReport', [cfg], foundationCfg, cb),
            ];
            execute(device, actions, callback);
        },
    },
    {
        zigbeeModel: ['TRADFRI transformer 10W', 'TRADFRI Driver 10W'],
        model: 'ICPSHC24-10EU-IL-1',
        vendor: 'IKEA',
        description: 'TRADFRI driver for wireless control (10 watt)',
        extend: generic.light_onoff_brightness,
    },
    {
        zigbeeModel: ['TRADFRI transformer 30W'],
        model: 'ICPSHC24-30EU-IL-1',
        vendor: 'IKEA',
        description: 'TRADFRI driver for wireless control (30 watt)',
        extend: generic.light_onoff_brightness,
    },
    {
        zigbeeModel: ['FLOALT panel WS 30x30'],
        model: 'L1527',
        vendor: 'IKEA',
        description: 'FLOALT LED light panel, dimmable, white spectrum (30x30 cm)',
        extend: generic.light_onoff_brightness_colortemp,
    },
    {
        zigbeeModel: ['FLOALT panel WS 60x60'],
        model: 'L1529',
        vendor: 'IKEA',
        description: 'FLOALT LED light panel, dimmable, white spectrum (60x60 cm)',
        extend: generic.light_onoff_brightness_colortemp,
    },
    {
        zigbeeModel: ['FLOALT panel WS 30x90'],
        model: 'L1528',
        vendor: 'IKEA',
        description: 'FLOALT LED light panel, dimmable, white spectrum (30x90 cm)',
        extend: generic.light_onoff_brightness_colortemp,
    },
    {
        zigbeeModel: ['SURTE door WS 38x64'],
        model: 'L1531',
        vendor: 'IKEA',
        description: 'SURTE door light panel, dimmable, white spectrum (38x64 cm)',
        extend: generic.light_onoff_brightness_colortemp,
    },
    {
        zigbeeModel: ['TRADFRI control outlet'],
        model: 'E1603',
        description: 'TRADFRI control outlet',
        supports: 'on/off',
        vendor: 'IKEA',
        fromZigbee: [fz.ignore_onoff_change, fz.state],
        toZigbee: [tz.on_off],
        configure: (ieeeAddr, shepherd, coordinator, callback) => {
            const device = shepherd.find(ieeeAddr, 1);
            const cfg = {direction: 0, attrId: 0, dataType: 16, minRepIntval: 0, maxRepIntval: 1000, repChange: 0};
            const actions = [
                (cb) => device.bind('genOnOff', coordinator, cb),
                (cb) => device.foundation('genOnOff', 'configReport', [cfg], foundationCfg, cb),
            ];

            execute(device, actions, callback);
        },
    },
    {
        zigbeeModel: ['TRADFRI remote control'],
        model: 'E1524',
        description: 'TRADFRI remote control',
        supports:
            'toggle, arrow left/right click/hold/release, brightness up/down click/hold/release ' +
            '(**[requires additional setup!]' +
            '(http://www.zigbee2mqtt.io/information/coordinator_group.md)**)',
        vendor: 'IKEA',
        fromZigbee: [
            fz.cmdToggle, fz.E1524_arrow_click, fz.E1524_arrow_hold, fz.E1524_arrow_release,
            fz.E1524_brightness_up_click, fz.E1524_brightness_down_click, fz.E1524_brightness_up_hold,
            fz.E1524_brightness_up_release, fz.E1524_brightness_down_hold, fz.E1524_brightness_down_release,
        ],
        toZigbee: [],
    },
    {
        zigbeeModel: ['TRADFRI on/off switch'],
        model: 'E1743',
        vendor: 'IKEA',
        description: 'TRADFRI ON/OFF switch',
        supports: 'on, off',
        fromZigbee: [
            fz.genOnOff_cmdOn, fz.genOnOff_cmdOff, fz.E1743_brightness_up, fz.E1743_brightness_down,
            fz.E1743_brightness_stop, fz.generic_battery, fz.ignore_power_change,
        ],
        toZigbee: [],
        configure: (ieeeAddr, shepherd, coordinator, callback) => {
            const device = shepherd.find(ieeeAddr, 1);
            const cfg = {
                direction: 0, attrId: 33, dataType: 32, minRepIntval: 0, maxRepIntval: repInterval.MAX, repChange: 0,
            };

            const actions = [
                (cb) => device.bind('genOnOff', coordinatorGroup, cb),
                (cb) => device.bind('genPowerCfg', coordinator, cb),
                (cb) => device.foundation('genPowerCfg', 'configReport', [cfg], foundationCfg, cb),
            ];

            execute(device, actions, callback);
        },
    },
    {
        zigbeeModel: ['TRADFRI signal repeater'],
        model: 'E1746',
        description: 'TRADFRI signal repeater',
        supports: '',
        vendor: 'IKEA',
        fromZigbee: [],
        toZigbee: [],
    },

    // Philips
    {
        zigbeeModel: ['LLC012', 'LLC011'],
        model: '7299760PH',
        vendor: 'Philips',
        description: 'Hue Bloom',
        extend: hue.light_onoff_brightness_colorxy,
    },
    {
        zigbeeModel: ['LLC020'],
        model: '7146060PH',
        vendor: 'Philips',
        description: 'Hue Go',
        extend: hue.light_onoff_brightness_colortemp_colorxy,
    },
    {
        zigbeeModel: ['LWB004'],
        model: '433714',
        vendor: 'Philips',
        description: 'Hue Lux A19 bulb E27',
        extend: hue.light_onoff_brightness,
    },
    {
        zigbeeModel: ['LWB006', 'LWB014'],
        model: '9290011370',
        vendor: 'Philips',
        description: 'Hue white A60 bulb E27',
        extend: hue.light_onoff_brightness,
    },
    {
        zigbeeModel: ['LWB010'],
        model: '8718696449691',
        vendor: 'Philips',
        description: 'Hue White Single bulb B22',
        extend: hue.light_onoff_brightness,
    },
    {
        zigbeeModel: ['LST001'],
        model: '7299355PH',
        vendor: 'Philips',
        description: 'Hue white and color ambiance LightStrip',
        extend: hue.light_onoff_brightness_colorxy,
    },
    {
        zigbeeModel: ['LST002'],
        model: '915005106701',
        vendor: 'Philips',
        description: 'Hue white and color ambiance LightStrip plus',
        extend: hue.light_onoff_brightness_colortemp_colorxy,
    },
    {
        zigbeeModel: ['LCT001', 'LCT007', 'LCT010', 'LCT012', 'LCT014', 'LCT015', 'LCT016'],
        model: '9290012573A',
        vendor: 'Philips',
        description: 'Hue white and color ambiance E26/E27/E14',
        extend: hue.light_onoff_brightness_colortemp_colorxy,
    },
    {
        zigbeeModel: ['LCT002'],
        model: '9290002579A',
        vendor: 'Philips',
        description: 'Hue white and color ambiance BR30',
        extend: hue.light_onoff_brightness_colortemp_colorxy,
    },
    {
        zigbeeModel: ['LCT003'],
        model: '8718696485880',
        vendor: 'Philips',
        description: 'Hue white and color ambiance GU10',
        extend: hue.light_onoff_brightness_colortemp_colorxy,
    },
    {
        zigbeeModel: ['LCT024'],
        model: '915005733701',
        vendor: 'Philips',
        description: 'Hue White and color ambiance Play Lightbar',
        extend: hue.light_onoff_brightness_colortemp_colorxy,
    },
    {
        zigbeeModel: ['LTW011'],
        model: '464800',
        vendor: 'Philips',
        description: 'Hue white ambiance BR30 flood light',
        extend: hue.light_onoff_brightness_colortemp,
    },
    {
        zigbeeModel: ['LTW012'],
        model: '8718696695203',
        vendor: 'Philips',
        description: 'Hue white ambiance E14',
        extend: hue.light_onoff_brightness_colortemp,
    },
    {
        zigbeeModel: ['LTW013'],
        model: '8718696598283',
        vendor: 'Philips',
        description: 'Hue white ambiance GU10',
        extend: hue.light_onoff_brightness_colortemp,
    },
    {
        zigbeeModel: ['LTW010', 'LTW001', 'LTW004'],
        model: '8718696548738',
        vendor: 'Philips',
        description: 'Hue white ambiance E26/E27',
        extend: hue.light_onoff_brightness_colortemp,
    },
    {
        zigbeeModel: ['LTC001'],
        model: '3261030P7',
        vendor: 'Philips',
        description: 'Hue Being',
        extend: hue.light_onoff_brightness_colortemp,
    },
    {
        zigbeeModel: ['LTC003'],
        model: '3261331P7',
        vendor: 'Philips',
        description: 'Hue white ambiance Still',
        extend: hue.light_onoff_brightness_colortemp,
    },
    {
        zigbeeModel: ['LTC015'],
        model: '3216331P5',
        vendor: 'Philips',
        description: 'Hue white ambiance Aurelle rectangle panel light',
        extend: hue.light_onoff_brightness_colortemp,
    },
    {
        zigbeeModel: ['LTC016'],
        model: '3216431P5',
        vendor: 'Philips',
        description: 'Hue white ambiance Aurelle round panel light',
        extend: hue.light_onoff_brightness_colortemp,
    },
    {
        zigbeeModel: ['LTP003'],
        model: '4033930P7',
        vendor: 'Philips',
        description: 'Hue white ambiance suspension Fair',
        extend: hue.light_onoff_brightness_colortemp,
    },
    {
        zigbeeModel: ['LLC010'],
        model: '7199960PH',
        vendor: 'Philips',
        description: 'Hue Iris',
        extend: hue.light_onoff_brightness_colorxy,
    },
    {
        zigbeeModel: ['RWL020', 'RWL021'],
        model: '324131092621',
        vendor: 'Philips',
        description: 'Hue dimmer switch',
        supports: 'on/off',
        fromZigbee: [
            fz._324131092621_on, fz._324131092621_off, fz._324131092621_step, fz._324131092621_stop,
            fz.ignore_power_change, fz.hue_battery,
        ],
        toZigbee: [],
        configure: (ieeeAddr, shepherd, coordinator, callback) => {
            const ep1 = shepherd.find(ieeeAddr, 1);
            const actions = [
                (cb) => ep1.bind('genOnOff', coordinator, cb),
                (cb) => ep1.bind('genLevelCtrl', coordinator, cb),
            ];

            execute(ep1, actions, (result) => {
                if (result) {
                    const ep2 = shepherd.find(ieeeAddr, 2);
                    const actions = [
                        (cb) => ep2.bind('genPowerCfg', coordinator, cb),
                        (cb) => ep2.report('genPowerCfg', 'batteryPercentageRemaining', 0, 1000, 0, cb),
                    ];

                    execute(ep2, actions, callback);
                } else {
                    callback(result);
                }
            });
        },
    },
    {
        zigbeeModel: ['SML001'],
        model: '9290012607',
        vendor: 'Philips',
        description: 'Hue motion sensor',
        supports: 'occupancy, temperature, illuminance',
        fromZigbee: [
            fz.hue_battery, fz.generic_occupancy, fz.generic_temperature,
            fz.ignore_occupancy_change, fz.generic_illuminance, fz.ignore_illuminance_change,
            fz.ignore_temperature_change,
        ],
        toZigbee: [tz.generic_occupancy_timeout],
        ep: (device) => {
            return {
                '': 2, // default
                'ep1': 1,
                'ep2': 2, // e.g. for write to msOccupancySensing
            };
        },
        configure: (ieeeAddr, shepherd, coordinator, callback) => {
            const device = shepherd.find(ieeeAddr, 2);

            const actions = [
                (cb) => device.bind('genPowerCfg', coordinator, cb),
                (cb) => device.bind('msIlluminanceMeasurement', coordinator, cb),
                (cb) => device.bind('msTemperatureMeasurement', coordinator, cb),
                (cb) => device.bind('msOccupancySensing', coordinator, cb),
                (cb) => device.report('genPowerCfg', 'batteryPercentageRemaining', 0, 1000, 0, cb),
                (cb) => device.report('msOccupancySensing', 'occupancy', 0, 600, null, cb),
                (cb) => device.report('msTemperatureMeasurement', 'measuredValue', 30, 600, 1, cb),
                (cb) => device.report('msIlluminanceMeasurement', 'measuredValue', 0, 600, null, cb),
            ];

            execute(device, actions, callback);
        },
    },

    // Belkin
    {
        zigbeeModel: ['MZ100'],
        model: 'F7C033',
        vendor: 'Belkin',
        description: 'WeMo smart LED bulb',
        extend: generic.light_onoff_brightness,
    },

    // EDP
    {
        zigbeeModel: ['ZB-SmartPlug-1.0.0'],
        model: 'PLUG EDP RE:DY',
        vendor: 'EDP',
        description: 're:dy plug',
        supports: 'on/off, power measurement',
        fromZigbee: [fz.ignore_onoff_change, fz.generic_power, fz.ignore_metering_change],
        toZigbee: [tz.on_off],
        configure: (ieeeAddr, shepherd, coordinator, callback) => {
            const device = shepherd.find(ieeeAddr, 85);
            execute(device, [(cb) => device.report('seMetering', 'instantaneousDemand', 10, 60, 1, cb)], callback);
        },
    },

    // Custom devices (DiY)
    {
        zigbeeModel: ['lumi.router'],
        model: 'CC2530.ROUTER',
        vendor: 'Custom devices (DiY)',
        description: '[CC2530 router](http://ptvo.info/cc2530-based-zigbee-coordinator-and-router-112/)',
        supports: 'state, description, type, rssi',
        fromZigbee: [fz.CC2530ROUTER_state, fz.CC2530ROUTER_meta, fz.ignore_onoff_change],
        toZigbee: [],
    },
    {
        zigbeeModel: ['DNCKAT_S001'],
        model: 'DNCKATSW001',
        vendor: 'Custom devices (DiY)',
        description: '[DNCKAT single key wired wall light switch](https://github.com/dzungpv/dnckatsw00x/)',
        supports: 'on/off',
        fromZigbee: [fz.state, fz.ignore_onoff_change],
        toZigbee: [tz.on_off],
    },
    {
        zigbeeModel: ['DNCKAT_S002'],
        model: 'DNCKATSW002',
        vendor: 'Custom devices (DiY)',
        description: '[DNCKAT double key wired wall light switch](https://github.com/dzungpv/dnckatsw00x/)',
        supports: 'hold/release, on/off',
        fromZigbee: [fz.DNCKAT_S00X_state, fz.DNCKAT_S00X_buttons],
        toZigbee: [tz.on_off],
        ep: (device) => {
            return {'left': 1, 'right': 2};
        },
    },
    {
        zigbeeModel: ['DNCKAT_S003'],
        model: 'DNCKATSW003',
        vendor: 'Custom devices (DiY)',
        description: '[DNCKAT triple key wired wall light switch](https://github.com/dzungpv/dnckatsw00x/)',
        supports: 'hold/release, on/off',
        fromZigbee: [fz.DNCKAT_S00X_state, fz.DNCKAT_S00X_buttons],
        toZigbee: [tz.on_off],
        ep: (device) => {
            return {'left': 1, 'center': 2, 'right': 3};
        },
    },
    {
        zigbeeModel: ['DNCKAT_S004'],
        model: 'DNCKATSW004',
        vendor: 'Custom devices (DiY)',
        description: '[DNCKAT quadruple key wired wall light switch](https://github.com/dzungpv/dnckatsw00x/)',
        supports: 'hold/release, on/off',
        fromZigbee: [fz.DNCKAT_S00X_state, fz.DNCKAT_S00X_buttons],
        toZigbee: [tz.on_off],
        ep: (device) => {
            return {'bottom_left': 1, 'bottom_right': 2, 'top_left': 3, 'top_right': 4};
        },
    },

    // eCozy
    {
        zigbeeModel: ['Thermostat'],
        model: '1TST-EU',
        vendor: 'eCozy',
        description: 'Smart heating thermostat',
        supports: 'temperature, occupancy, un-/occupied heating, schedule',
        fromZigbee: [
            fz.ignore_basic_change, fz.generic_battery_voltage,
            fz.thermostat_att_report, fz.thermostat_dev_change,
        ],
        toZigbee: [
            tz.factory_reset, tz.thermostat_local_temperature, tz.thermostat_local_temperature_calibration,
            tz.thermostat_occupancy, tz.thermostat_occupied_heating_setpoint,
            tz.thermostat_unoccupied_heating_setpoint, tz.thermostat_setpoint_raise_lower,
            tz.thermostat_remote_sensing, tz.thermostat_control_sequence_of_operation, tz.thermostat_system_mode,
            tz.thermostat_weekly_schedule, tz.thermostat_clear_weekly_schedule, tz.thermostat_weekly_schedule_rsp,
            tz.thermostat_relay_status_log, tz.thermostat_relay_status_log_rsp,
        ],
        configure: (ieeeAddr, shepherd, coordinator, callback) => {
            const device = shepherd.find(ieeeAddr, 3);
            const actions = [
                // from https://github.com/ckpt-martin/Hubitat/blob/master/eCozy/eCozy-ZigBee-Thermostat-Driver.groovy
                (cb) => device.bind('genBasic', coordinator, cb),
                (cb) => device.bind('genPowerCfg', coordinator, cb),
                (cb) => device.bind('genIdentify', coordinator, cb),
                (cb) => device.bind('genTime', coordinator, cb),
                (cb) => device.bind('genPollCtrl', coordinator, cb),
                (cb) => device.bind('hvacThermostat', coordinator, cb),
                (cb) => device.bind('hvacUserInterfaceCfg', coordinator, cb),
                (cb) => device.report('hvacThermostat', 'localTemp', 5, 30, 0, cb),
            ];

            execute(device, actions, callback);
        },
    },

    // OSRAM
    {
        zigbeeModel: ['Outdoor Lantern W RGBW OSRAM'],
        model: '4058075816718',
        vendor: 'OSRAM',
        description: 'SMART+ outdoor wall lantern RGBW',
        extend: generic.light_onoff_brightness_colortemp_colorxy,
    },
    {
        zigbeeModel: ['Classic A60 RGBW'],
        model: 'AA69697',
        vendor: 'OSRAM',
        description: 'Classic A60 RGBW',
        extend: generic.light_onoff_brightness_colortemp_colorxy,
    },
    {
        zigbeeModel: ['CLA60 RGBW OSRAM'],
        model: 'AC03645',
        vendor: 'OSRAM',
        description: 'LIGHTIFY LED CLA60 E27 RGBW',
        extend: generic.light_onoff_brightness_colortemp_colorxy,
    },
    {
        zigbeeModel: ['CLA60 TW OSRAM'],
        model: 'AC03642',
        vendor: 'OSRAM',
        description: 'SMART+ CLASSIC A 60 TW',
        extend: generic.light_onoff_brightness_colortemp,
    },
    {
        // AA70155 is model number of both bulbs.
        zigbeeModel: ['LIGHTIFY A19 Tunable White', 'Classic A60 TW'],
        model: 'AA70155',
        vendor: 'OSRAM',
        description: 'LIGHTIFY LED A19 tunable white / Classic A60 TW',
        extend: generic.light_onoff_brightness_colortemp,
    },
    {
        zigbeeModel: ['PAR16 50 TW'],
        model: 'AA68199',
        vendor: 'OSRAM',
        description: 'LIGHTIFY LED PAR16 50 GU10 tunable white',
        extend: generic.light_onoff_brightness_colortemp,
    },
    {
        zigbeeModel: ['Classic B40 TW - LIGHTIFY'],
        model: 'AB32840',
        vendor: 'OSRAM',
        description: 'LIGHTIFY LED Classic B40 tunable white',
        extend: generic.light_onoff_brightness_colortemp,
    },
    {
        zigbeeModel: ['Ceiling TW OSRAM'],
        model: '4058075816794',
        vendor: 'OSRAM',
        description: 'Smart+ Ceiling TW',
        extend: generic.light_onoff_brightness_colortemp,
    },
    {
        zigbeeModel: ['Classic A60 W clear - LIGHTIFY'],
        model: 'AC03641',
        vendor: 'OSRAM',
        description: 'LIGHTIFY LED Classic A60 clear',
        extend: generic.light_onoff_brightness,
    },
    {
        zigbeeModel: ['Surface Light W �C LIGHTIFY'],
        model: '4052899926158',
        vendor: 'OSRAM',
        description: 'LIGHTIFY Surface Light TW',
        extend: generic.light_onoff_brightness,
    },
    {
        zigbeeModel: ['Surface Light TW'],
        model: 'AB401130055',
        vendor: 'OSRAM',
        description: 'LIGHTIFY Surface Light LED Tunable White',
        extend: generic.light_onoff_brightness_colortemp,
    },
    {
        zigbeeModel: ['Plug 01'],
        model: 'AB3257001NJ',
        description: 'Smart+ plug',
        supports: 'on/off',
        vendor: 'OSRAM',
        fromZigbee: [fz.ignore_onoff_change, fz.state],
        toZigbee: [tz.on_off],
        configure: (ieeeAddr, shepherd, coordinator, callback) => {
            const device = shepherd.find(ieeeAddr, 3);
            const cfg = {direction: 0, attrId: 0, dataType: 16, minRepIntval: 0, maxRepIntval: 1000, repChange: 0};
            const actions = [
                (cb) => device.bind('genOnOff', coordinator, cb),
                (cb) => device.foundation('genOnOff', 'configReport', [cfg], foundationCfg, cb),
            ];

            execute(device, actions, callback);
        },
    },
    {
        zigbeeModel: ['Flex RGBW', 'LIGHTIFY Indoor Flex RGBW'],
        model: '4052899926110',
        vendor: 'OSRAM',
        description: 'Flex RGBW',
        extend: generic.light_onoff_brightness_colortemp_colorxy,
    },
    {
        zigbeeModel: ['LIGHTIFY Outdoor Flex RGBW'],
        model: '4058075036185',
        vendor: 'OSRAM',
        description: 'Outdoor Flex RGBW',
        extend: generic.light_onoff_brightness_colortemp_colorxy,
    },
    {
        zigbeeModel: ['Gardenpole RGBW-Lightify'],
        model: '4058075036147',
        vendor: 'OSRAM',
        description: 'Smart+ Gardenpole RGBW',
        extend: generic.light_onoff_brightness_colortemp_colorxy,
    },
    {
        zigbeeModel: ['PAR 16 50 RGBW - LIGHTIFY'],
        model: 'AB35996',
        vendor: 'OSRAM',
        description: 'Smart+ Spot GU10 Multicolor',
        extend: generic.light_onoff_brightness_colortemp_colorxy,
    },
    {
        zigbeeModel: ['B40 DIM Z3'],
        model: 'AC08562',
        vendor: 'OSRAM',
        description: 'SMART+ Candle E14 Dimmable White',
        extend: generic.light_onoff_brightness,
    },
    {
        zigbeeModel: ['Motion Sensor-A'],
        model: 'AC01353010G',
        vendor: 'OSRAM',
        description: 'SMART+ Motion Sensor',
        supports: 'occupancy and temperature',
        fromZigbee: [
            fz.generic_temperature, fz.ignore_temperature_change, fz.ias_zone_motion_dev_change,
            fz.ias_zone_motion_status_change,
        ],
        toZigbee: [],
        configure: (ieeeAddr, shepherd, coordinator, callback) => {
            const device = shepherd.find(ieeeAddr, 1);
            const actions = [
                (cb) => device.write('ssIasZone', 'iasCieAddr', coordinator.device.getIeeeAddr(), cb),
                (cb) => device.functional('ssIasZone', 'enrollRsp', {enrollrspcode: 0, zoneid: 23}, cb),
                (cb) => device.bind('msTemperatureMeasurement', coordinator, cb),
                (cb) => device.report('msTemperatureMeasurement', 'measuredValue', 30, 600, 1, cb),
                (cb) => device.bind('genPowerCfg', coordinator, cb),
                (cb) => device.report('genPowerCfg', 'batteryPercentageRemaining', 0, 1000, 0, cb),
            ];
            execute(device, actions, callback);
        },
    },
    {
        zigbeeModel: ['MR16 TW OSRAM'],
        model: 'AC03648',
        vendor: 'OSRAM',
        description: 'SMART+ spot GU5.3 tunable white',
        extend: generic.light_onoff_brightness_colortemp,
    },
    {
        zigbeeModel: ['Lightify Switch Mini', 'Lightify Switch Mini\u0000'],
        model: 'AC0251100NJ',
        vendor: 'OSRAM',
        description: 'Smart+ switch mini',
        supports: 'on/off, brightness',
        fromZigbee: [
            fz.genOnOff_cmdOn, fz.genOnOff_cmdOff, fz.AC0251100NJ_long_middle,
            fz.cmd_stop, fz.cmd_move, fz.cmd_move_with_onoff,
            fz.cmd_move_to_level_with_onoff, fz.generic_batteryvoltage_3000_2500,
        ],
        toZigbee: [],
        configure: (ieeeAddr, shepherd, coordinator, callback) => {
            const device = shepherd.find(ieeeAddr, 1);
            const actions = [
                (cb) => device.bind('genOnOff', coordinator, cb),
                (cb) => device.bind('lightingColorCtrl', coordinator, cb),
                (cb) => device.bind('genLevelCtrl', coordinator, cb),
                (cb) => device.bind('genPowerCfg', coordinator, cb),
                (cb) => device.report('genPowerCfg', 'batteryVoltage', 900, 3600, 0, cb),
            ];
            execute(device, actions, callback);
        },

    },

    // Hive
    {
        zigbeeModel: ['FWBulb01'],
        model: 'HALIGHTDIMWWE27',
        vendor: 'Hive',
        description: 'Active smart bulb white LED (E27)',
        extend: generic.light_onoff_brightness,
    },
    {
        zigbeeModel: ['FWBulb02UK'],
        model: 'HALIGHTDIMWWB22',
        vendor: 'Hive',
        description: 'Active smart bulb white LED (B22)',
        extend: generic.light_onoff_brightness,
    },
    {
        zigbeeModel: ['SLP2b'],
        model: '1613V',
        vendor: 'Hive',
        description: 'Active plug',
        supports: 'on/off, power measurement',
        fromZigbee: [
            fz.state, fz.ignore_onoff_change, fz.generic_power, fz.ignore_metering_change,
            fz.generic_temperature, fz.ignore_temperature_change,
        ],
        toZigbee: [tz.on_off],
        configure: (ieeeAddr, shepherd, coordinator, callback) => {
            const device = shepherd.find(ieeeAddr, 9);
            const cfg = {direction: 0, attrId: 0, dataType: 16, minRepIntval: 0, maxRepIntval: 1000, repChange: 0};
            const actions = [
                (cb) => device.bind('genOnOff', coordinator, cb),
                (cb) => device.foundation('genOnOff', 'configReport', [cfg], foundationCfg, cb),
                (cb) => device.report('seMetering', 'instantaneousDemand', 10, 60, 1, cb),
            ];
            execute(device, actions, callback);
        },
    },

    // Innr
    {
        zigbeeModel: ['RB 185 C'],
        model: 'RB 185 C',
        vendor: 'Innr',
        description: 'E27 Bulb RGBW',
        extend: generic.light_onoff_brightness_colortemp_colorxy,
    },
    {
        zigbeeModel: ['BY 185 C'],
        model: 'BY 185 C',
        vendor: 'Innr',
        description: 'B22 Bulb RGBW',
        extend: generic.light_onoff_brightness_colortemp_colorxy,
    },
    {
        zigbeeModel: ['RB 265'],
        model: 'RB 265',
        vendor: 'Innr',
        description: 'E27 Bulb',
        extend: generic.light_onoff_brightness,
    },
    {
        zigbeeModel: ['RB 285 C'],
        model: 'RB 285 C',
        vendor: 'Innr',
        description: 'E27 Bulb RGBW',
        extend: generic.light_onoff_brightness_colortemp_colorxy,
    },
    {
        zigbeeModel: ['RB 165'],
        model: 'RB 165',
        vendor: 'Innr',
        description: 'E27 Bulb',
        extend: generic.light_onoff_brightness,
    },
    {
        zigbeeModel: ['RB 175 W'],
        model: 'RB 175 W',
        vendor: 'Innr',
        description: 'E27 Bulb warm dimming',
        extend: generic.light_onoff_brightness,
    },
    {
        zigbeeModel: ['RB 178 T'],
        model: 'RB 178 T',
        vendor: 'Innr',
        description: 'Smart bulb tunable white E27',
        extend: generic.light_onoff_brightness_colortemp,
    },
    {
        zigbeeModel: ['RS 125'],
        model: 'RS 125',
        vendor: 'Innr',
        description: 'GU10 Spot',
        extend: generic.light_onoff_brightness,
    },
    {
        zigbeeModel: ['RS 225'],
        model: 'RS 225',
        vendor: 'Innr',
        description: 'GU10 Spot',
        extend: generic.light_onoff_brightness,
    },
    {
        zigbeeModel: ['RS 128 T'],
        model: 'RS 128 T',
        vendor: 'Innr',
        description: 'GU10 Spot 350 lm, dimmable, white spectrum',
        extend: generic.light_onoff_brightness_colortemp,
    },
    {
        zigbeeModel: ['RB 145'],
        model: 'RB 145',
        vendor: 'Innr',
        description: 'E14 Candle',
        extend: generic.light_onoff_brightness,
    },
    {
        zigbeeModel: ['RB 248 T'],
        model: 'RB 248 T',
        vendor: 'Innr',
        description: 'E14 Candle with white spectrum',
        extend: generic.light_onoff_brightness_colortemp,
    },
    {
        zigbeeModel: ['BY 165', 'BY 265'],
        model: 'BY 165',
        vendor: 'Innr',
        description: 'B22 Bulb dimmable',
        extend: generic.light_onoff_brightness,
    },
    {
        zigbeeModel: ['PL 110'],
        model: 'PL 110',
        vendor: 'Innr',
        description: 'Puck Light',
        extend: generic.light_onoff_brightness,
    },
    {
        zigbeeModel: ['ST 110'],
        model: 'ST 110',
        vendor: 'Innr',
        description: 'Strip Light',
        extend: generic.light_onoff_brightness,
    },
    {
        zigbeeModel: ['UC 110'],
        model: 'UC 110',
        vendor: 'Innr',
        description: 'Under Cabinet Light',
        extend: generic.light_onoff_brightness,
    },
    {
        zigbeeModel: ['DL 110 N'],
        model: 'DL 110 N',
        vendor: 'Innr',
        description: 'Spot narrow',
        extend: generic.light_onoff_brightness,
    },
    {
        zigbeeModel: ['DL 110 W'],
        model: 'DL 110 W',
        vendor: 'Innr',
        description: 'Spot wide',
        extend: generic.light_onoff_brightness,
    },
    {
        zigbeeModel: ['SL 110 N'],
        model: 'SL 110 N',
        vendor: 'Innr',
        description: 'Spot Flex narrow',
        extend: generic.light_onoff_brightness,
    },
    {
        zigbeeModel: ['SL 110 M'],
        model: 'SL 110 M',
        vendor: 'Innr',
        description: 'Spot Flex medium',
        extend: generic.light_onoff_brightness,
    },
    {
        zigbeeModel: ['SL 110 W'],
        model: 'SL 110 W',
        vendor: 'Innr',
        description: 'Spot Flex wide',
        extend: generic.light_onoff_brightness,
    },
    {
        zigbeeModel: ['SP 120'],
        model: 'SP 120',
        vendor: 'Innr',
        description: 'Smart plug',
        supports: 'on/off, power measurement',
        fromZigbee: [fz.ignore_electrical_change, fz.SP120_power, fz.state, fz.ignore_onoff_change],
        toZigbee: [tz.on_off],
        configure: (ieeeAddr, shepherd, coordinator, callback) => {
            const device = shepherd.find(ieeeAddr, 1);
            const onOff = {direction: 0, attrId: 0, dataType: 16, minRepIntval: 0, maxRepIntval: 1000, repChange: 0};
            const activePower = {
                direction: 0, attrId: 1291, dataType: 41, minRepIntval: 1, maxRepIntval: 300, repChange: 1,
            };

            const rmsCurrent = {
                direction: 0, attrId: 1288, dataType: 33, minRepIntval: 1, maxRepIntval: 300, repChange: 100,
            };

            const rmsVoltage = {
                direction: 0, attrId: 1285, dataType: 33, minRepIntval: 1, maxRepIntval: 300, repChange: 1,
            };

            const electricalCfg = [rmsCurrent, rmsVoltage, activePower];
            const actions = [
                (cb) => device.foundation('genOnOff', 'configReport', [onOff], foundationCfg, cb),
                (cb) => device.bind('genOnOff', coordinator, cb),
                (cb) => device.foundation('haElectricalMeasurement', 'configReport', electricalCfg, foundationCfg, cb),
                (cb) => device.bind('haElectricalMeasurement', coordinator, cb),
            ];

            execute(device, actions, callback);
        },
    },

    // Sylvania
    {
        zigbeeModel: ['LIGHTIFY RT Tunable White'],
        model: '73742',
        vendor: 'Sylvania',
        description: 'LIGHTIFY LED adjustable white RT 5/6',
        extend: generic.light_onoff_brightness_colortemp,
    },
    {
        zigbeeModel: ['LIGHTIFY BR Tunable White'],
        model: '73740',
        vendor: 'Sylvania',
        description: 'LIGHTIFY LED adjustable white BR30',
        extend: generic.light_onoff_brightness_colortemp,
    },
    {
        zigbeeModel: ['LIGHTIFY BR RGBW'],
        model: '73739',
        vendor: 'Sylvania',
        description: 'LIGHTIFY LED RGBW BR30',
        extend: generic.light_onoff_brightness_colortemp_colorxy,
    },
    {
        zigbeeModel: ['LIGHTIFY A19 RGBW'],
        model: '73693',
        vendor: 'Sylvania',
        description: 'LIGHTIFY LED RGBW A19',
        extend: generic.light_onoff_brightness_colortemp_colorxy,
    },
    {
        zigbeeModel: ['LIGHTIFY A19 ON/OFF/DIM', 'LIGHTIFY A19 ON/OFF/DIM 10 Year'],
        model: '74283',
        vendor: 'Sylvania',
        description: 'LIGHTIFY LED soft white dimmable A19',
        extend: generic.light_onoff_brightness,
    },
    {
        zigbeeModel: ['A19 W 10 year'],
        model: '74696',
        vendor: 'Sylvania',
        description: 'LIGHTIFY LED soft white dimmable A19',
        extend: generic.light_onoff_brightness,
    },
    {
        zigbeeModel: ['PLUG'],
        model: '72922-A',
        vendor: 'Sylvania',
        description: 'SMART+ Smart Plug',
        supports: 'on/off',
        fromZigbee: [fz.ignore_onoff_change, fz.state],
        toZigbee: [tz.on_off],
        configure: (ieeeAddr, shepherd, coordinator, callback) => {
            const device = shepherd.find(ieeeAddr, 1);
            const cfg = {direction: 0, attrId: 0, dataType: 16, minRepIntval: 0, maxRepIntval: 1000, repChange: 0};
            const actions = [
                (cb) => device.bind('genOnOff', coordinator, cb),
                (cb) => device.foundation('genOnOff', 'configReport', [cfg], foundationCfg, cb),
            ];

            execute(device, actions, callback);
        },
    },
    {
        zigbeeModel: ['A19 TW 10 year'],
        model: '71831',
        vendor: 'Sylvania',
        description: 'Smart Home adjustable white A19 LED bulb',
        extend: generic.light_onoff_brightness_colortemp,
    },
    {
        zigbeeModel: ['MR16 TW'],
        model: '74282',
        vendor: 'Sylvania',
        description: 'Smart Home adjustable white MR16 LED bulb',
        extend: generic.light_onoff_brightness_colortemp,
    },
    {
        zigbeeModel: ['LIGHTIFY Gardenspot RGB'],
        model: 'LTFY004',
        vendor: 'Sylvania',
        description: 'LIGHTIFY LED gardenspot mini RGB',
        extend: generic.light_onoff_brightness_colorxy,
    },

    // GE
    {
        zigbeeModel: ['ZLL Light'],
        model: '22670',
        vendor: 'GE',
        description: 'Link smart LED light bulb, BR30 soft white (2700K)',
        extend: generic.light_onoff_brightness,
    },
    {
        zigbeeModel: ['45852'],
        model: '45852GE',
        vendor: 'GE',
        description: 'ZigBee plug-in smart dimmer',
        supports: 'on/off, brightness',
        fromZigbee: [fz.brightness, fz.ignore_onoff_change, fz.state],
        toZigbee: [tz.on_off, tz.light_brightness, tz.ignore_transition],
        configure: (ieeeAddr, shepherd, coordinator, callback) => {
            const cfg = {direction: 0, attrId: 0, dataType: 16, minRepIntval: 0, maxRepIntval: 1000, repChange: 0};
            const device = shepherd.find(ieeeAddr, 1);
            const actions = [
                (cb) => device.bind('genOnOff', coordinator, cb),
                (cb) => device.foundation('genOnOff', 'configReport', [cfg], foundationCfg, cb),
            ];

            execute(device, actions, callback);
        },
    },
    {
        zigbeeModel: ['45856'],
        model: '45856GE',
        vendor: 'GE',
        description: 'In-wall smart switch',
        supports: 'on/off',
        fromZigbee: [fz.ignore_onoff_change, fz.state],
        toZigbee: [tz.on_off, tz.ignore_transition],
        configure: (ieeeAddr, shepherd, coordinator, callback) => {
            const cfg = {direction: 0, attrId: 0, dataType: 16, minRepIntval: 0, maxRepIntval: 1000, repChange: 0};
            const device = shepherd.find(ieeeAddr, 1);
            const actions = [
                (cb) => device.bind('genOnOff', coordinator, cb),
                (cb) => device.foundation('genOnOff', 'configReport', [cfg], foundationCfg, cb),
            ];

            execute(device, actions, callback);
        },
    },
    {
        zigbeeModel: ['45857'],
        model: '45857GE',
        vendor: 'GE',
        description: 'ZigBee in-wall smart dimmer',
        supports: 'on/off, brightness',
        fromZigbee: [fz.brightness, fz.ignore_onoff_change, fz.state],
        toZigbee: [tz.on_off, tz.light_brightness, tz.ignore_transition],
        configure: (ieeeAddr, shepherd, coordinator, callback) => {
            const cfg = {direction: 0, attrId: 0, dataType: 16, minRepIntval: 0, maxRepIntval: 1000, repChange: 0};
            const device = shepherd.find(ieeeAddr, 1);
            const actions = [
                (cb) => device.bind('genOnOff', coordinator, cb),
                (cb) => device.foundation('genOnOff', 'configReport', [cfg], foundationCfg, cb),
            ];

            execute(device, actions, callback);
        },
    },

    // Sengled
    {
        zigbeeModel: ['E11-G13'],
        model: 'E11-G13',
        vendor: 'Sengled',
        description: 'Element Classic (A19)',
        extend: generic.light_onoff_brightness,
    },
    {
        zigbeeModel: ['E11-G23', 'E11-G33'],
        model: 'E11-G23/E11-G33',
        vendor: 'Sengled',
        description: 'Element Classic (A60)',
        extend: generic.light_onoff_brightness,
    },
    {
        zigbeeModel: ['Z01-CIA19NAE26'],
        model: 'Z01-CIA19NAE26',
        vendor: 'Sengled',
        description: 'Element Touch (A19)',
        extend: generic.light_onoff_brightness,
    },
    {
        zigbeeModel: ['Z01-A19NAE26'],
        model: 'Z01-A19NAE26',
        vendor: 'Sengled',
        description: 'Element Plus (A19)',
        extend: generic.light_onoff_brightness_colortemp,
    },
    {
        zigbeeModel: ['E11-N1EA'],
        model: 'E11-N1EA',
        vendor: 'Sengled',
        description: 'Element Plus Color (A19)',
        extend: generic.light_onoff_brightness_colortemp_colorxy,
    },
    {
        zigbeeModel: ['E12-N14'],
        model: 'E12-N14',
        vendor: 'Sengled',
        description: 'Element Classic (BR30)',
        extend: generic.light_onoff_brightness,
    },
    {
        zigbeeModel: ['E1A-AC2'],
        model: 'E1ACA4ABE38A',
        vendor: 'Sengled',
        description: 'Element downlight smart LED bulb',
        extend: generic.light_onoff_brightness,
    },

    // JIAWEN
    {
        zigbeeModel: ['FB56-ZCW08KU1.1'],
        model: 'K2RGBW01',
        vendor: 'JIAWEN',
        description: 'Wireless Bulb E27 9W RGBW',
        extend: generic.light_onoff_brightness_colortemp_colorxy,
    },

    // Netvox
    {
        zigbeeModel: ['Z809AE3R'],
        model: 'Z809A',
        vendor: 'Netvox',
        description: 'Power socket with power consumption monitoring',
        supports: 'on/off, power measurement',
        fromZigbee: [fz.state, fz.ignore_onoff_change, fz.ignore_electrical_change, fz.Z809A_power],
        toZigbee: [tz.on_off],
        configure: (ieeeAddr, shepherd, coordinator, callback) => {
            const device = shepherd.find(ieeeAddr, 1);
            const actions = [
                (cb) => device.report('haElectricalMeasurement', 'rmsVoltage', 10, 1000, 1, cb),
                (cb) => device.report('haElectricalMeasurement', 'rmsCurrent', 10, 1000, 1, cb),
                (cb) => device.report('haElectricalMeasurement', 'activePower', 10, 1000, 1, cb),
                (cb) => device.report('haElectricalMeasurement', 'powerFactor', 10, 1000, 1, cb),
            ];

            execute(device, actions, callback);
        },
    },

    // Nanoleaf
    {
        zigbeeModel: ['NL08-0800'],
        model: 'NL08-0800',
        vendor: 'Nanoleaf',
        description: 'Smart Ivy Bulb E27',
        extend: generic.light_onoff_brightness,
    },

    // Nue
    {
        zigbeeModel: ['FB56+ZSW05HG1.2'],
        model: 'FB56+ZSW05HG1.2',
        vendor: 'Nue',
        description: 'ZigBee one gang smart switch',
        supports: 'on/off',
        fromZigbee: [fz.state],
        toZigbee: [tz.on_off],
    },
    {
        zigbeeModel: ['FNB56-SKT1DHG1.4'],
        model: 'MG-AUWS01',
        vendor: 'Nue',
        description: 'ZigBee Double GPO',
        supports: 'on/off',
        fromZigbee: [fz.nue_power_state, fz.ignore_onoff_change],
        toZigbee: [tz.on_off],
        ep: (device) => {
            return {'left': 12, 'right': 11};
        },
    },
    {
        zigbeeModel: ['FNB56-ZSW23HG1.1'],
        model: 'HGZB-01A',
        vendor: 'Nue',
        description: 'ZigBee smart light controller',
        extend: generic.light_onoff_brightness,
    },

    // Gledopto
    {
        zigbeeModel: ['GLEDOPTO', 'GL-C-008', 'GL-C-007'],
        model: 'GL-C-008',
        vendor: 'Gledopto',
        description: 'Zigbee LED controller RGB + CCT / RGBW / WWCW / Dimmer',
        extend: gledopto.light_onoff_brightness_colortemp_colorxy,
        ep: (device) => {
            if (device.epList.toString() === '11,12,13') {
                return {'': 12};
            } else if (device.epList.toString() === '10,11,13' || device.epList.toString() === '11,13') {
                return {'': 11};
            } else if (device.epList.toString() === '11,12,13,15') {
                return {
                    'rgb': 12,
                    'white': 15,
                };
            } else {
                return {};
            }
        },
    },
    {
        zigbeeModel: ['GL-C-006'],
        model: 'GL-C-006',
        vendor: 'Gledopto',
        description: 'Zigbee LED controller WW/CW Dimmer',
        extend: gledopto.light_onoff_brightness_colortemp,
        ep: (device) => {
            if (device.epList.toString() === '11,12,13') {
                return {'': 12};
            } else if (device.epList.toString() === '10,11,13' || device.epList.toString() === '11,13') {
                return {'': 11};
            } else {
                return {};
            }
        },
    },
    {
        zigbeeModel: ['GL-S-007Z'],
        model: 'GL-S-007Z',
        vendor: 'Gledopto',
        description: 'Smart RGBW GU10',
        extend: gledopto.light_onoff_brightness_colortemp_colorxy,
        ep: (device) => {
            if (device.epList.toString() === '11,12,13') {
                return {'': 12};
            } else if (device.epList.toString() === '10,11,13' || device.epList.toString() === '11,13') {
                return {'': 11};
            } else {
                return {};
            }
        },
    },
    {
        zigbeeModel: ['GL-B-007Z'],
        model: 'GL-B-007Z',
        vendor: 'Gledopto',
        description: 'Smart 6W E27 RGB / CW LED bulb',
        extend: gledopto.light_onoff_brightness_colortemp_colorxy,
        ep: (device) => {
            if (device.epList.toString() === '11,12,13') {
                return {'': 12};
            } else if (device.epList.toString() === '10,11,13' || device.epList.toString() === '11,13') {
                return {'': 11};
            } else {
                return {};
            }
        },
    },
    {
        zigbeeModel: ['GL-B-008Z'],
        model: 'GL-B-008Z',
        vendor: 'Gledopto',
        description: 'Smart 12W E27 RGB / CW LED bulb',
        extend: gledopto.light_onoff_brightness_colortemp_colorxy,
        ep: (device) => {
            if (device.epList.toString() === '11,12,13') {
                return {'': 12};
            } else if (device.epList.toString() === '10,11,13' || device.epList.toString() === '11,13') {
                return {'': 11};
            } else {
                return {};
            }
        },
    },
    {
        zigbeeModel: ['GL-D-003Z'],
        model: 'GL-D-003Z',
        vendor: 'Gledopto',
        description: 'LED RGB + CCT downlight ',
        extend: gledopto.light_onoff_brightness_colortemp_colorxy,
        ep: (device) => {
            if (device.epList.toString() === '11,12,13') {
                return {'': 12};
            } else if (device.epList.toString() === '10,11,13') {
                return {'': 11};
            } else {
                return {};
            }
        },
    },
    {
        zigbeeModel: ['GL-S-003Z'],
        model: 'GL-S-003Z',
        vendor: 'Gledopto',
        description: 'Smart RGBW GU10 ',
        extend: gledopto.light_onoff_brightness_colortemp_colorxy,
        ep: (device) => {
            if (device.epList.toString() === '11,12,13') {
                return {'': 12};
            } else if (device.epList.toString() === '10,11,13') {
                return {'': 11};
            } else {
                return {};
            }
        },
    },
    {
        zigbeeModel: ['HOMA2023'],
        model: 'GD-CZ-006',
        vendor: 'Gledopto',
        description: 'Zigbee LED Driver',
        extend: gledopto.light_onoff_brightness,
    },

    // SmartThings
    {
        zigbeeModel: ['PGC313'],
        model: 'STSS-MULT-001',
        vendor: 'SmartThings',
        description: 'Multipurpose sensor',
        supports: 'contact',
        fromZigbee: [fz.smartthings_contact],
        toZigbee: [],
    },
    {
        zigbeeModel: ['tagv4'],
        model: 'STS-PRS-251',
        vendor: 'SmartThings',
        description: 'Arrival sensor',
        supports: 'presence',
        fromZigbee: [
            fz.STS_PRS_251_presence, fz.generic_batteryvoltage_3000_2500, fz.ignore_power_change,
            fz.STS_PRS_251_beeping,
        ],
        toZigbee: [tz.STS_PRS_251_beep],
        configure: (ieeeAddr, shepherd, coordinator, callback) => {
            const device = shepherd.find(ieeeAddr, 1);
            const actions = [
                (cb) => device.report('genBinaryInput', 'presentValue', 10, 30, 1, cb),
                (cb) => device.report('genPowerCfg', 'batteryVoltage', 1800, 3600, cb),
            ];

            execute(device, actions, callback);
        },
    },
    {
        zigbeeModel: ['3325-S'],
        model: '3325-S',
        vendor: 'SmartThings',
        description: 'Motion sensor (2015 model)',
        supports: 'occupancy and temperature',
        fromZigbee: [
            fz.generic_temperature, fz.ignore_temperature_change, fz.ias_zone_motion_dev_change,
            fz.ias_zone_motion_status_change,
        ],
        toZigbee: [],
        configure: (ieeeAddr, shepherd, coordinator, callback) => {
            const device = shepherd.find(ieeeAddr, 1);
            const actions = [
                (cb) => device.write('ssIasZone', 'iasCieAddr', coordinator.device.getIeeeAddr(), cb),
                (cb) => device.functional('ssIasZone', 'enrollRsp', {enrollrspcode: 0, zoneid: 23}, cb),
                (cb) => device.bind('msTemperatureMeasurement', coordinator, cb),
                (cb) => device.report('msTemperatureMeasurement', 'measuredValue', 30, 600, 1, cb),
                (cb) => device.bind('genPowerCfg', coordinator, cb),
                (cb) => device.report('genPowerCfg', 'batteryPercentageRemaining', 0, 1000, 0, cb),
            ];
            execute(device, actions, callback);
        },
    },
    {
        zigbeeModel: ['3321-S'],
        model: '3321-S',
        vendor: 'SmartThings',
        description: 'Multi Sensor (2015 model)',
        supports: 'contact and temperature',
        fromZigbee: [
            fz.generic_temperature, fz.ignore_temperature_change, fz.smartsense_multi,
        ],
        toZigbee: [],
        configure: (ieeeAddr, shepherd, coordinator, callback) => {
            const device = shepherd.find(ieeeAddr, 1);
            const actions = [
                (cb) => device.bind('msTemperatureMeasurement', coordinator, cb),
                (cb) => device.report('msTemperatureMeasurement', 'measuredValue', 300, 600, 1, cb),
                (cb) => device.write('ssIasZone', 'iasCieAddr', coordinator.device.getIeeeAddr(), cb),
                (cb) => device.report('ssIasZone', 'zoneStatus', 0, 1000, null, cb),
                (cb) => device.functional('ssIasZone', 'enrollRsp', {
                    enrollrspcode: 1,
                    zoneid: 23,
                }, cb),
            ];
            execute(device, actions, callback);
        },
    },

    // Trust
    {
        zigbeeModel: ['ZLL-DimmableLigh'],
        model: 'ZLED-2709',
        vendor: 'Trust',
        description: 'Smart Dimmable LED Bulb',
        extend: generic.light_onoff_brightness,
    },
    {
        zigbeeModel: ['VMS_ADUROLIGHT'],
        model: 'ZPIR-8000',
        vendor: 'Trust',
        description: 'Motion Sensor',
        supports: 'occupancy',
        fromZigbee: [fz.ias_zone_motion_dev_change, fz.ias_zone_motion_status_change],
        toZigbee: [],
        configure: (ieeeAddr, shepherd, coordinator, callback) => {
            const device = shepherd.find(ieeeAddr, 1);
            const actions = [
                (cb) => device.write('ssIasZone', 'iasCieAddr', coordinator.device.getIeeeAddr(), cb),
                (cb) => device.functional('ssIasZone', 'enrollRsp', {enrollrspcode: 0, zoneid: 23}, cb),
            ];

            execute(device, actions, callback);
        },
    },
    {
        zigbeeModel: ['CSW_ADUROLIGHT'],
        model: 'ZCTS-808',
        vendor: 'Trust',
        description: 'Wireless contact sensor',
        supports: 'contact',
        fromZigbee: [fz.ias_contact_dev_change, fz.ias_contact_status_change],
        toZigbee: [],
        configure: (ieeeAddr, shepherd, coordinator, callback) => {
            const device = shepherd.find(ieeeAddr, 1);
            const actions = [
                (cb) => device.write('ssIasZone', 'iasCieAddr', coordinator.device.getIeeeAddr(), cb),
                (cb) => device.functional('ssIasZone', 'enrollRsp', {enrollrspcode: 0, zoneid: 23}, cb),
            ];

            execute(device, actions, callback);
        },
    },

    // Paulmann
    {
        zigbeeModel: ['Dimmablelight '],
        model: '50045',
        vendor: 'Paulmann',
        description: 'SmartHome Zigbee LED-stripe',
        extend: generic.light_onoff_brightness,
    },
    {
        zigbeeModel: ['RGBW light'],
        model: '50049',
        vendor: 'Paulmann',
        description: 'SmartHome Yourled RGB Controller',
        extend: generic.light_onoff_brightness_colorxy,
    },

    // Bitron
    {
        zigbeeModel: ['902010/22'],
        model: 'AV2010/22',
        vendor: 'Bitron',
        description: 'Wireless motion detector',
        supports: 'occupancy',
        fromZigbee: [fz.bitron_occupancy],
        toZigbee: [],
        configure: (ieeeAddr, shepherd, coordinator, callback) => {
            const device = shepherd.find(ieeeAddr, 1);
            const actions = [
                (cb) => device.write('ssIasZone', 'iasCieAddr', coordinator.device.getIeeeAddr(), cb),
                (cb) => device.report('ssIasZone', 'zoneStatus', 0, 30, null, cb),
                (cb) => device.functional('ssIasZone', 'enrollRsp', {enrollrspcode: 1, zoneid: 23}, cb),
            ];

            execute(device, actions, callback);
        },
    },
    {
        zigbeeModel: ['902010/25'],
        model: 'AV2010/25',
        vendor: 'Bitron',
        description: 'Video wireless socket',
        supports: 'on/off, power measurement',
        fromZigbee: [fz.state, fz.ignore_onoff_change, fz.ignore_metering_change, fz.bitron_power],
        toZigbee: [tz.on_off],
        configure: (ieeeAddr, shepherd, coordinator, callback) => {
            const device = shepherd.find(ieeeAddr, 1);
            const actions = [
                (cb) => device.report('seMetering', 'instantaneousDemand', 10, 60, 1, cb),
                (cb) => device.bind('genOnOff', coordinator, cb),
            ];
            execute(device, actions, callback);
        },
    },
    {
        zigbeeModel: ['902010/32'],
        model: 'AV2010/32',
        vendor: 'Bitron',
        description: 'Wireless wall thermostat with relay',
        supports: 'temperature, heating/cooling system control',
        fromZigbee: [
            fz.ignore_basic_change, fz.bitron_thermostat_att_report,
            fz.bitron_thermostat_dev_change, fz.bitron_battery,
        ],
        toZigbee: [
            tz.thermostat_occupied_heating_setpoint, tz.thermostat_local_temperature_calibration,
            tz.thermostat_local_temperature, tz.thermostat_running_state,
            tz.thermostat_temperature_display_mode,
        ],
        configure: (ieeeAddr, shepherd, coordinator, callback) => {
            const device = shepherd.find(ieeeAddr, 1);
            const actions = [
                (cb) => device.bind('genBasic', coordinator, cb),
                (cb) => device.bind('genPowerCfg', coordinator, cb),
                (cb) => device.bind('genIdentify', coordinator, cb),
                (cb) => device.bind('genTime', coordinator, cb),
                (cb) => device.bind('genPollCtrl', coordinator, cb),
                (cb) => device.bind('hvacThermostat', coordinator, cb),
                (cb) => device.bind('hvacUserInterfaceCfg', coordinator, cb),
                (cb) => device.report('hvacThermostat', 'localTemp', 300, 3600, 0, cb),
                (cb) => device.report('hvacThermostat', 'localTemperatureCalibration', 1, 0, 0, cb),
                (cb) => device.report('hvacThermostat', 'occupiedHeatingSetpoint', 1, 0, 1, cb),
                (cb) => device.report('hvacThermostat', 'runningState', 1, 0, 0, cb),
                (cb) => device.report('genPowerCfg', 'batteryVoltage', 1800, 43200, 0, cb),
                (cb) => device.report('genPowerCfg', 'batteryAlarmState', 1, 0, 1, cb),
            ];

            execute(device, actions, callback);
        },
    },

    // Iris
    {
        zigbeeModel: ['3210-L'],
        model: '3210-L',
        vendor: 'Iris',
        description: 'Smart plug',
        supports: 'on/off',
        fromZigbee: [fz.ignore_onoff_change, fz.ignore_electrical_change, fz.state, fz.iris_3210L_power],
        toZigbee: [tz.on_off],
        configure: (ieeeAddr, shepherd, coordinator, callback) => {
            const device = shepherd.find(ieeeAddr, 1);
            const actions = [
                (cb) => device.report('haElectricalMeasurement', 'activePower', 10, 1000, 1, cb),
            ];

            execute(device, actions, callback);
        },
    },
    {
        zigbeeModel: ['3326-L'],
        model: '3326-L',
        vendor: 'Iris',
        description: 'Motion and temperature sensor',
        supports: 'occupancy and temperature',
        fromZigbee: [
            fz.generic_temperature, fz.ignore_temperature_change, fz.ias_zone_motion_dev_change,
            fz.ias_zone_motion_status_change,
        ],
        toZigbee: [],
        configure: (ieeeAddr, shepherd, coordinator, callback) => {
            const device = shepherd.find(ieeeAddr, 1);
            const actions = [
                (cb) => device.write('ssIasZone', 'iasCieAddr', coordinator.device.getIeeeAddr(), cb),
                (cb) => device.functional('ssIasZone', 'enrollRsp', {enrollrspcode: 0, zoneid: 23}, cb),
                (cb) => device.bind('msTemperatureMeasurement', coordinator, cb),
                (cb) => device.report('msTemperatureMeasurement', 'measuredValue', 30, 600, 1, cb),
                (cb) => device.bind('genPowerCfg', coordinator, cb),
                (cb) => device.report('genPowerCfg', 'batteryPercentageRemaining', 0, 1000, 0, cb),
            ];
            execute(device, actions, callback);
        },
    },
    {
        zigbeeModel: ['3320-L'],
        model: '3320-L',
        vendor: 'Iris',
        description: 'Contact sensor',
        supports: 'contact',
        fromZigbee: [fz.iris_3320L_contact],
        toZigbee: [],
        configure: (ieeeAddr, shepherd, coordinator, callback) => {
            const device = shepherd.find(ieeeAddr, 1);
            const actions = [
                (cb) => device.write('ssIasZone', 'iasCieAddr', coordinator.device.getIeeeAddr(), cb),
                (cb) => device.functional('ssIasZone', 'enrollRsp', {enrollrspcode: 0, zoneid: 23}, cb),
            ];
            execute(device, actions, callback, 1000);
        },
    },

    // ksentry
    {
        zigbeeModel: ['Lamp_01'],
        model: 'KS-SM001',
        vendor: 'Ksentry Electronics',
        description: '[Zigbee OnOff Controller](http://ksentry.manufacturer.globalsources.com/si/6008837134660'+
                     '/pdtl/ZigBee-module/1162731630/zigbee-on-off-controller-modules.htm)',
        supports: 'on/off',
        fromZigbee: [fz.state_change],
        toZigbee: [tz.on_off],
    },

    // Ninja Blocks
    {
        zigbeeModel: ['Ninja Smart plug'],
        model: 'Z809AF',
        vendor: 'Ninja Blocks',
        description: 'Zigbee smart plug with power meter',
        supports: 'on/off, power measurement',
        fromZigbee: [fz.ignore_onoff_change, fz.state, fz.generic_power, fz.ignore_metering_change],
        toZigbee: [tz.on_off],
        configure: (ieeeAddr, shepherd, coordinator, callback) => {
            const device = shepherd.find(ieeeAddr, 1);
            const cfg = {direction: 0, attrId: 0, dataType: 16, minRepIntval: 0, maxRepIntval: 1000, repChange: 0};
            const actions = [
                (cb) => device.foundation('genOnOff', 'configReport', [cfg], foundationCfg, cb),
                (cb) => device.bind('genOnOff', coordinator, cb),
                (cb) => device.report('seMetering', 'instantaneousDemand', 10, 60, 1, cb),
            ];
            execute(device, actions, callback);
        },
    },

    // Commercial Electric
    {
        zigbeeModel: ['Zigbee CCT Downlight'],
        model: '53170161',
        vendor: 'Commercial Electric',
        description: 'Matte White Recessed Retrofit Smart Led Downlight - 4 Inch',
        extend: generic.light_onoff_brightness_colortemp,
    },

    // ilux
    {
        zigbeeModel: ['LEColorLight'],
        model: '900008-WW',
        vendor: 'ilux',
        description: 'Dimmable A60 E27 LED Bulb',
        extend: generic.light_onoff_brightness,
    },

    // Dresden Elektronik
    {
        zigbeeModel: ['FLS-PP3'],
        model: 'Mega23M12',
        vendor: 'Dresden Elektronik',
        description: 'ZigBee Light Link wireless electronic ballast',
        extend: generic.light_onoff_brightness_colortemp_colorxy,
    },
    {
        zigbeeModel: ['FLS-CT'],
        model: 'XVV-Mega23M12',
        vendor: 'Dresden Elektronik',
        description: 'ZigBee Light Link wireless electronic ballast color temperature',
        extend: generic.light_onoff_brightness_colortemp,
    },

    // Centralite Swiss Plug
    {
        zigbeeModel: ['4256251-RZHAC', '4257050-RZHAC'],
        model: '4256251-RZHAC',
        vendor: 'Centralite',
        description: 'White Swiss power outlet switch with power meter',
        supports: 'switch and power meter',
        fromZigbee: [fz.ignore_onoff_change, fz.state, fz.ignore_electrical_change, fz.RZHAC_4256251_power],
        toZigbee: [tz.on_off],
        configure: (ieeeAddr, shepherd, coordinator, callback) => {
            const device = shepherd.find(ieeeAddr, 1);
            const cfg = {direction: 0, attrId: 0, dataType: 16, minRepIntval: 0, maxRepIntval: 1000, repChange: 0};
            const actions = [
                (cb) => device.bind('genOnOff', coordinator, cb),
                (cb) => device.foundation('genOnOff', 'configReport', [cfg], foundationCfg, cb),
                (cb) => device.report('haElectricalMeasurement', 'rmsVoltage', 10, 1000, 1, cb),
                (cb) => device.report('haElectricalMeasurement', 'rmsCurrent', 10, 1000, 1, cb),
                (cb) => device.report('haElectricalMeasurement', 'activePower', 10, 1000, 1, cb),
            ];

            execute(device, actions, callback);
        },
    },

    // Climax
    {
        zigbeeModel: ['PSS_00.00.00.15TC'],
        model: 'PSS-23ZBS',
        vendor: 'Climax',
        description: 'Power plug',
        supports: 'on/off',
        fromZigbee: [fz.state_change],
        toZigbee: [tz.on_off],
    },

    // HEIMAN
    {
        zigbeeModel: ['SMOK_V16', 'b5db59bfd81e4f1f95dc57fdbba17931', 'SMOK_YDLV10', 'SmokeSensor-EM'],
        model: 'HS1SA',
        vendor: 'HEIMAN',
        description: 'Smoke detector',
        supports: 'smoke',
        fromZigbee: [
            fz.heiman_smoke,
            fz.battery_200,
            fz.heiman_smoke_enrolled,
            fz.ignore_power_change,
        ],
        toZigbee: [],
        configure: (ieeeAddr, shepherd, coordinator, callback) => {
            const device = shepherd.find(ieeeAddr, 1);
            const actions = [
                (cb) => device.bind('ssIasZone', coordinator, cb),
                (cb) => device.functional('ssIasZone', 'enrollRsp', {enrollrspcode: 0, zoneid: 23}, cb),
                (cb) => device.bind('genPowerCfg', coordinator, cb),
                // Time is in seconds. 65535 means no report. 65534 is max value: 18 hours, 12 minutes 14 seconds.
                (cb) => device.report('genPowerCfg', 'batteryPercentageRemaining', 0, 65534, 0, cb),
                (cb) => device.report('genPowerCfg', 'batteryAlarmState', 1, 65534, 1, cb),
            ];

            execute(device, actions, callback, 1000);
        },
    },
    {
        zigbeeModel: ['SmokeSensor-N'],
        model: 'HS3SA',
        vendor: 'HEIMAN',
        description: 'Smoke detector',
        supports: 'smoke',
        fromZigbee: [fz.heiman_smoke],
        toZigbee: [],
        configure: (ieeeAddr, shepherd, coordinator, callback) => {
            const device = shepherd.find(ieeeAddr, 1);
            const actions = [
                (cb) => device.write('ssIasZone', 'iasCieAddr', coordinator.device.getIeeeAddr(), cb),
                (cb) => device.functional('ssIasZone', 'enrollRsp', {enrollrspcode: 0, zoneid: 23}, cb),
            ];

            execute(device, actions, callback, 1000);
        },
    },
    {
        zigbeeModel: ['GASSensor-N'],
        model: 'HS3CG',
        vendor: 'HEIMAN',
        description: 'Combustible gas sensor',
        supports: 'gas',
        fromZigbee: [fz.heiman_gas, fz.ignore_iaszone_change],
        toZigbee: [],
        configure: (ieeeAddr, shepherd, coordinator, callback) => {
            const device = shepherd.find(ieeeAddr, 1);
            const actions = [
                (cb) => device.write('ssIasZone', 'iasCieAddr', coordinator.device.getIeeeAddr(), cb),
                (cb) => device.functional('ssIasZone', 'enrollRsp', {enrollrspcode: 0, zoneid: 23}, cb),
            ];

            execute(device, actions, callback, 1000);
        },
    },
    {
        zigbeeModel: ['DoorSensor-N'],
        model: 'HS1DS',
        vendor: 'HEIMAN',
        description: 'Door sensor',
        supports: 'contact',
        fromZigbee: [fz.heiman_contact],
        toZigbee: [],
    },
    {
        zigbeeModel: ['DoorSensor-EM'],
        model: 'HS1DS-E',
        vendor: 'HEIMAN',
        description: 'Door sensor',
        supports: 'contact',
        fromZigbee: [fz.heiman_contact],
        toZigbee: [],
        configure: (ieeeAddr, shepherd, coordinator, callback) => {
            const device = shepherd.find(ieeeAddr, 1);
            const actions = [
                (cb) => device.write('ssIasZone', 'iasCieAddr', coordinator.device.getIeeeAddr(), cb),
                (cb) => device.functional('ssIasZone', 'enrollRsp', {enrollrspcode: 0, zoneid: 23}, cb),
            ];

            execute(device, actions, callback, 1000);
        },
    },
    {
        zigbeeModel: ['WaterSensor-N'],
        model: 'HS1WL',
        vendor: 'HEIMAN',
        description: 'Water leakage sensor',
        supports: 'water leak',
        fromZigbee: [fz.heiman_water_leak],
        toZigbee: [],
    },

    // Calex
    {
        zigbeeModel: ['EC-Z3.0-CCT '],
        model: '421786',
        vendor: 'Calex',
        description: 'LED A60 Zigbee GLS-lamp',
        extend: generic.light_onoff_brightness,
    },

    // EcoSmart
    {
        zigbeeModel: ['zhaRGBW'],
        model: 'D1821',
        vendor: 'EcoSmart',
        description: 'A19 RGB bulb',
        extend: generic.light_onoff_brightness_colortemp_colorxy,
    },
    {
        // eslint-disable-next-line
        zigbeeModel: ['\u0000\u0002\u0000\u0004\u0000\f^I\u0000\u0000\u0000\u0000\u0000\u0000\u0000\u0000\u0000\u0000\u0000\u0000\u0000\u0000\u0000\u0000\u0000\u0000\u0000\u0000\u0000\u0000\u0000\u000e'],
        model: 'D1531',
        vendor: 'EcoSmart',
        description: 'A19 bright white bulb',
        extend: generic.light_onoff_brightness,
    },
    {
        // eslint-disable-next-line
        zigbeeModel: ['\u0000\u0002\u0000\u0004\u0012 �P\u0000\u0000\u0000\u0000\u0000\u0000\u0000\u0000\u0000\u0000\u0000\u0000\u0000\u0000\u0000\u0000\u0000\u0000\u0000\u0000\u0000\u0000\u0000\u000e'],
        model: 'D1532',
        vendor: 'EcoSmart',
        description: 'A19 soft white bulb',
        extend: generic.light_onoff_brightness,
    },

    // Airam
    {
        zigbeeModel: ['ZBT-DimmableLight'],
        model: '4713407',
        vendor: 'Airam',
        description: 'LED OP A60 ZB 9W/827 E27',
        extend: generic.light_onoff_brightness,
        fromZigbee: [fz.state_change, fz.brightness_report, fz.brightness, fz.state],
        configure: (ieeeAddr, shepherd, coordinator, callback) => {
            const device = shepherd.find(ieeeAddr, 1);
            const cfgOnOff = {direction: 0, attrId: 0, dataType: 16, minRepIntval: 0, maxRepIntval: 1000, repChange: 0};
            const cfgLevel = {direction: 0, attrId: 0, dataType: 32, minRepIntval: 0, maxRepIntval: 1000, repChange: 1};
            const actions = [
                (cb) => device.bind('genOnOff', coordinator, cb),
                (cb) => device.foundation('genOnOff', 'configReport', [cfgOnOff], foundationCfg, cb),
                (cb) => device.bind('genLevelCtrl', coordinator, cb),
                (cb) => device.foundation('genLevelCtrl', 'configReport', [cfgLevel], foundationCfg, cb),
            ];

            execute(device, actions, callback);
        },
    },
    {
        zigbeeModel: ['ZBT-Remote-EU-DIMV1A2'],
        model: 'AIRAM-CTR.U',
        vendor: 'Airam',
        description: 'CTR.U remote (can only be used to control the Airam 4713407 bulb)',
        supports: 'on/off',
        fromZigbee: [],
        toZigbee: [],
    },

    // Smart Home Pty
    {
        zigbeeModel: ['FB56-ZCW11HG1.2'],
        model: 'HGZB-07A',
        vendor: 'Smart Home Pty',
        description: 'RGBW Downlight',
        extend: generic.light_onoff_brightness_colortemp_colorxy,
    },
    {
        zigbeeModel: ['FNB56-SKT1EHG1.2'],
        model: 'HGZB-20-DE',
        vendor: 'Smart Home Pty',
        description: 'Power plug',
        supports: 'on/off',
        fromZigbee: [fz.state_change],
        toZigbee: [tz.on_off],
    },

    // Paul Neuhaus
    {
        zigbeeModel: ['NLG-CCT light '],
        model: '100.424.11',
        vendor: 'Paul Neuhaus',
        description: 'Q-INIGO LED ceiling light',
        extend: generic.light_onoff_brightness_colortemp,
    },
    {
        zigbeeModel: ['NLG-RGBW light '],
        model: '100.110.39',
        vendor: 'Paul Neuhaus',
        description: 'Q-FLAG LED Panel, Smart-Home RGBW',
        extend: generic.light_onoff_brightness_colortemp_colorxy,
    },

    // iCasa
    {
        zigbeeModel: ['ICZB-IW11D'],
        model: 'ICZB-IW11D',
        vendor: 'iCasa',
        description: 'Zigbee 3.0 Dimmer',
        extend: generic.light_onoff_brightness,
    },

    // Müller Licht
    {
        zigbeeModel: ['ZBT-ExtendedColor'],
        model: '404000/404005/404012',
        vendor: 'Müller Licht',
        description: 'Tint LED bulb GU10/E14/E27 350/470/806 lumen, dimmable, color, opal white',
        extend: generic.light_onoff_brightness_colortemp_colorxy,
    },
<<<<<<< HEAD
    
    // ELKO
    {
        zigbeeModel: ['ElkoDimmerZHA'],
        model: '316GLEDRF',
        vendor: 'ELKO',
        description: 'ZigBee in-wall smart dimmer',
        supports: 'on/off, brightness',
        fromZigbee: [fz.light_brightness, fz.ignore_onoff_change, fz.generic_state],
        toZigbee: [tz.on_off, tz.light_brightness, tz.ignore_transition],
        configure: (ieeeAddr, shepherd, coordinator, callback) => {
            const cfg = {direction: 0, attrId: 0, dataType: 16, minRepIntval: 0, maxRepIntval: 1000, repChange: 0};
            const device = shepherd.find(ieeeAddr, 1);
            const actions = [
                (cb) => device.bind('genOnOff', coordinator, cb),
                (cb) => device.foundation('genOnOff', 'configReport', [cfg], foundationCfg, cb),
=======
    {
        zigbeeModel: ['ZBT-ColorTemperature'],
        model: '404006/404008/404004',
        vendor: 'Müller Licht',
        description: 'Tint LED bulb GU10/E14/E27 350/470/806 lumen, dimmable, opal white',
        extend: generic.light_onoff_brightness_colortemp,
    },
    {
        zigbeeModel: ['ZBT-Remote-ALL-RGBW'],
        model: 'MLI-404011',
        description: 'Tint remote control',
        supports: 'toggle, brightness, other buttons are not supported yet! ' +
            '(**[requires additional setup!]' +
            '(http://www.zigbee2mqtt.io/information/coordinator_group.md)**)',
        vendor: 'Müller Licht',
        fromZigbee: [
            fz.tint404011_on, fz.tint404011_off, fz.cmdToggle, fz.tint404011_brightness_updown_click,
        ],
        toZigbee: [],
    },

    // Salus
    {
        zigbeeModel: ['SP600'],
        model: 'SP600',
        vendor: 'Salus',
        description: 'Smart plug',
        supports: 'on/off, power measurement',
        fromZigbee: [fz.state, fz.ignore_onoff_change, fz.generic_power, fz.ignore_metering_change],
        toZigbee: [tz.on_off],
        configure: (ieeeAddr, shepherd, coordinator, callback) => {
            const device = shepherd.find(ieeeAddr, 9);
            const onOff = {direction: 0, attrId: 0, dataType: 16, minRepIntval: 0, maxRepIntval: 5, repChange: 0};
            const actions = [
                (cb) => device.foundation('genOnOff', 'configReport', [onOff], foundationCfg, cb),
                (cb) => device.bind('genOnOff', coordinator, cb),
                (cb) => device.report('seMetering', 'instantaneousDemand', 1, 5, 1, cb),
            ];

            execute(device, actions, callback);
        },
    },

    // AduroSmart
    {
        zigbeeModel: ['ZLL-ExtendedColo'],
        model: '81809',
        vendor: 'AduroSmart',
        description: 'ERIA colors and white shades smart light bulb A19',
        extend: generic.light_onoff_brightness_colortemp_colorxy,
        ep: (device) => {
            return {
                '': 2,
            };
        },
    },
    {
        zigbeeModel: ['Adurolight_NCC'],
        model: '81825',
        vendor: 'AduroSmart',
        description: 'ERIA smart wireless dimming switch',
        supports: 'on, off, up, down',
        fromZigbee: [fz.eria_81825_on, fz.eria_81825_off, fz.eria_81825_updown],
        toZigbee: [],
        configure: (ieeeAddr, shepherd, coordinator, callback) => {
            const device = shepherd.find(ieeeAddr, 1);
            const actions = [
                (cb) => device.bind('genOnOff', coordinator, cb),
                (cb) => device.bind('genLevelCtrl', coordinator, cb),
            ];

            execute(device, actions, callback);
        },
    },

    // Eurotronic
    {
        zigbeeModel: ['SPZB0001'],
        model: 'SPZB0001',
        vendor: 'Eurotronic',
        description: 'Spirit Zigbee wireless heater thermostat',
        supports: 'temperature, heating system control',
        fromZigbee: [
            fz.thermostat_dev_change,
            fz.eurotronic_thermostat_dev_change,
            fz.ignore_thermostat_report, fz.hue_battery, fz.ignore_power_change,
        ],
        toZigbee: [
            tz.thermostat_occupied_heating_setpoint, tz.thermostat_unoccupied_heating_setpoint,
            tz.thermostat_local_temperature_calibration, tz.thermostat_system_mode,
            tz.eurotronic_system_mode, tz.eurotronic_error_status, tz.thermostat_setpoint_raise_lower,
            tz.thermostat_control_sequence_of_operation, tz.thermostat_remote_sensing,
            tz.eurotronic_current_heating_setpoint, tz.eurotronic_trv_mode, tz.eurotronic_valve_position,
        ],
        configure: (ieeeAddr, shepherd, coordinator, callback) => {
            const device = shepherd.find(ieeeAddr, 1);
            const actions = [
                (cb) => device.bind('genPowerCfg', coordinator, cb),
                (cb) => device.bind('hvacThermostat', coordinator, cb),
                (cb) => device.report('hvacThermostat', 'localTemp', 1, 1200, 25, cb),
                (cb) => device.foundation('hvacThermostat', 'configReport', [{
                    direction: 0, attrId: 0x4003, dataType: 41, minRepIntval: 0,
                    maxRepIntval: 600, repChange: 25}], {manufSpec: 1, manufCode: 4151}, cb),
            ];

            execute(device, actions, callback);
        },
    },

    // Livolo
    {
        zigbeeModel: ['TI0001          '],
        model: 'TI0001',
        description:
            'Zigbee switch (1 and 2 gang) ' +
            '[work in progress](https://github.com/Koenkk/zigbee2mqtt/issues/592)',
        vendor: 'Livolo',
        supports: 'on/off',
        fromZigbee: [fz.ignore_onoff_report, fz.livolo_switch_dev_change],
        toZigbee: [tz.livolo_switch_on_off],
    },

    // Bosch
    {
        zigbeeModel: ['RFDL-ZB-MS'],
        model: 'RADON TriTech ZB',
        vendor: 'Bosch',
        description: 'Wireless motion detector',
        supports: 'occupancy and temperature',
        fromZigbee: [
            fz.generic_temperature, fz.ignore_temperature_change, fz.generic_batteryvoltage_3000_2500,
            fz.ignore_power_change, fz.bosch_ias_zone_motion_status_change, fz.ignore_iaszone_change,
        ],
        toZigbee: [],
        configure: (ieeeAddr, shepherd, coordinator, callback) => {
            const device = shepherd.find(ieeeAddr, 1);
            const actions = [
                (cb) => device.write('ssIasZone', 'iasCieAddr', coordinator.device.getIeeeAddr(), cb),
                (cb) => device.functional('ssIasZone', 'enrollRsp', {enrollrspcode: 0, zoneid: 23}, cb),
                (cb) => device.bind('msTemperatureMeasurement', coordinator, cb),
                (cb) => device.report('msTemperatureMeasurement', 'measuredValue', 60, 58000, 1, cb),
                (cb) => device.bind('genPowerCfg', coordinator, cb),
                (cb) => device.report('genPowerCfg', 'batteryVoltage', 1800, 3600, cb),
            ];

            execute(device, actions, callback);
        },
    },

    // Immax
    {
        zigbeeModel: ['IM-Z3.0-DIM'],
        model: 'IM-Z3.0-DIM',
        vendor: 'Immax',
        description: 'LED E14/230V C35 5W TB 440LM ZIGBEE DIM',
        extend: generic.light_onoff_brightness,
    },

    // Yale
    {
        zigbeeModel: ['YRD446 BLE TSDB'],
        model: 'YRD426NRSC',
        vendor: 'Yale',
        description: 'Assure lock',
        supports: 'lock/unlock, battery',
        fromZigbee: [fz.YRD426NRSC_lock, fz.battery_200],
        toZigbee: [tz.YRD426NRSC_lock],
        configure: (ieeeAddr, shepherd, coordinator, callback) => {
            const device = shepherd.find(ieeeAddr, 1);

            const actions = [
                (cb) => device.report('closuresDoorLock', 'lockState', 0, repInterval.HOUR, 0, cb),
                (cb) => device.report('genPowerCfg', 'batteryPercentageRemaining', 0, repInterval.MAX, 0, cb),
>>>>>>> b4ac8832
            ];

            execute(device, actions, callback);
        },
    },
];

module.exports = devices.map((device) =>
    device.extend ? Object.assign({}, device.extend, device) : device
);<|MERGE_RESOLUTION|>--- conflicted
+++ resolved
@@ -2384,24 +2384,6 @@
         description: 'Tint LED bulb GU10/E14/E27 350/470/806 lumen, dimmable, color, opal white',
         extend: generic.light_onoff_brightness_colortemp_colorxy,
     },
-<<<<<<< HEAD
-    
-    // ELKO
-    {
-        zigbeeModel: ['ElkoDimmerZHA'],
-        model: '316GLEDRF',
-        vendor: 'ELKO',
-        description: 'ZigBee in-wall smart dimmer',
-        supports: 'on/off, brightness',
-        fromZigbee: [fz.light_brightness, fz.ignore_onoff_change, fz.generic_state],
-        toZigbee: [tz.on_off, tz.light_brightness, tz.ignore_transition],
-        configure: (ieeeAddr, shepherd, coordinator, callback) => {
-            const cfg = {direction: 0, attrId: 0, dataType: 16, minRepIntval: 0, maxRepIntval: 1000, repChange: 0};
-            const device = shepherd.find(ieeeAddr, 1);
-            const actions = [
-                (cb) => device.bind('genOnOff', coordinator, cb),
-                (cb) => device.foundation('genOnOff', 'configReport', [cfg], foundationCfg, cb),
-=======
     {
         zigbeeModel: ['ZBT-ColorTemperature'],
         model: '404006/404008/404004',
@@ -2575,7 +2557,27 @@
             const actions = [
                 (cb) => device.report('closuresDoorLock', 'lockState', 0, repInterval.HOUR, 0, cb),
                 (cb) => device.report('genPowerCfg', 'batteryPercentageRemaining', 0, repInterval.MAX, 0, cb),
->>>>>>> b4ac8832
+            ];
+
+            execute(device, actions, callback);
+        },
+    },
+  
+    // ELKO
+    {
+        zigbeeModel: ['ElkoDimmerZHA'],
+        model: '316GLEDRF',
+        vendor: 'ELKO',
+        description: 'ZigBee in-wall smart dimmer',
+        supports: 'on/off, brightness',
+        fromZigbee: [fz.light_brightness, fz.ignore_onoff_change, fz.generic_state],
+        toZigbee: [tz.on_off, tz.light_brightness, tz.ignore_transition],
+        configure: (ieeeAddr, shepherd, coordinator, callback) => {
+            const cfg = {direction: 0, attrId: 0, dataType: 16, minRepIntval: 0, maxRepIntval: 1000, repChange: 0};
+            const device = shepherd.find(ieeeAddr, 1);
+            const actions = [
+                (cb) => device.bind('genOnOff', coordinator, cb),
+                (cb) => device.foundation('genOnOff', 'configReport', [cfg], foundationCfg, cb),
             ];
 
             execute(device, actions, callback);
