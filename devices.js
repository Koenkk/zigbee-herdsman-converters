'use strict';

const debug = require('debug')('zigbee-shepherd-converters:devices');
const fz = require('./converters/fromZigbee');
const tz = require('./converters/toZigbee');

const repInterval = {
    MAX: 62000,
    HOUR: 3600,
    MINUTE: 60,
};

const defaultIgnoreConverters = [
    fz.ignore_genGroups_devChange, fz.ignore_genIdentify_change, fz.ignore_genScenes_change,
    fz.ignore_diagnostic_change, fz.ignore_lightLink_change, fz.ignore_basic_change,
];

const generic = {
    light_onoff_brightness: {
        supports: 'on/off, brightness',
        fromZigbee: [
            fz.ignore_light_brightness_change, fz.state_change, fz.state, fz.brightness_report,
        ].concat(defaultIgnoreConverters),
        toZigbee: [tz.light_onoff_brightness, tz.ignore_transition, tz.light_alert],
    },
    light_onoff_brightness_colortemp: {
        supports: 'on/off, brightness, color temperature',
        fromZigbee: [
            fz.ignore_light_brightness_change, fz.color_colortemp, fz.state_change, fz.state,
            fz.brightness_report, fz.color_colortemp_report,
        ].concat(defaultIgnoreConverters),
        toZigbee: [tz.light_onoff_brightness, tz.light_colortemp, tz.ignore_transition, tz.light_alert],
    },
    light_onoff_brightness_colorxy: {
        supports: 'on/off, brightness, color xy',
        fromZigbee: [
            fz.ignore_light_brightness_change, fz.color_colortemp, fz.state_change, fz.state,
            fz.brightness_report, fz.color_colortemp_report,
        ].concat(defaultIgnoreConverters),
        toZigbee: [tz.light_onoff_brightness, tz.light_color, tz.ignore_transition, tz.light_alert],
    },
    light_onoff_brightness_colortemp_colorxy: {
        supports: 'on/off, brightness, color temperature, color xy',
        fromZigbee: [
            fz.ignore_light_brightness_change, fz.color_colortemp, fz.state_change, fz.state,
            fz.brightness_report, fz.color_colortemp_report,
        ].concat(defaultIgnoreConverters),
        toZigbee: [
            tz.light_onoff_brightness, tz.light_color_colortemp, tz.ignore_transition,
            tz.light_alert,
        ],
    },
};

const gledopto = {
    light_onoff_brightness: {
        supports: generic.light_onoff_brightness.supports,
        fromZigbee: generic.light_onoff_brightness.fromZigbee,
        toZigbee: [tz.gledopto_light_onoff_brightness, tz.ignore_transition, tz.light_alert],
    },
    light_onoff_brightness_colortemp: {
        supports: generic.light_onoff_brightness_colortemp.supports,
        fromZigbee: generic.light_onoff_brightness_colortemp.fromZigbee,
        toZigbee: [
            tz.gledopto_light_onoff_brightness, tz.gledopto_light_colortemp, tz.ignore_transition,
            tz.light_alert,
        ],
    },
    light_onoff_brightness_colortemp_colorxy: {
        supports: generic.light_onoff_brightness_colortemp_colorxy.supports,
        fromZigbee: generic.light_onoff_brightness_colortemp_colorxy.fromZigbee,
        toZigbee: [
            tz.gledopto_light_onoff_brightness, tz.gledopto_light_color_colortemp, tz.ignore_transition,
            tz.light_alert,
        ],
    },
};

const tzHuePowerOnBehavior = [tz.hue_power_on_behavior, tz.hue_power_on_brightness, tz.hue_power_on_color_temperature];
const hue = {
    light_onoff_brightness: {
        supports: generic.light_onoff_brightness.supports + ', power-on behavior',
        fromZigbee: generic.light_onoff_brightness.fromZigbee,
        toZigbee: generic.light_onoff_brightness.toZigbee.concat(tzHuePowerOnBehavior),
    },
    light_onoff_brightness_colortemp: {
        supports: generic.light_onoff_brightness_colortemp.supports + ', power-on behavior',
        fromZigbee: generic.light_onoff_brightness_colortemp.fromZigbee,
        toZigbee: generic.light_onoff_brightness_colortemp.toZigbee.concat(tzHuePowerOnBehavior),
    },
    light_onoff_brightness_colorxy: {
        supports: generic.light_onoff_brightness_colorxy.supports + ', power-on behavior',
        fromZigbee: generic.light_onoff_brightness_colorxy.fromZigbee,
        toZigbee: generic.light_onoff_brightness_colorxy.toZigbee.concat(tzHuePowerOnBehavior),
    },
    light_onoff_brightness_colortemp_colorxy: {
        supports: generic.light_onoff_brightness_colortemp_colorxy.supports + ', power-on behavior',
        fromZigbee: generic.light_onoff_brightness_colortemp_colorxy.fromZigbee,
        toZigbee: generic.light_onoff_brightness_colortemp_colorxy.toZigbee.concat(tzHuePowerOnBehavior),
    },
};

const foundationCfg = {manufSpec: 0, disDefaultRsp: 0};

const execute = (device, actions, callback, delay) => {
    if (!device) {
        callback(false, 'No device');
        return;
    }
    delay || (delay = 300);
    const len = actions.length;
    let nextActionIndex = 0;

    const next = () => {
        if (nextActionIndex === len) {
            callback(true, '');
            return;
        }

        const nextAction = actions[nextActionIndex++];

        setTimeout(nextAction,
            delay,
            (error) => {
                debug(`Configured '${nextAction.toString()}' with result '${error ? error : 'OK'}'`);
                if (error) {
                    callback(false, error);
                    return;
                }
                next();
            }
        );
    };

    next();
};

const devices = [
    // Xiaomi
    {
        zigbeeModel: ['lumi.light.aqcn02'],
        model: 'ZNLDP12LM',
        vendor: 'Xiaomi',
        description: 'Aqara smart LED bulb',
        extend: generic.light_onoff_brightness_colortemp,
        fromZigbee: [
            fz.brightness, fz.color_colortemp, fz.state_report, fz.xiaomi_bulb_interval,
            fz.ignore_light_brightness_report, fz.ignore_light_color_colortemp_report, fz.ignore_onoff_change,
            fz.ignore_basic_change, fz.ignore_occupancy_report, fz.ignore_temperature_change,
            fz.ignore_humidity_change, fz.ignore_pressure_change, fz.ignore_humidity_report,
            fz.ignore_pressure_report, fz.ignore_temperature_report,
        ],
    },
    {
        zigbeeModel: ['lumi.sensor_switch'],
        model: 'WXKG01LM',
        vendor: 'Xiaomi',
        description: 'MiJia wireless switch',
        supports: 'single, double, triple, quadruple, many, long, long_release click',
        fromZigbee: [fz.xiaomi_battery_3v, fz.WXKG01LM_click, fz.ignore_onoff_change, fz.ignore_basic_change],
        toZigbee: [],
    },
    {
        zigbeeModel: ['lumi.sensor_switch.aq2', 'lumi.remote.b1acn01\u0000\u0000\u0000\u0000\u0000\u0000'],
        model: 'WXKG11LM',
        vendor: 'Xiaomi',
        description: 'Aqara wireless switch',
        supports: 'single, double click (and triple, quadruple, hold, release depending on model)',
        fromZigbee: [
            fz.xiaomi_battery_3v, fz.WXKG11LM_click, fz.ignore_onoff_change, fz.ignore_basic_change,
            fz.xiaomi_action_click_multistate, fz.ignore_multistate_change,
        ],
        toZigbee: [],
    },
    {
        zigbeeModel: ['lumi.sensor_switch.aq3', 'lumi.sensor_swit'],
        model: 'WXKG12LM',
        vendor: 'Xiaomi',
        description: 'Aqara wireless switch (with gyroscope)',
        supports: 'single, double, shake, hold, release',
        fromZigbee: [
            fz.xiaomi_battery_3v, fz.WXKG12LM_action_click_multistate, fz.ignore_onoff_change,
            fz.ignore_basic_change, fz.ignore_multistate_change,
        ],
        toZigbee: [],
    },
    {
        zigbeeModel: ['lumi.sensor_86sw1\u0000lu', 'lumi.remote.b186acn01\u0000\u0000\u0000'],
        model: 'WXKG03LM',
        vendor: 'Xiaomi',
        description: 'Aqara single key wireless wall switch',
        supports: 'single (and double, hold, release and long click depending on model)',
        fromZigbee: [
            fz.xiaomi_battery_3v, fz.WXKG03LM_click, fz.ignore_basic_change,
            fz.xiaomi_action_click_multistate, fz.ignore_multistate_change,
        ],
        toZigbee: [],
    },
    {
        zigbeeModel: ['lumi.sensor_86sw2\u0000Un', 'lumi.sensor_86sw2.es1', 'lumi.remote.b286acn01\u0000\u0000\u0000'],
        model: 'WXKG02LM',
        vendor: 'Xiaomi',
        description: 'Aqara double key wireless wall switch',
        supports: 'left, right, both click (and double, long click for left, right and both depending on model)',
        fromZigbee: [
            fz.xiaomi_battery_3v, fz.WXKG02LM_click, fz.ignore_basic_change,
            fz.WXKG02LM_click_multistate, fz.ignore_multistate_change,
        ],
        toZigbee: [],
        ep: (device) => {
            return {'left': 1, 'right': 2, 'both': 3};
        },
    },
    {
        zigbeeModel: ['lumi.ctrl_neutral1'],
        model: 'QBKG04LM',
        vendor: 'Xiaomi',
        // eslint-disable-next-line
        description: 'Aqara single key wired wall switch without neutral wire. Doesn\'t work as a router and doesn\'t support power meter',
        supports: 'release/hold, on/off',
        fromZigbee: [
            fz.QBKG04LM_QBKG11LM_state, fz.QBKG04LM_buttons,
            fz.QBKG04LM_QBKG11LM_operation_mode, fz.ignore_basic_report,
        ],
        toZigbee: [tz.on_off, tz.xiaomi_switch_operation_mode],
        ep: (device) => {
            return {'system': 1, 'default': 2};
        },
    },
    {
        zigbeeModel: ['lumi.ctrl_ln1.aq1', 'lumi.ctrl_ln1'],
        model: 'QBKG11LM',
        vendor: 'Xiaomi',
        description: 'Aqara single key wired wall switch',
        supports: 'on/off, power measurement',
        fromZigbee: [
            fz.QBKG04LM_QBKG11LM_state, fz.QBKG11LM_power, fz.QBKG04LM_QBKG11LM_operation_mode,
            fz.ignore_onoff_change, fz.ignore_basic_change, fz.QBKG11LM_click,
            fz.ignore_multistate_report, fz.ignore_multistate_change, fz.ignore_analog_change, fz.xiaomi_power,
        ],
        toZigbee: [tz.on_off, tz.xiaomi_switch_operation_mode],
    },
    {
        zigbeeModel: ['lumi.ctrl_neutral2'],
        model: 'QBKG03LM',
        vendor: 'Xiaomi',
        // eslint-disable-next-line
        description: 'Aqara double key wired wall switch without neutral wire. Doesn\'t work as a router and doesn\'t support power meter',
        supports: 'release/hold, on/off, temperature',
        fromZigbee: [
            fz.QBKG03LM_QBKG12LM_LLKZMK11LM_state, fz.QBKG03LM_buttons,
            fz.QBKG03LM_QBKG12LM_operation_mode, fz.ignore_basic_report,
            fz.generic_device_temperature,
        ],
        toZigbee: [tz.on_off, tz.xiaomi_switch_operation_mode],
        ep: (device) => {
            return {'system': 1, 'left': 2, 'right': 3};
        },
    },
    {
        zigbeeModel: ['lumi.ctrl_ln2.aq1'],
        model: 'QBKG12LM',
        vendor: 'Xiaomi',
        description: 'Aqara double key wired wall switch',
        supports: 'on/off, power measurement',
        fromZigbee: [
            fz.QBKG03LM_QBKG12LM_LLKZMK11LM_state, fz.QBKG12LM_LLKZMK11LM_power, fz.QBKG03LM_QBKG12LM_operation_mode,
            fz.ignore_analog_change, fz.ignore_basic_change, fz.QBKG12LM_click,
            fz.ignore_multistate_report, fz.ignore_multistate_change, fz.ignore_onoff_change, fz.xiaomi_power,
        ],
        toZigbee: [tz.on_off, tz.xiaomi_switch_operation_mode],
        ep: (device) => {
            return {'left': 1, 'right': 2};
        },
    },
    {
        zigbeeModel: ['lumi.sens', 'lumi.sensor_ht'],
        model: 'WSDCGQ01LM',
        vendor: 'Xiaomi',
        description: 'MiJia temperature & humidity sensor',
        supports: 'temperature and humidity',
        fromZigbee: [
            fz.xiaomi_battery_3v, fz.WSDCGQ01LM_WSDCGQ11LM_interval, fz.xiaomi_temperature, fz.generic_humidity,
            fz.ignore_basic_change,
        ],
        toZigbee: [],
    },
    {
        zigbeeModel: ['lumi.weather'],
        model: 'WSDCGQ11LM',
        vendor: 'Xiaomi',
        description: 'Aqara temperature, humidity and pressure sensor',
        supports: 'temperature, humidity and pressure',
        fromZigbee: [
            fz.xiaomi_battery_3v, fz.xiaomi_temperature, fz.generic_humidity, fz.generic_pressure,
            fz.ignore_basic_change, fz.ignore_temperature_change, fz.ignore_humidity_change,
            fz.ignore_pressure_change, fz.WSDCGQ01LM_WSDCGQ11LM_interval,
        ],
        toZigbee: [],
    },
    {
        zigbeeModel: ['lumi.sensor_motion'],
        model: 'RTCGQ01LM',
        vendor: 'Xiaomi',
        description: 'MiJia human body movement sensor',
        supports: 'occupancy',
        fromZigbee: [fz.xiaomi_battery_3v, fz.generic_occupancy_no_off_msg, fz.ignore_basic_change],
        toZigbee: [],
    },
    {
        zigbeeModel: ['lumi.sensor_motion.aq2'],
        model: 'RTCGQ11LM',
        vendor: 'Xiaomi',
        description: 'Aqara human body movement and illuminance sensor',
        supports: 'occupancy and illuminance',
        fromZigbee: [
            fz.xiaomi_battery_3v, fz.generic_occupancy_no_off_msg, fz.generic_illuminance, fz.ignore_basic_change,
            fz.ignore_illuminance_change, fz.ignore_occupancy_change, fz.RTCGQ11LM_interval,
        ],
        toZigbee: [],
    },
    {
        zigbeeModel: ['lumi.sensor_magnet'],
        model: 'MCCGQ01LM',
        vendor: 'Xiaomi',
        description: 'MiJia door & window contact sensor',
        supports: 'contact',
        fromZigbee: [
            fz.xiaomi_battery_3v, fz.xiaomi_contact, fz.ignore_onoff_change,
            fz.ignore_basic_change,
        ],
        toZigbee: [],
    },
    {
        zigbeeModel: ['lumi.sensor_magnet.aq2'],
        model: 'MCCGQ11LM',
        vendor: 'Xiaomi',
        description: 'Aqara door & window contact sensor',
        supports: 'contact',
        fromZigbee: [
            fz.xiaomi_battery_3v, fz.xiaomi_contact, fz.xiaomi_contact_interval, fz.ignore_onoff_change,
            fz.ignore_basic_change,
        ],
        toZigbee: [],
    },
    {
        zigbeeModel: ['lumi.sensor_wleak.aq1'],
        model: 'SJCGQ11LM',
        vendor: 'Xiaomi',
        description: 'Aqara water leak sensor',
        supports: 'water leak true/false',
        fromZigbee: [
            fz.xiaomi_battery_3v, fz.SJCGQ11LM_water_leak_iaszone,
            fz.SJCGQ11LM_water_leak_interval, fz.ignore_basic_change,
        ],
        toZigbee: [],
    },
    {
        zigbeeModel: ['lumi.sensor_cube', 'lumi.sensor_cube.aqgl01'],
        model: 'MFKZQ01LM',
        vendor: 'Xiaomi',
        description: 'Mi/Aqara smart home cube',
        supports: 'shake, wakeup, fall, tap, slide, flip180, flip90, rotate_left and rotate_right',
        fromZigbee: [
            fz.xiaomi_battery_3v, fz.MFKZQ01LM_action_multistate, fz.MFKZQ01LM_action_analog,
            fz.ignore_analog_change, fz.ignore_multistate_change, fz.ignore_basic_change,
        ],
        toZigbee: [],
    },
    {
        zigbeeModel: ['lumi.plug'],
        model: 'ZNCZ02LM',
        description: 'Mi power plug ZigBee',
        supports: 'on/off, power measurement',
        vendor: 'Xiaomi',
        fromZigbee: [
            fz.state, fz.xiaomi_power, fz.xiaomi_plug_state, fz.ignore_onoff_change,
            fz.ignore_basic_change, fz.ignore_analog_change, fz.ignore_occupancy_report,
            fz.ignore_illuminance_report, fz.ignore_temperature_change,
            fz.ignore_humidity_change, fz.ignore_pressure_change,
        ],
        toZigbee: [tz.on_off],
    },
    {
        zigbeeModel: ['lumi.plug.mitw01'],
        model: 'ZNCZ03LM',
        description: 'Mi power plug ZigBee TW',
        supports: 'on/off, power measurement',
        vendor: 'Xiaomi',
        fromZigbee: [
            fz.state, fz.xiaomi_power, fz.xiaomi_plug_state, fz.ignore_onoff_change,
            fz.ignore_basic_change, fz.ignore_analog_change, fz.ignore_occupancy_report,
            fz.ignore_illuminance_report, fz.ignore_temperature_change,
            fz.ignore_humidity_change, fz.ignore_pressure_change,
        ],
        toZigbee: [tz.on_off],
    },
    {
        zigbeeModel: ['lumi.ctrl_86plug', 'lumi.ctrl_86plug.aq1'],
        model: 'QBCZ11LM',
        description: 'Aqara socket Zigbee',
        supports: 'on/off, power measurement',
        vendor: 'Xiaomi',
        fromZigbee: [
            fz.state, fz.xiaomi_power, fz.xiaomi_plug_state, fz.ignore_onoff_change,
            fz.ignore_basic_change, fz.ignore_analog_change,
        ],
        toZigbee: [tz.on_off],
    },
    {
        zigbeeModel: ['lumi.sensor_smoke'],
        model: 'JTYJ-GD-01LM/BW',
        description: 'MiJia Honeywell smoke detector',
        supports: 'smoke',
        vendor: 'Xiaomi',
        fromZigbee: [fz.xiaomi_battery_3v, fz.JTYJGD01LMBW_smoke, fz.ignore_basic_change],
        toZigbee: [],
    },
    {
        zigbeeModel: ['lumi.sensor_natgas'],
        model: 'JTQJ-BF-01LM/BW',
        vendor: 'Xiaomi',
        description: 'MiJia gas leak detector ',
        supports: 'gas',
        fromZigbee: [
            fz.JTQJBF01LMBW_gas,
            fz.JTQJBF01LMBW_sensitivity,
            fz.JTQJBF01LMBW_gas_density,
            fz.ignore_basic_change,
        ],
        toZigbee: [tz.JTQJBF01LMBW_sensitivity, tz.JTQJBF01LMBW_selfest],
    },
    {
        zigbeeModel: ['lumi.lock.v1'],
        model: 'A6121',
        vendor: 'Xiaomi',
        description: 'Vima Smart Lock',
        supports: 'inserted, forgotten, key error',
        fromZigbee: [fz.xiaomi_lock_report, fz.ignore_basic_change],
        toZigbee: [],
    },
    {
        zigbeeModel: ['lumi.vibration.aq1'],
        model: 'DJT11LM',
        vendor: 'Xiaomi',
        description: 'Aqara vibration sensor',
        supports: 'drop, tilt and touch',
        fromZigbee: [
            fz.xiaomi_battery_3v, fz.DJT11LM_vibration, fz.ignore_basic_change, fz.ignore_doorlock_change,
        ],
        toZigbee: [tz.DJT11LM_vibration_sensitivity],
    },
    {
        zigbeeModel: ['lumi.curtain'],
        model: 'ZNCLDJ11LM',
        description: 'Aqara curtain motor',
        supports: 'open, close, stop, position',
        vendor: 'Xiaomi',
        fromZigbee: [
            fz.ZNCLDJ11LM_curtain_genAnalogOutput_change, fz.ZNCLDJ11LM_curtain_genAnalogOutput_report,
            fz.ignore_closuresWindowCovering_change, fz.closuresWindowCovering_report,
            fz.ignore_basic_change, fz.ignore_basic_report,
        ],
        toZigbee: [tz.ZNCLDJ11LM_control],
    },
    {
        zigbeeModel: ['lumi.relay.c2acn01'],
        model: 'LLKZMK11LM',
        vendor: 'Xiaomi',
        description: 'Aqara wireless relay controller',
        supports: 'on/off, power measurement',
        fromZigbee: [
            fz.QBKG03LM_QBKG12LM_LLKZMK11LM_state, fz.QBKG12LM_LLKZMK11LM_power, fz.xiaomi_power,
            fz.ignore_analog_change, fz.ignore_basic_change,
            fz.ignore_multistate_report, fz.ignore_multistate_change, fz.ignore_onoff_change,
        ],
        toZigbee: [tz.on_off],
        ep: (device) => {
            return {'l1': 1, 'l2': 2};
        },
    },
    {
        zigbeeModel: ['lumi.lock.acn02'],
        model: 'ZNMS12LM',
        description: 'Aqara S2 Lock',
        supports: 'report: open, close, operation',
        vendor: 'Xiaomi',
        fromZigbee: [
            fz.ZNMS12LM_ZNMS13LM_closuresDoorLock_report, fz.ignore_basic_report,
            fz.ignore_doorlock_change, fz.ignore_basic_change,
        ],
        toZigbee: [],
    },
    {
        zigbeeModel: ['lumi.lock.acn03'],
        model: 'ZNMS13LM',
        description: 'Aqara S2 Lock Pro',
        supports: 'report: open, close, operation',
        vendor: 'Xiaomi',
        fromZigbee: [
            fz.ZNMS12LM_ZNMS13LM_closuresDoorLock_report, fz.ignore_basic_report,
            fz.ignore_doorlock_change, fz.ignore_basic_change,
        ],
        toZigbee: [],
    },
    // IKEA
    {
        zigbeeModel: [
            'TRADFRI bulb E27 WS opal 980lm', 'TRADFRI bulb E26 WS opal 980lm',
            'TRADFRI bulb E27 WS\uFFFDopal 980lm',
        ],
        model: 'LED1545G12',
        vendor: 'IKEA',
        description: 'TRADFRI LED bulb E26/E27 980 lumen, dimmable, white spectrum, opal white',
        extend: generic.light_onoff_brightness_colortemp,
    },
    {
        zigbeeModel: ['TRADFRI bulb E27 WS clear 950lm', 'TRADFRI bulb E26 WS clear 950lm'],
        model: 'LED1546G12',
        vendor: 'IKEA',
        description: 'TRADFRI LED bulb E26/E27 950 lumen, dimmable, white spectrum, clear',
        extend: generic.light_onoff_brightness_colortemp,
    },
    {
        zigbeeModel: ['TRADFRI bulb E27 opal 1000lm', 'TRADFRI bulb E27 W opal 1000lm'],
        model: 'LED1623G12',
        vendor: 'IKEA',
        description: 'TRADFRI LED bulb E27 1000 lumen, dimmable, opal white',
        extend: generic.light_onoff_brightness,
    },
    {
        zigbeeModel: ['TRADFRI bulb GU10 WS 400lm'],
        model: 'LED1537R6',
        vendor: 'IKEA',
        description: 'TRADFRI LED bulb GU10 400 lumen, dimmable, white spectrum',
        extend: generic.light_onoff_brightness_colortemp,
    },
    {
        zigbeeModel: ['TRADFRI bulb GU10 W 400lm'],
        model: 'LED1650R5',
        vendor: 'IKEA',
        description: 'TRADFRI LED bulb GU10 400 lumen, dimmable',
        extend: generic.light_onoff_brightness,
    },
    {
        zigbeeModel: ['TRADFRI bulb E14 WS opal 400lm', 'TRADFRI bulb E12 WS opal 400lm'],
        model: 'LED1536G5',
        vendor: 'IKEA',
        description: 'TRADFRI LED bulb E12/E14 400 lumen, dimmable, white spectrum, opal white',
        extend: generic.light_onoff_brightness_colortemp,
    },
    {
        zigbeeModel: ['TRADFRI bulb E14 WS opal 600lm'],
        model: 'LED1733G7',
        vendor: 'IKEA',
        description: 'TRADFRI LED bulb E14 600 lumen, dimmable, white spectrum, opal white',
        extend: generic.light_onoff_brightness_colortemp,
    },
    {
        zigbeeModel: ['TRADFRI bulb E26 opal 1000lm', 'TRADFRI bulb E26 W opal 1000lm'],
        model: 'LED1622G12',
        vendor: 'IKEA',
        description: 'TRADFRI LED bulb E26 1000 lumen, dimmable, opal white',
        extend: generic.light_onoff_brightness,
    },
    {
        zigbeeModel: [
            'TRADFRI bulb E27 CWS opal 600lm',
            'TRADFRI bulb E26 CWS opal 600lm',
            'TRADFRI bulb E14 CWS opal 600lm'],
        model: 'LED1624G9',
        vendor: 'IKEA',
        description: 'TRADFRI LED bulb E27/E26 600 lumen, dimmable, color, opal white',
        extend: generic.light_onoff_brightness_colorxy,
    },
    {
        zigbeeModel: [
            'TRADFRI bulb E14 W op/ch 400lm', 'TRADFRI bulb E12 W op/ch 400lm',
            'TRADFRI bulb E17 W op/ch 400lm',
        ],
        model: 'LED1649C5',
        vendor: 'IKEA',
        description: 'TRADFRI LED bulb E12/E14/E17 400 lumen, dimmable warm white, chandelier opal',
        extend: generic.light_onoff_brightness,
    },
    {
        zigbeeModel: ['TRADFRI bulb E27 WS opal 1000lm'],
        model: 'LED1732G11',
        vendor: 'IKEA',
        description: 'TRADFRI LED bulb E27 1000 lumen, dimmable, white spectrum, opal white',
        extend: generic.light_onoff_brightness_colortemp,
    },
    {
        zigbeeModel: ['TRADFRI wireless dimmer'],
        model: 'ICTC-G-1',
        vendor: 'IKEA',
        description: 'TRADFRI wireless dimmer',
        supports: 'brightness [0-255] (quick rotate for instant 0/255), action',
        fromZigbee: [
            fz.cmd_move, fz.cmd_move_with_onoff, fz.cmd_stop, fz.cmd_stop_with_onoff,
            fz.cmd_move_to_level_with_onoff, fz.generic_battery, fz.ignore_power_change,
        ],
        toZigbee: [],
        configure: (ieeeAddr, shepherd, coordinator, callback) => {
            const device = shepherd.find(ieeeAddr, 1);
            const cfg = {
                direction: 0, attrId: 33, dataType: 32, minRepIntval: 0, maxRepIntval: repInterval.MAX, repChange: 0,
            };

            const actions = [
                (cb) => device.bind('genLevelCtrl', coordinator, cb),
                (cb) => device.bind('genPowerCfg', coordinator, cb),
                (cb) => device.foundation('genPowerCfg', 'configReport', [cfg], foundationCfg, cb),
            ];
            execute(device, actions, callback);
        },
    },
    {
        zigbeeModel: ['TRADFRI transformer 10W', 'TRADFRI Driver 10W'],
        model: 'ICPSHC24-10EU-IL-1',
        vendor: 'IKEA',
        description: 'TRADFRI driver for wireless control (10 watt)',
        extend: generic.light_onoff_brightness,
    },
    {
        zigbeeModel: ['TRADFRI transformer 30W', 'TRADFRI Driver 30W'],
        model: 'ICPSHC24-30EU-IL-1',
        vendor: 'IKEA',
        description: 'TRADFRI driver for wireless control (30 watt)',
        extend: generic.light_onoff_brightness,
    },
    {
        zigbeeModel: ['FLOALT panel WS 30x30'],
        model: 'L1527',
        vendor: 'IKEA',
        description: 'FLOALT LED light panel, dimmable, white spectrum (30x30 cm)',
        extend: generic.light_onoff_brightness_colortemp,
    },
    {
        zigbeeModel: ['FLOALT panel WS 60x60'],
        model: 'L1529',
        vendor: 'IKEA',
        description: 'FLOALT LED light panel, dimmable, white spectrum (60x60 cm)',
        extend: generic.light_onoff_brightness_colortemp,
    },
    {
        zigbeeModel: ['FLOALT panel WS 30x90'],
        model: 'L1528',
        vendor: 'IKEA',
        description: 'FLOALT LED light panel, dimmable, white spectrum (30x90 cm)',
        extend: generic.light_onoff_brightness_colortemp,
    },
    {
        zigbeeModel: ['SURTE door WS 38x64'],
        model: 'L1531',
        vendor: 'IKEA',
        description: 'SURTE door light panel, dimmable, white spectrum (38x64 cm)',
        extend: generic.light_onoff_brightness_colortemp,
    },
    {
        zigbeeModel: ['TRADFRI control outlet'],
        model: 'E1603/E1702',
        description: 'TRADFRI control outlet',
        supports: 'on/off',
        vendor: 'IKEA',
        fromZigbee: [fz.ignore_onoff_change, fz.state, fz.ignore_genLevelCtrl_report],
        toZigbee: [tz.on_off],
        configure: (ieeeAddr, shepherd, coordinator, callback) => {
            const device = shepherd.find(ieeeAddr, 1);
            const cfg = {direction: 0, attrId: 0, dataType: 16, minRepIntval: 0, maxRepIntval: 1000, repChange: 0};
            const actions = [
                (cb) => device.bind('genOnOff', coordinator, cb),
                (cb) => device.foundation('genOnOff', 'configReport', [cfg], foundationCfg, cb),
            ];

            execute(device, actions, callback);
        },
    },
    {
        zigbeeModel: ['TRADFRI remote control'],
        model: 'E1524/E1810',
        description: 'TRADFRI remote control',
        supports:
            'toggle, arrow left/right click/hold/release, brightness up/down click/hold/release',
        vendor: 'IKEA',
        fromZigbee: [
            fz.cmdToggle, fz.E1524_arrow_click, fz.E1524_arrow_hold, fz.E1524_arrow_release,
            fz.E1524_brightness_up_click, fz.E1524_brightness_down_click, fz.E1524_brightness_up_hold,
            fz.E1524_brightness_up_release, fz.E1524_brightness_down_hold, fz.E1524_brightness_down_release,
            fz.generic_battery, fz.ignore_power_change, fz.ignore_basic_change, fz.E1524_hold,
        ],
        toZigbee: [],
        configure: (ieeeAddr, shepherd, coordinator, callback) => {
            const device = shepherd.find(ieeeAddr, 1);
            const cfg = {
                direction: 0, attrId: 33, dataType: 32, minRepIntval: 0, maxRepIntval: repInterval.MAX, repChange: 0,
            };

            const actions = [
                (cb) => device.bind('genPowerCfg', coordinator, cb),
                (cb) => device.foundation('genPowerCfg', 'configReport', [cfg], foundationCfg, cb),
            ];

            execute(device, actions, callback);
        },
    },
    {
        zigbeeModel: ['TRADFRI on/off switch'],
        model: 'E1743',
        vendor: 'IKEA',
        description: 'TRADFRI ON/OFF switch',
        supports: 'on, off, brightness up/down/stop',
        fromZigbee: [
            fz.genOnOff_cmdOn, fz.genOnOff_cmdOff, fz.E1743_brightness_up, fz.E1743_brightness_down,
            fz.E1743_brightness_stop, fz.generic_battery, fz.ignore_power_change,
        ],
        toZigbee: [],
        configure: (ieeeAddr, shepherd, coordinator, callback) => {
            const device = shepherd.find(ieeeAddr, 1);
            const cfg = {
                direction: 0, attrId: 33, dataType: 32, minRepIntval: 0, maxRepIntval: repInterval.MAX, repChange: 0,
            };

            const actions = [
                (cb) => device.bind('genPowerCfg', coordinator, cb),
                (cb) => device.foundation('genPowerCfg', 'configReport', [cfg], foundationCfg, cb),
            ];

            execute(device, actions, callback);
        },
    },
    {
        zigbeeModel: ['TRADFRI motion sensor'],
        model: 'E1525',
        vendor: 'IKEA',
        description: 'TRADFRI motion sensor',
        supports: 'occupancy',
        fromZigbee: [fz.generic_battery, fz.ignore_power_change, fz.E1525_occupancy, fz.ignore_basic_change],
        toZigbee: [],
        configure: (ieeeAddr, shepherd, coordinator, callback) => {
            const device = shepherd.find(ieeeAddr, 1);
            const cfg = {
                direction: 0, attrId: 33, dataType: 32, minRepIntval: 0, maxRepIntval: repInterval.MAX, repChange: 0,
            };

            const actions = [
                (cb) => device.bind('genPowerCfg', coordinator, cb),
                (cb) => device.foundation('genPowerCfg', 'configReport', [cfg], foundationCfg, cb),
            ];

            execute(device, actions, callback);
        },
    },
    {
        zigbeeModel: ['TRADFRI signal repeater'],
        model: 'E1746',
        description: 'TRADFRI signal repeater',
        supports: 'linkquality',
        vendor: 'IKEA',
        fromZigbee: [fz.ignore_basic_change, fz.ignore_diagnostic_change, fz.E1746_linkquality],
        toZigbee: [],
        configure: (ieeeAddr, shepherd, coordinator, callback) => {
            const device = shepherd.find(ieeeAddr, 1);

            const actions = [
                (cb) => device.report('genBasic', 'modelId', 3600, 14400, 0, cb),
            ];

            execute(device, actions, callback);
        },
    },

    // Philips
    {
        zigbeeModel: ['LTC012'],
        model: '3306431P7',
        vendor: 'Philips',
        description: 'Hue Struana',
        extend: hue.light_onoff_brightness_colortemp,
    },
    {
        zigbeeModel: ['LLC012', 'LLC011'],
        model: '7299760PH',
        vendor: 'Philips',
        description: 'Hue Bloom',
        extend: hue.light_onoff_brightness_colorxy,
    },
    {
        zigbeeModel: ['LLC020'],
        model: '7146060PH',
        vendor: 'Philips',
        description: 'Hue Go',
        extend: hue.light_onoff_brightness_colortemp_colorxy,
    },
    {
        zigbeeModel: ['LCC001'],
        model: '4090531P7',
        vendor: 'Philips',
        description: 'Hue Flourish white and color ambiance ceiling light',
        extend: hue.light_onoff_brightness_colortemp_colorxy,
    },
    {
        zigbeeModel: ['LWB004'],
        model: '433714',
        vendor: 'Philips',
        description: 'Hue Lux A19 bulb E27',
        extend: hue.light_onoff_brightness,
    },
    {
        zigbeeModel: ['LWB006', 'LWB014'],
        model: '9290011370',
        vendor: 'Philips',
        description: 'Hue white A60 bulb E27',
        extend: hue.light_onoff_brightness,
    },
    {
        zigbeeModel: ['LWB010'],
        model: '8718696449691',
        vendor: 'Philips',
        description: 'Hue White Single bulb B22',
        extend: hue.light_onoff_brightness,
    },
    {
        zigbeeModel: ['LWG001'],
        model: '9290018195',
        vendor: 'Philips',
        description: 'Hue white GU10',
        extend: hue.light_onoff_brightness,
    },
    {
        zigbeeModel: ['LST001'],
        model: '7299355PH',
        vendor: 'Philips',
        description: 'Hue white and color ambiance LightStrip',
        extend: hue.light_onoff_brightness_colorxy,
    },
    {
        zigbeeModel: ['LST002'],
        model: '915005106701',
        vendor: 'Philips',
        description: 'Hue white and color ambiance LightStrip plus',
        extend: hue.light_onoff_brightness_colortemp_colorxy,
    },
    {
        zigbeeModel: ['LCA002'],
        model: '9290022166',
        vendor: 'Philips',
        description: 'Hue white and color ambiance E26',
        extend: hue.light_onoff_brightness_colortemp_colorxy,
    },
    {
        zigbeeModel: ['LCT001', 'LCT007', 'LCT010', 'LCT012', 'LCT014', 'LCT015', 'LCT016'],
        model: '9290012573A',
        vendor: 'Philips',
        description: 'Hue white and color ambiance E26/E27/E14',
        extend: hue.light_onoff_brightness_colortemp_colorxy,
    },
    {
        zigbeeModel: ['LCT002'],
        model: '9290002579A',
        vendor: 'Philips',
        description: 'Hue white and color ambiance BR30',
        extend: hue.light_onoff_brightness_colortemp_colorxy,
    },
    {
        zigbeeModel: ['LCT003'],
        model: '8718696485880',
        vendor: 'Philips',
        description: 'Hue white and color ambiance GU10',
        extend: hue.light_onoff_brightness_colortemp_colorxy,
    },
    {
        zigbeeModel: ['LCT024'],
        model: '915005733701',
        vendor: 'Philips',
        description: 'Hue White and color ambiance Play Lightbar',
        extend: hue.light_onoff_brightness_colortemp_colorxy,
    },
    {
        zigbeeModel: ['LTW011'],
        model: '464800',
        vendor: 'Philips',
        description: 'Hue white ambiance BR30 flood light',
        extend: hue.light_onoff_brightness_colortemp,
    },
    {
        zigbeeModel: ['LTW012'],
        model: '8718696695203',
        vendor: 'Philips',
        description: 'Hue white ambiance E14',
        extend: hue.light_onoff_brightness_colortemp,
    },
    {
        zigbeeModel: ['LTW013'],
        model: '8718696598283',
        vendor: 'Philips',
        description: 'Hue white ambiance GU10',
        extend: hue.light_onoff_brightness_colortemp,
    },
    {
        zigbeeModel: ['LTW015'],
        model: '9290011998B',
        vendor: 'Philips',
        description: 'Hue white ambiance E26',
        extend: hue.light_onoff_brightness_colortemp,
    },
    {
        zigbeeModel: ['LTW010', 'LTW001', 'LTW004'],
        model: '8718696548738',
        vendor: 'Philips',
        description: 'Hue white ambiance E26/E27',
        extend: hue.light_onoff_brightness_colortemp,
    },
    {
        zigbeeModel: ['LCW001'],
        model: '4090130P7',
        vendor: 'Philips',
        description: 'Hue Sana',
        extend: hue.light_onoff_brightness_colortemp_colorxy,
    },
    {
        zigbeeModel: ['LTC001'],
        model: '3261030P7',
        vendor: 'Philips',
        description: 'Hue Being',
        extend: hue.light_onoff_brightness_colortemp,
    },
    {
        zigbeeModel: ['LTC003'],
        model: '3261331P7',
        vendor: 'Philips',
        description: 'Hue white ambiance Still',
        extend: hue.light_onoff_brightness_colortemp,
    },
    {
        zigbeeModel: ['LTC011'],
        model: '4096730U7',
        vendor: 'Philips',
        description: 'Hue Cher ceiling light',
        extend: hue.light_onoff_brightness_colortemp,
    },
    {
        zigbeeModel: ['LTC013'],
        model: '3216131P5',
        vendor: 'Philips',
        description: 'Hue white ambiance Aurelle square panel light',
        extend: hue.light_onoff_brightness_colortemp,
    },
    {
        zigbeeModel: ['LTC015'],
        model: '3216331P5',
        vendor: 'Philips',
        description: 'Hue white ambiance Aurelle rectangle panel light',
        extend: hue.light_onoff_brightness_colortemp,
    },
    {
        zigbeeModel: ['LTC016'],
        model: '3216431P5',
        vendor: 'Philips',
        description: 'Hue white ambiance Aurelle round panel light',
        extend: hue.light_onoff_brightness_colortemp,
    },
    {
        zigbeeModel: ['LTP003', 'LTP001'],
        model: '4033930P7',
        vendor: 'Philips',
        description: 'Hue white ambiance suspension Fair',
        extend: hue.light_onoff_brightness_colortemp,
    },
    {
        zigbeeModel: ['LWF002'],
        model: '9290011370B',
        vendor: 'Philips',
        description: 'Hue white A60 bulb E27',
        extend: hue.light_onoff_brightness,
    },
    {
        zigbeeModel: ['LWB015'],
        model: '046677476816',
        vendor: 'Philips',
        description: 'Hue white PAR38 outdoor',
        extend: hue.light_onoff_brightness,
    },
    {
        zigbeeModel: ['LLC010'],
        model: '7199960PH',
        vendor: 'Philips',
        description: 'Hue Iris',
        extend: hue.light_onoff_brightness_colorxy,
    },
    {
        zigbeeModel: ['RWL020', 'RWL021'],
        model: '324131092621',
        vendor: 'Philips',
        description: 'Hue dimmer switch',
        supports: 'on/off, brightness, up/down/hold/release, click count',
        fromZigbee: [
            fz._324131092621_ignore_on, fz._324131092621_ignore_off, fz._324131092621_ignore_step,
            fz._324131092621_ignore_stop, fz._324131092621_notification,
            fz.ignore_power_change, fz.generic_battery_remaining,
        ],
        toZigbee: [],
        configure: (ieeeAddr, shepherd, coordinator, callback) => {
            const ep1 = shepherd.find(ieeeAddr, 1);
            const actions = [
                (cb) => ep1.bind('genOnOff', coordinator, cb),
                (cb) => ep1.bind('genLevelCtrl', coordinator, cb),
            ];

            execute(ep1, actions, (result) => {
                if (result) {
                    const ep2 = shepherd.find(ieeeAddr, 2);
                    const actions = [
                        (cb) => ep2.foundation('genBasic', 'write',
                            [{attrId: 0x0031, dataType: 0x19, attrData: 0x000B}],
                            {manufSpec: 1, disDefaultRsp: 1, manufCode: 0x100B}, cb),
                        (cb) => ep2.bind('manuSpecificPhilips', coordinator, cb),
                        (cb) => ep2.bind('genPowerCfg', coordinator, cb),
                        (cb) => ep2.report('genPowerCfg', 'batteryPercentageRemaining', 0, 1000, 0, cb),
                    ];

                    execute(ep2, actions, callback);
                } else {
                    callback(result);
                }
            });
        },
    },
    {
        zigbeeModel: ['SML001'],
        model: '9290012607',
        vendor: 'Philips',
        description: 'Hue motion sensor',
        supports: 'occupancy, temperature, illuminance',
        fromZigbee: [
            fz.generic_battery_remaining, fz.generic_occupancy, fz.generic_temperature,
            fz.ignore_occupancy_change, fz.generic_illuminance, fz.ignore_illuminance_change,
            fz.ignore_temperature_change,
        ],
        toZigbee: [tz.occupancy_timeout, tz.hue_motion_sensitivity],
        ep: (device) => {
            return {
                '': 2, // default
                'ep1': 1,
                'ep2': 2, // e.g. for write to msOccupancySensing
            };
        },
        configure: (ieeeAddr, shepherd, coordinator, callback) => {
            const device = shepherd.find(ieeeAddr, 2);

            const actions = [
                (cb) => device.bind('genPowerCfg', coordinator, cb),
                (cb) => device.bind('msIlluminanceMeasurement', coordinator, cb),
                (cb) => device.bind('msTemperatureMeasurement', coordinator, cb),
                (cb) => device.bind('msOccupancySensing', coordinator, cb),
                (cb) => device.report('genPowerCfg', 'batteryPercentageRemaining', 0, 1000, 0, cb),
                (cb) => device.report('msOccupancySensing', 'occupancy', 0, 600, null, cb),
                (cb) => device.report('msTemperatureMeasurement', 'measuredValue', 30, 600, 1, cb),
                (cb) => device.report('msIlluminanceMeasurement', 'measuredValue', 0, 600, null, cb),
            ];

            execute(device, actions, callback);
        },
    },
    {
        zigbeeModel: ['SML002'],
        model: '9290019758',
        vendor: 'Philips',
        description: 'Hue motion outdoor sensor',
        supports: 'occupancy, temperature, illuminance',
        fromZigbee: [
            fz.generic_battery_remaining, fz.generic_occupancy, fz.generic_temperature,
            fz.ignore_occupancy_change, fz.generic_illuminance, fz.ignore_illuminance_change,
            fz.ignore_temperature_change,
        ],
        toZigbee: [tz.occupancy_timeout, tz.hue_motion_sensitivity],
        ep: (device) => {
            return {
                '': 2, // default
                'ep1': 1,
                'ep2': 2, // e.g. for write to msOccupancySensing
            };
        },
        configure: (ieeeAddr, shepherd, coordinator, callback) => {
            const device = shepherd.find(ieeeAddr, 2);

            const actions = [
                (cb) => device.bind('genPowerCfg', coordinator, cb),
                (cb) => device.bind('msIlluminanceMeasurement', coordinator, cb),
                (cb) => device.bind('msTemperatureMeasurement', coordinator, cb),
                (cb) => device.bind('msOccupancySensing', coordinator, cb),
                (cb) => device.report('genPowerCfg', 'batteryPercentageRemaining', 0, 1000, 0, cb),
                (cb) => device.report('msOccupancySensing', 'occupancy', 0, 600, null, cb),
                (cb) => device.report('msTemperatureMeasurement', 'measuredValue', 30, 600, 1, cb),
                (cb) => device.report('msIlluminanceMeasurement', 'measuredValue', 0, 600, null, cb),
            ];

            execute(device, actions, callback);
        },
    },
    {
        zigbeeModel: ['LLC014'],
        model: '7099860PH',
        vendor: 'Philips',
        description: 'LivingColors Aura',
        extend: hue.light_onoff_brightness_colorxy,
    },
    {
        zigbeeModel: ['LTC014'],
        model: '3216231P5',
        vendor: 'Philips',
        description: 'Hue white ambiance Aurelle rectangle panel light',
        extend: hue.light_onoff_brightness_colortemp,
    },
    {
        zigbeeModel: ['1744530P7'],
        model: '8718696170625',
        vendor: 'Philips',
        description: 'Hue Fuzo outdoor wall light',
        extend: hue.light_onoff_brightness,
    },

    // Belkin
    {
        zigbeeModel: ['MZ100'],
        model: 'F7C033',
        vendor: 'Belkin',
        description: 'WeMo smart LED bulb',
        fromZigbee: [
            fz.brightness, fz.state_change, fz.state_report, fz.brightness_report,
            fz.ignore_genGroups_devChange, fz.ignore_basic_change,
        ],
        supports: generic.light_onoff_brightness.supports,
        toZigbee: generic.light_onoff_brightness.toZigbee,
    },

    // EDP
    {
        zigbeeModel: ['ZB-SmartPlug-1.0.0'],
        model: 'PLUG EDP RE:DY',
        vendor: 'EDP',
        description: 're:dy plug',
        supports: 'on/off, power measurement',
        fromZigbee: [fz.state, fz.ignore_onoff_change, fz.generic_power, fz.ignore_metering_change],
        toZigbee: [tz.on_off],
        configure: (ieeeAddr, shepherd, coordinator, callback) => {
            const device = shepherd.find(ieeeAddr, 85);
            const actions = [
                (cb) => device.report('seMetering', 'instantaneousDemand', 10, 60, 1, cb),
                (cb) => device.report('genOnOff', 'onOff', 1, 60, 1, cb),
            ];
            execute(device, actions, callback);
        },
    },
    {
        zigbeeModel: ['ZB-RelayControl-1.0.0'],
        model: 'SWITCH EDP RE:DY',
        vendor: 'EDP',
        description: 're:dy switch',
        supports: 'on/off',
        fromZigbee: [fz.state, fz.ignore_onoff_change],
        toZigbee: [tz.on_off],
        configure: (ieeeAddr, shepherd, coordinator, callback) => {
            const device = shepherd.find(ieeeAddr, 85);
            const actions = [
                (cb) => device.report('genOnOff', 'onOff', 1, 60, 1, cb),
            ];
            execute(device, actions, callback);
        },
    },

    // Custom devices (DiY)
    {
        zigbeeModel: ['lumi.router'],
        model: 'CC2530.ROUTER',
        vendor: 'Custom devices (DiY)',
        description: '[CC2530 router](http://ptvo.info/cc2530-based-zigbee-coordinator-and-router-112/)',
        supports: 'state, description, type, rssi',
        fromZigbee: [fz.CC2530ROUTER_state, fz.CC2530ROUTER_meta, fz.ignore_onoff_change],
        toZigbee: [tz.ptvo_switch_trigger],
    },
    {
        zigbeeModel: ['ptvo.switch'],
        model: 'ptvo.switch',
        vendor: 'Custom devices (DiY)',
        description: '[Multi-channel relay switch](https://ptvo.info/zigbee-switch-configurable-firmware-router-199/)',
        supports: 'hold, single, double and triple click, on/off',
        fromZigbee: [fz.ptvo_switch_state, fz.ptvo_switch_buttons,
            fz.ignore_basic_change, fz.ignore_onoff_change, fz.ignore_multistate_change,
        ],
        toZigbee: [tz.on_off, tz.ptvo_switch_trigger],
        ep: (device) => {
            return {'bottom_left': 1, 'bottom_right': 2, 'top_left': 3, 'top_right': 4, 'center': 5};
        },
    },
    {
        zigbeeModel: ['DNCKAT_S001'],
        model: 'DNCKATSW001',
        vendor: 'Custom devices (DiY)',
        description: '[DNCKAT single key wired wall light switch](https://github.com/dzungpv/dnckatsw00x/)',
        supports: 'on/off',
        fromZigbee: [fz.state, fz.ignore_onoff_change],
        toZigbee: [tz.on_off],
    },
    {
        zigbeeModel: ['DNCKAT_S002'],
        model: 'DNCKATSW002',
        vendor: 'Custom devices (DiY)',
        description: '[DNCKAT double key wired wall light switch](https://github.com/dzungpv/dnckatsw00x/)',
        supports: 'hold/release, on/off',
        fromZigbee: [fz.DNCKAT_S00X_state, fz.DNCKAT_S00X_buttons],
        toZigbee: [tz.on_off],
        ep: (device) => {
            return {'left': 1, 'right': 2};
        },
    },
    {
        zigbeeModel: ['DNCKAT_S003'],
        model: 'DNCKATSW003',
        vendor: 'Custom devices (DiY)',
        description: '[DNCKAT triple key wired wall light switch](https://github.com/dzungpv/dnckatsw00x/)',
        supports: 'hold/release, on/off',
        fromZigbee: [fz.DNCKAT_S00X_state, fz.DNCKAT_S00X_buttons],
        toZigbee: [tz.on_off],
        ep: (device) => {
            return {'left': 1, 'center': 2, 'right': 3};
        },
    },
    {
        zigbeeModel: ['DNCKAT_S004'],
        model: 'DNCKATSW004',
        vendor: 'Custom devices (DiY)',
        description: '[DNCKAT quadruple key wired wall light switch](https://github.com/dzungpv/dnckatsw00x/)',
        supports: 'hold/release, on/off',
        fromZigbee: [fz.DNCKAT_S00X_state, fz.DNCKAT_S00X_buttons],
        toZigbee: [tz.on_off],
        ep: (device) => {
            return {'bottom_left': 1, 'bottom_right': 2, 'top_left': 3, 'top_right': 4};
        },
    },
    {
        zigbeeModel: ['ZigUP'],
        model: 'ZigUP',
        vendor: 'Custom devices (DiY)',
        description: '[CC2530 based ZigBee relais, switch, sensor and router](https://github.com/formtapez/ZigUP/)',
        supports: 'relais, RGB-stripe, sensors, S0-counter, ADC, digital I/O',
        fromZigbee: [fz.ZigUP_parse, fz.ignore_onoff_change],
        toZigbee: [tz.on_off, tz.light_color, tz.ZigUP_lock],
    },
    {
        zigbeeModel: ['DIYRuZ_R4_5'],
        model: 'DIYRuZ_R4_5',
        vendor: 'Custom devices (DiY)',
        description: '[DiY 4 Relays + 4 switches + 1 buzzer](http://modkam.ru/?p=1054)',
        supports: 'on/off',
        fromZigbee: [fz.DNCKAT_S00X_state],
        toZigbee: [tz.on_off],
        ep: (device) => {
            return {'bottom_left': 1, 'bottom_right': 2, 'top_left': 3, 'top_right': 4, 'center': 5};
        },
    },
    {
        zigbeeModel: ['DIYRuZ_KEYPAD20'],
        model: 'DIYRuZ_KEYPAD20',
        vendor: 'Custom devices (DiY)',
        description: '[DiY 20 button keypad](http://modkam.ru/?p=1114)',
        supports: 'click',
        fromZigbee: [fz.keypad20states, fz.keypad20_battery],
        toZigbee: [],
        ep: (device) => {
            return {
                'btn_1': 1, 'btn_2': 2, 'btn_3': 3, 'btn_4': 4, 'btn_5': 5,
                'btn_6': 6, 'btn_7': 7, 'btn_8': 8, 'btn_9': 9, 'btn_10': 10,
                'btn_11': 11, 'btn_12': 12, 'btn_13': 13, 'btn_14': 14, 'btn_15': 15,
                'btn_16': 16, 'btn_17': 17, 'btn_18': 18, 'btn_19': 19, 'btn_20': 20,
            };
        },
    },
    {
        zigbeeModel: ['DTB190502A1'],
        model: 'DTB190502A1',
        vendor: 'Custom devices (DiY)',
        description: '[CC2530 based IO Board https://databyte.ch/?portfolio=zigbee-erstes-board-dtb190502a)',
        supports: 'switch, buttons',
        fromZigbee: [fz.DTB190502A1_parse, fz.ignore_onoff_change],
        toZigbee: [tz.DTB190502A1_LED],
    },

    // eCozy
    {
        zigbeeModel: ['Thermostat'],
        model: '1TST-EU',
        vendor: 'eCozy',
        description: 'Smart heating thermostat',
        supports: 'temperature, occupancy, un-/occupied heating, schedule',
        fromZigbee: [
            fz.ignore_basic_change, fz.generic_battery_voltage,
            fz.thermostat_att_report, fz.thermostat_dev_change,
        ],
        toZigbee: [
            tz.factory_reset, tz.thermostat_local_temperature, tz.thermostat_local_temperature_calibration,
            tz.thermostat_occupancy, tz.thermostat_occupied_heating_setpoint,
            tz.thermostat_unoccupied_heating_setpoint, tz.thermostat_setpoint_raise_lower,
            tz.thermostat_remote_sensing, tz.thermostat_control_sequence_of_operation, tz.thermostat_system_mode,
            tz.thermostat_weekly_schedule, tz.thermostat_clear_weekly_schedule, tz.thermostat_weekly_schedule_rsp,
            tz.thermostat_relay_status_log, tz.thermostat_relay_status_log_rsp,
        ],
        configure: (ieeeAddr, shepherd, coordinator, callback) => {
            const device = shepherd.find(ieeeAddr, 3);
            const actions = [
                // from https://github.com/ckpt-martin/Hubitat/blob/master/eCozy/eCozy-ZigBee-Thermostat-Driver.groovy
                (cb) => device.bind('genBasic', coordinator, cb),
                (cb) => device.bind('genPowerCfg', coordinator, cb),
                (cb) => device.bind('genIdentify', coordinator, cb),
                (cb) => device.bind('genTime', coordinator, cb),
                (cb) => device.bind('genPollCtrl', coordinator, cb),
                (cb) => device.bind('hvacThermostat', coordinator, cb),
                (cb) => device.bind('hvacUserInterfaceCfg', coordinator, cb),
                (cb) => device.report('hvacThermostat', 'localTemp', 5, 30, 0, cb),
            ];

            execute(device, actions, callback);
        },
    },

    // OSRAM
    {
        zigbeeModel: ['Outdoor Lantern W RGBW OSRAM'],
        model: '4058075816718',
        vendor: 'OSRAM',
        description: 'SMART+ outdoor wall lantern RGBW',
        extend: generic.light_onoff_brightness_colortemp_colorxy,
    },
    {
        zigbeeModel: ['Classic A60 RGBW'],
        model: 'AA69697',
        vendor: 'OSRAM',
        description: 'Classic A60 RGBW',
        extend: generic.light_onoff_brightness_colortemp_colorxy,
    },
    {
        zigbeeModel: ['CLA60 RGBW OSRAM'],
        model: 'AC03645',
        vendor: 'OSRAM',
        description: 'LIGHTIFY LED CLA60 E27 RGBW',
        extend: generic.light_onoff_brightness_colortemp_colorxy,
    },
    {
        zigbeeModel: ['CLA60 TW OSRAM'],
        model: 'AC03642',
        vendor: 'OSRAM',
        description: 'SMART+ CLASSIC A 60 TW',
        extend: generic.light_onoff_brightness_colortemp,
    },
    {
        zigbeeModel: ['PAR16 DIM Z3'],
        model: 'AC08560',
        vendor: 'OSRAM',
        description: 'SMART+ LED PAR16 GU10',
        extend: generic.light_onoff_brightness,
    },
    {
        zigbeeModel: ['CLA60 RGBW Z3'],
        model: 'AC03647',
        vendor: 'OSRAM',
        description: 'SMART+ LED CLASSIC E27 RGBW',
        extend: generic.light_onoff_brightness_colortemp_colorxy,
    },
    {
        // AA70155 is model number of both bulbs.
        zigbeeModel: ['LIGHTIFY A19 Tunable White', 'Classic A60 TW'],
        model: 'AA70155',
        vendor: 'OSRAM',
        description: 'LIGHTIFY LED A19 tunable white / Classic A60 TW',
        extend: generic.light_onoff_brightness_colortemp,
    },
    {
        zigbeeModel: ['PAR16 50 TW'],
        model: 'AA68199',
        vendor: 'OSRAM',
        description: 'LIGHTIFY LED PAR16 50 GU10 tunable white',
        supports: generic.light_onoff_brightness_colortemp.supports,
        toZigbee: generic.light_onoff_brightness_colortemp.toZigbee.concat([tz.osram_cmds]),
        fromZigbee: generic.light_onoff_brightness_colortemp.fromZigbee,
    },
    {
        zigbeeModel: ['Classic B40 TW - LIGHTIFY'],
        model: 'AB32840',
        vendor: 'OSRAM',
        description: 'LIGHTIFY LED Classic B40 tunable white',
        extend: generic.light_onoff_brightness_colortemp,
    },
    {
        zigbeeModel: ['Ceiling TW OSRAM'],
        model: '4058075816794',
        vendor: 'OSRAM',
        description: 'Smart+ Ceiling TW',
        extend: generic.light_onoff_brightness_colortemp,
    },
    {
        zigbeeModel: ['Classic A60 W clear - LIGHTIFY'],
        model: 'AC03641',
        vendor: 'OSRAM',
        description: 'LIGHTIFY LED Classic A60 clear',
        extend: generic.light_onoff_brightness,
    },
    {
        zigbeeModel: ['Surface Light W �C LIGHTIFY'],
        model: '4052899926158',
        vendor: 'OSRAM',
        description: 'LIGHTIFY Surface Light TW',
        extend: generic.light_onoff_brightness,
    },
    {
        zigbeeModel: ['Surface Light TW'],
        model: 'AB401130055',
        vendor: 'OSRAM',
        description: 'LIGHTIFY Surface Light LED Tunable White',
        extend: generic.light_onoff_brightness_colortemp,
    },
    {
        zigbeeModel: ['Plug 01'],
        model: 'AB3257001NJ',
        description: 'Smart+ plug',
        supports: 'on/off',
        vendor: 'OSRAM',
        fromZigbee: [fz.ignore_onoff_change, fz.state],
        toZigbee: [tz.on_off],
        configure: (ieeeAddr, shepherd, coordinator, callback) => {
            const device = shepherd.find(ieeeAddr, 3);
            const cfg = {direction: 0, attrId: 0, dataType: 16, minRepIntval: 0, maxRepIntval: 1000, repChange: 0};
            const actions = [
                (cb) => device.bind('genOnOff', coordinator, cb),
                (cb) => device.foundation('genOnOff', 'configReport', [cfg], foundationCfg, cb),
            ];

            execute(device, actions, callback);
        },
    },
    {
        zigbeeModel: ['Flex RGBW', 'LIGHTIFY Indoor Flex RGBW', 'LIGHTIFY Flex RGBW'],
        model: '4052899926110',
        vendor: 'OSRAM',
        description: 'Flex RGBW',
        extend: generic.light_onoff_brightness_colortemp_colorxy,
    },
    {
        zigbeeModel: ['LIGHTIFY Outdoor Flex RGBW', 'LIGHTIFY FLEX OUTDOOR RGBW'],
        model: '4058075036185',
        vendor: 'OSRAM',
        description: 'Outdoor Flex RGBW',
        extend: generic.light_onoff_brightness_colortemp_colorxy,
    },
    {
        zigbeeModel: ['Gardenpole RGBW-Lightify'],
        model: '4058075036147',
        vendor: 'OSRAM',
        description: 'Smart+ gardenpole RGBW',
        extend: generic.light_onoff_brightness_colortemp_colorxy,
    },
    {
        zigbeeModel: ['Gardenpole Mini RGBW OSRAM'],
        model: 'AC0363900NJ',
        vendor: 'OSRAM',
        description: 'Smart+ mini gardenpole RGBW',
        extend: generic.light_onoff_brightness_colortemp_colorxy,
    },
    {
        zigbeeModel: ['PAR 16 50 RGBW - LIGHTIFY'],
        model: 'AB35996',
        vendor: 'OSRAM',
        description: 'Smart+ Spot GU10 Multicolor',
        extend: generic.light_onoff_brightness_colortemp_colorxy,
    },
    {
        zigbeeModel: ['PAR16 RGBW Z3'],
        model: 'AC08559',
        vendor: 'OSRAM',
        description: 'SMART+ Spot GU10 Multicolor',
        extend: generic.light_onoff_brightness_colortemp,
    },
    {
        zigbeeModel: ['B40 DIM Z3'],
        model: 'AC08562',
        vendor: 'OSRAM',
        description: 'SMART+ Candle E14 Dimmable White',
        extend: generic.light_onoff_brightness,
    },
    {
        zigbeeModel: ['Motion Sensor-A'],
        model: 'AC01353010G',
        vendor: 'OSRAM',
        description: 'SMART+ Motion Sensor',
        supports: 'occupancy and temperature',
        fromZigbee: [
            fz.generic_temperature, fz.ignore_temperature_change, fz.ias_zone_motion_dev_change,
            fz.ias_zone_motion_status_change,
        ],
        toZigbee: [],
        configure: (ieeeAddr, shepherd, coordinator, callback) => {
            const device = shepherd.find(ieeeAddr, 1);
            const actions = [
                (cb) => device.write('ssIasZone', 'iasCieAddr', coordinator.device.getIeeeAddr(), cb),
                (cb) => device.functional('ssIasZone', 'enrollRsp', {enrollrspcode: 0, zoneid: 23}, cb),
                (cb) => device.bind('msTemperatureMeasurement', coordinator, cb),
                (cb) => device.report('msTemperatureMeasurement', 'measuredValue', 30, 600, 1, cb),
                (cb) => device.bind('genPowerCfg', coordinator, cb),
                (cb) => device.report('genPowerCfg', 'batteryPercentageRemaining', 0, 1000, 0, cb),
            ];
            execute(device, actions, callback);
        },
    },
    {
        zigbeeModel: ['MR16 TW OSRAM'],
        model: 'AC03648',
        vendor: 'OSRAM',
        description: 'SMART+ spot GU5.3 tunable white',
        extend: generic.light_onoff_brightness_colortemp,
    },
    {
        zigbeeModel: ['Lightify Switch Mini', 'Lightify Switch Mini\u0000'],
        model: 'AC0251100NJ',
        vendor: 'OSRAM',
        description: 'Smart+ switch mini',
        supports: 'circle, up, down and hold/release',
        fromZigbee: [
            fz.AC0251100NJ_cmdOn, fz.AC0251100NJ_cmdMoveWithOnOff, fz.AC0251100NJ_cmdStop,
            fz.AC0251100NJ_cmdMoveToColorTemp, fz.AC0251100NJ_cmdMoveHue, fz.AC0251100NJ_cmdMoveToSaturation,
            fz.AC0251100NJ_cmdOff, fz.AC0251100NJ_cmdMove, fz.generic_batteryvoltage_3000_2500,
            fz.AC0251100NJ_cmdMoveToLevelWithOnOff,
        ],
        toZigbee: [],
        configure: (ieeeAddr, shepherd, coordinator, callback) => {
            const ep1 = shepherd.find(ieeeAddr, 1);
            const ep2 = shepherd.find(ieeeAddr, 2);
            const ep3 = shepherd.find(ieeeAddr, 3);

            const actions = [
                (cb) => ep1.bind('genOnOff', coordinator, cb),
                (cb) => ep1.bind('genLevelCtrl', coordinator, cb),
                (cb) => ep2.bind('genOnOff', coordinator, cb),
                (cb) => ep2.bind('genLevelCtrl', coordinator, cb),
                (cb) => ep3.bind('genLevelCtrl', coordinator, cb),
                (cb) => ep3.bind('lightingColorCtrl', coordinator, cb),
                (cb) => ep1.bind('genPowerCfg', coordinator, cb),
                (cb) => ep1.report('genPowerCfg', 'batteryVoltage', 900, 3600, 0, cb),
            ];
            execute(ep1, actions, callback);
        },

    },
    {
        zigbeeModel: ['SubstiTube'],
        model: 'ST8AU-CON',
        vendor: 'OSRAM',
        description: 'OSRAM SubstiTUBE T8 Advanced UO Connected',
        extend: generic.light_onoff_brightness,
    },


    // Hive
    {
        zigbeeModel: ['FWBulb01'],
        model: 'HALIGHTDIMWWE27',
        vendor: 'Hive',
        description: 'Active smart bulb white LED (E27)',
        extend: generic.light_onoff_brightness,
    },
    {
        zigbeeModel: ['FWBulb02UK'],
        model: 'HALIGHTDIMWWB22',
        vendor: 'Hive',
        description: 'Active smart bulb white LED (B22)',
        extend: generic.light_onoff_brightness,
    },
    {
        zigbeeModel: ['SLP2b'],
        model: '1613V',
        vendor: 'Hive',
        description: 'Active plug',
        supports: 'on/off, power measurement',
        fromZigbee: [
            fz.state, fz.ignore_onoff_change, fz.generic_power, fz.ignore_metering_change,
            fz.generic_temperature, fz.ignore_temperature_change,
        ],
        toZigbee: [tz.on_off],
        configure: (ieeeAddr, shepherd, coordinator, callback) => {
            const device = shepherd.find(ieeeAddr, 9);
            const cfg = {direction: 0, attrId: 0, dataType: 16, minRepIntval: 0, maxRepIntval: 1000, repChange: 0};
            const actions = [
                (cb) => device.bind('genOnOff', coordinator, cb),
                (cb) => device.foundation('genOnOff', 'configReport', [cfg], foundationCfg, cb),
                (cb) => device.report('seMetering', 'instantaneousDemand', 10, 60, 1, cb),
            ];
            execute(device, actions, callback);
        },
    },
    {
        zigbeeModel: ['TWBulb01US'],
        model: 'HV-GSCXZB269',
        vendor: 'Hive',
        description: 'Active light cool to warm white (E26) ',
        extend: generic.light_onoff_brightness_colortemp,
    },
    {
        zigbeeModel: ['TWBulb01UK'],
        model: 'HV-GSCXZB279_HV-GSCXZB229',
        vendor: 'Hive',
        description: 'Active light, warm to cool white (E27 & B22)',
        extend: generic.light_onoff_brightness_colortemp,
    },

    // Innr
    {
        zigbeeModel: ['RB 185 C'],
        model: 'RB 185 C',
        vendor: 'Innr',
        description: 'E27 bulb RGBW',
        extend: generic.light_onoff_brightness_colortemp_colorxy,
    },
    {
        zigbeeModel: ['BY 185 C'],
        model: 'BY 185 C',
        vendor: 'Innr',
        description: 'B22 bulb RGBW',
        extend: generic.light_onoff_brightness_colortemp_colorxy,
    },
    {
        zigbeeModel: ['RB 250 C'],
        model: 'RB 250 C',
        vendor: 'Innr',
        description: 'E14 bulb RGBW',
        extend: generic.light_onoff_brightness_colortemp_colorxy,
    },
    {
        zigbeeModel: ['RB 265'],
        model: 'RB 265',
        vendor: 'Innr',
        description: 'E27 bulb',
        extend: generic.light_onoff_brightness,
    },
    {
        zigbeeModel: ['RF 265'],
        model: 'RF 265',
        vendor: 'Innr',
        description: 'E27 bulb filament clear',
        extend: generic.light_onoff_brightness,
    },
    {
        zigbeeModel: ['RB 278 T'],
        model: 'RB 278 T',
        vendor: 'Innr',
        description: 'E27 bulb',
        extend: generic.light_onoff_brightness,
    },
    {
        zigbeeModel: ['RB 285 C'],
        model: 'RB 285 C',
        vendor: 'Innr',
        description: 'E27 bulb RGBW',
        extend: generic.light_onoff_brightness_colortemp_colorxy,
    },
    {
        zigbeeModel: ['BY 285 C'],
        model: 'BY 285 C',
        vendor: 'Innr',
        description: 'B22 bulb RGBW',
        extend: generic.light_onoff_brightness_colortemp_colorxy,
    },
    {
        zigbeeModel: ['RB 165'],
        model: 'RB 165',
        vendor: 'Innr',
        description: 'E27 bulb',
        extend: generic.light_onoff_brightness,
    },
    {
        zigbeeModel: ['RB 175 W'],
        model: 'RB 175 W',
        vendor: 'Innr',
        description: 'E27 bulb warm dimming',
        extend: generic.light_onoff_brightness,
    },
    {
        zigbeeModel: ['RB 178 T'],
        model: 'RB 178 T',
        vendor: 'Innr',
        description: 'Smart bulb tunable white E27',
        extend: generic.light_onoff_brightness_colortemp,
    },
    {
        zigbeeModel: ['RS 122'],
        model: 'RS 122',
        vendor: 'Innr',
        description: 'GU10 spot',
        extend: generic.light_onoff_brightness,
    },
    {
        zigbeeModel: ['RS 125'],
        model: 'RS 125',
        vendor: 'Innr',
        description: 'GU10 spot',
        extend: generic.light_onoff_brightness,
    },
    {
        zigbeeModel: ['RS 225'],
        model: 'RS 225',
        vendor: 'Innr',
        description: 'GU10 Spot',
        extend: generic.light_onoff_brightness,
    },
    {
        zigbeeModel: ['RS 128 T'],
        model: 'RS 128 T',
        vendor: 'Innr',
        description: 'GU10 spot 350 lm, dimmable, white spectrum',
        extend: generic.light_onoff_brightness_colortemp,
    },
    {
        zigbeeModel: ['RS 228 T'],
        model: 'RS 228 T',
        vendor: 'Innr',
        description: 'GU10 spot 350 lm, dimmable, white spectrum',
        extend: generic.light_onoff_brightness_colortemp,
    },
    {
        zigbeeModel: ['RB 145'],
        model: 'RB 145',
        vendor: 'Innr',
        description: 'E14 candle',
        extend: generic.light_onoff_brightness,
    },
    {
        zigbeeModel: ['RB 245'],
        model: 'RB 245',
        vendor: 'Innr',
        description: 'E14 candle',
        extend: generic.light_onoff_brightness,
    },
    {
        zigbeeModel: ['RB 248 T'],
        model: 'RB 248 T',
        vendor: 'Innr',
        description: 'E14 candle with white spectrum',
        extend: generic.light_onoff_brightness_colortemp,
    },
    {
        zigbeeModel: ['RF 263'],
        model: 'RF 263',
        vendor: 'Innr',
        description: 'E27 filament bulb dimmable',
        extend: generic.light_onoff_brightness,
    },
    {
        zigbeeModel: ['BY 165', 'BY 265'],
        model: 'BY 165',
        vendor: 'Innr',
        description: 'B22 bulb dimmable',
        extend: generic.light_onoff_brightness,
    },
    {
        zigbeeModel: ['PL 110'],
        model: 'PL 110',
        vendor: 'Innr',
        description: 'Puck Light',
        extend: generic.light_onoff_brightness,
    },
    {
        zigbeeModel: ['ST 110'],
        model: 'ST 110',
        vendor: 'Innr',
        description: 'Strip Light',
        extend: generic.light_onoff_brightness,
    },
    {
        zigbeeModel: ['UC 110'],
        model: 'UC 110',
        vendor: 'Innr',
        description: 'Under cabinet light',
        extend: generic.light_onoff_brightness,
    },
    {
        zigbeeModel: ['DL 110 N'],
        model: 'DL 110 N',
        vendor: 'Innr',
        description: 'Spot narrow',
        extend: generic.light_onoff_brightness,
    },
    {
        zigbeeModel: ['DL 110 W'],
        model: 'DL 110 W',
        vendor: 'Innr',
        description: 'Spot wide',
        extend: generic.light_onoff_brightness,
    },
    {
        zigbeeModel: ['SL 110 N'],
        model: 'SL 110 N',
        vendor: 'Innr',
        description: 'Spot Flex narrow',
        extend: generic.light_onoff_brightness,
    },
    {
        zigbeeModel: ['SL 110 M'],
        model: 'SL 110 M',
        vendor: 'Innr',
        description: 'Spot Flex medium',
        extend: generic.light_onoff_brightness,
    },
    {
        zigbeeModel: ['SL 110 W'],
        model: 'SL 110 W',
        vendor: 'Innr',
        description: 'Spot Flex wide',
        extend: generic.light_onoff_brightness,
    },
    {
        zigbeeModel: ['SP 120'],
        model: 'SP 120',
        vendor: 'Innr',
        description: 'Smart plug',
        supports: 'on/off, power measurement',
        fromZigbee: [fz.ignore_electrical_change, fz.SP120_power, fz.state, fz.ignore_onoff_change],
        toZigbee: [tz.on_off],
        configure: (ieeeAddr, shepherd, coordinator, callback) => {
            const device = shepherd.find(ieeeAddr, 1);
            const onOff = {direction: 0, attrId: 0, dataType: 16, minRepIntval: 0, maxRepIntval: 1000, repChange: 0};
            const activePower = {
                direction: 0, attrId: 1291, dataType: 41, minRepIntval: 1, maxRepIntval: 300, repChange: 1,
            };

            const rmsCurrent = {
                direction: 0, attrId: 1288, dataType: 33, minRepIntval: 1, maxRepIntval: 300, repChange: 100,
            };

            const rmsVoltage = {
                direction: 0, attrId: 1285, dataType: 33, minRepIntval: 1, maxRepIntval: 300, repChange: 1,
            };

            const electricalCfg = [rmsCurrent, rmsVoltage, activePower];
            const actions = [
                (cb) => device.foundation('genOnOff', 'configReport', [onOff], foundationCfg, cb),
                (cb) => device.bind('genOnOff', coordinator, cb),
                (cb) => device.foundation('haElectricalMeasurement', 'configReport', electricalCfg, foundationCfg, cb),
                (cb) => device.bind('haElectricalMeasurement', coordinator, cb),
            ];

            execute(device, actions, callback);
        },
    },

    // Sylvania
    {
        zigbeeModel: ['LIGHTIFY RT Tunable White'],
        model: '73742',
        vendor: 'Sylvania',
        description: 'LIGHTIFY LED adjustable white RT 5/6',
        extend: generic.light_onoff_brightness_colortemp,
    },
    {
        zigbeeModel: ['RT RGBW'],
        model: '73741',
        vendor: 'Sylvania',
        description: 'LIGHTIFY LED adjustable color RT 5/6',
        extend: generic.light_onoff_brightness_colortemp_colorxy,
    },
    {
        zigbeeModel: ['LIGHTIFY BR Tunable White'],
        model: '73740',
        vendor: 'Sylvania',
        description: 'LIGHTIFY LED adjustable white BR30',
        extend: generic.light_onoff_brightness_colortemp,
    },
    {
        zigbeeModel: ['LIGHTIFY BR RGBW', 'BR30 RGBW'],
        model: '73739',
        vendor: 'Sylvania',
        description: 'LIGHTIFY LED RGBW BR30',
        supports: generic.light_onoff_brightness_colortemp_colorxy.supports,
        toZigbee: generic.light_onoff_brightness_colortemp_colorxy.toZigbee.concat([tz.osram_cmds]),
        fromZigbee: generic.light_onoff_brightness_colortemp_colorxy.fromZigbee.concat([
            fz.ignore_genIdentify_change,
            fz.ignore_diagnostic_change,
            fz.ignore_genScenes_change,
        ]),
    },
    {
        zigbeeModel: ['LIGHTIFY A19 RGBW', 'A19 RGBW'],
        model: '73693',
        vendor: 'Sylvania',
        description: 'LIGHTIFY LED RGBW A19',
        supports: generic.light_onoff_brightness_colortemp_colorxy.supports,
        toZigbee: generic.light_onoff_brightness_colortemp_colorxy.toZigbee.concat([tz.osram_cmds]),
        fromZigbee: generic.light_onoff_brightness_colortemp_colorxy.fromZigbee,
    },
    {
        zigbeeModel: ['LIGHTIFY A19 ON/OFF/DIM', 'LIGHTIFY A19 ON/OFF/DIM 10 Year'],
        model: '74283',
        vendor: 'Sylvania',
        description: 'LIGHTIFY LED soft white dimmable A19',
        extend: generic.light_onoff_brightness,
    },
    {
        zigbeeModel: ['A19 W 10 year'],
        model: '74696',
        vendor: 'Sylvania',
        description: 'LIGHTIFY LED soft white dimmable A19',
        supports: generic.light_onoff_brightness.supports,
        toZigbee: generic.light_onoff_brightness.toZigbee.concat([tz.osram_cmds]),
        fromZigbee: generic.light_onoff_brightness.fromZigbee.concat([
            fz.ignore_genIdentify_change,
            fz.ignore_diagnostic_change,
            fz.ignore_genScenes_change,
            fz.ignore_light_color_colortemp_report,
        ]),
    },
    {
        zigbeeModel: ['PLUG'],
        model: '72922-A',
        vendor: 'Sylvania',
        description: 'SMART+ Smart Plug',
        supports: 'on/off',
        fromZigbee: [fz.ignore_onoff_change, fz.state],
        toZigbee: [tz.on_off],
        configure: (ieeeAddr, shepherd, coordinator, callback) => {
            const device = shepherd.find(ieeeAddr, 1);
            const cfg = {direction: 0, attrId: 0, dataType: 16, minRepIntval: 0, maxRepIntval: 1000, repChange: 0};
            const actions = [
                (cb) => device.bind('genOnOff', coordinator, cb),
                (cb) => device.foundation('genOnOff', 'configReport', [cfg], foundationCfg, cb),
            ];

            execute(device, actions, callback);
        },
    },
    {
        zigbeeModel: ['A19 TW 10 year'],
        model: '71831',
        vendor: 'Sylvania',
        description: 'Smart Home adjustable white A19 LED bulb',
        extend: generic.light_onoff_brightness_colortemp,
    },
    {
        zigbeeModel: ['MR16 TW'],
        model: '74282',
        vendor: 'Sylvania',
        description: 'Smart Home adjustable white MR16 LED bulb',
        extend: generic.light_onoff_brightness_colortemp,
    },
    {
        zigbeeModel: ['LIGHTIFY Gardenspot RGB'],
        model: 'LTFY004',
        vendor: 'Sylvania',
        description: 'LIGHTIFY LED gardenspot mini RGB',
        extend: generic.light_onoff_brightness_colorxy,
    },
    {
        zigbeeModel: ['PAR38 W 10 year'],
        model: '74580',
        vendor: 'Sylvania',
        description: 'Smart Home soft white PAR38 outdoor bulb',
        extend: generic.light_onoff_brightness,
    },

    // GE
    {
        zigbeeModel: ['SoftWhite'],
        model: 'PSB19-SW27',
        vendor: 'GE',
        description: 'Link smart LED light bulb, A19 soft white (2700K)',
        extend: generic.light_onoff_brightness,
    },
    {
        zigbeeModel: ['ZLL Light'],
        model: '22670',
        vendor: 'GE',
        description: 'Link smart LED light bulb, A19/BR30 soft white (2700K)',
        extend: generic.light_onoff_brightness,
    },
    {
        zigbeeModel: ['45852'],
        model: '45852GE',
        vendor: 'GE',
        description: 'ZigBee plug-in smart dimmer',
        supports: 'on/off, brightness',
        fromZigbee: [fz.brightness, fz.ignore_onoff_change, fz.state],
        toZigbee: [tz.light_onoff_brightness, tz.ignore_transition],
        configure: (ieeeAddr, shepherd, coordinator, callback) => {
            const cfg = {direction: 0, attrId: 0, dataType: 16, minRepIntval: 0, maxRepIntval: 1000, repChange: 0};
            const device = shepherd.find(ieeeAddr, 1);
            const actions = [
                (cb) => device.bind('genOnOff', coordinator, cb),
                (cb) => device.foundation('genOnOff', 'configReport', [cfg], foundationCfg, cb),
            ];

            execute(device, actions, callback);
        },
    },
    {
        zigbeeModel: ['45853'],
        model: '45853GE',
        vendor: 'GE',
        description: 'Plug-in smart switch',
        supports: 'on/off',
        fromZigbee: [fz.state, fz.ignore_onoff_change, fz.generic_power, fz.ignore_metering_change],
        toZigbee: [tz.on_off, tz.ignore_transition],
        configure: (ieeeAddr, shepherd, coordinator, callback) => {
            const cfg = {direction: 0, attrId: 0, dataType: 16, minRepIntval: 0, maxRepIntval: 1000, repChange: 0};
            const device = shepherd.find(ieeeAddr, 1);
            const actions = [
                (cb) => device.bind('genOnOff', coordinator, cb),
                (cb) => device.foundation('genOnOff', 'configReport', [cfg], foundationCfg, cb),
                (cb) => device.report('seMetering', 'instantaneousDemand', 10, 60, 1, cb),
            ];

            execute(device, actions, callback);
        },
    },
    {
        zigbeeModel: ['45856'],
        model: '45856GE',
        vendor: 'GE',
        description: 'In-wall smart switch',
        supports: 'on/off',
        fromZigbee: [fz.ignore_onoff_change, fz.state],
        toZigbee: [tz.on_off, tz.ignore_transition],
        configure: (ieeeAddr, shepherd, coordinator, callback) => {
            const cfg = {direction: 0, attrId: 0, dataType: 16, minRepIntval: 0, maxRepIntval: 1000, repChange: 0};
            const device = shepherd.find(ieeeAddr, 1);
            const actions = [
                (cb) => device.bind('genOnOff', coordinator, cb),
                (cb) => device.foundation('genOnOff', 'configReport', [cfg], foundationCfg, cb),
            ];

            execute(device, actions, callback);
        },
    },
    {
        zigbeeModel: ['45857'],
        model: '45857GE',
        vendor: 'GE',
        description: 'ZigBee in-wall smart dimmer',
        supports: 'on/off, brightness',
        fromZigbee: [fz.brightness, fz.ignore_onoff_change, fz.state],
        toZigbee: [tz.light_onoff_brightness, tz.ignore_transition],
        configure: (ieeeAddr, shepherd, coordinator, callback) => {
            const cfg = {direction: 0, attrId: 0, dataType: 16, minRepIntval: 0, maxRepIntval: 1000, repChange: 0};
            const device = shepherd.find(ieeeAddr, 1);
            const actions = [
                (cb) => device.bind('genOnOff', coordinator, cb),
                (cb) => device.foundation('genOnOff', 'configReport', [cfg], foundationCfg, cb),
            ];

            execute(device, actions, callback);
        },
    },

    // Sengled
    {
        zigbeeModel: ['E11-G13'],
        model: 'E11-G13',
        vendor: 'Sengled',
        description: 'Element Classic (A19)',
        supports: generic.light_onoff_brightness.supports,
        fromZigbee: generic.light_onoff_brightness.fromZigbee.concat([
            fz.ignore_metering_change,
            fz.ignore_diagnostic_change,
        ]),
        toZigbee: generic.light_onoff_brightness.toZigbee,
    },
    {
        zigbeeModel: ['E11-G23', 'E11-G33'],
        model: 'E11-G23/E11-G33',
        vendor: 'Sengled',
        description: 'Element Classic (A60)',
        supports: generic.light_onoff_brightness.supports,
        fromZigbee: generic.light_onoff_brightness.fromZigbee.concat([
            fz.ignore_metering_change,
            fz.ignore_diagnostic_change,
        ]),
        toZigbee: generic.light_onoff_brightness.toZigbee,
    },
    {
        zigbeeModel: ['Z01-CIA19NAE26'],
        model: 'Z01-CIA19NAE26',
        vendor: 'Sengled',
        description: 'Element Touch (A19)',
        supports: generic.light_onoff_brightness.supports,
        fromZigbee: generic.light_onoff_brightness.fromZigbee.concat([
            fz.ignore_metering_change,
            fz.ignore_diagnostic_change,
        ]),
        toZigbee: generic.light_onoff_brightness.toZigbee,
    },
    {
        zigbeeModel: ['Z01-A19NAE26'],
        model: 'Z01-A19NAE26',
        vendor: 'Sengled',
        description: 'Element Plus (A19)',
        supports: generic.light_onoff_brightness_colortemp.supports,
        fromZigbee: generic.light_onoff_brightness_colortemp.fromZigbee.concat([
            fz.ignore_metering_change,
            fz.ignore_diagnostic_change,
        ]),
        toZigbee: generic.light_onoff_brightness_colortemp.toZigbee,
    },
    {
        zigbeeModel: ['E11-N1EA'],
        model: 'E11-N1EA',
        vendor: 'Sengled',
        description: 'Element Plus Color (A19)',
        supports: generic.light_onoff_brightness_colortemp_colorxy.supports,
        fromZigbee: generic.light_onoff_brightness_colortemp_colorxy.fromZigbee.concat([
            fz.ignore_metering_change,
            fz.ignore_diagnostic_change,
        ]),
        toZigbee: generic.light_onoff_brightness_colortemp_colorxy.toZigbee,
    },
    {
        zigbeeModel: ['E12-N14'],
        model: 'E12-N14',
        vendor: 'Sengled',
        description: 'Element Classic (BR30)',
        supports: generic.light_onoff_brightness.supports,
        fromZigbee: generic.light_onoff_brightness.fromZigbee.concat([
            fz.ignore_metering_change,
            fz.ignore_diagnostic_change,
        ]),
        toZigbee: generic.light_onoff_brightness.toZigbee,
    },
    {
        zigbeeModel: ['E1A-AC2'],
        model: 'E1ACA4ABE38A',
        vendor: 'Sengled',
        description: 'Element downlight smart LED bulb',
        extend: generic.light_onoff_brightness,
    },

    // Swann
    {
        zigbeeModel: ['SWO-KEF1PA'],
        model: 'SWO-KEF1PA',
        vendor: 'Swann',
        description: 'Key fob remote',
        supports: 'panic, home, away, sleep',
        fromZigbee: [fz.KEF1PA_arm, fz.KEF1PA_panic],
        toZigbee: [tz.factory_reset],
        configure: (ieeeAddr, shepherd, coordinator, callback) => {
            const device = shepherd.find(ieeeAddr, 1);
            const actions = [
                (cb) => device.bind('ssIasZone', coordinator, cb),
                (cb) => device.functional('ssIasZone', 'enrollRsp', {enrollrspcode: 0, zoneid: 23}, cb),
            ];

            execute(device, actions, callback, 250);
        },
    },
    {
        zigbeeModel: ['SWO-WDS1PA'],
        model: 'SWO-WDS1PA',
        vendor: 'Swann',
        description: 'Window/door sensor',
        supports: 'contact',
        fromZigbee: [fz.ias_contact_dev_change, fz.ias_contact_status_change],
        toZigbee: [],
        configure: (ieeeAddr, shepherd, coordinator, callback) => {
            const device = shepherd.find(ieeeAddr, 1);
            const actions = [
                (cb) => device.write('ssIasZone', 'iasCieAddr', coordinator.device.getIeeeAddr(), cb),
                (cb) => device.functional('ssIasZone', 'enrollRsp', {enrollrspcode: 0, zoneid: 23}, cb),
            ];

            execute(device, actions, callback, 1000);
        },
    },

    // JIAWEN
    {
        zigbeeModel: ['FB56-ZCW08KU1.1', 'FB56-ZCW08KU1.0'],
        model: 'K2RGBW01',
        vendor: 'JIAWEN',
        description: 'Wireless Bulb E27 9W RGBW',
        extend: generic.light_onoff_brightness_colortemp_colorxy,
    },

    // Netvox
    {
        zigbeeModel: ['Z809AE3R'],
        model: 'Z809A',
        vendor: 'Netvox',
        description: 'Power socket with power consumption monitoring',
        supports: 'on/off, power measurement',
        fromZigbee: [fz.state, fz.ignore_onoff_change, fz.ignore_electrical_change, fz.Z809A_power],
        toZigbee: [tz.on_off],
        configure: (ieeeAddr, shepherd, coordinator, callback) => {
            const device = shepherd.find(ieeeAddr, 1);
            const onOff = {direction: 0, attrId: 0, dataType: 16, minRepIntval: 0, maxRepIntval: 1000, repChange: 0};

            const rmsVoltage = 1285;
            const rmsCurrent = 1288;
            const activePower = 1291;
            const powerFactor = 1296;

            const electricalCfg = [
                {direction: 0, attrId: rmsVoltage, dataType: 33, minRepIntval: 10, maxRepIntval: 1000, repChange: 1},
                {direction: 0, attrId: rmsCurrent, dataType: 33, minRepIntval: 10, maxRepIntval: 1000, repChange: 1},
                {direction: 0, attrId: activePower, dataType: 41, minRepIntval: 10, maxRepIntval: 1000, repChange: 1},
                {direction: 0, attrId: powerFactor, dataType: 40, minRepIntval: 10, maxRepIntval: 1000, repChange: 1},
            ];

            const actions = [
                (cb) => device.bind('genOnOff', coordinator, cb),
                (cb) => device.foundation('genOnOff', 'configReport', [onOff], foundationCfg, cb),
                (cb) => device.bind('haElectricalMeasurement', coordinator, cb),
                (cb) => device.foundation('haElectricalMeasurement', 'configReport', electricalCfg, foundationCfg, cb),
            ];

            execute(device, actions, callback);
        },
    },

    // Nanoleaf
    {
        zigbeeModel: ['NL08-0800'],
        model: 'NL08-0800',
        vendor: 'Nanoleaf',
        description: 'Smart Ivy Bulb E27',
        extend: generic.light_onoff_brightness,
    },

    // Nue, 3A
    {
        zigbeeModel: ['FTB56+ZSN15HG1.0'],
        model: 'HGZB-1S',
        vendor: 'Nue / 3A',
        description: 'Smart 1 key scene wall switch',
        supports: 'on/off, click',
        toZigbee: [tz.on_off],
        fromZigbee: [fz.nue_click, fz.ignore_power_report, fz.ignore_power_change],
    },
    {
        zigbeeModel: ['FTB56+ZSN16HG1.0'],
        model: 'HGZB-02S',
        vendor: 'Nue / 3A',
        description: 'Smart 2 key scene wall switch',
        supports: 'on/off, click',
        toZigbee: [tz.on_off],
        fromZigbee: [fz.nue_click, fz.ignore_power_report, fz.ignore_power_change],
    },
    {
        zigbeeModel: ['FB56+ZSN08KJ2.3'],
        model: 'HGZB-045',
        vendor: 'Nue / 3A',
        description: 'Smart 4 key scene wall switch',
        supports: 'on/off, click',
        toZigbee: [tz.on_off],
        fromZigbee: [fz.nue_click, fz.ignore_power_report, fz.ignore_power_change],
    },
    {
        zigbeeModel: ['LXN56-DC27LX1.1'],
        model: 'LXZB-02A',
        vendor: 'Nue / 3A',
        description: 'Smart light controller',
        extend: generic.light_onoff_brightness,
    },
    {
        zigbeeModel: ['FNB56-ZSW03LX2.0'],
        model: 'HGZB-43',
        vendor: 'Nue / 3A',
        description: 'Smart light switch - 3 gang v2.0',
        supports: 'on/off',
        fromZigbee: [fz.generic_state_multi_ep, fz.ignore_onoff_change],
        toZigbee: [tz.on_off],
        ep: (device) => {
            return {'top': 1, 'center': 2, 'bottom': 3};
        },
        configure: (ieeeAddr, shepherd, coordinator, callback) => {
            const ep1 = shepherd.find(ieeeAddr, 1);
            execute(ep1, [(cb) => ep1.bind('genOnOff', coordinator, cb)], () => {
                const ep2 = shepherd.find(ieeeAddr, 2);
                execute(ep2, [(cb) => ep2.bind('genOnOff', coordinator, cb)], () => {
                    const ep3 = shepherd.find(ieeeAddr, 3);
                    execute(ep3, [(cb) => ep3.bind('genOnOff', coordinator, cb)], callback);
                });
            });
        },
    },
    {
        zigbeeModel: ['FB56+ZSW1IKJ1.7', 'FB56+ZSW1IKJ2.5'],
        model: 'HGZB-043',
        vendor: 'Nue / 3A',
        description: 'Smart light switch - 3 gang',
        supports: 'on/off',
        fromZigbee: [fz.generic_state_multi_ep, fz.ignore_onoff_change],
        toZigbee: [tz.on_off],
        ep: (device) => {
            return {'top': 16, 'center': 17, 'bottom': 18};
        },
        configure: (ieeeAddr, shepherd, coordinator, callback) => {
            const ep16 = shepherd.find(ieeeAddr, 16);
            execute(ep16, [(cb) => ep16.bind('genOnOff', coordinator, cb)], () => {
                const ep17 = shepherd.find(ieeeAddr, 17);
                execute(ep17, [(cb) => ep17.bind('genOnOff', coordinator, cb)], () => {
                    const ep18 = shepherd.find(ieeeAddr, 18);
                    execute(ep18, [(cb) => ep18.bind('genOnOff', coordinator, cb)], callback);
                });
            });
        },
    },
    {
        zigbeeModel: ['FB56+ZSC05HG1.0'],
        model: 'HGZB-04D',
        vendor: 'Nue / 3A',
        description: 'Smart dimmer wall switch',
        supports: 'on/off, brightness',
        toZigbee: [tz.on_off, tz.light_brightness],
        fromZigbee: [fz.state, fz.ignore_onoff_change, fz.brightness_report, fz.ignore_light_brightness_change],
    },
    {
        zigbeeModel: ['FB56+ZSW1HKJ1.7', 'FB56+ZSW1HKJ2.5'],
        model: 'HGZB-042',
        vendor: 'Nue / 3A',
        description: 'Smart light switch - 2 gang',
        supports: 'on/off',
        fromZigbee: [fz.generic_state_multi_ep, fz.ignore_onoff_change],
        toZigbee: [tz.on_off],
        ep: (device) => {
            return {'top': 16, 'bottom': 17};
        },
        configure: (ieeeAddr, shepherd, coordinator, callback) => {
            const ep16 = shepherd.find(ieeeAddr, 16);
            execute(ep16, [(cb) => ep16.bind('genOnOff', coordinator, cb)], () => {
                const ep17 = shepherd.find(ieeeAddr, 17);
                execute(ep17, [(cb) => ep17.bind('genOnOff', coordinator, cb)], callback);
            });
        },
    },
    {
        zigbeeModel: ['FNB56-ZSW02LX2.0'],
        model: 'HGZB-42',
        vendor: 'Nue / 3A',
        description: 'Smart light switch - 2 gang. ',
        supports: 'on/off',
        fromZigbee: [fz.generic_state_multi_ep, fz.ignore_onoff_change],
        toZigbee: [tz.on_off],
        ep: (device) => {
            return {'top': 11, 'bottom': 12};
        },
        configure: (ieeeAddr, shepherd, coordinator, callback) => {
            const ep11 = shepherd.find(ieeeAddr, 11);
            execute(ep11, [(cb) => ep11.bind('genOnOff', coordinator, cb)], () => {
                const ep12 = shepherd.find(ieeeAddr, 12);
                execute(ep12, [(cb) => ep12.bind('genOnOff', coordinator, cb)], callback);
            });
        },
    },
    {
        zigbeeModel: ['FB56+ZSW1GKJ2.5'],
        model: 'HGZB-41',
        vendor: 'Nue / 3A',
        description: 'Smart one gang wall switch',
        supports: 'on/off',
        fromZigbee: [fz.state, fz.ignore_onoff_change],
        toZigbee: [tz.on_off],
    },
    {
        zigbeeModel: ['FNB56-SKT1DHG1.4'],
        model: 'MG-AUWS01',
        vendor: 'Nue / 3A',
        description: 'Smart Double GPO',
        supports: 'on/off',
        fromZigbee: [fz.nue_power_state, fz.ignore_onoff_change],
        toZigbee: [tz.on_off],
        ep: (device) => {
            return {'left': 12, 'right': 11};
        },
    },
    {
        zigbeeModel: ['FNB56-ZCW25FB1.9'],
        model: 'XY12S-15',
        vendor: 'Nue / 3A',
        description: 'Smart light controller RGBW',
        extend: generic.light_onoff_brightness_colortemp_colorxy,
    },
    {
        zigbeeModel: ['FNB56-ZSW23HG1.1', 'LXN56-LC27LX1.1'],
        model: 'HGZB-01A',
        vendor: 'Nue / 3A',
        description: 'Smart in-wall switch',
        supports: 'on/off',
        fromZigbee: [fz.state, fz.ignore_onoff_change],
        toZigbee: [tz.on_off],
    },
    {
        zigbeeModel: ['FNB56-ZSC01LX1.2', 'FB56+ZSW05HG1.2'],
        model: 'HGZB-02A',
        vendor: 'Nue / 3A',
        description: 'Smart light controller',
        extend: generic.light_onoff_brightness,
    },
    {
        zigbeeModel: ['FNB56-ZSW01LX2.0'],
        model: 'HGZB-42-UK / HGZB-41',
        description: 'Smart switch 1 or 2 gang',
        vendor: 'Nue / 3A',
        supports: 'on/off',
        fromZigbee: [fz.ignore_onoff_change, fz.state],
        toZigbee: [tz.on_off],
    },
    {
        zigbeeModel: ['FNB56-ZCW25FB1.6', 'FNB56-ZCW25FB2.1'],
        model: 'HGZB-06A',
        vendor: 'Nue / 3A',
        description: 'Smart 7W E27 light bulb',
        extend: generic.light_onoff_brightness_colortemp_colorxy,
    },

    // Smart Home Pty
    {
        zigbeeModel: ['FB56-ZCW11HG1.2', 'FB56-ZCW11HG1.4'],
        model: 'HGZB-07A',
        vendor: 'Smart Home Pty',
        description: 'RGBW Downlight',
        extend: generic.light_onoff_brightness_colortemp_colorxy,
    },
    {
        zigbeeModel: ['FNB56-SKT1EHG1.2'],
        model: 'HGZB-20-DE',
        vendor: 'Smart Home Pty',
        description: 'Power plug',
        supports: 'on/off',
        fromZigbee: [fz.state_change],
        toZigbee: [tz.on_off],
    },

    // Gledopto
    {
        zigbeeModel: ['GLEDOPTO', 'GL-C-008', 'GL-C-007'],
        model: 'GL-C-008',
        vendor: 'Gledopto',
        description: 'Zigbee LED controller RGB + CCT / RGBW / WWCW / Dimmer',
        extend: gledopto.light_onoff_brightness_colortemp_colorxy,
        ep: (device) => {
            if (device.epList.toString() === '11,12,13') {
                return {'': 12};
            } else if (device.epList.toString() === '10,11,13' || device.epList.toString() === '11,13') {
                return {'': 11};
            } else if (device.epList.toString() === '11,12,13,15') {
                return {
                    'rgb': 12,
                    'white': 15,
                };
            } else if (device.epList.toString() === '11,13,15') {
                return {
                    'rgb': 11,
                    'white': 15,
                };
            } else {
                return {};
            }
        },
    },
    {
        zigbeeModel: ['GL-S-004Z'],
        model: 'GL-S-004Z',
        vendor: 'Gledopto',
        description: 'Zigbee Smart WW/CW GU10',
        extend: gledopto.light_onoff_brightness_colortemp,
        ep: (device) => {
            if (device.epList.toString() === '11,12,13') {
                return {'': 12};
            } else if (device.epList.toString() === '10,11,13' || device.epList.toString() === '11,13') {
                return {'': 11};
            } else {
                return {};
            }
        },
    },
    {
        zigbeeModel: ['GL-C-006', 'GL-C-009'],
        model: 'GL-C-006/GL-C-009',
        vendor: 'Gledopto',
        description: 'Zigbee LED controller WW/CW Dimmer',
        extend: gledopto.light_onoff_brightness_colortemp,
        ep: (device) => {
            if (device.epList.toString() === '11,12,13') {
                return {'': 12};
            } else if (device.epList.toString() === '10,11,13' || device.epList.toString() === '11,13') {
                return {'': 11};
            } else {
                return {};
            }
        },
    },
    {
        zigbeeModel: ['GL-S-007Z'],
        model: 'GL-S-007Z',
        vendor: 'Gledopto',
        description: 'Smart RGBW GU10',
        extend: gledopto.light_onoff_brightness_colortemp_colorxy,
        ep: (device) => {
            if (device.epList.toString() === '11,12,13') {
                return {'': 12};
            } else if (device.epList.toString() === '10,11,13' || device.epList.toString() === '11,13') {
                return {'': 11};
            } else {
                return {};
            }
        },
    },
    {
        zigbeeModel: ['GL-B-001Z'],
        model: 'GL-B-001Z',
        vendor: 'Gledopto',
        description: 'Smart 4W E14 RGB / CW LED bulb',
        extend: gledopto.light_onoff_brightness_colortemp_colorxy,
        ep: (device) => {
            if (device.epList.toString() === '11,12,13') {
                return {'': 12};
            } else if (device.epList.toString() === '10,11,13' || device.epList.toString() === '11,13') {
                return {'': 11};
            } else {
                return {};
            }
        },
    },
    {
        zigbeeModel: ['GL-G-001Z'],
        model: 'GL-G-001Z',
        vendor: 'Gledopto',
        description: 'Smart garden lamp',
        extend: gledopto.light_onoff_brightness_colortemp_colorxy,
        ep: (device) => {
            if (device.epList.toString() === '11,12,13') {
                return {'': 12};
            } else if (device.epList.toString() === '10,11,13' || device.epList.toString() === '11,13') {
                return {'': 11};
            } else {
                return {};
            }
        },
    },
    {
        zigbeeModel: ['GL-B-007Z'],
        model: 'GL-B-007Z',
        vendor: 'Gledopto',
        description: 'Smart 6W E27 RGB / CW LED bulb',
        extend: gledopto.light_onoff_brightness_colortemp_colorxy,
        ep: (device) => {
            if (device.epList.toString() === '11,12,13') {
                return {'': 12};
            } else if (device.epList.toString() === '10,11,13' || device.epList.toString() === '11,13') {
                return {'': 11};
            } else {
                return {};
            }
        },
    },
    {
        zigbeeModel: ['GL-B-008Z'],
        model: 'GL-B-008Z',
        vendor: 'Gledopto',
        description: 'Smart 12W E27 RGB / CW LED bulb',
        extend: gledopto.light_onoff_brightness_colortemp_colorxy,
        ep: (device) => {
            if (device.epList.toString() === '11,12,13') {
                return {'': 12};
            } else if (device.epList.toString() === '10,11,13' || device.epList.toString() === '11,13') {
                return {'': 11};
            } else {
                return {};
            }
        },
    },
    {
        zigbeeModel: ['GL-D-003Z', 'GL-D-005Z'],
        model: 'GL-D-003Z',
        vendor: 'Gledopto',
        description: 'LED RGB + CCT downlight ',
        extend: gledopto.light_onoff_brightness_colortemp_colorxy,
        ep: (device) => {
            if (device.epList.toString() === '11,12,13') {
                return {'': 12};
            } else if (device.epList.toString() === '10,11,13') {
                return {'': 11};
            } else {
                return {};
            }
        },
    },
    {
        zigbeeModel: ['GL-S-003Z'],
        model: 'GL-S-003Z',
        vendor: 'Gledopto',
        description: 'Smart RGBW GU10 ',
        extend: gledopto.light_onoff_brightness_colortemp_colorxy,
        ep: (device) => {
            if (device.epList.toString() === '11,12,13') {
                return {'': 12};
            } else if (device.epList.toString() === '10,11,13') {
                return {'': 11};
            } else {
                return {};
            }
        },
    },
    {
        zigbeeModel: ['HOMA2023'],
        model: 'GD-CZ-006',
        vendor: 'Gledopto',
        description: 'Zigbee LED Driver',
        extend: gledopto.light_onoff_brightness,
    },
    {
        zigbeeModel: ['GL-FL-004TZ'],
        model: 'GL-FL-004TZ',
        vendor: 'Gledopto',
        description: 'Zigbee 10W floodlight RGB CCT',
        extend: generic.light_onoff_brightness_colortemp_colorxy,
        ep: (device) => {
            if (device.epList.toString() === '11,12,13') {
                return {'': 12};
            } else if (device.epList.toString() === '10,11,13' || device.epList.toString() === '11,13') {
                return {'': 11};
            } else {
                return {};
            }
        },
    },

    // ROBB
    {
        zigbeeModel: ['ROB_200-004-0'],
        model: 'ROB_200-004-0',
        vendor: 'ROBB',
        description: 'ZigBee AC phase-cut dimmer',
        supports: 'on/off, brightness',
        fromZigbee: [fz.brightness, fz.ignore_onoff_change, fz.state, fz.ignore_light_brightness_report],
        toZigbee: [tz.light_onoff_brightness, tz.ignore_transition],
        configure: (ieeeAddr, shepherd, coordinator, callback) => {
            const cfg = {direction: 0, attrId: 0, dataType: 16, minRepIntval: 0, maxRepIntval: 1000, repChange: 0};
            const device = shepherd.find(ieeeAddr, 1);
            const actions = [
                (cb) => device.bind('genOnOff', coordinator, cb),
                (cb) => device.foundation('genOnOff', 'configReport', [cfg], foundationCfg, cb),
                (cb) => device.bind('genLevelCtrl', coordinator, cb),
            ];

            execute(device, actions, callback);
        },
    },

    // SmartThings
    {
        zigbeeModel: ['PGC313'],
        model: 'STSS-MULT-001',
        vendor: 'SmartThings',
        description: 'Multipurpose sensor',
        supports: 'contact',
        fromZigbee: [fz.smartthings_contact],
        toZigbee: [],
    },
    {
        zigbeeModel: ['tagv4'],
        model: 'STS-PRS-251',
        vendor: 'SmartThings',
        description: 'Arrival sensor',
        supports: 'presence',
        fromZigbee: [
            fz.STS_PRS_251_presence, fz.generic_batteryvoltage_3000_2500, fz.ignore_power_change,
            fz.STS_PRS_251_beeping,
        ],
        toZigbee: [tz.STS_PRS_251_beep],
        configure: (ieeeAddr, shepherd, coordinator, callback) => {
            const device = shepherd.find(ieeeAddr, 1);
            const actions = [
                (cb) => device.report('genBinaryInput', 'presentValue', 10, 30, 1, cb),
                (cb) => device.report('genPowerCfg', 'batteryVoltage', 1800, 3600, cb),
            ];

            execute(device, actions, callback);
        },
    },
    {
        zigbeeModel: ['3325-S'],
        model: '3325-S',
        vendor: 'SmartThings',
        description: 'Motion sensor (2015 model)',
        supports: 'occupancy and temperature',
        fromZigbee: [
            fz.generic_temperature, fz.ignore_temperature_change, fz.ias_zone_motion_dev_change,
            fz.ias_zone_motion_status_change,
        ],
        toZigbee: [],
        configure: (ieeeAddr, shepherd, coordinator, callback) => {
            const device = shepherd.find(ieeeAddr, 1);
            const actions = [
                (cb) => device.write('ssIasZone', 'iasCieAddr', coordinator.device.getIeeeAddr(), cb),
                (cb) => device.functional('ssIasZone', 'enrollRsp', {enrollrspcode: 0, zoneid: 23}, cb),
                (cb) => device.bind('msTemperatureMeasurement', coordinator, cb),
                (cb) => device.report('msTemperatureMeasurement', 'measuredValue', 30, 600, 1, cb),
                (cb) => device.bind('genPowerCfg', coordinator, cb),
                (cb) => device.report('genPowerCfg', 'batteryPercentageRemaining', 0, 1000, 0, cb),
            ];
            execute(device, actions, callback);
        },
    },
    {
        zigbeeModel: ['3321-S'],
        model: '3321-S',
        vendor: 'SmartThings',
        description: 'Multi Sensor (2015 model)',
        supports: 'contact and temperature',
        fromZigbee: [
            fz.generic_temperature, fz.ignore_temperature_change, fz.smartsense_multi,
        ],
        toZigbee: [],
        configure: (ieeeAddr, shepherd, coordinator, callback) => {
            const device = shepherd.find(ieeeAddr, 1);
            const actions = [
                (cb) => device.bind('msTemperatureMeasurement', coordinator, cb),
                (cb) => device.report('msTemperatureMeasurement', 'measuredValue', 300, 600, 1, cb),
                (cb) => device.write('ssIasZone', 'iasCieAddr', coordinator.device.getIeeeAddr(), cb),
                (cb) => device.report('ssIasZone', 'zoneStatus', 0, 1000, null, cb),
                (cb) => device.functional('ssIasZone', 'enrollRsp', {
                    enrollrspcode: 1,
                    zoneid: 23,
                }, cb),
            ];
            execute(device, actions, callback);
        },
    },
    {
        zigbeeModel: ['outlet'],
        model: 'IM6001-OTP05',
        vendor: 'SmartThings',
        description: 'Outlet',
        supports: 'on/off',
        fromZigbee: [fz.state, fz.ignore_onoff_report],
        toZigbee: [tz.on_off],
        configure: (ieeeAddr, shepherd, coordinator, callback) => {
            const device = shepherd.find(ieeeAddr, 1);
            const cfg = {direction: 0, attrId: 0, dataType: 16, minRepIntval: 0, maxRepIntval: 1000, repChange: 0};
            const actions = [
                (cb) => device.bind('genOnOff', coordinator, cb),
                (cb) => device.foundation('genOnOff', 'configReport', [cfg], foundationCfg, cb),
            ];

            execute(device, actions, callback);
        },
    },
    {
        zigbeeModel: ['motion'],
        model: 'IM6001-MTP01',
        vendor: 'SmartThings',
        description: 'Motion sensor (2018 model)',
        supports: 'occupancy and temperature',
        fromZigbee: [
            fz.generic_temperature, fz.ignore_temperature_change,
            fz.ignore_iaszone_report, fz.generic_ias_zone_motion_dev_change,
            fz.generic_ias_zone_occupancy_status_change, fz.generic_batteryvoltage_3000_2500,
        ],
        toZigbee: [],
        configure: (ieeeAddr, shepherd, coordinator, callback) => {
            const device = shepherd.find(ieeeAddr, 1);
            const actions = [
                (cb) => device.write('ssIasZone', 'iasCieAddr', coordinator.device.getIeeeAddr(), cb),
                (cb) => device.functional('ssIasZone', 'enrollRsp', {enrollrspcode: 0, zoneid: 23}, cb),
                (cb) => device.bind('msTemperatureMeasurement', coordinator, cb),
                (cb) => device.report('msTemperatureMeasurement', 'measuredValue', 30, 600, 1, cb),
                (cb) => device.bind('genPowerCfg', coordinator, cb),
                (cb) => device.report('genPowerCfg', 'batteryVoltage', 0, 1000, 0, cb),
            ];
            execute(device, actions, callback);
        },
    },
    {
        zigbeeModel: ['motionv4'],
        model: 'STS-IRM-250',
        vendor: 'SmartThings',
        description: 'Motion sensor (2016 model)',
        supports: 'occupancy and temperature',
        fromZigbee: [
            fz.generic_temperature, fz.ignore_temperature_change, fz.ias_zone_motion_dev_change,
            fz.generic_ias_zone_occupancy_status_change, fz.generic_batteryvoltage_3000_2500,
        ],
        toZigbee: [],
        configure: (ieeeAddr, shepherd, coordinator, callback) => {
            const device = shepherd.find(ieeeAddr, 1);
            const actions = [
                (cb) => device.write('ssIasZone', 'iasCieAddr', coordinator.device.getIeeeAddr(), cb),
                (cb) => device.functional('ssIasZone', 'enrollRsp', {enrollrspcode: 0, zoneid: 23}, cb),
                (cb) => device.bind('msTemperatureMeasurement', coordinator, cb),
                (cb) => device.report('msTemperatureMeasurement', 'measuredValue', 30, 600, 1, cb),
                (cb) => device.bind('genPowerCfg', coordinator, cb),
                (cb) => device.report('genPowerCfg', 'batteryVoltage', 0, 1000, 0, cb),
            ];
            execute(device, actions, callback);
        },
    },
    {
        zigbeeModel: ['3305-S'],
        model: '3305-S',
        vendor: 'SmartThings',
        description: 'Motion sensor (2014 model)',
        supports: 'occupancy and temperature',
        fromZigbee: [
            fz.generic_temperature, fz.ignore_temperature_change, fz.ias_zone_motion_dev_change,
            fz.ias_zone_motion_status_change, fz.generic_batteryvoltage_3000_2500, fz.ignore_power_change,
        ],
        toZigbee: [],
        configure: (ieeeAddr, shepherd, coordinator, callback) => {
            const device = shepherd.find(ieeeAddr, 1);
            const actions = [
                (cb) => device.write('ssIasZone', 'iasCieAddr', coordinator.device.getIeeeAddr(), cb),
                (cb) => device.functional('ssIasZone', 'enrollRsp', {enrollrspcode: 0, zoneid: 255}, cb),
                (cb) => device.bind('msTemperatureMeasurement', coordinator, cb),
                (cb) => device.report('msTemperatureMeasurement', 'measuredValue', 30, 600, 1, cb),
                (cb) => device.bind('genPowerCfg', coordinator, cb),
                (cb) => device.report('genPowerCfg', 'batteryVoltage', 0, 1000, 0, cb),
            ];
            execute(device, actions, callback);
        },
    },
    {
        zigbeeModel: ['3300-S'],
        model: '3300-S',
        vendor: 'SmartThings',
        description: 'Door sensor',
        supports: 'contact and temperature',
        fromZigbee: [
            fz.generic_temperature, fz.ignore_temperature_change, fz.smartsense_multi,
            fz.ias_contact_status_change, fz.ignore_iaszone_change, fz.generic_batteryvoltage_3000_2500,
        ],
        toZigbee: [],
        configure: (ieeeAddr, shepherd, coordinator, callback) => {
            const device = shepherd.find(ieeeAddr, 1);
            const actions = [
                (cb) => device.bind('msTemperatureMeasurement', coordinator, cb),
                (cb) => device.report('msTemperatureMeasurement', 'measuredValue', 300, 600, 1, cb),
                (cb) => device.bind('genPowerCfg', coordinator, cb),
                (cb) => device.report('genPowerCfg', 'batteryVoltage', 0, 1000, 0, cb),
                (cb) => device.write('ssIasZone', 'iasCieAddr', coordinator.device.getIeeeAddr(), cb),
                (cb) => device.report('ssIasZone', 'zoneStatus', 0, 1000, null, cb),
                (cb) => device.functional('ssIasZone', 'enrollRsp', {
                    enrollrspcode: 1,
                    zoneid: 255,
                }, cb),
            ];
            execute(device, actions, callback);
        },
    },
    {
        zigbeeModel: ['multiv4'],
        model: 'F-MLT-US-2',
        vendor: 'SmartThings',
        description: 'Multipurpose sensor (2016 model)',
        supports: 'contact',
        fromZigbee: [
            fz.generic_temperature, fz.ignore_temperature_change, fz.st_contact_status_change,
            fz.generic_batteryvoltage_3000_2500, fz.ias_contact_dev_change,
        ],
        toZigbee: [],
        configure: (ieeeAddr, shepherd, coordinator, callback) => {
            const device = shepherd.find(ieeeAddr, 1);
            const actions = [
                (cb) => device.write('ssIasZone', 'iasCieAddr', coordinator.device.getIeeeAddr(), cb),
                (cb) => device.functional('ssIasZone', 'enrollRsp', {enrollrspcode: 0, zoneid: 23}, cb),
                (cb) => device.bind('msTemperatureMeasurement', coordinator, cb),
                (cb) => device.report('msTemperatureMeasurement', 'measuredValue', 30, 600, 1, cb),
                (cb) => device.bind('genPowerCfg', coordinator, cb),
                (cb) => device.report('genPowerCfg', 'batteryVoltage', 0, 1000, 0, cb),
            ];
            execute(device, actions, callback);
        },
    },
    {
        zigbeeModel: ['multi'],
        model: 'IM6001-MPP01',
        vendor: 'SmartThings',
        description: 'Multipurpose sensor (2018 model)',
        supports: 'contact',
        fromZigbee: [
            fz.generic_temperature, fz.ignore_temperature_change, fz.st_contact_status_change,
            fz.generic_batteryvoltage_3000_2500, fz.ignore_iaszone_change, fz.ignore_iaszone_attreport,
        ],
        toZigbee: [],
        configure: (ieeeAddr, shepherd, coordinator, callback) => {
            const device = shepherd.find(ieeeAddr, 1);
            const actions = [
                (cb) => device.write('ssIasZone', 'iasCieAddr', coordinator.device.getIeeeAddr(), cb),
                (cb) => device.functional('ssIasZone', 'enrollRsp', {enrollrspcode: 0, zoneid: 23}, cb),
                (cb) => device.bind('msTemperatureMeasurement', coordinator, cb),
                (cb) => device.report('msTemperatureMeasurement', 'measuredValue', 30, 600, 1, cb),
                (cb) => device.bind('genPowerCfg', coordinator, cb),
                (cb) => device.report('genPowerCfg', 'batteryVoltage', 0, 1000, 0, cb),
            ];
            execute(device, actions, callback);
        },
    },
    {
        /**
         * Note: humidity not (yet) implemented, as this seems to use proprietary cluster
         * see Smartthings device handler (profileID: 0x9194, clusterId: 0xFC45
         * https://github.com/SmartThingsCommunity/SmartThingsPublic/blob/861ec6b88eb45273e341436a23d35274dc367c3b/
         * devicetypes/smartthings/smartsense-temp-humidity-sensor.src/smartsense-temp-humidity-sensor.groovy#L153-L156
         */
        zigbeeModel: ['3310-S'],
        model: '3310-S',
        vendor: 'SmartThings',
        description: 'Temperature and humidity sensor',
        supports: 'temperature',
        fromZigbee: [
            fz.generic_temperature, fz.ignore_temperature_change,
            fz.generic_batteryvoltage_3000_2500,
        ],
        toZigbee: [],
        configure: (ieeeAddr, shepherd, coordinator, callback) => {
            const device = shepherd.find(ieeeAddr, 1);
            const actions = [
                (cb) => device.bind('msTemperatureMeasurement', coordinator, cb),
                (cb) => device.report('msTemperatureMeasurement', 'measuredValue', 150, 300, 0.5, cb),
                (cb) => device.bind('genPowerCfg', coordinator, cb),
                (cb) => device.report('genPowerCfg', 'batteryVoltage', 0, 1000, 0, cb),
            ];
            execute(device, actions, callback);
        },
    },
    {
        zigbeeModel: ['IM6001-WLP01'],
        model: 'IM6001-WLP01',
        vendor: 'SmartThings',
        description: 'Water leak sensor',
        supports: 'water leak',
        fromZigbee: [
            fz.generic_temperature, fz.ignore_temperature_change, fz.ignore_power_change,
            fz.st_leak, fz.st_leak_change, fz.generic_batteryvoltage_3000_2500, fz.ignore_diagnostic_change,
        ],
        toZigbee: [],
        configure: (ieeeAddr, shepherd, coordinator, callback) => {
            const device = shepherd.find(ieeeAddr, 1);
            const actions = [
                (cb) => device.write('ssIasZone', 'iasCieAddr', coordinator.device.getIeeeAddr(), cb),
                (cb) => device.report('ssIasZone', 'zoneStatus', 0, 30, null, cb),
                (cb) => device.functional('ssIasZone', 'enrollRsp', {enrollrspcode: 1, zoneid: 23}, cb),
            ];

            execute(device, actions, callback);
        },
    },
    {
        zigbeeModel: ['3315-S'],
        model: '3315-S',
        vendor: 'SmartThings',
        description: 'Water sensor',
        supports: 'water and temperature',
        fromZigbee: [
            fz.generic_temperature, fz.ignore_temperature_change, fz.ignore_power_change,
            fz.st_leak, fz.st_leak_change, fz.generic_batteryvoltage_3000_2500,
        ],
        toZigbee: [],
        configure: (ieeeAddr, shepherd, coordinator, callback) => {
            const device = shepherd.find(ieeeAddr, 1);
            const actions = [
                (cb) => device.bind('msTemperatureMeasurement', coordinator, cb),
                (cb) => device.report('msTemperatureMeasurement', 'measuredValue', 300, 600, 1, cb),
                (cb) => device.bind('genPowerCfg', coordinator, cb),
                (cb) => device.report('genPowerCfg', 'batteryVoltage', 0, 1000, 0, cb),
                (cb) => device.write('ssIasZone', 'iasCieAddr', coordinator.device.getIeeeAddr(), cb),
                (cb) => device.report('ssIasZone', 'zoneStatus', 0, 1000, null, cb),
                (cb) => device.functional('ssIasZone', 'enrollRsp', {
                    enrollrspcode: 1,
                    zoneid: 255,
                }, cb),
            ];
            execute(device, actions, callback);
        },
    },
    {
        zigbeeModel: ['water'],
        model: 'F-WTR-UK-V2',
        vendor: 'SmartThings',
        description: 'Water leak sensor (2018 model)',
        supports: 'water leak and temperature',
        fromZigbee: [
            fz.generic_temperature, fz.ignore_temperature_change, fz.ignore_power_change,
            fz.st_leak, fz.st_leak_change, fz.generic_batteryvoltage_3000_2500,
        ],
        toZigbee: [],
        configure: (ieeeAddr, shepherd, coordinator, callback) => {
            const device = shepherd.find(ieeeAddr, 1);
            const actions = [
                (cb) => device.bind('msTemperatureMeasurement', coordinator, cb),
                (cb) => device.report('msTemperatureMeasurement', 'measuredValue', 300, 600, 1, cb),
                (cb) => device.bind('genPowerCfg', coordinator, cb),
                (cb) => device.report('genPowerCfg', 'batteryVoltage', 0, 1000, 0, cb),
                (cb) => device.write('ssIasZone', 'iasCieAddr', coordinator.device.getIeeeAddr(), cb),
                (cb) => device.report('ssIasZone', 'zoneStatus', 0, 1000, null, cb),
                (cb) => device.functional('ssIasZone', 'enrollRsp', {
                    enrollrspcode: 1,
                    zoneid: 255,
                }, cb),
            ];
            execute(device, actions, callback);
        },
    },
    {
        zigbeeModel: ['3315-G'],
        model: '3315-G',
        vendor: 'SmartThings',
        description: 'Water sensor',
        supports: 'water and temperature',
        fromZigbee: [
            fz.generic_temperature, fz.ignore_temperature_change, fz.ignore_power_change,
            fz.st_leak, fz.st_leak_change, fz.generic_batteryvoltage_3000_2500,
        ],
        toZigbee: [],
        configure: (ieeeAddr, shepherd, coordinator, callback) => {
            const device = shepherd.find(ieeeAddr, 1);
            const actions = [
                (cb) => device.bind('msTemperatureMeasurement', coordinator, cb),
                (cb) => device.report('msTemperatureMeasurement', 'measuredValue', 300, 600, 1, cb),
                (cb) => device.bind('genPowerCfg', coordinator, cb),
                (cb) => device.report('genPowerCfg', 'batteryVoltage', 0, 1000, 0, cb),
                (cb) => device.write('ssIasZone', 'iasCieAddr', coordinator.device.getIeeeAddr(), cb),
                (cb) => device.report('ssIasZone', 'zoneStatus', 0, 1000, null, cb),
                (cb) => device.functional('ssIasZone', 'enrollRsp', {
                    enrollrspcode: 1,
                    zoneid: 255,
                }, cb),
            ];
            execute(device, actions, callback);
        },
    },
    {
        zigbeeModel: ['button'],
        model: 'IM6001-BTP01',
        vendor: 'SmartThings',
        description: 'Button',
        supports: 'single click, double click, hold and temperature',
        fromZigbee: [
            fz.st_button_state,
            fz.generic_battery_change,
            fz.generic_temperature,
            fz.ignore_basic_change,
            fz.ignore_diagnostic_change,
            fz.ignore_genIdentify_change,
            fz.ignore_iaszone_attreport,
            fz.ignore_iaszone_change,
            fz.ignore_poll_ctrl_change,
            fz.ignore_temperature_change,
            fz.ignore_temperature_report,
        ],
        toZigbee: [],
        configure: (ieeeAddr, shepherd, coordinator, callback) => {
            const device = shepherd.find(ieeeAddr, 1);
            const actions = [
                (cb) => device.write('ssIasZone', 'iasCieAddr', coordinator.device.getIeeeAddr(), cb),
                (cb) => device.functional('ssIasZone', 'enrollRsp', {enrollrspcode: 0, zoneid: 23}, cb),
            ];
            execute(device, actions, callback);
        },
    },

    // Trust
    {
        zigbeeModel: ['\u0000\u0000\u0000\u0000\u0000\u0000\u0000\u0000\u0000\u0000\u0000\u0000'+
                      '\u0000\u0000\u0000\u0000\u0000'],
        model: 'ZYCT-202',
        vendor: 'Trust',
        description: 'Remote control',
        supports: 'on, off, stop, up-press, down-press',
        fromZigbee: [
            fz.ZYCT202_on, fz.ZYCT202_off, fz.ZYCT202_stop, fz.ZYCT202_up_down,
        ],
        toZigbee: [],
        configure: (ieeeAddr, shepherd, coordinator, callback) => {
            const device = shepherd.find(ieeeAddr, 1);
            const cfg = {direction: 0, attrId: 0, dataType: 16, minRepIntval: 0, maxRepIntval: 1000, repChange: 0};
            const actions = [
                (cb) => device.foundation('genOnOff', 'configReport', [cfg], foundationCfg, cb),
            ];

            execute(device, actions, callback);
        },
    },
    {
        zigbeeModel: ['ZLL-DimmableLigh'],
        model: 'ZLED-2709',
        vendor: 'Trust',
        description: 'Smart Dimmable LED Bulb',
        extend: generic.light_onoff_brightness,
    },
    {
        zigbeeModel: ['VMS_ADUROLIGHT'],
        model: 'ZPIR-8000',
        vendor: 'Trust',
        description: 'Motion Sensor',
        supports: 'occupancy',
        fromZigbee: [fz.ias_zone_motion_dev_change, fz.ias_zone_motion_status_change],
        toZigbee: [],
        configure: (ieeeAddr, shepherd, coordinator, callback) => {
            const device = shepherd.find(ieeeAddr, 1);
            const actions = [
                (cb) => device.write('ssIasZone', 'iasCieAddr', coordinator.device.getIeeeAddr(), cb),
                (cb) => device.functional('ssIasZone', 'enrollRsp', {enrollrspcode: 0, zoneid: 23}, cb),
            ];

            execute(device, actions, callback);
        },
    },
    {
        zigbeeModel: ['CSW_ADUROLIGHT'],
        model: 'ZCTS-808',
        vendor: 'Trust',
        description: 'Wireless contact sensor',
        supports: 'contact',
        fromZigbee: [fz.ias_contact_dev_change, fz.ias_contact_status_change, fz.generic_battery_remaining],
        toZigbee: [],
        configure: (ieeeAddr, shepherd, coordinator, callback) => {
            const device = shepherd.find(ieeeAddr, 1);
            const actions = [
                (cb) => device.write('ssIasZone', 'iasCieAddr', coordinator.device.getIeeeAddr(), cb),
                (cb) => device.functional('ssIasZone', 'enrollRsp', {enrollrspcode: 0, zoneid: 23}, cb),
                (cb) => device.bind('genPowerCfg', coordinator, cb),
<<<<<<< HEAD
                (cb) =>
                    device.report(
                        'genPowerCfg',
                        'batteryPercentageRemaining',
                        repInterval.MINUTE,
                        repInterval.MAX,
                        1,
                        cb
                    ),
=======
                (cb) => device.report(
                    'genPowerCfg', 'batteryPercentageRemaining', repInterval.MINUTE, repInterval.MAX, 1, cb
                ),
>>>>>>> 870c6787
            ];

            execute(device, actions, callback);
        },
    },

    // Paulmann
    {
        zigbeeModel: ['Switch Controller '],
        model: '50043',
        vendor: 'Paulmann',
        description: 'SmartHome Zigbee Cephei Switch Controller',
        supports: 'on/off',
        fromZigbee: [fz.state, fz.state_change],
        toZigbee: [tz.on_off],
    },
    {
        zigbeeModel: ['Dimmablelight '],
        model: '50045',
        vendor: 'Paulmann',
        description: 'SmartHome Zigbee LED-stripe',
        extend: generic.light_onoff_brightness,
    },
    {
        zigbeeModel: ['RGBW light'],
        model: '50049',
        vendor: 'Paulmann',
        description: 'SmartHome Yourled RGB Controller',
        extend: generic.light_onoff_brightness_colortemp_colorxy,
    },
    {
        zigbeeModel: ['CCT light'],
        model: '50064',
        vendor: 'Paulmann',
        description: 'SmartHome led spot',
        extend: generic.light_onoff_brightness_colortemp,
    },

    // Bitron
    {
        zigbeeModel: ['AV2010/34'],
        model: 'AV2010/34',
        vendor: 'Bitron',
        description: '4-Touch single click buttons',
        supports: 'click',
        fromZigbee: [fz.ignore_power_report, fz.AV2010_34_click],
        toZigbee: [],
        configure: (ieeeAddr, shepherd, coordinator, callback) => {
            const device = shepherd.find(ieeeAddr, 1);
            const actions = [
                (cb) => device.bind('genPowerCfg', coordinator, cb),
            ];
            execute(device, actions, callback);
        },
    },
    {
        zigbeeModel: ['902010/22'],
        model: 'AV2010/22',
        vendor: 'Bitron',
        description: 'Wireless motion detector',
        supports: 'occupancy',
        fromZigbee: [fz.bitron_occupancy],
        toZigbee: [],
        configure: (ieeeAddr, shepherd, coordinator, callback) => {
            const device = shepherd.find(ieeeAddr, 1);
            const actions = [
                (cb) => device.write('ssIasZone', 'iasCieAddr', coordinator.device.getIeeeAddr(), cb),
                (cb) => device.report('ssIasZone', 'zoneStatus', 0, 30, null, cb),
                (cb) => device.functional('ssIasZone', 'enrollRsp', {enrollrspcode: 1, zoneid: 23}, cb),
            ];

            execute(device, actions, callback);
        },
    },
    {
        zigbeeModel: ['902010/25'],
        model: 'AV2010/25',
        vendor: 'Bitron',
        description: 'Video wireless socket',
        supports: 'on/off, power measurement',
        fromZigbee: [fz.state, fz.ignore_onoff_change, fz.ignore_metering_change, fz.bitron_power],
        toZigbee: [tz.on_off],
        configure: (ieeeAddr, shepherd, coordinator, callback) => {
            const device = shepherd.find(ieeeAddr, 1);
            const actions = [
                (cb) => device.report('seMetering', 'instantaneousDemand', 10, 60, 1, cb),
                (cb) => device.bind('genOnOff', coordinator, cb),
            ];
            execute(device, actions, callback);
        },
    },
    {
        zigbeeModel: ['902010/32'],
        model: 'AV2010/32',
        vendor: 'Bitron',
        description: 'Wireless wall thermostat with relay',
        supports: 'temperature, heating/cooling system control',
        fromZigbee: [
            fz.ignore_basic_change, fz.bitron_thermostat_att_report,
            fz.bitron_thermostat_dev_change, fz.bitron_battery_att_report,
            fz.bitron_battery_dev_change,
        ],
        toZigbee: [
            tz.thermostat_occupied_heating_setpoint, tz.thermostat_local_temperature_calibration,
            tz.thermostat_local_temperature, tz.thermostat_running_state,
            tz.thermostat_temperature_display_mode,
        ],
        configure: (ieeeAddr, shepherd, coordinator, callback) => {
            const device = shepherd.find(ieeeAddr, 1);
            const actions = [
                (cb) => device.bind('genBasic', coordinator, cb),
                (cb) => device.bind('genPowerCfg', coordinator, cb),
                (cb) => device.bind('genIdentify', coordinator, cb),
                (cb) => device.bind('genPollCtrl', coordinator, cb),
                (cb) => device.bind('hvacThermostat', coordinator, cb),
                (cb) => device.bind('hvacUserInterfaceCfg', coordinator, cb),
                (cb) => device.report('hvacThermostat', 'localTemp', 1200, 3600, 0, cb),
                (cb) => device.report('hvacThermostat', 'localTemperatureCalibration', 1, 0, 0, cb),
                (cb) => device.report('hvacThermostat', 'occupiedHeatingSetpoint', 1, 0, 1, cb),
                (cb) => device.report('hvacThermostat', 'runningState', 1, 0, 0, cb),
                (cb) => device.report('genPowerCfg', 'batteryVoltage', 1800, 43200, 0, cb),
                (cb) => device.report('genPowerCfg', 'batteryAlarmState', 1, 0, 1, cb),
            ];

            execute(device, actions, callback);
        },
    },

    // Iris
    {
        zigbeeModel: ['3210-L'],
        model: '3210-L',
        vendor: 'Iris',
        description: 'Smart plug',
        supports: 'on/off',
        fromZigbee: [fz.ignore_onoff_change, fz.ignore_electrical_change, fz.state, fz.iris_3210L_power],
        toZigbee: [tz.on_off],
        configure: (ieeeAddr, shepherd, coordinator, callback) => {
            const device = shepherd.find(ieeeAddr, 1);
            const actions = [
                (cb) => device.report('haElectricalMeasurement', 'activePower', 10, 1000, 1, cb),
            ];

            execute(device, actions, callback);
        },
    },
    {
        zigbeeModel: ['3326-L'],
        model: '3326-L',
        vendor: 'Iris',
        description: 'Motion and temperature sensor',
        supports: 'occupancy and temperature',
        fromZigbee: [
            fz.generic_temperature, fz.ignore_temperature_change, fz.ias_zone_motion_dev_change,
            fz.ias_zone_motion_status_change,
        ],
        toZigbee: [],
        configure: (ieeeAddr, shepherd, coordinator, callback) => {
            const device = shepherd.find(ieeeAddr, 1);
            const actions = [
                (cb) => device.write('ssIasZone', 'iasCieAddr', coordinator.device.getIeeeAddr(), cb),
                (cb) => device.functional('ssIasZone', 'enrollRsp', {enrollrspcode: 0, zoneid: 23}, cb),
                (cb) => device.bind('msTemperatureMeasurement', coordinator, cb),
                (cb) => device.report('msTemperatureMeasurement', 'measuredValue', 30, 600, 1, cb),
                (cb) => device.bind('genPowerCfg', coordinator, cb),
                (cb) => device.report('genPowerCfg', 'batteryPercentageRemaining', 0, 1000, 0, cb),
            ];
            execute(device, actions, callback);
        },
    },
    {
        zigbeeModel: ['3320-L'],
        model: '3320-L',
        vendor: 'Iris',
        description: 'Contact sensor',
        supports: 'contact',
        fromZigbee: [fz.iris_3320L_contact],
        toZigbee: [],
        configure: (ieeeAddr, shepherd, coordinator, callback) => {
            const device = shepherd.find(ieeeAddr, 1);
            const actions = [
                (cb) => device.write('ssIasZone', 'iasCieAddr', coordinator.device.getIeeeAddr(), cb),
                (cb) => device.functional('ssIasZone', 'enrollRsp', {enrollrspcode: 0, zoneid: 23}, cb),
            ];
            execute(device, actions, callback, 1000);
        },
    },

    // ksentry
    {
        zigbeeModel: ['Lamp_01'],
        model: 'KS-SM001',
        vendor: 'Ksentry Electronics',
        description: '[Zigbee OnOff Controller](http://ksentry.manufacturer.globalsources.com/si/6008837134660'+
                     '/pdtl/ZigBee-module/1162731630/zigbee-on-off-controller-modules.htm)',
        supports: 'on/off',
        fromZigbee: [fz.state_change, fz.state],
        toZigbee: [tz.on_off],
    },

    // Ninja Blocks
    {
        zigbeeModel: ['Ninja Smart plug'],
        model: 'Z809AF',
        vendor: 'Ninja Blocks',
        description: 'Zigbee smart plug with power meter',
        supports: 'on/off, power measurement',
        fromZigbee: [fz.ignore_onoff_change, fz.state, fz.generic_power, fz.ignore_metering_change],
        toZigbee: [tz.on_off],
        configure: (ieeeAddr, shepherd, coordinator, callback) => {
            const device = shepherd.find(ieeeAddr, 1);
            const cfg = {direction: 0, attrId: 0, dataType: 16, minRepIntval: 0, maxRepIntval: 1000, repChange: 0};
            const actions = [
                (cb) => device.foundation('genOnOff', 'configReport', [cfg], foundationCfg, cb),
                (cb) => device.bind('genOnOff', coordinator, cb),
                (cb) => device.report('seMetering', 'instantaneousDemand', 10, 60, 1, cb),
            ];
            execute(device, actions, callback);
        },
    },

    // Commercial Electric
    {
        zigbeeModel: ['Zigbee CCT Downlight'],
        model: '53170161',
        vendor: 'Commercial Electric',
        description: 'Matte White Recessed Retrofit Smart Led Downlight - 4 Inch',
        extend: generic.light_onoff_brightness_colortemp,
    },

    // ilux
    {
        zigbeeModel: ['LEColorLight'],
        model: '900008-WW',
        vendor: 'ilux',
        description: 'Dimmable A60 E27 LED Bulb',
        extend: generic.light_onoff_brightness,
    },

    // Dresden Elektronik
    {
        zigbeeModel: ['FLS-PP3'],
        model: 'Mega23M12',
        vendor: 'Dresden Elektronik',
        description: 'ZigBee Light Link wireless electronic ballast',
        extend: generic.light_onoff_brightness_colortemp_colorxy,
    },
    {
        zigbeeModel: ['FLS-CT'],
        model: 'XVV-Mega23M12',
        vendor: 'Dresden Elektronik',
        description: 'ZigBee Light Link wireless electronic ballast color temperature',
        extend: generic.light_onoff_brightness_colortemp,
    },

    // Centralite Swiss Plug
    {
        zigbeeModel: ['4256251-RZHAC', '4257050-RZHAC', '4257050-ZHAC'],
        model: '4256251-RZHAC',
        vendor: 'Centralite',
        description: 'White Swiss power outlet switch with power meter',
        supports: 'switch and power meter',
        fromZigbee: [fz.ignore_onoff_change, fz.state, fz.ignore_electrical_change, fz.RZHAC_4256251_power],
        toZigbee: [tz.on_off],
        configure: (ieeeAddr, shepherd, coordinator, callback) => {
            const device = shepherd.find(ieeeAddr, 1);
            const cfg = {direction: 0, attrId: 0, dataType: 16, minRepIntval: 0, maxRepIntval: 1000, repChange: 0};
            const actions = [
                (cb) => device.bind('genOnOff', coordinator, cb),
                (cb) => device.foundation('genOnOff', 'configReport', [cfg], foundationCfg, cb),
                (cb) => device.report('haElectricalMeasurement', 'rmsVoltage', 10, 1000, 1, cb),
                (cb) => device.report('haElectricalMeasurement', 'rmsCurrent', 10, 1000, 1, cb),
                (cb) => device.report('haElectricalMeasurement', 'activePower', 10, 1000, 1, cb),
            ];

            execute(device, actions, callback);
        },
    },

    // Blaupunkt
    {
        zigbeeModel: ['SCM-R_00.00.03.15TC'],
        model: 'SCM-S1',
        vendor: 'Blaupunkt',
        description: 'Roller shutter',
        supports: 'open/close',
        fromZigbee: [fz.cover_position_report, fz.cover_position, fz.cover_state_change, fz.cover_state_report],
        toZigbee: [tz.cover_position, tz.cover_open_close],
    },

    // Lupus
    {
        zigbeeModel: ['SCM_00.00.03.11TC'],
        model: '12031',
        vendor: 'Lupus',
        description: 'Roller shutter',
        supports: 'open/close',
        fromZigbee: [fz.cover_position_report, fz.cover_position, fz.cover_state_change, fz.cover_state_report],
        toZigbee: [tz.cover_position, tz.cover_open_close],
    },
    {
        zigbeeModel: ['PSMP5_00.00.03.11TC'],
        model: '12050',
        vendor: 'Lupus',
        description: 'LUPUSEC mains socket with power meter',
        supports: 'on/off, power measurement',
        fromZigbee: [fz.state, fz.ignore_onoff_change, fz.ignore_metering_change, fz.bitron_power],
        toZigbee: [tz.on_off],
        configure: (ieeeAddr, shepherd, coordinator, callback) => {
            const device = shepherd.find(ieeeAddr, 1);
            const actions = [
                (cb) => device.report('seMetering', 'instantaneousDemand', 10, 60, 1, cb),
                (cb) => device.bind('genOnOff', coordinator, cb),
            ];
            execute(device, actions, callback);
        },
    },

    // Climax
    {
        zigbeeModel: ['PSS_00.00.00.15TC'],
        model: 'PSS-23ZBS',
        vendor: 'Climax',
        description: 'Power plug',
        supports: 'on/off',
        fromZigbee: [fz.state_change],
        toZigbee: [tz.on_off],
    },
    {
        zigbeeModel: ['SCM-3_00.00.03.15'],
        model: 'SCM-5ZBS',
        vendor: 'Climax',
        description: 'Roller shutter',
        supports: 'open/close',
        fromZigbee: [fz.cover_position_report, fz.cover_position, fz.cover_state_change, fz.cover_state_report],
        toZigbee: [tz.cover_position, tz.cover_open_close],
    },
    {
        zigbeeModel: ['PSM_00.00.00.35TC'],
        model: 'PSM-29ZBSR',
        vendor: 'Climax',
        description: 'Power plug',
        supports: 'on/off',
        fromZigbee: [fz.state_report, fz.state_change],
        toZigbee: [tz.on_off],
    },

    // HEIMAN
    {
        zigbeeModel: ['CO_V15'],
        model: 'HS1CA-M',
        description: 'Smart carbon monoxide sensor',
        supports: 'carbon monoxide',
        vendor: 'HEIMAN',
        fromZigbee: [fz.heiman_carbon_monoxide, fz.battery_200, fz.ignore_power_change],
        toZigbee: [],
        configure: (ieeeAddr, shepherd, coordinator, callback) => {
            const device = shepherd.find(ieeeAddr, 1);
            const actions = [
                (cb) => device.bind('ssIasZone', coordinator, cb),
                (cb) => device.functional('ssIasZone', 'enrollRsp', {enrollrspcode: 0, zoneid: 23}, cb),
                (cb) => device.bind('genPowerCfg', coordinator, cb),
                // Time is in seconds. 65535 means no report. 65534 is max value: 18 hours, 12 minutes 14 seconds.
                (cb) => device.report('genPowerCfg', 'batteryPercentageRemaining', 0, 65534, 0, cb),
                (cb) => device.report('genPowerCfg', 'batteryAlarmState', 1, 65534, 1, cb),
            ];

            execute(device, actions, callback, 1000);
        },
    },
    {
        zigbeeModel: ['PIRSensor-N'],
        model: 'HS3MS',
        vendor: 'HEIMAN',
        description: 'Smart motion sensor',
        supports: 'occupancy',
        fromZigbee: [fz.heiman_pir],
        toZigbee: [],
    },
    {
        zigbeeModel: ['SmartPlug'],
        model: 'HS2SK',
        description: 'Smart metering plug',
        supports: 'on/off, power measurement',
        vendor: 'HEIMAN',
        fromZigbee: [fz.state, fz.ignore_onoff_change, fz.ignore_electrical_change, fz.HS2SK_power],
        toZigbee: [tz.on_off],
        configure: (ieeeAddr, shepherd, coordinator, callback) => {
            const device = shepherd.find(ieeeAddr, 1);
            const cfg = {direction: 0, attrId: 0, dataType: 16, minRepIntval: 0, maxRepIntval: 1000, repChange: 0};
            const actions = [
                (cb) => device.bind('genOnOff', coordinator, cb),
                (cb) => device.foundation('genOnOff', 'configReport', [cfg], foundationCfg, cb),
                (cb) => device.report('haElectricalMeasurement', 'rmsVoltage', 1, 1000, 1, cb),
                (cb) => device.report('haElectricalMeasurement', 'rmsCurrent', 1, 1000, 1, cb),
                (cb) => device.report('haElectricalMeasurement', 'activePower', 1, 1000, 1, cb),
            ];

            execute(device, actions, callback);
        },
    },
    {
        zigbeeModel: ['SMOK_V16', 'b5db59bfd81e4f1f95dc57fdbba17931', 'SMOK_YDLV10', 'SmokeSensor-EM'],
        model: 'HS1SA',
        vendor: 'HEIMAN',
        description: 'Smoke detector',
        supports: 'smoke',
        fromZigbee: [
            fz.heiman_smoke,
            fz.battery_200,
            fz.heiman_smoke_enrolled,
            fz.ignore_power_change,
        ],
        toZigbee: [],
        configure: (ieeeAddr, shepherd, coordinator, callback) => {
            const device = shepherd.find(ieeeAddr, 1);
            const actions = [
                (cb) => device.bind('ssIasZone', coordinator, cb),
                (cb) => device.functional('ssIasZone', 'enrollRsp', {enrollrspcode: 0, zoneid: 23}, cb),
                (cb) => device.bind('genPowerCfg', coordinator, cb),
                // Time is in seconds. 65535 means no report. 65534 is max value: 18 hours, 12 minutes 14 seconds.
                (cb) => device.report('genPowerCfg', 'batteryPercentageRemaining', 0, 65534, 0, cb),
                (cb) => device.report('genPowerCfg', 'batteryAlarmState', 1, 65534, 1, cb),
            ];

            execute(device, actions, callback, 1000);
        },
    },
    {
        zigbeeModel: ['SmokeSensor-N'],
        model: 'HS3SA',
        vendor: 'HEIMAN',
        description: 'Smoke detector',
        supports: 'smoke',
        fromZigbee: [fz.heiman_smoke, fz.battery_200, fz.ignore_power_change],
        toZigbee: [],
        configure: (ieeeAddr, shepherd, coordinator, callback) => {
            const device = shepherd.find(ieeeAddr, 1);
            const actions = [
                (cb) => device.write('ssIasZone', 'iasCieAddr', coordinator.device.getIeeeAddr(), cb),
                (cb) => device.functional('ssIasZone', 'enrollRsp', {enrollrspcode: 0, zoneid: 23}, cb),
                (cb) => device.bind('genPowerCfg', coordinator, cb),
                // Time is in seconds. 65535 means no report. 65534 is max value: 18 hours, 12 minutes 14 seconds.
                (cb) => device.report('genPowerCfg', 'batteryPercentageRemaining', 0, 65534, 0, cb),
                (cb) => device.report('genPowerCfg', 'batteryAlarmState', 1, 65534, 1, cb),
            ];

            execute(device, actions, callback, 1000);
        },
    },
    {
        zigbeeModel: ['GASSensor-N'],
        model: 'HS3CG',
        vendor: 'HEIMAN',
        description: 'Combustible gas sensor',
        supports: 'gas',
        fromZigbee: [fz.heiman_gas, fz.ignore_iaszone_change],
        toZigbee: [],
        configure: (ieeeAddr, shepherd, coordinator, callback) => {
            const device = shepherd.find(ieeeAddr, 1);
            const actions = [
                (cb) => device.write('ssIasZone', 'iasCieAddr', coordinator.device.getIeeeAddr(), cb),
                (cb) => device.functional('ssIasZone', 'enrollRsp', {enrollrspcode: 0, zoneid: 23}, cb),
            ];

            execute(device, actions, callback, 1000);
        },
    },
    {
        zigbeeModel: ['GASSensor-EN'],
        model: 'HS1CG-M',
        vendor: 'HEIMAN',
        description: 'Combustible gas sensor',
        supports: 'gas',
        fromZigbee: [fz.heiman_gas, fz.ignore_iaszone_change],
        toZigbee: [],
        configure: (ieeeAddr, shepherd, coordinator, callback) => {
            const device = shepherd.find(ieeeAddr, 1);
            const actions = [
                (cb) => device.write('ssIasZone', 'iasCieAddr', coordinator.device.getIeeeAddr(), cb),
                (cb) => device.functional('ssIasZone', 'enrollRsp', {enrollrspcode: 0, zoneid: 23}, cb),
            ];

            execute(device, actions, callback, 1000);
        },
    },
    {
        zigbeeModel: ['DoorSensor-N'],
        model: 'HS1DS/HS3DS',
        vendor: 'HEIMAN',
        description: 'Door sensor',
        supports: 'contact',
        fromZigbee: [fz.heiman_contact],
        toZigbee: [],
    },
    {
        zigbeeModel: ['DOOR_TPV13'],
        model: 'HEIMAN-M1',
        vendor: 'HEIMAN',
        description: 'Door sensor',
        supports: 'contact',
        fromZigbee: [fz.heiman_contact],
        toZigbee: [],
    },
    {
        zigbeeModel: ['DoorSensor-EM'],
        model: 'HS1DS-E',
        vendor: 'HEIMAN',
        description: 'Door sensor',
        supports: 'contact',
        fromZigbee: [fz.heiman_contact],
        toZigbee: [],
        configure: (ieeeAddr, shepherd, coordinator, callback) => {
            const device = shepherd.find(ieeeAddr, 1);
            const actions = [
                (cb) => device.write('ssIasZone', 'iasCieAddr', coordinator.device.getIeeeAddr(), cb),
                (cb) => device.functional('ssIasZone', 'enrollRsp', {enrollrspcode: 0, zoneid: 23}, cb),
            ];

            execute(device, actions, callback, 1000);
        },
    },
    {
        zigbeeModel: ['WaterSensor-N'],
        model: 'HS1WL/HS3WL',
        vendor: 'HEIMAN',
        description: 'Water leakage sensor',
        supports: 'water leak',
        fromZigbee: [fz.heiman_water_leak],
        toZigbee: [],
    },
    {
        zigbeeModel: ['WaterSensor-EM'],
        model: 'HS1-WL-E',
        vendor: 'HEIMAN',
        description: 'Water leakage sensor',
        supports: 'water leak',
        fromZigbee: [fz.heiman_water_leak],
        toZigbee: [],
        configure: (ieeeAddr, shepherd, coordinator, callback) => {
            const device = shepherd.find(ieeeAddr, 1);
            const actions = [
                (cb) => device.write('ssIasZone', 'iasCieAddr', coordinator.device.getIeeeAddr(), cb),
                (cb) => device.functional('ssIasZone', 'enrollRsp', {enrollrspcode: 0, zoneid: 23}, cb),
            ];

            execute(device, actions, callback, 1000);
        },
    },
    {
        zigbeeModel: ['RC_V14'],
        model: 'HS1RC-M',
        vendor: 'HEIMAN',
        description: 'Smart remote controller',
        supports: 'action',
        fromZigbee: [
            fz.battery_200, fz.ignore_power_change,
            fz.heiman_smart_controller_armmode, fz.heiman_smart_controller_emergency,
        ],
        toZigbee: [],
        configure: (ieeeAddr, shepherd, coordinator, callback) => {
            const device = shepherd.find(ieeeAddr, 1);
            const actions = [
                (cb) => device.write('ssIasZone', 'iasCieAddr', coordinator.device.getIeeeAddr(), cb),
                (cb) => device.functional('ssIasZone', 'enrollRsp', {enrollrspcode: 0, zoneid: 23}, cb),
            ];

            execute(device, actions, callback, 1000);
        },
    },
    {
        zigbeeModel: ['COSensor-EM'],
        model: 'HS1CA-E',
        vendor: 'HEIMAN',
        description: 'Smart carbon monoxide sensor',
        supports: 'carbon monoxide',
        fromZigbee: [fz.heiman_carbon_monoxide, fz.battery_200, fz.ignore_power_change, fz.ignore_basic_change],
        toZigbee: [],
        configure: (ieeeAddr, shepherd, coordinator, callback) => {
            const device = shepherd.find(ieeeAddr, 1);
            const actions = [
                (cb) => device.bind('ssIasZone', coordinator, cb),
                (cb) => device.functional('ssIasZone', 'enrollRsp', {enrollrspcode: 0, zoneid: 23}, cb),
                (cb) => device.bind('genPowerCfg', coordinator, cb),
                // Time is in seconds. 65535 means no report. 65534 is max value: 18 hours, 12 minutes 14 seconds.
                (cb) => device.report('genPowerCfg', 'batteryPercentageRemaining', 0, 65534, 0, cb),
                (cb) => device.report('genPowerCfg', 'batteryAlarmState', 1, 65534, 1, cb),
            ];

            execute(device, actions, callback, 1000);
        },
    },
    {
        zigbeeModel: ['WarningDevice'],
        model: 'HS2WD-E',
        vendor: 'HEIMAN',
        description: 'Smart siren',
        supports: 'warning',
        fromZigbee: [fz.battery_200, fz.ignore_iaszone_change],
        toZigbee: [tz.warning],
        configure: (ieeeAddr, shepherd, coordinator, callback) => {
            const device = shepherd.find(ieeeAddr, 1);
            const actions = [
                (cb) => device.write('ssIasZone', 'iasCieAddr', coordinator.device.getIeeeAddr(), cb),
                (cb) => device.functional('ssIasZone', 'enrollRsp', {enrollrspcode: 1, zoneid: 23}, cb),
                (cb) => device.bind('genPowerCfg', coordinator, cb),
                (cb) => device.report('genPowerCfg', 'batteryVoltage', 'batteryPercentageRemaining', 0, 3600, 0, cb),
            ];

            execute(device, actions, callback, 1000);
        },
    },

    // Oujiabao
    {
        zigbeeModel: ['OJB-CR701-YZ'],
        model: 'CR701-YZ',
        vendor: 'Oujiabao',
        description: 'Gas and carbon monoxide alarm',
        supports: 'gas and carbon monoxide',
        fromZigbee: [fz.OJBCR701YZ_statuschange],
        toZigbee: [],
        configure: (ieeeAddr, shepherd, coordinator, callback) => {
            const device = shepherd.find(ieeeAddr, 1);
            const actions = [
                (cb) => device.bind('ssIasZone', coordinator, cb),
                (cb) => device.functional('ssIasZone', 'enrollRsp', {enrollrspcode: 0, zoneid: 23}, cb),
            ];

            execute(device, actions, callback, 1000);
        },
    },

    // Calex
    {
        zigbeeModel: ['EC-Z3.0-CCT'],
        model: '421786',
        vendor: 'Calex',
        description: 'LED A60 Zigbee GLS-lamp',
        extend: generic.light_onoff_brightness,
    },
    {
        zigbeeModel: ['EC-Z3.0-RGBW'],
        model: '421792',
        vendor: 'Calex',
        description: 'LED A60 Zigbee RGB lamp',
        extend: generic.light_onoff_brightness_colortemp_colorxy,
    },

    // EcoSmart
    {
        zigbeeModel: ['zhaRGBW'],
        model: 'D1821',
        vendor: 'EcoSmart',
        description: 'A19 RGB bulb',
        extend: generic.light_onoff_brightness_colortemp_colorxy,
    },
    {
        // eslint-disable-next-line
        zigbeeModel: ['\u0000\u0002\u0000\u0004\u0000\f^I\u0000\u0000\u0000\u0000\u0000\u0000\u0000\u0000\u0000\u0000\u0000\u0000\u0000\u0000\u0000\u0000\u0000\u0000\u0000\u0000\u0000\u0000\u0000\u000e'],
        model: 'D1531',
        vendor: 'EcoSmart',
        description: 'A19 bright white bulb',
        extend: generic.light_onoff_brightness,
    },
    {
        // eslint-disable-next-line
        zigbeeModel: ['\u0000\u0002\u0000\u0004\u0012 �P\u0000\u0000\u0000\u0000\u0000\u0000\u0000\u0000\u0000\u0000\u0000\u0000\u0000\u0000\u0000\u0000\u0000\u0000\u0000\u0000\u0000\u0000\u0000\u000e'],
        model: 'D1532',
        vendor: 'EcoSmart',
        description: 'A19 soft white bulb',
        extend: generic.light_onoff_brightness,
    },
    {
        zigbeeModel: ['zhaTunW'],
        model: 'D1542',
        vendor: 'EcoSmart',
        description: 'GU10 adjustable white bulb',
        extend: generic.light_onoff_brightness_colortemp,
    },

    // Airam
    {
        zigbeeModel: ['ZBT-DimmableLight'],
        model: '4713407',
        vendor: 'Airam',
        description: 'LED OP A60 ZB 9W/827 E27',
        extend: generic.light_onoff_brightness,
        fromZigbee: [fz.state_change, fz.brightness_report, fz.brightness, fz.state],
        configure: (ieeeAddr, shepherd, coordinator, callback) => {
            const device = shepherd.find(ieeeAddr, 1);
            const cfgOnOff = {direction: 0, attrId: 0, dataType: 16, minRepIntval: 0, maxRepIntval: 1000, repChange: 0};
            const cfgLevel = {direction: 0, attrId: 0, dataType: 32, minRepIntval: 0, maxRepIntval: 1000, repChange: 1};
            const actions = [
                (cb) => device.bind('genOnOff', coordinator, cb),
                (cb) => device.foundation('genOnOff', 'configReport', [cfgOnOff], foundationCfg, cb),
                (cb) => device.bind('genLevelCtrl', coordinator, cb),
                (cb) => device.foundation('genLevelCtrl', 'configReport', [cfgLevel], foundationCfg, cb),
            ];

            execute(device, actions, callback);
        },
    },
    {
        zigbeeModel: ['ZBT-Remote-EU-DIMV1A2'],
        model: 'AIRAM-CTR.U',
        vendor: 'Airam',
        description: 'CTR.U remote',
        supports: 'on/off, brightness up/down and click/hold/release',
        fromZigbee: [
            fz.genOnOff_cmdOn, fz.genOnOff_cmdOff, fz.CTR_U_brightness_updown_click,
            fz.CTR_U_brightness_updown_hold, fz.CTR_U_brightness_updown_release, fz.CTR_U_scene,
        ],
        toZigbee: [],
    },

    // Paul Neuhaus
    {
        zigbeeModel: ['NLG-CCT light '],
        model: '100.424.11',
        vendor: 'Paul Neuhaus',
        description: 'Q-INIGO LED ceiling light',
        extend: generic.light_onoff_brightness_colortemp,
    },
    {
        zigbeeModel: ['NLG-RGBW light '],
        model: '100.110.39',
        vendor: 'Paul Neuhaus',
        description: 'Q-FLAG LED Panel, Smart-Home RGBW',
        extend: generic.light_onoff_brightness_colortemp_colorxy,
    },
    {
        zigbeeModel: ['NLG-plug '],
        model: '100.425.90',
        vendor: 'Paul Neuhaus',
        description: 'Q-PLUG adapter plug with night orientation light',
        supports: 'on/off',
        fromZigbee: [fz.ignore_basic_change],
        toZigbee: [tz.on_off],
    },

    // iCasa
    {
        zigbeeModel: ['ICZB-IW11D'],
        model: 'ICZB-IW11D',
        vendor: 'iCasa',
        description: 'Zigbee 3.0 Dimmer',
        extend: generic.light_onoff_brightness,
    },

    // Müller Licht
    {
        zigbeeModel: ['ZBT-ExtendedColor'],
        model: '404000/404005/404012',
        vendor: 'Müller Licht',
        description: 'Tint LED bulb GU10/E14/E27 350/470/806 lumen, dimmable, color, opal white',
        extend: generic.light_onoff_brightness_colortemp_colorxy,
    },
    {
        zigbeeModel: ['ZBT-ColorTemperature'],
        model: '404006/404008/404004',
        vendor: 'Müller Licht',
        description: 'Tint LED bulb GU10/E14/E27 350/470/806 lumen, dimmable, opal white',
        extend: generic.light_onoff_brightness_colortemp,
    },
    {
        zigbeeModel: ['ZBT-Remote-ALL-RGBW'],
        model: 'MLI-404011',
        description: 'Tint remote control',
        supports: 'toggle, brightness, other buttons are not supported yet!',
        vendor: 'Müller Licht',
        fromZigbee: [
            fz.tint404011_on, fz.tint404011_off, fz.cmdToggle, fz.tint404011_brightness_updown_click,
            fz.tint404011_move_to_color_temp, fz.tint404011_move_to_color, fz.tint404011_scene,
            fz.tint404011_brightness_updown_release, fz.tint404011_brightness_updown_hold,
        ],
        toZigbee: [],
    },

    // Salus
    {
        zigbeeModel: ['SP600'],
        model: 'SP600',
        vendor: 'Salus',
        description: 'Smart plug',
        supports: 'on/off, power measurement',
        fromZigbee: [fz.state, fz.ignore_onoff_change, fz.generic_power, fz.ignore_metering_change],
        toZigbee: [tz.on_off],
        configure: (ieeeAddr, shepherd, coordinator, callback) => {
            const device = shepherd.find(ieeeAddr, 9);
            const onOff = {direction: 0, attrId: 0, dataType: 16, minRepIntval: 0, maxRepIntval: 5, repChange: 0};
            const actions = [
                (cb) => device.foundation('genOnOff', 'configReport', [onOff], foundationCfg, cb),
                (cb) => device.bind('genOnOff', coordinator, cb),
                (cb) => device.report('seMetering', 'instantaneousDemand', 1, 5, 1, cb),
            ];

            execute(device, actions, callback);
        },
    },

    // AduroSmart
    {
        zigbeeModel: ['ZLL-ExtendedColo'],
        model: '81809',
        vendor: 'AduroSmart',
        description: 'ERIA colors and white shades smart light bulb A19',
        extend: generic.light_onoff_brightness_colortemp_colorxy,
        ep: (device) => {
            return {
                '': 2,
            };
        },
    },
    {
        zigbeeModel: ['Adurolight_NCC'],
        model: '81825',
        vendor: 'AduroSmart',
        description: 'ERIA smart wireless dimming switch',
        supports: 'on, off, up, down',
        fromZigbee: [fz.eria_81825_on, fz.eria_81825_off, fz.eria_81825_updown],
        toZigbee: [],
        configure: (ieeeAddr, shepherd, coordinator, callback) => {
            const device = shepherd.find(ieeeAddr, 1);
            const actions = [
                (cb) => device.bind('genOnOff', coordinator, cb),
                (cb) => device.bind('genLevelCtrl', coordinator, cb),
            ];

            execute(device, actions, callback);
        },
    },

    // Eurotronic
    {
        zigbeeModel: ['SPZB0001'],
        model: 'SPZB0001',
        vendor: 'Eurotronic',
        description: 'Spirit Zigbee wireless heater thermostat',
        supports: 'temperature, heating system control',
        fromZigbee: [
            fz.thermostat_dev_change,
            fz.eurotronic_thermostat_dev_change,
            fz.ignore_thermostat_report, fz.generic_battery_remaining, fz.ignore_power_change,
        ],
        toZigbee: [
            tz.thermostat_occupied_heating_setpoint, tz.thermostat_unoccupied_heating_setpoint,
            tz.thermostat_local_temperature_calibration, tz.thermostat_system_mode,
            tz.eurotronic_system_mode, tz.eurotronic_error_status, tz.thermostat_setpoint_raise_lower,
            tz.thermostat_control_sequence_of_operation, tz.thermostat_remote_sensing,
            tz.eurotronic_current_heating_setpoint, tz.eurotronic_trv_mode, tz.eurotronic_valve_position,
        ],
        configure: (ieeeAddr, shepherd, coordinator, callback) => {
            const device = shepherd.find(ieeeAddr, 1);
            const actions = [
                (cb) => device.bind('genPowerCfg', coordinator, cb),
                (cb) => device.bind('hvacThermostat', coordinator, cb),
                (cb) => device.report('hvacThermostat', 'localTemp', 1, 1200, 25, cb),
                (cb) => device.foundation('hvacThermostat', 'configReport', [{
                    direction: 0, attrId: 0x4003, dataType: 41, minRepIntval: 0,
                    maxRepIntval: 600, repChange: 25}], {manufSpec: 1, manufCode: 4151}, cb),
            ];

            execute(device, actions, callback);
        },
    },

    // Livolo
    {
        zigbeeModel: ['TI0001          '],
        model: 'TI0001',
        description:
            'Zigbee switch (1 and 2 gang) ' +
            '[work in progress](https://github.com/Koenkk/zigbee2mqtt/issues/592)',
        vendor: 'Livolo',
        supports: 'on/off',
        fromZigbee: [fz.ignore_onoff_report, fz.livolo_switch_dev_change],
        toZigbee: [tz.livolo_switch_on_off],
    },

    // Bosch
    {
        zigbeeModel: ['RFDL-ZB-MS'],
        model: 'RADON TriTech ZB',
        vendor: 'Bosch',
        description: 'Wireless motion detector',
        supports: 'occupancy and temperature',
        fromZigbee: [
            fz.generic_temperature, fz.ignore_temperature_change, fz.generic_batteryvoltage_3000_2500,
            fz.ignore_power_change, fz.generic_ias_zone_occupancy_status_change, fz.ignore_iaszone_change,
        ],
        toZigbee: [],
        configure: (ieeeAddr, shepherd, coordinator, callback) => {
            const device = shepherd.find(ieeeAddr, 1);
            const actions = [
                (cb) => device.write('ssIasZone', 'iasCieAddr', coordinator.device.getIeeeAddr(), cb),
                (cb) => device.functional('ssIasZone', 'enrollRsp', {enrollrspcode: 0, zoneid: 23}, cb),
                (cb) => device.bind('msTemperatureMeasurement', coordinator, cb),
                (cb) => device.report('msTemperatureMeasurement', 'measuredValue', 60, 58000, 1, cb),
                (cb) => device.bind('genPowerCfg', coordinator, cb),
                (cb) => device.report('genPowerCfg', 'batteryVoltage', 1800, 3600, cb),
            ];

            execute(device, actions, callback);
        },
    },
    {
        zigbeeModel: ['ISW-ZPR1-WP13'],
        model: 'ISW-ZPR1-WP13',
        vendor: 'Bosch',
        description: 'Motion sensor',
        supports: 'occupancy and temperature',
        fromZigbee: [
            fz.generic_temperature, fz.ignore_temperature_change, fz.ignore_power_change,
            fz.generic_batteryvoltage_3000_2500, fz.generic_ias_zone_occupancy_status_change,
            fz.ignore_iaszone_report, fz.ignore_iaszone_change,
        ],
        toZigbee: [],
        configure: (ieeeAddr, shepherd, coordinator, callback) => {
            const device = shepherd.find(ieeeAddr, 5);
            const actions = [
                (cb) => device.write('ssIasZone', 'iasCieAddr', coordinator.device.getIeeeAddr(), cb),
                (cb) => device.functional('ssIasZone', 'enrollRsp', {enrollrspcode: 0, zoneid: 23}, cb),
                (cb) => device.bind('msTemperatureMeasurement', coordinator, cb),
                (cb) => device.report(
                    'msTemperatureMeasurement', 'measuredValue', repInterval.MINUTE, repInterval.MAX, 0, cb
                ),
                (cb) => device.bind('genPowerCfg', coordinator, cb),
                (cb) => device.report('genPowerCfg', 'batteryVoltage', repInterval.HOUR, repInterval.MAX, cb),
            ];

            execute(device, actions, callback);
        },
    },

    // Immax
    {
        zigbeeModel: ['IM-Z3.0-DIM'],
        model: 'IM-Z3.0-DIM',
        vendor: 'Immax',
        description: 'LED E14/230V C35 5W TB 440LM ZIGBEE DIM',
        extend: generic.light_onoff_brightness,
    },

    // Yale
    {
        zigbeeModel: ['YRD446 BLE TSDB'],
        model: 'YRD426NRSC',
        vendor: 'Yale',
        description: 'Assure lock',
        supports: 'lock/unlock, battery',
        fromZigbee: [fz.generic_lock, fz.generic_lock_operation_event, fz.battery_200],
        toZigbee: [tz.generic_lock],
        configure: (ieeeAddr, shepherd, coordinator, callback) => {
            const device = shepherd.find(ieeeAddr, 1);
            const actions = [
                (cb) => device.report('closuresDoorLock', 'lockState', 0, repInterval.HOUR, 0, cb),
                (cb) => device.report('genPowerCfg', 'batteryPercentageRemaining', 0, repInterval.MAX, 0, cb),
            ];

            execute(device, actions, callback);
        },
    },
    {
        zigbeeModel: ['YRD226 TSDB'],
        model: 'YRD226HA2619',
        vendor: 'Yale',
        description: 'Assure lock',
        supports: 'lock/unlock, battery',
        fromZigbee: [fz.generic_lock, fz.battery_200],
        toZigbee: [tz.generic_lock],
        configure: (ieeeAddr, shepherd, coordinator, callback) => {
            const device = shepherd.find(ieeeAddr, 1);
            const actions = [
                (cb) => device.report('closuresDoorLock', 'lockState', 0, repInterval.HOUR, 0, cb),
                (cb) => device.report('genPowerCfg', 'batteryPercentageRemaining', 0, repInterval.MAX, 0, cb),
            ];

            execute(device, actions, callback);
        },
    },
    {
        zigbeeModel: ['YRD256 TSDB'],
        model: 'YRD256HA20BP',
        vendor: 'Yale',
        description: 'Assure lock SL',
        supports: 'lock/unlock, battery',
        fromZigbee: [
            fz.generic_lock,
            fz.generic_lock_operation_event,
            fz.battery_200,
            fz.ignore_power_change,
        ],
        toZigbee: [tz.generic_lock],
        configure: (ieeeAddr, shepherd, coordinator, callback) => {
            const device = shepherd.find(ieeeAddr, 1);
            const actions = [
                (cb) => device.report('closuresDoorLock', 'lockState', 0, repInterval.HOUR, 0, cb),
                (cb) => device.report('genPowerCfg', 'batteryPercentageRemaining', 0, repInterval.MAX, 0, cb),
            ];

            execute(device, actions, callback);
        },
    },
    {
        zigbeeModel: ['iZBModule01'],
        model: 'YMF40',
        vendor: 'Yale',
        description: 'Real living lock',
        supports: 'lock/unlock, battery',
        fromZigbee: [fz.generic_lock_operation_event],
        toZigbee: [tz.generic_lock],
        configure: (ieeeAddr, shepherd, coordinator, callback) => {
            const device = shepherd.find(ieeeAddr, 1);

            const actions = [
                (cb) => device.report('closuresDoorLock', 'lockState', 0, 3, 0, cb),
                (cb) => device.report('genPowerCfg', 'batteryPercentageRemaining', 0, 3, 0, cb),
            ];

            execute(device, actions, callback);
        },

    },

    // Keen Home
    {
        zigbeeModel: [
            'SV01-410-MP-1.0', 'SV01-410-MP-1.1', 'SV01-410-MP-1.4', 'SV01-410-MP-1.5', 'SV01-412-MP-1.0',
            'SV01-610-MP-1.0', 'SV01-612-MP-1.0',
        ],
        model: 'SV01',
        vendor: 'Keen Home',
        description: 'Smart vent',
        supports: 'open, close, position, temperature, pressure, battery',
        fromZigbee: [
            fz.cover_position, fz.cover_position_report, fz.generic_temperature, fz.generic_temperature_change,
            fz.generic_battery, fz.generic_battery_change, fz.keen_home_smart_vent_pressure,
            fz.keen_home_smart_vent_pressure_report, fz.ignore_onoff_change, fz.ignore_onoff_report,
        ],
        toZigbee: [
            tz.cover_open_close,
            tz.cover_position,
        ],
        configure: (ieeeAddr, shepherd, coordinator, callback) => {
            const device = shepherd.find(ieeeAddr, 1);
            const actions = [
                (cb) => device.bind('genLevelCtrl', coordinator, cb),
                (cb) => device.bind('genPowerCfg', coordinator, cb),
                (cb) => device.bind('msTemperatureMeasurement', coordinator, cb),
                (cb) => device.bind('msPressureMeasurement', coordinator, cb),

                // eslint-disable-next-line
                // https://github.com/yracine/keenhome.device-type/blob/master/devicetypes/keensmartvent.src/keensmartvent.groovy
                (cb) => device.report(
                    'msTemperatureMeasurement', 'measuredValue', repInterval.MINUTE * 2, repInterval.HOUR, 50, cb
                ),
                (cb) => device.foundation(
                    'msPressureMeasurement',
                    'configReport',
                    [{
                        direction: 0, attrId: 32, dataType: 34, minRepIntval: repInterval.MINUTE * 5,
                        maxRepIntval: repInterval.HOUR, repChange: 500,
                    }],
                    {manufSpec: 1, manufCode: 4443},
                    cb
                ),
                (cb) => device.report(
                    'genPowerCfg', 'batteryPercentageRemaining', repInterval.HOUR, repInterval.HOUR * 12, 0, cb
                ),
            ];

            execute(device, actions, callback);
        },
    },
    {
        zigbeeModel: ['SV02-410-MP-1.3', 'SV02-610-MP-1.3'],
        model: 'SV02',
        vendor: 'Keen Home',
        description: 'Smart vent',
        supports: 'open, close, position, temperature, pressure, battery',
        fromZigbee: [
            fz.cover_position, fz.cover_position_report, fz.generic_temperature, fz.generic_temperature_change,
            fz.generic_battery, fz.generic_battery_change, fz.keen_home_smart_vent_pressure,
            fz.keen_home_smart_vent_pressure_report, fz.ignore_onoff_change, fz.ignore_onoff_report,
        ],
        toZigbee: [
            tz.cover_open_close,
            tz.cover_position,
        ],
        configure: (ieeeAddr, shepherd, coordinator, callback) => {
            const device = shepherd.find(ieeeAddr, 1);
            const actions = [
                (cb) => device.bind('genLevelCtrl', coordinator, cb),
                (cb) => device.bind('genPowerCfg', coordinator, cb),
                (cb) => device.bind('msTemperatureMeasurement', coordinator, cb),
                (cb) => device.bind('msPressureMeasurement', coordinator, cb),

                // eslint-disable-next-line
                // https://github.com/yracine/keenhome.device-type/blob/master/devicetypes/keensmartvent.src/keensmartvent.groovy
                (cb) => device.report(
                    'msTemperatureMeasurement', 'measuredValue', repInterval.MINUTE * 2, repInterval.HOUR, 50, cb
                ),
                (cb) => device.foundation(
                    'msPressureMeasurement',
                    'configReport',
                    [{
                        direction: 0, attrId: 32, dataType: 34, minRepIntval: repInterval.MINUTE * 5,
                        maxRepIntval: repInterval.HOUR, repChange: 500,
                    }],
                    {manufSpec: 1, manufCode: 4443},
                    cb
                ),
                (cb) => device.report(
                    'genPowerCfg', 'batteryPercentageRemaining', repInterval.HOUR, repInterval.HOUR * 12, 0, cb
                ),
            ];

            execute(device, actions, callback);
        },
    },

    // AXIS
    {
        zigbeeModel: ['Gear'],
        model: 'GR-ZB01-W',
        vendor: 'AXIS',
        description: 'Gear window shade motor',
        supports: 'open, close, position, battery',
        fromZigbee: [fz.cover_position, fz.cover_position_report, fz.generic_battery, fz.generic_battery_change],
        toZigbee: [tz.cover_open_close, tz.cover_position],
        configure: (ieeeAddr, shepherd, coordinator, callback) => {
            const device = shepherd.find(ieeeAddr, 1);
            const actions = [
                (cb) => device.bind('genLevelCtrl', coordinator, cb),
                (cb) => device.bind('genPowerCfg', coordinator, cb),
                (cb) => device.report('genLevelCtrl', 'currentLevel', repInterval.MINUTE, repInterval.HOUR * 12, 0, cb),
                (cb) => device.report(
                    'genPowerCfg', 'batteryPercentageRemaining', repInterval.HOUR, repInterval.HOUR * 12, 0, cb
                ),
            ];

            execute(device, actions, callback);
        },
    },

    // ELKO
    {
        zigbeeModel: ['ElkoDimmerZHA'],
        model: '316GLEDRF',
        vendor: 'ELKO',
        description: 'ZigBee in-wall smart dimmer',
        supports: 'on/off, brightness',
        fromZigbee: [fz.brightness, fz.ignore_onoff_change, fz.state],
        toZigbee: [tz.light_onoff_brightness, tz.ignore_transition],
        configure: (ieeeAddr, shepherd, coordinator, callback) => {
            const cfg = {direction: 0, attrId: 0, dataType: 16, minRepIntval: 0, maxRepIntval: 1000, repChange: 0};
            const device = shepherd.find(ieeeAddr, 1);
            const actions = [
                (cb) => device.bind('genOnOff', coordinator, cb),
                (cb) => device.foundation('genOnOff', 'configReport', [cfg], foundationCfg, cb),
            ];

            execute(device, actions, callback);
        },
        options: {
            disFeedbackRsp: true,
        },
    },

    // LivingWise
    {
        zigbeeModel: ['abb71ca5fe1846f185cfbda554046cce'],
        model: 'LVS-ZB500D',
        vendor: 'LivingWise',
        description: 'ZigBee smart dimmer switch',
        supports: 'on/off, brightness',
        toZigbee: [tz.light_onoff_brightness],
        fromZigbee: [
            fz.state, fz.brightness, fz.ignore_light_brightness_report, fz.ignore_onoff_change,
            fz.ignore_genIdentify,
        ],
    },
    {
        zigbeeModel: ['545df2981b704114945f6df1c780515a'],
        model: 'LVS-ZB15S',
        vendor: 'LivingWise',
        description: 'ZigBee smart in-wall switch',
        supports: 'on/off',
        toZigbee: [tz.on_off],
        fromZigbee: [fz.state, fz.ignore_onoff_change, fz.ignore_basic_report, fz.ignore_basic_change],
    },
    {
        zigbeeModel: ['e70f96b3773a4c9283c6862dbafb6a99'],
        model: 'LVS-SM10ZW',
        vendor: 'LivingWise',
        description: 'Door or window contact switch',
        supports: 'contact',
        fromZigbee: [fz.ias_contact_dev_change, fz.ias_contact_status_change],
        toZigbee: [],
        configure: (ieeeAddr, shepherd, coordinator, callback) => {
            const device = shepherd.find(ieeeAddr, 1);
            const actions = [
                (cb) => device.write('ssIasZone', 'iasCieAddr', coordinator.device.getIeeeAddr(), cb),
                (cb) => device.functional('ssIasZone', 'enrollRsp', {enrollrspcode: 0, zoneid: 23}, cb),
            ];

            execute(device, actions, callback);
        },
    },
    {
        zigbeeModel: ['895a2d80097f4ae2b2d40500d5e03dcc'],
        model: 'LVS-SN10ZW_SN11',
        vendor: 'LivingWise',
        description: 'Occupancy sensor',
        supports: 'occupancy',
        fromZigbee: [fz.battery_200, fz.generic_ias_zone_occupancy_status_change_no_off_msg],
        toZigbee: [],
    },
    {
        zigbeeModel: ['55e0fa5cdb144ba3a91aefb87c068cff'],
        model: 'LVS-ZB15R',
        vendor: 'LivingWise',
        description: 'Zigbee smart outlet',
        supports: 'on/off',
        fromZigbee: [fz.state, fz.ignore_onoff_change, fz.ignore_basic_report, fz.ignore_basic_change],
        toZigbee: [tz.on_off],
    },

    // Stelpro
    {
        zigbeeModel: ['ST218'],
        model: 'ST218',
        vendor: 'Stelpro',
        description: 'Built-in electronic thermostat',
        supports: 'temperature ',
        fromZigbee: [fz.thermostat_att_report, fz.thermostat_dev_change],
        toZigbee: [
            tz.thermostat_local_temperature, tz.thermostat_occupied_heating_setpoint,
        ],
        configure: (ieeeAddr, shepherd, coordinator, callback) => {
            const device = shepherd.find(ieeeAddr, 25);
            const actions = [
                (cb) => device.bind('genBasic', coordinator, cb),
                (cb) => device.bind('genIdentify', coordinator, cb),
                (cb) => device.bind('genGroups', coordinator, cb),
                (cb) => device.bind('hvacThermostat', coordinator, cb),
                (cb) => device.bind('hvacUserInterfaceCfg', coordinator, cb),
                (cb) => device.bind('msTemperatureMeasurement', coordinator, cb),
                (cb) => device.report('hvacThermostat', 'localTemp', 300, 3600, 0, cb),
            ];
            execute(device, actions, callback);
        },
    },

    // Nyce
    {
        zigbeeModel: ['3011'],
        model: 'NCZ-3011-HA',
        vendor: 'Nyce',
        description: 'Door/window sensor',
        supports: 'motion, humidity and temperature',
        fromZigbee: [
            fz.ignore_basic_report,
            fz.ignore_genIdentify, fz.ignore_basic_change, fz.ignore_poll_ctrl,
            fz.generic_battery_change, fz.ignore_iaszone_change,
            fz.ignore_poll_ctrl_change, fz.ignore_genIdentify_change, fz.ignore_iaszone_report,
            fz.ias_zone_motion_status_change, fz.generic_battery, fz.ias_contact_status_change,
        ],
        toZigbee: [],
        configure: (ieeeAddr, shepherd, coordinator, callback) => {
            const device = shepherd.find(ieeeAddr, 1);
            const actions = [
                (cb) => device.write('ssIasZone', 'iasCieAddr', coordinator.device.getIeeeAddr(), cb),
                (cb) => device.functional('ssIasZone', 'enrollRsp', {enrollrspcode: 0, zoneid: 255}, cb),
            ];

            execute(device, actions, callback);
        },
    },
    {
        zigbeeModel: ['3043'],
        model: 'NCZ-3043-HA',
        vendor: 'Nyce',
        description: 'Ceiling motion sensor',
        supports: 'motion, humidity and temperature',
        fromZigbee: [
            fz.generic_occupancy, fz.generic_humidity, fz.generic_temperature, fz.ignore_basic_report,
            fz.ignore_genIdentify, fz.ignore_basic_change, fz.ignore_poll_ctrl,
            fz.generic_temperature_change, fz.generic_battery_change, fz.ignore_humidity_change,
            fz.ignore_iaszone_change,
            fz.ignore_poll_ctrl_change, fz.ignore_genIdentify_change, fz.ignore_iaszone_report,
            fz.ias_zone_motion_status_change, fz.generic_battery, fz.generic_battery_change,
        ],
        toZigbee: [],
        configure: (ieeeAddr, shepherd, coordinator, callback) => {
            const device = shepherd.find(ieeeAddr, 1);
            const actions = [
                (cb) => device.write('ssIasZone', 'iasCieAddr', coordinator.device.getIeeeAddr(), cb),
                (cb) => device.functional('ssIasZone', 'enrollRsp', {enrollrspcode: 0, zoneid: 255}, cb),
            ];

            execute(device, actions, callback);
        },
    },
    {
        zigbeeModel: ['3041'],
        model: 'NCZ-3041-HA',
        vendor: 'Nyce',
        description: 'Wall motion sensor',
        supports: 'motion, humidity and temperature',
        fromZigbee: [
            fz.generic_occupancy, fz.generic_humidity, fz.generic_temperature, fz.ignore_basic_report,
            fz.ignore_genIdentify, fz.ignore_basic_change, fz.ignore_poll_ctrl,
            fz.generic_temperature_change, fz.generic_battery_change, fz.ignore_humidity_change,
            fz.ignore_iaszone_change,
            fz.ignore_poll_ctrl_change, fz.ignore_genIdentify_change, fz.ignore_iaszone_report,
            fz.ias_zone_motion_status_change, fz.generic_battery, fz.generic_battery_change,
        ],
        toZigbee: [],
        configure: (ieeeAddr, shepherd, coordinator, callback) => {
            const device = shepherd.find(ieeeAddr, 1);
            const actions = [
                (cb) => device.write('ssIasZone', 'iasCieAddr', coordinator.device.getIeeeAddr(), cb),
                (cb) => device.functional('ssIasZone', 'enrollRsp', {enrollrspcode: 0, zoneid: 255}, cb),
            ];

            execute(device, actions, callback);
        },
    },
    {
        zigbeeModel: ['3045'],
        model: 'NCZ-3045-HA',
        vendor: 'Nyce',
        description: 'Curtain motion sensor',
        supports: 'motion, humidity and temperature',
        fromZigbee: [
            fz.generic_occupancy, fz.generic_humidity, fz.generic_temperature, fz.ignore_basic_report,
            fz.ignore_genIdentify, fz.ignore_basic_change, fz.ignore_poll_ctrl,
            fz.generic_temperature_change, fz.generic_battery_change, fz.ignore_humidity_change,
            fz.ignore_iaszone_change,
            fz.ignore_poll_ctrl_change, fz.ignore_genIdentify_change, fz.ignore_iaszone_report,
            fz.ias_zone_motion_status_change, fz.generic_battery, fz.generic_battery_change,
        ],
        toZigbee: [],
        configure: (ieeeAddr, shepherd, coordinator, callback) => {
            const device = shepherd.find(ieeeAddr, 1);
            const actions = [
                (cb) => device.write('ssIasZone', 'iasCieAddr', coordinator.device.getIeeeAddr(), cb),
                (cb) => device.functional('ssIasZone', 'enrollRsp', {enrollrspcode: 0, zoneid: 255}, cb),
            ];

            execute(device, actions, callback);
        },
    },

    // Securifi
    {
        zigbeeModel: ['PP-WHT-US'],
        model: 'PP-WHT-US',
        vendor: 'Securifi',
        description: 'Peanut Smart Plug',
        supports: 'on/off, power measurement',
        fromZigbee: [fz.state, fz.ignore_onoff_change, fz.peanut_electrical, fz.ignore_electrical_change],
        toZigbee: [tz.on_off],
        configure: (ieeeAddr, shepherd, coordinator, callback) => {
            const device = shepherd.find(ieeeAddr, 1);
            const onOff = {direction: 0, attrId: 0, dataType: 16, minRepIntval: 0, maxRepIntval: 1000, repChange: 0};

            // Observed Voltage Multiplier 180 / Divisor 39321 = 0.004578
            // (218.4 units / V = about 22 units per 1/10 V)
            const rmsVoltage = {
                direction: 0, attrId: 1285, dataType: 33,
                minRepIntval: 10, maxRepIntval: 600, repChange: 22,
            };

            // Observed Current Multiplier 72 / Divisor 39321 = 0.001831
            // (546.1 units / A = about 5 units per 1/100 A)
            const rmsCurrent = {
                direction: 0, attrId: 1288, dataType: 33,
                minRepIntval: 10, maxRepIntval: 600, repChange: 5,
            };

            // Observed Power Multiplier 10255 / Divisor 39321 = 0.2608
            // (3.834 units / W = about 1 unit per 1/4 W)
            const activePower = {
                direction: 0, attrId: 1291, dataType: 41,
                minRepIntval: 10, maxRepIntval: 600, repChange: 1,
            };

            // Multipliers and Divisors might never change,
            // but report at max 10 min. to ensure first report comes in reasonably promptly
            const acVoltageMultiplier = {
                direction: 0, attrId: 1536, dataType: 33,
                minRepIntval: 10, maxRepIntval: 600, repChange: 0,
            };
            const acVoltageDivisor = {
                direction: 0, attrId: 1537, dataType: 33,
                minRepIntval: 10, maxRepIntval: 600, repChange: 0,
            };

            const acCurrentMultiplier = {
                direction: 0, attrId: 1538, dataType: 33,
                minRepIntval: 10, maxRepIntval: 600, repChange: 0,
            };
            const acCurrentDivisor = {
                direction: 0, attrId: 1539, dataType: 33,
                minRepIntval: 10, maxRepIntval: 600, repChange: 0,
            };

            const acPowerMultiplier = {
                direction: 0, attrId: 1540, dataType: 33,
                minRepIntval: 10, maxRepIntval: 600, repChange: 0,
            };
            const acPowerDivisor = {
                direction: 0, attrId: 1541, dataType: 33,
                minRepIntval: 10, maxRepIntval: 600, repChange: 0,
            };

            const electricalCfg = [
                rmsVoltage, rmsCurrent, activePower,
                acVoltageMultiplier, acVoltageDivisor,
                acCurrentMultiplier, acCurrentDivisor,
                acPowerMultiplier, acPowerDivisor,
            ];
            const actions = [
                (cb) => device.foundation('genOnOff', 'configReport', [onOff], foundationCfg, cb),
                (cb) => device.bind('genOnOff', coordinator, cb),
                (cb) => device.foundation('haElectricalMeasurement', 'configReport', electricalCfg, foundationCfg, cb),
                (cb) => device.bind('haElectricalMeasurement', coordinator, cb),
            ];

            execute(device, actions, callback);
        },
    },

    // Visonic
    {
        zigbeeModel: ['MCT-350 SMA'],
        model: 'MCT-350 SMA',
        vendor: 'Visonic',
        description: 'Magnetic door & window contact sensor',
        supports: 'contact',
        fromZigbee: [fz.visonic_contact, fz.ignore_power_change],
        toZigbee: [],
    },
    {
        zigbeeModel: ['MCT-340 E'],
        model: 'MCT-340 E',
        vendor: 'Visonic',
        description: 'Magnetic door & window contact sensor',
        supports: 'contact',
        fromZigbee: [fz.visonic_contact, fz.ignore_power_change],
        toZigbee: [],
        configure: (ieeeAddr, shepherd, coordinator, callback) => {
            const device = shepherd.find(ieeeAddr, 1);
            const actions = [
                (cb) => device.write('ssIasZone', 'iasCieAddr', coordinator.device.getIeeeAddr(), cb),
                (cb) => device.functional('ssIasZone', 'enrollRsp', {enrollrspcode: 0, zoneid: 0}, cb),
            ];
            execute(device, actions, callback);
        },
    },

    // Sunricher
    {
        zigbeeModel: ['ZG9101SAC-HP'],
        model: 'ZG9101SAC-HP',
        vendor: 'Sunricher',
        description: 'ZigBee AC phase-cut dimmer',
        extend: generic.light_onoff_brightness,
    },

    // Shenzhen Homa
    {
        zigbeeModel: ['HOMA1008'],
        model: 'HLD812-Z-SC',
        vendor: 'Shenzhen Homa',
        description: 'Smart LED driver',
        extend: generic.light_onoff_brightness,
    },
    {
        zigbeeModel: ['HOMA1002'],
        model: 'HLC610-Z',
        vendor: 'Shenzhen Homa',
        description: 'Wireless dimmable controller',
        extend: generic.light_onoff_brightness,
    },
    {
        zigbeeModel: ['HOMA1031'],
        model: 'HLC821-Z-SC',
        vendor: 'Shenzhen Homa',
        description: 'ZigBee AC phase-cut dimmer',
        extend: generic.light_onoff_brightness,
    },

    // Honyar
    {
        zigbeeModel: ['00500c35'],
        model: 'U86K31ND6',
        vendor: 'Honyar',
        description: '3 gang switch ',
        supports: 'on/off',
        fromZigbee: [],
        toZigbee: [tz.on_off],
        ep: (device) => {
            return {'left': 1, 'center': 2, 'right': 3};
        },
        configure: (ieeeAddr, shepherd, coordinator, callback) => {
            const cfg = {direction: 0, attrId: 0, dataType: 16, minRepIntval: 0, maxRepIntval: 1000, repChange: 0};
            const ep1 = shepherd.find(ieeeAddr, 1);
            const ep2 = shepherd.find(ieeeAddr, 2);
            const ep3 = shepherd.find(ieeeAddr, 3);
            const actions = [
                (cb) => ep1.bind('genOnOff', coordinator, cb),
                (cb) => ep1.foundation('genOnOff', 'configReport', [cfg], foundationCfg, cb),
                (cb) => ep2.bind('genOnOff', coordinator, cb),
                (cb) => ep2.foundation('genOnOff', 'configReport', [cfg], foundationCfg, cb),
                (cb) => ep3.bind('genOnOff', coordinator, cb),
                (cb) => ep3.foundation('genOnOff', 'configReport', [cfg], foundationCfg, cb),
            ];

            execute(ep1, actions, callback);
        },
    },

    // Danalock
    {
        zigbeeModel: ['V3-BTZB'],
        model: 'V3-BTZB',
        vendor: 'Danalock',
        description: 'BT/ZB smartlock',
        supports: 'lock/unlock, battery',
        fromZigbee: [fz.generic_lock, fz.generic_lock_operation_event, fz.battery_200, fz.ignore_power_change],
        toZigbee: [tz.generic_lock],
        configure: (ieeeAddr, shepherd, coordinator, callback) => {
            const device = shepherd.find(ieeeAddr, 1);
            const actions = [
                (cb) => device.report('closuresDoorLock', 'lockState', 0, repInterval.HOUR, 0, cb),
                (cb) => device.report('genPowerCfg', 'batteryPercentageRemaining', 0, repInterval.MAX, 0, cb),
            ];

            execute(device, actions, callback);
        },
    },

    // NET2GRID
    {
        zigbeeModel: ['SP31           '],
        model: 'N2G-SP',
        vendor: 'NET2GRID',
        description: 'White Net2Grid power outlet switch with power meter',
        supports: 'on/off, power and energy measurement',
        fromZigbee: [
            fz.genOnOff_cmdOn, fz.genOnOff_cmdOff, fz.state, fz.ignore_onoff_change,
            fz.ignore_metering_change, fz.generic_power,
        ],
        toZigbee: [tz.on_off],
        configure: (ieeeAddr, shepherd, coordinator, callback) => {
            const ep1 = shepherd.find(ieeeAddr, 1);
            const actions = [
                (cb) => ep1.bind('genOnOff', coordinator, cb),
                (cb) => ep1.report('genOnOff', 'onOff', 10, 30, 1, cb),
            ];

            execute(ep1, actions, (result) => {
                if (result) {
                    const ep10 = shepherd.find(ieeeAddr, 10);
                    const actions = [
                        (cb) => ep10.report('seMetering', 'instantaneousDemand', 10, 300, 10, cb),
                        (cb) => ep10.report('seMetering', 'currentSummDelivered', 10, 300, [0, 1], cb),
                        (cb) => ep10.report('seMetering', 'currentSummReceived', 10, 300, [0, 1], cb),
                        (cb) => ep10.read('seMetering', 'unitOfMeasure', cb),
                        (cb) => ep10.read('seMetering', 'multiplier', cb),
                        (cb) => ep10.read('seMetering', 'divisor', cb),
                    ];

                    execute(ep10, actions, callback);
                } else {
                    callback(result);
                }
            });
        },
    },

    // Third Reality
    {
        zigbeeModel: ['3RSS008Z'],
        model: '3RSS008Z',
        vendor: 'Third Reality',
        description: 'RealitySwitch Plus',
        supports: 'on/off, battery',
        fromZigbee: [
            fz.ignore_onoff_change, fz.state, fz.ignore_genIdentify_change,
            fz.ignore_basic_change,
        ],
        toZigbee: [tz.on_off, tz.ignore_transition],
    },

    // Hampton Bay
    {
        zigbeeModel: ['HDC52EastwindFan', 'HBUniversalCFRemote'],
        model: '99432',
        vendor: 'Hampton Bay',
        description: 'Universal wink enabled white ceiling fan premier remote control',
        supports: 'on/off, brightness, fan_mode and fan_state',
        fromZigbee: generic.light_onoff_brightness.fromZigbee.concat([
            fz.ignore_fan_change, fz.generic_fan_mode,
        ]),
        toZigbee: generic.light_onoff_brightness.toZigbee.concat([tz.fan_mode]),
        configure: (ieeeAddr, shepherd, coordinator, callback) => {
            const device = shepherd.find(ieeeAddr, 1);
            const actions = [
                (cb) => device.bind('genOnOff', coordinator, cb),
                (cb) => device.report('genOnOff', 'onOff', 0, 1000, 0, cb),
                (cb) => device.bind('genLevelCtrl', coordinator, cb),
                (cb) => device.report('genLevelCtrl', 'currentLevel', 0, 1000, 0, cb),
                (cb) => device.bind('hvacFanCtrl', coordinator, cb),
                (cb) => device.report('hvacFanCtrl', 'fanMode', 0, 1000, 0, cb),
            ];

            execute(device, actions, callback);
        },
        options: {
            disFeedbackRsp: true,
        },
    },

    // Iluminize
    {
        zigbeeModel: ['DIM Lighting'],
        model: '511.10',
        vendor: 'Iluminize',
        description: 'Zigbee LED-Controller ',
        extend: generic.light_onoff_brightness,
    },

    // Anchor
    {
        zigbeeModel: ['FB56-SKT17AC1.4'],
        model: '67200BL',
        description: 'Vetaar smart plug',
        supports: 'on/off',
        vendor: 'Anchor',
        fromZigbee: [fz.ignore_onoff_change, fz.state],
        toZigbee: [tz.on_off],
        configure: (ieeeAddr, shepherd, coordinator, callback) => {
            const device = shepherd.find(ieeeAddr, 3);
            const cfg = {direction: 0, attrId: 0, dataType: 16, minRepIntval: 0, maxRepIntval: 1000, repChange: 0};
            const actions = [
                (cb) => device.bind('genOnOff', coordinator, cb),
                (cb) => device.foundation('genOnOff', 'configReport', [cfg], foundationCfg, cb),
            ];

            execute(device, actions, callback);
        },
    },

    // Gira
    {
        zigbeeModel: [' Remote'],
        model: '2430-100',
        vendor: 'Gira',
        description: 'ZigBee Light Link wall transmitter',
        supports: 'action',
        fromZigbee: [
            fz.GIRA2430_scene_click, fz.GIRA2430_on_click, fz.GIRA2430_off_click, fz.GIRA2430_down_hold,
            fz.GIRA2430_up_hold, fz.GIRA2430_stop,
        ],
        toZigbee: [],
    },

    // RGB genie
    {
        zigbeeModel: ['ZGRC-KEY-013'],
        model: 'ZGRC-KEY-013',
        vendor: 'RGB Genie',
        description: '3 Zone remote and dimmer',
        supports: 'click',
        fromZigbee: [
            fz.generic_battery, fz.ZGRC013_brightness_onoff, fz.ZGRC013_brightness, fz.ZGRC013_brightness_stop,
            fz.ZGRC013_cmdOn, fz.ZGRC013_cmdOff, fz.ZGRC013_scene,
        ],
        toZigbee: [],
        configure: (ieeeAddr, shepherd, coordinator, callback) => {
            const device = shepherd.find(ieeeAddr, 1);
            const cfg = {direction: 0, attrId: 0, dataType: 16, minRepIntval: 0, maxRepIntval: 1000, repChange: 0};
            const actions = [
                (cb) => device.bind('genOnOff', coordinator, cb),
                (cb) => device.foundation('genOnOff', 'configReport', [cfg], foundationCfg, cb),
            ];

            execute(device, actions, callback);
        },
    },

    // Sercomm
    {
        zigbeeModel: ['SZ-ESW01-AU'],
        model: 'SZ-ESW01-AU',
        vendor: 'Sercomm',
        description: 'Telstra smart plug',
        supports: 'on/off, power consumption',
        fromZigbee: [fz.state, fz.state_change, fz.SZ_ESW01_AU_power, fz.ignore_metering_change],
        toZigbee: [tz.on_off],
        configure: (ieeeAddr, shepherd, coordinator, callback) => {
            const device = shepherd.find(ieeeAddr, 1);
            const cfg = {direction: 0, attrId: 0, dataType: 16, minRepIntval: 0, maxRepIntval: 1000, repChange: 0};
            const actions = [
                (cb) => device.bind('genOnOff', coordinator, cb),
                (cb) => device.foundation('genOnOff', 'configReport', [cfg], foundationCfg, cb),
                (cb) => device.report('seMetering', 'instantaneousDemand', 10, 60, 1, cb),
            ];

            execute(device, actions, callback);
        },
    },

    // Leedarson
    {
        zigbeeModel: ['LED_GU10_OWDT'],
        model: 'ZM350STW1TCF',
        vendor: 'Leedarson',
        description: 'LED PAR16 50 GU10 tunable white',
        extend: generic.light_onoff_brightness_colortemp,
    },
    {
        zigbeeModel: ['M350ST-W1R-01'],
        model: 'M350STW1',
        vendor: 'Leedarson',
        description: 'LED PAR16 50 GU10',
        extend: generic.light_onoff_brightness,
    },
    {
        zigbeeModel: ['ZHA-DimmableLight'],
        model: 'A806S-Q1R',
        vendor: 'Leedarson',
        description: 'LED E27 tunable white',
        extend: generic.light_onoff_brightness,
    },
    {
        zigbeeModel: ['LED_E27_OWDT'],
        model: 'ZA806SQ1TCF',
        vendor: 'Leedarson',
        description: 'LED E27 tunable white',
        extend: generic.light_onoff_brightness_colortemp,
    },

    // GMY
    {
        zigbeeModel: ['CCT box'],
        model: 'B07KG5KF5R',
        vendor: 'GMY Smart Bulb',
        description: 'GMY Smart bulb, 470lm, vintage dimmable, 2700-6500k, E27',
        extend: generic.light_onoff_brightness_colortemp,
    },

    // Meazon
    {
        zigbeeModel: [
            '101.301.001649', '101.301.001838', '101.301.001802', '101.301.001738',
            '101.301.001412', '101.301.001765', '101.301.001814',
        ],
        model: 'MEAZON_BIZY_PLUG',
        vendor: 'Meazon',
        description: 'Bizy plug meter',
        supports: 'on/off, power, energy measurement and temperature',
        fromZigbee: [
            fz.genOnOff_cmdOn, fz.genOnOff_cmdOff, fz.state, fz.ignore_onoff_change,
            fz.meazon_meter, fz.ignore_metering_change,
        ],
        toZigbee: [tz.on_off],
        configure: (ieeeAddr, shepherd, coordinator, callback) => {
            const device = shepherd.find(ieeeAddr, 10);
            const onOff = {direction: 0, attrId: 0, dataType: 0x10, minRepIntval: 0x0001, maxRepIntval: 0xfffe};
            const linefrequency = {direction: 0, attrId: 0x2000, dataType: 0x29, minRepIntval: 0x0001,
                maxRepIntval: 300, repChange: 1};
            const actions = [
                (cb) => device.bind('genOnOff', coordinator, cb),
                (cb) => device.foundation('genOnOff', 'configReport', [onOff], foundationCfg, cb),
                (cb) => device.bind('seMetering', coordinator, cb),
                (cb) => device.foundation('seMetering', 'write',
                    [{attrId: 0x1005, dataType: 25, attrData: 0x063e}],
                    {manufSpec: 1, disDefaultRsp: 0, manufCode: 4406}, cb),
                (cb) => device.foundation('seMetering', 'configReport', [linefrequency],
                    {manufSpec: 1, disDefaultRsp: 0, manufCode: 4406}, cb),
            ];

            execute(device, actions, callback);
        },
    },
    {
        zigbeeModel: ['102.106.000235', '102.106.001111', '102.106.000348', '102.106.000256', '102.106.001242'],
        model: 'MEAZON_DINRAIL',
        vendor: 'Meazon',
        description: 'DinRail 1-phase meter',
        supports: 'on/off, power, energy measurement and temperature',
        fromZigbee: [
            fz.genOnOff_cmdOn, fz.genOnOff_cmdOff, fz.state, fz.ignore_onoff_change,
            fz.meazon_meter, fz.ignore_metering_change,
        ],
        toZigbee: [tz.on_off],
        configure: (ieeeAddr, shepherd, coordinator, callback) => {
            const device = shepherd.find(ieeeAddr, 10);
            const onOff = {direction: 0, attrId: 0, dataType: 0x10, minRepIntval: 0x0001, maxRepIntval: 0xfffe};
            const linefrequency = {direction: 0, attrId: 0x2000, dataType: 0x29, minRepIntval: 0x0001,
                maxRepIntval: 300, repChange: 1};
            const actions = [
                (cb) => device.bind('genOnOff', coordinator, cb),
                (cb) => device.foundation('genOnOff', 'configReport', [onOff], foundationCfg, cb),
                (cb) => device.bind('seMetering', coordinator, cb),
                (cb) => device.foundation('seMetering', 'write',
                    [{attrId: 0x1005, dataType: 25, attrData: 0x063e}],
                    {manufSpec: 1, disDefaultRsp: 0, manufCode: 4406}, cb),
                (cb) => device.foundation('seMetering', 'configReport', [linefrequency],
                    {manufSpec: 1, disDefaultRsp: 0, manufCode: 4406}, cb),
            ];

            execute(device, actions, callback);
        },
    },

    // Konke
    {
        zigbeeModel: ['3AFE170100510001'],
        model: '2AJZ4KPKEY',
        vendor: 'Konke',
        description: 'Multi-function button',
        supports: 'single, double and long click',
        fromZigbee: [
            fz.konke_click, fz.ignore_onoff_change,
            fz.generic_change_batteryvoltage_3000_2500, fz.generic_batteryvoltage_3000_2500,
        ],
        toZigbee: [],
        configure: (ieeeAddr, shepherd, coordinator, callback) => {
            const device = shepherd.find(ieeeAddr, 1);
            const actions = [
                (cb) => device.bind('genPowerCfg', coordinator, cb),
                (cb) => device.report('genPowerCfg', 'batteryVoltage', repInterval.HOUR, repInterval.MAX, cb),
            ];
            execute(device, actions, callback);
        },
    },
    /*
    {
        zigbeeModel: ['3AFE14010402000D'],
        model: '2AJZ4KPBS',
        vendor: 'Konke',
        description: 'Motion sensor',
        supports: '',
        fromZigbee: [
            fz.bosch_ias_zone_motion_status_change,
            fz.generic_change_batteryvoltage_3000_2500, fz.generic_batteryvoltage_3000_2500,
        ],
        // TODO: Not fully supported - need to be configured correctly. Look at
        // https://github.com/Koenkk/zigbee2mqtt/issues/1689
        configure: (ieeeAddr, shepherd, coordinator, callback) => {
            const device = shepherd.find(ieeeAddr, 1);
            const actions = [
                (cb) => device.write('ssIasZone', 'iasCieAddr', coordinator.device.getIeeeAddr(), cb),
                (cb) => device.functional('ssIasZone', 'enrollRsp', {enrollrspcode: 0, zoneid: 23}, cb),
                (cb) => device.bind('genPowerCfg', coordinator, cb),
                (cb) => device.report('genPowerCfg', 'batteryVoltage', repInterval.HOUR, repInterval.MAX, cb),
            ];
            execute(device, actions, callback);
        }
    },
    */
    {
        zigbeeModel: ['3AFE140103020000'],
        model: '2AJZ4KPFT',
        vendor: 'Konke',
        description: 'Temperature and humidity sensor',
        supports: 'temperature and humidity',
        fromZigbee: [
            fz.generic_temperature, fz.ignore_temperature_change,
            fz.generic_humidity, fz.ignore_humidity_change,
            fz.generic_batteryvoltage_3000_2500,
        ],
        toZigbee: [],
        configure: (ieeeAddr, shepherd, coordinator, callback) => {
            const device = shepherd.find(ieeeAddr, 1);
            const actions = [
                (cb) => device.bind('msTemperatureMeasurement', coordinator, cb),
                (cb) => device.report('msTemperatureMeasurement', 'measuredValue', 150, 300, 0.5, cb),
                (cb) => device.bind('genPowerCfg', coordinator, cb),
                (cb) => device.report('genPowerCfg', 'batteryVoltage', repInterval.HOUR, repInterval.MAX, cb),
            ];
            execute(device, actions, callback);
        },
    },
    /*
    {
        zigbeeModel: ['3AFE130104020015'],
        model: '2AJZ4KPDR',
        vendor: 'Konke',
        description: 'Contact sensor',
        supports: '',
        fromZigbee: [
            fz.heiman_contact,
            fz.generic_change_batteryvoltage_3000_2500, fz.generic_batteryvoltage_3000_2500,
        ],
        // TODO: Not fully supported - need to be configured correctly. Look at
        // https://github.com/Koenkk/zigbee2mqtt/issues/1689
        configure: (ieeeAddr, shepherd, coordinator, callback) => {
            const device = shepherd.find(ieeeAddr, 1);
            const actions = [
                (cb) => device.write('ssIasZone', 'iasCieAddr', coordinator.device.getIeeeAddr(), cb),
                (cb) => device.functional('ssIasZone', 'enrollRsp', {enrollrspcode: 0, zoneid: 23}, cb),
                (cb) => device.bind('genPowerCfg', coordinator, cb),
                (cb) => device.report('genPowerCfg', 'batteryVoltage', repInterval.HOUR, repInterval.MAX, cb),
            ];
            execute(device, actions, callback);
        }
    },
    */

    // TUYATEC
    {
        zigbeeModel: ['RH3040'],
        model: 'RH3040',
        vendor: 'TUYATEC',
        description: 'PIR sensor',
        supports: 'occupancy',
        fromZigbee: [
            fz.generic_battery_remaining, fz.ignore_power_change, fz.generic_battery_voltage,
            fz.ignore_basic_report, fz.ignore_basic_change, fz.ignore_iaszone_change,
            fz.generic_ias_zone_occupancy_status_change,
        ],
        toZigbee: [],
        configure: (ieeeAddr, shepherd, coordinator, callback) => {
            const device = shepherd.find(ieeeAddr, 1);
            const actions = [
                (cb) => device.bind('ssIasZone', coordinator, cb),
                (cb) => device.write('ssIasZone', 'iasCieAddr', coordinator.device.getIeeeAddr(), cb),
                (cb) => device.functional('ssIasZone', 'enrollRsp', {enrollrspcode: 0, zoneid: 23}, cb),
                (cb) => device.bind('genBasic', coordinator, cb),
                (cb) => device.bind('ssIasZone', coordinator, cb),
                (cb) => device.bind('genIdentify', coordinator, cb),
                (cb) => device.bind('genPowerCfg', coordinator, cb),
                (cb) => device.report('genPowerCfg', 'batteryVoltage', 'batteryPercentageRemaining', 1, 1000, 1, cb),
            ];
            execute(device, actions, callback);
        },
    },
    {
        zigbeeModel: ['RH3052'],
        model: 'TT001ZAV20',
        vendor: 'TUYATEC',
        description: 'Temperature & humidity sensor',
        supports: 'temperature and humidity',
        fromZigbee: [
            fz.generic_humidity, fz.generic_temperature, fz.battery_200,
            fz.ignore_humidity_change, fz.ignore_temperature_change,
        ],
        toZigbee: [],
    },

    // Zemismart
    {
        zigbeeModel: ['TS0002'],
        model: 'ZM-CSW002-D',
        vendor: 'Zemismart',
        description: '2 gang switch',
        supports: 'on/off',
        fromZigbee: [fz.generic_state_multi_ep, fz.ignore_onoff_change, fz.generic_power, fz.ignore_metering_change],
        toZigbee: [tz.on_off, tz.ignore_transition],
        ep: (device) => {
            return {'l1': 1, 'l2': 2};
        },
        configure: (ieeeAddr, shepherd, coordinator, callback) => {
            const cfg = {direction: 0, attrId: 0, dataType: 16, minRepIntval: 0, maxRepIntval: 1000, repChange: 0};
            const device = shepherd.find(ieeeAddr, 1);
            const actions = [
                (cb) => device.bind('genOnOff', coordinator, cb),
                (cb) => device.foundation('genOnOff', 'configReport', [cfg], foundationCfg, cb),
            ];

            execute(device, actions, callback);
        },
    },

    // Sinope
    {
        zigbeeModel: ['TH1123ZB'],
        model: 'TH1123ZB',
        vendor: 'Sinope',
        description: 'Zigbee line volt thermostat',
        supports: 'local temp, units, keypad lockout, mode, state, backlight, outdoor temp, time',
        fromZigbee: [
            fz.thermostat_att_report, fz.thermostat_dev_change,
        ],
        toZigbee: [
            tz.thermostat_local_temperature, tz.thermostat_occupancy,
            tz.thermostat_occupied_heating_setpoint, tz.thermostat_unoccupied_heating_setpoint,
            tz.thermostat_temperature_display_mode, tz.thermostat_keypad_lockout,
            tz.thermostat_system_mode, tz.thermostat_running_state,
            tz.sinope_thermostat_backlight_autodim_param, tz.sinope_thermostat_time,
            tz.sinope_thermostat_enable_outdoor_temperature, tz.sinope_thermostat_outdoor_temperature,
        ],
        configure: (ieeeAddr, shepherd, coordinator, callback) => {
            const device = shepherd.find(ieeeAddr, 1);
            const actions = [
                (cb) => device.bind('genBasic', coordinator, cb),
                (cb) => device.bind('genIdentify', coordinator, cb),
                (cb) => device.bind('genGroups', coordinator, cb),
                (cb) => device.bind('hvacThermostat', coordinator, cb),
                (cb) => device.bind('hvacUserInterfaceCfg', coordinator, cb),
                (cb) => device.bind('msTemperatureMeasurement', coordinator, cb),
                (cb) => device.report('hvacThermostat', 'localTemp', 19, 300, 50, cb),
                (cb) => device.report('hvacThermostat', 'pIHeatingDemand', 4, 300, 10, cb),
                (cb) => device.report('hvacThermostat', 'occupiedHeatingSetpoint', 15, 300, 40, cb),
            ];
            execute(device, actions, callback);
        },
    },

    // Lutron
    {
        zigbeeModel: ['LZL4BWHL01 Remote'],
        model: 'LZL4BWHL01',
        vendor: 'Lutron',
        description: 'Connected bulb remote control',
        supports: 'on/off, brightness',
        fromZigbee: [fz.GIRA2430_down_hold, fz.GIRA2430_up_hold, fz.E1524_hold, fz.GIRA2430_stop],
        toZigbee: [],
    },

    // Zen
    {
        zigbeeModel: ['Zen-01'],
        model: 'Zen-01-W',
        vendor: 'Zen',
        description: 'Thermostat',
        supports: 'temperature, heating/cooling system control',
        fromZigbee: [
            fz.ignore_basic_change, fz.generic_battery_voltage,
            fz.thermostat_att_report, fz.thermostat_dev_change,
        ],
        toZigbee: [
            tz.factory_reset, tz.thermostat_local_temperature, tz.thermostat_local_temperature_calibration,
            tz.thermostat_occupancy, tz.thermostat_occupied_heating_setpoint,
            tz.thermostat_occupied_cooling_setpoint,
            tz.thermostat_unoccupied_heating_setpoint, tz.thermostat_setpoint_raise_lower,
            tz.thermostat_remote_sensing, tz.thermostat_control_sequence_of_operation, tz.thermostat_system_mode,
            tz.thermostat_weekly_schedule, tz.thermostat_clear_weekly_schedule, tz.thermostat_weekly_schedule_rsp,
            tz.thermostat_relay_status_log, tz.thermostat_relay_status_log_rsp,
        ],
        configure: (ieeeAddr, shepherd, coordinator, callback) => {
            const device = shepherd.find(ieeeAddr, 3);
            const actions = [
                (cb) => device.bind('genBasic', coordinator, cb),
                (cb) => device.bind('genPowerCfg', coordinator, cb),
                (cb) => device.bind('genIdentify', coordinator, cb),
                (cb) => device.bind('genTime', coordinator, cb),
                (cb) => device.bind('genPollCtrl', coordinator, cb),
                (cb) => device.bind('hvacThermostat', coordinator, cb),
                (cb) => device.bind('hvacUserInterfaceCfg', coordinator, cb),
                (cb) => device.report('hvacThermostat', 'localTemp', 5, 30, 0, cb),
            ];

            execute(device, actions, callback);
        },
    },

    // Hej
    {
        zigbeeModel: ['HejSW01'],
        model: 'GLSK3ZB-1711',
        vendor: 'Hej',
        description: 'Goqual 1 gang Switch',
        supports: 'on/off',
        fromZigbee: [fz.state, fz.ignore_onoff_change],
        toZigbee: [tz.on_off],
    },
    {
        zigbeeModel: ['HejSW02'],
        model: 'GLSK3ZB-1712',
        vendor: 'Hej',
        description: 'Goqual 2 gang Switch',
        supports: 'on/off',
        fromZigbee: [fz.generic_state_multi_ep, fz.ignore_onoff_change],
        toZigbee: [tz.on_off],
        ep: (device) => {
            return {'top': 1, 'bottom': 2};
        },
        configure: (ieeeAddr, shepherd, coordinator, callback) => {
            const ep1 = shepherd.find(ieeeAddr, 1);
            execute(ep1, [(cb) => ep1.bind('genOnOff', coordinator, cb)], () => {
                const ep2 = shepherd.find(ieeeAddr, 2);
                execute(ep2, [(cb) => ep2.bind('genOnOff', coordinator, cb)], callback);
            });
        },
    },
    {
        zigbeeModel: ['HejSW03'],
        model: 'GLSK3ZB-1713',
        vendor: 'Hej',
        description: 'Goqual 3 gang Switch',
        supports: 'on/off',
        fromZigbee: [fz.generic_state_multi_ep, fz.ignore_onoff_change],
        toZigbee: [tz.on_off],
        ep: (device) => {
            return {'top': 1, 'center': 2, 'bottom': 3};
        },
        configure: (ieeeAddr, shepherd, coordinator, callback) => {
            const ep1 = shepherd.find(ieeeAddr, 1);
            execute(ep1, [(cb) => ep1.bind('genOnOff', coordinator, cb)], () => {
                const ep2 = shepherd.find(ieeeAddr, 2);
                execute(ep2, [(cb) => ep2.bind('genOnOff', coordinator, cb)], () => {
                    const ep3 = shepherd.find(ieeeAddr, 3);
                    execute(ep3, [(cb) => ep3.bind('genOnOff', coordinator, cb)], callback);
                });
            });
        },
    },
    {
        zigbeeModel: ['HejSW04'],
        model: 'GLSK6ZB-1714',
        vendor: 'Hej',
        description: 'Goqual 4 gang Switch',
        supports: 'on/off',
        fromZigbee: [fz.generic_state_multi_ep, fz.ignore_onoff_change],
        toZigbee: [tz.on_off],
        ep: (device) => {
            return {'top_left': 1, 'bottom_left': 2, 'top_right': 3, 'bottom_right': 4};
        },
        configure: (ieeeAddr, shepherd, coordinator, callback) => {
            const ep1 = shepherd.find(ieeeAddr, 1);
            execute(ep1, [(cb) => ep1.bind('genOnOff', coordinator, cb)], () => {
                const ep2 = shepherd.find(ieeeAddr, 2);
                execute(ep2, [(cb) => ep2.bind('genOnOff', coordinator, cb)], () => {
                    const ep3 = shepherd.find(ieeeAddr, 3);
                    execute(ep3, [(cb) => ep3.bind('genOnOff', coordinator, cb)], () => {
                        const ep4 = shepherd.find(ieeeAddr, 4);
                        execute(ep4, [(cb) => ep4.bind('genOnOff', coordinator, cb)], callback);
                    });
                });
            });
        },
    },
    {
        zigbeeModel: ['HejSW05'],
        model: 'GLSK6ZB-1715',
        vendor: 'Hej',
        description: 'Goqual 5 gang Switch',
        supports: 'on/off',
        fromZigbee: [fz.generic_state_multi_ep, fz.ignore_onoff_change],
        toZigbee: [tz.on_off],
        ep: (device) => {
            return {'top_left': 1, 'center_left': 2, 'bottom_left': 3, 'top_right': 4, 'bottom_right': 5};
        },
        configure: (ieeeAddr, shepherd, coordinator, callback) => {
            const ep1 = shepherd.find(ieeeAddr, 1);
            execute(ep1, [(cb) => ep1.bind('genOnOff', coordinator, cb)], () => {
                const ep2 = shepherd.find(ieeeAddr, 2);
                execute(ep2, [(cb) => ep2.bind('genOnOff', coordinator, cb)], () => {
                    const ep3 = shepherd.find(ieeeAddr, 3);
                    execute(ep3, [(cb) => ep3.bind('genOnOff', coordinator, cb)], () => {
                        const ep4 = shepherd.find(ieeeAddr, 4);
                        execute(ep4, [(cb) => ep4.bind('genOnOff', coordinator, cb)], () => {
                            const ep5 = shepherd.find(ieeeAddr, 5);
                            execute(ep5, [(cb) => ep5.bind('genOnOff', coordinator, cb)], callback);
                        });
                    });
                });
            });
        },
    },
    {
        zigbeeModel: ['HejSW06'],
        model: 'GLSK6ZB-1716',
        vendor: 'Hej',
        description: 'Goqual 6 gang Switch',
        supports: 'on/off',
        fromZigbee: [fz.generic_state_multi_ep, fz.ignore_onoff_change],
        toZigbee: [tz.on_off],
        ep: (device) => {
            return {
                'top_left': 1, 'center_left': 2, 'bottom_left': 3,
                'top_right': 4, 'center_right': 5, 'bottom_right': 6,
            };
        },
        configure: (ieeeAddr, shepherd, coordinator, callback) => {
            const ep1 = shepherd.find(ieeeAddr, 1);
            execute(ep1, [(cb) => ep1.bind('genOnOff', coordinator, cb)], () => {
                const ep2 = shepherd.find(ieeeAddr, 2);
                execute(ep2, [(cb) => ep2.bind('genOnOff', coordinator, cb)], () => {
                    const ep3 = shepherd.find(ieeeAddr, 3);
                    execute(ep3, [(cb) => ep3.bind('genOnOff', coordinator, cb)], () => {
                        const ep4 = shepherd.find(ieeeAddr, 4);
                        execute(ep4, [(cb) => ep4.bind('genOnOff', coordinator, cb)], () => {
                            const ep5 = shepherd.find(ieeeAddr, 5);
                            execute(ep5, [(cb) => ep5.bind('genOnOff', coordinator, cb)], () => {
                                const ep6 = shepherd.find(ieeeAddr, 6);
                                execute(ep6, [(cb) => ep6.bind('genOnOff', coordinator, cb)], callback);
                            });
                        });
                    });
                });
            });
        },
    },

    // Dawon DNS
    {
        zigbeeModel: ['PM-C140-ZB'],
        model: 'PM-C140-ZB',
        vendor: 'Dawon DNS',
        description: 'IOT remote control smart buried-type outlet',
        supports: 'on/off, power and energy measurement',
        fromZigbee: [fz.state, fz.ignore_onoff_change, fz.ignore_metering_change, fz.generic_power],
        toZigbee: [tz.on_off],
        configure: (ieeeAddr, shepherd, coordinator, callback) => {
            const device = shepherd.find(ieeeAddr, 1);
            const actions = [
                (cb) => device.bind('genOnOff', coordinator, cb),
                (cb) => device.report('seMetering', 'instantaneousDemand', 10, 60, 1, cb),
            ];

            execute(device, actions, callback);
        },
    },

    // CREE
    {
        zigbeeModel: ['Connected A-19 60W Equivalent ', 'Connected A-19 60W Equivalent   '],
        model: 'B00TN589ZG',
        vendor: 'CREE',
        description: 'Connected bulb',
        extend: generic.light_onoff_brightness,
    },

    // Ubisys
    {
        zigbeeModel: ['S1 (5501)', 'S1-R (5601)'],
        model: 'S1',
        vendor: 'Ubisys',
        description: 'Power switch S1',
        supports: 'on/off, power measurement',
        fromZigbee: [fz.state, fz.ignore_onoff_change, fz.generic_power, fz.ignore_metering_change],
        toZigbee: [tz.on_off],
        configure: (ieeeAddr, shepherd, coordinator, callback) => {
            const device = shepherd.find(ieeeAddr, 3); // metering
            const actions = [
                (cb) => device.report('seMetering', 'instantaneousDemand', 10, 60, 1, cb),
            ];
            execute(device, actions, callback);
        },
    },
    {
        zigbeeModel: ['S2 (5502)', 'S2-R (5602)'],
        model: 'S2',
        vendor: 'Ubisys',
        description: 'Power switch S2',
        supports: 'on/off, power measurement',
        fromZigbee: [fz.state, fz.ignore_onoff_change, fz.generic_power, fz.ignore_metering_change],
        toZigbee: [tz.on_off],
        ep: (device) => {
            return {'l1': 1, 'l2': 2};
        },
        configure: (ieeeAddr, shepherd, coordinator, callback) => {
            const device = shepherd.find(ieeeAddr, 5); // metering
            const actions = [
                (cb) => device.report('seMetering', 'instantaneousDemand', 10, 60, 1, cb),
            ];
            execute(device, actions, callback);
        },
    },
    {
        zigbeeModel: ['D1 (5503)', 'D1-R (5603)'],
        model: 'D1',
        vendor: 'Ubisys',
        description: 'Universal dimmer D1',
        supports: 'on/off, brightness, power measurement',
        fromZigbee: [
            fz.state, fz.brightness_report, fz.ignore_onoff_change, fz.ignore_light_brightness_change,
            fz.generic_power, fz.ignore_metering_change,
        ],
        toZigbee: [tz.light_onoff_brightness],
        configure: (ieeeAddr, shepherd, coordinator, callback) => {
            const device = shepherd.find(ieeeAddr, 4); // metering
            const actions = [
                (cb) => device.report('seMetering', 'instantaneousDemand', 10, 60, 1, cb),
            ];
            execute(device, actions, callback);
        },
    },
    {
        zigbeeModel: ['J1 (5502)', 'J1-R (5602)'],
        model: 'J1',
        vendor: 'Ubisys',
        description: 'Shutter control J1',
        supports: 'open, close, stop, position, tilt',
        fromZigbee: [fz.closuresWindowCovering_report_pos_and_tilt, fz.ignore_closuresWindowCovering_change],
        toZigbee: [tz.cover_control, tz.cover_gotopercentage],
    },
];

module.exports = devices.map((device) =>
    device.extend ? Object.assign({}, device.extend, device) : device
);<|MERGE_RESOLUTION|>--- conflicted
+++ resolved
@@ -3123,7 +3123,6 @@
                 (cb) => device.write('ssIasZone', 'iasCieAddr', coordinator.device.getIeeeAddr(), cb),
                 (cb) => device.functional('ssIasZone', 'enrollRsp', {enrollrspcode: 0, zoneid: 23}, cb),
                 (cb) => device.bind('genPowerCfg', coordinator, cb),
-<<<<<<< HEAD
                 (cb) =>
                     device.report(
                         'genPowerCfg',
@@ -3133,11 +3132,6 @@
                         1,
                         cb
                     ),
-=======
-                (cb) => device.report(
-                    'genPowerCfg', 'batteryPercentageRemaining', repInterval.MINUTE, repInterval.MAX, 1, cb
-                ),
->>>>>>> 870c6787
             ];
 
             execute(device, actions, callback);
