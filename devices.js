--- conflicted
+++ resolved
@@ -1337,17 +1337,6 @@
         },
     },
 
-<<<<<<< HEAD
-    // Commercial Electric
-    {
-        zigbeeModel: ['Zigbee CCT Downlight'],
-        model: '53170161',
-        vendor: 'Commercial Electric',
-        description: 'Matte White Recessed Retrofit Smart Led Downlight - 4 Inch',
-        supports: generic.light_onoff_brightness_colortemp().supports,
-        fromZigbee: generic.light_onoff_brightness_colortemp().fromZigbee,
-        toZigbee: generic.light_onoff_brightness_colortemp().toZigbee,
-=======
     // ksentry
     {
         zigbeeModel: ['Lamp_01'],
@@ -1358,7 +1347,17 @@
         supports: 'on/off',
         fromZigbee: [fz.generic_state],
         toZigbee: [tz.onoff],
->>>>>>> 9eba9df5
+    },
+
+    // Commercial Electric
+    {
+        zigbeeModel: ['Zigbee CCT Downlight'],
+        model: '53170161',
+        vendor: 'Commercial Electric',
+        description: 'Matte White Recessed Retrofit Smart Led Downlight - 4 Inch',
+        supports: generic.light_onoff_brightness_colortemp().supports,
+        fromZigbee: generic.light_onoff_brightness_colortemp().fromZigbee,
+        toZigbee: generic.light_onoff_brightness_colortemp().toZigbee,
     },
 ];
 
