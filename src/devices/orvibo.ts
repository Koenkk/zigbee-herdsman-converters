--- conflicted
+++ resolved
@@ -28,9 +28,6 @@
     } satisfies Tz.Converter,
 };
 
-<<<<<<< HEAD
-export const definitions: DefinitionWithExtend[] = [
-=======
 const distinct = <T>(input: T[], toKey: (input: T) => string): T[] => {
     const seen = new Set<string>();
     return input.filter((item) => {
@@ -198,8 +195,7 @@
     };
 };
 
-const definitions: DefinitionWithExtend[] = [
->>>>>>> c4499e66
+export const definitions: DefinitionWithExtend[] = [
     {
         zigbeeModel: ['ccb9f56837ab41dcad366fb1452096b6', '250bccf66c41421b91b5e3242942c164', 'af22cef59b2543d1be1dfab4f1c9c920'],
         model: 'DD10Z',
