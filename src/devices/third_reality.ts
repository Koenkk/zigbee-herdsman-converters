--- conflicted
+++ resolved
@@ -139,19 +139,11 @@
             device.save();
         },
         extend: [
-<<<<<<< HEAD
-            deviceAddCustomCluster('THIRD_REALITY_MOTION_DELAY_CLUSTER_ID', {
-                ID: 0xff01,
-                manufacturerCode: 0x1233,
-                attributes: {
-                    cool_down_time: {ID: 0x0001, type: Zcl.DataType.UINT16},
-=======
             deviceAddCustomCluster('3rMotionSpecialCluster', {
                 ID: 0xff01,
                 manufacturerCode: 0x1233,
                 attributes: {
-                    CoolDownTime: {ID: 0x0001, type: Zcl.DataType.UINT16},
->>>>>>> e24cbb09
+                    coolDownTime: {ID: 0x0001, type: Zcl.DataType.UINT16},
                 },
                 commands: {},
                 commandsResponse: {},
@@ -174,19 +166,11 @@
             device.save();
         },
         extend: [
-<<<<<<< HEAD
-            deviceAddCustomCluster('THIRD_REALITY_DOOR_DELAY_CLUSTER_ID', {
-                ID: 0xff01,
-                manufacturerCode: 0x1233,
-                attributes: {
-                    DELAY_OPEN_ATTR_ID: {ID: 0x0000, type: Zcl.DataType.UINT16},
-=======
             deviceAddCustomCluster('3rDoorSpecialCluster', {
                 ID: 0xff01,
                 manufacturerCode: 0x1233,
                 attributes: {
-                    DelayOpenAttrId: {ID: 0x0000, type: Zcl.DataType.UINT16},
->>>>>>> e24cbb09
+                    delayOpenAttrId: {ID: 0x0000, type: Zcl.DataType.UINT16},
                 },
                 commands: {},
                 commandsResponse: {},
@@ -347,7 +331,7 @@
                 ID: 0xfff1,
                 manufacturerCode: 0x1233,
                 attributes: {
-                    CoolDownTime: {ID: 0x0004, type: Zcl.DataType.UINT16},
+                    coolDownTime: {ID: 0x0004, type: Zcl.DataType.UINT16},
                     xAxis: {ID: 0x0001, type: Zcl.DataType.UINT16},
                     yAxis: {ID: 0x0002, type: Zcl.DataType.UINT16},
                     zAxis: {ID: 0x0003, type: Zcl.DataType.UINT16},
@@ -369,9 +353,9 @@
                 ID: 0xfc00,
                 manufacturerCode: 0x130d,
                 attributes: {
-                    cold_down_time: {ID: 0x0003, type: Zcl.DataType.UINT16},
-                    local_routin_time: {ID: 0x0004, type: Zcl.DataType.UINT16},
-                    lux_threshold: {ID: 0x0005, type: Zcl.DataType.UINT16},
+                    coldDownTime: {ID: 0x0003, type: Zcl.DataType.UINT16},
+                    localRoutinTime: {ID: 0x0004, type: Zcl.DataType.UINT16},
+                    luxThreshold: {ID: 0x0005, type: Zcl.DataType.UINT16},
                 },
                 commands: {},
                 commandsResponse: {},
