import {Zcl} from 'zigbee-herdsman';

import fz from '../converters/fromZigbee';
import tz from '../converters/toZigbee';
import * as exposes from '../lib/exposes';
import {forcePowerSource, iasZoneAlarm, light, onOff} from '../lib/modernExtend';
import {temperature, humidity, battery, deviceAddCustomCluster} from '../lib/modernExtend';
import * as ota from '../lib/ota';
import * as reporting from '../lib/reporting';
import {DefinitionWithExtend, Fz, KeyValue} from '../lib/types';

const e = exposes.presets;

const fzLocal = {
    thirdreality_acceleration: {
        cluster: '65521',
        type: ['attributeReport', 'readResponse'],
        convert: (model, msg, publish, options, meta) => {
            const payload: KeyValue = {};
            if (msg.data['1']) payload.x_axis = msg.data['1'];
            if (msg.data['2']) payload.y_axis = msg.data['2'];
            if (msg.data['3']) payload.z_axis = msg.data['3'];
            return payload;
        },
    } satisfies Fz.Converter,
    thirdreality_private_motion_sensor: {
        cluster: 'r3Specialcluster',
        type: 'attributeReport',
        convert: (model, msg, publish, options, meta) => {
            const zoneStatus = msg.data[2];
            return {occupancy: (zoneStatus & 1) > 0};
        },
    } satisfies Fz.Converter,
};

const definitions: DefinitionWithExtend[] = [
    {
        zigbeeModel: ['3RSS009Z'],
        model: '3RSS009Z',
        vendor: 'Third Reality',
        description: 'Smart switch Gen3',
        ota: ota.zigbeeOTA,
        fromZigbee: [fz.on_off, fz.battery],
        toZigbee: [tz.on_off, tz.ignore_transition],
        meta: {battery: {voltageToPercentage: '3V_2100'}},
        exposes: [e.switch(), e.battery(), e.battery_voltage()],
        configure: async (device, coordinatorEndpoint) => {
            const endpoint = device.getEndpoint(1);
            await endpoint.read('genPowerCfg', ['batteryPercentageRemaining']);
            device.powerSource = 'Battery';
            device.save();
        },
        extend: [
            deviceAddCustomCluster('3rSwitchGen3SpecialCluster', {
                ID: 0xff02,
                manufacturerCode: 0x1233,
                attributes: {
<<<<<<< HEAD
                    BackOn: {ID: 0x0001, type: Zcl.DataType.UINT16},
                    BackOff: {ID: 0x0002, type: Zcl.DataType.UINT16},
=======
                    backOn: {ID: 0x0001, type: Zcl.DataType.UINT16},
                    backOff: {ID: 0x0002, type: Zcl.DataType.UINT16},
>>>>>>> 3ef88dd2
                },
                commands: {},
                commandsResponse: {},
            }),
        ],
    },
    {
        zigbeeModel: ['3RSS008Z'],
        model: '3RSS008Z',
        vendor: 'Third Reality',
        description: 'RealitySwitch Plus',
        fromZigbee: [fz.on_off, fz.battery],
        toZigbee: [tz.on_off, tz.ignore_transition],
        meta: {battery: {voltageToPercentage: '3V_2100'}},
        exposes: [e.switch(), e.battery(), e.battery_voltage()],
    },
    {
        zigbeeModel: ['3RSS007Z'],
        model: '3RSS007Z',
        vendor: 'Third Reality',
        description: 'Smart light switch',
        extend: [onOff()],
        meta: {disableDefaultResponse: true},
    },
    {
        zigbeeModel: ['3RSL011Z'],
        model: '3RSL011Z',
        vendor: 'Third Reality',
        description: 'Smart light A19',
        extend: [light({colorTemp: {range: undefined}})],
    },
    {
        zigbeeModel: ['3RSL012Z'],
        model: '3RSL012Z',
        vendor: 'Third Reality',
        description: 'Smart light BR30',
        extend: [light({colorTemp: {range: undefined}})],
    },
    {
        zigbeeModel: ['3RWS18BZ'],
        model: '3RWS18BZ',
        vendor: 'Third Reality',
        description: 'Water sensor',
        fromZigbee: [fz.ias_water_leak_alarm_1, fz.battery],
        toZigbee: [],
        ota: ota.zigbeeOTA,
        extend: [
            deviceAddCustomCluster('r3Specialcluster', {
                ID: 0xff01,
                manufacturerCode: 0x1233,
                attributes: {
                    siren_on_off: {ID: 0x0010, type: Zcl.DataType.UINT8},
                    siren_mintues: {ID: 0x0011, type: Zcl.DataType.UINT8},
                },
                commands: {},
                commandsResponse: {},
            }),
        ],
        exposes: [e.water_leak(), e.battery_low(), e.battery(), e.battery_voltage()],
        configure: async (device, coordinatorEndpoint) => {
            const endpoint = device.getEndpoint(1);
            await endpoint.read('genPowerCfg', ['batteryPercentageRemaining']);
            device.powerSource = 'Battery';
            device.save();
        },
    },
    {
        zigbeeModel: ['3RMS16BZ'],
        model: '3RMS16BZ',
        vendor: 'Third Reality',
        description: 'Wireless motion sensor',
        fromZigbee: [fz.ias_occupancy_alarm_1, fz.battery],
        toZigbee: [],
        ota: ota.zigbeeOTA,
        exposes: [e.occupancy(), e.battery_low(), e.battery(), e.battery_voltage()],
        configure: async (device, coordinatorEndpoint) => {
            const endpoint = device.getEndpoint(1);
            await endpoint.read('genPowerCfg', ['batteryPercentageRemaining']);
            device.powerSource = 'Battery';
            device.save();
        },
        extend: [
<<<<<<< HEAD
            deviceAddCustomCluster('THIRD_REALITY_MOTION_DELAY_CLUSTER_ID', {
                ID: 0xff01,
                manufacturerCode: 0x1233,
                attributes: {
                    cool_down_time: {ID: 0x0001, type: Zcl.DataType.UINT16},
=======
            deviceAddCustomCluster('3rMotionSpecialCluster', {
                ID: 0xff01,
                manufacturerCode: 0x1233,
                attributes: {
                    coolDownTime: {ID: 0x0001, type: Zcl.DataType.UINT16},
>>>>>>> 3ef88dd2
                },
                commands: {},
                commandsResponse: {},
            }),
        ],
    },
    {
        zigbeeModel: ['3RDS17BZ'],
        model: '3RDS17BZ',
        vendor: 'Third Reality',
        description: 'Door sensor',
        fromZigbee: [fz.ias_contact_alarm_1, fz.battery],
        toZigbee: [],
        ota: ota.zigbeeOTA,
        exposes: [e.contact(), e.battery_low(), e.battery(), e.battery_voltage()],
        configure: async (device, coordinatorEndpoint) => {
            const endpoint = device.getEndpoint(1);
            await endpoint.read('genPowerCfg', ['batteryPercentageRemaining']);
            device.powerSource = 'Battery';
            device.save();
        },
        extend: [
<<<<<<< HEAD
            deviceAddCustomCluster('THIRD_REALITY_DOOR_DELAY_CLUSTER_ID', {
                ID: 0xff01,
                manufacturerCode: 0x1233,
                attributes: {
                    DELAY_OPEN_ATTR_ID: {ID: 0x0000, type: Zcl.DataType.UINT16},
=======
            deviceAddCustomCluster('3rDoorSpecialCluster', {
                ID: 0xff01,
                manufacturerCode: 0x1233,
                attributes: {
                    delayOpenAttrId: {ID: 0x0000, type: Zcl.DataType.UINT16},
>>>>>>> 3ef88dd2
                },
                commands: {},
                commandsResponse: {},
            }),
        ],
    },
    {
        zigbeeModel: ['3RDTS01056Z'],
        model: '3RDTS01056Z',
        vendor: 'Third Reality',
        description: 'Garage door tilt sensor',
        extend: [
            battery(),
            iasZoneAlarm({zoneType: 'contact', zoneAttributes: ['alarm_1', 'battery_low']}),
            forcePowerSource({powerSource: 'Battery'}),
            deviceAddCustomCluster('3rGarageDoorSpecialCluster', {
                ID: 0xff01,
                manufacturerCode: 0x1407,
                attributes: {
<<<<<<< HEAD
                    DelayOpenAttrId: {ID: 0x0000, type: Zcl.DataType.UINT16},
                    ZclCabrationAttrId: {ID: 0x0003, type: Zcl.DataType.UINT16},
=======
                    delayOpenAttrId: {ID: 0x0000, type: Zcl.DataType.UINT16},
                    zclCabrationAttrId: {ID: 0x0003, type: Zcl.DataType.UINT16},
>>>>>>> 3ef88dd2
                },
                commands: {},
                commandsResponse: {},
            }),
        ],
        ota: ota.zigbeeOTA,
    },
    {
        zigbeeModel: ['3RSP019BZ'],
        model: '3RSP019BZ',
        vendor: 'Third Reality',
        description: 'Zigbee / BLE smart plug',
        extend: [onOff()],
        ota: ota.zigbeeOTA,
    },
    {
        zigbeeModel: ['3RSB015BZ'],
        model: '3RSB015BZ',
        vendor: 'Third Reality',
        description: 'Roller shade',
        fromZigbee: [fz.cover_position_tilt, fz.battery],
        toZigbee: [tz.cover_state, tz.cover_position_tilt],
        meta: {battery: {dontDividePercentage: false}},
        ota: ota.zigbeeOTA,
        configure: async (device, coordinatorEndpoint) => {
            const endpoint = device.getEndpoint(1);
            await reporting.bind(endpoint, coordinatorEndpoint, ['genPowerCfg', 'closuresWindowCovering']);
            await reporting.currentPositionLiftPercentage(endpoint);
            try {
                await reporting.batteryPercentageRemaining(endpoint);
            } catch (error) {
                /* Fails for some*/
            }
        },
        exposes: [e.cover_position(), e.battery()],
    },
    {
        zigbeeModel: ['TRZB3'],
        model: 'TRZB3',
        vendor: 'Third Reality',
        description: 'Roller blind motor',
        extend: [forcePowerSource({powerSource: 'Battery'})],
        fromZigbee: [fz.cover_position_tilt, fz.battery],
        toZigbee: [tz.cover_state, tz.cover_position_tilt],
        exposes: [e.cover_position(), e.battery()],
    },
    {
        zigbeeModel: ['3RSB22BZ'],
        model: '3RSB22BZ',
        vendor: 'Third Reality',
        description: 'Smart button',
        fromZigbee: [fz.battery, fz.itcmdr_clicks],
        toZigbee: [],
        ota: ota.zigbeeOTA,
        exposes: [e.battery(), e.battery_low(), e.battery_voltage(), e.action(['single', 'double', 'long'])],
        configure: async (device, coordinatorEndpoint) => {
            const endpoint = device.getEndpoint(1);
            await endpoint.read('genPowerCfg', ['batteryPercentageRemaining']);
            device.powerSource = 'Battery';
            device.save();
        },
    },
    {
        zigbeeModel: ['3RTHS24BZ'],
        model: '3RTHS24BZ',
        vendor: 'Third Reality',
        description: 'Temperature and humidity sensor',
        extend: [
            temperature(),
            humidity(),
            battery(),
            battery({voltage: true}),
            forcePowerSource({powerSource: 'Battery'}),
            deviceAddCustomCluster('3rSpecialCluster', {
                ID: 0xff01,
                manufacturerCode: 0x1233,
                attributes: {
                    CelsiusDegreeCalibration: {ID: 0x0031, type: Zcl.DataType.INT16},
                    HumidityCalibration: {ID: 0x0032, type: Zcl.DataType.INT16},
                    FahrenheitDegreeCalibration: {ID: 0x0033, type: Zcl.DataType.INT16},
                },
                commands: {},
                commandsResponse: {},
            }),
        ],
        ota: ota.zigbeeOTA,
    },
    {
        zigbeeModel: ['3RSM0147Z'],
        model: '3RSM0147Z',
        vendor: 'Third Reality',
        description: 'Soil sensor',
        extend: [
            temperature(),
            humidity(),
            battery(),
            forcePowerSource({powerSource: 'Battery'}),
            deviceAddCustomCluster('3rSoilSpecialCluster', {
                ID: 0xff01,
                manufacturerCode: 0x1407,
                attributes: {
                    CelsiusDegreeCalibration: {ID: 0x0031, type: Zcl.DataType.INT16},
                    HumidityCalibration: {ID: 0x0032, type: Zcl.DataType.INT16},
                    FahrenheitDegreeCalibration: {ID: 0x0033, type: Zcl.DataType.INT16},
                },
                commands: {},
                commandsResponse: {},
            }),
        ],
        ota: ota.zigbeeOTA,
    },
    {
        zigbeeModel: ['3RTHS0224Z'],
        model: '3RTHS0224Z',
        vendor: 'Third Reality',
        description: 'Temperature and humidity sensor lite',
        extend: [
            temperature(),
            humidity(),
            battery(),
            forcePowerSource({powerSource: 'Battery'}),
            deviceAddCustomCluster('3rSpecialCluster', {
                ID: 0xff01,
                manufacturerCode: 0x1233,
                attributes: {
                    CelsiusDegreeCalibration: {ID: 0x0031, type: Zcl.DataType.INT16},
                    HumidityCalibration: {ID: 0x0032, type: Zcl.DataType.INT16},
                    FahrenheitDegreeCalibration: {ID: 0x0033, type: Zcl.DataType.INT16},
                },
                commands: {},
                commandsResponse: {},
            }),
        ],
        ota: ota.zigbeeOTA,
    },
    {
        zigbeeModel: ['3RSP02028BZ'],
        model: '3RSP02028BZ',
        vendor: 'Third Reality',
        description: 'Zigbee / BLE smart plug with power',
        fromZigbee: [fz.on_off, fz.electrical_measurement, fz.metering, fz.power_on_behavior],
        toZigbee: [tz.on_off, tz.power_on_behavior],
        ota: ota.zigbeeOTA,
        exposes: [e.switch(), e.power_on_behavior(), e.ac_frequency(), e.power(), e.power_factor(), e.energy(), e.current(), e.voltage()],
        configure: async (device, coordinatorEndpoint) => {
            const endpoint = device.getEndpoint(1);
            await reporting.bind(endpoint, coordinatorEndpoint, ['genOnOff', 'haElectricalMeasurement', 'seMetering']);
            await endpoint.read('haElectricalMeasurement', ['acPowerMultiplier', 'acPowerDivisor']);
            await reporting.onOff(endpoint);
            await reporting.activePower(endpoint, {change: 10});
            await reporting.rmsCurrent(endpoint, {change: 50});
            await reporting.rmsVoltage(endpoint, {change: 5});
            await reporting.readMeteringMultiplierDivisor(endpoint);
            endpoint.saveClusterAttributeKeyValue('seMetering', {divisor: 3600000, multiplier: 1});
            endpoint.saveClusterAttributeKeyValue('haElectricalMeasurement', {
                acVoltageMultiplier: 1,
                acVoltageDivisor: 10,
                acCurrentMultiplier: 1,
                acCurrentDivisor: 1000,
                acPowerMultiplier: 1,
                acPowerDivisor: 10,
            });
            device.save();
        },
    },
    {
        zigbeeModel: ['3RVS01031Z'],
        model: '3RVS01031Z',
        vendor: 'Third Reality',
        description: 'Zigbee vibration sensor',
        fromZigbee: [fz.ias_vibration_alarm_1, fz.battery, fzLocal.thirdreality_acceleration],
        toZigbee: [],
        ota: ota.zigbeeOTA,
        exposes: [e.vibration(), e.battery_low(), e.battery(), e.battery_voltage(), e.x_axis(), e.y_axis(), e.z_axis()],
        configure: async (device, coordinatorEndpoint) => {
            const endpoint = device.getEndpoint(1);
            await endpoint.read('genPowerCfg', ['batteryPercentageRemaining']);
            device.powerSource = 'Battery';
            device.save();
        },
        extend: [
            deviceAddCustomCluster('3rVirationSpecialcluster', {
                ID: 0xfff1,
                manufacturerCode: 0x1233,
                attributes: {
<<<<<<< HEAD
                    CoolDownTime: {ID: 0x0004, type: Zcl.DataType.UINT16},
=======
                    coolDownTime: {ID: 0x0004, type: Zcl.DataType.UINT16},
>>>>>>> 3ef88dd2
                    xAxis: {ID: 0x0001, type: Zcl.DataType.UINT16},
                    yAxis: {ID: 0x0002, type: Zcl.DataType.UINT16},
                    zAxis: {ID: 0x0003, type: Zcl.DataType.UINT16},
                },
                commands: {},
                commandsResponse: {},
            }),
        ],
    },
    {
        zigbeeModel: ['3RSNL02043Z'],
        model: '3RSNL02043Z',
        vendor: 'Third Reality',
        description: 'Zigbee multi-function night light',
        ota: ota.zigbeeOTA,
        extend: [
            light({color: true}),
            deviceAddCustomCluster('r3Specialcluster', {
                ID: 0xfc00,
                manufacturerCode: 0x130d,
                attributes: {
                    coldDownTime: {ID: 0x0003, type: Zcl.DataType.UINT16},
                    localRoutinTime: {ID: 0x0004, type: Zcl.DataType.UINT16},
                    luxThreshold: {ID: 0x0005, type: Zcl.DataType.UINT16},
                },
                commands: {},
                commandsResponse: {},
            }),
        ],
        fromZigbee: [fzLocal.thirdreality_private_motion_sensor, fz.illuminance, fz.ias_occupancy_alarm_1_report],
        exposes: [e.occupancy(), e.illuminance(), e.illuminance_lux().withUnit('lx')],
        configure: async (device, coordinatorEndpoint) => {
            device.powerSource = 'Mains (single phase)';
            device.save();
        },
    },
    {
        zigbeeModel: ['3RSPE01044BZ'],
        model: '3RSPE01044BZ',
        vendor: 'Third Reality',
        description: 'Zigbee / BLE smart plug with power',
        fromZigbee: [fz.on_off, fz.electrical_measurement, fz.metering, fz.power_on_behavior],
        toZigbee: [tz.on_off, tz.power_on_behavior],
        ota: ota.zigbeeOTA,
        exposes: [e.switch(), e.power_on_behavior(), e.ac_frequency(), e.power(), e.power_factor(), e.energy(), e.current(), e.voltage()],
        configure: async (device, coordinatorEndpoint) => {
            const endpoint = device.getEndpoint(1);
            await reporting.bind(endpoint, coordinatorEndpoint, ['genOnOff', 'haElectricalMeasurement', 'seMetering']);
            await endpoint.read('haElectricalMeasurement', ['acPowerMultiplier', 'acPowerDivisor']);
            await reporting.onOff(endpoint);
            await reporting.activePower(endpoint, {change: 10});
            await reporting.rmsCurrent(endpoint, {change: 50});
            await reporting.rmsVoltage(endpoint, {change: 5});
            await reporting.readMeteringMultiplierDivisor(endpoint);
            endpoint.saveClusterAttributeKeyValue('seMetering', {divisor: 3600000, multiplier: 1});
            endpoint.saveClusterAttributeKeyValue('haElectricalMeasurement', {
                acVoltageMultiplier: 1,
                acVoltageDivisor: 10,
                acCurrentMultiplier: 1,
                acCurrentDivisor: 1000,
                acPowerMultiplier: 1,
                acPowerDivisor: 10,
            });
            device.save();
        },
    },
];

export default definitions;
module.exports = definitions;<|MERGE_RESOLUTION|>--- conflicted
+++ resolved
@@ -55,13 +55,8 @@
                 ID: 0xff02,
                 manufacturerCode: 0x1233,
                 attributes: {
-<<<<<<< HEAD
-                    BackOn: {ID: 0x0001, type: Zcl.DataType.UINT16},
-                    BackOff: {ID: 0x0002, type: Zcl.DataType.UINT16},
-=======
                     backOn: {ID: 0x0001, type: Zcl.DataType.UINT16},
                     backOff: {ID: 0x0002, type: Zcl.DataType.UINT16},
->>>>>>> 3ef88dd2
                 },
                 commands: {},
                 commandsResponse: {},
@@ -144,19 +139,11 @@
             device.save();
         },
         extend: [
-<<<<<<< HEAD
-            deviceAddCustomCluster('THIRD_REALITY_MOTION_DELAY_CLUSTER_ID', {
-                ID: 0xff01,
-                manufacturerCode: 0x1233,
-                attributes: {
-                    cool_down_time: {ID: 0x0001, type: Zcl.DataType.UINT16},
-=======
             deviceAddCustomCluster('3rMotionSpecialCluster', {
                 ID: 0xff01,
                 manufacturerCode: 0x1233,
                 attributes: {
                     coolDownTime: {ID: 0x0001, type: Zcl.DataType.UINT16},
->>>>>>> 3ef88dd2
                 },
                 commands: {},
                 commandsResponse: {},
@@ -179,19 +166,11 @@
             device.save();
         },
         extend: [
-<<<<<<< HEAD
-            deviceAddCustomCluster('THIRD_REALITY_DOOR_DELAY_CLUSTER_ID', {
-                ID: 0xff01,
-                manufacturerCode: 0x1233,
-                attributes: {
-                    DELAY_OPEN_ATTR_ID: {ID: 0x0000, type: Zcl.DataType.UINT16},
-=======
             deviceAddCustomCluster('3rDoorSpecialCluster', {
                 ID: 0xff01,
                 manufacturerCode: 0x1233,
                 attributes: {
                     delayOpenAttrId: {ID: 0x0000, type: Zcl.DataType.UINT16},
->>>>>>> 3ef88dd2
                 },
                 commands: {},
                 commandsResponse: {},
@@ -211,13 +190,8 @@
                 ID: 0xff01,
                 manufacturerCode: 0x1407,
                 attributes: {
-<<<<<<< HEAD
-                    DelayOpenAttrId: {ID: 0x0000, type: Zcl.DataType.UINT16},
-                    ZclCabrationAttrId: {ID: 0x0003, type: Zcl.DataType.UINT16},
-=======
                     delayOpenAttrId: {ID: 0x0000, type: Zcl.DataType.UINT16},
                     zclCabrationAttrId: {ID: 0x0003, type: Zcl.DataType.UINT16},
->>>>>>> 3ef88dd2
                 },
                 commands: {},
                 commandsResponse: {},
@@ -295,9 +269,9 @@
                 ID: 0xff01,
                 manufacturerCode: 0x1233,
                 attributes: {
-                    CelsiusDegreeCalibration: {ID: 0x0031, type: Zcl.DataType.INT16},
-                    HumidityCalibration: {ID: 0x0032, type: Zcl.DataType.INT16},
-                    FahrenheitDegreeCalibration: {ID: 0x0033, type: Zcl.DataType.INT16},
+                    celsiusDegreeCalibration: {ID: 0x0031, type: Zcl.DataType.INT16},
+                    humidityCalibration: {ID: 0x0032, type: Zcl.DataType.INT16},
+                    fahrenheitDegreeCalibration: {ID: 0x0033, type: Zcl.DataType.INT16},
                 },
                 commands: {},
                 commandsResponse: {},
@@ -319,9 +293,9 @@
                 ID: 0xff01,
                 manufacturerCode: 0x1407,
                 attributes: {
-                    CelsiusDegreeCalibration: {ID: 0x0031, type: Zcl.DataType.INT16},
-                    HumidityCalibration: {ID: 0x0032, type: Zcl.DataType.INT16},
-                    FahrenheitDegreeCalibration: {ID: 0x0033, type: Zcl.DataType.INT16},
+                    celsiusDegreeCalibration: {ID: 0x0031, type: Zcl.DataType.INT16},
+                    humidityCalibration: {ID: 0x0032, type: Zcl.DataType.INT16},
+                    fahrenheitDegreeCalibration: {ID: 0x0033, type: Zcl.DataType.INT16},
                 },
                 commands: {},
                 commandsResponse: {},
@@ -343,9 +317,9 @@
                 ID: 0xff01,
                 manufacturerCode: 0x1233,
                 attributes: {
-                    CelsiusDegreeCalibration: {ID: 0x0031, type: Zcl.DataType.INT16},
-                    HumidityCalibration: {ID: 0x0032, type: Zcl.DataType.INT16},
-                    FahrenheitDegreeCalibration: {ID: 0x0033, type: Zcl.DataType.INT16},
+                    celsiusDegreeCalibration: {ID: 0x0031, type: Zcl.DataType.INT16},
+                    humidityCalibration: {ID: 0x0032, type: Zcl.DataType.INT16},
+                    fahrenheitDegreeCalibration: {ID: 0x0033, type: Zcl.DataType.INT16},
                 },
                 commands: {},
                 commandsResponse: {},
@@ -403,11 +377,7 @@
                 ID: 0xfff1,
                 manufacturerCode: 0x1233,
                 attributes: {
-<<<<<<< HEAD
-                    CoolDownTime: {ID: 0x0004, type: Zcl.DataType.UINT16},
-=======
                     coolDownTime: {ID: 0x0004, type: Zcl.DataType.UINT16},
->>>>>>> 3ef88dd2
                     xAxis: {ID: 0x0001, type: Zcl.DataType.UINT16},
                     yAxis: {ID: 0x0002, type: Zcl.DataType.UINT16},
                     zAxis: {ID: 0x0003, type: Zcl.DataType.UINT16},
