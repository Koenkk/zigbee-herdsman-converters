--- conflicted
+++ resolved
@@ -13,16 +13,8 @@
         fingerprint: [{modelID: "TS0601", manufacturerName: "_TZE284_ajhu0zqb"}],
         model: "SZW08",
         vendor: "Lincukoo",
-<<<<<<< HEAD
-        description: "Water leakage sensor with 2 in 1",
-        extend: [tuya.modernExtend.tuyaBase({dp: true, timeStart: "2000"})],
-=======
         description: "Smart water leakage/lack alarm sensor",
-        fromZigbee: [tuya.fz.datapoints],
-        toZigbee: [tuya.tz.datapoints],
-        onEvent: tuya.onEventSetTime, // Add this if you are getting no converter for 'commandMcuSyncTime'
-        configure: tuya.configureMagicPacket,
->>>>>>> db8b2bd5
+        extend: [tuya.modernExtend.tuyaBase({dp: true, timeStart: "2000"})],
         exposes: [
             e.enum("alarm_status", ea.STATE, ["normal", "alarm"]).withDescription("device alarm status"),
             e.enum("mode", ea.STATE_SET, ["leakage", "shortage"]).withDescription("work mode of the alarm"),
@@ -43,7 +35,6 @@
             ],
         },
     },
-
     {
         fingerprint: [{modelID: "TS0601", manufacturerName: "_TZE204_lw5ny7tp"}],
         model: "SZLR08",
@@ -205,10 +196,7 @@
         model: "SZT04",
         vendor: "Lincukoo",
         description: "Temperature and humidity sensor with clock",
-        configure: tuya.configureMagicPacket,
-        fromZigbee: [tuya.fz.datapoints],
-        toZigbee: [tuya.tz.datapoints],
-        onEvent: tuya.onEventSetTime,
+        extend: [tuya.modernExtend.tuyaBase({dp: true, timeStart: "2000"})],
         exposes: [
             e.temperature(),
             e.humidity(),
