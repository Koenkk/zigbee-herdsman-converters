import {Buffer} from 'node:buffer';
import * as exposes from '../lib/exposes';
import fz from '../converters/fromZigbee';
import tz from '../converters/toZigbee';
import * as constants from '../lib/constants';
import * as reporting from '../lib/reporting';
import extend from '../lib/extend';
import {
    light, numeric, binary, enumLookup, forceDeviceType,
    temperature, humidity, forcePowerSource, quirkAddEndpointCluster,
    quirkCheckinInterval, onOff, customTimeResponse,
} from '../lib/modernExtend';
const e = exposes.presets;
const ea = exposes.access;
import * as globalStore from '../lib/store';
import * as lumi from '../lib/lumi';
const {
    lumiAction, lumiOperationMode, lumiPowerOnBehavior, lumiZigbeeOTA,
    lumiSwitchType, lumiAirQuality, lumiVoc, lumiDisplayUnit, lumiLight,
    lumiOutageCountRestoreBindReporting, lumiElectricityMeter, lumiPower,
    lumiOverloadProtection, lumiLedIndicator, lumiButtonLock,
} = lumi.modernExtend;
import {Definition, OnEvent} from '../lib/types';
const {manufacturerCode} = lumi;

const preventReset: OnEvent = async (type, data, device) => {
    if (
        // options.allow_reset ||
        type !== 'message' ||
        data.type !== 'attributeReport' ||
        data.cluster !== 'genBasic' ||
        !data.data[0xfff0] ||
        // eg: [0xaa, 0x10, 0x05, 0x41, 0x87, 0x01, 0x01, 0x10, 0x00]
        !data.data[0xFFF0].slice(0, 5).equals(Buffer.from([0xaa, 0x10, 0x05, 0x41, 0x87]))
    ) {
        return;
    }
    const payload = {[0xfff0]: {
        value: [0xaa, 0x10, 0x05, 0x41, 0x47, 0x01, 0x01, 0x10, 0x01],
        type: 0x41,
    }};
    await device.getEndpoint(1).write('genBasic', payload, {manufacturerCode});
};

<<<<<<< HEAD
=======
const fzLocal = {
    aqara_s1_co2: {
        cluster: 'msCO2',
        type: ['attributeReport', 'readResponse'],
        convert: (model, msg, publish, options, meta) => {
            return {co2: Math.floor(msg.data.measuredValue)};
        },
    } satisfies Fz.Converter,
    aqara_s1_pm25: {
        cluster: 'pm25Measurement',
        type: ['attributeReport', 'readResponse'],
        convert: (model, msg, publish, options, meta) => {
            if (msg.data['measuredValue']) {
                return {pm25: msg.data['measuredValue'] / 1000};
            }
        },
    } satisfies Fz.Converter,
    lumi_trv: {
        cluster: 'manuSpecificLumi',
        type: ['attributeReport', 'readResponse'],
        convert: (model, msg, publish, options, meta) => {
            const result: KeyValue = {};
            Object.entries(msg.data).forEach(([key, value]) => {
                switch (parseInt(key)) {
                case 0x0271:
                    result['system_mode'] = utils.getFromLookup(value, {1: 'heat', 0: 'off'});
                    break;
                case 0x0272:
                    // @ts-expect-error
                    Object.assign(result, trv.decodePreset(value));
                    break;
                case 0x0273:
                    result['window_detection'] = utils.getFromLookup(value, {1: true, 0: false});
                    break;
                case 0x0274:
                    result['valve_detection'] = utils.getFromLookup(value, {1: true, 0: false});
                    break;
                case 0x0277:
                    result['child_lock'] = utils.getFromLookup(value, {1: true, 0: false});
                    break;
                case 0x0279:
                    utils.assertNumber(value);
                    result['away_preset_temperature'] = (value / 100).toFixed(1);
                    break;
                case 0x027b:
                    result['calibrated'] = utils.getFromLookup(value, {1: true, 0: false});
                    break;
                case 0x027e:
                    result['sensor'] = utils.getFromLookup(value, {1: 'external', 0: 'internal'});
                    break;
                case 0x040a:
                    result['battery'] = value;
                    break;
                case 0x027a:
                    result['window_open'] = utils.getFromLookup(value, {1: true, 0: false});
                    break;
                case 0x0275:
                    result['valve_alarm'] = utils.getFromLookup(value, {1: true, 0: false});
                    break;
                case 247: {
                    // @ts-expect-error
                    const heartbeat = trv.decodeHeartbeat(meta, model, value);

                    meta.logger.debug(`${model.model}: Processed heartbeat message into payload ${JSON.stringify(heartbeat)}`);

                    if (heartbeat.firmware_version) {
                        // Overwrite the "placeholder" version `0.0.0_0025` advertised by `genBasic`
                        // with the correct version from the heartbeat.
                        // This is not reflected in the frontend unless the device is reconfigured
                        // or the whole service restarted.
                        // See https://github.com/Koenkk/zigbee-herdsman-converters/pull/5363#discussion_r1081477047
                        // @ts-expect-error
                        meta.device.softwareBuildID = heartbeat.firmware_version;
                        delete heartbeat.firmware_version;
                    }

                    Object.assign(result, heartbeat);
                    break;
                }
                case 0x027d:
                    result['schedule'] = utils.getFromLookup(value, {1: true, 0: false});
                    break;
                case 0x0276: {
                    // @ts-expect-error
                    const schedule = trv.decodeSchedule(value);
                    result['schedule_settings'] = trv.stringifySchedule(schedule);
                    break;
                }
                case 0x00EE: {
                    meta.device.meta.lumiFileVersion = value;
                    meta.device.save();
                    break;
                }
                case 0xfff2:
                case 0x00ff: // 4e:27:49:bb:24:b6:30:dd:74:de:53:76:89:44:c4:81
                case 0x027c: // 0x00
                case 0x0280: // 0x00/0x01
                    meta.logger.debug(`zigbee-herdsman-converters:lumi_trv: Unhandled key ${key} = ${value}`);
                    break;
                default:
                    meta.logger.warn(`zigbee-herdsman-converters:lumi_trv: Unknown key ${key} = ${value}`);
                }
            });
            return result;
        },
    } satisfies Fz.Converter,
    lumi_presence_region_events: {
        cluster: 'manuSpecificLumi',
        type: ['attributeReport', 'readResponse'],
        convert: (model, msg, publish, options, meta) => {
            const payload: KeyValue = {};
            const log = utils.createLogger(meta.logger, 'lumi', 'lumi_presence');

            Object.entries(msg.data).forEach(([key, value]) => {
                const eventKey = parseInt(key);

                switch (eventKey) {
                case presence.constants.region_event_key: {
                    if (
                        !Buffer.isBuffer(value) ||
                        !(typeof value[0] === 'string' || typeof value[0] === 'number') ||
                        !(typeof value[1] === 'string' || typeof value[1] === 'number')
                    ) {
                        log('warn', `action: Unrecognized payload structure '${JSON.stringify(value)}'`);
                        break;
                    }

                    const [regionIdRaw, eventTypeCodeRaw] = value;
                    // @ts-expect-error
                    const regionId = parseInt(regionIdRaw, 10);
                    // @ts-expect-error
                    const eventTypeCode = parseInt(eventTypeCodeRaw, 10);

                    if (Number.isNaN(regionId)) {
                        log('warn', `action: Invalid regionId "${regionIdRaw}"`);
                        break;
                    }
                    if (!Object.values(presence.constants.region_event_types).includes(eventTypeCode)) {
                        log('warn', `action: Unknown region event type "${eventTypeCode}"`);
                        break;
                    }

                    const eventTypeName = presence.mappers.lumi_presence.region_event_type_names[eventTypeCode];
                    log('debug', `action: Triggered event (region "${regionId}", type "${eventTypeName}")`);
                    payload.action = `region_${regionId}_${eventTypeName}`;
                    break;
                }
                }
            });

            return payload;
        },
    } satisfies Fz.Converter,
    CTPR01_action_multistate: {
        cluster: 'genMultistateInput',
        type: ['attributeReport', 'readResponse'],
        convert: (model, msg, publish, options, meta) => {
            const value = msg.data['presentValue'];
            let payload;

            if (value === 0) payload = {action: 'shake'};
            else if (value === 1) payload = {action: 'throw'};
            else if (value === 2) payload = {action: '1_min_inactivity'};
            else if (value === 4) payload = {action: 'hold'};
            else if (value >= 1024) payload = {action: 'flip_to_side', side: value - 1023};
            else if (value >= 512) payload = {action: 'tap', side: value - 511};
            else if (value >= 256) payload = {action: 'slide', side: value - 255};
            else if (value >= 128) {
                payload = {
                    action: 'flip180', side: value - 127,
                    action_from_side: 7 - value + 127,
                };
            } else if (value >= 64) {
                payload = {
                    action: 'flip90', side: value % 8 + 1,
                    action_from_side: Math.floor((value - 64) / 8) + 1,
                };
            } else {
                meta.logger.debug(`${model.model}: unknown action with value ${value}`);
            }
            return payload;
        },
    } satisfies Fz.Converter,
    CTPR01_action_analog: {
        cluster: 'genAnalogInput',
        type: ['attributeReport', 'readResponse'],
        convert: (model, msg, publish, options, meta) => {
            const value = msg.data['presentValue'];
            return {
                action: value < 0 ? 'rotate_left' : 'rotate_right',
                action_angle: Math.floor(value * 100) / 100,
            };
        },
    } satisfies Fz.Converter,
};

const tzLocal = {
    lumi_detection_distance: {
        key: ['detection_distance'],
        convertSet: async (entity, key, value, meta) => {
            utils.assertString(value, 'detection_distance');
            value = value.toLowerCase();
            const lookup = {'10mm': 1, '20mm': 2, '30mm': 3};
            await entity.write('manuSpecificLumi', {0x010C: {value: utils.getFromLookup(value, lookup), type: 0x20}}, {manufacturerCode});
            return {state: {detection_distance: value}};
        },
        convertGet: async (entity, key, meta) => {
            await entity.read('manuSpecificLumi', [0x010C], {manufacturerCode});
        },
    } satisfies Tz.Converter,
    lumi_trv: {
        key: ['system_mode', 'preset', 'window_detection', 'valve_detection', 'child_lock', 'away_preset_temperature',
            'calibrate', 'sensor', 'external_temperature_input', 'identify', 'schedule', 'schedule_settings'],
        convertSet: async (entity, key, value, meta) => {
            const lumiHeader = (counter: number, params: number[], action: number) => {
                const header = [0xaa, 0x71, params.length + 3, 0x44, counter];
                const integrity = 512 - header.reduce((sum, elem) => sum + elem, 0);
                return [...header, integrity, action, 0x41, params.length];
            };
            const sensor = Buffer.from('00158d00019d1b98', 'hex');

            switch (key) {
            case 'system_mode':
                await entity.write('manuSpecificLumi', {0x0271: {value: utils.getFromLookup(value, {'off': 0, 'heat': 1}), type: 0x20}},
                    {manufacturerCode: manufacturerCode});
                break;
            case 'preset':
                await entity.write('manuSpecificLumi', {0x0272: {value: utils.getFromLookup(value, {'manual': 0, 'auto': 1, 'away': 2}), type: 0x20}},
                    {manufacturerCode: manufacturerCode});
                break;
            case 'window_detection':
                await entity.write('manuSpecificLumi', {
                    0x0273: {value: utils.getFromLookup(value, {'false': 0, 'true': 1}, undefined, true), type: 0x20},
                }, {manufacturerCode: manufacturerCode});
                break;
            case 'valve_detection':
                await entity.write('manuSpecificLumi', {
                    0x0274: {value: utils.getFromLookup(value, {'false': 0, 'true': 1}, undefined, true), type: 0x20},
                }, {manufacturerCode: manufacturerCode});
                break;
            case 'child_lock':
                await entity.write('manuSpecificLumi', {
                    0x0277: {value: utils.getFromLookup(value, {'false': 0, 'true': 1}, undefined, true), type: 0x20},
                }, {manufacturerCode: manufacturerCode});
                break;
            case 'away_preset_temperature':
                await entity.write('manuSpecificLumi', {
                    0x0279: {value: Math.round(utils.toNumber(value, 'away_preset_temperature') * 100), type: 0x23},
                }, {manufacturerCode: manufacturerCode});
                break;
            case 'sensor': {
                utils.assertEndpoint(entity);
                const device = Buffer.from(entity.deviceIeeeAddress.substring(2), 'hex');
                const timestamp = Buffer.alloc(4);
                timestamp.writeUint32BE(Date.now()/1000);

                if (value === 'external') {
                    const params1 = [
                        ...timestamp,
                        0x3d, 0x04,
                        ...device,
                        ...sensor,
                        0x00, 0x01, 0x00, 0x55,
                        0x13, 0x0a, 0x02, 0x00, 0x00, 0x64, 0x04, 0xce, 0xc2, 0xb6, 0xc8,
                        0x00, 0x00, 0x00, 0x00, 0x00, 0x01, 0x3d,
                        0x64,
                        0x65,
                    ];
                    const params2 = [
                        ...timestamp,
                        0x3d, 0x05,
                        ...device,
                        ...sensor,
                        0x08, 0x00, 0x07, 0xfd,
                        0x16, 0x0a, 0x02, 0x0a, 0xc9, 0xe8, 0xb1, 0xb8, 0xd4, 0xda, 0xcf, 0xdf, 0xc0, 0xeb,
                        0x00, 0x00, 0x00, 0x00, 0x00, 0x01, 0x3d,
                        0x04,
                        0x65,
                    ];

                    const val1 = [...(lumiHeader(0x12, params1, 0x02)), ...params1];
                    const val2 = [...(lumiHeader(0x13, params2, 0x02)), ...params2];

                    await entity.write('manuSpecificLumi', {0xfff2: {value: val1, type: 0x41}}, {manufacturerCode: manufacturerCode});
                    await entity.write('manuSpecificLumi', {0xfff2: {value: val2, type: 0x41}}, {manufacturerCode: manufacturerCode});
                } else if (value === 'internal') {
                    const params1 = [
                        ...timestamp,
                        0x3d, 0x05,
                        ...device,
                        0x00, 0x00, 0x00, 0x00, 0x00, 0x00, 0x00, 0x00, 0x00, 0x00, 0x00, 0x00,
                    ];
                    const params2 = [
                        ...timestamp,
                        0x3d, 0x04,
                        ...device,
                        0x00, 0x00, 0x00, 0x00, 0x00, 0x00, 0x00, 0x00, 0x00, 0x00, 0x00, 0x00,
                    ];

                    const val1 = [...(lumiHeader(0x12, params1, 0x04)), ...params1];
                    const val2 = [...(lumiHeader(0x13, params2, 0x04)), ...params2];

                    await entity.write('manuSpecificLumi', {0xfff2: {value: val1, type: 0x41}}, {manufacturerCode: manufacturerCode});
                    await entity.write('manuSpecificLumi', {0xfff2: {value: val2, type: 0x41}}, {manufacturerCode: manufacturerCode});

                    await entity.read('hvacThermostat', ['localTemp']);
                }
                break;
            }
            case 'external_temperature_input':
                if (meta.state['sensor'] === 'external') {
                    const temperatureBuf = Buffer.alloc(4);
                    const number = utils.toNumber(value);
                    temperatureBuf.writeFloatBE(Math.round(number * 100));

                    const params = [...sensor, 0x00, 0x01, 0x00, 0x55, ...temperatureBuf];
                    const data = [...(lumiHeader(0x12, params, 0x05)), ...params];

                    await entity.write('manuSpecificLumi', {0xfff2: {value: data, type: 0x41}}, {manufacturerCode: manufacturerCode});
                }
                break;
            case 'calibrate':
                await entity.write('manuSpecificLumi', {0x0270: {value: 1, type: 0x20}}, {manufacturerCode: 0x115F});
                break;
            case 'identify':
                await entity.command('genIdentify', 'identify', {identifytime: 5}, {});
                break;
            case 'schedule':
                await entity.write('manuSpecificLumi', {
                    0x027d: {value: utils.getFromLookup(value, {'false': 0, 'true': 1}, undefined, true), type: 0x20},
                }, {manufacturerCode: manufacturerCode});
                break;
            case 'schedule_settings': {
                // @ts-expect-error
                const schedule = trv.parseSchedule(value);
                trv.validateSchedule(schedule);
                const buffer = trv.encodeSchedule(schedule);
                await entity.write('manuSpecificLumi', {0x0276: {value: buffer, type: 0x41}}, {manufacturerCode: manufacturerCode});
                break;
            }
            default: // Unknown key
                meta.logger.warn(`zigbee-herdsman-converters:lumi_trv: Unhandled key ${key}`);
            }
        },
        convertGet: async (entity, key, meta) => {
            const dict = {'system_mode': 0x0271, 'preset': 0x0272, 'window_detection': 0x0273, 'valve_detection': 0x0274,
                'child_lock': 0x0277, 'away_preset_temperature': 0x0279, 'calibrated': 0x027b, 'sensor': 0x027e,
                'schedule': 0x027d, 'schedule_settings': 0x0276};

            if (dict.hasOwnProperty(key)) {
                await entity.read('manuSpecificLumi', [utils.getFromLookup(key, dict)], {manufacturerCode: 0x115F});
            }
        },
    } satisfies Tz.Converter,
    lumi_presence_region_upsert: {
        key: ['region_upsert'],
        convertSet: async (entity, key, value, meta) => {
            const log = utils.createLogger(meta.logger, 'lumi', 'lumi_presence:region_upsert');
            const commandWrapper = presence.parseAqaraFp1RegionUpsertInput(value);

            if (!commandWrapper.isSuccess) {
                log('warn',
                    // @ts-expect-error
                    `encountered an error (${commandWrapper.error.reason}) ` +
                    `while parsing configuration commands (input: ${JSON.stringify(value)})`,
                );

                return;
            }

            const command = commandWrapper.payload.command;

            log('debug', `trying to create region ${command.region_id}`);

            const sortedZonesAccumulator = {};
            const sortedZonesWithSets: {[s: number]: [number]} = command.zones
                .reduce(
                    (accumulator: {[s: number]: Set<number>}, zone: {x: number, y: number}) => {
                        if (!accumulator[zone.y]) {
                            accumulator[zone.y] = new Set<number>();
                        }

                        accumulator[zone.y].add(zone.x);

                        return accumulator;
                    },
                    sortedZonesAccumulator,
                );
            const sortedZones = Object.entries(sortedZonesWithSets).reduce((acc, [key, value]) => {
                const numKey = parseInt(key, 10); // Convert string key back to number
                acc[numKey] = Array.from(value);
                return acc;
            }, {} as {[s: number]: number[]});

            const deviceConfig = new Uint8Array(7);

            // Command parameters
            deviceConfig[0] = presence.constants.region_config_cmds.create;
            deviceConfig[1] = command.region_id;
            deviceConfig[6] = presence.constants.region_config_cmd_suffix_upsert;
            // Zones definition
            deviceConfig[2] |= presence.encodeXCellsDefinition(sortedZones['1']);
            deviceConfig[2] |= presence.encodeXCellsDefinition(sortedZones['2']) << 4;
            deviceConfig[3] |= presence.encodeXCellsDefinition(sortedZones['3']);
            deviceConfig[3] |= presence.encodeXCellsDefinition(sortedZones['4']) << 4;
            deviceConfig[4] |= presence.encodeXCellsDefinition(sortedZones['5']);
            deviceConfig[4] |= presence.encodeXCellsDefinition(sortedZones['6']) << 4;
            deviceConfig[5] |= presence.encodeXCellsDefinition(sortedZones['7']);

            log('info', `create region ${command.region_id} ${printNumbersAsHexSequence([...deviceConfig], 2)}`);

            const payload = {
                [presence.constants.region_config_write_attribute]: {
                    value: deviceConfig,
                    type: presence.constants.region_config_write_attribute_type,
                },
            };

            await entity.write('manuSpecificLumi', payload, {manufacturerCode});
        },
    } satisfies Tz.Converter,
    lumi_presence_region_delete: {
        key: ['region_delete'],
        convertSet: async (entity, key, value, meta) => {
            const log = utils.createLogger(meta.logger, 'lumi', 'lumi_presence:region_delete');
            const commandWrapper = presence.parseAqaraFp1RegionDeleteInput(value);

            if (!commandWrapper.isSuccess) {
                log('warn',
                    // @ts-expect-error
                    `encountered an error (${commandWrapper.error.reason}) ` +
                    `while parsing configuration commands (input: ${JSON.stringify(value)})`,
                );
                return;
            }
            const command = commandWrapper.payload.command;

            log('debug', `trying to delete region ${command.region_id}`);

            const deviceConfig = new Uint8Array(7);

            // Command parameters
            deviceConfig[0] = presence.constants.region_config_cmds.delete;
            deviceConfig[1] = command.region_id;
            deviceConfig[6] = presence.constants.region_config_cmd_suffix_delete;
            // Zones definition
            deviceConfig[2] = 0;
            deviceConfig[3] = 0;
            deviceConfig[4] = 0;
            deviceConfig[5] = 0;

            log('info',
                `delete region ${command.region_id} ` +
                `(${printNumbersAsHexSequence([...deviceConfig], 2)})`,
            );

            const payload = {
                [presence.constants.region_config_write_attribute]: {
                    value: deviceConfig,
                    type: presence.constants.region_config_write_attribute_type,
                },
            };

            await entity.write('manuSpecificLumi', payload, {manufacturerCode});
        },
    } satisfies Tz.Converter,
    CTPR01_operation_mode: {
        key: ['operation_mode'],
        convertSet: async (entity, key, value, meta) => {
            const lookup = {action_mode: 0, scene_mode: 1};
            /**
             * schedule the callback to run when the configuration window comes
             */
            const callback = async () => {
                await entity.write(
                    'manuSpecificLumi',
                    {0x0148: {value: utils.getFromLookup(value, lookup), type: 0x20}},
                    {manufacturerCode: manufacturerCode, disableDefaultResponse: true},
                );
                meta.logger.info('operation_mode switch success!');
            };
            globalStore.putValue(meta.device, 'opModeSwitchTask', {callback, newMode: value});
            meta.logger.info('Now give your cube a forceful throw motion (Careful not to drop it)!');
        },
    } satisfies Tz.Converter,
};

>>>>>>> cae26571
const definitions: Definition[] = [
    {
        zigbeeModel: ['lumi.flood.acn001'],
        model: 'SJCGQ13LM',
        vendor: 'Aqara',
        description: 'Water leak sensor E1',
        fromZigbee: [fz.ias_water_leak_alarm_1, lumi.fromZigbee.lumi_specific, fz.battery],
        toZigbee: [],
        exposes: [e.water_leak(), e.battery(), e.battery_low(), e.battery_voltage(), e.device_temperature(), e.power_outage_count(false)],
        meta: {battery: {voltageToPercentage: '3V_2850_3000'}},
        configure: async (device, coordinatorEndpoint, logger) => {
            const endpoint = device.getEndpoint(1);
            await endpoint.read('genPowerCfg', ['batteryVoltage']);
        },
        extend: [lumiZigbeeOTA()],
    },
    {
        zigbeeModel: ['lumi.airm.fhac01'],
        model: 'KQJCMB11LM',
        vendor: 'Aqara',
        description: 'Air monitoring panel S1',
        fromZigbee: [fz.temperature, fz.humidity, lumi.fromZigbee.lumi_pm25, lumi.fromZigbee.lumi_co2],
        toZigbee: [],
        exposes: [e.temperature(), e.humidity(), e.pm25(), e.co2()],
        extend: [lumiZigbeeOTA()],
    },
    {
        zigbeeModel: ['lumi.magnet.acn001'],
        model: 'MCCGQ14LM',
        vendor: 'Aqara',
        description: 'Door and window sensor E1',
        fromZigbee: [fz.ias_contact_alarm_1, lumi.fromZigbee.lumi_specific, fz.battery],
        toZigbee: [],
        meta: {battery: {voltageToPercentage: '3V_2850_3000'}},
        exposes: [e.contact(), e.battery(), e.battery_low(), e.battery_voltage()],
        configure: async (device, coordinatorEndpoint, logger) => {
            const endpoint = device.getEndpoint(1);
            await endpoint.read('genPowerCfg', ['batteryVoltage']);
        },
        // OTA request: "fieldControl":0, "manufacturerCode":4447, "imageType":10635
        extend: [lumiZigbeeOTA()],
    },
    {
        zigbeeModel: ['lumi.magnet.ac01'],
        model: 'MCCGQ13LM',
        vendor: 'Aqara',
        description: 'Door and window sensor P1',
        fromZigbee: [lumi.fromZigbee.lumi_contact, fz.ias_contact_alarm_1, lumi.fromZigbee.lumi_specific],
        toZigbee: [lumi.toZigbee.lumi_detection_distance],
        meta: {battery: {voltageToPercentage: '3V_2850_3000'}},
        exposes: [e.contact(), e.battery(), e.battery_voltage(),
            e.tamper(),
            e.enum('detection_distance', ea.ALL, ['10mm', '20mm', '30mm'])
                .withDescription('The sensor will be considered "off" within the set distance. Please press the device button before setting'),
        ],
    },
    {
        zigbeeModel: ['lumi.dimmer.rcbac1'],
        model: 'ZNDDMK11LM',
        vendor: 'Aqara',
        description: 'Smart lightstrip driver',
        fromZigbee: extend.light_onoff_brightness_colortemp_color().fromZigbee.concat([
            lumi.fromZigbee.lumi_power, lumi.fromZigbee.lumi_specific]),
        toZigbee: extend.light_onoff_brightness_colortemp_color().toZigbee.concat([
            lumi.toZigbee.lumi_dimmer_mode, lumi.toZigbee.lumi_switch_power_outage_memory]),
        meta: {multiEndpoint: true},
        endpoint: (device) => {
            return {l1: 1, l2: 2};
        },
        exposes: [e.power(), e.energy(), e.voltage(), e.device_temperature(), e.power_outage_memory(),
            // When in rgbw mode, only one of color and colortemp will be valid, and l2 will be invalid
            // Do not control l2 in rgbw mode
            e.light_brightness_colortemp_colorxy([153, 370]).removeFeature('color_temp_startup').withEndpoint('l1'),
            e.light_brightness_colortemp([153, 370]).removeFeature('color_temp_startup').withEndpoint('l2'),
            e.enum('dimmer_mode', ea.ALL, ['rgbw', 'dual_ct'])
                .withDescription('Switch between rgbw mode or dual color temperature mode')],
        extend: [lumiZigbeeOTA()],
    },
    {
        zigbeeModel: ['lumi.light.aqcn02'],
        model: 'ZNLDP12LM',
        vendor: 'Aqara',
        description: 'Light bulb',
        extend: [lumiLight({colorTemp: true, powerOutageMemory: 'light'}), lumiZigbeeOTA()],
    },
    {
        zigbeeModel: ['lumi.light.acn003'],
        model: 'ZNXDD01LM',
        vendor: 'Aqara',
        description: 'Ceiling light L1-350',
        extend: [lumiLight({colorTemp: true}), lumiZigbeeOTA()],
    },
    {
        zigbeeModel: ['lumi.light.cwac02', 'lumi.light.acn014'],
        model: 'ZNLDP13LM',
        vendor: 'Aqara',
        description: 'Light bulb T1',
        whiteLabel: [{vendor: 'Aqara', model: 'LEDLBT1-L01'}],
        extend: [
            lumiZigbeeOTA(),
            lumiLight({colorTemp: true}),
            forceDeviceType({type: 'Router'}),
            forcePowerSource({powerSource: 'Mains (single phase)'}),
        ],
    },
    {
        zigbeeModel: ['lumi.light.cwopcn01'],
        model: 'XDD11LM',
        vendor: 'Aqara',
        description: 'Opple MX960',
        meta: {turnsOffAtBrightness1: true},
        extend: [lumiLight({colorTemp: true}), lumiZigbeeOTA()],
    },
    {
        zigbeeModel: ['lumi.light.cwopcn02'],
        model: 'XDD12LM',
        vendor: 'Aqara',
        description: 'Opple MX650',
        meta: {turnsOffAtBrightness1: true},
        extend: [lumiZigbeeOTA(), lumiLight({colorTemp: true})],
    },
    {
        zigbeeModel: ['lumi.light.cwopcn03'],
        model: 'XDD13LM',
        vendor: 'Aqara',
        description: 'Opple MX480',
        meta: {turnsOffAtBrightness1: true},
        extend: [lumiLight({colorTemp: true}), lumiZigbeeOTA()],
    },
    {
        zigbeeModel: ['lumi.light.cwjwcn01'],
        model: 'JWSP001A',
        vendor: 'Aqara',
        description: 'Jiawen LED Driver & Dimmer',
        extend: [lumiLight({colorTemp: true})],
    },
    {
        zigbeeModel: ['lumi.light.cwjwcn02'],
        model: 'JWDL001A',
        vendor: 'Aqara',
        description: 'Embedded spot led light',
        extend: [lumiLight({colorTemp: true})],
    },
    {
        zigbeeModel: ['lumi.sensor_switch'],
        model: 'WXKG01LM',
        vendor: 'Xiaomi',
        whiteLabel: [
            {vendor: 'Xiaomi', model: 'YTC4040GL'},
            {vendor: 'Xiaomi', model: 'YTC4006CN'},
            {vendor: 'Xiaomi', model: 'YTC4017CN'},
            {vendor: 'Xiaomi', model: 'ZHTZ02LM'}],
        description: 'Mi wireless switch',
        meta: {battery: {voltageToPercentage: '3V_2850_3000'}},
        fromZigbee: [lumi.fromZigbee.lumi_basic, lumi.fromZigbee.lumi_action_WXKG01LM, lumi.fromZigbee.lumi_action],
        exposes: [e.battery(), e.action(['single', 'double', 'triple', 'quadruple', 'hold', 'release', 'many']), e.battery_voltage(),
            e.power_outage_count(false)],
        toZigbee: [],
    },
    {
        zigbeeModel: ['lumi.sensor_switch.aq2', 'lumi.remote.b1acn01'],
        model: 'WXKG11LM',
        vendor: 'Aqara',
        description: 'Wireless mini switch',
        meta: {battery: {voltageToPercentage: '3V_2850_3000'}},
        exposes: [e.battery(), e.battery_voltage(), e.action(['single', 'double', 'triple', 'quadruple', 'hold', 'release']),
            e.device_temperature(), e.power_outage_count()],
        fromZigbee: [lumi.fromZigbee.lumi_action_multistate, lumi.fromZigbee.lumi_action, lumi.fromZigbee.lumi_basic],
        toZigbee: [],
    },
    {
        zigbeeModel: ['lumi.sensor_switch.aq3', 'lumi.sensor_swit'],
        model: 'WXKG12LM',
        vendor: 'Aqara',
        description: 'Wireless mini switch (with gyroscope)',
        meta: {battery: {voltageToPercentage: '3V_2850_3000'}},
        exposes: [e.battery(), e.action(['single', 'double', 'hold', 'release', 'shake']), e.battery_voltage()],
        fromZigbee: [lumi.fromZigbee.lumi_basic, lumi.fromZigbee.lumi_action_multistate],
        toZigbee: [],
    },
    {
        zigbeeModel: ['lumi.sensor_86sw1'],
        model: 'WXKG03LM_rev1',
        vendor: 'Aqara',
        description: 'Wireless remote switch (single rocker), 2016 model',
        meta: {battery: {voltageToPercentage: '3V_2850_3000'}},
        exposes: [e.battery(), e.action(['single']), e.battery_voltage()],
        fromZigbee: [lumi.fromZigbee.lumi_action, lumi.fromZigbee.lumi_basic],
        toZigbee: [],
        onEvent: preventReset,
    },
    {
        zigbeeModel: ['lumi.remote.b186acn01'],
        model: 'WXKG03LM_rev2',
        vendor: 'Aqara',
        description: 'Wireless remote switch (single rocker), 2018 model',
        meta: {battery: {voltageToPercentage: '3V_2850_3000'}},
        exposes: [e.battery(), e.action(['single', 'double', 'hold']), e.battery_voltage()],
        fromZigbee: [lumi.fromZigbee.lumi_action, lumi.fromZigbee.lumi_action_multistate, lumi.fromZigbee.lumi_basic],
        toZigbee: [],
        onEvent: preventReset,
    },
    {
        zigbeeModel: ['lumi.remote.b186acn02'],
        model: 'WXKG06LM',
        vendor: 'Aqara',
        description: 'Wireless remote switch D1 (single rocker)',
        fromZigbee: [lumi.fromZigbee.lumi_basic, lumi.fromZigbee.lumi_action, lumi.fromZigbee.lumi_action_multistate],
        toZigbee: [],
        exposes: [e.battery(),
            e.action(['single', 'double', 'hold']),
            e.battery_voltage()],
        onEvent: preventReset,
        meta: {battery: {voltageToPercentage: '3V_2850_3000'}},
        configure: async (device, coordinatorEndpoint, logger) => {
            try {
                const endpoint = device.endpoints[1];
                await reporting.bind(endpoint, coordinatorEndpoint, ['genOnOff', 'genPowerCfg']);
            } catch (error) {
                // fails for some but device works as expected: https://github.com/Koenkk/zigbee2mqtt/issues/9136
            }
        },
    },
    {
        zigbeeModel: ['lumi.light.acn132'],
        model: 'LGYCDD01LM',
        vendor: 'Aqara',
        whiteLabel: [{vendor: 'Aqara', model: 'RLS-K01D'}],
        description: 'Light strip T1',
        extend: [
            light({effect: false, powerOnBehavior: false, colorTemp: {startup: false, range: [153, 370]}, color: true}),
            lumiPowerOnBehavior(),
            numeric({
                name: 'length',
                valueMin: 1,
                valueMax: 10,
                valueStep: 0.2,
                scale: 5,
                unit: 'm',
                cluster: 'manuSpecificLumi',
                attribute: {ID: 0x051b, type: 0x20},
                description: 'LED strip length',
                zigbeeCommandOptions: {manufacturerCode},
            }),
            numeric({
                name: 'min_brightness',
                valueMin: 0,
                valueMax: 99,
                unit: '%',
                cluster: 'manuSpecificLumi',
                attribute: {ID: 0x0515, type: 0x20},
                description: 'Minimum brightness level',
                zigbeeCommandOptions: {manufacturerCode},
            }),
            numeric({
                name: 'max_brightness',
                valueMin: 1,
                valueMax: 100,
                unit: '%',
                cluster: 'manuSpecificLumi',
                attribute: {ID: 0x0516, type: 0x20},
                description: 'Maximum brightness level',
                zigbeeCommandOptions: {manufacturerCode},
            }),
            binary({
                name: 'audio',
                valueOn: ['ON', 1],
                valueOff: ['OFF', 0],
                cluster: 'manuSpecificLumi',
                attribute: {ID: 0x051c, type: 0x20},
                description: 'Enabling audio',
                zigbeeCommandOptions: {manufacturerCode},
            }),
            enumLookup({
                name: 'audio_sensitivity',
                lookup: {'low': 0, 'medium': 1, 'high': 2},
                cluster: 'manuSpecificLumi',
                attribute: {ID: 0x051e, type: 0x20},
                description: 'Audio sensitivity',
                zigbeeCommandOptions: {manufacturerCode},
            }),
            enumLookup({
                name: 'audio_effect',
                lookup: {'random': 0, 'blink': 1, 'rainbow': 2, 'wave': 3},
                cluster: 'manuSpecificLumi',
                attribute: {ID: 0x051d, type: 0x23},
                description: 'Audio effect',
                zigbeeCommandOptions: {manufacturerCode},
            }),
            numeric({
                name: 'preset',
                valueMin: 1,
                valueMax: 32,
                cluster: 'manuSpecificLumi',
                attribute: {ID: 0x051f, type: 0x23},
                description: 'Preset index (0-6 default presets)',
                zigbeeCommandOptions: {manufacturerCode},
            }),
            numeric({
                name: 'speed',
                valueMin: 1,
                valueMax: 100,
                cluster: 'manuSpecificLumi',
                attribute: {ID: 0x0520, type: 0x20},
                description: 'Effect speed',
                zigbeeCommandOptions: {manufacturerCode},
            }),
            lumiZigbeeOTA(),
        ],
    },
    {
        zigbeeModel: ['lumi.sensor_86sw2', 'lumi.sensor_86sw2.es1'],
        model: 'WXKG02LM_rev1',
        vendor: 'Aqara',
        description: 'Wireless remote switch (double rocker), 2016 model',
        meta: {battery: {voltageToPercentage: '3V_2850_3000'}},
        exposes: [e.battery(), e.action(['single_left', 'single_right', 'single_both']), e.battery_voltage(), e.power_outage_count(false)],
        fromZigbee: [lumi.fromZigbee.lumi_action, lumi.fromZigbee.lumi_basic],
        toZigbee: [],
        onEvent: preventReset,
    },
    {
        zigbeeModel: ['lumi.remote.b286acn01'],
        model: 'WXKG02LM_rev2',
        vendor: 'Aqara',
        description: 'Wireless remote switch (double rocker), 2018 model',
        meta: {battery: {voltageToPercentage: '3V_2850_3000'}},
        exposes: [e.battery(), e.action(['single_left', 'single_right', 'single_both', 'double_left', 'double_right', 'double_both',
            'hold_left', 'hold_right', 'hold_both']), e.battery_voltage()],
        fromZigbee: [lumi.fromZigbee.lumi_action, lumi.fromZigbee.lumi_action_multistate, lumi.fromZigbee.lumi_basic],
        toZigbee: [],
        onEvent: preventReset,
    },
    {
        zigbeeModel: ['lumi.switch.b1laus01'],
        model: 'WS-USC01',
        vendor: 'Aqara',
        description: 'Smart wall switch (no neutral, single rocker), US',
        fromZigbee: [fz.on_off, lumi.fromZigbee.lumi_action_multistate, lumi.fromZigbee.lumi_specific],
        toZigbee: [tz.on_off, lumi.toZigbee.lumi_switch_operation_mode_opple,
            lumi.toZigbee.lumi_flip_indicator_light, lumi.toZigbee.lumi_switch_mode_switch, lumi.toZigbee.lumi_switch_power_outage_memory],
        exposes: [e.switch(), e.action(['single', 'double']),
            e.flip_indicator_light(), e.power_outage_memory(),
            e.enum('operation_mode', ea.ALL, ['control_relay', 'decoupled']).withDescription('Decoupled mode'),
            e.enum('mode_switch', ea.ALL, ['anti_flicker_mode', 'quick_mode'])
                .withDescription('Anti flicker mode can be used to solve blinking issues of some lights.' +
                    'Quick mode makes the device respond faster.'),
            e.power_outage_count(), e.device_temperature().withAccess(ea.STATE)],
        onEvent: preventReset,
        configure: async (device, coordinatorEndpoint, logger) => {
            const endpoint1 = device.getEndpoint(1);
            // set "event" mode
            await endpoint1.write('manuSpecificLumi', {'mode': 1}, {manufacturerCode: manufacturerCode, disableResponse: true});
        },
        extend: [lumiZigbeeOTA()],
    },
    {
        zigbeeModel: ['lumi.switch.b2laus01'],
        model: 'WS-USC02',
        vendor: 'Aqara',
        description: 'Smart wall switch (no neutral, double rocker), US',
        fromZigbee: [fz.on_off, lumi.fromZigbee.lumi_action_multistate, lumi.fromZigbee.lumi_specific],
        toZigbee: [
            tz.on_off, lumi.toZigbee.lumi_switch_operation_mode_opple, lumi.toZigbee.lumi_flip_indicator_light,
            lumi.toZigbee.lumi_switch_power_outage_memory, lumi.toZigbee.lumi_switch_mode_switch],
        exposes: [
            e.switch().withEndpoint('top'),
            e.switch().withEndpoint('bottom'),
            e.enum('operation_mode', ea.ALL, ['control_relay', 'decoupled'])
                .withDescription('Decoupled mode for top button')
                .withEndpoint('top'),
            e.enum('operation_mode', ea.ALL, ['control_relay', 'decoupled'])
                .withDescription('Decoupled mode for bottom button')
                .withEndpoint('bottom'),
            e.enum('mode_switch', ea.ALL, ['anti_flicker_mode', 'quick_mode'])
                .withDescription(
                    'Anti flicker mode can be used to solve blinking issues of some lights.' +
                    'Quick mode makes the device respond faster.',
                ),
            e.power_outage_count(),
            e.device_temperature().withAccess(ea.STATE),
            e.flip_indicator_light(),
            e.power_outage_memory(),
            e.action(['single_top', 'single_bottom', 'single_both', 'double_top', 'double_bottom', 'double_both'])],
        meta: {multiEndpoint: true},
        endpoint: (device) => {
            return {'top': 1, 'bottom': 2};
        },
        onEvent: preventReset,
        configure: async (device, coordinatorEndpoint, logger) => {
            await device.getEndpoint(1).write(
                'manuSpecificLumi', {mode: 1}, {manufacturerCode: manufacturerCode, disableResponse: true},
            );
        },
        extend: [lumiZigbeeOTA()],
    },
    {
        zigbeeModel: ['lumi.switch.b1naus01'],
        model: 'WS-USC03',
        vendor: 'Aqara',
        description: 'Smart wall switch (with neutral, single rocker), US',
        fromZigbee: [fz.on_off, lumi.fromZigbee.lumi_power, lumi.fromZigbee.lumi_action_multistate, lumi.fromZigbee.lumi_specific],
        toZigbee: [tz.on_off, lumi.toZigbee.lumi_power, lumi.toZigbee.lumi_switch_operation_mode_opple, lumi.toZigbee.lumi_switch_power_outage_memory,
            lumi.toZigbee.lumi_flip_indicator_light],
        exposes: [e.switch(), e.action(['single', 'double']), e.flip_indicator_light(), e.power_outage_count(),
            e.device_temperature().withAccess(ea.STATE),
            e.power().withAccess(ea.STATE_GET), e.energy(), e.voltage(), e.power_outage_memory(),
            e.enum('operation_mode', ea.ALL, ['control_relay', 'decoupled'])
                .withDescription('Decoupled mode')],
        onEvent: preventReset,
        configure: async (device, coordinatorEndpoint, logger) => {
            const endpoint1 = device.getEndpoint(1);
            // set "event" mode
            await endpoint1.write('manuSpecificLumi', {'mode': 1}, {manufacturerCode: manufacturerCode, disableResponse: true});
        },
        extend: [lumiZigbeeOTA()],
    },
    {
        zigbeeModel: ['lumi.switch.b2naus01'],
        model: 'WS-USC04',
        vendor: 'Aqara',
        description: 'Smart wall switch (with neutral, double rocker), US',
        fromZigbee: [fz.on_off, lumi.fromZigbee.lumi_power, lumi.fromZigbee.lumi_action_multistate, lumi.fromZigbee.lumi_specific],
        toZigbee: [
            tz.on_off, lumi.toZigbee.lumi_power, lumi.toZigbee.lumi_switch_operation_mode_opple, lumi.toZigbee.lumi_switch_power_outage_memory,
            lumi.toZigbee.lumi_flip_indicator_light],
        exposes: [
            e.switch().withEndpoint('top'),
            e.switch().withEndpoint('bottom'),
            e.enum('operation_mode', ea.ALL, ['control_relay', 'decoupled'])
                .withDescription('Decoupled mode for top button')
                .withEndpoint('top'),
            e.enum('operation_mode', ea.ALL, ['control_relay', 'decoupled'])
                .withDescription('Decoupled mode for bottom button')
                .withEndpoint('bottom'),
            e.power_outage_count(),
            e.device_temperature().withAccess(ea.STATE),
            e.flip_indicator_light(),
            e.power().withAccess(ea.STATE_GET),
            e.energy(),
            e.voltage(),
            e.power_outage_memory(),
            e.action(['single_top', 'single_bottom', 'single_both', 'double_top', 'double_bottom', 'double_both'])],
        meta: {multiEndpoint: true},
        endpoint: (device) => {
            return {'top': 1, 'bottom': 2};
        },
        onEvent: preventReset,
        configure: async (device, coordinatorEndpoint, logger) => {
            await device.getEndpoint(1).write(
                'manuSpecificLumi', {mode: 1}, {manufacturerCode: manufacturerCode, disableResponse: true},
            );
        },
        extend: [lumiZigbeeOTA()],
    },
    {
        zigbeeModel: ['lumi.switch.l2acn1'],
        model: 'QBKG28LM',
        vendor: 'Aqara',
        description: 'Smart wall switch H1 Pro (no neutral, double rocker)',
        fromZigbee: [fz.on_off, lumi.fromZigbee.lumi_action_multistate, lumi.fromZigbee.lumi_specific],
        toZigbee: [tz.on_off, lumi.toZigbee.lumi_switch_operation_mode_opple, lumi.toZigbee.lumi_switch_power_outage_memory,
            lumi.toZigbee.lumi_flip_indicator_light, lumi.toZigbee.lumi_led_disabled_night],
        meta: {multiEndpoint: true},
        endpoint: (device) => {
            return {'left': 1, 'right': 2};
        },
        exposes: [e.switch().withEndpoint('left'), e.switch().withEndpoint('right'), e.device_temperature(),
            e.enum('operation_mode', ea.ALL, ['control_relay', 'decoupled'])
                .withDescription('Decoupled mode for left button').withEndpoint('left'),
            e.enum('operation_mode', ea.ALL, ['control_relay', 'decoupled'])
                .withDescription('Decoupled mode for right button').withEndpoint('right'),
            e.action(['single_left', 'double_left', 'single_right', 'double_right', 'single_both', 'double_both']),
            e.power_outage_memory(), e.flip_indicator_light(), e.led_disabled_night()],
        onEvent: preventReset,
        configure: async (device, coordinatorEndpoint, logger) => {
            await device.getEndpoint(1).write('manuSpecificLumi', {'mode': 1}, {manufacturerCode: manufacturerCode, disableResponse: true});
        },
        extend: [lumiZigbeeOTA()],
    },
    {
        zigbeeModel: ['lumi.switch.n1acn1'],
        model: 'QBKG30LM',
        vendor: 'Aqara',
        description: 'Smart wall switch H1 Pro (with neutral, single rocker)',
        fromZigbee: [fz.on_off, lumi.fromZigbee.lumi_power, lumi.fromZigbee.lumi_specific, lumi.fromZigbee.lumi_action_multistate],
        toZigbee: [tz.on_off, lumi.toZigbee.lumi_switch_operation_mode_opple, lumi.toZigbee.lumi_switch_power_outage_memory,
            lumi.toZigbee.lumi_led_disabled_night, lumi.toZigbee.lumi_flip_indicator_light],
        exposes: [e.switch(), e.power(), e.energy(), e.voltage(),
            e.device_temperature(), e.power_outage_memory(), e.led_disabled_night(), e.flip_indicator_light(),
            e.action(['single', 'double']),
            e.enum('operation_mode', ea.ALL, ['control_relay', 'decoupled'])
                .withDescription('Decoupled mode'),
            e.power_outage_count()],
        onEvent: preventReset,
        extend: [lumiZigbeeOTA()],
    },
    {
        zigbeeModel: ['lumi.switch.n2acn1'],
        model: 'QBKG31LM',
        vendor: 'Aqara',
        description: 'Smart wall switch H1 Pro (with neutral, double rocker)',
        meta: {multiEndpoint: true},
        endpoint: (device) => {
            return {'left': 1, 'right': 2};
        },
        fromZigbee: [fz.on_off, lumi.fromZigbee.lumi_power, lumi.fromZigbee.lumi_specific, lumi.fromZigbee.lumi_action_multistate],
        toZigbee: [tz.on_off, lumi.toZigbee.lumi_switch_operation_mode_opple, lumi.toZigbee.lumi_switch_power_outage_memory,
            lumi.toZigbee.lumi_led_disabled_night, lumi.toZigbee.lumi_flip_indicator_light],
        exposes: [e.switch().withEndpoint('left'), e.switch().withEndpoint('right'), e.power(), e.energy(), e.voltage(),
            e.device_temperature(), e.power_outage_memory(), e.led_disabled_night(), e.flip_indicator_light(),
            e.action([
                'single_left', 'single_right', 'single_both',
                'double_left', 'double_right', 'double_both']),
            e.enum('operation_mode', ea.ALL, ['control_relay', 'decoupled'])
                .withDescription('Decoupled mode for left button').withEndpoint('left'),
            e.enum('operation_mode', ea.ALL, ['control_relay', 'decoupled'])
                .withDescription('Decoupled mode for right button').withEndpoint('right'),
            e.power_outage_count()],
        onEvent: preventReset,
        extend: [lumiZigbeeOTA()],
    },
    {
        zigbeeModel: ['lumi.switch.n3acn1'],
        model: 'QBKG32LM',
        vendor: 'Aqara',
        description: 'Smart wall switch H1 Pro (with neutral, triple rocker)',
        meta: {multiEndpoint: true},
        endpoint: (device) => {
            return {'left': 1, 'center': 2, 'right': 3};
        },
        fromZigbee: [fz.on_off, lumi.fromZigbee.lumi_power, lumi.fromZigbee.lumi_specific, lumi.fromZigbee.lumi_action_multistate],
        toZigbee: [tz.on_off, lumi.toZigbee.lumi_switch_operation_mode_opple, lumi.toZigbee.lumi_switch_power_outage_memory,
            lumi.toZigbee.lumi_led_disabled_night, lumi.toZigbee.lumi_flip_indicator_light],
        exposes: [e.switch().withEndpoint('left'), e.switch().withEndpoint('right'), e.switch().withEndpoint('center'),
            e.power(), e.energy(), e.voltage(), e.device_temperature(), e.power_outage_memory(), e.led_disabled_night(), e.flip_indicator_light(),
            e.action([
                'single_left', 'double_left', 'single_center', 'double_center',
                'single_right', 'double_right', 'single_left_center', 'double_left_center',
                'single_left_right', 'double_left_right', 'single_center_right', 'double_center_right',
                'single_all', 'double_all']),
            e.enum('operation_mode', ea.ALL, ['control_relay', 'decoupled'])
                .withDescription('Decoupled mode for left button').withEndpoint('left'),
            e.enum('operation_mode', ea.ALL, ['control_relay', 'decoupled'])
                .withDescription('Decoupled mode for right button').withEndpoint('right'),
            e.enum('operation_mode', ea.ALL, ['control_relay', 'decoupled'])
                .withDescription('Decoupled mode for center button').withEndpoint('center'),
            e.power_outage_count()],
        onEvent: preventReset,
        extend: [lumiZigbeeOTA()],
    },
    {
        zigbeeModel: ['lumi.switch.l1aeu1'],
        model: 'WS-EUK01',
        vendor: 'Aqara',
        description: 'Smart wall switch H1 EU (no neutral, single rocker)',
        fromZigbee: [fz.on_off, lumi.fromZigbee.lumi_action_multistate, lumi.fromZigbee.lumi_specific],
        toZigbee: [tz.on_off, lumi.toZigbee.lumi_switch_operation_mode_opple, lumi.toZigbee.lumi_switch_power_outage_memory,
            lumi.toZigbee.lumi_flip_indicator_light, lumi.toZigbee.lumi_led_disabled_night, lumi.toZigbee.lumi_switch_mode_switch],
        exposes: [e.switch(), e.action(['single', 'double']), e.power_outage_memory(), e.flip_indicator_light(),
            e.led_disabled_night(), e.power_outage_count(), e.device_temperature().withAccess(ea.STATE),
            e.operation_mode_select(['control_relay', 'decoupled']).withDescription('Switches between direct relay control and action sending only'),
            e.mode_switch_select(['anti_flicker_mode', 'quick_mode'])
                .withDescription('Features. Anti flicker mode can be used to solve blinking issues of some lights.' +
                    'Quick mode makes the device respond faster.')],
        onEvent: preventReset,
        configure: async (device, coordinatorEndpoint, logger) => {
            const endpoint1 = device.getEndpoint(1);
            // set "event" mode
            await endpoint1.write('manuSpecificLumi', {'mode': 1}, {manufacturerCode: manufacturerCode, disableResponse: true});
        },
    },
    {
        zigbeeModel: ['lumi.switch.l2aeu1'],
        model: 'WS-EUK02',
        vendor: 'Aqara',
        description: 'Smart wall switch H1 EU (no neutral, double rocker)',
        fromZigbee: [fz.on_off, lumi.fromZigbee.lumi_action_multistate, lumi.fromZigbee.lumi_specific],
        toZigbee: [tz.on_off, lumi.toZigbee.lumi_switch_operation_mode_opple, lumi.toZigbee.lumi_switch_power_outage_memory,
            lumi.toZigbee.lumi_flip_indicator_light, lumi.toZigbee.lumi_led_disabled_night, lumi.toZigbee.lumi_switch_mode_switch],
        meta: {multiEndpoint: true},
        endpoint: (_device) => {
            return {'left': 1, 'right': 2};
        },
        exposes: [e.switch().withEndpoint('left'), e.switch().withEndpoint('right'), e.power_outage_memory(),
            e.flip_indicator_light(), e.led_disabled_night(), e.power_outage_count(),
            e.device_temperature().withAccess(ea.STATE),
            e.enum('operation_mode', ea.ALL, ['control_relay', 'decoupled'])
                .withDescription('Decoupled mode for left button')
                .withEndpoint('left'),
            e.enum('operation_mode', ea.ALL, ['control_relay', 'decoupled'])
                .withDescription('Decoupled mode for right button')
                .withEndpoint('right'),
            e.enum('mode_switch', ea.ALL, ['anti_flicker_mode', 'quick_mode'])
                .withDescription('Anti flicker mode can be used to solve blinking issues of some lights.' +
                    'Quick mode makes the device respond faster.'),
            e.action(['single_left', 'double_left', 'single_right', 'double_right', 'single_both', 'double_both'])],
        onEvent: preventReset,
        configure: async (device, coordinatorEndpoint, logger) => {
            await device.getEndpoint(1).write('manuSpecificLumi', {'mode': 1}, {manufacturerCode: manufacturerCode, disableResponse: true});
        },
    },
    {
        zigbeeModel: ['lumi.switch.l3acn1'],
        model: 'QBKG29LM',
        vendor: 'Aqara',
        description: 'Smart wall switch H1 (no neutral, triple rocker)',
        fromZigbee: [fz.on_off, lumi.fromZigbee.lumi_action_multistate, lumi.fromZigbee.lumi_specific],
        toZigbee: [tz.on_off, lumi.toZigbee.lumi_switch_operation_mode_opple, lumi.toZigbee.lumi_switch_power_outage_memory,
            lumi.toZigbee.lumi_flip_indicator_light, lumi.toZigbee.lumi_led_disabled_night, lumi.toZigbee.lumi_switch_mode_switch],
        meta: {multiEndpoint: true},
        endpoint: (device) => ({left: 1, center: 2, right: 3}),
        exposes: [
            e.switch().withEndpoint('left'), e.switch().withEndpoint('center'), e.switch().withEndpoint('right'),
            e.power_outage_memory(), e.flip_indicator_light(), e.led_disabled_night(), e.power_outage_count(),
            e.enum('operation_mode', ea.ALL, ['control_relay', 'decoupled'])
                .withDescription('Decoupled mode for left button')
                .withEndpoint('left'),
            e.enum('operation_mode', ea.ALL, ['control_relay', 'decoupled'])
                .withDescription('Decoupled mode for center button')
                .withEndpoint('center'),
            e.enum('operation_mode', ea.ALL, ['control_relay', 'decoupled'])
                .withDescription('Decoupled mode for right button')
                .withEndpoint('right'),
            e.enum('mode_switch', ea.ALL, ['anti_flicker_mode', 'quick_mode'])
                .withDescription(
                    'Anti flicker mode can be used to solve blinking issues of some lights.' +
                    'Quick mode makes the device respond faster.'),
            e.device_temperature().withAccess(ea.STATE),
            e.action([
                'single_left', 'double_left', 'single_center', 'double_center', 'single_right', 'double_right',
                'single_left_center', 'double_left_center', 'single_left_right', 'double_left_right',
                'single_center_right', 'double_center_right', 'single_all', 'double_all',
            ]),
        ],
        onEvent: preventReset,
        configure: async (device, coordinatorEndpoint, logger) => {
            await device.getEndpoint(1).write('manuSpecificLumi', {'mode': 1}, {manufacturerCode: manufacturerCode, disableResponse: true});
        },
    },
    {
        zigbeeModel: ['lumi.switch.n1aeu1'],
        model: 'WS-EUK03',
        vendor: 'Aqara',
        description: 'Smart wall switch H1 EU (with neutral, single rocker)',
        fromZigbee: [fz.on_off, lumi.fromZigbee.lumi_power, lumi.fromZigbee.lumi_action_multistate, lumi.fromZigbee.lumi_specific],
        toZigbee: [tz.on_off, lumi.toZigbee.lumi_power, lumi.toZigbee.lumi_switch_operation_mode_opple, lumi.toZigbee.lumi_switch_power_outage_memory,
            lumi.toZigbee.lumi_flip_indicator_light, lumi.toZigbee.lumi_led_disabled_night],
        exposes: [e.switch(), e.action(['single', 'double']), e.power().withAccess(ea.STATE_GET), e.energy(), e.flip_indicator_light(),
            e.power_outage_memory(), e.device_temperature().withAccess(ea.STATE), e.led_disabled_night(), e.power_outage_count(),
            e.enum('operation_mode', ea.ALL, ['control_relay', 'decoupled']).withDescription('Decoupled mode')],
        onEvent: preventReset,
        configure: async (device, coordinatorEndpoint, logger) => {
            const endpoint1 = device.getEndpoint(1);
            // set "event" mode
            await endpoint1.write('manuSpecificLumi', {'mode': 1}, {manufacturerCode: manufacturerCode, disableResponse: true});
        },
        extend: [lumiZigbeeOTA()],
    },
    {
        zigbeeModel: ['lumi.switch.n2aeu1'],
        model: 'WS-EUK04',
        vendor: 'Aqara',
        description: 'Smart wall switch H1 EU (with neutral, double rocker)',
        fromZigbee: [fz.on_off, lumi.fromZigbee.lumi_power, lumi.fromZigbee.lumi_action_multistate, lumi.fromZigbee.lumi_specific],
        toZigbee: [tz.on_off, lumi.toZigbee.lumi_power, lumi.toZigbee.lumi_switch_operation_mode_opple, lumi.toZigbee.lumi_switch_power_outage_memory,
            lumi.toZigbee.lumi_flip_indicator_light, lumi.toZigbee.lumi_led_disabled_night],
        meta: {multiEndpoint: true},
        endpoint: (device) => {
            return {'left': 1, 'right': 2};
        },
        exposes: [e.switch().withEndpoint('left'), e.switch().withEndpoint('right'), e.power().withAccess(ea.STATE_GET), e.energy(),
            e.enum('operation_mode', ea.ALL, ['control_relay', 'decoupled']).withDescription('Decoupled mode for left button')
                .withEndpoint('left'),
            e.enum('operation_mode', ea.ALL, ['control_relay', 'decoupled']).withDescription('Decoupled mode for right button')
                .withEndpoint('right'),
            e.action(['single_left', 'double_left', 'single_right', 'double_right', 'single_both', 'double_both']),
            e.device_temperature().withAccess(ea.STATE), e.power_outage_memory(), e.flip_indicator_light(),
            e.led_disabled_night(), e.power_outage_count()],
        onEvent: preventReset,
        configure: async (device, coordinatorEndpoint, logger) => {
            const endpoint1 = device.getEndpoint(1);
            // set "event" mode
            await endpoint1.write('manuSpecificLumi', {'mode': 1}, {manufacturerCode: manufacturerCode, disableResponse: true});
        },
    },
    {
        zigbeeModel: ['lumi.ctrl_neutral1'],
        model: 'QBKG04LM',
        vendor: 'Aqara',
        description: 'Smart wall switch (no neutral, single rocker)',
        fromZigbee: [lumi.fromZigbee.lumi_on_off, lumi.fromZigbee.lumi_action, lumi.fromZigbee.lumi_operation_mode_basic],
        exposes: [
            e.switch(), e.action(['release', 'hold', 'double', 'single', 'hold_release']),
            e.enum('operation_mode', ea.STATE_SET, ['control_relay', 'decoupled'])
                .withDescription('Decoupled mode'),
        ],
        toZigbee: [tz.on_off, {...lumi.toZigbee.lumi_switch_operation_mode_basic, convertGet: null}],
        endpoint: (device) => {
            return {'system': 1, 'default': 2};
        },
        onEvent: preventReset,
        configure: async (device, coordinatorEndpoint, logger) => {
            // Device advertises itself as Router but is an EndDevice
            device.type = 'EndDevice';
            device.save();
        },
        extend: [lumiZigbeeOTA()],
    },
    {
        zigbeeModel: ['lumi.ctrl_ln1.aq1', 'lumi.ctrl_ln1'],
        model: 'QBKG11LM',
        vendor: 'Aqara',
        description: 'Smart wall switch (with neutral, single rocker)',
        fromZigbee: [lumi.fromZigbee.lumi_action, lumi.fromZigbee.lumi_action_multistate, lumi.fromZigbee.lumi_on_off,
            lumi.fromZigbee.lumi_basic, lumi.fromZigbee.lumi_operation_mode_basic,
            fz.ignore_multistate_report, lumi.fromZigbee.lumi_power],
        exposes: [
            e.switch(), e.power().withAccess(ea.STATE_GET), e.device_temperature(), e.energy(),
            e.action(['single', 'double', 'release', 'hold']),
            e.enum('operation_mode', ea.ALL, ['control_relay', 'decoupled'])
                .withDescription('Decoupled mode'),
        ],
        toZigbee: [tz.on_off, lumi.toZigbee.lumi_switch_operation_mode_basic, lumi.toZigbee.lumi_power],
        endpoint: (device) => {
            return {'system': 1};
        },
        onEvent: preventReset,
        extend: [lumiZigbeeOTA()],
        configure: async (device, coordinatorEndpoint, logger) => {
            device.powerSource = 'Mains (single phase)';
            device.save();
        },
    },
    {
        zigbeeModel: ['lumi.ctrl_neutral2'],
        model: 'QBKG03LM',
        vendor: 'Aqara',
        description: 'Smart wall switch (no neutral, double rocker)',
        fromZigbee: [lumi.fromZigbee.lumi_action, lumi.fromZigbee.lumi_on_off,
            lumi.fromZigbee.lumi_operation_mode_basic, lumi.fromZigbee.lumi_basic],
        exposes: [
            e.switch().withEndpoint('left'),
            e.switch().withEndpoint('right'),
            e.device_temperature(),
            e.action(['release_left', 'release_right', 'release_both', 'double_left', 'double_right',
                'single_left', 'single_right', 'hold_release_left', 'hold_release_left']),
            e.enum('operation_mode', ea.STATE_SET, ['control_left_relay', 'control_right_relay', 'decoupled'])
                .withDescription('Operation mode for left button')
                .withEndpoint('left')
                .withCategory('config'),
            e.enum('operation_mode', ea.STATE_SET, ['control_left_relay', 'control_right_relay', 'decoupled'])
                .withDescription('Operation mode for right button')
                .withEndpoint('right')
                .withCategory('config'),
        ],
        toZigbee: [tz.on_off, {...lumi.toZigbee.lumi_switch_operation_mode_basic, convertGet: null}, lumi.toZigbee.lumi_power],
        meta: {multiEndpoint: true},
        endpoint: (device) => {
            return {'system': 1, 'left': 2, 'right': 3};
        },
        onEvent: preventReset,
        configure: async (device, coordinatorEndpoint, logger) => {
            // Device advertises itself as Router but is an EndDevice
            device.type = 'EndDevice';
            device.save();
        },
        extend: [lumiZigbeeOTA()],
    },
    {
        zigbeeModel: ['lumi.ctrl_ln2.aq1', 'lumi.ctrl_ln2'],
        model: 'QBKG12LM',
        vendor: 'Aqara',
        description: 'Smart wall switch (with neutral, double rocker)',
        fromZigbee: [lumi.fromZigbee.lumi_action, lumi.fromZigbee.lumi_action_multistate, lumi.fromZigbee.lumi_on_off,
            lumi.fromZigbee.lumi_basic, lumi.fromZigbee.lumi_operation_mode_basic, lumi.fromZigbee.lumi_power],
        exposes: [
            e.switch().withEndpoint('left'),
            e.switch().withEndpoint('right'),
            e.device_temperature(), e.energy(),
            e.power().withAccess(ea.STATE_GET),
            e.action(['single_left', 'single_right', 'single_both', 'double_left', 'double_right', 'double_both',
                'hold_left', 'hold_right', 'hold_both', 'release_left', 'release_right', 'release_both']),
            e.enum('operation_mode', ea.ALL, ['control_left_relay', 'control_right_relay', 'decoupled'])
                .withDescription('Operation mode for left button')
                .withEndpoint('left'),
            e.enum('operation_mode', ea.ALL, ['control_left_relay', 'control_right_relay', 'decoupled'])
                .withDescription('Operation mode for right button')
                .withEndpoint('right'),
        ],
        meta: {multiEndpoint: true},
        toZigbee: [tz.on_off, lumi.toZigbee.lumi_switch_operation_mode_basic, lumi.toZigbee.lumi_power],
        endpoint: (device) => {
            return {'left': 1, 'right': 2, 'system': 1};
        },
        onEvent: preventReset,
        extend: [lumiZigbeeOTA()],
        configure: async (device, coordinatorEndpoint, logger) => {
            device.powerSource = 'Mains (single phase)';
            device.save();
        },
    },
    {
        zigbeeModel: ['lumi.remote.b286acn02'],
        model: 'WXKG07LM',
        vendor: 'Aqara',
        description: 'Wireless remote switch D1 (double rocker)',
        meta: {battery: {voltageToPercentage: '3V_2850_3000'}},
        fromZigbee: [lumi.fromZigbee.lumi_basic, lumi.fromZigbee.lumi_action, lumi.fromZigbee.lumi_action_multistate],
        toZigbee: [],
        endpoint: (device) => {
            return {left: 1, right: 2, both: 3};
        },
        exposes: [e.battery(), e.battery_voltage(), e.action([
            'single_left', 'single_right', 'single_both',
            'double_left', 'double_right', 'double_both',
            'hold_left', 'hold_right', 'hold_both'])],
        onEvent: preventReset,
    },
    {
        zigbeeModel: ['lumi.switch.b1lacn02'],
        model: 'QBKG21LM',
        vendor: 'Aqara',
        description: 'Smart wall switch D1 (no neutral, single rocker)',
        fromZigbee: [lumi.fromZigbee.lumi_on_off, lumi.fromZigbee.lumi_action, lumi.fromZigbee.lumi_operation_mode_basic],
        exposes: [
            e.switch(), e.action(['release', 'hold', 'double', 'single', 'hold_release']),
            e.enum('operation_mode', ea.ALL, ['control_relay', 'decoupled'])
                .withDescription('Decoupled mode'),
        ],
        toZigbee: [tz.on_off, lumi.toZigbee.lumi_switch_operation_mode_basic],
        endpoint: (device) => {
            return {'system': 1, 'default': 2};
        },
        onEvent: preventReset,
        configure: async (device, coordinatorEndpoint, logger) => {
            // Device advertises itself as Router but is an EndDevice
            device.type = 'EndDevice';
            device.powerSource = 'Mains (single phase)';
            device.save();
        },
    },
    {
        zigbeeModel: ['lumi.switch.b2lacn02'],
        model: 'QBKG22LM',
        vendor: 'Aqara',
        description: 'Smart wall switch D1 (no neutral, double rocker)',
        fromZigbee: [lumi.fromZigbee.lumi_on_off, lumi.fromZigbee.lumi_action, lumi.fromZigbee.lumi_operation_mode_basic],
        exposes: [
            e.switch().withEndpoint('left'),
            e.switch().withEndpoint('right'),
            e.action(['release_left', 'release_right', 'release_both', 'double_left', 'double_right',
                'single_left', 'single_right', 'hold_release_left', 'hold_release_left']),
            e.enum('operation_mode', ea.ALL, ['control_left_relay', 'control_right_relay', 'decoupled'])
                .withDescription('Operation mode for left button')
                .withEndpoint('left'),
            e.enum('operation_mode', ea.ALL, ['control_left_relay', 'control_right_relay', 'decoupled'])
                .withDescription('Operation mode for right button')
                .withEndpoint('right'),
        ],
        toZigbee: [tz.on_off, lumi.toZigbee.lumi_switch_operation_mode_basic],
        meta: {multiEndpoint: true},
        endpoint: (device) => {
            return {'system': 1, 'left': 2, 'right': 3};
        },
        onEvent: preventReset,
        configure: async (device, coordinatorEndpoint, logger) => {
            // Device advertises itself as Router but is an EndDevice
            device.type = 'EndDevice';
            device.save();
        },
    },
    {
        zigbeeModel: ['lumi.switch.l3acn3'],
        model: 'QBKG25LM',
        vendor: 'Aqara',
        description: 'Smart wall switch D1 (no neutral, triple rocker)',
        fromZigbee: [fz.on_off, lumi.fromZigbee.lumi_action_multistate, lumi.fromZigbee.lumi_specific],
        toZigbee: [tz.on_off, lumi.toZigbee.lumi_switch_operation_mode_opple,
            lumi.toZigbee.lumi_switch_power_outage_memory, lumi.toZigbee.lumi_led_disabled_night,
            lumi.toZigbee.lumi_switch_mode_switch, lumi.toZigbee.lumi_flip_indicator_light],
        meta: {multiEndpoint: true},
        endpoint: (device) => {
            return {'left': 1, 'center': 2, 'right': 3};
        },
        exposes: [
            e.switch().withEndpoint('left'), e.switch().withEndpoint('center'), e.switch().withEndpoint('right'),
            e.enum('operation_mode', ea.ALL, ['control_relay', 'decoupled'])
                .withDescription('Decoupled mode for left button')
                .withEndpoint('left'),
            e.enum('operation_mode', ea.ALL, ['control_relay', 'decoupled'])
                .withDescription('Decoupled mode for center button')
                .withEndpoint('center'),
            e.enum('operation_mode', ea.ALL, ['control_relay', 'decoupled'])
                .withDescription('Decoupled mode for right button')
                .withEndpoint('right'),
            e.enum('mode_switch', ea.ALL, ['anti_flicker_mode', 'quick_mode'])
                .withDescription('Anti flicker mode can be used to solve blinking issues of some lights.' +
                    'Quick mode makes the device respond faster.'),
            e.power_outage_memory(), e.led_disabled_night(), e.device_temperature().withAccess(ea.STATE), e.flip_indicator_light(),
            e.action([
                'left_single', 'left_double', 'center_single', 'center_double', 'right_single', 'right_double',
                'single_left_center', 'double_left_center', 'single_left_right', 'double_left_right',
                'single_center_right', 'double_center_right', 'single_all', 'double_all']),
            e.power_outage_count(),
        ],
        onEvent: preventReset,
        configure: async (device, coordinatorEndpoint, logger) => {
            await device.getEndpoint(1).write('manuSpecificLumi', {'mode': 1}, {manufacturerCode: manufacturerCode, disableResponse: true});
        },
        extend: [lumiZigbeeOTA()],
    },
    {
        zigbeeModel: ['lumi.switch.n3acn3'],
        model: 'QBKG26LM',
        vendor: 'Aqara',
        description: 'Smart wall switch D1 (with neutral, triple rocker)',
        exposes: [
            e.switch().withEndpoint('left'), e.switch().withEndpoint('center'), e.switch().withEndpoint('right'),
            e.enum('operation_mode', ea.ALL, ['control_relay', 'decoupled'])
                .withDescription('Decoupled mode for left button')
                .withEndpoint('left'),
            e.enum('operation_mode', ea.ALL, ['control_relay', 'decoupled'])
                .withDescription('Decoupled mode for center button')
                .withEndpoint('center'),
            e.enum('operation_mode', ea.ALL, ['control_relay', 'decoupled'])
                .withDescription('Decoupled mode for right button')
                .withEndpoint('right'),
            e.power().withAccess(ea.STATE), e.power_outage_memory(), e.led_disabled_night(), e.voltage(), e.energy(),
            e.device_temperature().withAccess(ea.STATE), e.flip_indicator_light(),
            e.action([
                'single_left', 'double_left', 'single_center', 'double_center', 'single_right', 'double_right',
                'single_left_center', 'double_left_center', 'single_left_right', 'double_left_right',
                'single_center_right', 'double_center_right', 'single_all', 'double_all']),
        ],
        fromZigbee: [fz.on_off, lumi.fromZigbee.lumi_power, lumi.fromZigbee.lumi_specific, lumi.fromZigbee.lumi_action_multistate],
        toZigbee: [tz.on_off, lumi.toZigbee.lumi_switch_operation_mode_opple, lumi.toZigbee.lumi_switch_power_outage_memory,
            lumi.toZigbee.lumi_led_disabled_night, lumi.toZigbee.lumi_flip_indicator_light],
        meta: {multiEndpoint: true},
        endpoint: (device) => {
            return {'left': 1, 'center': 2, 'right': 3};
        },
        configure: async (device, coordinatorEndpoint, logger) => {
            await device.getEndpoint(1).write('manuSpecificLumi', {'mode': 1}, {manufacturerCode: manufacturerCode, disableResponse: true});
        },
        onEvent: preventReset,
        extend: [lumiZigbeeOTA()],
    },
    {
        zigbeeModel: ['lumi.switch.b1nacn02'],
        model: 'QBKG23LM',
        vendor: 'Aqara',
        description: 'Smart wall switch D1 (with neutral, single rocker)',
        fromZigbee: [fz.on_off, lumi.fromZigbee.lumi_power, lumi.fromZigbee.lumi_basic, lumi.fromZigbee.lumi_action_multistate],
        toZigbee: [tz.on_off, lumi.toZigbee.lumi_power, lumi.toZigbee.lumi_switch_operation_mode_basic],
        endpoint: (device) => {
            return {'system': 1};
        },
        onEvent: preventReset,
        exposes: [
            e.switch(), e.power().withAccess(ea.STATE_GET),
            e.energy(), e.device_temperature().withAccess(ea.STATE),
            e.voltage(), e.action(['single', 'release']),
            e.enum('operation_mode', ea.ALL, ['control_relay', 'decoupled'])
                .withDescription('Decoupled mode'),
        ],
        configure: async (device, coordinatorEndpoint, logger) => {
            device.type = 'Router';
            device.powerSource = 'Mains (single phase)';
            device.save();
        },
        extend: [lumiZigbeeOTA()],
    },
    {
        zigbeeModel: ['lumi.switch.b2nacn02'],
        model: 'QBKG24LM',
        vendor: 'Aqara',
        description: 'Smart wall switch D1 (with neutral, double rocker)',
        fromZigbee: [fz.on_off, lumi.fromZigbee.lumi_power, lumi.fromZigbee.lumi_action_multistate, lumi.fromZigbee.lumi_operation_mode_basic],
        toZigbee: [tz.on_off, lumi.toZigbee.lumi_power, lumi.toZigbee.lumi_switch_operation_mode_basic],
        meta: {multiEndpoint: true},
        endpoint: (device) => {
            return {'left': 1, 'right': 2, 'system': 1};
        },
        exposes: [
            e.switch().withEndpoint('left'),
            e.switch().withEndpoint('right'),
            e.energy(),
            e.power().withAccess(ea.STATE_GET),
            e.action([
                'hold_left', 'single_left', 'double_left', 'single_right', 'double_right', 'single_both', 'double_both',
            ]),
            e.enum('operation_mode', ea.ALL, ['control_left_relay', 'decoupled'])
                .withDescription('Decoupled mode for left button')
                .withEndpoint('left'),
            e.enum('operation_mode', ea.ALL, ['control_right_relay', 'decoupled'])
                .withDescription('Decoupled mode for right button')
                .withEndpoint('right'),
        ],
        onEvent: preventReset,
        extend: [lumiZigbeeOTA()],
    },
    {
        zigbeeModel: ['lumi.switch.b2lacn01'],
        model: 'QBKG18LM',
        vendor: 'Aqara',
        description: 'Smart wall switch T1 (no neutral, double rocker)',
        fromZigbee: [fz.on_off, lumi.fromZigbee.lumi_power, lumi.fromZigbee.lumi_action_multistate, lumi.fromZigbee.lumi_specific],
        toZigbee: [tz.on_off, lumi.toZigbee.lumi_switch_operation_mode_opple, lumi.toZigbee.lumi_switch_power_outage_memory,
            lumi.toZigbee.lumi_led_disabled_night, lumi.toZigbee.lumi_flip_indicator_light],
        exposes: [
            e.switch(), e.action(['single', 'double']), e.power().withAccess(ea.STATE), e.energy(),
            e.voltage(), e.device_temperature().withAccess(ea.STATE),
            e.power_outage_memory(), e.led_disabled_night(), e.flip_indicator_light(),
            e.enum('operation_mode', ea.ALL, ['control_relay', 'decoupled'])
                .withDescription('Decoupled mode for left button'),
        ],
        onEvent: preventReset,
        extend: [lumiZigbeeOTA()],
    },
    {
        zigbeeModel: ['lumi.switch.b1nacn01'],
        model: 'QBKG19LM',
        vendor: 'Aqara',
        description: 'Smart wall switch T1 (with neutral, double rocker)',
        fromZigbee: [fz.on_off, lumi.fromZigbee.lumi_power, lumi.fromZigbee.lumi_action_multistate, lumi.fromZigbee.lumi_specific],
        toZigbee: [tz.on_off, lumi.toZigbee.lumi_switch_operation_mode_opple, lumi.toZigbee.lumi_switch_power_outage_memory,
            lumi.toZigbee.lumi_led_disabled_night, lumi.toZigbee.lumi_flip_indicator_light],
        exposes: [
            e.switch(), e.action(['single', 'double']), e.power().withAccess(ea.STATE), e.energy(),
            e.voltage(), e.device_temperature().withAccess(ea.STATE),
            e.power_outage_memory(), e.led_disabled_night(), e.flip_indicator_light(),
            e.enum('operation_mode', ea.ALL, ['control_relay', 'decoupled'])
                .withDescription('Decoupled mode for left button'),
        ],
        onEvent: preventReset,
        extend: [lumiZigbeeOTA()],
    },
    {
        zigbeeModel: ['lumi.switch.b2nacn01'],
        model: 'QBKG20LM',
        vendor: 'Aqara',
        description: 'Smart wall switch T1 (with neutral, double rocker)',
        fromZigbee: [fz.on_off, lumi.fromZigbee.lumi_power, lumi.fromZigbee.lumi_action_multistate, lumi.fromZigbee.lumi_specific],
        toZigbee: [tz.on_off, lumi.toZigbee.lumi_switch_operation_mode_opple, lumi.toZigbee.lumi_switch_power_outage_memory,
            lumi.toZigbee.lumi_led_disabled_night, lumi.toZigbee.lumi_flip_indicator_light],
        meta: {multiEndpoint: true},
        extend: [forceDeviceType({type: 'Router'}), forcePowerSource({powerSource: 'Mains (single phase)'}), lumiZigbeeOTA()],
        endpoint: (device) => {
            return {'left': 1, 'right': 2};
        },
        exposes: [
            e.switch().withEndpoint('left'), e.switch().withEndpoint('right'),
            e.power().withAccess(ea.STATE), e.energy(), e.voltage(), e.flip_indicator_light(),
            e.power_outage_memory(), e.led_disabled_night(), e.device_temperature().withAccess(ea.STATE),
            e.action([
                'single_left', 'double_left', 'single_right', 'double_right', 'single_both', 'double_both']),
            e.enum('operation_mode', ea.ALL, ['control_relay', 'decoupled'])
                .withDescription('Decoupled mode for left button')
                .withEndpoint('left'),
            e.enum('operation_mode', ea.ALL, ['control_relay', 'decoupled'])
                .withDescription('Decoupled mode for right button')
                .withEndpoint('right'),
        ],
        onEvent: preventReset,
    },
    {
        zigbeeModel: ['lumi.switch.b3n01'],
        model: 'QBKG34LM',
        vendor: 'Aqara',
        description: 'Smart wall switch T1 (with neutral, three rocker)',
        fromZigbee: [fz.on_off, lumi.fromZigbee.lumi_power, lumi.fromZigbee.lumi_action_multistate, lumi.fromZigbee.lumi_specific],
        toZigbee: [tz.on_off, lumi.toZigbee.lumi_switch_operation_mode_opple, lumi.toZigbee.lumi_switch_power_outage_memory,
            lumi.toZigbee.lumi_led_disabled_night, lumi.toZigbee.lumi_flip_indicator_light],
        meta: {multiEndpoint: true},
        endpoint: (device) => {
            return {'left': 1, 'center': 2, 'right': 3};
        },
        exposes: [
            e.switch().withEndpoint('left'), e.switch().withEndpoint('center'), e.switch().withEndpoint('right'),
            e.power().withAccess(ea.STATE), e.energy(), e.voltage(), e.flip_indicator_light(),
            e.power_outage_memory(), e.led_disabled_night(), e.device_temperature().withAccess(ea.STATE),
            e.action([
                'single_left', 'double_left', 'single_center', 'double_center',
                'single_right', 'double_right', 'single_left_center', 'double_left_center',
                'single_left_right', 'double_left_right', 'single_center_right', 'double_center_right',
                'single_all', 'double_all']),
            e.enum('operation_mode', ea.ALL, ['control_relay', 'decoupled'])
                .withDescription('Decoupled mode for left button')
                .withEndpoint('left'),
            e.enum('operation_mode', ea.ALL, ['control_relay', 'decoupled'])
                .withDescription('Decoupled mode for right button')
                .withEndpoint('center'),
            e.enum('operation_mode', ea.ALL, ['control_relay', 'decoupled'])
                .withDescription('Decoupled mode for right button')
                .withEndpoint('right'),
        ],
        onEvent: preventReset,
        extend: [lumiZigbeeOTA()],
    },
    {
        zigbeeModel: ['lumi.sens', 'lumi.sensor_ht'],
        model: 'WSDCGQ01LM',
        vendor: 'Xiaomi',
        whiteLabel: [
            {vendor: 'Xiaomi', model: 'YTC4042GL'},
            {vendor: 'Xiaomi', model: 'YTC4007CN'},
            {vendor: 'Xiaomi', model: 'YTC4018CN'},
        ],
        description: 'Mi temperature and humidity sensor',
        meta: {battery: {voltageToPercentage: '3V_2850_3000'}},
        fromZigbee: [lumi.fromZigbee.lumi_basic, lumi.fromZigbee.lumi_temperature, fz.humidity],
        toZigbee: [],
        exposes: [e.battery(), e.temperature(), e.humidity(), e.battery_voltage()],
    },
    {
        zigbeeModel: ['lumi.weather'],
        model: 'WSDCGQ11LM',
        vendor: 'Aqara',
        description: 'Temperature and humidity sensor',
        meta: {battery: {voltageToPercentage: '3V_2850_3000'}},
        fromZigbee: [lumi.fromZigbee.lumi_basic, lumi.fromZigbee.lumi_temperature, fz.humidity, fz.pressure],
        toZigbee: [],
        exposes: [e.battery(), e.temperature(), e.humidity(), e.pressure(), e.battery_voltage()],
        configure: async (device, coordinatorEndpoint, logger) => {
            device.powerSource = 'Battery';
            device.save();
        },
    },
    {
        zigbeeModel: ['lumi.sensor_ht.agl02'],
        model: 'WSDCGQ12LM',
        vendor: 'Aqara',
        description: 'Temperature and humidity sensor T1',
        whiteLabel: [{vendor: 'Aqara', model: 'TH-S02D'}],
        fromZigbee: [lumi.fromZigbee.lumi_specific, fz.temperature, fz.humidity, fz.pressure, fz.battery],
        toZigbee: [],
        exposes: [e.temperature(), e.humidity(), e.pressure(), e.device_temperature(), e.battery(), e.battery_voltage(),
            e.power_outage_count(false)],
        meta: {battery: {voltageToPercentage: '3V_2850_3000'}},
        configure: async (device, coordinatorEndpoint, logger) => {
            const endpoint = device.getEndpoint(1);
            const binds = ['msTemperatureMeasurement', 'msRelativeHumidity', 'msPressureMeasurement'];
            await reporting.bind(endpoint, coordinatorEndpoint, binds);
            await endpoint.read('genPowerCfg', ['batteryVoltage']);
        },
        extend: [lumiZigbeeOTA()],
    },
    {
        zigbeeModel: ['lumi.sensor_motion'],
        model: 'RTCGQ01LM',
        vendor: 'Xiaomi',
        whiteLabel: [
            {vendor: 'Xiaomi', model: 'YTC4041GL'},
            {vendor: 'Xiaomi', model: 'YTC4004CN'},
            {vendor: 'Xiaomi', model: 'YTC4016CN'},
            {vendor: 'Xiaomi', model: 'ZHTZ02LM'},
        ],
        description: 'Mi motion sensor',
        meta: {battery: {voltageToPercentage: '3V_2850_3000'}},
        fromZigbee: [lumi.fromZigbee.lumi_basic, fz.occupancy_with_timeout],
        toZigbee: [],
        exposes: [e.battery(), e.occupancy(), e.battery_voltage(), e.power_outage_count(false)],
    },
    {
        zigbeeModel: ['lumi.sensor_motion.aq2'],
        model: 'RTCGQ11LM',
        vendor: 'Aqara',
        description: 'Motion sensor',
        meta: {battery: {voltageToPercentage: '3V_2850_3000'}},
        fromZigbee: [lumi.fromZigbee.lumi_basic, fz.occupancy_with_timeout, lumi.fromZigbee.lumi_illuminance],
        toZigbee: [],
        exposes: [e.battery(), e.occupancy(), e.device_temperature(), e.battery_voltage(), e.illuminance_lux().withProperty('illuminance'),
            e.illuminance().withUnit('lx').withDescription('Measured illuminance in lux'), e.power_outage_count(false)],
    },
    {
        zigbeeModel: ['lumi.motion.agl02'],
        model: 'RTCGQ12LM',
        vendor: 'Aqara',
        description: 'Motion sensor T1',
        fromZigbee: [lumi.fromZigbee.lumi_occupancy_illuminance, lumi.fromZigbee.lumi_specific, fz.battery],
        toZigbee: [lumi.toZigbee.lumi_detection_interval],
        exposes: [e.occupancy(), e.illuminance_lux().withProperty('illuminance'),
            e.illuminance().withUnit('lx').withDescription('Measured illuminance in lux'),
            e.numeric('detection_interval', ea.ALL).withValueMin(2).withValueMax(65535).withUnit('s')
                .withDescription('Time interval for detecting actions'),
            e.device_temperature(), e.battery(), e.battery_voltage(), e.power_outage_count(false)],
        meta: {battery: {voltageToPercentage: '3V_2850_3000'}},
        configure: async (device, coordinatorEndpoint, logger) => {
            const endpoint = device.getEndpoint(1);
            await endpoint.read('genPowerCfg', ['batteryVoltage']);
            await endpoint.read('manuSpecificLumi', [0x0102], {manufacturerCode: manufacturerCode});
        },
        extend: [lumiZigbeeOTA()],
    },
    {
        zigbeeModel: ['lumi.motion.agl04'],
        model: 'RTCGQ13LM',
        vendor: 'Aqara',
        description: 'High precision motion sensor',
        fromZigbee: [lumi.fromZigbee.lumi_occupancy, lumi.fromZigbee.lumi_specific, fz.battery],
        toZigbee: [lumi.toZigbee.lumi_detection_interval, lumi.toZigbee.lumi_motion_sensitivity],
        exposes: [e.occupancy(), e.enum('motion_sensitivity', ea.ALL, ['low', 'medium', 'high']),
            e.numeric('detection_interval', ea.ALL).withValueMin(2).withValueMax(65535).withUnit('s')
                .withDescription('Time interval for detecting actions'),
            e.device_temperature(), e.battery(), e.battery_voltage(), e.power_outage_count(false)],
        meta: {battery: {voltageToPercentage: '3V_2850_3000'}},
        configure: async (device, coordinatorEndpoint, logger) => {
            const endpoint = device.getEndpoint(1);
            await endpoint.read('genPowerCfg', ['batteryVoltage']);
            await endpoint.read('manuSpecificLumi', [0x0102], {manufacturerCode: manufacturerCode});
            await endpoint.read('manuSpecificLumi', [0x010c], {manufacturerCode: manufacturerCode});
        },
        extend: [lumiZigbeeOTA()],
    },
    {
        zigbeeModel: ['lumi.motion.ac02'],
        model: 'RTCGQ14LM',
        vendor: 'Aqara',
        whiteLabel: [{vendor: 'Aqara', model: 'MS-S02'}],
        description: 'Motion sensor P1',
        fromZigbee: [lumi.fromZigbee.lumi_occupancy_illuminance, lumi.fromZigbee.lumi_specific, fz.battery],
        toZigbee: [lumi.toZigbee.lumi_detection_interval, lumi.toZigbee.lumi_motion_sensitivity, lumi.toZigbee.lumi_trigger_indicator],
        exposes: [e.occupancy(), e.illuminance_lux().withProperty('illuminance'),
            e.illuminance().withUnit('lx').withDescription('Measured illuminance in lux'),
            e.motion_sensitivity_select(['low', 'medium', 'high'])
                .withDescription('Select motion sensitivity to use. Press pairing button right before changing this otherwise it will fail.'),
            e.detection_interval().withDescription('Time interval between action detection. ' +
                'Press pairing button right before changing this otherwise it will fail.'),
            e.trigger_indicator().withDescription('When this option is enabled then ' +
                'blue LED will blink once when motion is detected. ' +
                'Press pairing button right before changing this otherwise it will fail.'),
            e.device_temperature(), e.battery(), e.battery_voltage()],
        meta: {battery: {voltageToPercentage: '3V_2850_3000'}},
        configure: async (device, coordinatorEndpoint, logger) => {
            const endpoint = device.getEndpoint(1);
            await endpoint.read('genPowerCfg', ['batteryVoltage']);
            await endpoint.read('manuSpecificLumi', [0x0102], {manufacturerCode: manufacturerCode});
            await endpoint.read('manuSpecificLumi', [0x010c], {manufacturerCode: manufacturerCode});
            await endpoint.read('manuSpecificLumi', [0x0152], {manufacturerCode: manufacturerCode});
        },
        extend: [lumiZigbeeOTA()],
    },
    {
        zigbeeModel: ['lumi.motion.acn001'],
        model: 'RTCGQ15LM',
        vendor: 'Aqara',
        description: 'Motion sensor E1',
        fromZigbee: [lumi.fromZigbee.lumi_occupancy_illuminance, lumi.fromZigbee.lumi_specific, fz.battery],
        toZigbee: [lumi.toZigbee.lumi_detection_interval],
        exposes: [e.occupancy(), e.illuminance_lux().withProperty('illuminance'),
            e.illuminance().withUnit('lx').withDescription('Measured illuminance in lux'),
            e.numeric('detection_interval', ea.ALL).withValueMin(2).withValueMax(65535).withUnit('s')
                .withDescription('Time interval for detecting actions'),
            e.device_temperature(), e.battery(), e.battery_voltage(), e.power_outage_count(false)],
        meta: {battery: {voltageToPercentage: '3V_2850_3000'}},
        configure: async (device, coordinatorEndpoint, logger) => {
            const endpoint = device.getEndpoint(1);
            await endpoint.read('genPowerCfg', ['batteryVoltage']);
            await endpoint.read('manuSpecificLumi', [0x0102], {manufacturerCode: manufacturerCode});
        },
        extend: [lumiZigbeeOTA()],
    },
    {
        zigbeeModel: ['lumi.motion.ac01'],
        model: 'RTCZCGQ11LM',
        vendor: 'Aqara',
        description: 'Presence sensor FP1',
        fromZigbee: [lumi.fromZigbee.lumi_specific, lumi.fromZigbee.lumi_presence_region_events],
        toZigbee: [
            lumi.toZigbee.lumi_presence, lumi.toZigbee.lumi_monitoring_mode,
            lumi.toZigbee.lumi_approach_distance, lumi.toZigbee.lumi_motion_sensitivity,
            lumi.toZigbee.lumi_reset_nopresence_status, lumi.toZigbee.lumi_presence_region_upsert, lumi.toZigbee.lumi_presence_region_delete,
        ],
        exposes: [
            e.presence().withAccess(ea.STATE_GET), e.device_temperature(), e.power_outage_count(),
            e.enum('presence_event', ea.STATE, ['enter', 'leave', 'left_enter', 'right_leave', 'right_enter', 'left_leave',
                'approach', 'away']).withDescription('Presence events: "enter", "leave", "left_enter", "right_leave", ' +
                '"right_enter", "left_leave", "approach", "away"'),
            e.enum('monitoring_mode', ea.ALL, ['undirected', 'left_right']).withDescription('Monitoring mode with or ' +
                'without considering right and left sides'),
            e.enum('approach_distance', ea.ALL, ['far', 'medium', 'near']).withDescription('The distance at which the ' +
                'sensor detects approaching'),
            e.enum('motion_sensitivity', ea.ALL, ['low', 'medium', 'high']).withDescription('Different sensitivities ' +
                'means different static human body recognition rate and response speed of occupied'),
            e.enum('reset_nopresence_status', ea.SET, ['']).withDescription('Reset the status of no presence'),
            e.enum('action', ea.STATE, ['region_*_enter', 'region_*_leave', 'region_*_occupied',
                'region_*_unoccupied']).withDescription('Most recent region event. Event template is "region_<REGION_ID>_<EVENT_TYPE>", ' +
                'where <REGION_ID> is region number (1-10), <EVENT_TYPE> is one of "enter", "leave", "occupied", "unoccupied". ' +
                '"enter" / "leave" events are usually triggered first, followed by "occupied" / "unoccupied" after a couple of seconds.'),
            e.composite('region_upsert', 'region_upsert', ea.SET)
                .withDescription(
                    'Definition of a new region to be added (or replace existing one). ' +
                    'Creating or modifying a region requires you to define which zones of a 7x4 detection grid ' +
                    'should be active for that zone. Regions can overlap, meaning that a zone can be defined ' +
                    'in more than one region (eg. "zone x = 1 & y = 1" can be added to region 1 & 2). ' +
                    '"Zone x = 1 & y = 1" is the nearest zone on the right (from sensor\'s perspective, along the detection path).',
                )
                .withFeature(
                    e.numeric('region_id', ea.SET)
                        .withValueMin(lumi.presence.constants.region_config_regionId_min)
                        .withValueMax(lumi.presence.constants.region_config_regionId_max),
                )
                .withFeature(
                    e.list('zones', ea.SET,
                        e.composite('Zone position', 'zone_position', ea.SET)
                            .withFeature(e.numeric('x', ea.SET)
                                .withValueMin(lumi.presence.constants.region_config_zoneX_min)
                                .withValueMax(lumi.presence.constants.region_config_zoneX_max))
                            .withFeature(e.numeric('y', ea.SET)
                                .withValueMin(lumi.presence.constants.region_config_zoneY_min)
                                .withValueMax(lumi.presence.constants.region_config_zoneY_max)),
                    ).withDescription('list of dictionaries in the format {"x": 1, "y": 1}, {"x": 2, "y": 1}'),
                ),
            e.composite('region_delete', 'region_delete', ea.SET)
                .withDescription('Region definition to be deleted from the device.')
                .withFeature(e.numeric('region_id', ea.SET)
                    .withValueMin(lumi.presence.constants.region_config_regionId_min)
                    .withValueMax(lumi.presence.constants.region_config_regionId_max),
                ),
        ],
        configure: async (device, coordinatorEndpoint, logger) => {
            device.softwareBuildID = `${device.applicationVersion}`;
            device.save();

            const endpoint = device.getEndpoint(1);
            await endpoint.read('manuSpecificLumi', [0x010c], {manufacturerCode: manufacturerCode});
            await endpoint.read('manuSpecificLumi', [0x0142], {manufacturerCode: manufacturerCode});
            await endpoint.read('manuSpecificLumi', [0x0144], {manufacturerCode: manufacturerCode});
            await endpoint.read('manuSpecificLumi', [0x0146], {manufacturerCode: manufacturerCode});
        },
        extend: [lumiZigbeeOTA()],
    },
    {
        zigbeeModel: ['lumi.sensor_magnet'],
        model: 'MCCGQ01LM',
        vendor: 'Xiaomi',
        whiteLabel: [
            {vendor: 'Xiaomi', model: 'YTC4039GL'},
            {vendor: 'Xiaomi', model: 'YTC4005CN'},
            {vendor: 'Xiaomi', model: 'YTC4015CN'},
            {vendor: 'Xiaomi', model: 'ZHTZ02LM'}],
        description: 'Mi door and window sensor',
        meta: {battery: {voltageToPercentage: '3V_2850_3000'}},
        fromZigbee: [lumi.fromZigbee.lumi_basic, lumi.fromZigbee.lumi_contact],
        toZigbee: [],
        exposes: [e.battery(), e.contact(), e.battery_voltage(), e.power_outage_count(false)],
    },
    {
        zigbeeModel: ['lumi.sensor_magnet.aq2'],
        model: 'MCCGQ11LM',
        vendor: 'Aqara',
        description: 'Door and window sensor',
        meta: {battery: {voltageToPercentage: '3V_2850_3000'}},
        fromZigbee: [lumi.fromZigbee.lumi_basic, lumi.fromZigbee.lumi_contact],
        toZigbee: [],
        exposes: [e.battery(), e.contact(), e.device_temperature(), e.battery_voltage(), e.power_outage_count(false)],
        configure: async (device) => {
            device.powerSource = 'Battery';
            device.save();
        },
    },
    {
        zigbeeModel: ['lumi.sensor_wleak.aq1'],
        model: 'SJCGQ11LM',
        vendor: 'Aqara',
        description: 'Water leak sensor',
        meta: {battery: {voltageToPercentage: '3V_2850_3000'}},
        fromZigbee: [lumi.fromZigbee.lumi_basic, fz.ias_water_leak_alarm_1],
        toZigbee: [],
        exposes: [e.battery(), e.water_leak(), e.battery_low(), e.battery_voltage(), e.device_temperature(), e.power_outage_count(false)],
    },
    {
        zigbeeModel: ['lumi.flood.agl02'],
        model: 'SJCGQ12LM',
        vendor: 'Aqara',
        description: 'Water leak sensor T1',
        whiteLabel: [{vendor: 'Aqara', model: 'WL-S02D'}],
        meta: {battery: {voltageToPercentage: '3V_2850_3000'}},
        fromZigbee: [lumi.fromZigbee.lumi_basic, fz.ias_water_leak_alarm_1, lumi.fromZigbee.lumi_specific],
        toZigbee: [],
        exposes: [e.battery(), e.water_leak(), e.battery_low(), e.tamper(), e.battery_voltage()],
        extend: [lumiZigbeeOTA()],
    },
    {
        zigbeeModel: ['lumi.sensor_cube', 'lumi.sensor_cube.aqgl01'],
        model: 'MFKZQ01LM',
        vendor: 'Aqara',
        description: 'Cube',
        whiteLabel: [{vendor: 'Xiaomi', model: 'MFKZQ01LM'}],
        meta: {battery: {voltageToPercentage: '3V_2850_3000'}},
        fromZigbee: [lumi.fromZigbee.lumi_basic, lumi.fromZigbee.lumi_action_multistate, lumi.fromZigbee.lumi_action_analog],
        exposes: [e.battery(), e.battery_voltage(), e.angle('action_angle'), e.device_temperature(), e.power_outage_count(false),
            e.cube_side('action_from_side'), e.cube_side('action_side'), e.cube_side('action_to_side'), e.cube_side('side'),
            e.action(['shake', 'throw', 'wakeup', 'fall', 'tap', 'slide', 'flip180', 'flip90', 'rotate_left', 'rotate_right'])],
        toZigbee: [],
    },
    {
        zigbeeModel: ['lumi.plug'],
        model: 'ZNCZ02LM',
        description: 'Mi smart plug',
        vendor: 'Xiaomi',
        fromZigbee: [fz.on_off, lumi.fromZigbee.lumi_power, lumi.fromZigbee.lumi_basic, fz.ignore_occupancy_report, fz.ignore_illuminance_report],
        toZigbee: [tz.on_off, lumi.toZigbee.lumi_switch_power_outage_memory, lumi.toZigbee.lumi_power],
        exposes: [e.switch(), e.power().withAccess(ea.STATE_GET), e.energy(), e.device_temperature(), e.power_outage_memory()],
        extend: [lumiZigbeeOTA()],
    },
    {
        zigbeeModel: ['lumi.plug.mitw01'],
        model: 'ZNCZ03LM',
        description: 'Mi smart plug TW',
        vendor: 'Xiaomi',
        fromZigbee: [fz.on_off, lumi.fromZigbee.lumi_power, lumi.fromZigbee.lumi_basic, fz.ignore_occupancy_report, fz.ignore_illuminance_report],
        toZigbee: [tz.on_off, lumi.toZigbee.lumi_power],
        exposes: [e.switch(), e.power().withAccess(ea.STATE_GET), e.energy(), e.device_temperature().withAccess(ea.STATE),
            e.voltage()],
    },
    {
        zigbeeModel: ['lumi.plug.mmeu01'],
        model: 'ZNCZ04LM',
        description: 'Mi smart plug EU',
        vendor: 'Xiaomi',
        fromZigbee: [fz.on_off, lumi.fromZigbee.lumi_power, lumi.fromZigbee.lumi_specific, fz.ignore_occupancy_report, fz.ignore_illuminance_report,
            fz.ignore_time_read],
        toZigbee: [tz.on_off, lumi.toZigbee.lumi_power, lumi.toZigbee.lumi_switch_power_outage_memory,
            lumi.toZigbee.lumi_auto_off, lumi.toZigbee.lumi_led_disabled_night,
            lumi.toZigbee.lumi_overload_protection],
        exposes: [
            e.switch(), e.power().withAccess(ea.STATE_GET), e.energy(), e.device_temperature().withAccess(ea.STATE),
            e.voltage(), e.current(), e.consumer_connected(), e.led_disabled_night(),
            e.power_outage_memory(), e.auto_off(20),
            e.overload_protection(100, 2300)],
        extend: [lumiZigbeeOTA()],
    },
    {
        zigbeeModel: ['lumi.plug.maus01'],
        model: 'ZNCZ12LM',
        description: 'Mi smart plug US',
        vendor: 'Xiaomi',
        fromZigbee: [fz.on_off, lumi.fromZigbee.lumi_power, lumi.fromZigbee.lumi_specific, lumi.fromZigbee.lumi_basic,
            fz.ignore_occupancy_report, fz.ignore_illuminance_report],
        toZigbee: [tz.on_off, lumi.toZigbee.lumi_power, lumi.toZigbee.lumi_switch_power_outage_memory,
            lumi.toZigbee.lumi_auto_off, lumi.toZigbee.lumi_led_disabled_night,
            lumi.toZigbee.lumi_overload_protection],
        exposes: [
            e.switch(), e.power().withAccess(ea.STATE_GET), e.energy(), e.device_temperature().withAccess(ea.STATE),
            e.voltage(), e.current(), e.consumer_connected(), e.led_disabled_night(),
            e.power_outage_memory(), e.auto_off(20),
            e.overload_protection(100, 2300)],
        extend: [lumiZigbeeOTA()],
    },
    {
        zigbeeModel: ['lumi.plug.maeu01'],
        model: 'SP-EUC01',
        description: 'Smart plug EU',
        vendor: 'Aqara',
        extend: [forceDeviceType({type: 'Router'}), lumiZigbeeOTA()],
        fromZigbee: [fz.on_off, lumi.fromZigbee.lumi_basic, fz.electrical_measurement, fz.metering,
            lumi.fromZigbee.lumi_specific, lumi.fromZigbee.lumi_power, fz.device_temperature],
        toZigbee: [tz.on_off, lumi.toZigbee.lumi_switch_power_outage_memory, lumi.toZigbee.lumi_led_disabled_night,
            lumi.toZigbee.lumi_overload_protection, lumi.toZigbee.lumi_auto_off, lumi.toZigbee.lumi_socket_button_lock],
        configure: async (device, coordinatorEndpoint, logger) => {
            const endpoint = device.getEndpoint(1);
            await reporting.bind(endpoint, coordinatorEndpoint, ['genOnOff']);
            await reporting.onOff(endpoint);

            // Not all plugs support electricity measurements:
            // - https://github.com/Koenkk/zigbee2mqtt/issues/6861
            // - https://github.com/Koenkk/zigbee-herdsman-converters/issues/1050#issuecomment-673111969
            // Voltage and current are not supported:
            // - https://github.com/Koenkk/zigbee-herdsman-converters/issues/1050
            try {
                await reporting.bind(endpoint, coordinatorEndpoint, ['haElectricalMeasurement']);
                await endpoint.read('haElectricalMeasurement', ['acPowerMultiplier', 'acPowerDivisor']);
            } catch (e) {
                logger.warn(`SP-EUC01 failed to setup electricity measurements (${e.message})`);
                logger.debug(e.stack);
            }
            try {
                await reporting.bind(endpoint, coordinatorEndpoint, ['seMetering']);
                await reporting.readMeteringMultiplierDivisor(endpoint);
                await reporting.currentSummDelivered(endpoint, {change: 0});
            } catch (e) {
                logger.warn(`SP-EUC01 failed to setup metering (${e.message})`);
                logger.debug(e.stack);
            }
        },
        onEvent: async (type, data, device) => {
            const switchEndpoint = device.getEndpoint(1);
            if (switchEndpoint == null) {
                return;
            }

            // This device doesn't support temperature reporting.
            // Therefore we read the temperature every 30 min.
            if (type === 'stop') {
                clearInterval(globalStore.getValue(device, 'interval'));
                globalStore.clearValue(device, 'interval');
            } else if (!globalStore.hasValue(device, 'interval')) {
                const interval = setInterval(async () => {
                    try {
                        await switchEndpoint.read('genDeviceTempCfg', ['currentTemperature']);
                    } catch (error) {
                        // Do nothing
                    }
                }, 1800000);
                globalStore.putValue(device, 'interval', interval);
            }
        },
        exposes: [e.switch(), e.power(), e.energy(), e.power_outage_memory(), e.voltage(), e.current(),
            e.device_temperature().withDescription('Device temperature (polled every 30 min)'),
            e.consumer_connected(), e.led_disabled_night(), e.overload_protection(100, 2300),
            e.auto_off(20), e.button_lock()],
    },
    {
        zigbeeModel: ['lumi.plug.aq1'],
        model: 'ZNCZ11LM',
        vendor: 'Aqara',
        description: 'Smart plug',
        fromZigbee: [fz.on_off, lumi.fromZigbee.lumi_power, fz.ignore_occupancy_report, lumi.fromZigbee.lumi_basic],
        toZigbee: [tz.on_off, lumi.toZigbee.lumi_power, lumi.toZigbee.lumi_led_disabled_night,
            lumi.toZigbee.lumi_switch_power_outage_memory, lumi.toZigbee.lumi_auto_off],
        exposes: [e.switch(), e.power().withAccess(ea.STATE_GET), e.energy(), e.device_temperature(), e.voltage(),
            e.power_outage_memory(), e.led_disabled_night(),
            e.auto_off(30)],
        extend: [customTimeResponse('2000_LOCAL')],
    },
    {
        zigbeeModel: ['lumi.ctrl_86plug', 'lumi.ctrl_86plug.aq1'],
        model: 'QBCZ11LM',
        description: 'Smart wall outlet',
        vendor: 'Aqara',
        fromZigbee: [fz.on_off, lumi.fromZigbee.lumi_power, lumi.fromZigbee.lumi_basic],
        toZigbee: [tz.on_off, lumi.toZigbee.lumi_switch_power_outage_memory, lumi.toZigbee.lumi_power],
        exposes: [e.switch(), e.power().withAccess(ea.STATE_GET), e.energy(), e.device_temperature().withAccess(ea.STATE),
            e.voltage(), e.power_outage_memory()],
        extend: [lumiZigbeeOTA()],
    },
    {
        zigbeeModel: ['lumi.sensor_smoke'],
        model: 'JTYJ-GD-01LM/BW',
        description: 'Mijia Honeywell smoke detector',
        vendor: 'Xiaomi',
        whiteLabel: [{vendor: 'Xiaomi', model: 'YTC4020RT'}],
        meta: {battery: {voltageToPercentage: '3V_2850_3000'}},
        fromZigbee: [lumi.fromZigbee.lumi_basic, lumi.fromZigbee.lumi_smoke],
        toZigbee: [lumi.toZigbee.JTQJBF01LMBW_JTYJGD01LMBW_sensitivity, lumi.toZigbee.JTQJBF01LMBW_JTYJGD01LMBW_selfest],
        exposes: [
            e.smoke(), e.battery_low(), e.tamper(), e.battery(), e.enum('sensitivity', ea.STATE_SET, ['low', 'medium', 'high']),
            e.numeric('smoke_density', ea.STATE), e.enum('selftest', ea.SET, ['']), e.battery_voltage(),
            e.binary('test', ea.STATE, true, false).withDescription('Test mode activated'), e.device_temperature(),
            e.power_outage_count(false),
        ],
    },
    {
        zigbeeModel: ['lumi.sensor_natgas'],
        model: 'JTQJ-BF-01LM/BW',
        vendor: 'Xiaomi',
        whiteLabel: [{vendor: 'Xiaomi', model: 'YTC4019RT'}],
        description: 'Mijia Honeywell gas leak detector',
        fromZigbee: [fz.ias_gas_alarm_1, lumi.fromZigbee.lumi_gas_sensitivity, lumi.fromZigbee.lumi_gas_density],
        toZigbee: [lumi.toZigbee.JTQJBF01LMBW_JTYJGD01LMBW_sensitivity, lumi.toZigbee.JTQJBF01LMBW_JTYJGD01LMBW_selfest],
        exposes: [
            e.gas(), e.battery_low(), e.tamper(), e.enum('sensitivity', ea.STATE_SET, ['low', 'medium', 'high']),
            e.numeric('gas_density', ea.STATE), e.enum('selftest', ea.SET, ['']),
        ],
        configure: async (device, coordinatorEndpoint, logger) => {
            device.powerSource = 'Battery';
            device.type = 'EndDevice';
            device.save();
        },
    },
    {
        zigbeeModel: ['lumi.sensor_gas.acn02'],
        model: 'JT-BZ-01AQ/A',
        vendor: 'Aqara',
        description: 'Smart natural gas detector',
        whiteLabel: [{vendor: 'Aqara', model: 'JT-BZ-03AQ/A'}],
        fromZigbee: [lumi.fromZigbee.lumi_specific],
        toZigbee: [lumi.toZigbee.lumi_alarm, lumi.toZigbee.lumi_density, lumi.toZigbee.JTBZ01AQA_gas_sensitivity,
            lumi.toZigbee.lumi_selftest, lumi.toZigbee.lumi_buzzer,
            lumi.toZigbee.lumi_buzzer_manual, lumi.toZigbee.lumi_linkage_alarm,
            lumi.toZigbee.JTBZ01AQA_state, lumi.toZigbee.lumi_power_outage_count],
        exposes: [e.gas().withAccess(ea.STATE_GET),
            e.numeric('gas_density', ea.STATE_GET).withUnit('%LEL').withDescription('Value of gas concentration'),
            e.enum('gas_sensitivity', ea.ALL, ['10%LEL', '15%LEL']).withDescription('Gas concentration value at which ' +
                'an alarm is triggered ("10%LEL" is more sensitive than "15%LEL")'),
            e.enum('selftest', ea.SET, ['selftest']).withDescription('Starts the self-test process (checking the indicator ' +
                'light and buzzer work properly)'),
            e.binary('test', ea.STATE, true, false).withDescription('Self-test in progress'),
            e.enum('buzzer', ea.SET, ['mute', 'alarm']).withDescription('The buzzer can be muted and alarmed manually. ' +
                'During a gas alarm, the buzzer can be manually muted for 10 minutes ("mute"), but cannot be unmuted manually ' +
                'before this timeout expires. The buzzer cannot be pre-muted, as this function only works during a gas alarm. ' +
                'During the absence of a gas alarm, the buzzer can be manually alarmed ("alarm") and disalarmed ("mute"), ' +
                'but for this "linkage_alarm" option must be enabled'),
            e.binary('buzzer_manual_alarm', ea.STATE_GET, true, false).withDescription('Buzzer alarmed (manually)'),
            e.binary('buzzer_manual_mute', ea.STATE_GET, true, false).withDescription('Buzzer muted (manually)'),
            e.binary('linkage_alarm', ea.ALL, true, false).withDescription('When this option is enabled and a gas ' +
                'alarm has occurred, then "linkage_alarm_state"=true, and when the gas alarm has ended or the buzzer has ' +
                'been manually muted, then "linkage_alarm_state"=false'),
            e.binary('linkage_alarm_state', ea.STATE, true, false).withDescription('"linkage_alarm" is triggered'),
            e.binary('state', ea.STATE_GET, 'preparation', 'work').withDescription('"Preparation" or "work" ' +
                '(measurement of the gas concentration value and triggering of an alarm are only performed in the "work" state)'),
            e.power_outage_count().withAccess(ea.STATE_GET)],
        configure: async (device, coordinatorEndpoint, logger) => {
            const endpoint = device.getEndpoint(1);
            await endpoint.write('manuSpecificLumi', {0x014b: {value: 1, type: 0x20}}, {manufacturerCode: manufacturerCode});
            await endpoint.read('manuSpecificLumi', [0x013a], {manufacturerCode: manufacturerCode});
            await endpoint.read('manuSpecificLumi', [0x013b], {manufacturerCode: manufacturerCode});
            await endpoint.read('manuSpecificLumi', [0x013d], {manufacturerCode: manufacturerCode});
            await endpoint.read('manuSpecificLumi', [0x0126], {manufacturerCode: manufacturerCode});
            await endpoint.read('manuSpecificLumi', [0x0139], {manufacturerCode: manufacturerCode});
            await endpoint.read('manuSpecificLumi', [0x010c], {manufacturerCode: manufacturerCode});
            await endpoint.read('manuSpecificLumi', [0x014b], {manufacturerCode: manufacturerCode});
            await endpoint.read('manuSpecificLumi', [0x0002], {manufacturerCode: manufacturerCode});
        },
        extend: [lumiZigbeeOTA()],
    },
    {
        zigbeeModel: ['lumi.sensor_smoke.acn03'],
        model: 'JY-GZ-01AQ',
        vendor: 'Aqara',
        description: 'Smart smoke detector',
        whiteLabel: [{vendor: 'Aqara', model: 'JY-GZ-03AQ'}],
        fromZigbee: [lumi.fromZigbee.lumi_specific, fz.battery],
        toZigbee: [lumi.toZigbee.lumi_alarm, lumi.toZigbee.lumi_density, lumi.toZigbee.lumi_selftest,
            lumi.toZigbee.lumi_buzzer, lumi.toZigbee.lumi_buzzer_manual,
            lumi.toZigbee.JYGZ01AQ_heartbeat_indicator, lumi.toZigbee.lumi_linkage_alarm],
        exposes: [e.smoke().withAccess(ea.STATE_GET),
            e.numeric('smoke_density', ea.STATE_GET).withDescription('Value of smoke concentration'),
            e.numeric('smoke_density_dbm', ea.STATE_GET).withUnit('dB/m').withDescription('Value of smoke concentration in dB/m'),
            e.enum('selftest', ea.SET, ['selftest']).withDescription('Starts the self-test process (checking the indicator ' +
                'light and buzzer work properly)'),
            e.binary('test', ea.STATE, true, false).withDescription('Self-test in progress'),
            e.enum('buzzer', ea.SET, ['mute', 'alarm']).withDescription('The buzzer can be muted and alarmed manually. ' +
                'During a smoke alarm, the buzzer can be manually muted for 80 seconds ("mute") and unmuted ("alarm"). ' +
                'The buzzer cannot be pre-muted, as this function only works during a smoke alarm. ' +
                'During the absence of a smoke alarm, the buzzer can be manually alarmed ("alarm") and disalarmed ("mute"), ' +
                'but for this "linkage_alarm" option must be enabled'),
            e.binary('buzzer_manual_alarm', ea.STATE_GET, true, false).withDescription('Buzzer alarmed (manually)'),
            e.binary('buzzer_manual_mute', ea.STATE_GET, true, false).withDescription('Buzzer muted (manually)'),
            e.binary('heartbeat_indicator', ea.ALL, true, false).withDescription('When this option is enabled then in ' +
                'the normal monitoring state, the green indicator light flashes every 60 seconds'),
            e.binary('linkage_alarm', ea.ALL, true, false).withDescription('When this option is enabled and a smoke ' +
                'alarm has occurred, then "linkage_alarm_state"=true, and when the smoke alarm has ended or the buzzer has ' +
                'been manually muted, then "linkage_alarm_state"=false'),
            e.binary('linkage_alarm_state', ea.STATE, true, false).withDescription('"linkage_alarm" is triggered'),
            e.battery(), e.battery_voltage(), e.power_outage_count(false)],
        meta: {battery: {voltageToPercentage: '3V_2850_3000'}},
        configure: async (device, coordinatorEndpoint, logger) => {
            const endpoint = device.getEndpoint(1);
            await endpoint.write('manuSpecificLumi', {0x014b: {value: 1, type: 0x20}}, {manufacturerCode: manufacturerCode});
            await endpoint.read('genPowerCfg', ['batteryVoltage']);
            await endpoint.read('manuSpecificLumi', [0x013a], {manufacturerCode: manufacturerCode});
            await endpoint.read('manuSpecificLumi', [0x013b], {manufacturerCode: manufacturerCode});
            await endpoint.read('manuSpecificLumi', [0x013c], {manufacturerCode: manufacturerCode});
            await endpoint.read('manuSpecificLumi', [0x013d], {manufacturerCode: manufacturerCode});
            await endpoint.read('manuSpecificLumi', [0x0126], {manufacturerCode: manufacturerCode});
            await endpoint.read('manuSpecificLumi', [0x014b], {manufacturerCode: manufacturerCode});
        },
        extend: [lumiZigbeeOTA()],
    },
    {
        zigbeeModel: ['lumi.lock.v1'],
        model: 'A6121',
        vendor: 'Xiaomi',
        description: 'Vima Smart Lock',
        fromZigbee: [lumi.fromZigbee.lumi_lock_report],
        exposes: [e.text('inserted', ea.STATE)],
        toZigbee: [],
    },
    {
        zigbeeModel: ['lumi.vibration.aq1'],
        model: 'DJT11LM',
        vendor: 'Aqara',
        description: 'Vibration sensor',
        meta: {battery: {voltageToPercentage: '3V_2850_3000'}},
        fromZigbee: [lumi.fromZigbee.lumi_basic, lumi.fromZigbee.lumi_vibration_analog],
        toZigbee: [lumi.toZigbee.DJT11LM_vibration_sensitivity],
        exposes: [
            e.battery(), e.device_temperature(), e.vibration(), e.action(['vibration', 'tilt', 'drop']),
            e.numeric('strength', ea.STATE), e.enum('sensitivity', ea.STATE_SET, ['low', 'medium', 'high']),
            e.angle_axis('angle_x'), e.angle_axis('angle_y'), e.angle_axis('angle_z'),
            e.x_axis(), e.y_axis(), e.z_axis(), e.battery_voltage(), e.power_outage_count(false),
        ],
    },
    {
        zigbeeModel: ['lumi.vibration.agl01'],
        model: 'DJT12LM',
        vendor: 'Aqara',
        description: 'Vibration sensor T1',
        fromZigbee: [lumi.fromZigbee.lumi_vibration],
        exposes: [e.action(['vibration'])],
        toZigbee: [],
        extend: [lumiZigbeeOTA()],
    },
    {
        zigbeeModel: ['lumi.curtain'],
        model: 'ZNCLDJ11LM',
        description: 'Curtain controller',
        vendor: 'Aqara',
        fromZigbee: [lumi.fromZigbee.lumi_basic, lumi.fromZigbee.lumi_curtain_position, lumi.fromZigbee.lumi_curtain_position_tilt],
        toZigbee: [lumi.toZigbee.lumi_curtain_position_state, lumi.toZigbee.lumi_curtain_options],
        onEvent: async (type, data, device) => {
            if (type === 'message' && data.type === 'attributeReport' && data.cluster === 'genBasic' &&
                data.data.hasOwnProperty('1028') && data.data['1028'] == 0) {
                // Try to read the position after the motor stops, the device occasionally report wrong data right after stopping
                // Might need to add delay, seems to be working without one but needs more tests.
                await device.getEndpoint(1).read('genAnalogOutput', ['presentValue']);
            }
        },
        exposes: [e.cover_position().setAccess('state', ea.ALL),
            e.binary('running', ea.STATE, true, false)
                .withDescription('Whether the motor is moving or not'),
            e.enum('motor_state', ea.STATE, ['stopped', 'opening', 'closing'])
                .withDescription('Motor state')],
        extend: [lumiZigbeeOTA()],
    },
    {
        zigbeeModel: ['lumi.curtain.aq2'],
        model: 'ZNGZDJ11LM',
        description: 'Roller shade controller',
        vendor: 'Aqara',
        whiteLabel: [{vendor: 'Aqara', model: 'SRSC-M01'}],
        fromZigbee: [lumi.fromZigbee.lumi_basic, lumi.fromZigbee.lumi_curtain_position, lumi.fromZigbee.lumi_curtain_position_tilt],
        toZigbee: [lumi.toZigbee.lumi_curtain_position_state, lumi.toZigbee.lumi_curtain_options],
        exposes: [e.cover_position().setAccess('state', ea.ALL),
            e.binary('running', ea.STATE, true, false)
                .withDescription('Whether the motor is moving or not')],
        extend: [lumiZigbeeOTA()],
    },
    {
        zigbeeModel: ['lumi.curtain.vagl02'],
        model: 'ZNGZDJ16LM',
        description: 'Roller shade controller T1C',
        vendor: 'Aqara',
        fromZigbee: [lumi.fromZigbee.lumi_basic, lumi.fromZigbee.lumi_curtain_position, lumi.fromZigbee.lumi_curtain_position_tilt],
        toZigbee: [lumi.toZigbee.lumi_curtain_position_state, lumi.toZigbee.lumi_curtain_options],
        exposes: [e.cover_position().setAccess('state', ea.ALL),
            e.binary('running', ea.STATE, true, false)
                .withDescription('Whether the motor is moving or not')],
        extend: [lumiZigbeeOTA()],
    },
    {
        zigbeeModel: ['lumi.curtain.hagl04'],
        model: 'ZNCLDJ12LM',
        vendor: 'Aqara',
        description: 'Curtain controller B1',
        fromZigbee: [lumi.fromZigbee.lumi_basic, lumi.fromZigbee.lumi_curtain_position,
            lumi.fromZigbee.lumi_curtain_position_tilt, lumi.fromZigbee.lumi_curtain_status],
        toZigbee: [lumi.toZigbee.lumi_curtain_position_state, lumi.toZigbee.lumi_curtain_options],
        onEvent: async (type, data, device) => {
            // The position (genAnalogOutput.presentValue) reported via an attribute contains an invalid value
            // however when reading it will provide the correct value.
            if (data.type === 'attributeReport' && data.cluster === 'genAnalogOutput') {
                await device.endpoints[0].read('genAnalogOutput', ['presentValue']);
            }
        },
        exposes: [e.cover_position().setAccess('state', ea.ALL), e.battery(),
            e.binary('running', ea.STATE, true, false)
                .withDescription('Whether the motor is moving or not'),
            e.enum('motor_state', ea.STATE, ['closing', 'opening', 'stop'])
                .withDescription('The current state of the motor.'), e.power_outage_count()],
        extend: [lumiZigbeeOTA()],
    },
    {
        zigbeeModel: ['lumi.curtain.hagl07'],
        model: 'ZNCLDJ14LM',
        vendor: 'Aqara',
        description: 'Curtain controller C2',
        fromZigbee: [lumi.fromZigbee.lumi_basic, lumi.fromZigbee.lumi_curtain_position,
            lumi.fromZigbee.lumi_curtain_position_tilt, lumi.fromZigbee.lumi_curtain_status],
        toZigbee: [lumi.toZigbee.lumi_curtain_position_state, lumi.toZigbee.lumi_curtain_options],
        onEvent: async (type, data, device) => {
            // The position (genAnalogOutput.presentValue) reported via an attribute contains an invalid value
            // however when reading it will provide the correct value.
            if (data.type === 'attributeReport' && data.cluster === 'genAnalogOutput') {
                await device.endpoints[0].read('genAnalogOutput', ['presentValue']);
            }
        },
        exposes: [e.cover_position().setAccess('state', ea.ALL),
            e.binary('running', ea.STATE, true, false)
                .withDescription('Whether the motor is moving or not'),
            e.enum('motor_state', ea.STATE, ['closing', 'opening', 'stop'])
                .withDescription('The current state of the motor.'), e.power_outage_count()],
        extend: [lumiZigbeeOTA()],
    },
    {
        zigbeeModel: ['lumi.curtain.acn002'],
        model: 'ZNJLBL01LM',
        description: 'Roller shade driver E1',
        vendor: 'Aqara',
        whiteLabel: [{vendor: 'Aqara', model: 'RSD-M01'}],
        fromZigbee: [lumi.fromZigbee.lumi_curtain_position, lumi.fromZigbee.lumi_curtain_status,
            fz.ignore_basic_report, lumi.fromZigbee.lumi_specific],
        toZigbee: [lumi.toZigbee.lumi_curtain_position_state, lumi.toZigbee.lumi_curtain_acn002_battery,
            lumi.toZigbee.lumi_curtain_acn002_charging_status],
        onEvent: async (type, data, device) => {
            if (type === 'message' && data.type === 'attributeReport' && data.cluster === 'genMultistateOutput' &&
                data.data.hasOwnProperty('presentValue') && data.data['presentValue'] > 1) {
                // Try to read the position after the motor stops, the device occasionally report wrong data right after stopping
                // Might need to add delay, seems to be working without one but needs more tests.
                await device.getEndpoint(1).read('genAnalogOutput', ['presentValue']);
            }
        },
        exposes: [e.cover_position().setAccess('state', ea.ALL), e.battery().withAccess(ea.STATE_GET), e.device_temperature(),
            e.binary('charging_status', ea.STATE_GET, true, false)
                .withDescription('The current charging status.'),
            e.enum('motor_state', ea.STATE, ['declining', 'rising', 'pause', 'blocked'])
                .withDescription('The current state of the motor.'),
            e.binary('running', ea.STATE, true, false)
                .withDescription('Whether the motor is moving or not')],
        configure: async (device, coordinatorEndpoint, logger) => {
            device.powerSource = 'Battery';
            device.save();
            const endpoint = device.getEndpoint(1);
            await endpoint.read('manuSpecificLumi', [0x040a], {manufacturerCode: manufacturerCode});
        },
        extend: [lumiZigbeeOTA()],
    },
    {
        // 'lumi.curtain.acn003' - CN version (ZNCLBL01LM), 'lumi.curtain.agl001' - global version (CM-M01)
        zigbeeModel: ['lumi.curtain.acn003', 'lumi.curtain.agl001'],
        model: 'ZNCLBL01LM',
        vendor: 'Aqara',
        whiteLabel: [
            {vendor: 'Aqara', model: 'CM-M01'},
            {vendor: 'Aqara', model: 'CM-M01R'},
        ],
        description: 'Curtain driver E1',
        fromZigbee: [
            fz.battery,
            lumi.fromZigbee.lumi_curtain_position_tilt,
            lumi.fromZigbee.lumi_specific,
            fz.power_source,
        ],
        toZigbee: [
            lumi.toZigbee.lumi_curtain_position_state,
            lumi.toZigbee.lumi_curtain_battery_voltage,
            lumi.toZigbee.ZNCLBL01LM_hooks_lock,
            lumi.toZigbee.ZNCLBL01LM_hooks_state,
            lumi.toZigbee.ZNCLBL01LM_hand_open,
            lumi.toZigbee.ZNCLBL01LM_limits_calibration,
            tz.power_source,
            tz.battery_percentage_remaining,
        ],
        exposes: [
            e.cover_position().setAccess('state', ea.ALL),
            e.binary('hand_open', ea.ALL, true, false).withDescription('Pulling curtains by hand starts the motor'),
            e.enum('limits_calibration', ea.SET, ['start', 'end', 'reset']).withDescription('Calibrate the position limits'),
            e.battery().withAccess(ea.STATE_GET),
            e.battery_voltage().withAccess(ea.STATE_GET),
            e.device_temperature(),
            e.illuminance_lux(),
            e.action(['manual_open', 'manual_close']),
            e.enum('motor_state', ea.STATE, ['stopped', 'opening', 'closing', 'pause']).withDescription('Motor state'),
            e.binary('running', ea.STATE, true, false).withDescription('Whether the motor is moving or not'),
            e.enum('hooks_lock', ea.STATE_SET, ['LOCK', 'UNLOCK']).withDescription('Lock the curtain driver hooks'),
            e.enum('hooks_state', ea.STATE_GET, ['unlocked', 'locked', 'locking', 'unlocking']).withDescription('Hooks state'),
            e.numeric('target_position', ea.STATE).withUnit('%').withDescription('Target position'),
            e.enum('power_source', ea.STATE_GET, ['battery', 'dc_source']).withDescription('The current power source'),
            e.binary('charging', ea.STATE_GET, true, false).withDescription('The current charging state'),
        ],
        configure: async (device, coordinatorEndpoint, logger) => {
            const endpoint = device.getEndpoint(1);
            // Read correct version to replace version advertised by `genBasic` and `genOta`:
            // https://github.com/Koenkk/zigbee2mqtt/issues/15745
            await endpoint.read('manuSpecificLumi', [0x00EE], {manufacturerCode: manufacturerCode});
            await endpoint.read('genPowerCfg', ['batteryPercentageRemaining']);
            await endpoint.read('manuSpecificLumi', [0x040B], {manufacturerCode: manufacturerCode});
            await endpoint.read('manuSpecificLumi', [0x0428], {manufacturerCode: manufacturerCode});
            await endpoint.read('genBasic', ['powerSource']);
            await endpoint.read('closuresWindowCovering', ['currentPositionLiftPercentage']);
        },
        extend: [lumiZigbeeOTA()],
    },
    {
        zigbeeModel: ['lumi.relay.c2acn01'],
        model: 'LLKZMK11LM',
        vendor: 'Aqara',
        description: 'Dual relay module',
        fromZigbee: [lumi.fromZigbee.lumi_basic, lumi.fromZigbee.lumi_power, fz.ignore_multistate_report, fz.on_off, lumi.fromZigbee.lumi_basic_raw],
        meta: {multiEndpoint: true},
        toZigbee: [tz.on_off, lumi.toZigbee.LLKZMK11LM_interlock, lumi.toZigbee.lumi_power, lumi.toZigbee.lumi_switch_power_outage_memory],
        endpoint: (device) => {
            return {'l1': 1, 'l2': 2};
        },
        exposes: [e.power().withAccess(ea.STATE_GET), e.energy(), e.device_temperature(), e.voltage(), e.current(),
            e.switch().withEndpoint('l1'), e.switch().withEndpoint('l2'), e.power_outage_count(false),
            e.power_outage_memory(),
            e.binary('interlock', ea.STATE_SET, true, false)
                .withDescription('Enabling prevents both relais being on at the same time'),
        ],
        extend: [lumiZigbeeOTA()],
        configure: async (device, coordinatorEndpoint, logger) => {
            device.powerSource = 'Mains (single phase)';
            device.save();
        },
    },
    {
        zigbeeModel: ['lumi.switch.acn047'],
        model: 'LLKZMK12LM',
        vendor: 'Aqara',
        whiteLabel: [{vendor: 'Aqara', model: 'DCM-K01'}],
        description: 'Dual relay module T2',
        fromZigbee: [fz.on_off, lumi.fromZigbee.lumi_specific, lumi.fromZigbee.lumi_power],
        toZigbee: [tz.on_off],
        meta: {multiEndpoint: true},
        endpoint: (device) => {
            return {'l1': 1, 'l2': 2};
        },
        exposes: [e.switch().withEndpoint('l1'), e.switch().withEndpoint('l2'),
            e.power(), e.current(), e.energy(), e.voltage(), e.device_temperature(),
        ],
        extend: [
            lumiSwitchType(),
            lumiPowerOnBehavior({lookup: {'on': 0, 'previous': 1, 'off': 2, 'toggle': 3}}),
            lumiOperationMode({description: 'Decoupled mode for 1st relay', endpoint: 'l1'}),
            lumiOperationMode({description: 'Decoupled mode for 2nd relay', endpoint: 'l2'}),
            lumiAction({endpointNames: ['l1', 'l2']}),
            binary({
                name: 'interlock',
                valueOn: ['ON', 1],
                valueOff: ['OFF', 0],
                cluster: 'manuSpecificLumi',
                attribute: {ID: 0x02d0, type: 0x10},
                description: 'Enabling prevents both relays being on at the same time (Interlock)',
                zigbeeCommandOptions: {manufacturerCode},
            }),
            enumLookup({
                name: 'mode',
                lookup: {'power': 0, 'pulse': 1, 'dry': 3},
                cluster: 'manuSpecificLumi',
                attribute: {ID: 0x0289, type: 0x20},
                description: 'Work mode: Power mode, Dry mode with impulse, Dry mode',
                zigbeeCommandOptions: {manufacturerCode},
            }),
            numeric({
                name: 'pulse_length',
                valueMin: 200,
                valueMax: 2000,
                unit: 'ms',
                cluster: 'manuSpecificLumi',
                attribute: {ID: 0x00eb, type: 0x21},
                description: 'Impulse length in Dry mode with impulse',
                zigbeeCommandOptions: {manufacturerCode},
            }),
            lumiZigbeeOTA(),
        ],
    },
    {
        zigbeeModel: ['lumi.lock.acn02'],
        model: 'ZNMS12LM',
        description: 'Smart door lock S2',
        vendor: 'Aqara',
        fromZigbee: [lumi.fromZigbee.lumi_basic, lumi.fromZigbee.lumi_door_lock_report, lumi.fromZigbee.lumi_door_lock_low_battery],
        toZigbee: [],
        exposes: [
            e.battery(), e.battery_voltage(), e.battery_low(), e.binary('state', ea.STATE, 'UNLOCK', 'LOCK'),
            e.binary('reverse', ea.STATE, 'UNLOCK', 'LOCK'),
            e.enum('action', ea.STATE, [
                'finger_not_match', 'password_not_match', 'reverse_lock', 'reverse_lock_cancel', 'locked', 'lock_opened',
                'finger_add', 'finger_delete', 'password_add', 'password_delete', 'lock_opened_inside', 'lock_opened_outside',
                'ring_bell', 'change_language_to', 'finger_open', 'password_open', 'door_closed',
            ]),
        ],
        meta: {battery: {voltageToPercentage: '4LR6AA1_5v'}},
        configure: async (device, coordinatorEndpoint, logger) => {
            // Device advertises itself as Router but is an EndDevice
            device.type = 'EndDevice';
            device.save();
        },
        extend: [lumiZigbeeOTA()],
    },
    {
        zigbeeModel: ['lumi.lock.acn03'],
        model: 'ZNMS13LM',
        description: 'Smart door lock S2 Pro',
        vendor: 'Aqara',
        fromZigbee: [lumi.fromZigbee.lumi_door_lock_report, fz.ignore_basic_report],
        toZigbee: [],
        exposes: [
            e.binary('state', ea.STATE, 'UNLOCK', 'LOCK'),
            e.binary('reverse', ea.STATE, 'UNLOCK', 'LOCK'),
            e.enum('action', ea.STATE, [
                'finger_not_match', 'password_not_match', 'reverse_lock', 'reverse_lock_cancel', 'locked', 'lock_opened',
                'finger_add', 'finger_delete', 'password_add', 'password_delete', 'lock_opened_inside', 'lock_opened_outside',
                'ring_bell', 'change_language_to', 'finger_open', 'password_open', 'door_closed',
            ]),
        ],
        configure: async (device, coordinatorEndpoint, logger) => {
            // Device advertises itself as Router but is an EndDevice
            device.type = 'EndDevice';
            device.save();
        },
    },
    {
        zigbeeModel: ['lumi.lock.aq1'],
        model: 'ZNMS11LM',
        description: 'Smart door lock',
        vendor: 'Aqara',
        fromZigbee: [lumi.fromZigbee.lumi_door_lock_report, fz.ignore_basic_report],
        toZigbee: [],
        exposes: [
            e.binary('state', ea.STATE, 'UNLOCK', 'LOCK'),
            e.binary('reverse', ea.STATE, 'UNLOCK', 'LOCK'),
            e.enum('action', ea.STATE, [
                'finger_not_match', 'password_not_match', 'reverse_lock', 'reverse_lock_cancel', 'locked', 'lock_opened',
                'finger_add', 'finger_delete', 'password_add', 'password_delete', 'lock_opened_inside', 'lock_opened_outside',
                'ring_bell', 'change_language_to', 'finger_open', 'password_open', 'door_closed',
            ]),
        ],
        extend: [lumiZigbeeOTA()],
    },
    {
        zigbeeModel: ['lumi.remote.b286opcn01'],
        model: 'WXCJKG11LM',
        vendor: 'Aqara',
        description: 'Opple wireless switch (single band)',
        fromZigbee: [lumi.fromZigbee.lumi_action_on, lumi.fromZigbee.lumi_action_off, fz.battery,
            lumi.fromZigbee.lumi_action_multistate, lumi.fromZigbee.lumi_specific],
        exposes: [e.battery(), e.battery_voltage(), e.action([
            'button_1_hold', 'button_1_release', 'button_1_single', 'button_1_double', 'button_1_triple',
            'button_2_hold', 'button_2_release', 'button_2_single', 'button_2_double', 'button_2_triple',
        ]), e.enum('operation_mode', ea.ALL, ['command', 'event'])
            .withDescription('Operation mode, select "command" to enable bindings (wake up the device before changing modes!)')],
        toZigbee: [lumi.toZigbee.aqara_opple_operation_mode],
        meta: {battery: {voltageToPercentage: '3V_2850_3000'}},
        configure: async (device, coordinatorEndpoint, logger) => {
            const endpoint = device.getEndpoint(1);
            await endpoint.write('manuSpecificLumi', {'mode': 1}, {manufacturerCode: manufacturerCode});
            await reporting.bind(endpoint, coordinatorEndpoint, ['genOnOff', 'genPowerCfg']);
        },
    },
    {
        zigbeeModel: ['lumi.remote.b486opcn01'],
        model: 'WXCJKG12LM',
        vendor: 'Aqara',
        description: 'Opple wireless switch (double band)',
        fromZigbee: [lumi.fromZigbee.lumi_action_on, lumi.fromZigbee.lumi_action_off,
            lumi.fromZigbee.lumi_action_step, lumi.fromZigbee.lumi_action_step_color_temp, fz.battery,
            lumi.fromZigbee.lumi_action_multistate, lumi.fromZigbee.lumi_specific],
        exposes: [e.battery(), e.battery_voltage(), e.action([
            'button_1_hold', 'button_1_release', 'button_1_single', 'button_1_double', 'button_1_triple',
            'button_2_hold', 'button_2_release', 'button_2_single', 'button_2_double', 'button_2_triple',
            'button_3_hold', 'button_3_release', 'button_3_single', 'button_3_double', 'button_3_triple',
            'button_4_hold', 'button_4_release', 'button_4_single', 'button_4_double', 'button_4_triple',
        ]), e.enum('operation_mode', ea.ALL, ['command', 'event'])
            .withDescription('Operation mode, select "command" to enable bindings (wake up the device before changing modes!)')],
        toZigbee: [lumi.toZigbee.aqara_opple_operation_mode],
        meta: {battery: {voltageToPercentage: '3V_2850_3000'}},
        configure: async (device, coordinatorEndpoint, logger) => {
            const endpoint = device.getEndpoint(1);
            await endpoint.write('manuSpecificLumi', {'mode': 1}, {manufacturerCode: manufacturerCode});
            await reporting.bind(endpoint, coordinatorEndpoint, [
                'genOnOff', 'genLevelCtrl', 'lightingColorCtrl', 'genPowerCfg',
            ]);
        },
    },
    {
        zigbeeModel: ['lumi.remote.b686opcn01'],
        model: 'WXCJKG13LM',
        vendor: 'Aqara',
        description: 'Opple wireless switch (triple band)',
        fromZigbee: [lumi.fromZigbee.lumi_action_on, lumi.fromZigbee.lumi_action_off,
            lumi.fromZigbee.lumi_action_step, lumi.fromZigbee.lumi_action_move, lumi.fromZigbee.lumi_action_stop,
            lumi.fromZigbee.lumi_action_step_color_temp, lumi.fromZigbee.lumi_action_move_color_temp,
            fz.battery, lumi.fromZigbee.lumi_action_multistate, lumi.fromZigbee.lumi_specific],
        exposes: [e.battery(), e.battery_voltage(), e.action([
            'button_1_hold', 'button_1_release', 'button_1_single', 'button_1_double', 'button_1_triple',
            'button_2_hold', 'button_2_release', 'button_2_single', 'button_2_double', 'button_2_triple',
            'button_3_hold', 'button_3_release', 'button_3_single', 'button_3_double', 'button_3_triple',
            'button_4_hold', 'button_4_release', 'button_4_single', 'button_4_double', 'button_4_triple',
            'button_5_hold', 'button_5_release', 'button_5_single', 'button_5_double', 'button_5_triple',
            'button_6_hold', 'button_6_release', 'button_6_single', 'button_6_double', 'button_6_triple',
        ]), e.enum('operation_mode', ea.ALL, ['command', 'event'])
            .withDescription('Operation mode, select "command" to enable bindings (wake up the device before changing modes!)'),
        e.power_outage_count(false)],
        toZigbee: [lumi.toZigbee.aqara_opple_operation_mode],
        meta: {battery: {voltageToPercentage: '3V_2850_3000'}},
        configure: async (device, coordinatorEndpoint, logger) => {
            const endpoint = device.getEndpoint(1);
            await endpoint.write('manuSpecificLumi', {'mode': 1}, {manufacturerCode: manufacturerCode});
            await reporting.bind(endpoint, coordinatorEndpoint, [
                'genOnOff', 'genLevelCtrl', 'lightingColorCtrl', 'genPowerCfg',
            ]);
        },
    },
    {
        zigbeeModel: ['lumi.sen_ill.mgl01'],
        model: 'GZCGQ01LM',
        vendor: 'Xiaomi',
        whiteLabel: [{vendor: 'Xiaomi', model: 'YTC4043GL'}],
        description: 'Mi light sensor',
        fromZigbee: [fz.battery, fz.illuminance, lumi.fromZigbee.lumi_specific],
        toZigbee: [tz.illuminance],
        meta: {battery: {voltageToPercentage: '3V_2850_3000'}},
        configure: async (device, coordinatorEndpoint, logger) => {
            const endpoint = device.getEndpoint(1);
            await reporting.bind(endpoint, coordinatorEndpoint, ['msIlluminanceMeasurement']);
            await reporting.illuminance(endpoint, {min: 15, max: constants.repInterval.HOUR, change: 500});
            await endpoint.read('genPowerCfg', ['batteryVoltage']);
        },
        exposes: [e.battery(), e.battery_voltage(), e.illuminance().withAccess(ea.STATE_GET),
            e.illuminance_lux().withAccess(ea.STATE_GET)],
    },
    {
        zigbeeModel: ['lumi.light.acn128'],
        model: 'TDL01LM',
        vendor: 'Aqara',
        description: 'Spotlight T3',
        extend: [light({colorTemp: {range: undefined}, color: true}), lumiZigbeeOTA()],
    },
    {
        zigbeeModel: ['lumi.light.rgbac1'],
        model: 'ZNTGMK11LM',
        vendor: 'Aqara',
        description: 'Smart RGBW light controller',
        extend: [light({colorTemp: {range: undefined}, color: {modes: ['xy', 'hs']}}), lumiZigbeeOTA()],
    },
    {
        zigbeeModel: ['lumi.light.cbacn1'],
        model: 'HLQDQ01LM',
        vendor: 'Aqara',
        description: 'Smart LED controller',
        extend: [light(), lumiZigbeeOTA()],
    },
    {
        zigbeeModel: ['lumi.light.acn004'],
        model: 'SSWQD02LM',
        vendor: 'Aqara',
        description: 'Smart dimmer controller T1 Pro',
        extend: [lumiZigbeeOTA(), lumiLight({colorTemp: true})],
    },
    {
        zigbeeModel: ['lumi.light.acn026'],
        model: 'SSWQD03LM',
        vendor: 'Aqara',
        description: 'Spotlight T2',
        extend: [lumiZigbeeOTA(), lumiLight({colorTemp: true})],
    },
    {
        zigbeeModel: ['lumi.switch.n0agl1'],
        model: 'SSM-U01',
        vendor: 'Aqara',
        description: 'Single switch module T1 (with neutral)',
        // Ignore energy metering reports, rely on aqara_opple: https://github.com/Koenkk/zigbee2mqtt/issues/10709
        fromZigbee: [fz.on_off, fz.device_temperature, lumi.fromZigbee.lumi_specific, fz.ignore_metering, fz.ignore_electrical_measurement,
            lumi.fromZigbee.lumi_power],
        exposes: [e.switch(), e.energy(), e.power(), e.device_temperature(), e.power_outage_memory(), e.power_outage_count(),
            e.switch_type(), e.voltage(), e.current(),
        ],
        toZigbee: [lumi.toZigbee.lumi_switch_type, tz.on_off, lumi.toZigbee.lumi_switch_power_outage_memory, lumi.toZigbee.lumi_led_disabled_night],
        configure: async (device, coordinatorEndpoint, logger) => {
            const endpoint = device.getEndpoint(1);
            await reporting.bind(endpoint, coordinatorEndpoint, ['genOnOff', 'genDeviceTempCfg']);
            await reporting.onOff(endpoint);
            await reporting.deviceTemperature(endpoint);
            device.powerSource = 'Mains (single phase)';
            device.type = 'Router';
            device.save();
        },
        extend: [lumiZigbeeOTA()],
    },
    {
        zigbeeModel: ['lumi.switch.n0acn2'],
        model: 'DLKZMK11LM',
        vendor: 'Aqara',
        description: 'Single switch module T1 (with neutral), CN',
        fromZigbee: [fz.on_off, lumi.fromZigbee.lumi_power, lumi.fromZigbee.lumi_specific],
        toZigbee: [tz.on_off, lumi.toZigbee.lumi_power, lumi.toZigbee.lumi_switch_type,
            lumi.toZigbee.lumi_switch_power_outage_memory, lumi.toZigbee.lumi_led_disabled_night],
        exposes: [e.switch(), e.power().withAccess(ea.STATE_GET), e.energy(), e.device_temperature().withAccess(ea.STATE),
            e.voltage(), e.current(), e.power_outage_memory(), e.led_disabled_night(), e.switch_type()],
        configure: async (device, coordinatorEndpoint, logger) => {
            await device.getEndpoint(1).write('manuSpecificLumi', {'mode': 1}, {manufacturerCode: manufacturerCode, disableResponse: true});
            device.powerSource = 'Mains (single phase)';
            device.save();
        },
        extend: [lumiZigbeeOTA()],
    },
    {
        zigbeeModel: ['lumi.switch.l0agl1'],
        model: 'SSM-U02',
        vendor: 'Aqara',
        description: 'Single switch module T1 (no neutral)',
        fromZigbee: [fz.on_off, lumi.fromZigbee.lumi_specific],
        exposes: [e.switch(), e.power_outage_memory(), e.switch_type(), e.power_outage_count(), e.device_temperature()],
        toZigbee: [lumi.toZigbee.lumi_switch_type, tz.on_off, lumi.toZigbee.lumi_switch_power_outage_memory],
        configure: async (device, coordinatorEndpoint, logger) => {
            const endpoint = device.getEndpoint(1);
            await reporting.bind(endpoint, coordinatorEndpoint, ['genOnOff']);
            await reporting.onOff(endpoint);
            device.powerSource = 'Mains (single phase)';
            device.save();
        },
    },
    {
        zigbeeModel: ['lumi.switch.l0acn1'],
        model: 'DLKZMK12LM',
        vendor: 'Aqara',
        description: 'Single switch module T1 (no neutral), CN',
        fromZigbee: [fz.on_off, lumi.fromZigbee.lumi_specific],
        exposes: [e.switch(), e.power_outage_memory(), e.switch_type()],
        toZigbee: [lumi.toZigbee.lumi_switch_type, tz.on_off, lumi.toZigbee.lumi_switch_power_outage_memory],
        configure: async (device, coordinatorEndpoint, logger) => {
            const endpoint = device.getEndpoint(1);
            await reporting.bind(endpoint, coordinatorEndpoint, ['genOnOff']);
            await reporting.onOff(endpoint);
            device.powerSource = 'Mains (single phase)';
            device.save();
        },
    },
    {
        zigbeeModel: ['lumi.switch.n4acn4'],
        model: 'ZNCJMB14LM',
        vendor: 'Aqara',
        description: 'Smart touch panel S1',
        fromZigbee: [fz.on_off, lumi.fromZigbee.lumi_smart_panel_ZNCJMB14LM],
        toZigbee: [tz.on_off, lumi.toZigbee.ZNCJMB14LM],
        meta: {multiEndpoint: true},
        endpoint: (device) => {
            return {'left': 1, 'center': 2, 'right': 3};
        },
        exposes: [e.switch().withEndpoint('left'), e.switch().withEndpoint('center'),
            e.switch().withEndpoint('right'),
            e.binary('standby_enabled', ea.STATE_SET, true, false).withDescription('Enable standby'),
            e.enum('theme', ea.STATE_SET, ['classic', 'concise']).withDescription('Display theme'),
            e.enum('beep_volume', ea.STATE_SET, ['mute', 'low', 'medium', 'high']).withDescription('Beep volume'),
            e.numeric('lcd_brightness', ea.STATE_SET).withValueMin(1).withValueMax(100).withUnit('%')
                .withDescription('LCD brightness (will not persist if auto-brightness is enabled)'),
            e.enum('language', ea.STATE_SET, ['chinese', 'english']).withDescription('Interface language'),
            e.enum('screen_saver_style', ea.STATE_SET, ['classic', 'analog clock']).withDescription('Screen saver style'),
            e.numeric('standby_time', ea.STATE_SET).withValueMin(0).withValueMax(65534).withUnit('s')
                .withDescription('Display standby time'),
            e.enum('font_size', ea.STATE_SET, ['small', 'medium', 'large']).withDescription('Display font size'),
            e.binary('lcd_auto_brightness_enabled', ea.STATE_SET, true, false).withDescription('Enable LCD auto brightness'),
            e.enum('homepage', ea.STATE_SET, ['scene', 'feel', 'thermostat', 'switch']).withDescription('Default display homepage'),
            e.binary('screen_saver_enabled', ea.STATE_SET, true, false).withDescription('Enable screen saver'),
            e.numeric('standby_lcd_brightness', ea.STATE_SET).withValueMin(1).withValueMax(100).withUnit('%')
                .withDescription('Standby LCD brightness'),
            e.enum('available_switches', ea.STATE_SET, ['none', '1', '2', '3', '1 and 2', '1 and 3', '2 and 3', 'all'])
                .withDescription('Control which switches are available in the switches screen (none disables switches screen)'),
            e.composite('switch_1_text_icon', 'switch_1_text_icon', ea.STATE_SET).withDescription('Switch 1 text and icon')
                .withFeature(e.enum('switch_1_icon', ea.STATE_SET, ['1', '2', '3', '4', '5', '6', '7', '8', '9', '10', '11'])
                    .withDescription('Icon'))
                .withFeature(e.text('switch_1_text', ea.STATE_SET)
                    .withDescription('Text')),
            e.composite('switch_2_text_icon', 'switch_2_text_icon', ea.STATE_SET).withDescription('Switch 2 text and icon')
                .withFeature(e.enum('switch_2_icon', ea.STATE_SET, ['1', '2', '3', '4', '5', '6', '7', '8', '9', '10', '11'])
                    .withDescription('Icon'))
                .withFeature(e.text('switch_2_text', ea.STATE_SET)
                    .withDescription('Text')),
            e.composite('switch_3_text_icon', 'switch_3_text_icon', ea.STATE_SET).withDescription('Switch 3 text and icon')
                .withFeature(e.enum('switch_3_icon', ea.STATE_SET, ['1', '2', '3', '4', '5', '6', '7', '8', '9', '10', '11'])
                    .withDescription('Icon'))
                .withFeature(e.text('switch_3_text', ea.STATE_SET)
                    .withDescription('Text'))],
        configure: async (device, coordinatorEndpoint, logger) => {
            await reporting.bind(device.getEndpoint(1), coordinatorEndpoint, ['genOnOff']);
            await reporting.bind(device.getEndpoint(2), coordinatorEndpoint, ['genOnOff']);
            await reporting.bind(device.getEndpoint(3), coordinatorEndpoint, ['genOnOff']);
            await reporting.onOff(device.getEndpoint(1));
            // await reporting.onOff(device.getEndpoint(2)); ToDo: Currently fails
            // await reporting.onOff(device.getEndpoint(3)); ToDo: Currently fails
        },
        extend: [lumiZigbeeOTA()],
    },
    {
        zigbeeModel: ['lumi.remote.b186acn03'],
        model: 'WXKG05LM',
        vendor: 'Aqara',
        description: 'Wireless remote switch T1 (single rocker)',
        meta: {battery: {voltageToPercentage: '3V_2850_3000'}},
        fromZigbee: [lumi.fromZigbee.lumi_action, lumi.fromZigbee.lumi_action_multistate, fz.battery, lumi.fromZigbee.lumi_specific],
        toZigbee: [],
        exposes: [e.action(['single', 'double', 'hold']), e.battery()],
    },
    {
        zigbeeModel: ['lumi.remote.b28ac1'],
        model: 'WXKG15LM',
        vendor: 'Aqara',
        whiteLabel: [{vendor: 'Aqara', model: 'WRS-R02'}],
        description: 'Wireless remote switch H1 (double rocker)',
        fromZigbee: [fz.battery, lumi.fromZigbee.lumi_action_multistate, lumi.fromZigbee.lumi_specific, fz.command_toggle],
        toZigbee: [lumi.toZigbee.lumi_switch_click_mode, lumi.toZigbee.aqara_opple_operation_mode],
        meta: {battery: {voltageToPercentage: '3V_2850_3000'}, multiEndpoint: true},
        exposes: [
            e.battery(), e.battery_voltage(), e.action([
                'single_left', 'single_right', 'single_both',
                'double_left', 'double_right', 'double_both',
                'triple_left', 'triple_right', 'triple_both',
                'hold_left', 'hold_right', 'hold_both']),
            e.enum('click_mode', ea.ALL, ['fast', 'multi'])
                .withDescription('Click mode, fast: only supports single click which will be send immediately after clicking.' +
                    'multi: supports more events like double and hold'),
            e.enum('operation_mode', ea.ALL, ['command', 'event'])
                .withDescription('Operation mode, select "command" to enable bindings (wake up the device before changing modes!)'),
        ],
        configure: async (device, coordinatorEndpoint, logger) => {
            const endpoint1 = device.getEndpoint(1);
            const endpoint2 = device.getEndpoint(3);
            // set "event" mode
            await endpoint1.write('manuSpecificLumi', {'mode': 1}, {manufacturerCode: manufacturerCode});
            // turn on the "multiple clicks" mode, otherwise the only "single click" events.
            // if value is 1 - there will be single clicks, 2 - multiple.
            await endpoint1.write('manuSpecificLumi', {0x0125: {value: 0x02, type: 0x20}}, {manufacturerCode: manufacturerCode});
            await reporting.bind(endpoint1, coordinatorEndpoint, ['genOnOff', 'genPowerCfg']);
            await reporting.bind(endpoint2, coordinatorEndpoint, ['genOnOff']);
            // TODO/BUG:
            // Did not understand how to separate the left and right keys in command mode -
            // the "toggleCommand" always arrives from the first endpoint
        },
    },
    {
        zigbeeModel: ['lumi.switch.b1lc04'],
        model: 'QBKG38LM',
        vendor: 'Aqara',
        description: 'Smart wall switch E1 (no neutral, single rocker)',
        fromZigbee: [fz.on_off, lumi.fromZigbee.lumi_action_multistate, lumi.fromZigbee.lumi_specific],
        toZigbee: [tz.on_off, lumi.toZigbee.lumi_switch_operation_mode_opple, lumi.toZigbee.lumi_switch_power_outage_memory,
            lumi.toZigbee.lumi_switch_mode_switch, lumi.toZigbee.lumi_flip_indicator_light],
        exposes: [e.switch(), e.power_outage_memory(), e.action(['single', 'double']),
            e.device_temperature(), e.flip_indicator_light(),
            e.enum('operation_mode', ea.ALL, ['control_relay', 'decoupled'])
                .withDescription('Decoupled mode for button'),
            e.enum('mode_switch', ea.ALL, ['anti_flicker_mode', 'quick_mode'])
                .withDescription('Anti flicker mode can be used to solve blinking issues of some lights.' +
                    'Quick mode makes the device respond faster.')],
        onEvent: preventReset,
        configure: async (device, coordinatorEndpoint, logger) => {
            await device.getEndpoint(1).write('manuSpecificLumi', {'mode': 1}, {manufacturerCode: manufacturerCode, disableResponse: true});
        },
        extend: [lumiZigbeeOTA()],
    },
    {
        zigbeeModel: ['lumi.switch.b2lc04'],
        model: 'QBKG39LM',
        vendor: 'Aqara',
        description: 'Smart wall switch E1 (no neutral, double rocker)',
        fromZigbee: [fz.on_off, lumi.fromZigbee.lumi_action_multistate, lumi.fromZigbee.lumi_specific],
        toZigbee: [tz.on_off, lumi.toZigbee.lumi_switch_operation_mode_opple, lumi.toZigbee.lumi_switch_power_outage_memory,
            lumi.toZigbee.lumi_switch_mode_switch, lumi.toZigbee.lumi_flip_indicator_light],
        meta: {multiEndpoint: true},
        endpoint: (device) => {
            return {'left': 1, 'right': 2};
        },
        exposes: [
            e.switch().withEndpoint('left'), e.switch().withEndpoint('right'), e.device_temperature(),
            e.enum('operation_mode', ea.ALL, ['control_relay', 'decoupled'])
                .withDescription('Decoupled mode for left button')
                .withEndpoint('left'),
            e.enum('operation_mode', ea.ALL, ['control_relay', 'decoupled'])
                .withDescription('Decoupled mode for right button')
                .withEndpoint('right'),
            e.enum('mode_switch', ea.ALL, ['anti_flicker_mode', 'quick_mode'])
                .withDescription('Anti flicker mode can be used to solve blinking issues of some lights.' +
                    'Quick mode makes the device respond faster.'),
            e.action(['single_left', 'double_left', 'single_right', 'double_right', 'single_both', 'double_both']),
            e.power_outage_memory(), e.flip_indicator_light(),
        ],
        onEvent: preventReset,
        configure: async (device, coordinatorEndpoint, logger) => {
            await device.getEndpoint(1).write('manuSpecificLumi', {'mode': 1}, {manufacturerCode: manufacturerCode, disableResponse: true});
        },
        extend: [lumiZigbeeOTA()],
    },
    {
        zigbeeModel: ['lumi.airmonitor.acn01'],
        model: 'VOCKQJK11LM',
        vendor: 'Aqara',
        whiteLabel: [{vendor: 'Aqara', model: 'AAQS-S01'}],
        description: 'TVOC air quality monitor',
        fromZigbee: [fz.battery, lumi.fromZigbee.lumi_specific],
        meta: {battery: {voltageToPercentage: '3V_2850_3000'}},
        exposes: [e.device_temperature(), e.battery(), e.battery_voltage()],
        extend: [
            quirkCheckinInterval('1_HOUR'),
            quirkAddEndpointCluster({
                endpointID: 1,
                inputClusters: [
                    'msTemperatureMeasurement',
                    'msRelativeHumidity',
                    'genAnalogInput',
                    'manuSpecificLumi',
                ],
            }),
            lumiAirQuality(),
            lumiVoc(),
            temperature(),
            humidity(),
            lumiDisplayUnit(),
            lumiOutageCountRestoreBindReporting(),
            lumiZigbeeOTA(),
        ],
        configure: async (device, coordinatorEndpoint, logger) => {
            const endpoint = device.getEndpoint(1);
            const binds = ['genPowerCfg'];
            await reporting.bind(endpoint, coordinatorEndpoint, binds);
            await reporting.batteryVoltage(endpoint);
        },
    },
    {
        zigbeeModel: ['lumi.switch.b2nc01'],
        model: 'QBKG41LM',
        vendor: 'Aqara',
        description: 'Smart wall switch E1 (with neutral, double rocker)',
        fromZigbee: [fz.on_off, lumi.fromZigbee.lumi_action_multistate, lumi.fromZigbee.lumi_specific],
        toZigbee: [tz.on_off, lumi.toZigbee.lumi_switch_operation_mode_opple, lumi.toZigbee.lumi_switch_power_outage_memory,
            lumi.toZigbee.lumi_flip_indicator_light],
        meta: {multiEndpoint: true},
        endpoint: (device) => {
            return {'left': 1, 'right': 2};
        },
        exposes: [
            e.switch().withEndpoint('left'), e.switch().withEndpoint('right'),
            e.enum('operation_mode', ea.ALL, ['control_relay', 'decoupled'])
                .withDescription('Decoupled mode for left button')
                .withEndpoint('left'),
            e.enum('operation_mode', ea.ALL, ['control_relay', 'decoupled'])
                .withDescription('Decoupled mode for right button')
                .withEndpoint('right'),
            e.action(['single_left', 'double_left', 'single_right', 'double_right', 'single_both', 'double_both']),
            e.power_outage_memory(), e.device_temperature(), e.flip_indicator_light(),
        ],
        onEvent: preventReset,
        configure: async (device, coordinatorEndpoint, logger) => {
            await device.getEndpoint(1).write('manuSpecificLumi', {'mode': 1}, {manufacturerCode: manufacturerCode, disableResponse: true});
        },
        extend: [lumiZigbeeOTA()],
    },
    {
        zigbeeModel: ['lumi.plug.macn01'],
        model: 'ZNCZ15LM',
        vendor: 'Aqara',
        description: 'Smart plug T1, CN',
        fromZigbee: [fz.on_off, lumi.fromZigbee.lumi_power, lumi.fromZigbee.lumi_specific],
        toZigbee: [tz.on_off, lumi.toZigbee.lumi_switch_power_outage_memory, lumi.toZigbee.lumi_led_disabled_night,
            lumi.toZigbee.lumi_overload_protection, lumi.toZigbee.lumi_socket_button_lock],
        exposes: [e.switch(), e.power().withAccess(ea.STATE), e.energy(), e.device_temperature().withAccess(ea.STATE),
            e.voltage(), e.current(), e.consumer_connected().withAccess(ea.STATE),
            e.power_outage_memory(), e.led_disabled_night(), e.button_lock(),
            e.overload_protection(100, 2500)],
        extend: [lumiZigbeeOTA()],
    },
    {
        zigbeeModel: ['lumi.switch.b1nc01'],
        model: 'QBKG40LM',
        vendor: 'Aqara',
        description: 'Smart wall switch E1 (with neutral, single rocker)',
        fromZigbee: [fz.on_off, lumi.fromZigbee.lumi_action_multistate, lumi.fromZigbee.lumi_specific],
        toZigbee: [tz.on_off, lumi.toZigbee.lumi_switch_operation_mode_opple, lumi.toZigbee.lumi_switch_power_outage_memory,
            lumi.toZigbee.lumi_flip_indicator_light],
        exposes: [e.switch(), e.action(['single', 'double']), e.power_outage_memory(), e.device_temperature(), e.flip_indicator_light(),
            e.enum('operation_mode', ea.ALL, ['control_relay', 'decoupled']).withDescription('Decoupled mode')],
        onEvent: preventReset,
        configure: async (device, coordinatorEndpoint, logger) => {
            await device.getEndpoint(1).write('manuSpecificLumi', {'mode': 1}, {manufacturerCode: manufacturerCode, disableResponse: true});
        },
        extend: [lumiZigbeeOTA()],
    },
    {
        zigbeeModel: ['lumi.remote.b1acn02'],
        model: 'WXKG13LM',
        vendor: 'Aqara',
        description: 'Wireless mini switch T1',
        meta: {battery: {voltageToPercentage: '3V_2850_3000'}},
        fromZigbee: [fz.battery, lumi.fromZigbee.lumi_action_multistate, lumi.fromZigbee.lumi_specific],
        toZigbee: [],
        exposes: [e.battery(), e.battery_voltage(), e.action(['single', 'double', 'triple', 'quintuple', 'hold', 'release', 'many'])],
        configure: async (device, coordinatorEndpoint, logger) => {
            const endpoint1 = device.getEndpoint(1);
            await endpoint1.write('manuSpecificLumi', {'mode': 1}, {manufacturerCode: manufacturerCode, disableResponse: true});
        },
        extend: [lumiZigbeeOTA()],
    },
    {
        zigbeeModel: ['lumi.sen_ill.agl01'],
        model: 'GZCGQ11LM',
        vendor: 'Aqara',
        description: 'Light sensor T1',
        fromZigbee: [fz.battery, fz.illuminance, lumi.fromZigbee.lumi_specific],
        toZigbee: [lumi.toZigbee.GZCGQ11LM_detection_period],
        meta: {battery: {voltageToPercentage: '3V_2850_3000'}},
        exposes: [e.battery(), e.battery_voltage(), e.illuminance(), e.illuminance_lux(),
            e.numeric('detection_period', exposes.access.ALL).withValueMin(1).withValueMax(59).withUnit('s')
                .withDescription('Time interval in seconds to report after light changes')],
        configure: async (device, coordinatorEndpoint, logger) => {
            const endpoint = device.getEndpoint(1);
            await device.getEndpoint(1).write('manuSpecificLumi', {'mode': 1}, {manufacturerCode: manufacturerCode, disableResponse: true});
            await endpoint.read('manuSpecificLumi', [0x0000], {manufacturerCode: manufacturerCode});
        },
        extend: [lumiZigbeeOTA()],
    },
    {
        zigbeeModel: ['lumi.plug.sacn03'],
        model: 'QBCZ15LM',
        vendor: 'Aqara',
        description: 'Smart wall outlet H1 (USB)',
        fromZigbee: [fz.on_off, lumi.fromZigbee.lumi_power, lumi.fromZigbee.lumi_specific],
        toZigbee: [tz.on_off, lumi.toZigbee.lumi_switch_power_outage_memory, lumi.toZigbee.lumi_led_disabled_night,
            lumi.toZigbee.lumi_button_switch_mode, lumi.toZigbee.lumi_overload_protection, lumi.toZigbee.lumi_socket_button_lock],
        meta: {multiEndpoint: true},
        endpoint: () => {
            return {'relay': 1, 'usb': 2};
        },
        exposes: [
            e.switch().withEndpoint('relay'), e.switch().withEndpoint('usb'),
            e.power().withAccess(ea.STATE), e.energy(), e.device_temperature().withAccess(ea.STATE), e.voltage(),
            e.current(), e.power_outage_memory(), e.led_disabled_night(), e.button_lock(),
            e.enum('button_switch_mode', exposes.access.ALL, ['relay', 'relay_and_usb'])
                .withDescription('Control both relay and usb or only the relay with the physical switch button'),
            e.overload_protection(100, 2500)],
        extend: [lumiZigbeeOTA()],
    },
    {
        zigbeeModel: ['lumi.magnet.agl02'],
        model: 'MCCGQ12LM',
        vendor: 'Aqara',
        description: 'Door and window sensor T1',
        fromZigbee: [lumi.fromZigbee.lumi_contact, lumi.fromZigbee.lumi_specific, fz.ias_contact_alarm_1],
        toZigbee: [],
        exposes: [e.contact(), e.battery(), e.battery_voltage()],
        meta: {battery: {voltageToPercentage: '3V_2850_3000'}},
        extend: [lumiZigbeeOTA()],
    },
    {
        zigbeeModel: ['lumi.plug.sacn02'],
        model: 'QBCZ14LM',
        vendor: 'Aqara',
        description: 'Smart wall outlet T1',
        fromZigbee: [fz.on_off, lumi.fromZigbee.lumi_power, lumi.fromZigbee.lumi_specific],
        toZigbee: [tz.on_off, lumi.toZigbee.lumi_switch_power_outage_memory, lumi.toZigbee.lumi_led_disabled_night,
            lumi.toZigbee.lumi_overload_protection, lumi.toZigbee.lumi_socket_button_lock],
        exposes: [
            e.switch(), e.power().withAccess(ea.STATE), e.energy(),
            e.device_temperature().withAccess(ea.STATE), e.voltage(),
            e.current(), e.power_outage_memory(), e.led_disabled_night(), e.button_lock(),
            e.overload_protection(100, 2500)],
        extend: [lumiZigbeeOTA()],
    },
    {
        zigbeeModel: ['lumi.remote.rkba01'],
        model: 'ZNXNKG02LM',
        vendor: 'Aqara',
        description: 'Smart rotary knob H1 (wireless)',
        meta: {battery: {voltageToPercentage: '3V_2850_3000'}},
        exposes: [e.battery(), e.battery_voltage(),
            e.action(['single', 'double', 'hold', 'release', 'start_rotating', 'rotation', 'stop_rotating']),
            e.enum('operation_mode', ea.ALL, ['event', 'command']).withDescription('Button mode'),
            e.enum('action_rotation_button_state', ea.STATE, ['released', 'pressed']).withDescription('Button state during rotation'),
            e.numeric('action_rotation_angle', ea.STATE).withUnit('*').withDescription('Rotation angle'),
            e.numeric('action_rotation_angle_speed', ea.STATE).withUnit('*').withDescription('Rotation angle speed'),
            e.numeric('action_rotation_percent', ea.STATE).withUnit('%').withDescription('Rotation percent'),
            e.numeric('action_rotation_percent_speed', ea.STATE).withUnit('%').withDescription('Rotation percent speed'),
            e.numeric('action_rotation_time', ea.STATE).withUnit('ms').withDescription('Rotation time'),
        ],
        fromZigbee: [lumi.fromZigbee.lumi_action, lumi.fromZigbee.lumi_action_multistate, lumi.fromZigbee.lumi_basic,
            lumi.fromZigbee.lumi_specific, lumi.fromZigbee.lumi_knob_rotation],
        toZigbee: [lumi.toZigbee.aqara_opple_operation_mode],
        onEvent: preventReset,
        configure: async (device, coordinatorEndpoint, logger) => {
            const endpoint1 = device.getEndpoint(1);
            await endpoint1.write('manuSpecificLumi', {'mode': 1}, {manufacturerCode: manufacturerCode, disableResponse: true});
        },
    },
    {
        zigbeeModel: ['lumi.remote.acn003'],
        model: 'WXKG16LM',
        vendor: 'Aqara',
        description: 'Wireless remote switch E1 (single rocker)',
        meta: {battery: {voltageToPercentage: '3V_2850_3000'}},
        fromZigbee: [lumi.fromZigbee.lumi_action_multistate, lumi.fromZigbee.lumi_specific],
        toZigbee: [lumi.toZigbee.lumi_switch_click_mode],
        exposes: [e.battery(), e.battery_voltage(), e.action(['single', 'double', 'hold']),
            e.enum('click_mode', ea.ALL, ['fast', 'multi'])
                .withDescription('Click mode, fast: only supports single click which will be send immediately after clicking.' +
                    'multi: supports more events like double and hold')],
        configure: async (device, coordinatorEndpoint, logger) => {
            await device.getEndpoint(1).write('manuSpecificLumi', {0x0125: {value: 0x02, type: 0x20}}, {manufacturerCode: manufacturerCode});
        },
    },
    {
        zigbeeModel: ['lumi.remote.acn004'],
        model: 'WXKG17LM',
        vendor: 'Aqara',
        description: 'Wireless remote switch E1 (double rocker)',
        meta: {battery: {voltageToPercentage: '3V_2850_3000'}},
        exposes: [e.battery(), e.battery_voltage(),
            e.action(['single_left', 'single_right', 'single_both', 'double_left', 'double_right', 'hold_left', 'hold_right']),
            // eslint-disable-next-line max-len
            e.enum('click_mode', ea.ALL, ['fast', 'multi']).withDescription('Click mode, fast: only supports single click which will be send immediately after clicking, multi: supports more events like double and hold'),
        ],
        fromZigbee: [lumi.fromZigbee.lumi_action_multistate, lumi.fromZigbee.lumi_specific],
        toZigbee: [lumi.toZigbee.lumi_switch_click_mode],
        onEvent: preventReset,
        configure: async (device, coordinatorEndpoint, logger) => {
            const endpoint1 = device.getEndpoint(1);
            // set multiclick mode
            await endpoint1.write('manuSpecificLumi', {0x0125: {value: 0x02, type: 0x20}}, {manufacturerCode: manufacturerCode});
        },
    },
    {
        zigbeeModel: ['lumi.remote.b18ac1'],
        model: 'WXKG14LM',
        vendor: 'Aqara',
        description: 'Wireless remote switch H1 (single rocker)',
        fromZigbee: [lumi.fromZigbee.lumi_action_multistate, lumi.fromZigbee.lumi_specific, fz.command_toggle],
        toZigbee: [lumi.toZigbee.lumi_switch_click_mode, lumi.toZigbee.aqara_opple_operation_mode],
        exposes: [e.battery(), e.battery_voltage(), e.action(['single', 'double', 'triple', 'hold']),
            e.enum('click_mode', ea.ALL, ['fast', 'multi'])
                .withDescription('Click mode, fast: only supports single click which will be send immediately after clicking.' +
                    'multi: supports more events like double and hold'),
            e.enum('operation_mode', ea.ALL, ['command', 'event'])
                .withDescription('Operation mode, select "command" to enable bindings (wake up the device before changing modes!)')],
        meta: {battery: {voltageToPercentage: '3V_2850_3000'}},
        configure: async (device, coordinatorEndpoint, logger) => {
            const endpoint1 = device.getEndpoint(1);
            await endpoint1.write('manuSpecificLumi', {'mode': 1}, {manufacturerCode: manufacturerCode, disableResponse: true});
            await endpoint1.read('manuSpecificLumi', [0x0125], {manufacturerCode: manufacturerCode});
        },
    },
    {
        zigbeeModel: ['lumi.airrtc.agl001'],
        model: 'SRTS-A01',
        vendor: 'Aqara',
        description: 'Smart radiator thermostat E1',
        fromZigbee: [lumi.fromZigbee.lumi_trv, fz.thermostat, fz.battery],
        toZigbee: [lumi.toZigbee.lumi_trv, tz.thermostat_occupied_heating_setpoint],
        exposes: [
            e.setup().withDescription('Indicates if the device is in setup mode (E11)'),
            e.climate()
                .withSetpoint('occupied_heating_setpoint', 5, 30, 0.5)
                .withLocalTemperature(ea.STATE, 'Current temperature measured by the internal or external sensor')
                .withSystemMode(['off', 'heat'], ea.ALL)
                .withPreset(['manual', 'away', 'auto'])
                .setAccess('preset', ea.ALL),
            e.temperature_sensor_select(['internal', 'external']).withAccess(ea.ALL),
            e.external_temperature_input().withDescription('Input for remote temperature sensor (when sensor is set to external)'),
            e.calibrated().withDescription('Indicates if this valve is calibrated, use the calibrate option to calibrate'),
            e.enum('calibrate', ea.ALL, ['calibrate'])
                .withDescription('Calibrates the valve')
                .withCategory('config'),
            e.child_lock_bool(), e.window_detection_bool(), e.window_open(), e.valve_detection_bool(),
            e.valve_alarm().withDescription('Notifies of a temperature control abnormality if valve detection is enabled ' +
                    '(e.g., thermostat not installed correctly, valve failure or incorrect calibration, ' +
                    'incorrect link to external temperature sensor)'),
            e.away_preset_temperature().withAccess(ea.ALL), e.battery_voltage(), e.battery(),
            e.power_outage_count(), e.device_temperature(), e.schedule(),
            e.schedule_settings()
                .withDescription('Smart schedule configuration (default: mon,tue,wed,thu,fri|8:00,24.0|18:00,17.0|23:00,22.0|8:00,22.0)'),
        ],
        configure: async (device, coordinatorEndpoint, logger) => {
            const endpoint = device.getEndpoint(1);

            // Initialize battery percentage and voltage
            await endpoint.read('manuSpecificLumi', [0x040a], {manufacturerCode: manufacturerCode});
            await endpoint.read('genPowerCfg', ['batteryVoltage']);
        },
        extend: [lumiZigbeeOTA()],
    },
    {
        zigbeeModel: ['aqara.feeder.acn001'],
        model: 'ZNCWWSQ01LM',
        vendor: 'Aqara',
        description: 'Smart pet feeder C1',
        whiteLabel: [{vendor: 'Aqara', model: 'PETC1-M01'}],
        fromZigbee: [lumi.fromZigbee.lumi_feeder],
        toZigbee: [lumi.toZigbee.lumi_feeder],
        exposes: [
            e.enum('feed', ea.STATE_SET, ['', 'START']).withDescription('Start feeding'),
            e.enum('feeding_source', ea.STATE, ['schedule', 'manual', 'remote']).withDescription('Feeding source'),
            e.numeric('feeding_size', ea.STATE).withDescription('Feeding size').withUnit('portion'),
            e.numeric('portions_per_day', ea.STATE).withDescription('Portions per day'),
            e.numeric('weight_per_day', ea.STATE).withDescription('Weight per day').withUnit('g'),
            e.binary('error', ea.STATE, true, false)
                .withDescription('Indicates whether there is an error with the feeder'),
            e.list('schedule', ea.STATE_SET, e.composite('dayTime', 'dayTime', exposes.access.STATE_SET)
                .withFeature(e.enum('days', exposes.access.STATE_SET, [
                    'everyday', 'workdays', 'weekend', 'mon', 'tue', 'wed', 'thu', 'fri', 'sat', 'sun',
                    'mon-wed-fri-sun', 'tue-thu-sat']))
                .withFeature(e.numeric('hour', exposes.access.STATE_SET))
                .withFeature(e.numeric('minute', exposes.access.STATE_SET))
                .withFeature(e.numeric('size', exposes.access.STATE_SET)),
            ).withDescription('Feeding schedule'),
            e.switch_().withState('led_indicator', true, 'Led indicator', ea.STATE_SET, 'ON', 'OFF'),
            e.child_lock(),
            e.enum('mode', ea.STATE_SET, ['schedule', 'manual']).withDescription('Feeding mode'),
            e.numeric('serving_size', ea.STATE_SET).withValueMin(1).withValueMax(10).withDescription('One serving size')
                .withUnit('portion'),
            e.numeric('portion_weight', ea.STATE_SET).withValueMin(1).withValueMax(20).withDescription('Portion weight')
                .withUnit('g'),
        ],
        extend: [lumiZigbeeOTA()],
        configure: async (device, coordinatorEndpoint, logger) => {
            const endpoint = device.getEndpoint(1);
            await endpoint.read('manuSpecificLumi', [0xfff1], {manufacturerCode: manufacturerCode});
            device.powerSource = 'Mains (single phase)';
            device.save();
        },
    },
    {
        zigbeeModel: ['lumi.remote.acn007'],
        model: 'WXKG20LM',
        vendor: 'Aqara',
        description: 'Wireless mini switch E1',
        fromZigbee: [fz.battery, lumi.fromZigbee.lumi_action_multistate, lumi.fromZigbee.lumi_specific],
        toZigbee: [],
        meta: {battery: {voltageToPercentage: '3V_2850_3000'}},
        exposes: [e.battery(), e.battery_voltage(), e.action(['single', 'double', 'hold', 'release']),
            e.device_temperature(), e.power_outage_count()],
    },
    {
        zigbeeModel: ['lumi.remote.acn009'],
        model: 'WXKG22LM',
        vendor: 'Aqara',
        description: 'Wireless remote switch H1M (double rocker)',
        fromZigbee: [fz.battery, lumi.fromZigbee.lumi_action_multistate, lumi.fromZigbee.lumi_specific, fz.command_toggle],
        toZigbee: [lumi.toZigbee.lumi_switch_click_mode, lumi.toZigbee.aqara_opple_operation_mode],
        meta: {battery: {voltageToPercentage: '3V_2850_3000'}, multiEndpoint: true},
        exposes: [
            e.battery(), e.battery_voltage(), e.action([
                'single_left', 'single_right', 'single_both',
                'double_left', 'double_right', 'double_both',
                'triple_left', 'triple_right', 'triple_both',
                'hold_left', 'hold_right', 'hold_both']),
            e.enum('click_mode', ea.ALL, ['fast', 'multi'])
                .withDescription('Click mode, fast: only supports single click which will be send immediately after clicking.' +
                    'multi: supports more events like double and hold'),
            e.enum('operation_mode', ea.ALL, ['command', 'event'])
                .withDescription('Operation mode, select "command" to enable bindings (wake up the device before changing modes!)'),
        ],
        configure: async (device, coordinatorEndpoint, logger) => {
            const endpoint1 = device.getEndpoint(1);
            const endpoint2 = device.getEndpoint(3);
            // set "event" mode
            await endpoint1.write('manuSpecificLumi', {'mode': 1}, {manufacturerCode: manufacturerCode});
            // turn on the "multiple clicks" mode, otherwise the only "single click" events.
            // if value is 1 - there will be single clicks, 2 - multiple.
            await endpoint1.write('manuSpecificLumi', {0x0125: {value: 0x02, type: 0x20}}, {manufacturerCode: manufacturerCode});
            await reporting.bind(endpoint1, coordinatorEndpoint, ['genOnOff', 'genPowerCfg']);
            await reporting.bind(endpoint2, coordinatorEndpoint, ['genOnOff']);
            // TODO/BUG:
            // Did not understand how to separate the left and right keys in command mode -
            // the "toggleCommand" always arrives from the first endpoint
        },
    },
    {
        zigbeeModel: ['lumi.remote.b286acn03'],
        model: 'WXKG04LM',
        vendor: 'Aqara',
        description: 'Wireless remote switch T1 (double rocker)',
        meta: {battery: {voltageToPercentage: '3V_2850_3000'}},
        fromZigbee: [lumi.fromZigbee.lumi_basic, lumi.fromZigbee.lumi_action_multistate, lumi.fromZigbee.lumi_specific],
        toZigbee: [],
        endpoint: (device) => {
            return {left: 1, right: 2, both: 3};
        },
        exposes: [e.battery(), e.battery_voltage(), e.action([
            'button_1_hold', 'button_1_release', 'button_1_single', 'button_1_double', 'button_1_triple',
            'button_2_hold', 'button_2_release', 'button_2_single', 'button_2_double', 'button_2_triple',
            'button_3_hold', 'button_3_release', 'button_3_single', 'button_3_double', 'button_3_triple',
        ])],
        extend: [lumiZigbeeOTA()],
    },
    {
        zigbeeModel: ['lumi.switch.acn048'],
        model: 'ZNQBKG38LM',
        vendor: 'Aqara',
        description: 'Smart wall switch Z1 (single rocker)',
        fromZigbee: [fz.on_off, lumi.fromZigbee.lumi_action_multistate, lumi.fromZigbee.lumi_specific],
        toZigbee: [tz.on_off, lumi.toZigbee.lumi_switch_operation_mode_opple, lumi.toZigbee.lumi_switch_power_outage_memory,
            lumi.toZigbee.lumi_flip_indicator_light, lumi.toZigbee.lumi_led_disabled_night],
        meta: {multiEndpoint: true},
        endpoint: (device) => {
            return {'button': 1};
        },
        exposes: [e.switch().withEndpoint('button'), e.device_temperature(),
            e.enum('operation_mode', ea.ALL, ['control_relay', 'decoupled'])
                .withDescription('Decoupled mode for button').withEndpoint('button'),
            e.action(['single_button', 'double_button']),
            e.power_outage_memory(), e.flip_indicator_light(), e.led_disabled_night()],
        onEvent: preventReset,
        configure: async (device, coordinatorEndpoint, logger) => {
            await device.getEndpoint(1).write('manuSpecificLumi', {'mode': 1}, {manufacturerCode: manufacturerCode, disableResponse: true});
        },
        extend: [lumiZigbeeOTA()],
    },
    {
        zigbeeModel: ['lumi.switch.acn049'],
        model: 'ZNQBKG39LM',
        vendor: 'Aqara',
        description: 'Smart wall switch Z1 (double rocker)',
        fromZigbee: [fz.on_off, lumi.fromZigbee.lumi_action_multistate, lumi.fromZigbee.lumi_specific],
        toZigbee: [tz.on_off, lumi.toZigbee.lumi_switch_operation_mode_opple, lumi.toZigbee.lumi_switch_power_outage_memory,
            lumi.toZigbee.lumi_flip_indicator_light, lumi.toZigbee.lumi_led_disabled_night],
        meta: {multiEndpoint: true},
        endpoint: (device) => {
            return {'top': 1, 'bottom': 2};
        },
        exposes: [e.switch().withEndpoint('top'), e.switch().withEndpoint('bottom'), e.device_temperature(),
            e.enum('operation_mode', ea.ALL, ['control_relay', 'decoupled'])
                .withDescription('Decoupled mode for top button').withEndpoint('top'),
            e.enum('operation_mode', ea.ALL, ['control_relay', 'decoupled'])
                .withDescription('Decoupled mode for bottom button').withEndpoint('bottom'),
            e.action(['single_top', 'double_top', 'single_bottom', 'double_bottom', 'single_both', 'double_both']),
            e.power_outage_memory(), e.flip_indicator_light(), e.led_disabled_night()],
        onEvent: preventReset,
        configure: async (device, coordinatorEndpoint, logger) => {
            await device.getEndpoint(1).write('manuSpecificLumi', {'mode': 1}, {manufacturerCode: manufacturerCode, disableResponse: true});
        },
        extend: [lumiZigbeeOTA()],
    },
    {
        zigbeeModel: ['lumi.switch.acn054'],
        model: 'ZNQBKG40LM',
        vendor: 'Aqara',
        description: 'Smart wall switch Z1 (triple rocker)',
        fromZigbee: [fz.on_off, lumi.fromZigbee.lumi_action_multistate, lumi.fromZigbee.lumi_specific],
        toZigbee: [tz.on_off, lumi.toZigbee.lumi_switch_operation_mode_opple, lumi.toZigbee.lumi_switch_power_outage_memory,
            lumi.toZigbee.lumi_flip_indicator_light, lumi.toZigbee.lumi_led_disabled_night],
        meta: {multiEndpoint: true},
        endpoint: (device) => {
            return {'top': 1, 'middle': 2, 'bottom': 3};
        },
        exposes: [e.switch().withEndpoint('top'), e.switch().withEndpoint('bottom'), e.device_temperature(),
            e.enum('operation_mode', ea.ALL, ['control_relay', 'decoupled'])
                .withDescription('Decoupled mode for top button').withEndpoint('top'),
            e.enum('operation_mode', ea.ALL, ['control_relay', 'decoupled'])
                .withDescription('Decoupled mode for bottom button').withEndpoint('bottom'),
            e.action(['single_top', 'double_top', 'single_bottom', 'double_bottom', 'single_both', 'double_both']),
            e.power_outage_memory(), e.flip_indicator_light(), e.led_disabled_night()],
        onEvent: preventReset,
        configure: async (device, coordinatorEndpoint, logger) => {
            await device.getEndpoint(1).write('manuSpecificLumi', {'mode': 1}, {manufacturerCode: manufacturerCode, disableResponse: true});
        },
        extend: [lumiZigbeeOTA()],
    },
    {
        zigbeeModel: ['lumi.switch.acn055'],
        model: 'ZNQBKG41LM',
        vendor: 'Aqara',
        description: 'Smart wall switch Z1 (quadruple rocker)',
        fromZigbee: [fz.on_off, lumi.fromZigbee.lumi_action_multistate, lumi.fromZigbee.lumi_specific],
        toZigbee: [tz.on_off, lumi.toZigbee.lumi_switch_operation_mode_opple, lumi.toZigbee.lumi_switch_power_outage_memory,
            lumi.toZigbee.lumi_flip_indicator_light, lumi.toZigbee.lumi_led_disabled_night],
        meta: {multiEndpoint: true},
        endpoint: (device) => {
            return {'top': 1, 'bottom': 2};
        },
        exposes: [e.switch().withEndpoint('top'), e.switch().withEndpoint('bottom'), e.device_temperature(),
            e.enum('operation_mode', ea.ALL, ['control_relay', 'decoupled'])
                .withDescription('Decoupled mode for top button').withEndpoint('top'),
            e.enum('operation_mode', ea.ALL, ['control_relay', 'decoupled'])
                .withDescription('Decoupled mode for bottom button').withEndpoint('bottom'),
            e.action(['single_top', 'double_top', 'single_bottom', 'double_bottom', 'single_both', 'double_both']),
            e.power_outage_memory(), e.flip_indicator_light(), e.led_disabled_night()],
        onEvent: preventReset,
        configure: async (device, coordinatorEndpoint, logger) => {
            await device.getEndpoint(1).write('manuSpecificLumi', {'mode': 1}, {manufacturerCode: manufacturerCode, disableResponse: true});
        },
        extend: [lumiZigbeeOTA()],
    },
    {
        zigbeeModel: ['lumi.remote.cagl02'],
        model: 'CTP-R01',
        vendor: 'Aqara',
        whiteLabel: [{vendor: 'Aqara', model: 'MFCZQ12LM'}],
        description: 'Cube T1 Pro',
        meta: {battery: {voltageToPercentage: '3V_2850_3000'}},
        extend: [lumiZigbeeOTA()],
        fromZigbee: [lumi.fromZigbee.lumi_specific, lumi.fromZigbee.lumi_action_multistate,
            lumi.fromZigbee.lumi_action_analog, fz.ignore_onoff_report],
        toZigbee: [lumi.toZigbee.lumi_cube_t1_operation_mode],
        exposes: [
            e.battery(),
            e.battery_voltage(),
            e.power_outage_count(false),
            e.enum('operation_mode', ea.SET, ['action_mode', 'scene_mode'])
                .withDescription('[Soft Switch]: There is a configuration window, opens once an hour on itself, ' +
                    'only during which the cube will respond to mode switch. ' +
                    'Mode switch will be scheduled to take effect when the window becomes available. ' +
                    'You can also give it a throw action (no backward motion) to force a respond! ' +
                    'Otherwise, you may open lid and click LINK once to make the cube respond immediately. ' +
                    '[Hard Switch]: Open lid and click LINK button 5 times.'),
            e.cube_side('side'),
            e.action([
                'shake', 'throw', 'tap', 'slide', 'flip180', 'flip90', 'hold', 'side_up',
                'rotate_left', 'rotate_right', '1_min_inactivity', 'flip_to_side',
            ]).withDescription('Triggered action'),
            e.cube_side('action_from_side'),
            e.angle('action_angle'),
        ],
        configure: async (device, coordinatorEndpoint, logger) => {
            device.softwareBuildID = `0.0.0_00${device.applicationVersion}`;
            device.save();

            const endpoint = device.getEndpoint(1);
            await endpoint.write('manuSpecificLumi', {mode: 1}, {manufacturerCode: manufacturerCode,
                disableDefaultResponse: true, disableResponse: true});
            await endpoint.read('manuSpecificLumi', [0x148], {manufacturerCode: manufacturerCode,
                disableDefaultResponse: true, disableResponse: true});
        },
    },
    {
        zigbeeModel: ['lumi.switch.acn040'],
        model: 'ZNQBKG31LM',
        vendor: 'Aqara',
        description: 'Smart wall switch E1 (with neutral, triple rocker)',
        fromZigbee: [fz.on_off, lumi.fromZigbee.lumi_action_multistate, lumi.fromZigbee.lumi_specific],
        toZigbee: [tz.on_off, lumi.toZigbee.lumi_switch_operation_mode_opple,
            lumi.toZigbee.lumi_switch_power_outage_memory, lumi.toZigbee.lumi_switch_mode_switch,
            lumi.toZigbee.lumi_flip_indicator_light],
        endpoint: (device) => {
            return {'left': 1, 'center': 2, 'right': 3};
        },
        meta: {multiEndpoint: true},
        exposes: [
            e.switch().withEndpoint('left'), e.switch().withEndpoint('center'), e.switch().withEndpoint('right'),
            e.enum('operation_mode', ea.ALL, ['control_relay', 'decoupled'])
                .withDescription('Decoupled mode for left button')
                .withEndpoint('left'),
            e.enum('operation_mode', ea.ALL, ['control_relay', 'decoupled'])
                .withDescription('Decoupled mode for center button')
                .withEndpoint('center'),
            e.enum('operation_mode', ea.ALL, ['control_relay', 'decoupled'])
                .withDescription('Decoupled mode for right button')
                .withEndpoint('right'),
            e.action(['single_left', 'double_left', 'single_center', 'double_center', 'single_right', 'double_right',
                'single_left_center', 'double_left_center', 'single_left_right', 'double_left_right',
                'single_center_right', 'double_center_right', 'single_all', 'double_all']),
            e.power_outage_memory(), e.device_temperature(), e.flip_indicator_light(),
        ],
        onEvent: preventReset,
        configure: async (device, coordinatorEndpoint, logger) => {
            await device.getEndpoint(1).write('manuSpecificLumi', {'mode': 1}, {manufacturerCode: manufacturerCode, disableResponse: true});
        },
        extend: [lumiZigbeeOTA()],
    },
    {
        zigbeeModel: ['lumi.switch.acn029'],
        model: 'ZNQBKG24LM',
        vendor: 'Aqara',
        description: 'Smart wall switch H1M (with neutral, single rocker)',
        fromZigbee: [fz.on_off, lumi.fromZigbee.lumi_power, lumi.fromZigbee.lumi_action_multistate, lumi.fromZigbee.lumi_specific],
        toZigbee: [
            tz.on_off, lumi.toZigbee.lumi_switch_operation_mode_opple, lumi.toZigbee.lumi_switch_power_outage_memory,
            lumi.toZigbee.lumi_led_disabled_night, lumi.toZigbee.lumi_flip_indicator_light,
        ],
        exposes: [
            e.switch(), e.power(), e.energy(), e.voltage(), e.device_temperature(),
            e.action(['single', 'double']),
            e.enum('operation_mode', ea.ALL, ['control_relay', 'decoupled'])
                .withDescription('Decoupled mode'),
            e.power_outage_memory(), e.led_disabled_night(), e.flip_indicator_light(),
        ],
        onEvent: preventReset,
        extend: [lumiZigbeeOTA()],
    },
    {
        zigbeeModel: ['lumi.switch.acn030'],
        model: 'ZNQBKG25LM',
        vendor: 'Aqara',
        description: 'Smart wall switch H1M (with neutral, double rocker)',
        fromZigbee: [fz.on_off, lumi.fromZigbee.lumi_action_multistate, lumi.fromZigbee.lumi_specific, lumi.fromZigbee.lumi_power],
        toZigbee: [tz.on_off, lumi.toZigbee.lumi_switch_operation_mode_opple, lumi.toZigbee.lumi_flip_indicator_light],
        endpoint: (device) => {
            return {'left': 1, 'right': 2};
        },
        meta: {multiEndpoint: true},
        exposes: [
            e.switch().withEndpoint('left'), e.switch().withEndpoint('right'),
            e.enum('operation_mode', ea.ALL, ['control_relay', 'decoupled'])
                .withDescription('Decoupled mode for left button')
                .withEndpoint('left'),
            e.enum('operation_mode', ea.ALL, ['control_relay', 'decoupled'])
                .withDescription('Decoupled mode for right button')
                .withEndpoint('right'),
            e.action(['single_left', 'double_left', 'single_right', 'double_right',
                'single_left_right', 'double_left_right', 'single_all', 'double_all']),
            e.device_temperature(), e.flip_indicator_light(),
        ],
        onEvent: preventReset,
        configure: async (device, coordinatorEndpoint, logger) => {
            await device.getEndpoint(1).write('manuSpecificLumi', {'mode': 1}, {manufacturerCode: manufacturerCode, disableResponse: true});
        },
        extend: [lumiZigbeeOTA()],
    },
    {
        zigbeeModel: ['lumi.switch.acn031'],
        model: 'ZNQBKG26LM',
        vendor: 'Aqara',
        description: 'Smart wall switch H1M (with neutral, triple rocker)',
        fromZigbee: [fz.on_off, lumi.fromZigbee.lumi_action_multistate, lumi.fromZigbee.lumi_specific, lumi.fromZigbee.lumi_power],
        toZigbee: [tz.on_off, lumi.toZigbee.lumi_switch_operation_mode_opple, lumi.toZigbee.lumi_flip_indicator_light],
        endpoint: (device) => {
            return {'left': 1, 'center': 2, 'right': 3};
        },
        meta: {multiEndpoint: true},
        exposes: [
            e.switch().withEndpoint('left'), e.switch().withEndpoint('center'), e.switch().withEndpoint('right'),
            e.enum('operation_mode', ea.ALL, ['control_relay', 'decoupled'])
                .withDescription('Decoupled mode for left button')
                .withEndpoint('left'),
            e.enum('operation_mode', ea.ALL, ['control_relay', 'decoupled'])
                .withDescription('Decoupled mode for center button')
                .withEndpoint('center'),
            e.enum('operation_mode', ea.ALL, ['control_relay', 'decoupled'])
                .withDescription('Decoupled mode for right button')
                .withEndpoint('right'),
            e.action(['single_left', 'double_left', 'single_center', 'double_center', 'single_right', 'double_right',
                'single_left_center', 'double_left_center', 'single_left_right', 'double_left_right',
                'single_center_right', 'double_center_right', 'single_all', 'double_all']),
            e.device_temperature(), e.flip_indicator_light(),
        ],
        onEvent: preventReset,
        configure: async (device, coordinatorEndpoint, logger) => {
            await device.getEndpoint(1).write('manuSpecificLumi', {'mode': 1}, {manufacturerCode: manufacturerCode, disableResponse: true});
        },
        extend: [lumiZigbeeOTA()],
    },
    {
        zigbeeModel: ['lumi.plug.aeu001'],
        model: 'WP-P01D',
        vendor: 'Aqara',
        description: 'Smart wall outlet H2 EU',
        extend: [
            lumiZigbeeOTA(),
            onOff({powerOnBehavior: false}),
            lumiPowerOnBehavior(),
            lumiPower(),
            lumiElectricityMeter(),
            lumiOverloadProtection(),
            lumiLedIndicator(),
            lumiButtonLock(),
            binary({
                name: 'charging_protection',
                cluster: 'manuSpecificLumi',
                attribute: {ID: 0x0202, type: 0x10},
                valueOn: ['ON', 1],
                valueOff: ['OFF', 0],
                description: 'Turn off the outlet if the power is below the set limit for half an hour',
                access: 'ALL',
                zigbeeCommandOptions: {manufacturerCode},
            }),
            numeric({
                name: 'charging_limit',
                cluster: 'manuSpecificLumi',
                attribute: {ID: 0x0206, type: 0x39},
                valueMin: 0.1,
                valueMax: 2,
                valueStep: 0.1,
                unit: 'W',
                description: 'Charging protection power limit',
                access: 'ALL',
                zigbeeCommandOptions: {manufacturerCode},
            }),
        ],
    },
];

export default definitions;
module.exports = definitions;<|MERGE_RESOLUTION|>--- conflicted
+++ resolved
@@ -42,496 +42,6 @@
     await device.getEndpoint(1).write('genBasic', payload, {manufacturerCode});
 };
 
-<<<<<<< HEAD
-=======
-const fzLocal = {
-    aqara_s1_co2: {
-        cluster: 'msCO2',
-        type: ['attributeReport', 'readResponse'],
-        convert: (model, msg, publish, options, meta) => {
-            return {co2: Math.floor(msg.data.measuredValue)};
-        },
-    } satisfies Fz.Converter,
-    aqara_s1_pm25: {
-        cluster: 'pm25Measurement',
-        type: ['attributeReport', 'readResponse'],
-        convert: (model, msg, publish, options, meta) => {
-            if (msg.data['measuredValue']) {
-                return {pm25: msg.data['measuredValue'] / 1000};
-            }
-        },
-    } satisfies Fz.Converter,
-    lumi_trv: {
-        cluster: 'manuSpecificLumi',
-        type: ['attributeReport', 'readResponse'],
-        convert: (model, msg, publish, options, meta) => {
-            const result: KeyValue = {};
-            Object.entries(msg.data).forEach(([key, value]) => {
-                switch (parseInt(key)) {
-                case 0x0271:
-                    result['system_mode'] = utils.getFromLookup(value, {1: 'heat', 0: 'off'});
-                    break;
-                case 0x0272:
-                    // @ts-expect-error
-                    Object.assign(result, trv.decodePreset(value));
-                    break;
-                case 0x0273:
-                    result['window_detection'] = utils.getFromLookup(value, {1: true, 0: false});
-                    break;
-                case 0x0274:
-                    result['valve_detection'] = utils.getFromLookup(value, {1: true, 0: false});
-                    break;
-                case 0x0277:
-                    result['child_lock'] = utils.getFromLookup(value, {1: true, 0: false});
-                    break;
-                case 0x0279:
-                    utils.assertNumber(value);
-                    result['away_preset_temperature'] = (value / 100).toFixed(1);
-                    break;
-                case 0x027b:
-                    result['calibrated'] = utils.getFromLookup(value, {1: true, 0: false});
-                    break;
-                case 0x027e:
-                    result['sensor'] = utils.getFromLookup(value, {1: 'external', 0: 'internal'});
-                    break;
-                case 0x040a:
-                    result['battery'] = value;
-                    break;
-                case 0x027a:
-                    result['window_open'] = utils.getFromLookup(value, {1: true, 0: false});
-                    break;
-                case 0x0275:
-                    result['valve_alarm'] = utils.getFromLookup(value, {1: true, 0: false});
-                    break;
-                case 247: {
-                    // @ts-expect-error
-                    const heartbeat = trv.decodeHeartbeat(meta, model, value);
-
-                    meta.logger.debug(`${model.model}: Processed heartbeat message into payload ${JSON.stringify(heartbeat)}`);
-
-                    if (heartbeat.firmware_version) {
-                        // Overwrite the "placeholder" version `0.0.0_0025` advertised by `genBasic`
-                        // with the correct version from the heartbeat.
-                        // This is not reflected in the frontend unless the device is reconfigured
-                        // or the whole service restarted.
-                        // See https://github.com/Koenkk/zigbee-herdsman-converters/pull/5363#discussion_r1081477047
-                        // @ts-expect-error
-                        meta.device.softwareBuildID = heartbeat.firmware_version;
-                        delete heartbeat.firmware_version;
-                    }
-
-                    Object.assign(result, heartbeat);
-                    break;
-                }
-                case 0x027d:
-                    result['schedule'] = utils.getFromLookup(value, {1: true, 0: false});
-                    break;
-                case 0x0276: {
-                    // @ts-expect-error
-                    const schedule = trv.decodeSchedule(value);
-                    result['schedule_settings'] = trv.stringifySchedule(schedule);
-                    break;
-                }
-                case 0x00EE: {
-                    meta.device.meta.lumiFileVersion = value;
-                    meta.device.save();
-                    break;
-                }
-                case 0xfff2:
-                case 0x00ff: // 4e:27:49:bb:24:b6:30:dd:74:de:53:76:89:44:c4:81
-                case 0x027c: // 0x00
-                case 0x0280: // 0x00/0x01
-                    meta.logger.debug(`zigbee-herdsman-converters:lumi_trv: Unhandled key ${key} = ${value}`);
-                    break;
-                default:
-                    meta.logger.warn(`zigbee-herdsman-converters:lumi_trv: Unknown key ${key} = ${value}`);
-                }
-            });
-            return result;
-        },
-    } satisfies Fz.Converter,
-    lumi_presence_region_events: {
-        cluster: 'manuSpecificLumi',
-        type: ['attributeReport', 'readResponse'],
-        convert: (model, msg, publish, options, meta) => {
-            const payload: KeyValue = {};
-            const log = utils.createLogger(meta.logger, 'lumi', 'lumi_presence');
-
-            Object.entries(msg.data).forEach(([key, value]) => {
-                const eventKey = parseInt(key);
-
-                switch (eventKey) {
-                case presence.constants.region_event_key: {
-                    if (
-                        !Buffer.isBuffer(value) ||
-                        !(typeof value[0] === 'string' || typeof value[0] === 'number') ||
-                        !(typeof value[1] === 'string' || typeof value[1] === 'number')
-                    ) {
-                        log('warn', `action: Unrecognized payload structure '${JSON.stringify(value)}'`);
-                        break;
-                    }
-
-                    const [regionIdRaw, eventTypeCodeRaw] = value;
-                    // @ts-expect-error
-                    const regionId = parseInt(regionIdRaw, 10);
-                    // @ts-expect-error
-                    const eventTypeCode = parseInt(eventTypeCodeRaw, 10);
-
-                    if (Number.isNaN(regionId)) {
-                        log('warn', `action: Invalid regionId "${regionIdRaw}"`);
-                        break;
-                    }
-                    if (!Object.values(presence.constants.region_event_types).includes(eventTypeCode)) {
-                        log('warn', `action: Unknown region event type "${eventTypeCode}"`);
-                        break;
-                    }
-
-                    const eventTypeName = presence.mappers.lumi_presence.region_event_type_names[eventTypeCode];
-                    log('debug', `action: Triggered event (region "${regionId}", type "${eventTypeName}")`);
-                    payload.action = `region_${regionId}_${eventTypeName}`;
-                    break;
-                }
-                }
-            });
-
-            return payload;
-        },
-    } satisfies Fz.Converter,
-    CTPR01_action_multistate: {
-        cluster: 'genMultistateInput',
-        type: ['attributeReport', 'readResponse'],
-        convert: (model, msg, publish, options, meta) => {
-            const value = msg.data['presentValue'];
-            let payload;
-
-            if (value === 0) payload = {action: 'shake'};
-            else if (value === 1) payload = {action: 'throw'};
-            else if (value === 2) payload = {action: '1_min_inactivity'};
-            else if (value === 4) payload = {action: 'hold'};
-            else if (value >= 1024) payload = {action: 'flip_to_side', side: value - 1023};
-            else if (value >= 512) payload = {action: 'tap', side: value - 511};
-            else if (value >= 256) payload = {action: 'slide', side: value - 255};
-            else if (value >= 128) {
-                payload = {
-                    action: 'flip180', side: value - 127,
-                    action_from_side: 7 - value + 127,
-                };
-            } else if (value >= 64) {
-                payload = {
-                    action: 'flip90', side: value % 8 + 1,
-                    action_from_side: Math.floor((value - 64) / 8) + 1,
-                };
-            } else {
-                meta.logger.debug(`${model.model}: unknown action with value ${value}`);
-            }
-            return payload;
-        },
-    } satisfies Fz.Converter,
-    CTPR01_action_analog: {
-        cluster: 'genAnalogInput',
-        type: ['attributeReport', 'readResponse'],
-        convert: (model, msg, publish, options, meta) => {
-            const value = msg.data['presentValue'];
-            return {
-                action: value < 0 ? 'rotate_left' : 'rotate_right',
-                action_angle: Math.floor(value * 100) / 100,
-            };
-        },
-    } satisfies Fz.Converter,
-};
-
-const tzLocal = {
-    lumi_detection_distance: {
-        key: ['detection_distance'],
-        convertSet: async (entity, key, value, meta) => {
-            utils.assertString(value, 'detection_distance');
-            value = value.toLowerCase();
-            const lookup = {'10mm': 1, '20mm': 2, '30mm': 3};
-            await entity.write('manuSpecificLumi', {0x010C: {value: utils.getFromLookup(value, lookup), type: 0x20}}, {manufacturerCode});
-            return {state: {detection_distance: value}};
-        },
-        convertGet: async (entity, key, meta) => {
-            await entity.read('manuSpecificLumi', [0x010C], {manufacturerCode});
-        },
-    } satisfies Tz.Converter,
-    lumi_trv: {
-        key: ['system_mode', 'preset', 'window_detection', 'valve_detection', 'child_lock', 'away_preset_temperature',
-            'calibrate', 'sensor', 'external_temperature_input', 'identify', 'schedule', 'schedule_settings'],
-        convertSet: async (entity, key, value, meta) => {
-            const lumiHeader = (counter: number, params: number[], action: number) => {
-                const header = [0xaa, 0x71, params.length + 3, 0x44, counter];
-                const integrity = 512 - header.reduce((sum, elem) => sum + elem, 0);
-                return [...header, integrity, action, 0x41, params.length];
-            };
-            const sensor = Buffer.from('00158d00019d1b98', 'hex');
-
-            switch (key) {
-            case 'system_mode':
-                await entity.write('manuSpecificLumi', {0x0271: {value: utils.getFromLookup(value, {'off': 0, 'heat': 1}), type: 0x20}},
-                    {manufacturerCode: manufacturerCode});
-                break;
-            case 'preset':
-                await entity.write('manuSpecificLumi', {0x0272: {value: utils.getFromLookup(value, {'manual': 0, 'auto': 1, 'away': 2}), type: 0x20}},
-                    {manufacturerCode: manufacturerCode});
-                break;
-            case 'window_detection':
-                await entity.write('manuSpecificLumi', {
-                    0x0273: {value: utils.getFromLookup(value, {'false': 0, 'true': 1}, undefined, true), type: 0x20},
-                }, {manufacturerCode: manufacturerCode});
-                break;
-            case 'valve_detection':
-                await entity.write('manuSpecificLumi', {
-                    0x0274: {value: utils.getFromLookup(value, {'false': 0, 'true': 1}, undefined, true), type: 0x20},
-                }, {manufacturerCode: manufacturerCode});
-                break;
-            case 'child_lock':
-                await entity.write('manuSpecificLumi', {
-                    0x0277: {value: utils.getFromLookup(value, {'false': 0, 'true': 1}, undefined, true), type: 0x20},
-                }, {manufacturerCode: manufacturerCode});
-                break;
-            case 'away_preset_temperature':
-                await entity.write('manuSpecificLumi', {
-                    0x0279: {value: Math.round(utils.toNumber(value, 'away_preset_temperature') * 100), type: 0x23},
-                }, {manufacturerCode: manufacturerCode});
-                break;
-            case 'sensor': {
-                utils.assertEndpoint(entity);
-                const device = Buffer.from(entity.deviceIeeeAddress.substring(2), 'hex');
-                const timestamp = Buffer.alloc(4);
-                timestamp.writeUint32BE(Date.now()/1000);
-
-                if (value === 'external') {
-                    const params1 = [
-                        ...timestamp,
-                        0x3d, 0x04,
-                        ...device,
-                        ...sensor,
-                        0x00, 0x01, 0x00, 0x55,
-                        0x13, 0x0a, 0x02, 0x00, 0x00, 0x64, 0x04, 0xce, 0xc2, 0xb6, 0xc8,
-                        0x00, 0x00, 0x00, 0x00, 0x00, 0x01, 0x3d,
-                        0x64,
-                        0x65,
-                    ];
-                    const params2 = [
-                        ...timestamp,
-                        0x3d, 0x05,
-                        ...device,
-                        ...sensor,
-                        0x08, 0x00, 0x07, 0xfd,
-                        0x16, 0x0a, 0x02, 0x0a, 0xc9, 0xe8, 0xb1, 0xb8, 0xd4, 0xda, 0xcf, 0xdf, 0xc0, 0xeb,
-                        0x00, 0x00, 0x00, 0x00, 0x00, 0x01, 0x3d,
-                        0x04,
-                        0x65,
-                    ];
-
-                    const val1 = [...(lumiHeader(0x12, params1, 0x02)), ...params1];
-                    const val2 = [...(lumiHeader(0x13, params2, 0x02)), ...params2];
-
-                    await entity.write('manuSpecificLumi', {0xfff2: {value: val1, type: 0x41}}, {manufacturerCode: manufacturerCode});
-                    await entity.write('manuSpecificLumi', {0xfff2: {value: val2, type: 0x41}}, {manufacturerCode: manufacturerCode});
-                } else if (value === 'internal') {
-                    const params1 = [
-                        ...timestamp,
-                        0x3d, 0x05,
-                        ...device,
-                        0x00, 0x00, 0x00, 0x00, 0x00, 0x00, 0x00, 0x00, 0x00, 0x00, 0x00, 0x00,
-                    ];
-                    const params2 = [
-                        ...timestamp,
-                        0x3d, 0x04,
-                        ...device,
-                        0x00, 0x00, 0x00, 0x00, 0x00, 0x00, 0x00, 0x00, 0x00, 0x00, 0x00, 0x00,
-                    ];
-
-                    const val1 = [...(lumiHeader(0x12, params1, 0x04)), ...params1];
-                    const val2 = [...(lumiHeader(0x13, params2, 0x04)), ...params2];
-
-                    await entity.write('manuSpecificLumi', {0xfff2: {value: val1, type: 0x41}}, {manufacturerCode: manufacturerCode});
-                    await entity.write('manuSpecificLumi', {0xfff2: {value: val2, type: 0x41}}, {manufacturerCode: manufacturerCode});
-
-                    await entity.read('hvacThermostat', ['localTemp']);
-                }
-                break;
-            }
-            case 'external_temperature_input':
-                if (meta.state['sensor'] === 'external') {
-                    const temperatureBuf = Buffer.alloc(4);
-                    const number = utils.toNumber(value);
-                    temperatureBuf.writeFloatBE(Math.round(number * 100));
-
-                    const params = [...sensor, 0x00, 0x01, 0x00, 0x55, ...temperatureBuf];
-                    const data = [...(lumiHeader(0x12, params, 0x05)), ...params];
-
-                    await entity.write('manuSpecificLumi', {0xfff2: {value: data, type: 0x41}}, {manufacturerCode: manufacturerCode});
-                }
-                break;
-            case 'calibrate':
-                await entity.write('manuSpecificLumi', {0x0270: {value: 1, type: 0x20}}, {manufacturerCode: 0x115F});
-                break;
-            case 'identify':
-                await entity.command('genIdentify', 'identify', {identifytime: 5}, {});
-                break;
-            case 'schedule':
-                await entity.write('manuSpecificLumi', {
-                    0x027d: {value: utils.getFromLookup(value, {'false': 0, 'true': 1}, undefined, true), type: 0x20},
-                }, {manufacturerCode: manufacturerCode});
-                break;
-            case 'schedule_settings': {
-                // @ts-expect-error
-                const schedule = trv.parseSchedule(value);
-                trv.validateSchedule(schedule);
-                const buffer = trv.encodeSchedule(schedule);
-                await entity.write('manuSpecificLumi', {0x0276: {value: buffer, type: 0x41}}, {manufacturerCode: manufacturerCode});
-                break;
-            }
-            default: // Unknown key
-                meta.logger.warn(`zigbee-herdsman-converters:lumi_trv: Unhandled key ${key}`);
-            }
-        },
-        convertGet: async (entity, key, meta) => {
-            const dict = {'system_mode': 0x0271, 'preset': 0x0272, 'window_detection': 0x0273, 'valve_detection': 0x0274,
-                'child_lock': 0x0277, 'away_preset_temperature': 0x0279, 'calibrated': 0x027b, 'sensor': 0x027e,
-                'schedule': 0x027d, 'schedule_settings': 0x0276};
-
-            if (dict.hasOwnProperty(key)) {
-                await entity.read('manuSpecificLumi', [utils.getFromLookup(key, dict)], {manufacturerCode: 0x115F});
-            }
-        },
-    } satisfies Tz.Converter,
-    lumi_presence_region_upsert: {
-        key: ['region_upsert'],
-        convertSet: async (entity, key, value, meta) => {
-            const log = utils.createLogger(meta.logger, 'lumi', 'lumi_presence:region_upsert');
-            const commandWrapper = presence.parseAqaraFp1RegionUpsertInput(value);
-
-            if (!commandWrapper.isSuccess) {
-                log('warn',
-                    // @ts-expect-error
-                    `encountered an error (${commandWrapper.error.reason}) ` +
-                    `while parsing configuration commands (input: ${JSON.stringify(value)})`,
-                );
-
-                return;
-            }
-
-            const command = commandWrapper.payload.command;
-
-            log('debug', `trying to create region ${command.region_id}`);
-
-            const sortedZonesAccumulator = {};
-            const sortedZonesWithSets: {[s: number]: [number]} = command.zones
-                .reduce(
-                    (accumulator: {[s: number]: Set<number>}, zone: {x: number, y: number}) => {
-                        if (!accumulator[zone.y]) {
-                            accumulator[zone.y] = new Set<number>();
-                        }
-
-                        accumulator[zone.y].add(zone.x);
-
-                        return accumulator;
-                    },
-                    sortedZonesAccumulator,
-                );
-            const sortedZones = Object.entries(sortedZonesWithSets).reduce((acc, [key, value]) => {
-                const numKey = parseInt(key, 10); // Convert string key back to number
-                acc[numKey] = Array.from(value);
-                return acc;
-            }, {} as {[s: number]: number[]});
-
-            const deviceConfig = new Uint8Array(7);
-
-            // Command parameters
-            deviceConfig[0] = presence.constants.region_config_cmds.create;
-            deviceConfig[1] = command.region_id;
-            deviceConfig[6] = presence.constants.region_config_cmd_suffix_upsert;
-            // Zones definition
-            deviceConfig[2] |= presence.encodeXCellsDefinition(sortedZones['1']);
-            deviceConfig[2] |= presence.encodeXCellsDefinition(sortedZones['2']) << 4;
-            deviceConfig[3] |= presence.encodeXCellsDefinition(sortedZones['3']);
-            deviceConfig[3] |= presence.encodeXCellsDefinition(sortedZones['4']) << 4;
-            deviceConfig[4] |= presence.encodeXCellsDefinition(sortedZones['5']);
-            deviceConfig[4] |= presence.encodeXCellsDefinition(sortedZones['6']) << 4;
-            deviceConfig[5] |= presence.encodeXCellsDefinition(sortedZones['7']);
-
-            log('info', `create region ${command.region_id} ${printNumbersAsHexSequence([...deviceConfig], 2)}`);
-
-            const payload = {
-                [presence.constants.region_config_write_attribute]: {
-                    value: deviceConfig,
-                    type: presence.constants.region_config_write_attribute_type,
-                },
-            };
-
-            await entity.write('manuSpecificLumi', payload, {manufacturerCode});
-        },
-    } satisfies Tz.Converter,
-    lumi_presence_region_delete: {
-        key: ['region_delete'],
-        convertSet: async (entity, key, value, meta) => {
-            const log = utils.createLogger(meta.logger, 'lumi', 'lumi_presence:region_delete');
-            const commandWrapper = presence.parseAqaraFp1RegionDeleteInput(value);
-
-            if (!commandWrapper.isSuccess) {
-                log('warn',
-                    // @ts-expect-error
-                    `encountered an error (${commandWrapper.error.reason}) ` +
-                    `while parsing configuration commands (input: ${JSON.stringify(value)})`,
-                );
-                return;
-            }
-            const command = commandWrapper.payload.command;
-
-            log('debug', `trying to delete region ${command.region_id}`);
-
-            const deviceConfig = new Uint8Array(7);
-
-            // Command parameters
-            deviceConfig[0] = presence.constants.region_config_cmds.delete;
-            deviceConfig[1] = command.region_id;
-            deviceConfig[6] = presence.constants.region_config_cmd_suffix_delete;
-            // Zones definition
-            deviceConfig[2] = 0;
-            deviceConfig[3] = 0;
-            deviceConfig[4] = 0;
-            deviceConfig[5] = 0;
-
-            log('info',
-                `delete region ${command.region_id} ` +
-                `(${printNumbersAsHexSequence([...deviceConfig], 2)})`,
-            );
-
-            const payload = {
-                [presence.constants.region_config_write_attribute]: {
-                    value: deviceConfig,
-                    type: presence.constants.region_config_write_attribute_type,
-                },
-            };
-
-            await entity.write('manuSpecificLumi', payload, {manufacturerCode});
-        },
-    } satisfies Tz.Converter,
-    CTPR01_operation_mode: {
-        key: ['operation_mode'],
-        convertSet: async (entity, key, value, meta) => {
-            const lookup = {action_mode: 0, scene_mode: 1};
-            /**
-             * schedule the callback to run when the configuration window comes
-             */
-            const callback = async () => {
-                await entity.write(
-                    'manuSpecificLumi',
-                    {0x0148: {value: utils.getFromLookup(value, lookup), type: 0x20}},
-                    {manufacturerCode: manufacturerCode, disableDefaultResponse: true},
-                );
-                meta.logger.info('operation_mode switch success!');
-            };
-            globalStore.putValue(meta.device, 'opModeSwitchTask', {callback, newMode: value});
-            meta.logger.info('Now give your cube a forceful throw motion (Careful not to drop it)!');
-        },
-    } satisfies Tz.Converter,
-};
-
->>>>>>> cae26571
 const definitions: Definition[] = [
     {
         zigbeeModel: ['lumi.flood.acn001'],
