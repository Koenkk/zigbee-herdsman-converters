import {Zcl} from "zigbee-herdsman";
import * as fz from "../converters/fromZigbee";
import * as tz from "../converters/toZigbee";
import * as exposes from "../lib/exposes";
import {logger} from "../lib/logger";
import * as lumi from "../lib/lumi";
import * as m from "../lib/modernExtend";
import * as reporting from "../lib/reporting";
import * as globalStore from "../lib/store";
import type {DefinitionWithExtend} from "../lib/types";

const e = exposes.presets;
const ea = exposes.access;

const {
    lumiAction,
    lumiOperationMode,
    lumiPowerOnBehavior,
    lumiZigbeeOTA,
    lumiSwitchType,
    lumiAirQuality,
    lumiVoc,
    lumiDisplayUnit,
    lumiLight,
    lumiOutageCountRestoreBindReporting,
    lumiElectricityMeter,
    lumiPower,
    lumiOverloadProtection,
    lumiLedIndicator,
    lumiButtonLock,
    lumiMotorSpeed,
    lumiCurtainSpeed,
    lumiCurtainManualOpenClose,
    lumiCurtainAdaptivePullingSpeed,
    lumiCurtainManualStop,
    lumiCurtainReverse,
    lumiCurtainStatus,
    lumiCurtainLastManualOperation,
    lumiCurtainPosition,
    lumiCurtainTraverseTime,
    lumiCurtainCalibrationStatus,
    lumiCurtainCalibrated,
    lumiCurtainIdentifyBeep,
    lumiOnOff,
    lumiLedDisabledNight,
    lumiFlipIndicatorLight,
    lumiPreventReset,
    lumiClickMode,
    lumiSlider,
    lumiSetEventMode,
    lumiSwitchMode,
    lumiVibration,
    lumiReportInterval,
    lumiSensitivityAdjustment,
    lumiKnobRotation,
    lumiCommandMode,
    lumiBattery,
    lumiLockRelay,
    lumiMultiClick,
    lumiPreventLeave,
    lumiExternalSensor,
} = lumi.modernExtend;

const NS = "zhc:lumi";
const {manufacturerCode} = lumi;

export const definitions: DefinitionWithExtend[] = [
    {
        zigbeeModel: ["lumi.flood.acn001"],
        model: "SJCGQ13LM",
        vendor: "Aqara",
        description: "Water leak sensor E1",
        fromZigbee: [fz.ias_water_leak_alarm_1, lumi.fromZigbee.lumi_specific, fz.battery],
        toZigbee: [],
        exposes: [e.water_leak(), e.battery(), e.battery_low(), e.battery_voltage(), e.device_temperature(), e.power_outage_count(false)],
        meta: {battery: {voltageToPercentage: {min: 2850, max: 3000}}},
        configure: async (device, coordinatorEndpoint) => {
            const endpoint = device.getEndpoint(1);
            await endpoint.read("genPowerCfg", ["batteryVoltage"]);
        },
        extend: [m.quirkCheckinInterval("1_HOUR"), lumiZigbeeOTA()],
    },
    {
        zigbeeModel: ["lumi.airm.fhac01"],
        model: "KQJCMB11LM",
        vendor: "Aqara",
        description: "Air monitoring panel S1",
        fromZigbee: [fz.temperature, fz.humidity, lumi.fromZigbee.lumi_pm25, lumi.fromZigbee.lumi_co2],
        toZigbee: [],
        exposes: [e.temperature(), e.humidity(), e.pm25(), e.co2()],
        extend: [lumiZigbeeOTA()],
    },
    {
        zigbeeModel: ["lumi.magnet.acn001"],
        model: "MCCGQ14LM",
        vendor: "Aqara",
        description: "Door and window sensor E1",
        fromZigbee: [fz.ias_contact_alarm_1, lumi.fromZigbee.lumi_specific, fz.battery],
        toZigbee: [],
        meta: {battery: {voltageToPercentage: {min: 2850, max: 3000}}},
        exposes: [e.contact(), e.battery(), e.battery_low(), e.battery_voltage()],
        configure: async (device, coordinatorEndpoint) => {
            const endpoint = device.getEndpoint(1);
            await endpoint.read("genPowerCfg", ["batteryVoltage"]);
        },
        extend: [
            m.quirkCheckinInterval("1_HOUR"),
            // OTA request: "fieldControl":0, "manufacturerCode":4447, "imageType":10635, no available for now
            // https://github.com/Koenkk/zigbee-OTA/pull/138
            // lumiZigbeeOTA(),
        ],
    },
    {
        zigbeeModel: ["lumi.magnet.ac01"],
        model: "MCCGQ13LM",
        vendor: "Aqara",
        description: "Door and window sensor P1",
        fromZigbee: [lumi.fromZigbee.lumi_contact, fz.ias_contact_alarm_1, lumi.fromZigbee.lumi_specific],
        toZigbee: [lumi.toZigbee.lumi_detection_distance],
        meta: {battery: {voltageToPercentage: {min: 2850, max: 3000}}},
        exposes: [
            e.contact(),
            e.battery(),
            e.battery_voltage(),
            e.tamper(),
            e
                .enum("detection_distance", ea.ALL, ["10mm", "20mm", "30mm"])
                .withDescription('The sensor will be considered "off" within the set distance. Please press the device button before setting'),
        ],
        extend: [m.quirkCheckinInterval("1_HOUR")],
    },
    {
        zigbeeModel: ["lumi.dimmer.rcbac1"],
        model: "ZNDDMK11LM",
        vendor: "Aqara",
        description: "Smart lightstrip driver",
        fromZigbee: [lumi.fromZigbee.lumi_power, lumi.fromZigbee.lumi_specific, ...m.light({colorTemp: {range: undefined}, color: true}).fromZigbee],
        toZigbee: [
            lumi.toZigbee.lumi_dimmer_mode,
            lumi.toZigbee.lumi_switch_power_outage_memory,
            ...m.light({colorTemp: {range: undefined}, color: true}).toZigbee,
        ],
        exposes: [
            e.power(),
            e.energy(),
            e.voltage(),
            e.device_temperature(),
            e.power_outage_memory(),
            // When in rgbw mode, only one of color and colortemp will be valid, and l2 will be invalid
            // Do not control l2 in rgbw mode
            e
                .light_brightness_colortemp_colorxy([153, 370])
                .removeFeature("color_temp_startup")
                .withEndpoint("l1"),
            e.light_brightness_colortemp([153, 370]).removeFeature("color_temp_startup").withEndpoint("l2"),
            e.enum("dimmer_mode", ea.ALL, ["rgbw", "dual_ct"]).withDescription("Switch between rgbw mode or dual color temperature mode"),
        ],
        extend: [m.deviceEndpoints({endpoints: {l1: 1, l2: 2}}), lumiZigbeeOTA()],
    },
    {
        zigbeeModel: ["lumi.light.aqcn02"],
        model: "ZNLDP12LM",
        vendor: "Aqara",
        description: "Light bulb",
        extend: [lumiLight({colorTemp: true, powerOutageMemory: "light"}), lumiZigbeeOTA()],
    },
    {
        zigbeeModel: ["lumi.light.acn003"],
        model: "ZNXDD01LM",
        vendor: "Aqara",
        description: "Ceiling light L1-350",
        extend: [lumiLight({colorTemp: true, powerOutageMemory: "switch"}), lumiZigbeeOTA()],
    },
    {
        zigbeeModel: ["lumi.light.cwac02", "lumi.light.acn014"],
        model: "ZNLDP13LM",
        vendor: "Aqara",
        description: "Light bulb T1",
        whiteLabel: [{vendor: "Aqara", model: "LEDLBT1-L01"}],
        extend: [
            lumiZigbeeOTA(),
            lumiLight({colorTemp: true, powerOutageMemory: "switch"}),
            m.forceDeviceType({type: "Router"}),
            m.forcePowerSource({powerSource: "Mains (single phase)"}),
        ],
    },
    {
        zigbeeModel: ["lumi.light.cwopcn01"],
        model: "XDD11LM",
        vendor: "Aqara",
        description: "Opple MX960",
        meta: {turnsOffAtBrightness1: true},
        extend: [lumiLight({colorTemp: true, powerOutageMemory: "switch"}), lumiZigbeeOTA()],
    },
    {
        zigbeeModel: ["lumi.light.cwopcn02"],
        model: "XDD12LM",
        vendor: "Aqara",
        description: "Opple MX650",
        meta: {turnsOffAtBrightness1: true},
        extend: [lumiZigbeeOTA(), lumiLight({colorTemp: true, powerOutageMemory: "switch"})],
    },
    {
        zigbeeModel: ["lumi.light.cwopcn03"],
        model: "XDD13LM",
        vendor: "Aqara",
        description: "Opple MX480",
        meta: {turnsOffAtBrightness1: true},
        extend: [lumiLight({colorTemp: true, powerOutageMemory: "switch", colorTempRange: [175, 370]}), lumiZigbeeOTA()],
    },
    {
        zigbeeModel: ["lumi.light.cwjwcn01"],
        model: "JWSP001A",
        vendor: "Aqara",
        description: "Jiawen LED Driver & Dimmer",
        extend: [lumiLight({colorTemp: true, powerOutageMemory: "switch"})],
    },
    {
        zigbeeModel: ["lumi.light.cwjwcn02"],
        model: "JWDL001A",
        vendor: "Aqara",
        description: "Embedded spot led light",
        extend: [lumiLight({colorTemp: true, powerOutageMemory: "switch"})],
    },
    {
        zigbeeModel: ["lumi.sensor_switch"],
        model: "WXKG01LM",
        vendor: "Xiaomi",
        whiteLabel: [
            {vendor: "Xiaomi", model: "YTC4040GL"},
            {vendor: "Xiaomi", model: "YTC4006CN"},
            {vendor: "Xiaomi", model: "YTC4017CN"},
            {vendor: "Xiaomi", model: "ZHTZ02LM"},
        ],
        description: "Mi wireless switch",
        meta: {battery: {voltageToPercentage: {min: 2850, max: 3000}}},
        fromZigbee: [lumi.fromZigbee.lumi_basic, lumi.fromZigbee.lumi_action_WXKG01LM],
        exposes: [
            e.battery(),
            e.action(["single", "double", "triple", "quadruple", "hold", "release", "many"]),
            e.battery_voltage(),
            e.power_outage_count(false),
        ],
        toZigbee: [],
        extend: [m.quirkCheckinInterval("1_HOUR")],
    },
    {
        zigbeeModel: ["lumi.sensor_switch.aq2", "lumi.remote.b1acn01"],
        model: "WXKG11LM",
        vendor: "Aqara",
        description: "Wireless mini switch",
        meta: {battery: {voltageToPercentage: {min: 2850, max: 3000}}},
        exposes: [
            e.battery(),
            e.battery_voltage(),
            e.action(["single", "double", "triple", "quadruple", "hold", "release"]),
            e.device_temperature(),
            e.power_outage_count(),
        ],
        fromZigbee: [lumi.fromZigbee.lumi_action_multistate, lumi.fromZigbee.lumi_action, lumi.fromZigbee.lumi_basic],
        toZigbee: [],
        extend: [m.quirkCheckinInterval("1_HOUR")],
    },
    {
        zigbeeModel: ["lumi.sensor_switch.aq3", "lumi.sensor_swit"],
        model: "WXKG12LM",
        vendor: "Aqara",
        description: "Wireless mini switch (with gyroscope)",
        meta: {battery: {voltageToPercentage: {min: 2850, max: 3000}}},
        exposes: [e.battery(), e.action(["single", "double", "hold", "release", "shake"]), e.battery_voltage()],
        fromZigbee: [lumi.fromZigbee.lumi_basic, lumi.fromZigbee.lumi_action_multistate],
        toZigbee: [],
        extend: [m.quirkCheckinInterval("1_HOUR")],
    },
    {
        zigbeeModel: ["lumi.sensor_86sw1"],
        model: "WXKG03LM_rev1",
        vendor: "Aqara",
        description: "Wireless remote switch (single rocker), 2016 model",
        meta: {battery: {voltageToPercentage: {min: 2850, max: 3000}}},
        exposes: [e.battery(), e.action(["single"]), e.battery_voltage()],
        fromZigbee: [lumi.fromZigbee.lumi_action, lumi.fromZigbee.lumi_basic],
        toZigbee: [],
        extend: [m.quirkCheckinInterval("1_HOUR"), lumiPreventReset()],
    },
    {
        zigbeeModel: ["lumi.remote.b186acn01"],
        model: "WXKG03LM_rev2",
        vendor: "Aqara",
        description: "Wireless remote switch (single rocker), 2018 model",
        meta: {battery: {voltageToPercentage: {min: 2850, max: 3000}}},
        exposes: [e.battery(), e.action(["single", "double", "hold"]), e.battery_voltage()],
        fromZigbee: [lumi.fromZigbee.lumi_action, lumi.fromZigbee.lumi_action_multistate, lumi.fromZigbee.lumi_basic],
        toZigbee: [],
        extend: [m.quirkCheckinInterval("1_HOUR"), lumiPreventReset()],
    },
    {
        zigbeeModel: ["lumi.remote.b186acn02"],
        model: "WXKG06LM",
        vendor: "Aqara",
        description: "Wireless remote switch D1 (single rocker)",
        fromZigbee: [lumi.fromZigbee.lumi_basic, lumi.fromZigbee.lumi_action, lumi.fromZigbee.lumi_action_multistate],
        toZigbee: [],
        exposes: [e.battery(), e.action(["single", "double", "hold"]), e.battery_voltage()],
        meta: {battery: {voltageToPercentage: {min: 2850, max: 3000}}},
        extend: [m.quirkCheckinInterval("1_HOUR"), lumiPreventReset()],
        configure: async (device, coordinatorEndpoint) => {
            try {
                const endpoint = device.endpoints[1];
                await reporting.bind(endpoint, coordinatorEndpoint, ["genOnOff", "genPowerCfg"]);
            } catch {
                // fails for some but device works as expected: https://github.com/Koenkk/zigbee2mqtt/issues/9136
            }
        },
    },
    {
        zigbeeModel: ["lumi.light.acn132"],
        model: "LGYCDD01LM",
        vendor: "Aqara",
        whiteLabel: [{vendor: "Aqara", model: "RLS-K01D"}],
        description: "Light strip T1",
        extend: [
            m.light({effect: false, powerOnBehavior: false, colorTemp: {startup: false, range: [153, 370]}, color: true}),
            lumiPowerOnBehavior(),
            m.numeric({
                name: "length",
                valueMin: 1,
                valueMax: 10,
                valueStep: 0.2,
                scale: 5,
                unit: "m",
                cluster: "manuSpecificLumi",
                attribute: {ID: 0x051b, type: 0x20},
                description: "LED strip length",
                zigbeeCommandOptions: {manufacturerCode},
            }),
            m.numeric({
                name: "min_brightness",
                valueMin: 0,
                valueMax: 99,
                unit: "%",
                cluster: "manuSpecificLumi",
                attribute: {ID: 0x0515, type: 0x20},
                description: "Minimum brightness level",
                zigbeeCommandOptions: {manufacturerCode},
            }),
            m.numeric({
                name: "max_brightness",
                valueMin: 1,
                valueMax: 100,
                unit: "%",
                cluster: "manuSpecificLumi",
                attribute: {ID: 0x0516, type: 0x20},
                description: "Maximum brightness level",
                zigbeeCommandOptions: {manufacturerCode},
            }),
            m.binary({
                name: "audio",
                valueOn: ["ON", 1],
                valueOff: ["OFF", 0],
                cluster: "manuSpecificLumi",
                attribute: {ID: 0x051c, type: 0x20},
                description: "Enabling audio",
                zigbeeCommandOptions: {manufacturerCode},
            }),
            m.enumLookup({
                name: "audio_sensitivity",
                lookup: {low: 0, medium: 1, high: 2},
                cluster: "manuSpecificLumi",
                attribute: {ID: 0x051e, type: 0x20},
                description: "Audio sensitivity",
                zigbeeCommandOptions: {manufacturerCode},
            }),
            m.enumLookup({
                name: "audio_effect",
                lookup: {random: 0, blink: 1, rainbow: 2, wave: 3},
                cluster: "manuSpecificLumi",
                attribute: {ID: 0x051d, type: 0x23},
                description: "Audio effect",
                zigbeeCommandOptions: {manufacturerCode},
            }),
            m.numeric({
                name: "preset",
                valueMin: 1,
                valueMax: 32,
                cluster: "manuSpecificLumi",
                attribute: {ID: 0x051f, type: 0x23},
                description: "Preset index (0-6 default presets)",
                zigbeeCommandOptions: {manufacturerCode},
            }),
            m.numeric({
                name: "speed",
                valueMin: 1,
                valueMax: 100,
                cluster: "manuSpecificLumi",
                attribute: {ID: 0x0520, type: 0x20},
                description: "Effect speed",
                zigbeeCommandOptions: {manufacturerCode},
            }),
            lumiZigbeeOTA(),
        ],
    },
    {
        zigbeeModel: ["lumi.sensor_86sw2", "lumi.sensor_86sw2.es1"],
        model: "WXKG02LM_rev1",
        vendor: "Aqara",
        description: "Wireless remote switch (double rocker), 2016 model",
        meta: {battery: {voltageToPercentage: {min: 2850, max: 3000}}},
        exposes: [e.battery(), e.action(["single_left", "single_right", "single_both"]), e.battery_voltage(), e.power_outage_count(false)],
        fromZigbee: [lumi.fromZigbee.lumi_action, lumi.fromZigbee.lumi_basic],
        toZigbee: [],
        extend: [m.quirkCheckinInterval("1_HOUR"), lumiPreventReset()],
    },
    {
        zigbeeModel: ["lumi.remote.b286acn01"],
        model: "WXKG02LM_rev2",
        vendor: "Aqara",
        description: "Wireless remote switch (double rocker), 2018 model",
        meta: {battery: {voltageToPercentage: {min: 2850, max: 3000}}},
        exposes: [
            e.battery(),
            e.action([
                "single_left",
                "single_right",
                "single_both",
                "double_left",
                "double_right",
                "double_both",
                "hold_left",
                "hold_right",
                "hold_both",
            ]),
            e.battery_voltage(),
        ],
        fromZigbee: [lumi.fromZigbee.lumi_action, lumi.fromZigbee.lumi_action_multistate, lumi.fromZigbee.lumi_basic],
        toZigbee: [],
        extend: [m.quirkCheckinInterval("1_HOUR"), lumiPreventReset()],
    },
    {
        zigbeeModel: ["lumi.switch.b1laus01"],
        model: "WS-USC01",
        vendor: "Aqara",
        description: "Smart wall switch (no neutral, single rocker), US",
        fromZigbee: [fz.on_off, lumi.fromZigbee.lumi_action_multistate, lumi.fromZigbee.lumi_specific],
        toZigbee: [
            tz.on_off,
            lumi.toZigbee.lumi_switch_operation_mode_opple,
            lumi.toZigbee.lumi_flip_indicator_light,
            lumi.toZigbee.lumi_switch_mode_switch,
            lumi.toZigbee.lumi_switch_power_outage_memory,
        ],
        exposes: [
            e.switch(),
            e.action(["single", "double"]),
            e.flip_indicator_light(),
            e.power_outage_memory(),
            e.enum("operation_mode", ea.ALL, ["control_relay", "decoupled"]).withDescription("Decoupled mode"),
            e
                .enum("mode_switch", ea.ALL, ["anti_flicker_mode", "quick_mode"])
                .withDescription(
                    "Anti flicker mode can be used to solve blinking issues of some lights. Quick mode makes the device respond faster.",
                ),
            e.power_outage_count(),
            e.device_temperature().withAccess(ea.STATE),
        ],
        configure: async (device, coordinatorEndpoint) => {
            const endpoint1 = device.getEndpoint(1);
            // set "event" mode
            await endpoint1.write("manuSpecificLumi", {mode: 1}, {manufacturerCode: manufacturerCode, disableResponse: true});
        },
        extend: [lumiZigbeeOTA(), lumiPreventReset(), m.forcePowerSource({powerSource: "Mains (single phase)"})],
    },
    {
        zigbeeModel: ["lumi.switch.b2laus01"],
        model: "WS-USC02",
        vendor: "Aqara",
        description: "Smart wall switch (no neutral, double rocker), US",
        fromZigbee: [fz.on_off, lumi.fromZigbee.lumi_action_multistate, lumi.fromZigbee.lumi_specific],
        toZigbee: [
            tz.on_off,
            lumi.toZigbee.lumi_switch_operation_mode_opple,
            lumi.toZigbee.lumi_flip_indicator_light,
            lumi.toZigbee.lumi_switch_power_outage_memory,
            lumi.toZigbee.lumi_switch_mode_switch,
        ],
        exposes: [
            e.switch().withEndpoint("top"),
            e.switch().withEndpoint("bottom"),
            e.enum("operation_mode", ea.ALL, ["control_relay", "decoupled"]).withDescription("Decoupled mode for top button").withEndpoint("top"),
            e
                .enum("operation_mode", ea.ALL, ["control_relay", "decoupled"])
                .withDescription("Decoupled mode for bottom button")
                .withEndpoint("bottom"),
            e
                .enum("mode_switch", ea.ALL, ["anti_flicker_mode", "quick_mode"])
                .withDescription(
                    "Anti flicker mode can be used to solve blinking issues of some lights. Quick mode makes the device respond faster.",
                ),
            e.power_outage_count(),
            e.device_temperature().withAccess(ea.STATE),
            e.flip_indicator_light(),
            e.power_outage_memory(),
            e.action(["single_top", "single_bottom", "single_both", "double_top", "double_bottom", "double_both"]),
        ],
        meta: {multiEndpoint: true},
        endpoint: (device) => {
            return {top: 1, bottom: 2};
        },
        configure: async (device, coordinatorEndpoint) => {
            await device.getEndpoint(1).write("manuSpecificLumi", {mode: 1}, {manufacturerCode: manufacturerCode, disableResponse: true});
        },
        extend: [lumiZigbeeOTA(), lumiPreventReset()],
    },
    {
        zigbeeModel: ["lumi.switch.b1naus01"],
        model: "WS-USC03",
        vendor: "Aqara",
        description: "Smart wall switch (with neutral, single rocker), US",
        fromZigbee: [fz.on_off, lumi.fromZigbee.lumi_power, lumi.fromZigbee.lumi_action_multistate, lumi.fromZigbee.lumi_specific],
        toZigbee: [
            tz.on_off,
            lumi.toZigbee.lumi_power,
            lumi.toZigbee.lumi_switch_operation_mode_opple,
            lumi.toZigbee.lumi_switch_power_outage_memory,
            lumi.toZigbee.lumi_flip_indicator_light,
        ],
        exposes: [
            e.switch(),
            e.action(["single", "double"]),
            e.flip_indicator_light(),
            e.power_outage_count(),
            e.device_temperature().withAccess(ea.STATE),
            e.power().withAccess(ea.STATE_GET),
            e.energy(),
            e.voltage(),
            e.power_outage_memory(),
            e.enum("operation_mode", ea.ALL, ["control_relay", "decoupled"]).withDescription("Decoupled mode"),
        ],
        configure: async (device, coordinatorEndpoint) => {
            const endpoint1 = device.getEndpoint(1);
            // set "event" mode
            await endpoint1.write("manuSpecificLumi", {mode: 1}, {manufacturerCode: manufacturerCode, disableResponse: true});
        },
        extend: [lumiZigbeeOTA(), lumiPreventReset()],
    },
    {
        zigbeeModel: ["lumi.switch.b2naus01"],
        model: "WS-USC04",
        vendor: "Aqara",
        description: "Smart wall switch (with neutral, double rocker), US",
        fromZigbee: [fz.on_off, lumi.fromZigbee.lumi_power, lumi.fromZigbee.lumi_action_multistate, lumi.fromZigbee.lumi_specific],
        toZigbee: [
            tz.on_off,
            lumi.toZigbee.lumi_power,
            lumi.toZigbee.lumi_switch_operation_mode_opple,
            lumi.toZigbee.lumi_switch_power_outage_memory,
            lumi.toZigbee.lumi_flip_indicator_light,
        ],
        exposes: [
            e.switch().withEndpoint("top"),
            e.switch().withEndpoint("bottom"),
            e.enum("operation_mode", ea.ALL, ["control_relay", "decoupled"]).withDescription("Decoupled mode for top button").withEndpoint("top"),
            e
                .enum("operation_mode", ea.ALL, ["control_relay", "decoupled"])
                .withDescription("Decoupled mode for bottom button")
                .withEndpoint("bottom"),
            e.power_outage_count(),
            e.device_temperature().withAccess(ea.STATE),
            e.flip_indicator_light(),
            e.power().withAccess(ea.STATE_GET),
            e.energy(),
            e.voltage(),
            e.power_outage_memory(),
            e.action(["single_top", "single_bottom", "single_both", "double_top", "double_bottom", "double_both"]),
        ],
        meta: {multiEndpoint: true, multiEndpointSkip: ["power", "energy"]},
        endpoint: (device) => {
            return {top: 1, bottom: 2};
        },
        configure: async (device, coordinatorEndpoint) => {
            await device.getEndpoint(1).write("manuSpecificLumi", {mode: 1}, {manufacturerCode: manufacturerCode, disableResponse: true});
        },
        extend: [lumiZigbeeOTA(), lumiPreventReset()],
    },
    {
        zigbeeModel: ["lumi.switch.l1acn1"],
        model: "QBKG27LM",
        vendor: "Aqara",
        description: "Smart wall switch H1 (no neutral, single rocker)",
        fromZigbee: [fz.on_off, lumi.fromZigbee.lumi_specific, lumi.fromZigbee.lumi_action_multistate],
        toZigbee: [
            tz.on_off,
            lumi.toZigbee.lumi_switch_operation_mode_opple,
            lumi.toZigbee.lumi_switch_power_outage_memory,
            lumi.toZigbee.lumi_led_disabled_night,
            lumi.toZigbee.lumi_flip_indicator_light,
            lumi.toZigbee.lumi_switch_mode_switch,
        ],
        exposes: [
            e.switch(),
            e.device_temperature(),
            e.power_outage_memory(),
            e.led_disabled_night(),
            e.flip_indicator_light(),
            e.action(["single", "double"]),
            e.enum("operation_mode", ea.ALL, ["control_relay", "decoupled"]).withDescription("Decoupled mode"),
            e.power_outage_count(),
            e
                .enum("mode_switch", ea.ALL, ["anti_flicker_mode", "quick_mode"])
                .withDescription(
                    "Anti flicker mode can be used to solve blinking issues of some lights. Quick mode makes the device respond faster.",
                ),
        ],
        configure: async (device, coordinatorEndpoint) => {
            await device.getEndpoint(1).write("manuSpecificLumi", {mode: 1}, {manufacturerCode: manufacturerCode, disableResponse: true});
        },
        extend: [lumiZigbeeOTA(), lumiPreventReset()],
    },
    {
        zigbeeModel: ["lumi.switch.l2acn1"],
        model: "QBKG28LM",
        vendor: "Aqara",
        description: "Smart wall switch H1 (no neutral, double rocker)",
        fromZigbee: [fz.on_off, lumi.fromZigbee.lumi_action_multistate, lumi.fromZigbee.lumi_specific],
        toZigbee: [
            tz.on_off,
            lumi.toZigbee.lumi_switch_operation_mode_opple,
            lumi.toZigbee.lumi_switch_power_outage_memory,
            lumi.toZigbee.lumi_flip_indicator_light,
            lumi.toZigbee.lumi_led_disabled_night,
            lumi.toZigbee.lumi_switch_mode_switch,
        ],
        meta: {multiEndpoint: true},
        endpoint: (device) => {
            return {left: 1, right: 2};
        },
        exposes: [
            e.switch().withEndpoint("left"),
            e.switch().withEndpoint("right"),
            e.device_temperature(),
            e.enum("operation_mode", ea.ALL, ["control_relay", "decoupled"]).withDescription("Decoupled mode for left button").withEndpoint("left"),
            e.enum("operation_mode", ea.ALL, ["control_relay", "decoupled"]).withDescription("Decoupled mode for right button").withEndpoint("right"),
            e.action(["single_left", "double_left", "single_right", "double_right", "single_both", "double_both"]),
            e.power_outage_memory(),
            e.flip_indicator_light(),
            e.led_disabled_night(),
            e
                .enum("mode_switch", ea.ALL, ["anti_flicker_mode", "quick_mode"])
                .withDescription(
                    "Anti flicker mode can be used to solve blinking issues of some lights. Quick mode makes the device respond faster.",
                ),
        ],
        configure: async (device, coordinatorEndpoint) => {
            await device.getEndpoint(1).write("manuSpecificLumi", {mode: 1}, {manufacturerCode: manufacturerCode, disableResponse: true});
        },
        extend: [lumiZigbeeOTA(), lumiPreventReset()],
    },
    {
        zigbeeModel: ["lumi.switch.l3acn1"],
        model: "QBKG29LM",
        vendor: "Aqara",
        description: "Smart wall switch H1 (no neutral, triple rocker)",
        fromZigbee: [fz.on_off, lumi.fromZigbee.lumi_action_multistate, lumi.fromZigbee.lumi_specific],
        toZigbee: [
            tz.on_off,
            lumi.toZigbee.lumi_switch_operation_mode_opple,
            lumi.toZigbee.lumi_switch_power_outage_memory,
            lumi.toZigbee.lumi_flip_indicator_light,
            lumi.toZigbee.lumi_led_disabled_night,
            lumi.toZigbee.lumi_switch_mode_switch,
        ],
        meta: {multiEndpoint: true},
        endpoint: (device) => ({left: 1, center: 2, right: 3}),
        exposes: [
            e.switch().withEndpoint("left"),
            e.switch().withEndpoint("center"),
            e.switch().withEndpoint("right"),
            e.power_outage_memory(),
            e.flip_indicator_light(),
            e.led_disabled_night(),
            e.power_outage_count(),
            e.enum("operation_mode", ea.ALL, ["control_relay", "decoupled"]).withDescription("Decoupled mode for left button").withEndpoint("left"),
            e
                .enum("operation_mode", ea.ALL, ["control_relay", "decoupled"])
                .withDescription("Decoupled mode for center button")
                .withEndpoint("center"),
            e.enum("operation_mode", ea.ALL, ["control_relay", "decoupled"]).withDescription("Decoupled mode for right button").withEndpoint("right"),
            e
                .enum("mode_switch", ea.ALL, ["anti_flicker_mode", "quick_mode"])
                .withDescription(
                    "Anti flicker mode can be used to solve blinking issues of some lights. Quick mode makes the device respond faster.",
                ),
            e.device_temperature().withAccess(ea.STATE),
            e.action([
                "single_left",
                "double_left",
                "single_center",
                "double_center",
                "single_right",
                "double_right",
                "single_left_center",
                "double_left_center",
                "single_left_right",
                "double_left_right",
                "single_center_right",
                "double_center_right",
                "single_all",
                "double_all",
            ]),
        ],
        configure: async (device, coordinatorEndpoint) => {
            await device.getEndpoint(1).write("manuSpecificLumi", {mode: 1}, {manufacturerCode: manufacturerCode, disableResponse: true});
        },
        extend: [lumiPreventReset()],
    },
    {
        zigbeeModel: ["lumi.switch.n1acn1"],
        model: "QBKG30LM",
        vendor: "Aqara",
        description: "Smart wall switch H1 Pro (with neutral, single rocker)",
        fromZigbee: [fz.on_off, lumi.fromZigbee.lumi_power, lumi.fromZigbee.lumi_specific, lumi.fromZigbee.lumi_action_multistate],
        toZigbee: [
            tz.on_off,
            lumi.toZigbee.lumi_switch_operation_mode_opple,
            lumi.toZigbee.lumi_switch_power_outage_memory,
            lumi.toZigbee.lumi_led_disabled_night,
            lumi.toZigbee.lumi_flip_indicator_light,
        ],
        exposes: [
            e.switch(),
            e.power(),
            e.energy(),
            e.voltage(),
            e.device_temperature(),
            e.power_outage_memory(),
            e.led_disabled_night(),
            e.flip_indicator_light(),
            e.action(["single", "double"]),
            e.enum("operation_mode", ea.ALL, ["control_relay", "decoupled"]).withDescription("Decoupled mode"),
            e.power_outage_count(),
        ],
        extend: [lumiZigbeeOTA(), lumiPreventReset()],
    },
    {
        zigbeeModel: ["lumi.switch.n2acn1"],
        model: "QBKG31LM",
        vendor: "Aqara",
        description: "Smart wall switch H1 Pro (with neutral, double rocker)",
        meta: {multiEndpoint: true, multiEndpointSkip: ["power", "energy"]},
        endpoint: (device) => {
            return {left: 1, right: 2};
        },
        fromZigbee: [fz.on_off, lumi.fromZigbee.lumi_power, lumi.fromZigbee.lumi_specific, lumi.fromZigbee.lumi_action_multistate],
        toZigbee: [
            tz.on_off,
            lumi.toZigbee.lumi_switch_operation_mode_opple,
            lumi.toZigbee.lumi_switch_power_outage_memory,
            lumi.toZigbee.lumi_led_disabled_night,
            lumi.toZigbee.lumi_flip_indicator_light,
        ],
        exposes: [
            e.switch().withEndpoint("left"),
            e.switch().withEndpoint("right"),
            e.power(),
            e.energy(),
            e.voltage(),
            e.device_temperature(),
            e.power_outage_memory(),
            e.led_disabled_night(),
            e.flip_indicator_light(),
            e.action(["single_left", "single_right", "single_both", "double_left", "double_right", "double_both"]),
            e.enum("operation_mode", ea.ALL, ["control_relay", "decoupled"]).withDescription("Decoupled mode for left button").withEndpoint("left"),
            e.enum("operation_mode", ea.ALL, ["control_relay", "decoupled"]).withDescription("Decoupled mode for right button").withEndpoint("right"),
            e.power_outage_count(),
        ],
        extend: [lumiZigbeeOTA(), lumiPreventReset()],
    },
    {
        zigbeeModel: ["lumi.switch.n3acn1"],
        model: "QBKG32LM",
        vendor: "Aqara",
        description: "Smart wall switch H1 Pro (with neutral, triple rocker)",
        meta: {multiEndpoint: true},
        endpoint: (device) => {
            return {left: 1, center: 2, right: 3};
        },
        fromZigbee: [fz.on_off, lumi.fromZigbee.lumi_power, lumi.fromZigbee.lumi_specific, lumi.fromZigbee.lumi_action_multistate],
        toZigbee: [
            tz.on_off,
            lumi.toZigbee.lumi_switch_operation_mode_opple,
            lumi.toZigbee.lumi_switch_power_outage_memory,
            lumi.toZigbee.lumi_led_disabled_night,
            lumi.toZigbee.lumi_flip_indicator_light,
        ],
        exposes: [
            e.switch().withEndpoint("left"),
            e.switch().withEndpoint("right"),
            e.switch().withEndpoint("center"),
            e.power(),
            e.energy(),
            e.voltage(),
            e.device_temperature(),
            e.power_outage_memory(),
            e.led_disabled_night(),
            e.flip_indicator_light(),
            e.action([
                "single_left",
                "double_left",
                "single_center",
                "double_center",
                "single_right",
                "double_right",
                "single_left_center",
                "double_left_center",
                "single_left_right",
                "double_left_right",
                "single_center_right",
                "double_center_right",
                "single_all",
                "double_all",
            ]),
            e.enum("operation_mode", ea.ALL, ["control_relay", "decoupled"]).withDescription("Decoupled mode for left button").withEndpoint("left"),
            e.enum("operation_mode", ea.ALL, ["control_relay", "decoupled"]).withDescription("Decoupled mode for right button").withEndpoint("right"),
            e
                .enum("operation_mode", ea.ALL, ["control_relay", "decoupled"])
                .withDescription("Decoupled mode for center button")
                .withEndpoint("center"),
            e.power_outage_count(),
        ],
        extend: [lumiZigbeeOTA(), lumiPreventReset()],
    },
    {
        zigbeeModel: ["lumi.switch.l1aeu1"],
        model: "WS-EUK01",
        vendor: "Aqara",
        description: "Smart wall switch H1 EU (no neutral, single rocker)",
        fromZigbee: [fz.on_off, lumi.fromZigbee.lumi_action_multistate, lumi.fromZigbee.lumi_specific],
        toZigbee: [
            tz.on_off,
            lumi.toZigbee.lumi_switch_operation_mode_opple,
            lumi.toZigbee.lumi_switch_power_outage_memory,
            lumi.toZigbee.lumi_flip_indicator_light,
            lumi.toZigbee.lumi_led_disabled_night,
            lumi.toZigbee.lumi_switch_mode_switch,
        ],
        exposes: [
            e.switch(),
            e.action(["single", "double"]),
            e.power_outage_memory(),
            e.flip_indicator_light(),
            e.led_disabled_night(),
            e.power_outage_count(),
            e.device_temperature().withAccess(ea.STATE),
            e.operation_mode_select(["control_relay", "decoupled"]).withDescription("Switches between direct relay control and action sending only"),
            e
                .mode_switch_select(["anti_flicker_mode", "quick_mode"])
                .withDescription(
                    "Features. Anti flicker mode can be used to solve blinking issues of some lights." +
                        "Quick mode makes the device respond faster.",
                ),
        ],
        configure: async (device, coordinatorEndpoint) => {
            const endpoint1 = device.getEndpoint(1);
            // set "event" mode
            await endpoint1.write("manuSpecificLumi", {mode: 1}, {manufacturerCode: manufacturerCode, disableResponse: true});
        },
        extend: [lumiPreventReset()],
    },
    {
        zigbeeModel: ["lumi.switch.l2aeu1"],
        model: "WS-EUK02",
        vendor: "Aqara",
        description: "Smart wall switch H1 EU (no neutral, double rocker)",
        fromZigbee: [fz.on_off, lumi.fromZigbee.lumi_action_multistate, lumi.fromZigbee.lumi_specific],
        toZigbee: [
            tz.on_off,
            lumi.toZigbee.lumi_switch_operation_mode_opple,
            lumi.toZigbee.lumi_switch_power_outage_memory,
            lumi.toZigbee.lumi_flip_indicator_light,
            lumi.toZigbee.lumi_led_disabled_night,
            lumi.toZigbee.lumi_switch_mode_switch,
        ],
        meta: {multiEndpoint: true},
        endpoint: (_device) => {
            return {left: 1, right: 2};
        },
        exposes: [
            e.switch().withEndpoint("left"),
            e.switch().withEndpoint("right"),
            e.power_outage_memory(),
            e.flip_indicator_light(),
            e.led_disabled_night(),
            e.power_outage_count(),
            e.device_temperature().withAccess(ea.STATE),
            e.enum("operation_mode", ea.ALL, ["control_relay", "decoupled"]).withDescription("Decoupled mode for left button").withEndpoint("left"),
            e.enum("operation_mode", ea.ALL, ["control_relay", "decoupled"]).withDescription("Decoupled mode for right button").withEndpoint("right"),
            e
                .enum("mode_switch", ea.ALL, ["anti_flicker_mode", "quick_mode"])
                .withDescription(
                    "Anti flicker mode can be used to solve blinking issues of some lights. Quick mode makes the device respond faster.",
                ),
            e.action(["single_left", "double_left", "single_right", "double_right", "single_both", "double_both"]),
        ],
        configure: async (device, coordinatorEndpoint) => {
            await device.getEndpoint(1).write("manuSpecificLumi", {mode: 1}, {manufacturerCode: manufacturerCode, disableResponse: true});
        },
        extend: [lumiPreventReset()],
    },
    {
        zigbeeModel: ["lumi.switch.n1aeu1"],
        model: "WS-EUK03",
        vendor: "Aqara",
        description: "Smart wall switch H1 EU (with neutral, single rocker)",
        fromZigbee: [fz.on_off, fz.electrical_measurement, lumi.fromZigbee.lumi_action_multistate, lumi.fromZigbee.lumi_specific],
        toZigbee: [
            tz.on_off,
            tz.electrical_measurement_power,
            lumi.toZigbee.lumi_switch_operation_mode_opple,
            lumi.toZigbee.lumi_switch_power_outage_memory,
            lumi.toZigbee.lumi_flip_indicator_light,
            lumi.toZigbee.lumi_led_disabled_night,
        ],
        exposes: [
            e.switch(),
            e.action(["single", "double"]),
            e.power().withAccess(ea.STATE_GET),
            e.energy(),
            e.flip_indicator_light(),
            e.power_outage_memory(),
            e.device_temperature().withAccess(ea.STATE),
            e.led_disabled_night(),
            e.power_outage_count(),
            e.enum("operation_mode", ea.ALL, ["control_relay", "decoupled"]).withDescription("Decoupled mode"),
        ],
        configure: async (device, coordinatorEndpoint) => {
            const endpoint1 = device.getEndpoint(1);
            // set "event" mode
            await endpoint1.write("manuSpecificLumi", {mode: 1}, {manufacturerCode: manufacturerCode, disableResponse: true});
        },
        extend: [lumiZigbeeOTA(), lumiPreventReset()],
    },
    {
        zigbeeModel: ["lumi.switch.n2aeu1"],
        model: "WS-EUK04",
        vendor: "Aqara",
        description: "Smart wall switch H1 EU (with neutral, double rocker)",
        fromZigbee: [fz.on_off, lumi.fromZigbee.lumi_power, lumi.fromZigbee.lumi_action_multistate, lumi.fromZigbee.lumi_specific],
        toZigbee: [
            tz.on_off,
            lumi.toZigbee.lumi_power,
            lumi.toZigbee.lumi_switch_operation_mode_opple,
            lumi.toZigbee.lumi_switch_power_outage_memory,
            lumi.toZigbee.lumi_flip_indicator_light,
            lumi.toZigbee.lumi_led_disabled_night,
        ],
        meta: {multiEndpoint: true, multiEndpointSkip: ["power", "energy"]},
        endpoint: (device) => {
            return {left: 1, right: 2};
        },
        exposes: [
            e.switch().withEndpoint("left"),
            e.switch().withEndpoint("right"),
            e.power().withAccess(ea.STATE_GET),
            e.energy(),
            e.enum("operation_mode", ea.ALL, ["control_relay", "decoupled"]).withDescription("Decoupled mode for left button").withEndpoint("left"),
            e.enum("operation_mode", ea.ALL, ["control_relay", "decoupled"]).withDescription("Decoupled mode for right button").withEndpoint("right"),
            e.action(["single_left", "double_left", "single_right", "double_right", "single_both", "double_both"]),
            e.device_temperature().withAccess(ea.STATE),
            e.power_outage_memory(),
            e.flip_indicator_light(),
            e.led_disabled_night(),
            e.power_outage_count(),
        ],
        configure: async (device, coordinatorEndpoint) => {
            const endpoint1 = device.getEndpoint(1);
            // set "event" mode
            await endpoint1.write("manuSpecificLumi", {mode: 1}, {manufacturerCode: manufacturerCode, disableResponse: true});
        },
        extend: [lumiPreventReset()],
    },
    {
        zigbeeModel: ["lumi.ctrl_neutral1"],
        model: "QBKG04LM",
        vendor: "Aqara",
        description: "Smart wall switch (no neutral, single rocker)",
        fromZigbee: [lumi.fromZigbee.lumi_on_off, lumi.fromZigbee.lumi_action, lumi.fromZigbee.lumi_operation_mode_basic],
        exposes: [
            e.switch(),
            e.action(["release", "hold", "double", "single", "hold_release"]),
            e.enum("operation_mode", ea.STATE_SET, ["control_relay", "decoupled"]).withDescription("Decoupled mode"),
        ],
        toZigbee: [tz.on_off, {...lumi.toZigbee.lumi_switch_operation_mode_basic, convertGet: null}],
        endpoint: (device) => {
            return {system: 1, default: 2};
        },
        extend: [lumiZigbeeOTA(), lumiPreventReset(), m.forceDeviceType({type: "EndDevice"})],
    },
    {
        zigbeeModel: ["lumi.ctrl_ln1.aq1", "lumi.ctrl_ln1"],
        model: "QBKG11LM",
        vendor: "Aqara",
        description: "Smart wall switch (with neutral, single rocker)",
        fromZigbee: [
            lumi.fromZigbee.lumi_action,
            lumi.fromZigbee.lumi_action_multistate,
            lumi.fromZigbee.lumi_on_off,
            lumi.fromZigbee.lumi_basic,
            lumi.fromZigbee.lumi_operation_mode_basic,
            fz.ignore_multistate_report,
            lumi.fromZigbee.lumi_power,
        ],
        exposes: [
            e.switch(),
            e.power().withAccess(ea.STATE_GET),
            e.device_temperature(),
            e.energy(),
            e.action(["single", "double", "release", "hold"]),
            e.enum("operation_mode", ea.ALL, ["control_relay", "decoupled"]).withDescription("Decoupled mode"),
        ],
        toZigbee: [tz.on_off, lumi.toZigbee.lumi_switch_operation_mode_basic, lumi.toZigbee.lumi_power],
        endpoint: (device) => {
            return {system: 1};
        },
        extend: [lumiZigbeeOTA(), lumiPreventReset(), m.forcePowerSource({powerSource: "Mains (single phase)"})],
    },
    {
        zigbeeModel: ["lumi.ctrl_neutral2"],
        model: "QBKG03LM",
        vendor: "Aqara",
        description: "Smart wall switch (no neutral, double rocker)",
        fromZigbee: [lumi.fromZigbee.lumi_action, lumi.fromZigbee.lumi_on_off, lumi.fromZigbee.lumi_operation_mode_basic, lumi.fromZigbee.lumi_basic],
        exposes: [
            e.switch().withEndpoint("left"),
            e.switch().withEndpoint("right"),
            e.device_temperature(),
            e.action([
                "release_left",
                "release_right",
                "release_both",
                "double_left",
                "double_right",
                "single_left",
                "single_right",
                "hold_release_left",
                "hold_release_left",
            ]),
            e
                .enum("operation_mode", ea.STATE_SET, ["control_left_relay", "control_right_relay", "decoupled"])
                .withDescription("Operation mode for left button")
                .withEndpoint("left")
                .withCategory("config"),
            e
                .enum("operation_mode", ea.STATE_SET, ["control_left_relay", "control_right_relay", "decoupled"])
                .withDescription("Operation mode for right button")
                .withEndpoint("right")
                .withCategory("config"),
        ],
        toZigbee: [tz.on_off, {...lumi.toZigbee.lumi_switch_operation_mode_basic, convertGet: null}, lumi.toZigbee.lumi_power],
        meta: {multiEndpoint: true},
        endpoint: (device) => {
            return {system: 1, left: 2, right: 3};
        },
        extend: [lumiZigbeeOTA(), lumiPreventReset(), m.forceDeviceType({type: "EndDevice"})],
    },
    {
        zigbeeModel: ["lumi.ctrl_ln2.aq1", "lumi.ctrl_ln2"],
        model: "QBKG12LM",
        vendor: "Aqara",
        description: "Smart wall switch (with neutral, double rocker)",
        fromZigbee: [
            lumi.fromZigbee.lumi_action,
            lumi.fromZigbee.lumi_action_multistate,
            lumi.fromZigbee.lumi_on_off,
            lumi.fromZigbee.lumi_basic,
            lumi.fromZigbee.lumi_operation_mode_basic,
            lumi.fromZigbee.lumi_power,
        ],
        exposes: [
            e.switch().withEndpoint("left"),
            e.switch().withEndpoint("right"),
            e.device_temperature(),
            e.energy(),
            e.power().withAccess(ea.STATE_GET),
            e.action([
                "single_left",
                "single_right",
                "single_both",
                "double_left",
                "double_right",
                "double_both",
                "hold_left",
                "hold_right",
                "hold_both",
                "release_left",
                "release_right",
                "release_both",
            ]),
            e
                .enum("operation_mode", ea.ALL, ["control_left_relay", "control_right_relay", "decoupled"])
                .withDescription("Operation mode for left button")
                .withEndpoint("left"),
            e
                .enum("operation_mode", ea.ALL, ["control_left_relay", "control_right_relay", "decoupled"])
                .withDescription("Operation mode for right button")
                .withEndpoint("right"),
        ],
        meta: {multiEndpoint: true, multiEndpointSkip: ["power", "energy"]},
        toZigbee: [tz.on_off, lumi.toZigbee.lumi_switch_operation_mode_basic, lumi.toZigbee.lumi_power],
        endpoint: (device) => {
            return {left: 1, right: 2, system: 1};
        },
        extend: [lumiZigbeeOTA(), lumiPreventReset(), m.forcePowerSource({powerSource: "Mains (single phase)"})],
    },
    {
        zigbeeModel: ["lumi.remote.b286acn02"],
        model: "WXKG07LM",
        vendor: "Aqara",
        description: "Wireless remote switch D1 (double rocker)",
        meta: {battery: {voltageToPercentage: {min: 2850, max: 3000}}},
        fromZigbee: [lumi.fromZigbee.lumi_basic, lumi.fromZigbee.lumi_action, lumi.fromZigbee.lumi_action_multistate],
        toZigbee: [],
        endpoint: (device) => {
            return {left: 1, right: 2, both: 3};
        },
        exposes: [
            e.battery(),
            e.battery_voltage(),
            e.action([
                "single_left",
                "single_right",
                "single_both",
                "double_left",
                "double_right",
                "double_both",
                "hold_left",
                "hold_right",
                "hold_both",
            ]),
        ],
        extend: [m.quirkCheckinInterval("1_HOUR"), lumiPreventReset()],
    },
    {
        zigbeeModel: ["lumi.switch.b1lacn02"],
        model: "QBKG21LM",
        vendor: "Aqara",
        description: "Smart wall switch D1 (no neutral, single rocker)",
        fromZigbee: [lumi.fromZigbee.lumi_on_off, lumi.fromZigbee.lumi_action, lumi.fromZigbee.lumi_operation_mode_basic],
        exposes: [
            e.switch(),
            e.action(["release", "hold", "double", "single", "hold_release"]),
            e.enum("operation_mode", ea.ALL, ["control_relay", "decoupled"]).withDescription("Decoupled mode"),
        ],
        toZigbee: [tz.on_off, lumi.toZigbee.lumi_switch_operation_mode_basic],
        endpoint: (device) => {
            return {system: 1, default: 2};
        },
        extend: [lumiPreventReset(), m.forceDeviceType({type: "EndDevice"}), m.forcePowerSource({powerSource: "Mains (single phase)"})],
    },
    {
        zigbeeModel: ["lumi.switch.b2lacn02"],
        model: "QBKG22LM",
        vendor: "Aqara",
        description: "Smart wall switch D1 (no neutral, double rocker)",
        fromZigbee: [lumi.fromZigbee.lumi_on_off, lumi.fromZigbee.lumi_action, lumi.fromZigbee.lumi_operation_mode_basic],
        exposes: [
            e.switch().withEndpoint("left"),
            e.switch().withEndpoint("right"),
            e.action([
                "release_left",
                "release_right",
                "release_both",
                "double_left",
                "double_right",
                "single_left",
                "single_right",
                "hold_release_left",
                "hold_release_left",
            ]),
            e
                .enum("operation_mode", ea.ALL, ["control_left_relay", "control_right_relay", "decoupled"])
                .withDescription("Operation mode for left button")
                .withEndpoint("left"),
            e
                .enum("operation_mode", ea.ALL, ["control_left_relay", "control_right_relay", "decoupled"])
                .withDescription("Operation mode for right button")
                .withEndpoint("right"),
        ],
        toZigbee: [tz.on_off, lumi.toZigbee.lumi_switch_operation_mode_basic],
        meta: {multiEndpoint: true},
        endpoint: (device) => {
            return {system: 1, left: 2, right: 3};
        },
        extend: [lumiPreventReset(), m.forceDeviceType({type: "EndDevice"})],
    },
    {
        zigbeeModel: ["lumi.switch.l3acn3"],
        model: "QBKG25LM",
        vendor: "Aqara",
        description: "Smart wall switch D1 (no neutral, triple rocker)",
        fromZigbee: [fz.on_off, lumi.fromZigbee.lumi_action_multistate, lumi.fromZigbee.lumi_specific],
        toZigbee: [
            tz.on_off,
            lumi.toZigbee.lumi_switch_operation_mode_opple,
            lumi.toZigbee.lumi_switch_power_outage_memory,
            lumi.toZigbee.lumi_led_disabled_night,
            lumi.toZigbee.lumi_switch_mode_switch,
            lumi.toZigbee.lumi_flip_indicator_light,
        ],
        meta: {multiEndpoint: true},
        endpoint: (device) => {
            return {left: 1, center: 2, right: 3};
        },
        exposes: [
            e.switch().withEndpoint("left"),
            e.switch().withEndpoint("center"),
            e.switch().withEndpoint("right"),
            e.enum("operation_mode", ea.ALL, ["control_relay", "decoupled"]).withDescription("Decoupled mode for left button").withEndpoint("left"),
            e
                .enum("operation_mode", ea.ALL, ["control_relay", "decoupled"])
                .withDescription("Decoupled mode for center button")
                .withEndpoint("center"),
            e.enum("operation_mode", ea.ALL, ["control_relay", "decoupled"]).withDescription("Decoupled mode for right button").withEndpoint("right"),
            e
                .enum("mode_switch", ea.ALL, ["anti_flicker_mode", "quick_mode"])
                .withDescription(
                    "Anti flicker mode can be used to solve blinking issues of some lights. Quick mode makes the device respond faster.",
                ),
            e.power_outage_memory(),
            e.led_disabled_night(),
            e.device_temperature().withAccess(ea.STATE),
            e.flip_indicator_light(),
            e.action([
                "left_single",
                "left_double",
                "center_single",
                "center_double",
                "right_single",
                "right_double",
                "single_left_center",
                "double_left_center",
                "single_left_right",
                "double_left_right",
                "single_center_right",
                "double_center_right",
                "single_all",
                "double_all",
            ]),
            e.power_outage_count(),
        ],
        configure: async (device, coordinatorEndpoint) => {
            await device.getEndpoint(1).write("manuSpecificLumi", {mode: 1}, {manufacturerCode: manufacturerCode, disableResponse: true});
        },
        extend: [lumiZigbeeOTA(), lumiPreventReset()],
    },
    {
        zigbeeModel: ["lumi.switch.n3acn3"],
        model: "QBKG26LM",
        vendor: "Aqara",
        description: "Smart wall switch D1 (with neutral, triple rocker)",
        exposes: [
            e.switch().withEndpoint("left"),
            e.switch().withEndpoint("center"),
            e.switch().withEndpoint("right"),
            e.enum("operation_mode", ea.ALL, ["control_relay", "decoupled"]).withDescription("Decoupled mode for left button").withEndpoint("left"),
            e
                .enum("operation_mode", ea.ALL, ["control_relay", "decoupled"])
                .withDescription("Decoupled mode for center button")
                .withEndpoint("center"),
            e.enum("operation_mode", ea.ALL, ["control_relay", "decoupled"]).withDescription("Decoupled mode for right button").withEndpoint("right"),
            e.power().withAccess(ea.STATE),
            e.power_outage_memory(),
            e.led_disabled_night(),
            e.voltage(),
            e.energy(),
            e.device_temperature().withAccess(ea.STATE),
            e.flip_indicator_light(),
            e.action([
                "single_left",
                "double_left",
                "single_center",
                "double_center",
                "single_right",
                "double_right",
                "single_left_center",
                "double_left_center",
                "single_left_right",
                "double_left_right",
                "single_center_right",
                "double_center_right",
                "single_all",
                "double_all",
            ]),
        ],
        fromZigbee: [fz.on_off, lumi.fromZigbee.lumi_power, lumi.fromZigbee.lumi_specific, lumi.fromZigbee.lumi_action_multistate],
        toZigbee: [
            tz.on_off,
            lumi.toZigbee.lumi_switch_operation_mode_opple,
            lumi.toZigbee.lumi_switch_power_outage_memory,
            lumi.toZigbee.lumi_led_disabled_night,
            lumi.toZigbee.lumi_flip_indicator_light,
        ],
        meta: {multiEndpoint: true},
        endpoint: (device) => {
            return {left: 1, center: 2, right: 3};
        },
        configure: async (device, coordinatorEndpoint) => {
            await device.getEndpoint(1).write("manuSpecificLumi", {mode: 1}, {manufacturerCode: manufacturerCode, disableResponse: true});
        },
        extend: [lumiZigbeeOTA(), lumiPreventReset()],
    },
    {
        zigbeeModel: ["lumi.switch.b1nacn02"],
        model: "QBKG23LM",
        vendor: "Aqara",
        description: "Smart wall switch D1 (with neutral, single rocker)",
        fromZigbee: [fz.on_off, lumi.fromZigbee.lumi_power, lumi.fromZigbee.lumi_basic, lumi.fromZigbee.lumi_action_multistate],
        toZigbee: [tz.on_off, lumi.toZigbee.lumi_power, lumi.toZigbee.lumi_switch_operation_mode_basic],
        endpoint: (device) => {
            return {system: 1};
        },
        exposes: [
            e.switch(),
            e.power().withAccess(ea.STATE_GET),
            e.energy(),
            e.device_temperature().withAccess(ea.STATE),
            e.voltage(),
            e.action(["single", "release"]),
            e.enum("operation_mode", ea.ALL, ["control_relay", "decoupled"]).withDescription("Decoupled mode"),
        ],
        extend: [lumiZigbeeOTA(), lumiPreventReset(), m.forceDeviceType({type: "Router"}), m.forcePowerSource({powerSource: "Mains (single phase)"})],
    },
    {
        zigbeeModel: ["lumi.switch.b2nacn02"],
        model: "QBKG24LM",
        vendor: "Aqara",
        description: "Smart wall switch D1 (with neutral, double rocker)",
        fromZigbee: [
            fz.on_off,
            lumi.fromZigbee.lumi_power,
            lumi.fromZigbee.lumi_action_multistate,
            lumi.fromZigbee.lumi_operation_mode_basic,
            lumi.fromZigbee.lumi_specific,
            lumi.fromZigbee.lumi_basic,
        ],
        toZigbee: [tz.on_off, lumi.toZigbee.lumi_power, lumi.toZigbee.lumi_switch_operation_mode_basic],
        meta: {multiEndpoint: true, multiEndpointSkip: ["power", "energy"]},
        endpoint: (device) => {
            return {left: 1, right: 2, system: 1};
        },
        exposes: [
            e.switch().withEndpoint("left"),
            e.switch().withEndpoint("right"),
            e.energy(),
            e.power().withAccess(ea.STATE_GET),
            e.action(["hold_left", "single_left", "double_left", "single_right", "double_right", "single_both", "double_both"]),
            e
                .enum("operation_mode", ea.ALL, ["control_left_relay", "decoupled"])
                .withDescription("Decoupled mode for left button")
                .withEndpoint("left"),
            e
                .enum("operation_mode", ea.ALL, ["control_right_relay", "decoupled"])
                .withDescription("Decoupled mode for right button")
                .withEndpoint("right"),
        ],
        extend: [lumiZigbeeOTA(), lumiPreventReset()],
    },
    {
        zigbeeModel: ["lumi.switch.b1lacn01"],
        model: "QBKG17LM",
        vendor: "Aqara",
        description: "Smart wall switch T1 (no neutral, single rocker)",
        extend: [
            lumiZigbeeOTA(),
            lumiOnOff({powerOutageMemory: "binary", operationMode: true}),
            lumiLedDisabledNight(),
            lumiFlipIndicatorLight(),
            lumiAction({actionLookup: {single: 1, double: 2}}),
            lumiPreventReset(),
        ],
    },
    {
        zigbeeModel: ["lumi.switch.b2lacn01"],
        model: "QBKG18LM",
        vendor: "Aqara",
        description: "Smart wall switch T1 (no neutral, double rocker)",
        extend: [
            lumiZigbeeOTA(),
            m.deviceEndpoints({endpoints: {left: 1, right: 2}}),
            lumiOnOff({powerOutageMemory: "binary", operationMode: true, endpointNames: ["left", "right"]}),
            lumiLedDisabledNight(),
            lumiFlipIndicatorLight(),
            lumiAction({actionLookup: {single: 1, double: 2}, buttonLookup: {left: 41, right: 42, both: 51}}),
            lumiPreventReset(),
        ],
    },
    {
        zigbeeModel: ["lumi.switch.b1nacn01"],
        model: "QBKG19LM",
        vendor: "Aqara",
        description: "Smart wall switch T1 (with neutral, single rocker)",
        extend: [
            lumiZigbeeOTA(),
            lumiOnOff({powerOutageMemory: "binary", operationMode: true}),
            lumiLedDisabledNight(),
            lumiFlipIndicatorLight(),
            lumiAction({actionLookup: {single: 1, double: 2}}),
            lumiElectricityMeter(),
            lumiPower(),
            lumiPreventReset(),
        ],
    },
    {
        zigbeeModel: ["lumi.switch.b2nacn01"],
        model: "QBKG20LM",
        vendor: "Aqara",
        description: "Smart wall switch T1 (with neutral, double rocker)",
        extend: [
            m.forceDeviceType({type: "Router"}),
            m.forcePowerSource({powerSource: "Mains (single phase)"}),
            lumiZigbeeOTA(),
            m.deviceEndpoints({endpoints: {left: 1, right: 2}}),
            lumiOnOff({powerOutageMemory: "binary", operationMode: true, endpointNames: ["left", "right"]}),
            lumiLedDisabledNight(),
            lumiFlipIndicatorLight(),
            lumiAction({actionLookup: {single: 1, double: 2}, buttonLookup: {left: 41, right: 42, both: 51}}),
            lumiElectricityMeter(),
            lumiPower(),
            lumiPreventReset(),
        ],
    },
    {
        zigbeeModel: ["lumi.switch.b3l01"],
        model: "QBKG33LM",
        vendor: "Aqara",
        description: "Smart wall switch T1 (no neutral, triple rocker)",
        extend: [
            lumiZigbeeOTA(),
            m.deviceEndpoints({endpoints: {left: 1, center: 2, right: 3}}),
            lumiOnOff({powerOutageMemory: "binary", operationMode: true, endpointNames: ["left", "center", "right"]}),
            lumiLedDisabledNight(),
            lumiFlipIndicatorLight(),
            lumiAction({
                actionLookup: {single: 1, double: 2},
                buttonLookup: {
                    left: 41,
                    center: 42,
                    right: 43,
                    left_center: 51,
                    left_right: 52,
                    center_right: 53,
                    all: 61,
                },
            }),
            lumiPreventReset(),
        ],
    },
    {
        zigbeeModel: ["lumi.switch.b3n01"],
        model: "QBKG34LM",
        vendor: "Aqara",
        description: "Smart wall switch T1 (with neutral, triple rocker)",
        extend: [
            lumiZigbeeOTA(),
            m.deviceEndpoints({endpoints: {left: 1, center: 2, right: 3}}),
            lumiOnOff({powerOutageMemory: "binary", operationMode: true, endpointNames: ["left", "center", "right"]}),
            lumiLedDisabledNight(),
            lumiFlipIndicatorLight(),
            lumiAction({
                actionLookup: {single: 1, double: 2},
                buttonLookup: {
                    left: 41,
                    center: 42,
                    right: 43,
                    left_center: 51,
                    left_right: 52,
                    center_right: 53,
                    all: 61,
                },
            }),
            lumiElectricityMeter(),
            lumiPower(),
            lumiPreventReset(),
        ],
    },
    {
        zigbeeModel: ["lumi.sens", "lumi.sensor_ht"],
        model: "WSDCGQ01LM",
        vendor: "Xiaomi",
        whiteLabel: [
            {vendor: "Xiaomi", model: "YTC4042GL"},
            {vendor: "Xiaomi", model: "YTC4007CN"},
            {vendor: "Xiaomi", model: "YTC4018CN"},
        ],
        description: "Mi temperature and humidity sensor",
        meta: {battery: {voltageToPercentage: {min: 2850, max: 3000}}},
        fromZigbee: [lumi.fromZigbee.lumi_basic, lumi.fromZigbee.lumi_temperature, fz.humidity],
        toZigbee: [],
        exposes: [e.battery(), e.temperature(), e.humidity(), e.battery_voltage()],
        extend: [m.quirkCheckinInterval("1_HOUR")],
    },
    {
        zigbeeModel: ["lumi.weather"],
        model: "WSDCGQ11LM",
        vendor: "Aqara",
        description: "Temperature and humidity sensor",
        meta: {battery: {voltageToPercentage: {min: 2850, max: 3000}}},
        fromZigbee: [lumi.fromZigbee.lumi_basic, lumi.fromZigbee.lumi_temperature, fz.humidity, fz.pressure],
        toZigbee: [],
        exposes: [e.battery(), e.temperature(), e.humidity(), e.pressure(), e.battery_voltage()],
        extend: [m.quirkCheckinInterval("1_HOUR"), m.forcePowerSource({powerSource: "Battery"})],
    },
    {
        zigbeeModel: ["lumi.sensor_ht.agl02"],
        model: "WSDCGQ12LM",
        vendor: "Aqara",
        description: "Temperature and humidity sensor T1",
        whiteLabel: [
            {vendor: "Aqara", model: "TH-S02D"},
            {vendor: "Yandex", model: "YNDX-00523"},
        ],
        fromZigbee: [lumi.fromZigbee.lumi_specific, fz.temperature, fz.humidity, lumi.fromZigbee.lumi_pressure, fz.battery],
        toZigbee: [],
        exposes: [e.temperature(), e.humidity(), e.pressure(), e.device_temperature(), e.battery(), e.battery_voltage(), e.power_outage_count(false)],
        meta: {battery: {voltageToPercentage: {min: 2850, max: 3000}}},
        configure: async (device, coordinatorEndpoint) => {
            const endpoint = device.getEndpoint(1);
            const binds = ["msTemperatureMeasurement", "msRelativeHumidity", "msPressureMeasurement"];
            await reporting.bind(endpoint, coordinatorEndpoint, binds);
            await endpoint.read("genPowerCfg", ["batteryVoltage"]);
        },
        extend: [m.quirkCheckinInterval("1_HOUR"), lumiZigbeeOTA()],
    },
    {
        zigbeeModel: ["lumi.sensor_motion"],
        model: "RTCGQ01LM",
        vendor: "Xiaomi",
        whiteLabel: [
            {vendor: "Xiaomi", model: "YTC4041GL"},
            {vendor: "Xiaomi", model: "YTC4004CN"},
            {vendor: "Xiaomi", model: "YTC4016CN"},
            {vendor: "Xiaomi", model: "ZHTZ02LM"},
        ],
        description: "Mi motion sensor",
        meta: {battery: {voltageToPercentage: {min: 2850, max: 3000}}},
        fromZigbee: [lumi.fromZigbee.lumi_basic, fz.occupancy_with_timeout],
        toZigbee: [],
        exposes: [e.battery(), e.occupancy(), e.battery_voltage(), e.power_outage_count(false)],
        extend: [m.quirkCheckinInterval("1_HOUR")],
    },
    {
        zigbeeModel: ["lumi.sensor_motion.aq2"],
        model: "RTCGQ11LM",
        vendor: "Aqara",
        description: "Motion sensor",
        meta: {battery: {voltageToPercentage: {min: 2850, max: 3000}}},
        fromZigbee: [lumi.fromZigbee.lumi_basic, fz.occupancy_with_timeout, lumi.fromZigbee.lumi_illuminance],
        toZigbee: [],
        exposes: [e.battery(), e.occupancy(), e.device_temperature(), e.battery_voltage(), e.illuminance(), e.power_outage_count(false)],
        extend: [m.quirkCheckinInterval("1_HOUR")],
    },
    {
        zigbeeModel: ["lumi.motion.agl02"],
        model: "RTCGQ12LM",
        vendor: "Aqara",
        description: "Motion sensor T1",
        whiteLabel: [{vendor: "Yandex", model: "YNDX-00522"}],
        fromZigbee: [lumi.fromZigbee.lumi_occupancy_illuminance, lumi.fromZigbee.lumi_specific, fz.battery],
        toZigbee: [lumi.toZigbee.lumi_detection_interval],
        exposes: [
            e.occupancy(),
            e.illuminance(),
            e
                .numeric("detection_interval", ea.ALL)
                .withValueMin(2)
                .withValueMax(65535)
                .withUnit("s")
                .withDescription("Time interval for detecting actions"),
            e.device_temperature(),
            e.battery(),
            e.battery_voltage(),
            e.power_outage_count(false),
        ],
        meta: {battery: {voltageToPercentage: {min: 2850, max: 3000}}},
        configure: async (device, coordinatorEndpoint) => {
            const endpoint = device.getEndpoint(1);
            await endpoint.read("genPowerCfg", ["batteryVoltage"]);
            await endpoint.read("manuSpecificLumi", [0x0102], {manufacturerCode: manufacturerCode});
        },
        extend: [m.quirkCheckinInterval("1_HOUR"), lumiZigbeeOTA()],
    },
    {
        zigbeeModel: ["lumi.motion.agl04"],
        model: "RTCGQ13LM",
        vendor: "Aqara",
        description: "High precision motion sensor",
        fromZigbee: [lumi.fromZigbee.lumi_occupancy, lumi.fromZigbee.lumi_specific, fz.battery],
        toZigbee: [lumi.toZigbee.lumi_detection_interval, lumi.toZigbee.lumi_motion_sensitivity],
        exposes: [
            e.occupancy(),
            e.enum("motion_sensitivity", ea.ALL, ["low", "medium", "high"]),
            e
                .numeric("detection_interval", ea.ALL)
                .withValueMin(2)
                .withValueMax(65535)
                .withUnit("s")
                .withDescription("Time interval for detecting actions"),
            e.device_temperature(),
            e.battery(),
            e.battery_voltage(),
            e.power_outage_count(false),
        ],
        meta: {battery: {voltageToPercentage: {min: 2850, max: 3000}}},
        configure: async (device, coordinatorEndpoint) => {
            const endpoint = device.getEndpoint(1);
            await endpoint.read("genPowerCfg", ["batteryVoltage"]);
            await endpoint.read("manuSpecificLumi", [0x0102], {manufacturerCode: manufacturerCode});
            await endpoint.read("manuSpecificLumi", [0x010c], {manufacturerCode: manufacturerCode});
        },
        extend: [m.quirkCheckinInterval("1_HOUR"), lumiZigbeeOTA()],
    },
    {
        zigbeeModel: ["lumi.motion.ac02"],
        model: "RTCGQ14LM",
        vendor: "Aqara",
        whiteLabel: [{vendor: "Aqara", model: "MS-S02"}],
        description: "Motion sensor P1",
        fromZigbee: [lumi.fromZigbee.lumi_occupancy_illuminance, lumi.fromZigbee.lumi_specific, fz.battery],
        toZigbee: [lumi.toZigbee.lumi_detection_interval, lumi.toZigbee.lumi_motion_sensitivity, lumi.toZigbee.lumi_trigger_indicator],
        exposes: [
            e.occupancy(),
            e.illuminance(),
            e
                .motion_sensitivity_select(["low", "medium", "high"])
                .withDescription("Select motion sensitivity to use. Press pairing button right before changing this otherwise it will fail."),
            e
                .detection_interval()
                .withDescription("Time interval between action detection. Press pairing button right before changing this otherwise it will fail."),
            e
                .trigger_indicator()
                .withDescription(
                    "When this option is enabled then " +
                        "blue LED will blink once when motion is detected. " +
                        "Press pairing button right before changing this otherwise it will fail.",
                ),
            e.device_temperature(),
            e.battery(),
            e.battery_voltage(),
        ],
        meta: {battery: {voltageToPercentage: {min: 2850, max: 3000}}},
        configure: async (device, coordinatorEndpoint) => {
            const endpoint = device.getEndpoint(1);
            await endpoint.read("genPowerCfg", ["batteryVoltage"]);
            await endpoint.read("manuSpecificLumi", [0x0102], {manufacturerCode: manufacturerCode});
            await endpoint.read("manuSpecificLumi", [0x010c], {manufacturerCode: manufacturerCode});
            await endpoint.read("manuSpecificLumi", [0x0152], {manufacturerCode: manufacturerCode});
        },
        extend: [m.quirkCheckinInterval("1_HOUR"), lumiZigbeeOTA()],
    },
    {
        zigbeeModel: ["lumi.motion.acn001"],
        model: "RTCGQ15LM",
        vendor: "Aqara",
        description: "Motion sensor E1",
        fromZigbee: [lumi.fromZigbee.lumi_occupancy_illuminance, lumi.fromZigbee.lumi_specific, fz.battery],
        toZigbee: [lumi.toZigbee.lumi_detection_interval],
        exposes: [
            e.occupancy(),
            e.illuminance(),
            e
                .numeric("detection_interval", ea.ALL)
                .withValueMin(2)
                .withValueMax(65535)
                .withUnit("s")
                .withDescription("Time interval for detecting actions"),
            e.device_temperature(),
            e.battery(),
            e.battery_voltage(),
            e.power_outage_count(false),
        ],
        meta: {battery: {voltageToPercentage: {min: 2850, max: 3000}}},
        configure: async (device, coordinatorEndpoint) => {
            const endpoint = device.getEndpoint(1);
            await endpoint.read("genPowerCfg", ["batteryVoltage"]);
            await endpoint.read("manuSpecificLumi", [0x0102], {manufacturerCode: manufacturerCode});
        },
        extend: [m.quirkCheckinInterval("1_HOUR"), lumiZigbeeOTA()],
    },
    {
        zigbeeModel: ["lumi.motion.ac01"],
        model: "RTCZCGQ11LM",
        vendor: "Aqara",
        description: "Presence sensor FP1",
        fromZigbee: [lumi.fromZigbee.lumi_specific, lumi.fromZigbee.lumi_presence_region_events],
        toZigbee: [
            lumi.toZigbee.lumi_presence,
            lumi.toZigbee.lumi_monitoring_mode,
            lumi.toZigbee.lumi_approach_distance,
            lumi.toZigbee.lumi_motion_sensitivity,
            lumi.toZigbee.lumi_reset_nopresence_status,
            lumi.toZigbee.lumi_presence_region_upsert,
            lumi.toZigbee.lumi_presence_region_delete,
        ],
        exposes: [
            e.presence().withAccess(ea.STATE_GET),
            e.device_temperature(),
            e.power_outage_count(),
            e
                .enum("presence_event", ea.STATE, ["enter", "leave", "left_enter", "right_leave", "right_enter", "left_leave", "approach", "away"])
                .withDescription('Presence events: "enter", "leave", "left_enter", "right_leave", "right_enter", "left_leave", "approach", "away"'),
            e
                .enum("monitoring_mode", ea.ALL, ["undirected", "left_right"])
                .withDescription("Monitoring mode with or without considering right and left sides"),
            e.enum("approach_distance", ea.ALL, ["far", "medium", "near"]).withDescription("The distance at which the sensor detects approaching"),
            e
                .enum("motion_sensitivity", ea.ALL, ["low", "medium", "high"])
                .withDescription("Different sensitivities means different static human body recognition rate and response speed of occupied"),
            e.enum("reset_nopresence_status", ea.SET, [""]).withDescription("Reset the status of no presence"),
            e
                .enum("action", ea.STATE, ["region_*_enter", "region_*_leave", "region_*_occupied", "region_*_unoccupied"])
                .withDescription(
                    'Most recent region event. Event template is "region_<REGION_ID>_<EVENT_TYPE>", ' +
                        'where <REGION_ID> is region number (1-10), <EVENT_TYPE> is one of "enter", "leave", "occupied", "unoccupied". ' +
                        '"enter" / "leave" events are usually triggered first, followed by "occupied" / "unoccupied" after a couple of seconds.',
                ),
            e
                .composite("region_upsert", "region_upsert", ea.SET)
                .withDescription(
                    "Definition of a new region to be added (or replace existing one). " +
                        "Creating or modifying a region requires you to define which zones of a 7x4 detection grid " +
                        "should be active for that zone. Regions can overlap, meaning that a zone can be defined " +
                        'in more than one region (eg. "zone x = 1 & y = 1" can be added to region 1 & 2). ' +
                        '"Zone x = 1 & y = 1" is the nearest zone on the right (from sensor\'s perspective, along the detection path).',
                )
                .withFeature(
                    e
                        .numeric("region_id", ea.SET)
                        .withValueMin(lumi.presence.constants.region_config_regionId_min)
                        .withValueMax(lumi.presence.constants.region_config_regionId_max),
                )
                .withFeature(
                    e
                        .list(
                            "zones",
                            ea.SET,
                            e
                                .composite("Zone position", "zone_position", ea.SET)
                                .withFeature(
                                    e
                                        .numeric("x", ea.SET)
                                        .withValueMin(lumi.presence.constants.region_config_zoneX_min)
                                        .withValueMax(lumi.presence.constants.region_config_zoneX_max),
                                )
                                .withFeature(
                                    e
                                        .numeric("y", ea.SET)
                                        .withValueMin(lumi.presence.constants.region_config_zoneY_min)
                                        .withValueMax(lumi.presence.constants.region_config_zoneY_max),
                                ),
                        )
                        .withDescription('list of dictionaries in the format {"x": 1, "y": 1}, {"x": 2, "y": 1}'),
                ),
            e
                .composite("region_delete", "region_delete", ea.SET)
                .withDescription("Region definition to be deleted from the device.")
                .withFeature(
                    e
                        .numeric("region_id", ea.SET)
                        .withValueMin(lumi.presence.constants.region_config_regionId_min)
                        .withValueMax(lumi.presence.constants.region_config_regionId_max),
                ),
        ],
        configure: async (device, coordinatorEndpoint) => {
            device.softwareBuildID = `${device.applicationVersion}`;
            device.save();

            const endpoint = device.getEndpoint(1);
            await endpoint.read("manuSpecificLumi", [0x010c], {manufacturerCode: manufacturerCode});
            await endpoint.read("manuSpecificLumi", [0x0142], {manufacturerCode: manufacturerCode});
            await endpoint.read("manuSpecificLumi", [0x0144], {manufacturerCode: manufacturerCode});
            await endpoint.read("manuSpecificLumi", [0x0146], {manufacturerCode: manufacturerCode});
        },
        extend: [lumiZigbeeOTA()],
    },
    {
        zigbeeModel: ["lumi.sensor_occupy.agl1"],
        model: "FP1E",
        vendor: "Aqara",
        description: "Presence sensor",
        fromZigbee: [lumi.fromZigbee.lumi_specific],
        toZigbee: [lumi.toZigbee.lumi_motion_sensitivity],
        exposes: [
            e.device_temperature(),
            e.power_outage_count(),
            e.motion_sensitivity_select(["low", "medium", "high"]).withDescription("Select motion sensitivity to use."),
        ],
        ota: true,
        configure: async (device, coordinatorEndpoint) => {
            // Retrieve motion sensitivity value
            const endpoint = device.getEndpoint(1);
            await endpoint.read("manuSpecificLumi", [0x010c], {manufacturerCode: manufacturerCode});
        },
        extend: [
            lumiZigbeeOTA(),
            lumi.lumiModernExtend.fp1ePresence(),
            lumi.lumiModernExtend.fp1eMovement(),
            lumi.lumiModernExtend.fp1eTargetDistance(),
            lumi.lumiModernExtend.fp1eDetectionRange(),
            lumi.lumiModernExtend.fp1eSpatialLearning(),
            lumi.lumiModernExtend.fp1eRestartDevice(),
            m.identify(),
        ],
    },
    {
        zigbeeModel: ["lumi.sensor_magnet"],
        model: "MCCGQ01LM",
        vendor: "Xiaomi",
        whiteLabel: [
            {vendor: "Xiaomi", model: "YTC4039GL"},
            {vendor: "Xiaomi", model: "YTC4005CN"},
            {vendor: "Xiaomi", model: "YTC4015CN"},
            {vendor: "Xiaomi", model: "ZHTZ02LM"},
        ],
        description: "Mi door and window sensor",
        meta: {battery: {voltageToPercentage: {min: 2850, max: 3000}}},
        fromZigbee: [lumi.fromZigbee.lumi_basic, lumi.fromZigbee.lumi_contact],
        toZigbee: [],
        exposes: [e.battery(), e.contact(), e.battery_voltage(), e.power_outage_count(false)],
        extend: [m.quirkCheckinInterval("1_HOUR")],
    },
    {
        zigbeeModel: ["lumi.sensor_magnet.aq2"],
        model: "MCCGQ11LM",
        vendor: "Aqara",
        description: "Door and window sensor",
        meta: {battery: {voltageToPercentage: {min: 2850, max: 3000}}},
        fromZigbee: [lumi.fromZigbee.lumi_basic, lumi.fromZigbee.lumi_contact],
        toZigbee: [],
        exposes: [e.battery(), e.contact(), e.device_temperature(), e.battery_voltage(), e.power_outage_count(false), e.trigger_count()],
        extend: [m.quirkCheckinInterval("1_HOUR"), m.forcePowerSource({powerSource: "Battery"})],
    },
    {
        zigbeeModel: ["lumi.sensor_wleak.aq1"],
        model: "SJCGQ11LM",
        vendor: "Aqara",
        description: "Water leak sensor",
        meta: {battery: {voltageToPercentage: {min: 2850, max: 3000}}},
        fromZigbee: [lumi.fromZigbee.lumi_basic],
        toZigbee: [],
        exposes: [e.battery(), e.battery_voltage(), e.device_temperature(), e.power_outage_count(false), e.trigger_count()],
        extend: [m.quirkCheckinInterval("1_HOUR"), m.iasZoneAlarm({zoneType: "water_leak", zoneAttributes: ["alarm_1", "battery_low"]})],
    },
    {
        zigbeeModel: ["lumi.flood.agl02"],
        model: "SJCGQ12LM",
        vendor: "Aqara",
        description: "Water leak sensor T1",
        whiteLabel: [
            {vendor: "Aqara", model: "WL-S02D"},
            {vendor: "Yandex", model: "YNDX-00521"},
        ],
        meta: {battery: {voltageToPercentage: {min: 2850, max: 3000}}},
        fromZigbee: [lumi.fromZigbee.lumi_basic, fz.ias_water_leak_alarm_1, lumi.fromZigbee.lumi_specific],
        toZigbee: [],
        exposes: [e.battery(), e.water_leak(), e.battery_low(), e.tamper(), e.battery_voltage()],
        extend: [m.quirkCheckinInterval("1_HOUR"), lumiZigbeeOTA()],
    },
    {
        zigbeeModel: ["lumi.sensor_cube", "lumi.sensor_cube.aqgl01"],
        model: "MFKZQ01LM",
        vendor: "Aqara",
        description: "Cube",
        whiteLabel: [{vendor: "Xiaomi", model: "MFKZQ01LM"}],
        meta: {battery: {voltageToPercentage: {min: 2850, max: 3000}}},
        fromZigbee: [lumi.fromZigbee.lumi_basic, lumi.fromZigbee.lumi_action_multistate, lumi.fromZigbee.lumi_action_analog],
        exposes: [
            e.battery(),
            e.battery_voltage(),
            e.angle("action_angle"),
            e.device_temperature(),
            e.power_outage_count(false),
            e.cube_side("action_from_side"),
            e.cube_side("action_side"),
            e.cube_side("action_to_side"),
            e.cube_side("side"),
            e.action(["shake", "throw", "wakeup", "fall", "tap", "slide", "flip180", "flip90", "rotate_left", "rotate_right"]),
        ],
        toZigbee: [],
        extend: [m.quirkCheckinInterval("1_HOUR")],
    },
    {
        zigbeeModel: ["lumi.plug"],
        model: "ZNCZ02LM",
        description: "Mi smart plug",
        vendor: "Xiaomi",
        fromZigbee: [fz.on_off, lumi.fromZigbee.lumi_power, lumi.fromZigbee.lumi_basic, fz.ignore_occupancy_report, fz.ignore_illuminance_report],
        toZigbee: [tz.on_off, lumi.toZigbee.lumi_switch_power_outage_memory, lumi.toZigbee.lumi_power],
        exposes: [e.switch(), e.power().withAccess(ea.STATE_GET), e.energy(), e.device_temperature(), e.power_outage_memory()],
        extend: [lumiZigbeeOTA()],
    },
    {
        zigbeeModel: ["lumi.plug.mitw01"],
        model: "ZNCZ03LM",
        description: "Mi smart plug TW",
        vendor: "Xiaomi",
        fromZigbee: [fz.on_off, lumi.fromZigbee.lumi_power, lumi.fromZigbee.lumi_basic, fz.ignore_occupancy_report, fz.ignore_illuminance_report],
        toZigbee: [tz.on_off, lumi.toZigbee.lumi_power],
        exposes: [e.switch(), e.power().withAccess(ea.STATE_GET), e.energy(), e.device_temperature().withAccess(ea.STATE), e.voltage()],
    },
    {
        zigbeeModel: ["lumi.plug.mmeu01"],
        model: "ZNCZ04LM",
        description: "Mi smart plug EU",
        vendor: "Xiaomi",
        fromZigbee: [
            fz.on_off,
            lumi.fromZigbee.lumi_power,
            lumi.fromZigbee.lumi_specific,
            fz.ignore_occupancy_report,
            fz.ignore_illuminance_report,
            fz.ignore_time_read,
        ],
        toZigbee: [
            tz.on_off,
            lumi.toZigbee.lumi_power,
            lumi.toZigbee.lumi_switch_power_outage_memory,
            lumi.toZigbee.lumi_auto_off,
            lumi.toZigbee.lumi_led_disabled_night,
            lumi.toZigbee.lumi_overload_protection,
        ],
        exposes: [
            e.switch(),
            e.power().withAccess(ea.STATE_GET),
            e.energy(),
            e.device_temperature().withAccess(ea.STATE),
            e.voltage(),
            e.current(),
            e.consumer_connected(),
            e.led_disabled_night(),
            e.power_outage_memory(),
            e.auto_off(20),
            e.overload_protection(100, 2300),
        ],
        extend: [lumiZigbeeOTA()],
    },
    {
        zigbeeModel: ["lumi.plug.maus01"],
        model: "ZNCZ12LM",
        description: "Smart plug US",
        vendor: "Aqara",
        fromZigbee: [
            fz.on_off,
            lumi.fromZigbee.lumi_power,
            lumi.fromZigbee.lumi_specific,
            lumi.fromZigbee.lumi_basic,
            fz.ignore_occupancy_report,
            fz.ignore_illuminance_report,
        ],
        toZigbee: [
            tz.on_off,
            lumi.toZigbee.lumi_power,
            lumi.toZigbee.lumi_switch_power_outage_memory,
            lumi.toZigbee.lumi_auto_off,
            lumi.toZigbee.lumi_led_disabled_night,
            lumi.toZigbee.lumi_overload_protection,
        ],
        exposes: [
            e.switch(),
            e.power().withAccess(ea.STATE_GET),
            e.energy(),
            e.device_temperature().withAccess(ea.STATE),
            e.voltage(),
            e.current(),
            e.consumer_connected(),
            e.led_disabled_night(),
            e.power_outage_memory(),
            e.auto_off(20),
            e.overload_protection(100, 2300),
        ],
        extend: [lumiZigbeeOTA()],
    },
    {
        zigbeeModel: ["lumi.plug.maeu01"],
        model: "SP-EUC01",
        description: "Smart plug EU",
        vendor: "Aqara",
        extend: [m.forceDeviceType({type: "Router"}), lumiZigbeeOTA()],
        fromZigbee: [
            fz.on_off,
            lumi.fromZigbee.lumi_basic,
            fz.electrical_measurement,
            fz.metering,
            lumi.fromZigbee.lumi_specific,
            lumi.fromZigbee.lumi_power,
            fz.device_temperature,
        ],
        toZigbee: [
            tz.on_off,
            lumi.toZigbee.lumi_switch_power_outage_memory,
            lumi.toZigbee.lumi_led_disabled_night,
            lumi.toZigbee.lumi_overload_protection,
            lumi.toZigbee.lumi_auto_off,
            lumi.toZigbee.lumi_socket_button_lock,
        ],
        configure: async (device, coordinatorEndpoint) => {
            const endpoint = device.getEndpoint(1);
            await reporting.bind(endpoint, coordinatorEndpoint, ["genOnOff"]);
            await reporting.onOff(endpoint);

            // Not all plugs support electricity measurements:
            // - https://github.com/Koenkk/zigbee2mqtt/issues/6861
            // - https://github.com/Koenkk/zigbee-herdsman-converters/issues/1050#issuecomment-673111969
            // Voltage and current are not supported:
            // - https://github.com/Koenkk/zigbee-herdsman-converters/issues/1050
            try {
                await reporting.bind(endpoint, coordinatorEndpoint, ["haElectricalMeasurement"]);
                await endpoint.read("haElectricalMeasurement", ["acPowerMultiplier", "acPowerDivisor"]);
            } catch (e) {
                logger.warning(`SP-EUC01 failed to setup electricity measurements (${(e as Error).message})`, NS);
                logger.debug(`${(e as Error).stack}`, NS);
            }
            try {
                await reporting.bind(endpoint, coordinatorEndpoint, ["seMetering"]);
                await reporting.readMeteringMultiplierDivisor(endpoint);
                await reporting.currentSummDelivered(endpoint, {change: 0});
            } catch (e) {
                logger.warning(`SP-EUC01 failed to setup metering (${(e as Error).message})`, NS);
                logger.debug(`${(e as Error).stack}`, NS);
            }
        },
        onEvent: (type, data, device) => {
            const switchEndpoint = device.getEndpoint(1);
            if (switchEndpoint == null) {
                return;
            }

            // This device doesn't support temperature reporting.
            // Therefore we read the temperature every 30 min.
            if (type === "stop") {
                clearInterval(globalStore.getValue(device, "interval"));
                globalStore.clearValue(device, "interval");
            } else if (!globalStore.hasValue(device, "interval")) {
                const interval = setInterval(async () => {
                    try {
                        await switchEndpoint.read("genDeviceTempCfg", ["currentTemperature"]);
                    } catch {
                        // Do nothing
                    }
                }, 1800000);
                globalStore.putValue(device, "interval", interval);
            }
        },
        exposes: [
            e.switch(),
            e.power(),
            e.energy(),
            e.power_outage_memory(),
            e.voltage(),
            e.current(),
            e.device_temperature().withDescription("Device temperature (polled every 30 min)"),
            e.consumer_connected(),
            e.led_disabled_night(),
            e.overload_protection(100, 2300),
            e.auto_off(20),
            e.button_lock(),
        ],
    },
    {
        zigbeeModel: ["lumi.plug.aq1"],
        model: "ZNCZ11LM",
        vendor: "Aqara",
        description: "Smart plug",
        fromZigbee: [fz.on_off, lumi.fromZigbee.lumi_power, fz.ignore_occupancy_report, lumi.fromZigbee.lumi_basic],
        toZigbee: [
            tz.on_off,
            lumi.toZigbee.lumi_power,
            lumi.toZigbee.lumi_led_disabled_night,
            lumi.toZigbee.lumi_switch_power_outage_memory,
            lumi.toZigbee.lumi_auto_off,
        ],
        exposes: [
            e.switch(),
            e.power().withAccess(ea.STATE_GET),
            e.energy(),
            e.device_temperature(),
            e.voltage(),
            e.power_outage_memory(),
            e.led_disabled_night(),
            e.auto_off(30),
        ],
        extend: [m.customTimeResponse("2000_LOCAL")],
    },
    {
        zigbeeModel: ["lumi.ctrl_86plug", "lumi.ctrl_86plug.aq1"],
        model: "QBCZ11LM",
        description: "Smart wall outlet",
        vendor: "Aqara",
        fromZigbee: [fz.on_off, lumi.fromZigbee.lumi_power, lumi.fromZigbee.lumi_basic],
        toZigbee: [tz.on_off, lumi.toZigbee.lumi_switch_power_outage_memory, lumi.toZigbee.lumi_power],
        exposes: [
            e.switch(),
            e.power().withAccess(ea.STATE_GET),
            e.energy(),
            e.device_temperature().withAccess(ea.STATE),
            e.voltage(),
            e.power_outage_memory(),
        ],
        extend: [lumiZigbeeOTA()],
    },
    {
        zigbeeModel: ["lumi.sensor_smoke"],
        model: "JTYJ-GD-01LM/BW",
        description: "Mijia Honeywell smoke detector",
        vendor: "Xiaomi",
        whiteLabel: [{vendor: "Xiaomi", model: "YTC4020RT"}],
        meta: {battery: {voltageToPercentage: {min: 2850, max: 3000}}},
        fromZigbee: [lumi.fromZigbee.lumi_basic, lumi.fromZigbee.lumi_smoke],
        toZigbee: [lumi.toZigbee.lumi_sensitivity, lumi.toZigbee.lumi_selftest],
        exposes: [
            e.smoke(),
            e.battery_low(),
            e.tamper(),
            e.battery(),
            e.enum("sensitivity", ea.STATE_SET, ["low", "medium", "high"]),
            e.numeric("smoke_density", ea.STATE),
            e.enum("selftest", ea.SET, [""]),
            e.battery_voltage(),
            e.binary("test", ea.STATE, true, false).withDescription("Test mode activated"),
            e.device_temperature(),
            e.power_outage_count(false),
        ],
        extend: [m.quirkCheckinInterval("1_HOUR")],
    },
    {
        zigbeeModel: ["lumi.sensor_natgas"],
        model: "JTQJ-BF-01LM/BW",
        vendor: "Xiaomi",
        whiteLabel: [{vendor: "Xiaomi", model: "YTC4019RT"}],
        description: "Mijia Honeywell gas leak detector",
        fromZigbee: [fz.ias_gas_alarm_1, lumi.fromZigbee.lumi_gas_sensitivity, lumi.fromZigbee.lumi_gas_density],
        toZigbee: [lumi.toZigbee.lumi_sensitivity, lumi.toZigbee.lumi_selftest],
        exposes: [
            e.gas(),
            e.tamper(),
            e.enum("sensitivity", ea.STATE_SET, ["low", "medium", "high"]),
            e.numeric("gas_density", ea.STATE),
            e.enum("selftest", ea.SET, [""]),
        ],
        extend: [m.forceDeviceType({type: "Router"}), m.forcePowerSource({powerSource: "Mains (single phase)"})],
    },
    {
        zigbeeModel: ["lumi.sensor_gas.acn02"],
        model: "JT-BZ-01AQ/A",
        vendor: "Aqara",
        description: "Smart natural gas detector",
        whiteLabel: [{vendor: "Aqara", model: "JT-BZ-03AQ/A"}],
        fromZigbee: [lumi.fromZigbee.lumi_specific],
        toZigbee: [
            lumi.toZigbee.lumi_alarm,
            lumi.toZigbee.lumi_density,
            lumi.toZigbee.lumi_gas_sensitivity,
            lumi.toZigbee.lumi_selftest,
            lumi.toZigbee.lumi_buzzer,
            lumi.toZigbee.lumi_buzzer_manual,
            lumi.toZigbee.lumi_linkage_alarm,
            lumi.toZigbee.lumi_state,
            lumi.toZigbee.lumi_power_outage_count,
        ],
        exposes: [
            e.gas().withAccess(ea.STATE_GET),
            e.numeric("gas_density", ea.STATE_GET).withUnit("%LEL").withDescription("Value of gas concentration"),
            e
                .enum("gas_sensitivity", ea.ALL, ["10%LEL", "15%LEL"])
                .withDescription('Gas concentration value at which an alarm is triggered ("10%LEL" is more sensitive than "15%LEL")'),
            e
                .enum("selftest", ea.SET, ["selftest"])
                .withDescription("Starts the self-test process (checking the indicator light and buzzer work properly)"),
            e.binary("test", ea.STATE, true, false).withDescription("Self-test in progress"),
            e
                .enum("buzzer", ea.SET, ["mute", "alarm"])
                .withDescription(
                    "The buzzer can be muted and alarmed manually. " +
                        'During a gas alarm, the buzzer can be manually muted for 10 minutes ("mute"), but cannot be unmuted manually ' +
                        "before this timeout expires. The buzzer cannot be pre-muted, as this function only works during a gas alarm. " +
                        'During the absence of a gas alarm, the buzzer can be manually alarmed ("alarm") and disalarmed ("mute"), ' +
                        'but for this "linkage_alarm" option must be enabled',
                ),
            e.binary("buzzer_manual_alarm", ea.STATE_GET, true, false).withDescription("Buzzer alarmed (manually)"),
            e.binary("buzzer_manual_mute", ea.STATE_GET, true, false).withDescription("Buzzer muted (manually)"),
            e
                .binary("linkage_alarm", ea.ALL, true, false)
                .withDescription(
                    "When this option is enabled and a gas " +
                        'alarm has occurred, then "linkage_alarm_state"=true, and when the gas alarm has ended or the buzzer has ' +
                        'been manually muted, then "linkage_alarm_state"=false',
                ),
            e.binary("linkage_alarm_state", ea.STATE, true, false).withDescription('"linkage_alarm" is triggered'),
            e
                .binary("state", ea.STATE_GET, "preparation", "work")
                .withDescription(
                    '"Preparation" or "work" ' +
                        '(measurement of the gas concentration value and triggering of an alarm are only performed in the "work" state)',
                ),
            e.power_outage_count().withAccess(ea.STATE_GET),
        ],
        configure: async (device, coordinatorEndpoint) => {
            const endpoint = device.getEndpoint(1);
            await endpoint.write("manuSpecificLumi", {331: {value: 1, type: 0x20}}, {manufacturerCode: manufacturerCode});
            await endpoint.read("manuSpecificLumi", [0x013a], {manufacturerCode: manufacturerCode});
            await endpoint.read("manuSpecificLumi", [0x013b], {manufacturerCode: manufacturerCode});
            await endpoint.read("manuSpecificLumi", [0x013d], {manufacturerCode: manufacturerCode});
            await endpoint.read("manuSpecificLumi", [0x0126], {manufacturerCode: manufacturerCode});
            await endpoint.read("manuSpecificLumi", [0x0139], {manufacturerCode: manufacturerCode});
            await endpoint.read("manuSpecificLumi", [0x010c], {manufacturerCode: manufacturerCode});
            await endpoint.read("manuSpecificLumi", [0x014b], {manufacturerCode: manufacturerCode});
            await endpoint.read("manuSpecificLumi", [0x0002], {manufacturerCode: manufacturerCode});
        },
        extend: [lumiZigbeeOTA()],
    },
    {
        zigbeeModel: ["lumi.sensor_smoke.acn03"],
        model: "JY-GZ-01AQ",
        vendor: "Aqara",
        description: "Smart smoke detector",
        whiteLabel: [{vendor: "Aqara", model: "JY-GZ-03AQ"}],
        fromZigbee: [lumi.fromZigbee.lumi_specific, fz.battery],
        toZigbee: [
            lumi.toZigbee.lumi_alarm,
            lumi.toZigbee.lumi_density,
            lumi.toZigbee.lumi_selftest,
            lumi.toZigbee.lumi_buzzer,
            lumi.toZigbee.lumi_buzzer_manual,
            lumi.toZigbee.lumi_heartbeat_indicator,
            lumi.toZigbee.lumi_linkage_alarm,
        ],
        exposes: [
            e.smoke().withAccess(ea.STATE_GET),
            e.numeric("smoke_density", ea.STATE_GET).withDescription("Value of smoke concentration"),
            e.numeric("smoke_density_dbm", ea.STATE_GET).withUnit("dB/m").withDescription("Value of smoke concentration in dB/m"),
            e
                .enum("selftest", ea.SET, ["selftest"])
                .withDescription("Starts the self-test process (checking the indicator light and buzzer work properly)"),
            e.binary("test", ea.STATE, true, false).withDescription("Self-test in progress"),
            e
                .enum("buzzer", ea.SET, ["mute", "alarm"])
                .withDescription(
                    "The buzzer can be muted and alarmed manually. " +
                        'During a smoke alarm, the buzzer can be manually muted for 80 seconds ("mute") and unmuted ("alarm"). ' +
                        "The buzzer cannot be pre-muted, as this function only works during a smoke alarm. " +
                        'During the absence of a smoke alarm, the buzzer can be manually alarmed ("alarm") and disalarmed ("mute"), ' +
                        'but for this "linkage_alarm" option must be enabled',
                ),
            e.binary("buzzer_manual_alarm", ea.STATE_GET, true, false).withDescription("Buzzer alarmed (manually)"),
            e.binary("buzzer_manual_mute", ea.STATE_GET, true, false).withDescription("Buzzer muted (manually)"),
            e
                .binary("heartbeat_indicator", ea.ALL, true, false)
                .withDescription(
                    "When this option is enabled then in the normal monitoring state, the green indicator light flashes every 60 seconds",
                ),
            e
                .binary("linkage_alarm", ea.ALL, true, false)
                .withDescription(
                    "When this option is enabled and a smoke " +
                        'alarm has occurred, then "linkage_alarm_state"=true, and when the smoke alarm has ended or the buzzer has ' +
                        'been manually muted, then "linkage_alarm_state"=false',
                ),
            e.binary("linkage_alarm_state", ea.STATE, true, false).withDescription('"linkage_alarm" is triggered'),
            e.battery(),
            e.battery_voltage(),
            e.power_outage_count(false),
        ],
        meta: {battery: {voltageToPercentage: {min: 2850, max: 3000}}},
        configure: async (device, coordinatorEndpoint) => {
            const endpoint = device.getEndpoint(1);
            await endpoint.write("manuSpecificLumi", {331: {value: 1, type: 0x20}}, {manufacturerCode: manufacturerCode});
            await endpoint.read("genPowerCfg", ["batteryVoltage"]);
            await endpoint.read("manuSpecificLumi", [0x013a], {manufacturerCode: manufacturerCode});
            await endpoint.read("manuSpecificLumi", [0x013b], {manufacturerCode: manufacturerCode});
            await endpoint.read("manuSpecificLumi", [0x013c], {manufacturerCode: manufacturerCode});
            await endpoint.read("manuSpecificLumi", [0x013d], {manufacturerCode: manufacturerCode});
            await endpoint.read("manuSpecificLumi", [0x0126], {manufacturerCode: manufacturerCode});
            await endpoint.read("manuSpecificLumi", [0x014b], {manufacturerCode: manufacturerCode});
        },
        extend: [m.quirkCheckinInterval("1_HOUR"), lumiZigbeeOTA()],
    },
    {
        zigbeeModel: ["lumi.lock.v1"],
        model: "A6121",
        vendor: "Xiaomi",
        description: "Vima Smart Lock",
        fromZigbee: [lumi.fromZigbee.lumi_lock_report],
        exposes: [e.text("inserted", ea.STATE)],
        toZigbee: [],
    },
    {
        zigbeeModel: ["lumi.vibration.aq1"],
        model: "DJT11LM",
        vendor: "Aqara",
        description: "Vibration sensor",
        meta: {battery: {voltageToPercentage: {min: 2850, max: 3000}}},
        fromZigbee: [lumi.fromZigbee.lumi_basic, lumi.fromZigbee.lumi_vibration_analog],
        toZigbee: [lumi.toZigbee.lumi_vibration_sensitivity],
        exposes: [
            e.battery(),
            e.device_temperature(),
            e.vibration(),
            e.action(["vibration", "tilt", "drop"]),
            e.numeric("strength", ea.STATE),
            e.numeric("sensitivity", ea.STATE_SET).withDescription("Sensitivity, 1 = highest, 21 = lowest").withValueMin(1).withValueMax(21),
            e.angle_axis("angle_x"),
            e.angle_axis("angle_y"),
            e.angle_axis("angle_z"),
            e.x_axis(),
            e.y_axis(),
            e.z_axis(),
            e.battery_voltage(),
            e.power_outage_count(false),
        ],
        extend: [m.quirkCheckinInterval("1_HOUR")],
    },
    {
        zigbeeModel: ["lumi.vibration.agl01"],
        model: "DJT12LM",
        vendor: "Aqara",
        description: "Vibration sensor T1",
        extend: [
            lumiVibration(),
            // lumiMiscellaneous(),
            lumiReportInterval(),
            lumiSensitivityAdjustment(),
            lumiBattery({voltageToPercentage: {min: 2850, max: 3000}}),
            lumiZigbeeOTA(),
            m.quirkCheckinInterval("1_HOUR"),
        ],
    },
    {
        zigbeeModel: ["lumi.curtain"],
        model: "ZNCLDJ11LM",
        description: "Curtain controller",
        vendor: "Aqara",
        fromZigbee: [lumi.fromZigbee.lumi_basic, lumi.fromZigbee.lumi_curtain_position, lumi.fromZigbee.lumi_curtain_position_tilt],
        toZigbee: [lumi.toZigbee.lumi_curtain_position_state, lumi.toZigbee.lumi_curtain_options],
        onEvent: async (type, data, device) => {
            if (
                type === "message" &&
                data.type === "attributeReport" &&
                data.cluster === "genBasic" &&
                data.data["1028"] !== undefined &&
                data.data["1028"] === 0
            ) {
                // Try to read the position after the motor stops, the device occasionally report wrong data right after stopping
                // Might need to add delay, seems to be working without one but needs more tests.
                await device.getEndpoint(1).read("genAnalogOutput", ["presentValue"]);
            }
        },
        exposes: [
            e.cover_position().setAccess("state", ea.ALL),
            e.binary("running", ea.STATE, true, false).withDescription("Whether the motor is moving or not"),
            e.enum("motor_state", ea.STATE, ["stopped", "opening", "closing"]).withDescription("Motor state"),
        ],
        extend: [lumiZigbeeOTA()],
    },
    {
        zigbeeModel: ["lumi.curtain.aq2"],
        model: "ZNGZDJ11LM",
        description: "Roller shade controller",
        vendor: "Aqara",
        whiteLabel: [{vendor: "Aqara", model: "SRSC-M01"}],
        fromZigbee: [lumi.fromZigbee.lumi_basic, lumi.fromZigbee.lumi_curtain_position, lumi.fromZigbee.lumi_curtain_position_tilt],
        toZigbee: [lumi.toZigbee.lumi_curtain_position_state, lumi.toZigbee.lumi_curtain_options],
        exposes: [
            e.cover_position().setAccess("state", ea.ALL),
            e.binary("running", ea.STATE, true, false).withDescription("Whether the motor is moving or not"),
        ],
        extend: [lumiZigbeeOTA()],
    },
    {
        zigbeeModel: ["lumi.curtain.vagl02"],
        model: "ZNGZDJ16LM",
        description: "Roller shade controller T1C",
        vendor: "Aqara",
        fromZigbee: [lumi.fromZigbee.lumi_basic, lumi.fromZigbee.lumi_curtain_position, lumi.fromZigbee.lumi_curtain_position_tilt],
        toZigbee: [lumi.toZigbee.lumi_curtain_position_state, lumi.toZigbee.lumi_curtain_options],
        exposes: [
            e.cover_position().setAccess("state", ea.ALL),
            e.binary("running", ea.STATE, true, false).withDescription("Whether the motor is moving or not"),
        ],
        extend: [lumiZigbeeOTA()],
    },
    {
        zigbeeModel: ["lumi.curtain.hagl04"],
        model: "ZNCLDJ12LM",
        vendor: "Aqara",
        description: "Curtain controller B1",
        fromZigbee: [
            lumi.fromZigbee.lumi_basic,
            lumi.fromZigbee.lumi_curtain_position,
            lumi.fromZigbee.lumi_curtain_position_tilt,
            lumi.fromZigbee.lumi_curtain_status,
        ],
        toZigbee: [lumi.toZigbee.lumi_curtain_position_state, lumi.toZigbee.lumi_curtain_options],
        onEvent: async (type, data, device) => {
            // The position (genAnalogOutput.presentValue) reported via an attribute contains an invalid value
            // however when reading it will provide the correct value.
            if (data.type === "attributeReport" && data.cluster === "genAnalogOutput") {
                await device.endpoints[0].read("genAnalogOutput", ["presentValue"]);
            }
        },
        exposes: [
            e.cover_position().setAccess("state", ea.ALL),
            e.battery(),
            e.binary("running", ea.STATE, true, false).withDescription("Whether the motor is moving or not"),
            e.enum("motor_state", ea.STATE, ["closing", "opening", "stopped"]).withDescription("The current state of the motor."),
            e.power_outage_count(),
        ],
        extend: [lumiZigbeeOTA()],
    },
    {
        zigbeeModel: ["lumi.curtain.hagl07"],
        model: "ZNCLDJ14LM",
        vendor: "Aqara",
        description: "Curtain controller C2",
        fromZigbee: [
            lumi.fromZigbee.lumi_basic,
            lumi.fromZigbee.lumi_curtain_position,
            lumi.fromZigbee.lumi_curtain_status,
            lumi.fromZigbee.lumi_curtain_options,
        ],
        toZigbee: [
            lumi.toZigbee.lumi_curtain_position_state,
            lumi.toZigbee.lumi_curtain_hand_open,
            lumi.toZigbee.lumi_curtain_reverse,
            lumi.toZigbee.lumi_curtain_limits_calibration_ZNCLDJ14LM,
        ],
        exposes: [
            e.cover_position().setAccess("state", ea.ALL),
            e.binary("reverse_direction", ea.ALL, true, false).withDescription("Whether the curtain direction is inverted"),
            e.binary("hand_open", ea.ALL, true, false).withDescription("Pulling curtains by hand starts the motor"),
            e.binary("running", ea.STATE, true, false).withDescription("Whether the motor is moving or not"),
            e.enum("motor_state", ea.STATE, ["closing", "opening", "stopped"]).withDescription("The current state of the motor."),
            e.power_outage_count(),
        ],
        extend: [lumiZigbeeOTA()],
    },
    {
        zigbeeModel: ["lumi.curtain.acn04"],
        model: "ZNCLDJ01LM",
        vendor: "Aqara",
        description: "Curtain controller C3",
        toZigbee: [lumi.toZigbee.lumi_curtain_limits_calibration, lumi.toZigbee.lumi_curtain_automatic_calibration_ZNCLDJ01LM],
        exposes: [
            e.enum("limits_calibration", ea.SET, ["start", "end", "reset"]).withDescription("Calibrate the position limits"),
            e
                .enum("automatic_calibration", ea.SET, ["calibrate"])
                .withDescription("Performs an automatic calibration process similar to Aqara’s method to set curtain limits."),
        ],
        extend: [
            m.windowCovering({controls: ["lift"], coverInverted: true, configureReporting: true}),
            lumiCurtainSpeed(),
            lumiCurtainManualOpenClose(),
            lumiCurtainAdaptivePullingSpeed(),
            lumiCurtainManualStop(),
            lumiCurtainReverse(),
            lumiCurtainStatus(),
            lumiCurtainLastManualOperation(),
            lumiCurtainPosition(),
            lumiCurtainTraverseTime(),
            lumiCurtainCalibrationStatus(),
            lumiCurtainCalibrated(),
            lumiCurtainIdentifyBeep(),
            m.identify(),
            lumiZigbeeOTA(),
        ],
    },
    {
        zigbeeModel: ["lumi.curtain.acn002"],
        model: "ZNJLBL01LM",
        description: "Roller shade driver E1",
        vendor: "Aqara",
        whiteLabel: [{vendor: "Aqara", model: "RSD-M01"}],
        fromZigbee: [
            lumi.fromZigbee.lumi_curtain_position,
            lumi.fromZigbee.lumi_curtain_status,
            fz.ignore_basic_report,
            lumi.fromZigbee.lumi_specific,
        ],
        toZigbee: [lumi.toZigbee.lumi_curtain_position_state, lumi.toZigbee.lumi_curtain_battery, lumi.toZigbee.lumi_curtain_charging_status],
        onEvent: async (type, data, device) => {
            if (
                type === "message" &&
                data.type === "attributeReport" &&
                data.cluster === "genMultistateOutput" &&
                data.data.presentValue !== undefined &&
                data.data.presentValue > 1
            ) {
                // Try to read the position after the motor stops, the device occasionally report wrong data right after stopping
                // Might need to add delay, seems to be working without one but needs more tests.
                await device.getEndpoint(1).read("genAnalogOutput", ["presentValue"]);
            }
        },
        exposes: [
            e.cover_position().setAccess("state", ea.ALL),
            e.battery().withAccess(ea.STATE_GET),
            e.device_temperature(),
            e.binary("charging_status", ea.STATE_GET, true, false).withDescription("The current charging status."),
            e.enum("motor_state", ea.STATE, ["closing", "opening", "stopped", "blocked"]).withDescription("The current state of the motor."),
            e.binary("running", ea.STATE, true, false).withDescription("Whether the motor is moving or not"),
        ],
        configure: async (device, coordinatorEndpoint) => {
            device.powerSource = "Battery";
            device.save();
            const endpoint = device.getEndpoint(1);
            await endpoint.read("manuSpecificLumi", [0x040a], {manufacturerCode: manufacturerCode});
        },
        extend: [
            m.quirkAddEndpointCluster({
                endpointID: 1,
                inputClusters: ["manuSpecificLumi"],
            }),
            lumiZigbeeOTA(),
            lumiMotorSpeed(),
        ],
    },
    {
        // 'lumi.curtain.acn003' - CN version (ZNCLBL01LM), 'lumi.curtain.agl001' - global version (CM-M01)
        zigbeeModel: ["lumi.curtain.acn003", "lumi.curtain.agl001"],
        model: "ZNCLBL01LM",
        vendor: "Aqara",
        whiteLabel: [
            {vendor: "Aqara", model: "CM-M01"},
            {vendor: "Aqara", model: "CM-M01R"},
        ],
        description: "Curtain driver E1",
        fromZigbee: [fz.battery, lumi.fromZigbee.lumi_curtain_position_tilt, lumi.fromZigbee.lumi_specific, fz.power_source],
        toZigbee: [
            lumi.toZigbee.lumi_curtain_position_state,
            lumi.toZigbee.lumi_curtain_battery_voltage,
            lumi.toZigbee.lumi_curtain_hooks_lock,
            lumi.toZigbee.lumi_curtain_hooks_state,
            lumi.toZigbee.lumi_curtain_hand_open,
            lumi.toZigbee.lumi_curtain_limits_calibration,
            tz.power_source,
            tz.battery_percentage_remaining,
        ],
        exposes: [
            e.cover_position().setAccess("state", ea.ALL),
            e.binary("hand_open", ea.ALL, true, false).withDescription("Pulling curtains by hand starts the motor"),
            e.enum("limits_calibration", ea.SET, ["start", "end", "reset"]).withDescription("Calibrate the position limits"),
            e.battery().withAccess(ea.STATE_GET),
            e.battery_voltage().withAccess(ea.STATE_GET),
            e.device_temperature(),
            e.illuminance(),
            e.action(["manual_open", "manual_close"]),
            e.enum("motor_state", ea.STATE, ["stopped", "opening", "closing", "pause"]).withDescription("Motor state"),
            e.binary("running", ea.STATE, true, false).withDescription("Whether the motor is moving or not"),
            e.enum("hooks_lock", ea.STATE_SET, ["LOCK", "UNLOCK"]).withDescription("Lock the curtain driver hooks"),
            e.enum("hooks_state", ea.STATE_GET, ["unlocked", "locked", "locking", "unlocking"]).withDescription("Hooks state"),
            e.numeric("target_position", ea.STATE).withUnit("%").withDescription("Target position"),
            e.enum("power_source", ea.STATE_GET, ["battery", "dc_source"]).withDescription("The current power source"),
            e.binary("charging", ea.STATE_GET, true, false).withDescription("The current charging state"),
        ],
        configure: async (device, coordinatorEndpoint) => {
            const endpoint = device.getEndpoint(1);
            // Read correct version to replace version advertised by `genBasic` and `genOta`:
            // https://github.com/Koenkk/zigbee2mqtt/issues/15745
            await endpoint.read("manuSpecificLumi", [0x00ee], {manufacturerCode: manufacturerCode});
            await endpoint.read("genPowerCfg", ["batteryPercentageRemaining"]);
            await endpoint.read("manuSpecificLumi", [0x040b], {manufacturerCode: manufacturerCode});
            await endpoint.read("manuSpecificLumi", [0x0428], {manufacturerCode: manufacturerCode});
            await endpoint.read("genBasic", ["powerSource"]);
            await endpoint.read("closuresWindowCovering", ["currentPositionLiftPercentage"]);
        },
        extend: [lumiZigbeeOTA()],
    },
    {
        zigbeeModel: ["lumi.relay.c2acn01"],
        model: "LLKZMK11LM",
        vendor: "Aqara",
        description: "Dual relay module",
        fromZigbee: [lumi.fromZigbee.lumi_basic, lumi.fromZigbee.lumi_power, fz.ignore_multistate_report, fz.on_off, lumi.fromZigbee.lumi_basic_raw],
        meta: {multiEndpoint: true},
        toZigbee: [tz.on_off, lumi.toZigbee.lumi_interlock, lumi.toZigbee.lumi_power, lumi.toZigbee.lumi_switch_power_outage_memory],
        endpoint: (device) => {
            return {l1: 1, l2: 2};
        },
        exposes: [
            e.power().withAccess(ea.STATE_GET),
            e.energy(),
            e.device_temperature(),
            e.voltage(),
            e.current(),
            e.switch().withEndpoint("l1"),
            e.switch().withEndpoint("l2"),
            e.power_outage_count(false),
            e.power_outage_memory(),
            e.binary("interlock", ea.STATE_SET, true, false).withDescription("Enabling prevents both relais being on at the same time"),
        ],
        extend: [lumiZigbeeOTA(), m.forcePowerSource({powerSource: "Mains (single phase)"})],
    },
    {
        zigbeeModel: ["lumi.switch.acn047"],
        model: "LLKZMK12LM",
        vendor: "Aqara",
        whiteLabel: [{vendor: "Aqara", model: "DCM-K01"}],
        description: "Dual relay module T2",
        fromZigbee: [fz.on_off, lumi.fromZigbee.lumi_specific, lumi.fromZigbee.lumi_power],
        toZigbee: [tz.on_off],
        meta: {multiEndpoint: true, multiEndpointSkip: ["power", "energy"]},
        endpoint: (device) => {
            return {l1: 1, l2: 2};
        },
        exposes: [
            e.switch().withEndpoint("l1"),
            e.switch().withEndpoint("l2"),
            e.power(),
            e.current(),
            e.energy(),
            e.voltage(),
            e.device_temperature(),
        ],
        extend: [
            lumiSwitchType(),
            lumiPowerOnBehavior({lookup: {on: 0, previous: 1, off: 2, toggle: 3}}),
            lumiOperationMode({description: "Decoupled mode for 1st relay", endpointName: "l1"}),
            lumiOperationMode({description: "Decoupled mode for 2nd relay", endpointName: "l2"}),
            lumiAction({endpointNames: ["l1", "l2"]}),
            m.binary({
                name: "interlock",
                valueOn: ["ON", 1],
                valueOff: ["OFF", 0],
                cluster: "manuSpecificLumi",
                attribute: {ID: 0x02d0, type: 0x10},
                description: "Enabling prevents both relays being on at the same time (Interlock)",
                zigbeeCommandOptions: {manufacturerCode},
            }),
            m.enumLookup({
                name: "mode",
                lookup: {power: 0, pulse: 1, dry: 3},
                cluster: "manuSpecificLumi",
                attribute: {ID: 0x0289, type: 0x20},
                description: "Work mode: Power mode, Dry mode with impulse, Dry mode",
                zigbeeCommandOptions: {manufacturerCode},
            }),
            m.numeric({
                name: "pulse_length",
                valueMin: 200,
                valueMax: 2000,
                unit: "ms",
                cluster: "manuSpecificLumi",
                attribute: {ID: 0x00eb, type: 0x21},
                description: "Impulse length in Dry mode with impulse",
                zigbeeCommandOptions: {manufacturerCode},
            }),
            lumiZigbeeOTA(),
        ],
    },
    {
        zigbeeModel: ["lumi.lock.acn02"],
        model: "ZNMS12LM",
        description: "Smart door lock S2",
        vendor: "Aqara",
        fromZigbee: [lumi.fromZigbee.lumi_basic, lumi.fromZigbee.lumi_door_lock_report, lumi.fromZigbee.lumi_door_lock_low_battery],
        toZigbee: [],
        exposes: [
            e.battery(),
            e.battery_voltage(),
            e.battery_low(),
            e.binary("state", ea.STATE, "UNLOCK", "LOCK"),
            e.binary("reverse", ea.STATE, "UNLOCK", "LOCK"),
            e.enum("action", ea.STATE, [
                "finger_not_match",
                "password_not_match",
                "reverse_lock",
                "reverse_lock_cancel",
                "locked",
                "lock_opened",
                "finger_add",
                "finger_delete",
                "password_add",
                "password_delete",
                "lock_opened_inside",
                "lock_opened_outside",
                "ring_bell",
                "change_language_to",
                "finger_open",
                "password_open",
                "door_closed",
            ]),
        ],
        meta: {battery: {voltageToPercentage: {min: 3000, max: 4200}}},
        extend: [m.quirkCheckinInterval("1_HOUR"), lumiZigbeeOTA(), m.forceDeviceType({type: "EndDevice"})],
    },
    {
        zigbeeModel: ["lumi.lock.acn03"],
        model: "ZNMS13LM",
        description: "Smart door lock S2 Pro",
        vendor: "Aqara",
        fromZigbee: [lumi.fromZigbee.lumi_door_lock_report, fz.ignore_basic_report],
        toZigbee: [],
        exposes: [
            e.binary("state", ea.STATE, "UNLOCK", "LOCK"),
            e.binary("reverse", ea.STATE, "UNLOCK", "LOCK"),
            e.enum("action", ea.STATE, [
                "finger_not_match",
                "password_not_match",
                "reverse_lock",
                "reverse_lock_cancel",
                "locked",
                "lock_opened",
                "finger_add",
                "finger_delete",
                "password_add",
                "password_delete",
                "lock_opened_inside",
                "lock_opened_outside",
                "ring_bell",
                "change_language_to",
                "finger_open",
                "password_open",
                "door_closed",
            ]),
        ],
        extend: [m.quirkCheckinInterval("1_HOUR"), m.forceDeviceType({type: "EndDevice"})],
    },
    {
        zigbeeModel: ["lumi.lock.aq1"],
        model: "ZNMS11LM",
        description: "Smart door lock",
        vendor: "Aqara",
        fromZigbee: [lumi.fromZigbee.lumi_door_lock_report, fz.ignore_basic_report],
        toZigbee: [],
        exposes: [
            e.binary("state", ea.STATE, "UNLOCK", "LOCK"),
            e.binary("reverse", ea.STATE, "UNLOCK", "LOCK"),
            e.enum("action", ea.STATE, [
                "finger_not_match",
                "password_not_match",
                "reverse_lock",
                "reverse_lock_cancel",
                "locked",
                "lock_opened",
                "finger_add",
                "finger_delete",
                "password_add",
                "password_delete",
                "lock_opened_inside",
                "lock_opened_outside",
                "ring_bell",
                "change_language_to",
                "finger_open",
                "password_open",
                "door_closed",
            ]),
        ],
        extend: [m.quirkCheckinInterval("1_HOUR"), lumiZigbeeOTA()],
    },
    {
        zigbeeModel: ["lumi.remote.b286opcn01"],
        model: "WXCJKG11LM",
        vendor: "Aqara",
        description: "Opple wireless switch (single band)",
        fromZigbee: [
            lumi.fromZigbee.lumi_action_on,
            lumi.fromZigbee.lumi_action_off,
            fz.battery,
            lumi.fromZigbee.lumi_action_multistate,
            lumi.fromZigbee.lumi_specific,
        ],
        exposes: [
            e.battery(),
            e.battery_voltage(),
            e.action([
                "button_1_hold",
                "button_1_release",
                "button_1_single",
                "button_1_double",
                "button_1_triple",
                "button_2_hold",
                "button_2_release",
                "button_2_single",
                "button_2_double",
                "button_2_triple",
            ]),
            e
                .enum("operation_mode", ea.ALL, ["command", "event"])
                .withDescription('Operation mode, select "command" to enable bindings (wake up the device before changing modes!)'),
        ],
        toZigbee: [lumi.toZigbee.lumi_operation_mode_opple],
        meta: {battery: {voltageToPercentage: {min: 2850, max: 3000}}},
        extend: [m.quirkCheckinInterval("1_HOUR")],
        configure: async (device, coordinatorEndpoint) => {
            const endpoint = device.getEndpoint(1);
            await endpoint.write("manuSpecificLumi", {mode: 1}, {manufacturerCode: manufacturerCode});
            await reporting.bind(endpoint, coordinatorEndpoint, ["genOnOff", "genPowerCfg"]);
        },
    },
    {
        zigbeeModel: ["lumi.remote.b486opcn01"],
        model: "WXCJKG12LM",
        vendor: "Aqara",
        description: "Opple wireless switch (double band)",
        fromZigbee: [
            lumi.fromZigbee.lumi_action_on,
            lumi.fromZigbee.lumi_action_off,
            lumi.fromZigbee.lumi_action_step,
            lumi.fromZigbee.lumi_action_step_color_temp,
            fz.battery,
            lumi.fromZigbee.lumi_action_multistate,
            lumi.fromZigbee.lumi_specific,
        ],
        exposes: [
            e.battery(),
            e.battery_voltage(),
            e.action([
                "button_1_hold",
                "button_1_release",
                "button_1_single",
                "button_1_double",
                "button_1_triple",
                "button_2_hold",
                "button_2_release",
                "button_2_single",
                "button_2_double",
                "button_2_triple",
                "button_3_hold",
                "button_3_release",
                "button_3_single",
                "button_3_double",
                "button_3_triple",
                "button_4_hold",
                "button_4_release",
                "button_4_single",
                "button_4_double",
                "button_4_triple",
            ]),
            e
                .enum("operation_mode", ea.ALL, ["command", "event"])
                .withDescription('Operation mode, select "command" to enable bindings (wake up the device before changing modes!)'),
        ],
        toZigbee: [lumi.toZigbee.lumi_operation_mode_opple],
        meta: {battery: {voltageToPercentage: {min: 2850, max: 3000}}},
        extend: [m.quirkCheckinInterval("1_HOUR")],
        configure: async (device, coordinatorEndpoint) => {
            const endpoint = device.getEndpoint(1);
            await endpoint.write("manuSpecificLumi", {mode: 1}, {manufacturerCode: manufacturerCode});
            await reporting.bind(endpoint, coordinatorEndpoint, ["genOnOff", "genLevelCtrl", "lightingColorCtrl", "genPowerCfg"]);
        },
    },
    {
        zigbeeModel: ["lumi.remote.b686opcn01"],
        model: "WXCJKG13LM",
        vendor: "Aqara",
        description: "Opple wireless switch (triple band)",
        fromZigbee: [
            lumi.fromZigbee.lumi_action_on,
            lumi.fromZigbee.lumi_action_off,
            lumi.fromZigbee.lumi_action_step,
            lumi.fromZigbee.lumi_action_move,
            lumi.fromZigbee.lumi_action_stop,
            lumi.fromZigbee.lumi_action_step_color_temp,
            lumi.fromZigbee.lumi_action_move_color_temp,
            fz.battery,
            lumi.fromZigbee.lumi_action_multistate,
            lumi.fromZigbee.lumi_specific,
        ],
        exposes: [
            e.battery(),
            e.battery_voltage(),
            e.action([
                "button_1_hold",
                "button_1_release",
                "button_1_single",
                "button_1_double",
                "button_1_triple",
                "button_2_hold",
                "button_2_release",
                "button_2_single",
                "button_2_double",
                "button_2_triple",
                "button_3_hold",
                "button_3_release",
                "button_3_single",
                "button_3_double",
                "button_3_triple",
                "button_4_hold",
                "button_4_release",
                "button_4_single",
                "button_4_double",
                "button_4_triple",
                "button_5_hold",
                "button_5_release",
                "button_5_single",
                "button_5_double",
                "button_5_triple",
                "button_6_hold",
                "button_6_release",
                "button_6_single",
                "button_6_double",
                "button_6_triple",
            ]),
            e
                .enum("operation_mode", ea.ALL, ["command", "event"])
                .withDescription('Operation mode, select "command" to enable bindings (wake up the device before changing modes!)'),
            e.power_outage_count(false),
        ],
        toZigbee: [lumi.toZigbee.lumi_operation_mode_opple],
        meta: {battery: {voltageToPercentage: {min: 2850, max: 3000}}},
        extend: [m.quirkCheckinInterval("1_HOUR")],
        configure: async (device, coordinatorEndpoint) => {
            const endpoint = device.getEndpoint(1);
            await endpoint.write("manuSpecificLumi", {mode: 1}, {manufacturerCode: manufacturerCode});
            await reporting.bind(endpoint, coordinatorEndpoint, ["genOnOff", "genLevelCtrl", "lightingColorCtrl", "genPowerCfg"]);
        },
    },
    {
        zigbeeModel: ["lumi.sen_ill.mgl01"],
        model: "GZCGQ01LM",
        vendor: "Xiaomi",
        whiteLabel: [{vendor: "Xiaomi", model: "YTC4043GL"}],
        description: "Mi light sensor",
        fromZigbee: [fz.battery, lumi.fromZigbee.lumi_specific],
        meta: {battery: {voltageToPercentage: {min: 2850, max: 3000}}},
        extend: [m.quirkCheckinInterval("1_HOUR"), m.illuminance()],
        exposes: [e.battery(), e.battery_voltage()],
    },
    {
        zigbeeModel: ["lumi.light.acn128"],
        model: "TDL01LM",
        vendor: "Aqara",
        description: "Spotlight T3",
        whiteLabel: [
            {vendor: "Aqara", model: "MZSD11LM"},
            {vendor: "Aqara", model: "MZSD12LM"},
            {vendor: "Aqara", model: "MZTD11LM"},
        ],
        extend: [
            lumiZigbeeOTA(),
            lumiLight({
                colorTemp: true,
                color: false,
                powerOutageMemory: "enum",
                levelConfig: {disabledFeatures: ["current_level_startup"]},
            }),
            m.numeric({
                name: "min_brightness",
                valueMin: 0,
                valueMax: 99,
                unit: "%",
                cluster: "manuSpecificLumi",
                attribute: {ID: 0x0515, type: 0x20},
                description: "Minimum brightness level",
                zigbeeCommandOptions: {manufacturerCode},
            }),
            m.numeric({
                name: "max_brightness",
                valueMin: 1,
                valueMax: 100,
                unit: "%",
                cluster: "manuSpecificLumi",
                attribute: {ID: 0x0516, type: 0x20},
                description: "Maximum brightness level",
                zigbeeCommandOptions: {manufacturerCode},
            }),
        ],
    },
    {
        zigbeeModel: ["lumi.light.rgbac1"],
        model: "ZNTGMK11LM",
        vendor: "Aqara",
        description: "Smart RGBW light controller",
        extend: [m.light({colorTemp: {range: undefined}, color: {modes: ["xy", "hs"]}}), lumiZigbeeOTA()],
    },
    {
        zigbeeModel: ["lumi.light.cwacn1"],
        model: "ZNTGMK12LM",
        vendor: "Aqara",
        description: "Smart color temperature light controller",
        extend: [lumiLight({colorTemp: true, powerOutageCount: true, deviceTemperature: true}), lumiZigbeeOTA()],
    },
    {
        zigbeeModel: ["lumi.light.cbacn1"],
        model: "HLQDQ01LM",
        vendor: "Aqara",
        description: "Smart LED controller",
        extend: [m.light(), lumiZigbeeOTA()],
    },
    {
        zigbeeModel: ["lumi.light.acn004"],
        model: "SSWQD02LM",
        vendor: "Aqara",
        description: "Smart dimmer controller T1 Pro",
        extend: [lumiZigbeeOTA(), lumiLight({colorTemp: true, powerOutageMemory: "switch"})],
    },
    {
        zigbeeModel: ["lumi.dimmer.acn003"],
        model: "ZNDDQDQ11LM",
        vendor: "Aqara",
        description: "T1 light strip controller",
        extend: [lumiZigbeeOTA(), lumiLight({colorTemp: true, powerOutageMemory: "switch"})],
    },
    {
        zigbeeModel: ["lumi.dimmer.acn004"],
        model: "ZNDDQDQ12LM",
        vendor: "Aqara",
        description: "T1 light strip controller",
        extend: [lumiZigbeeOTA(), lumiLight({colorTemp: true, powerOutageMemory: "switch"})],
    },
    {
        zigbeeModel: ["lumi.light.acn026", "lumi.light.acn024", "lumi.light.acn025"],
        model: "SSWQD03LM",
        vendor: "Aqara",
        description: "Spotlight T2",
        extend: [lumiZigbeeOTA(), lumiLight({colorTemp: true, powerOutageMemory: "switch"})],
    },
    {
        zigbeeModel: ["lumi.switch.n0agl1"],
        model: "SSM-U01",
        vendor: "Aqara",
        description: "Single switch module T1 (with neutral)",
        // Ignore energy metering reports, rely on aqara_opple: https://github.com/Koenkk/zigbee2mqtt/issues/10709
        fromZigbee: [
            fz.on_off,
            fz.device_temperature,
            lumi.fromZigbee.lumi_specific,
            fz.ignore_metering,
            fz.ignore_electrical_measurement,
            lumi.fromZigbee.lumi_power,
        ],
        exposes: [
            e.switch(),
            e.energy(),
            e.power(),
            e.device_temperature(),
            e.power_outage_memory(),
            e.power_outage_count(),
            e.switch_type(),
            e.voltage(),
            e.current(),
        ],
        toZigbee: [lumi.toZigbee.lumi_switch_type, tz.on_off, lumi.toZigbee.lumi_switch_power_outage_memory, lumi.toZigbee.lumi_led_disabled_night],
        configure: async (device, coordinatorEndpoint) => {
            const endpoint = device.getEndpoint(1);
            await reporting.bind(endpoint, coordinatorEndpoint, ["genOnOff", "genDeviceTempCfg"]);
            await reporting.onOff(endpoint);
            await reporting.deviceTemperature(endpoint);
        },
        extend: [lumiZigbeeOTA(), m.forceDeviceType({type: "Router"}), m.forcePowerSource({powerSource: "Mains (single phase)"})],
    },
    {
        zigbeeModel: ["lumi.switch.n0acn2"],
        model: "DLKZMK11LM",
        vendor: "Aqara",
        description: "Single switch module T1 (with neutral), CN",
        fromZigbee: [fz.on_off, lumi.fromZigbee.lumi_power, lumi.fromZigbee.lumi_specific],
        toZigbee: [
            tz.on_off,
            lumi.toZigbee.lumi_power,
            lumi.toZigbee.lumi_switch_type,
            lumi.toZigbee.lumi_switch_power_outage_memory,
            lumi.toZigbee.lumi_led_disabled_night,
        ],
        exposes: [
            e.switch(),
            e.power().withAccess(ea.STATE_GET),
            e.energy(),
            e.device_temperature().withAccess(ea.STATE),
            e.voltage(),
            e.current(),
            e.power_outage_memory(),
            e.led_disabled_night(),
            e.switch_type(),
        ],
        configure: async (device, coordinatorEndpoint) => {
            await device.getEndpoint(1).write("manuSpecificLumi", {mode: 1}, {manufacturerCode: manufacturerCode, disableResponse: true});
        },
        extend: [lumiZigbeeOTA(), m.forcePowerSource({powerSource: "Mains (single phase)"})],
    },
    {
        zigbeeModel: ["lumi.switch.l0agl1"],
        model: "SSM-U02",
        vendor: "Aqara",
        description: "Single switch module T1 (no neutral)",
        fromZigbee: [fz.on_off, lumi.fromZigbee.lumi_specific],
        exposes: [e.switch(), e.power_outage_memory(), e.switch_type(), e.power_outage_count(), e.device_temperature()],
        toZigbee: [lumi.toZigbee.lumi_switch_type, tz.on_off, lumi.toZigbee.lumi_switch_power_outage_memory],
        extend: [m.forcePowerSource({powerSource: "Mains (single phase)"})],
        configure: async (device, coordinatorEndpoint) => {
            const endpoint = device.getEndpoint(1);
            await reporting.bind(endpoint, coordinatorEndpoint, ["genOnOff"]);
            await reporting.onOff(endpoint);
        },
    },
    {
        zigbeeModel: ["lumi.switch.l0acn1"],
        model: "DLKZMK12LM",
        vendor: "Aqara",
        description: "Single switch module T1 (no neutral), CN",
        fromZigbee: [fz.on_off, lumi.fromZigbee.lumi_specific],
        exposes: [e.switch(), e.power_outage_memory(), e.switch_type()],
        toZigbee: [lumi.toZigbee.lumi_switch_type, tz.on_off, lumi.toZigbee.lumi_switch_power_outage_memory],
        extend: [m.forcePowerSource({powerSource: "Mains (single phase)"})],
        configure: async (device, coordinatorEndpoint) => {
            const endpoint = device.getEndpoint(1);
            await reporting.bind(endpoint, coordinatorEndpoint, ["genOnOff"]);
            await reporting.onOff(endpoint);
        },
    },
    {
        zigbeeModel: ["lumi.switch.n4acn4"],
        model: "ZNCJMB14LM",
        vendor: "Aqara",
        description: "Smart touch panel S1",
        fromZigbee: [fz.on_off, lumi.fromZigbee.lumi_smart_panel_ZNCJMB14LM],
        toZigbee: [tz.on_off, lumi.toZigbee.lumi_smart_panel_ZNCJMB14LM],
        meta: {multiEndpoint: true},
        endpoint: (device) => {
            return {left: 1, center: 2, right: 3};
        },
        exposes: [
            e.switch().withEndpoint("left"),
            e.switch().withEndpoint("center"),
            e.switch().withEndpoint("right"),
            e.binary("standby_enabled", ea.STATE_SET, true, false).withDescription("Enable standby"),
            e.enum("theme", ea.STATE_SET, ["classic", "concise"]).withDescription("Display theme"),
            e.enum("beep_volume", ea.STATE_SET, ["mute", "low", "medium", "high"]).withDescription("Beep volume"),
            e
                .numeric("lcd_brightness", ea.STATE_SET)
                .withValueMin(1)
                .withValueMax(100)
                .withUnit("%")
                .withDescription("LCD brightness (will not persist if auto-brightness is enabled)"),
            e.enum("language", ea.STATE_SET, ["chinese", "english"]).withDescription("Interface language"),
            e.enum("screen_saver_style", ea.STATE_SET, ["classic", "analog clock"]).withDescription("Screen saver style"),
            e.numeric("standby_time", ea.STATE_SET).withValueMin(0).withValueMax(65534).withUnit("s").withDescription("Display standby time"),
            e.enum("font_size", ea.STATE_SET, ["small", "medium", "large"]).withDescription("Display font size"),
            e.binary("lcd_auto_brightness_enabled", ea.STATE_SET, true, false).withDescription("Enable LCD auto brightness"),
            e.enum("homepage", ea.STATE_SET, ["scene", "feel", "thermostat", "switch"]).withDescription("Default display homepage"),
            e.binary("screen_saver_enabled", ea.STATE_SET, true, false).withDescription("Enable screen saver"),
            e
                .numeric("standby_lcd_brightness", ea.STATE_SET)
                .withValueMin(1)
                .withValueMax(100)
                .withUnit("%")
                .withDescription("Standby LCD brightness"),
            e
                .enum("available_switches", ea.STATE_SET, ["none", "1", "2", "3", "1 and 2", "1 and 3", "2 and 3", "all"])
                .withDescription("Control which switches are available in the switches screen (none disables switches screen)"),
            e
                .composite("switch_1_text_icon", "switch_1_text_icon", ea.STATE_SET)
                .withDescription("Switch 1 text and icon")
                .withFeature(e.enum("switch_1_icon", ea.STATE_SET, ["1", "2", "3", "4", "5", "6", "7", "8", "9", "10", "11"]).withDescription("Icon"))
                .withFeature(e.text("switch_1_text", ea.STATE_SET).withDescription("Text")),
            e
                .composite("switch_2_text_icon", "switch_2_text_icon", ea.STATE_SET)
                .withDescription("Switch 2 text and icon")
                .withFeature(e.enum("switch_2_icon", ea.STATE_SET, ["1", "2", "3", "4", "5", "6", "7", "8", "9", "10", "11"]).withDescription("Icon"))
                .withFeature(e.text("switch_2_text", ea.STATE_SET).withDescription("Text")),
            e
                .composite("switch_3_text_icon", "switch_3_text_icon", ea.STATE_SET)
                .withDescription("Switch 3 text and icon")
                .withFeature(e.enum("switch_3_icon", ea.STATE_SET, ["1", "2", "3", "4", "5", "6", "7", "8", "9", "10", "11"]).withDescription("Icon"))
                .withFeature(e.text("switch_3_text", ea.STATE_SET).withDescription("Text")),
        ],
        configure: async (device, coordinatorEndpoint) => {
            await reporting.bind(device.getEndpoint(1), coordinatorEndpoint, ["genOnOff"]);
            await reporting.bind(device.getEndpoint(2), coordinatorEndpoint, ["genOnOff"]);
            await reporting.bind(device.getEndpoint(3), coordinatorEndpoint, ["genOnOff"]);
            await reporting.onOff(device.getEndpoint(1));
            // await reporting.onOff(device.getEndpoint(2)); ToDo: Currently fails
            // await reporting.onOff(device.getEndpoint(3)); ToDo: Currently fails
        },
        extend: [lumiZigbeeOTA()],
    },
    {
        zigbeeModel: ["lumi.remote.b186acn03"],
        model: "WXKG05LM",
        vendor: "Aqara",
        description: "Wireless remote switch T1 (single rocker)",
        meta: {battery: {voltageToPercentage: {min: 2850, max: 3000}}},
        extend: [m.quirkCheckinInterval("1_HOUR")],
        fromZigbee: [lumi.fromZigbee.lumi_action, lumi.fromZigbee.lumi_action_multistate, fz.battery, lumi.fromZigbee.lumi_specific],
        toZigbee: [],
        exposes: [e.action(["single", "double", "hold"]), e.battery()],
    },
    {
        zigbeeModel: ["lumi.remote.b28ac1"],
        model: "WXKG15LM",
        vendor: "Aqara",
        whiteLabel: [{vendor: "Aqara", model: "WRS-R02"}],
        description: "Wireless remote switch H1 (double rocker)",
        fromZigbee: [fz.battery, lumi.fromZigbee.lumi_action_multistate, lumi.fromZigbee.lumi_specific, fz.command_toggle],
        toZigbee: [lumi.toZigbee.lumi_switch_click_mode, lumi.toZigbee.lumi_operation_mode_opple],
        meta: {battery: {voltageToPercentage: {min: 2850, max: 3000}}, multiEndpoint: true},
        extend: [m.quirkCheckinInterval("1_HOUR")],
        exposes: [
            e.battery(),
            e.battery_voltage(),
            e.action([
                "single_left",
                "single_right",
                "single_both",
                "double_left",
                "double_right",
                "double_both",
                "triple_left",
                "triple_right",
                "triple_both",
                "hold_left",
                "hold_right",
                "hold_both",
            ]),
            e
                .enum("click_mode", ea.ALL, ["fast", "multi"])
                .withDescription(
                    "Click mode, fast: only supports single click which will be send immediately after clicking." +
                        "multi: supports more events like double and hold",
                ),
            e
                .enum("operation_mode", ea.ALL, ["command", "event"])
                .withDescription('Operation mode, select "command" to enable bindings (wake up the device before changing modes!)'),
        ],
        configure: async (device, coordinatorEndpoint) => {
            const endpoint1 = device.getEndpoint(1);
            const endpoint2 = device.getEndpoint(3);
            // set "event" mode
            await endpoint1.write("manuSpecificLumi", {mode: 1}, {manufacturerCode: manufacturerCode});
            // turn on the "multiple clicks" mode, otherwise the only "single click" events.
            // if value is 1 - there will be single clicks, 2 - multiple.
            await endpoint1.write("manuSpecificLumi", {293: {value: 0x02, type: 0x20}}, {manufacturerCode: manufacturerCode});
            await reporting.bind(endpoint1, coordinatorEndpoint, ["genOnOff", "genPowerCfg"]);
            await reporting.bind(endpoint2, coordinatorEndpoint, ["genOnOff"]);
            // TODO/BUG:
            // Did not understand how to separate the left and right keys in command mode -
            // the "toggleCommand" always arrives from the first endpoint
        },
    },
    {
        zigbeeModel: ["lumi.switch.b1lc04"],
        model: "QBKG38LM",
        vendor: "Aqara",
        description: "Smart wall switch E1 (no neutral, single rocker)",
        fromZigbee: [fz.on_off, lumi.fromZigbee.lumi_action_multistate, lumi.fromZigbee.lumi_specific],
        toZigbee: [
            tz.on_off,
            lumi.toZigbee.lumi_switch_operation_mode_opple,
            lumi.toZigbee.lumi_switch_power_outage_memory,
            lumi.toZigbee.lumi_switch_mode_switch,
            lumi.toZigbee.lumi_flip_indicator_light,
        ],
        exposes: [
            e.switch(),
            e.power_outage_memory(),
            e.action(["single", "double"]),
            e.device_temperature(),
            e.flip_indicator_light(),
            e.enum("operation_mode", ea.ALL, ["control_relay", "decoupled"]).withDescription("Decoupled mode for button"),
            e
                .enum("mode_switch", ea.ALL, ["anti_flicker_mode", "quick_mode"])
                .withDescription(
                    "Anti flicker mode can be used to solve blinking issues of some lights. Quick mode makes the device respond faster.",
                ),
        ],
        configure: async (device, coordinatorEndpoint) => {
            await device.getEndpoint(1).write("manuSpecificLumi", {mode: 1}, {manufacturerCode: manufacturerCode, disableResponse: true});
        },
        extend: [lumiZigbeeOTA(), lumiPreventReset()],
    },
    {
        zigbeeModel: ["lumi.switch.b2lc04"],
        model: "QBKG39LM",
        vendor: "Aqara",
        description: "Smart wall switch E1 (no neutral, double rocker)",
        fromZigbee: [fz.on_off, lumi.fromZigbee.lumi_action_multistate, lumi.fromZigbee.lumi_specific],
        toZigbee: [
            tz.on_off,
            lumi.toZigbee.lumi_switch_operation_mode_opple,
            lumi.toZigbee.lumi_switch_power_outage_memory,
            lumi.toZigbee.lumi_switch_mode_switch,
            lumi.toZigbee.lumi_flip_indicator_light,
        ],
        meta: {multiEndpoint: true},
        endpoint: (device) => {
            return {left: 1, right: 2};
        },
        exposes: [
            e.switch().withEndpoint("left"),
            e.switch().withEndpoint("right"),
            e.device_temperature(),
            e.enum("operation_mode", ea.ALL, ["control_relay", "decoupled"]).withDescription("Decoupled mode for left button").withEndpoint("left"),
            e.enum("operation_mode", ea.ALL, ["control_relay", "decoupled"]).withDescription("Decoupled mode for right button").withEndpoint("right"),
            e
                .enum("mode_switch", ea.ALL, ["anti_flicker_mode", "quick_mode"])
                .withDescription(
                    "Anti flicker mode can be used to solve blinking issues of some lights. Quick mode makes the device respond faster.",
                ),
            e.action(["single_left", "double_left", "single_right", "double_right", "single_both", "double_both"]),
            e.power_outage_memory(),
            e.flip_indicator_light(),
        ],
        configure: async (device, coordinatorEndpoint) => {
            await device.getEndpoint(1).write("manuSpecificLumi", {mode: 1}, {manufacturerCode: manufacturerCode, disableResponse: true});
        },
        extend: [lumiZigbeeOTA(), lumiPreventReset()],
    },
    {
        zigbeeModel: ["lumi.airmonitor.acn01"],
        model: "VOCKQJK11LM",
        vendor: "Aqara",
        whiteLabel: [{vendor: "Aqara", model: "AAQS-S01"}],
        description: "TVOC air quality monitor",
        fromZigbee: [fz.battery, lumi.fromZigbee.lumi_specific],
        meta: {battery: {voltageToPercentage: {min: 2850, max: 3000}}},
        exposes: [e.device_temperature(), e.battery(), e.battery_voltage()],
        extend: [
            m.quirkCheckinInterval("1_HOUR"),
            m.quirkAddEndpointCluster({
                endpointID: 1,
                inputClusters: ["msTemperatureMeasurement", "msRelativeHumidity", "genAnalogInput", "manuSpecificLumi"],
            }),
            lumiAirQuality(),
            lumiVoc(),
            m.temperature(),
            m.humidity(),
            lumiDisplayUnit(),
            lumiOutageCountRestoreBindReporting(),
            lumiZigbeeOTA(),
        ],
        configure: async (device, coordinatorEndpoint) => {
            const endpoint = device.getEndpoint(1);
            const binds = ["genPowerCfg"];
            await reporting.bind(endpoint, coordinatorEndpoint, binds);
            await reporting.batteryVoltage(endpoint);
        },
    },
    {
        zigbeeModel: ["lumi.switch.b2nc01"],
        model: "QBKG41LM",
        vendor: "Aqara",
        description: "Smart wall switch E1 (with neutral, double rocker)",
        fromZigbee: [fz.on_off, lumi.fromZigbee.lumi_action_multistate, lumi.fromZigbee.lumi_specific],
        toZigbee: [
            tz.on_off,
            lumi.toZigbee.lumi_switch_operation_mode_opple,
            lumi.toZigbee.lumi_switch_power_outage_memory,
            lumi.toZigbee.lumi_flip_indicator_light,
        ],
        meta: {multiEndpoint: true},
        endpoint: (device) => {
            return {left: 1, right: 2};
        },
        exposes: [
            e.switch().withEndpoint("left"),
            e.switch().withEndpoint("right"),
            e.enum("operation_mode", ea.ALL, ["control_relay", "decoupled"]).withDescription("Decoupled mode for left button").withEndpoint("left"),
            e.enum("operation_mode", ea.ALL, ["control_relay", "decoupled"]).withDescription("Decoupled mode for right button").withEndpoint("right"),
            e.action(["single_left", "double_left", "single_right", "double_right", "single_both", "double_both"]),
            e.power_outage_memory(),
            e.device_temperature(),
            e.flip_indicator_light(),
        ],
        configure: async (device, coordinatorEndpoint) => {
            await device.getEndpoint(1).write("manuSpecificLumi", {mode: 1}, {manufacturerCode: manufacturerCode, disableResponse: true});
        },
        extend: [lumiZigbeeOTA(), lumiPreventReset()],
    },
    {
        zigbeeModel: ["lumi.plug.macn01"],
        model: "ZNCZ15LM",
        vendor: "Aqara",
        description: "Smart plug T1, CN",
        fromZigbee: [fz.on_off, lumi.fromZigbee.lumi_power, lumi.fromZigbee.lumi_specific],
        toZigbee: [
            tz.on_off,
            lumi.toZigbee.lumi_switch_power_outage_memory,
            lumi.toZigbee.lumi_led_disabled_night,
            lumi.toZigbee.lumi_overload_protection,
            lumi.toZigbee.lumi_socket_button_lock,
        ],
        exposes: [
            e.switch(),
            e.power().withAccess(ea.STATE),
            e.energy(),
            e.device_temperature().withAccess(ea.STATE),
            e.voltage(),
            e.current(),
            e.consumer_connected().withAccess(ea.STATE),
            e.power_outage_memory(),
            e.led_disabled_night(),
            e.button_lock(),
            e.overload_protection(100, 2500),
        ],
        extend: [lumiZigbeeOTA()],
    },
    {
        zigbeeModel: ["lumi.switch.b1nc01"],
        model: "QBKG40LM",
        vendor: "Aqara",
        description: "Smart wall switch E1 (with neutral, single rocker)",
        fromZigbee: [fz.on_off, lumi.fromZigbee.lumi_action_multistate, lumi.fromZigbee.lumi_specific],
        toZigbee: [
            tz.on_off,
            lumi.toZigbee.lumi_switch_operation_mode_opple,
            lumi.toZigbee.lumi_switch_power_outage_memory,
            lumi.toZigbee.lumi_flip_indicator_light,
        ],
        exposes: [
            e.switch(),
            e.action(["single", "double"]),
            e.power_outage_memory(),
            e.device_temperature(),
            e.flip_indicator_light(),
            e.enum("operation_mode", ea.ALL, ["control_relay", "decoupled"]).withDescription("Decoupled mode"),
        ],
        configure: async (device, coordinatorEndpoint) => {
            await device.getEndpoint(1).write("manuSpecificLumi", {mode: 1}, {manufacturerCode: manufacturerCode, disableResponse: true});
        },
        extend: [lumiZigbeeOTA(), lumiPreventReset()],
    },
    {
        zigbeeModel: ["lumi.remote.b1acn02"],
        model: "WXKG13LM",
        vendor: "Aqara",
        description: "Wireless mini switch T1",
        whiteLabel: [
            {vendor: "Aqara", model: "WB-R02D"},
            {vendor: "Yandex", model: "YNDX-00524"},
        ],
        meta: {battery: {voltageToPercentage: {min: 2850, max: 3000}}},
        fromZigbee: [fz.battery, lumi.fromZigbee.lumi_action_multistate, lumi.fromZigbee.lumi_specific],
        toZigbee: [],
        exposes: [e.battery(), e.battery_voltage(), e.action(["single", "double", "triple", "quadruple", "quintuple", "hold", "release", "many"])],
        configure: async (device, coordinatorEndpoint) => {
            const endpoint1 = device.getEndpoint(1);
            await endpoint1.write("manuSpecificLumi", {mode: 1}, {manufacturerCode: manufacturerCode, disableResponse: true});
        },
        extend: [m.quirkCheckinInterval("1_HOUR"), lumiZigbeeOTA()],
    },
    {
        zigbeeModel: ["lumi.sen_ill.agl01"],
        model: "GZCGQ11LM",
        vendor: "Aqara",
        description: "Light sensor T1",
        fromZigbee: [fz.battery, lumi.fromZigbee.lumi_specific],
        toZigbee: [lumi.toZigbee.lumi_detection_period],
        meta: {battery: {voltageToPercentage: {min: 2850, max: 3000}}},
        exposes: [
            e.battery(),
            e.battery_voltage(),
            e
                .numeric("detection_period", exposes.access.ALL)
                .withValueMin(1)
                .withValueMax(59)
                .withUnit("s")
                .withDescription("Time interval in seconds to report after light changes"),
        ],
        configure: async (device, coordinatorEndpoint) => {
            const endpoint = device.getEndpoint(1);
            await device.getEndpoint(1).write("manuSpecificLumi", {mode: 1}, {manufacturerCode: manufacturerCode, disableResponse: true});
            await endpoint.read("manuSpecificLumi", [0x0000], {manufacturerCode: manufacturerCode});
        },
        extend: [m.quirkCheckinInterval("1_HOUR"), lumiZigbeeOTA(), m.illuminance({reporting: false})],
    },
    {
        zigbeeModel: ["lumi.plug.sacn03"],
        model: "QBCZ15LM",
        vendor: "Aqara",
        description: "Smart wall outlet H1 (USB)",
        fromZigbee: [fz.on_off, lumi.fromZigbee.lumi_power, lumi.fromZigbee.lumi_specific],
        toZigbee: [
            tz.on_off,
            lumi.toZigbee.lumi_switch_power_outage_memory,
            lumi.toZigbee.lumi_led_disabled_night,
            lumi.toZigbee.lumi_button_switch_mode,
            lumi.toZigbee.lumi_overload_protection,
            lumi.toZigbee.lumi_socket_button_lock,
        ],
        meta: {multiEndpoint: true, multiEndpointSkip: ["power", "energy"]},
        endpoint: () => {
            return {relay: 1, usb: 2};
        },
        exposes: [
            e.switch().withEndpoint("relay"),
            e.switch().withEndpoint("usb"),
            e.power().withAccess(ea.STATE),
            e.energy(),
            e.device_temperature().withAccess(ea.STATE),
            e.voltage(),
            e.current(),
            e.power_outage_memory(),
            e.led_disabled_night(),
            e.button_lock(),
            e
                .enum("button_switch_mode", exposes.access.ALL, ["relay", "relay_and_usb"])
                .withDescription("Control both relay and usb or only the relay with the physical switch button"),
            e.overload_protection(100, 2500),
        ],
        extend: [lumiZigbeeOTA()],
    },
    {
        zigbeeModel: ["lumi.magnet.agl02"],
        model: "MCCGQ12LM",
        vendor: "Aqara",
        description: "Door and window sensor T1",
        whiteLabel: [
            {vendor: "Aqara", model: "DW-S03D"},
            {vendor: "Yandex", model: "YNDX-00520"},
        ],
        fromZigbee: [lumi.fromZigbee.lumi_contact, lumi.fromZigbee.lumi_specific, fz.ias_contact_alarm_1],
        toZigbee: [],
        exposes: [e.contact(), e.battery(), e.battery_voltage()],
        meta: {battery: {voltageToPercentage: {min: 2850, max: 3000}}},
        extend: [m.quirkCheckinInterval("1_HOUR"), lumiZigbeeOTA()],
    },
    {
        zigbeeModel: ["lumi.plug.sacn02"],
        model: "QBCZ14LM",
        vendor: "Aqara",
        description: "Smart wall outlet T1",
        fromZigbee: [fz.on_off, lumi.fromZigbee.lumi_power, lumi.fromZigbee.lumi_specific],
        toZigbee: [
            tz.on_off,
            lumi.toZigbee.lumi_switch_power_outage_memory,
            lumi.toZigbee.lumi_led_disabled_night,
            lumi.toZigbee.lumi_overload_protection,
            lumi.toZigbee.lumi_socket_button_lock,
        ],
        exposes: [
            e.switch(),
            e.power().withAccess(ea.STATE),
            e.energy(),
            e.device_temperature().withAccess(ea.STATE),
            e.voltage(),
            e.current(),
            e.power_outage_memory(),
            e.led_disabled_night(),
            e.button_lock(),
            e.overload_protection(100, 2500),
        ],
        extend: [lumiZigbeeOTA()],
    },
    {
        zigbeeModel: ["lumi.remote.rkba01"],
        model: "ZNXNKG02LM",
        vendor: "Aqara",
        description: "Smart rotary knob H1 (wireless)",
        extend: [
            m.quirkCheckinInterval("1_HOUR"),
            lumiPreventReset(),
            lumiCommandMode(),
            lumiAction({actionLookup: {hold: 0, single: 1, double: 2, release: 255}}),
            lumiBattery({voltageToPercentage: {min: 2850, max: 3000}}),
            lumiKnobRotation(),
            m.enumLookup({
                name: "sensitivity",
                lookup: {low: 720, medium: 360, high: 180},
                cluster: "manuSpecificLumi",
                attribute: {ID: 0x0234, type: 0x21},
                description: "Rotation sensitivity",
                zigbeeCommandOptions: {manufacturerCode},
            }),
        ],
    },
    {
        zigbeeModel: ["lumi.remote.acn003"],
        model: "WXKG16LM",
        vendor: "Aqara",
        description: "Wireless remote switch E1 (single rocker)",
        meta: {battery: {voltageToPercentage: {min: 2850, max: 3000}}},
        extend: [m.quirkCheckinInterval("1_HOUR")],
        fromZigbee: [lumi.fromZigbee.lumi_action_multistate, lumi.fromZigbee.lumi_specific],
        toZigbee: [lumi.toZigbee.lumi_switch_click_mode],
        exposes: [
            e.battery(),
            e.battery_voltage(),
            e.action(["single", "double", "hold"]),
            e
                .enum("click_mode", ea.ALL, ["fast", "multi"])
                .withDescription(
                    "Click mode, fast: only supports single click which will be send immediately after clicking." +
                        "multi: supports more events like double and hold",
                ),
        ],
        configure: async (device, coordinatorEndpoint) => {
            await device.getEndpoint(1).write("manuSpecificLumi", {293: {value: 0x02, type: 0x20}}, {manufacturerCode: manufacturerCode});
        },
    },
    {
        zigbeeModel: ["lumi.remote.acn004"],
        model: "WXKG17LM",
        vendor: "Aqara",
        description: "Wireless remote switch E1 (double rocker)",
        meta: {battery: {voltageToPercentage: {min: 2850, max: 3000}}},
        extend: [m.quirkCheckinInterval("1_HOUR"), lumiPreventReset()],
        exposes: [
            e.battery(),
            e.battery_voltage(),
            e.action(["single_left", "single_right", "single_both", "double_left", "double_right", "hold_left", "hold_right"]),
            e
                .enum("click_mode", ea.ALL, ["fast", "multi"])
                .withDescription(
                    "Click mode, fast: only supports single click which will be send immediately after clicking, multi: supports more events like double and hold",
                ),
        ],
        fromZigbee: [lumi.fromZigbee.lumi_action_multistate, lumi.fromZigbee.lumi_specific],
        toZigbee: [lumi.toZigbee.lumi_switch_click_mode],
        configure: async (device, coordinatorEndpoint) => {
            const endpoint1 = device.getEndpoint(1);
            // set multiclick mode
            await endpoint1.write("manuSpecificLumi", {293: {value: 0x02, type: 0x20}}, {manufacturerCode: manufacturerCode});
        },
    },
    {
        zigbeeModel: ["lumi.remote.b18ac1"],
        model: "WXKG14LM",
        vendor: "Aqara",
        description: "Wireless remote switch H1 (single rocker)",
        fromZigbee: [lumi.fromZigbee.lumi_action_multistate, lumi.fromZigbee.lumi_specific, fz.command_toggle],
        toZigbee: [lumi.toZigbee.lumi_switch_click_mode, lumi.toZigbee.lumi_operation_mode_opple],
        exposes: [
            e.battery(),
            e.battery_voltage(),
            e.action(["single", "double", "triple", "hold"]),
            e
                .enum("click_mode", ea.ALL, ["fast", "multi"])
                .withDescription(
                    "Click mode, fast: only supports single click which will be send immediately after clicking." +
                        "multi: supports more events like double and hold",
                ),
            e
                .enum("operation_mode", ea.ALL, ["command", "event"])
                .withDescription('Operation mode, select "command" to enable bindings (wake up the device before changing modes!)'),
        ],
        meta: {battery: {voltageToPercentage: {min: 2850, max: 3000}}},
        extend: [m.quirkCheckinInterval("1_HOUR")],
        configure: async (device, coordinatorEndpoint) => {
            const endpoint1 = device.getEndpoint(1);
            await endpoint1.write("manuSpecificLumi", {mode: 1}, {manufacturerCode: manufacturerCode, disableResponse: true});
            await endpoint1.read("manuSpecificLumi", [0x0125], {manufacturerCode: manufacturerCode});
        },
    },
    {
        zigbeeModel: ["lumi.airrtc.agl001"],
        model: "SRTS-A01",
        vendor: "Aqara",
        description: "Smart radiator thermostat E1",
        fromZigbee: [lumi.fromZigbee.lumi_trv, fz.thermostat, fz.battery],
        toZigbee: [lumi.toZigbee.lumi_trv, tz.thermostat_occupied_heating_setpoint],
        exposes: [
            e.setup().withDescription("Indicates if the device is in setup mode (E11)"),
            e
                .climate()
                .withSetpoint("occupied_heating_setpoint", 5, 30, 0.5)
                .withLocalTemperature(ea.STATE, "Current temperature measured by the internal or external sensor")
                .withSystemMode(["off", "heat"], ea.ALL)
                .withPreset(["manual", "away", "auto"])
                .setAccess("preset", ea.ALL),
            e.temperature_sensor_select(["internal", "external"]).withAccess(ea.ALL),
            e.external_temperature_input().withDescription("Input for remote temperature sensor (when sensor is set to external)"),
            e.calibrated().withDescription("Indicates if this valve is calibrated, use the calibrate option to calibrate"),
            e.enum("calibrate", ea.ALL, ["calibrate"]).withDescription("Calibrates the valve").withCategory("config"),
            e.child_lock().withAccess(ea.ALL),
            e.window_detection_bool(),
            e.window_open(),
            e.valve_detection_bool(),
            e
                .valve_alarm()
                .withDescription(
                    "Notifies of a temperature control abnormality if valve detection is enabled " +
                        "(e.g., thermostat not installed correctly, valve failure or incorrect calibration, " +
                        "incorrect link to external temperature sensor)",
                ),
            e.away_preset_temperature().withAccess(ea.ALL),
            e.battery_voltage(),
            e.battery(),
            e.power_outage_count(),
            e.device_temperature(),
            e.schedule(),
            e
                .schedule_settings()
                .withDescription("Smart schedule configuration (default: mon,tue,wed,thu,fri|8:00,24.0|18:00,17.0|23:00,22.0|8:00,22.0)"),
        ],
        configure: async (device, coordinatorEndpoint) => {
            const endpoint = device.getEndpoint(1);

            // Initialize battery percentage and voltage
            await endpoint.read("manuSpecificLumi", [0x040a], {manufacturerCode: manufacturerCode});
            await endpoint.read("genPowerCfg", ["batteryVoltage"]);
        },
        extend: [m.quirkCheckinInterval("1_HOUR"), lumiZigbeeOTA()],
    },
    {
        zigbeeModel: ["aqara.feeder.acn001"],
        model: "ZNCWWSQ01LM",
        vendor: "Aqara",
        description: "Smart pet feeder C1",
        whiteLabel: [{vendor: "Aqara", model: "PETC1-M01"}],
        fromZigbee: [lumi.fromZigbee.lumi_feeder],
        toZigbee: [lumi.toZigbee.lumi_feeder],
        exposes: [
            e.enum("feed", ea.STATE_SET, ["", "START"]).withDescription("Start feeding"),
            e.enum("feeding_source", ea.STATE, ["schedule", "manual", "remote"]).withDescription("Feeding source"),
            e.numeric("feeding_size", ea.STATE).withDescription("Feeding size").withUnit("portion"),
            e.numeric("portions_per_day", ea.STATE).withDescription("Portions per day"),
            e.numeric("weight_per_day", ea.STATE).withDescription("Weight per day").withUnit("g"),
            e.binary("error", ea.STATE, true, false).withDescription("Indicates whether there is an error with the feeder"),
            e
                .list(
                    "schedule",
                    ea.STATE_SET,
                    e
                        .composite("dayTime", "dayTime", exposes.access.STATE_SET)
                        .withFeature(
                            e.enum("days", exposes.access.STATE_SET, [
                                "everyday",
                                "workdays",
                                "weekend",
                                "mon",
                                "tue",
                                "wed",
                                "thu",
                                "fri",
                                "sat",
                                "sun",
                                "mon-wed-fri-sun",
                                "tue-thu-sat",
                            ]),
                        )
                        .withFeature(e.numeric("hour", exposes.access.STATE_SET))
                        .withFeature(e.numeric("minute", exposes.access.STATE_SET))
                        .withFeature(e.numeric("size", exposes.access.STATE_SET)),
                )
                .withDescription("Feeding schedule"),
            e
                .binary("led_indicator", ea.STATE_SET, "ON", "OFF")
                .withLabel("Disable LED at night")
                .withDescription("LED indicator will be disabled every day from 21:00 to 09:00")
                .withCategory("config"),
            e.child_lock(),
            e.enum("mode", ea.STATE_SET, ["schedule", "manual"]).withDescription("Feeding mode"),
            e
                .numeric("serving_size", ea.STATE_SET)
                .withValueMin(1)
                .withValueMax(10)
                .withDescription("One serving size")
                .withUnit("portion")
                .withCategory("config"),
            e
                .numeric("portion_weight", ea.STATE_SET)
                .withValueMin(1)
                .withValueMax(20)
                .withDescription("Portion weight")
                .withUnit("g")
                .withCategory("config"),
        ],
        extend: [lumiZigbeeOTA(), m.forcePowerSource({powerSource: "Mains (single phase)"})],
        configure: async (device, coordinatorEndpoint) => {
            const endpoint = device.getEndpoint(1);
            await endpoint.read("manuSpecificLumi", [0xfff1], {manufacturerCode: manufacturerCode});
        },
    },
    {
        zigbeeModel: ["lumi.remote.acn007"],
        model: "WXKG20LM",
        vendor: "Aqara",
        description: "Wireless mini switch E1",
        fromZigbee: [fz.battery, lumi.fromZigbee.lumi_action_multistate, lumi.fromZigbee.lumi_specific],
        toZigbee: [],
        meta: {battery: {voltageToPercentage: {min: 2850, max: 3000}}},
        extend: [m.quirkCheckinInterval("1_HOUR")],
        exposes: [
            e.battery(),
            e.battery_voltage(),
            e.action(["single", "double", "hold", "release"]),
            e.device_temperature(),
            e.power_outage_count(),
        ],
    },
    {
        zigbeeModel: ["lumi.remote.acn009"],
        model: "WXKG22LM",
        vendor: "Aqara",
        description: "Wireless remote switch H1M (double rocker)",
        fromZigbee: [fz.battery, lumi.fromZigbee.lumi_action_multistate, lumi.fromZigbee.lumi_specific, fz.command_toggle],
        toZigbee: [lumi.toZigbee.lumi_switch_click_mode, lumi.toZigbee.lumi_operation_mode_opple],
        meta: {battery: {voltageToPercentage: {min: 2850, max: 3000}}, multiEndpoint: true},
        extend: [m.quirkCheckinInterval("1_HOUR")],
        exposes: [
            e.battery(),
            e.battery_voltage(),
            e.action([
                "single_left",
                "single_right",
                "single_both",
                "double_left",
                "double_right",
                "double_both",
                "triple_left",
                "triple_right",
                "triple_both",
                "hold_left",
                "hold_right",
                "hold_both",
            ]),
            e
                .enum("click_mode", ea.ALL, ["fast", "multi"])
                .withDescription(
                    "Click mode, fast: only supports single click which will be send immediately after clicking." +
                        "multi: supports more events like double and hold",
                ),
            e
                .enum("operation_mode", ea.ALL, ["command", "event"])
                .withDescription('Operation mode, select "command" to enable bindings (wake up the device before changing modes!)'),
        ],
        configure: async (device, coordinatorEndpoint) => {
            const endpoint1 = device.getEndpoint(1);
            const endpoint2 = device.getEndpoint(3);
            // set "event" mode
            await endpoint1.write("manuSpecificLumi", {mode: 1}, {manufacturerCode: manufacturerCode});
            // turn on the "multiple clicks" mode, otherwise the only "single click" events.
            // if value is 1 - there will be single clicks, 2 - multiple.
            await endpoint1.write("manuSpecificLumi", {293: {value: 0x02, type: 0x20}}, {manufacturerCode: manufacturerCode});
            await reporting.bind(endpoint1, coordinatorEndpoint, ["genOnOff", "genPowerCfg"]);
            await reporting.bind(endpoint2, coordinatorEndpoint, ["genOnOff"]);
            // TODO/BUG:
            // Did not understand how to separate the left and right keys in command mode -
            // the "toggleCommand" always arrives from the first endpoint
        },
    },
    {
        zigbeeModel: ["lumi.remote.b286acn03"],
        model: "WXKG04LM",
        vendor: "Aqara",
        description: "Wireless remote switch T1 (double rocker)",
        meta: {battery: {voltageToPercentage: {min: 2850, max: 3000}}},
        fromZigbee: [lumi.fromZigbee.lumi_basic, lumi.fromZigbee.lumi_action_multistate, lumi.fromZigbee.lumi_specific],
        toZigbee: [],
        endpoint: (device) => {
            return {left: 1, right: 2, both: 3};
        },
        exposes: [
            e.battery(),
            e.battery_voltage(),
            e.action([
                "button_1_hold",
                "button_1_release",
                "button_1_single",
                "button_1_double",
                "button_1_triple",
                "button_2_hold",
                "button_2_release",
                "button_2_single",
                "button_2_double",
                "button_2_triple",
                "button_3_hold",
                "button_3_release",
                "button_3_single",
                "button_3_double",
                "button_3_triple",
            ]),
        ],
        extend: [m.quirkCheckinInterval("1_HOUR"), lumiZigbeeOTA()],
    },
    {
        zigbeeModel: ["lumi.switch.acn048"],
        model: "ZNQBKG38LM",
        vendor: "Aqara",
        description: "Smart wall switch Z1 (single rocker)",
        extend: [
            lumiZigbeeOTA(),
            lumiPreventReset(),
            lumiOnOff({operationMode: true, powerOutageMemory: "enum", lockRelay: true}),
            lumiAction(),
            lumiElectricityMeter(),
            lumiPower(),
            lumiLedDisabledNight(),
            lumiClickMode({attribute: {ID: 0x0286, type: 0x20}}),
            lumiSetEventMode(),
        ],
    },
    {
        zigbeeModel: ["lumi.switch.acn049"],
        model: "ZNQBKG39LM",
        vendor: "Aqara",
        description: "Smart wall switch Z1 (double rocker)",
        extend: [
            lumiZigbeeOTA(),
            lumiPreventReset(),
            m.deviceEndpoints({endpoints: {top: 1, bottom: 2}}),
            lumiOnOff({
                operationMode: true,
                powerOutageMemory: "enum",
                lockRelay: true,
                endpointNames: ["top", "bottom"],
            }),
            lumiAction({endpointNames: ["top", "bottom"]}),
            lumiElectricityMeter(),
            lumiPower(),
            lumiLedDisabledNight(),
            lumiClickMode({attribute: {ID: 0x0286, type: 0x20}}),
            lumiSetEventMode(),
        ],
    },
    {
        zigbeeModel: ["lumi.switch.acn054"],
        model: "ZNQBKG40LM",
        vendor: "Aqara",
        description: "Smart wall switch Z1 (triple rocker)",
        extend: [
            lumiZigbeeOTA(),
            lumiPreventReset(),
            m.deviceEndpoints({endpoints: {top: 1, center: 2, bottom: 3}}),
            lumiOnOff({
                operationMode: true,
                powerOutageMemory: "enum",
                lockRelay: true,
                endpointNames: ["top", "center", "bottom"],
            }),
            lumiAction({endpointNames: ["top", "center", "bottom"]}),
            lumiElectricityMeter(),
            lumiPower(),
            lumiLedDisabledNight(),
            lumiClickMode({attribute: {ID: 0x0286, type: 0x20}}),
            lumiSetEventMode(),
        ],
    },
    {
        zigbeeModel: ["lumi.switch.acn055"],
        model: "ZNQBKG41LM",
        vendor: "Aqara",
        description: "Smart wall switch Z1 (quadruple rocker)",
        extend: [
            lumiZigbeeOTA(),
            lumiPreventReset(),
            m.deviceEndpoints({endpoints: {top: 1, center: 2, bottom: 3, wireless: 4}}),
            lumiOnOff({
                operationMode: true,
                powerOutageMemory: "enum",
                lockRelay: true,
                endpointNames: ["top", "center", "bottom"],
            }),
            lumiAction({
                actionLookup: {hold: 0, single: 1, double: 2, release: 255},
                endpointNames: ["top", "center", "bottom", "wireless"],
            }),
            lumiElectricityMeter(),
            lumiPower(),
            lumiLedDisabledNight(),
            lumiClickMode({attribute: {ID: 0x0286, type: 0x20}}),
            lumiSetEventMode(),
        ],
    },
    {
        zigbeeModel: ["lumi.switch.acn056"],
        model: "ZNQBKG42LM",
        vendor: "Aqara",
        description: "Smart wall switch Z1 Pro (single rocker)",
        extend: [
            lumiZigbeeOTA(),
            lumiPreventReset(),
            lumiOnOff({operationMode: true, powerOutageMemory: "enum", lockRelay: true}),
            lumiAction({extraActions: ["slider_single", "slider_double", "slider_hold", "slider_up", "slider_down"]}),
            lumiElectricityMeter(),
            lumiPower(),
            lumiLedDisabledNight(),
            lumiClickMode({attribute: {ID: 0x0286, type: 0x20}}),
            lumiSlider(),
            lumiSwitchMode(),
        ],
    },
    {
        zigbeeModel: ["lumi.switch.acn057"],
        model: "ZNQBKG43LM",
        vendor: "Aqara",
        description: "Smart wall switch Z1 Pro (double rocker)",
        extend: [
            lumiZigbeeOTA(),
            lumiPreventReset(),
            m.deviceEndpoints({endpoints: {top: 1, bottom: 2}}),
            lumiOnOff({
                operationMode: true,
                powerOutageMemory: "enum",
                lockRelay: true,
                endpointNames: ["top", "bottom"],
            }),
            lumiAction({
                endpointNames: ["top", "bottom"],
                extraActions: ["slider_single", "slider_double", "slider_hold", "slider_up", "slider_down"],
            }),
            lumiElectricityMeter(),
            lumiPower(),
            lumiLedDisabledNight(),
            lumiClickMode({attribute: {ID: 0x0286, type: 0x20}}),
            lumiSlider(),
            lumiSwitchMode(),
        ],
    },
    {
        zigbeeModel: ["lumi.switch.acn058"],
        model: "ZNQBKG44LM",
        vendor: "Aqara",
        description: "Smart wall switch Z1 Pro (triple rocker)",
        extend: [
            lumiZigbeeOTA(),
            lumiPreventReset(),
            m.deviceEndpoints({endpoints: {top: 1, center: 2, bottom: 3}}),
            lumiOnOff({
                operationMode: true,
                powerOutageMemory: "enum",
                lockRelay: true,
                endpointNames: ["top", "center", "bottom"],
            }),
            lumiAction({
                endpointNames: ["top", "center", "bottom"],
                extraActions: ["slider_single", "slider_double", "slider_hold", "slider_up", "slider_down"],
            }),
            lumiElectricityMeter(),
            lumiPower(),
            lumiLedDisabledNight(),
            lumiClickMode({attribute: {ID: 0x0286, type: 0x20}}),
            lumiSlider(),
            lumiSwitchMode(),
        ],
    },
    {
        zigbeeModel: ["lumi.switch.acn059"],
        model: "ZNQBKG45LM",
        vendor: "Aqara",
        description: "Smart wall switch Z1 Pro (quadruple rocker)",
        extend: [
            lumiZigbeeOTA(),
            lumiPreventReset(),
            m.deviceEndpoints({endpoints: {top: 1, center: 2, bottom: 3, wireless: 4}}),
            lumiOnOff({
                operationMode: true,
                powerOutageMemory: "enum",
                lockRelay: true,
                endpointNames: ["top", "center", "bottom"],
            }),
            lumiAction({
                actionLookup: {hold: 0, single: 1, double: 2, release: 255},
                endpointNames: ["top", "center", "bottom", "wireless"],
                extraActions: ["slider_single", "slider_double", "slider_hold", "slider_up", "slider_down"],
            }),
            lumiElectricityMeter(),
            lumiPower(),
            lumiLedDisabledNight(),
            lumiClickMode({attribute: {ID: 0x0286, type: 0x20}}),
            lumiSlider(),
            lumiSwitchMode(),
        ],
    },
    {
        zigbeeModel: ["lumi.switch.acn061"],
        model: "WS-K01D",
        vendor: "Aqara",
        description: "Smart wall switch H1 20A (with neutral, single rocker)",
        extend: [
            lumiZigbeeOTA(),
            lumiPreventReset(),
            lumiOnOff({operationMode: true, powerOutageMemory: "binary"}),
            lumiAction({actionLookup: {single: 1, double: 2}}),
            lumiElectricityMeter(),
            lumiPower(),
            lumiLedDisabledNight(),
            lumiSetEventMode(),
            lumiFlipIndicatorLight(),
        ],
    },
    {
        zigbeeModel: ["lumi.remote.cagl02"],
        model: "CTP-R01",
        vendor: "Aqara",
        whiteLabel: [{vendor: "Aqara", model: "MFCZQ12LM"}],
        description: "Cube T1 Pro",
        meta: {battery: {voltageToPercentage: {min: 2850, max: 3000}}},
        extend: [m.quirkCheckinInterval("1_HOUR"), lumiZigbeeOTA()],
        fromZigbee: [
            lumi.fromZigbee.lumi_specific,
            lumi.fromZigbee.lumi_action_multistate,
            lumi.fromZigbee.lumi_action_analog,
            fz.ignore_onoff_report,
        ],
        toZigbee: [lumi.toZigbee.lumi_cube_operation_mode],
        exposes: [
            e.battery(),
            e.battery_voltage(),
            e.power_outage_count(false),
            e
                .enum("operation_mode", ea.SET, ["action_mode", "scene_mode"])
                .withDescription(
                    "[Soft Switch]: There is a configuration window, opens once an hour on itself, " +
                        "only during which the cube will respond to mode switch. " +
                        "Mode switch will be scheduled to take effect when the window becomes available. " +
                        "You can also give it a throw action (no backward motion) to force a respond! " +
                        "Otherwise, you may open lid and click LINK once to make the cube respond immediately. " +
                        "[Hard Switch]: Open lid and click LINK button 5 times.",
                ),
            e.cube_side("side"),
            e
                .action([
                    "shake",
                    "throw",
                    "tap",
                    "slide",
                    "flip180",
                    "flip90",
                    "hold",
                    "side_up",
                    "rotate_left",
                    "rotate_right",
                    "1_min_inactivity",
                    "flip_to_side",
                ])
                .withDescription("Triggered action"),
            e.cube_side("action_from_side"),
            e.angle("action_angle"),
        ],
        configure: async (device, coordinatorEndpoint) => {
            device.softwareBuildID = `0.0.0_00${device.applicationVersion}`;
            device.save();

            const endpoint = device.getEndpoint(1);
            await endpoint.write(
                "manuSpecificLumi",
                {mode: 1},
                {manufacturerCode: manufacturerCode, disableDefaultResponse: true, disableResponse: true},
            );
            await endpoint.read("manuSpecificLumi", [0x148], {
                manufacturerCode: manufacturerCode,
                disableDefaultResponse: true,
                disableResponse: true,
            });
        },
    },
    {
        zigbeeModel: ["lumi.switch.acn040"],
        model: "ZNQBKG31LM",
        vendor: "Aqara",
        description: "Smart wall switch E1 (with neutral, triple rocker)",
        fromZigbee: [fz.on_off, lumi.fromZigbee.lumi_action_multistate, lumi.fromZigbee.lumi_specific],
        toZigbee: [
            tz.on_off,
            lumi.toZigbee.lumi_switch_operation_mode_opple,
            lumi.toZigbee.lumi_switch_power_outage_memory,
            lumi.toZigbee.lumi_switch_mode_switch,
            lumi.toZigbee.lumi_flip_indicator_light,
        ],
        endpoint: (device) => {
            return {left: 1, center: 2, right: 3};
        },
        meta: {multiEndpoint: true},
        exposes: [
            e.switch().withEndpoint("left"),
            e.switch().withEndpoint("center"),
            e.switch().withEndpoint("right"),
            e.enum("operation_mode", ea.ALL, ["control_relay", "decoupled"]).withDescription("Decoupled mode for left button").withEndpoint("left"),
            e
                .enum("operation_mode", ea.ALL, ["control_relay", "decoupled"])
                .withDescription("Decoupled mode for center button")
                .withEndpoint("center"),
            e.enum("operation_mode", ea.ALL, ["control_relay", "decoupled"]).withDescription("Decoupled mode for right button").withEndpoint("right"),
            e.action([
                "single_left",
                "double_left",
                "single_center",
                "double_center",
                "single_right",
                "double_right",
                "single_left_center",
                "double_left_center",
                "single_left_right",
                "double_left_right",
                "single_center_right",
                "double_center_right",
                "single_all",
                "double_all",
            ]),
            e.power_outage_memory(),
            e.device_temperature(),
            e.flip_indicator_light(),
        ],
        configure: async (device, coordinatorEndpoint) => {
            await device.getEndpoint(1).write("manuSpecificLumi", {mode: 1}, {manufacturerCode: manufacturerCode, disableResponse: true});
        },
        extend: [lumiZigbeeOTA(), lumiPreventReset()],
    },
    {
        zigbeeModel: ["lumi.switch.acn029"],
        model: "ZNQBKG24LM",
        vendor: "Aqara",
        description: "Smart wall switch H1M (with neutral, single rocker)",
        fromZigbee: [fz.on_off, lumi.fromZigbee.lumi_power, lumi.fromZigbee.lumi_action_multistate, lumi.fromZigbee.lumi_specific],
        toZigbee: [
            tz.on_off,
            lumi.toZigbee.lumi_switch_operation_mode_opple,
            lumi.toZigbee.lumi_switch_power_outage_memory,
            lumi.toZigbee.lumi_led_disabled_night,
            lumi.toZigbee.lumi_flip_indicator_light,
        ],
        exposes: [
            e.switch(),
            e.power(),
            e.energy(),
            e.voltage(),
            e.device_temperature(),
            e.action(["single", "double"]),
            e.enum("operation_mode", ea.ALL, ["control_relay", "decoupled"]).withDescription("Decoupled mode"),
            e.power_outage_memory(),
            e.led_disabled_night(),
            e.flip_indicator_light(),
        ],
        extend: [lumiZigbeeOTA(), lumiPreventReset()],
    },
    {
        zigbeeModel: ["lumi.switch.acn030"],
        model: "ZNQBKG25LM",
        vendor: "Aqara",
        description: "Smart wall switch H1M (with neutral, double rocker)",
        fromZigbee: [fz.on_off, lumi.fromZigbee.lumi_action_multistate, lumi.fromZigbee.lumi_specific, lumi.fromZigbee.lumi_power],
        toZigbee: [
            tz.on_off,
            lumi.toZigbee.lumi_switch_operation_mode_opple,
            lumi.toZigbee.lumi_switch_power_outage_memory,
            lumi.toZigbee.lumi_led_disabled_night,
            lumi.toZigbee.lumi_flip_indicator_light,
        ],
        endpoint: (device) => {
            return {left: 1, right: 2};
        },
        meta: {multiEndpoint: true, multiEndpointSkip: ["power", "energy"]},
        exposes: [
            e.power(),
            e.energy(),
            e.voltage(),
            e.switch().withEndpoint("left"),
            e.switch().withEndpoint("right"),
            e.enum("operation_mode", ea.ALL, ["control_relay", "decoupled"]).withDescription("Decoupled mode for left button").withEndpoint("left"),
            e.enum("operation_mode", ea.ALL, ["control_relay", "decoupled"]).withDescription("Decoupled mode for right button").withEndpoint("right"),
            e.action([
                "single_left",
                "double_left",
                "single_right",
                "double_right",
                "single_left_right",
                "double_left_right",
                "single_all",
                "double_all",
            ]),
            e.power_outage_memory(),
            e.led_disabled_night(),
            e.device_temperature(),
            e.flip_indicator_light(),
        ],
        configure: async (device, coordinatorEndpoint) => {
            await device.getEndpoint(1).write("manuSpecificLumi", {mode: 1}, {manufacturerCode: manufacturerCode, disableResponse: true});
        },
        extend: [lumiZigbeeOTA(), lumiPreventReset()],
    },
    {
        zigbeeModel: ["lumi.switch.acn031"],
        model: "ZNQBKG26LM",
        vendor: "Aqara",
        description: "Smart wall switch H1M (with neutral, triple rocker)",
        fromZigbee: [fz.on_off, lumi.fromZigbee.lumi_action_multistate, lumi.fromZigbee.lumi_specific, lumi.fromZigbee.lumi_power],
        toZigbee: [
            tz.on_off,
            lumi.toZigbee.lumi_switch_operation_mode_opple,
            lumi.toZigbee.lumi_switch_power_outage_memory,
            lumi.toZigbee.lumi_led_disabled_night,
            lumi.toZigbee.lumi_flip_indicator_light,
        ],
        endpoint: (device) => {
            return {left: 1, center: 2, right: 3};
        },
        meta: {multiEndpoint: true, multiEndpointSkip: ["power", "energy"]},
        exposes: [
            e.power(),
            e.energy(),
            e.voltage(),
            e.switch().withEndpoint("left"),
            e.switch().withEndpoint("center"),
            e.switch().withEndpoint("right"),
            e.enum("operation_mode", ea.ALL, ["control_relay", "decoupled"]).withDescription("Decoupled mode for left button").withEndpoint("left"),
            e
                .enum("operation_mode", ea.ALL, ["control_relay", "decoupled"])
                .withDescription("Decoupled mode for center button")
                .withEndpoint("center"),
            e.enum("operation_mode", ea.ALL, ["control_relay", "decoupled"]).withDescription("Decoupled mode for right button").withEndpoint("right"),
            e.action([
                "single_left",
                "double_left",
                "single_center",
                "double_center",
                "single_right",
                "double_right",
                "single_left_center",
                "double_left_center",
                "single_left_right",
                "double_left_right",
                "single_center_right",
                "double_center_right",
                "single_all",
                "double_all",
            ]),
            e.power_outage_memory(),
            e.led_disabled_night(),
            e.device_temperature(),
            e.flip_indicator_light(),
        ],
        configure: async (device, coordinatorEndpoint) => {
            await device.getEndpoint(1).write("manuSpecificLumi", {mode: 1}, {manufacturerCode: manufacturerCode, disableResponse: true});
        },
        extend: [lumiZigbeeOTA(), lumiPreventReset()],
    },
    {
        zigbeeModel: ["lumi.plug.aeu001"],
        model: "WP-P01D",
        vendor: "Aqara",
        description: "Smart wall outlet H2 EU",
        extend: [
            lumiZigbeeOTA(),
            lumiOnOff({powerOutageMemory: "enum"}),
            lumiPower(),
            lumiElectricityMeter(),
            lumiOverloadProtection(),
            lumiLedIndicator(),
            lumiButtonLock(),
            m.binary({
                name: "charging_protection",
                cluster: "manuSpecificLumi",
                attribute: {ID: 0x0202, type: 0x10},
                valueOn: ["ON", 1],
                valueOff: ["OFF", 0],
                description: "Turn off the outlet if the power is below the set limit for half an hour",
                access: "ALL",
                zigbeeCommandOptions: {manufacturerCode},
            }),
            m.numeric({
                name: "charging_limit",
                cluster: "manuSpecificLumi",
                attribute: {ID: 0x0206, type: 0x39},
                valueMin: 0.1,
                valueMax: 2,
                valueStep: 0.1,
                unit: "W",
                description: "Charging protection power limit",
                access: "ALL",
                zigbeeCommandOptions: {manufacturerCode},
            }),
        ],
    },
    {
        zigbeeModel: ["lumi.light.acn031"],
        model: "HCXDD12LM",
        vendor: "Aqara",
        description: "Ceiling light T1",
        extend: [
            m.deviceEndpoints({endpoints: {white: 1, rgb: 2}}),
            lumiLight({colorTemp: true, powerOutageMemory: "light", endpointNames: ["white"]}),
            lumiLight({colorTemp: true, deviceTemperature: false, powerOutageCount: false, color: {modes: ["xy", "hs"]}, endpointNames: ["rgb"]}),
            lumiZigbeeOTA(),
        ],
    },
    {
        zigbeeModel: ["lumi.light.acn032"],
        model: "CL-L02D",
        vendor: "Aqara",
        description: "Ceiling light T1M",
        extend: [
            m.deviceEndpoints({endpoints: {white: 1, rgb: 2}}),
            lumiLight({colorTemp: true, endpointNames: ["white"]}),
            lumiLight({colorTemp: true, deviceTemperature: false, powerOutageCount: false, color: {modes: ["xy", "hs"]}, endpointNames: ["rgb"]}),
            lumiZigbeeOTA(),
            m.enumLookup({
                name: "power_on_behaviour",
                lookup: {on: 0, previous: 1, off: 2},
                cluster: "manuSpecificLumi",
                attribute: {ID: 0x0517, type: 0x20},
                description: "Controls the behavior when the device is powered on after power loss",
                zigbeeCommandOptions: {manufacturerCode},
            }),
        ],
    },
    {
        zigbeeModel: ["lumi.switch.rkna01"],
        model: "ZNXNKG01LM",
        vendor: "Aqara",
        description: "Smart rotary knob H1 (with neutral)",
        extend: [
            lumiPreventReset(),
            m.deviceEndpoints({endpoints: {left: 1, center: 2, right: 3}}),
            lumiOnOff({powerOutageMemory: "binary", endpointNames: ["left", "center", "right"]}),
            lumiCommandMode(),
            lumiAction({actionLookup: {hold: 0, single: 1, double: 2, release: 255}}),
            lumiKnobRotation(),
            lumiElectricityMeter(),
            lumiPower(),
            lumiZigbeeOTA(),
        ],
    },
    {
        zigbeeModel: ["lumi.valve.agl001"],
        model: "VC-X01D",
        vendor: "Aqara",
        description: "Valve controller T1",
        extend: [lumiZigbeeOTA(), m.onOff({powerOnBehavior: false}), m.battery()],
    },
    {
        zigbeeModel: ["lumi.switch.agl009"],
        model: "WS-K07E",
        vendor: "Aqara",
        description: "Light switch H2 EU (single rocker)",
        extend: [
            lumiZigbeeOTA(),
            lumiPreventLeave(),
            m.deviceEndpoints({endpoints: {up: 1, down: 4}}),
            m.bindCluster({endpointNames: ["up", "down"], cluster: "manuSpecificLumi", clusterType: "input"}),
            m.bindCluster({endpointNames: ["up"], cluster: "genOnOff", clusterType: "input"}),
            m.electricityMeter({voltage: false}),
            lumiLedIndicator(),
            lumiFlipIndicatorLight(),
            lumiAction({endpointNames: ["up", "down"], actionLookup: {hold: 0, single: 1, double: 2, release: 255}}),
            lumiOnOff({powerOutageMemory: "enum", endpointNames: ["up"]}),
            lumiOperationMode({description: "Decoupled mode for switch", endpointName: "up"}),
            lumiLockRelay({description: "Lock switch", endpointName: "up"}),
            lumiMultiClick({description: "Multi-click mode for down button", endpointName: "down"}),
        ],
    },
    {
        zigbeeModel: ["lumi.switch.agl010"],
        model: "WS-K08E",
        vendor: "Aqara",
        description: "Light switch H2 EU (double rocker)",
        extend: [
            lumiZigbeeOTA(),
            lumiPreventLeave(),
            m.deviceEndpoints({endpoints: {left: 1, right: 2, left_down: 4, right_down: 5}}),
            m.bindCluster({endpointNames: ["left", "left_down", "right", "right_down"], cluster: "manuSpecificLumi", clusterType: "input"}),
            m.bindCluster({endpointNames: ["left", "right"], cluster: "genOnOff", clusterType: "input"}),
            m.electricityMeter({voltage: false}),
            lumiLedIndicator(),
            lumiFlipIndicatorLight(),
            lumiAction({endpointNames: ["left", "left_down", "right", "right_down"], actionLookup: {hold: 0, single: 1, double: 2, release: 255}}),
            lumiOnOff({powerOutageMemory: "enum", endpointNames: ["left", "right"]}),
            lumiOperationMode({description: "Decoupled mode for left switch", endpointName: "left"}),
            lumiOperationMode({description: "Decoupled mode for right switch", endpointName: "right"}),
            lumiLockRelay({description: "Lock left switch", endpointName: "left"}),
            lumiLockRelay({description: "Lock right switch", endpointName: "right"}),
            lumiMultiClick({description: "Multi-click mode for left down button", endpointName: "left_down"}),
            lumiMultiClick({description: "Multi-click mode for right down button", endpointName: "right_down"}),
        ],
    },
    {
        zigbeeModel: ["lumi.switch.agl011"],
        model: "KD-R01D",
        vendor: "Aqara",
        description: "Dimmer switch H2 EU",
        extend: [
            lumiZigbeeOTA(),
            lumiPreventLeave(),
            m.bindCluster({cluster: "genOnOff", clusterType: "input"}),
            m.bindCluster({cluster: "genLevelCtrl", clusterType: "input"}),
            lumiPower(),
            lumiElectricityMeter(),
            lumiLedIndicator(),
            lumiFlipIndicatorLight(),
            lumiPowerOnBehavior(),
            m.light({powerOnBehavior: false}),
            lumiKnobRotation({withButtonState: false}),
            lumiOperationMode({description: "Decoupled mode for knob"}),
<<<<<<< HEAD
            lumiAction({actionLookup: {single: 1}}),
            lumiMultiClick(),
=======
            lumiAction({actionLookup: {hold: 0, single: 1, double: 2, release: 255}}),
>>>>>>> 5c6e0c32
            m.enumLookup({
                name: "sensitivity",
                lookup: {low: 720, medium: 360, high: 180},
                cluster: "manuSpecificLumi",
                attribute: {ID: 0x0234, type: 0x21},
                description: "Rotation sensitivity",
                zigbeeCommandOptions: {manufacturerCode},
            }),
            m.enumLookup({
                name: "phase",
                lookup: {forward: 0, reverse: 1},
                cluster: "manuSpecificLumi",
                attribute: {ID: 0x030a, type: 0x20},
                description: "Dimming phase",
                zigbeeCommandOptions: {manufacturerCode},
            }),
            m.numeric({
                name: "min_brightness",
                valueMin: 0,
                valueMax: 99,
                unit: "%",
                cluster: "manuSpecificLumi",
                attribute: {ID: 0x0515, type: 0x20},
                description: "Minimum brightness level",
                zigbeeCommandOptions: {manufacturerCode},
            }),
            m.numeric({
                name: "max_brightness",
                valueMin: 1,
                valueMax: 100,
                unit: "%",
                cluster: "manuSpecificLumi",
                attribute: {ID: 0x0516, type: 0x20},
                description: "Maximum brightness level",
                zigbeeCommandOptions: {manufacturerCode},
            }),
        ],
    },
    {
        zigbeeModel: ["lumi.switch.agl006"],
        model: "WS-K04E",
        vendor: "Aqara",
        description: "Light Switch H2 US (quadruple rocker)",
        fromZigbee: [fz.on_off, lumi.fromZigbee.lumi_action_multistate, lumi.fromZigbee.lumi_specific],
        extend: [
            lumiZigbeeOTA(),
            lumiPreventReset(),
            m.deviceEndpoints({endpoints: {top: 1, center: 2, bottom: 3, wireless: 4}}),
            m.bindCluster({endpointNames: ["top", "center", "bottom", "wireless"], cluster: "manuSpecificLumi", clusterType: "input"}),
            m.bindCluster({endpointNames: ["top", "center", "bottom"], cluster: "genOnOff", clusterType: "input"}),
            lumiPower(),
            lumiOnOff({
                operationMode: true,
                powerOutageMemory: "enum",
                lockRelay: true,
                endpointNames: ["top", "center", "bottom"],
            }),
            lumiAction({
                actionLookup: {hold: 0, single: 1, double: 2, release: 255},
                endpointNames: ["top", "center", "bottom", "wireless"],
            }),
            lumiMultiClick({description: "Multi-click mode for wireless button", endpointName: "wireless"}),
            lumiLedDisabledNight(),
            lumiFlipIndicatorLight(),
            lumiSwitchMode(),
        ],
    },
    {
        zigbeeModel: ["lumi.switch.agl004"],
        model: "WS-K02E",
        vendor: "Aqara",
        description: "Light Switch H2 US (double rocker)",
        fromZigbee: [fz.on_off, lumi.fromZigbee.lumi_action_multistate, lumi.fromZigbee.lumi_specific],
        extend: [
            lumiZigbeeOTA(),
            lumiPreventReset(),
            m.deviceEndpoints({endpoints: {top: 1, wireless: 2}}),
            m.bindCluster({endpointNames: ["top", "wireless"], cluster: "manuSpecificLumi", clusterType: "input"}),
            m.bindCluster({endpointNames: ["top"], cluster: "genOnOff", clusterType: "input"}),
            lumiPower(),
            lumiOnOff({
                operationMode: true,
                powerOutageMemory: "enum",
                lockRelay: true,
                endpointNames: ["top"],
            }),
            lumiAction({
                actionLookup: {hold: 0, single: 1, double: 2, release: 255},
                endpointNames: ["top", "wireless"],
            }),
            lumiMultiClick({description: "Multi-click mode for wireless button", endpointName: "wireless"}),
            lumiLedDisabledNight(),
            lumiFlipIndicatorLight(),
            lumiSwitchMode(),
        ],
    },
    {
        zigbeeModel: ["lumi.sensor_ht.agl001"],
        model: "TH-S04D",
        vendor: "Aqara",
        description: "Climate Sensor W100",
        extend: [
            lumiZigbeeOTA(),
            m.temperature(),
            m.humidity(),
            lumiExternalSensor(),
            m.deviceEndpoints({endpoints: {plus: 1, center: 2, minus: 3}}),
            lumiAction({
                actionLookup: {hold: 0, single: 1, double: 2, release: 255},
                endpointNames: ["plus", "center", "minus"],
            }),
            m.binary({
                name: "display_off",
                cluster: "manuSpecificLumi",
                attribute: {ID: 0x0173, type: Zcl.DataType.BOOLEAN},
                valueOn: [true, 1],
                valueOff: [false, 0],
                description: "Enables/disables auto display off",
                access: "ALL",
                entityCategory: "config",
                zigbeeCommandOptions: {manufacturerCode},
                reporting: false,
            }),
            m.numeric({
                name: "high_temperature",
                valueMin: 26,
                valueMax: 60,
                valueStep: 0.5,
                scale: 100,
                unit: "°C",
                cluster: "manuSpecificLumi",
                attribute: {ID: 0x0167, type: Zcl.DataType.INT16},
                description: "High temperature alert",
                zigbeeCommandOptions: {manufacturerCode},
            }),
            m.numeric({
                name: "low_temperature",
                valueMin: -20,
                valueMax: 20,
                valueStep: 0.5,
                scale: 100,
                unit: "°C",
                cluster: "manuSpecificLumi",
                attribute: {ID: 0x0166, type: Zcl.DataType.INT16},
                description: "Low temperature alert",
                zigbeeCommandOptions: {manufacturerCode},
            }),
            m.numeric({
                name: "high_humidity",
                valueMin: 65,
                valueMax: 100,
                valueStep: 1,
                scale: 100,
                unit: "%",
                cluster: "manuSpecificLumi",
                attribute: {ID: 0x016e, type: Zcl.DataType.INT16},
                description: "High humidity alert",
                zigbeeCommandOptions: {manufacturerCode},
            }),
            m.numeric({
                name: "low_humidity",
                valueMin: 0,
                valueMax: 30,
                valueStep: 1,
                scale: 100,
                unit: "%",
                cluster: "manuSpecificLumi",
                attribute: {ID: 0x016d, type: Zcl.DataType.INT16},
                description: "Low humidity alert",
                zigbeeCommandOptions: {manufacturerCode},
            }),
            m.enumLookup({
                name: "sampling",
                lookup: {low: 1, standard: 2, high: 3, custom: 4},
                cluster: "manuSpecificLumi",
                attribute: {ID: 0x0170, type: Zcl.DataType.UINT8},
                description: "Temperature and Humidity sampling settings",
                zigbeeCommandOptions: {manufacturerCode},
            }),
            m.numeric({
                name: "period",
                valueMin: 0.5,
                valueMax: 600,
                valueStep: 0.5,
                scale: 1000,
                unit: "sec",
                cluster: "manuSpecificLumi",
                attribute: {ID: 0x0162, type: Zcl.DataType.UINT32},
                description: "Sampling period",
                zigbeeCommandOptions: {manufacturerCode},
            }),
            m.enumLookup({
                name: "temp_report_mode",
                lookup: {no: 0, threshold: 1, period: 2, threshold_period: 3},
                cluster: "manuSpecificLumi",
                attribute: {ID: 0x0165, type: Zcl.DataType.UINT8},
                description: "Temperature reporting mode",
                zigbeeCommandOptions: {manufacturerCode},
            }),
            m.numeric({
                name: "temp_period",
                valueMin: 1,
                valueMax: 10,
                valueStep: 1,
                scale: 1000,
                unit: "sec",
                cluster: "manuSpecificLumi",
                attribute: {ID: 0x0163, type: Zcl.DataType.UINT32},
                description: "Temperature reporting period",
                zigbeeCommandOptions: {manufacturerCode},
            }),
            m.numeric({
                name: "temp_threshold",
                valueMin: 0.2,
                valueMax: 3,
                valueStep: 0.1,
                scale: 100,
                unit: "°C",
                cluster: "manuSpecificLumi",
                attribute: {ID: 0x0164, type: Zcl.DataType.UINT16},
                description: "Temperature reporting threshold",
                zigbeeCommandOptions: {manufacturerCode},
            }),
            m.enumLookup({
                name: "humi_report_mode",
                lookup: {no: 0, threshold: 1, period: 2, threshold_period: 3},
                cluster: "manuSpecificLumi",
                attribute: {ID: 0x016c, type: Zcl.DataType.UINT8},
                description: "Humidity reporting mode",
                zigbeeCommandOptions: {manufacturerCode},
            }),
            m.numeric({
                name: "humi_period",
                valueMin: 1,
                valueMax: 10,
                valueStep: 1,
                scale: 1000,
                unit: "sec",
                cluster: "manuSpecificLumi",
                attribute: {ID: 0x016a, type: Zcl.DataType.UINT32},
                description: "Temperature reporting period",
                zigbeeCommandOptions: {manufacturerCode},
            }),
            m.numeric({
                name: "humi_threshold",
                valueMin: 2,
                valueMax: 100,
                valueStep: 0.5,
                scale: 10,
                unit: "%",
                cluster: "manuSpecificLumi",
                attribute: {ID: 0x016b, type: Zcl.DataType.UINT16},
                description: "Humidity reporting threshold",
                zigbeeCommandOptions: {manufacturerCode},
            }),
            m.identify(),
        ],
    },
    {
        zigbeeModel: ["lumi.switch.agl005"],
        model: "WS-K03E",
        vendor: "Aqara",
        description: "Light Switch H2 US (2 Buttons, 2 Channels)",
        fromZigbee: [fz.on_off, lumi.fromZigbee.lumi_action_multistate, lumi.fromZigbee.lumi_specific],
        extend: [
            lumiZigbeeOTA(),
            lumiPreventReset(),
            m.deviceEndpoints({endpoints: {up: 1, down: 2}}),
            m.bindCluster({endpointNames: ["up", "down"], cluster: "manuSpecificLumi", clusterType: "input"}),
            m.bindCluster({endpointNames: ["up", "down"], cluster: "genOnOff", clusterType: "input"}),
            lumiPower(),
            lumiOnOff({
                operationMode: true,
                powerOutageMemory: "enum",
                lockRelay: true,
                endpointNames: ["up", "down"],
            }),
            lumiAction({
                actionLookup: {hold: 0, single: 1, double: 2, release: 255},
                endpointNames: ["up", "down"],
            }),
            lumiLedDisabledNight(),
            lumiFlipIndicatorLight(),
            lumiSwitchMode(),
        ],
    },
];<|MERGE_RESOLUTION|>--- conflicted
+++ resolved
@@ -4467,12 +4467,8 @@
             m.light({powerOnBehavior: false}),
             lumiKnobRotation({withButtonState: false}),
             lumiOperationMode({description: "Decoupled mode for knob"}),
-<<<<<<< HEAD
-            lumiAction({actionLookup: {single: 1}}),
+            lumiAction({actionLookup: {hold: 0, single: 1, double: 2, release: 255}}),
             lumiMultiClick(),
-=======
-            lumiAction({actionLookup: {hold: 0, single: 1, double: 2, release: 255}}),
->>>>>>> 5c6e0c32
             m.enumLookup({
                 name: "sensitivity",
                 lookup: {low: 720, medium: 360, high: 180},
