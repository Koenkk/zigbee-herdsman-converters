--- conflicted
+++ resolved
@@ -1031,7 +1031,6 @@
         model: 'WDE002906/MEG5001-0300',
         vendor: 'Schneider Electric',
         description: 'Wiser wireless switch 1-gang or 2-gang',
-<<<<<<< HEAD
         extend: [
             battery(),
             deviceEndpoints({endpoints: {'right': 21, 'left': 22}}),
@@ -1039,25 +1038,6 @@
             commandsOnOff({endpointNames: ['right', 'left']}),
             commandsLevelCtrl({endpointNames: ['right', 'left']}),
         ],
-=======
-        fromZigbee: [fz.command_on, fz.command_off, fz.command_move, fz.command_stop, fz.battery],
-        toZigbee: [],
-        endpoint: (device) => {
-            return {'right': 21, 'left': 22};
-        },
-        meta: {multiEndpoint: true},
-        exposes: [e.action(['on_left', 'off_left', 'on_right', 'off_right', 'brightness_move_up_left', 'brightness_stop_left',
-            'brightness_move_down_left', 'brightness_stop_left', 'brightness_move_up_right', 'brightness_stop_right',
-            'brightness_move_down_right', 'brightness_stop_right']), e.battery()],
-        configure: async (device, coordinatorEndpoint) => {
-            // When in 2-gang operation mode, unit operates out of endpoints 21 and 22, otherwise just 21
-            const leftButtonsEndpoint = device.getEndpoint(21);
-            await reporting.bind(leftButtonsEndpoint, coordinatorEndpoint, ['genOnOff', 'genLevelCtrl', 'genPowerCfg']);
-            const rightButtonsEndpoint = device.getEndpoint(22);
-            await reporting.bind(rightButtonsEndpoint, coordinatorEndpoint, ['genOnOff', 'genLevelCtrl']);
-            await reporting.batteryPercentageRemaining(leftButtonsEndpoint);
-        },
->>>>>>> a01b79b3
     },
     {
         zigbeeModel: ['SOCKET/OUTLET/2'],
