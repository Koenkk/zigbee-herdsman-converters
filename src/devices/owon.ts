--- conflicted
+++ resolved
@@ -5,13 +5,8 @@
 import * as legacy from '../lib/legacy';
 import {battery, iasZoneAlarm} from '../lib/modernExtend';
 import * as reporting from '../lib/reporting';
-<<<<<<< HEAD
-import {DefinitionWithExtend, Fz, KeyValue} from '../lib/types';
-
-=======
-import * as tuya from '../lib/tuya';
 import {DefinitionWithExtend, Fz, KeyValue, Tz} from '../lib/types';
->>>>>>> 861f8df4
+
 const e = exposes.presets;
 const ea = exposes.access;
 
