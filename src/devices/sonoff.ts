import * as exposes from '../lib/exposes';
import fz from '../converters/fromZigbee';
import tz from '../converters/toZigbee';
import * as constants from '../lib/constants';
import * as reporting from '../lib/reporting';
import * as utils from '../lib/utils';
import extend from '../lib/extend';
import {Zcl} from 'zigbee-herdsman';
import {Definition, Fz, KeyValue, KeyValueAny, Tz} from '../lib/types';

const e = exposes.presets;
const ea = exposes.access;
import * as ota from '../lib/ota';

const fzLocal = {
    router_config: {
        cluster: 'genLevelCtrl',
        type: ['attributeReport', 'readResponse'],
        convert: (model, msg, publish, options, meta) => {
            const result: KeyValue = {};
            if (msg.data.hasOwnProperty('currentLevel')) {
                result.light_indicator_level = msg.data['currentLevel'];
            }
        },
    } as Fz.Converter,
    child_lock: {
        cluster: '64529',
        type: ['attributeReport', 'readResponse'],
        convert: (model, msg, publish, options, meta) => {
            const result: KeyValueAny = {};
            const data = msg.data;

            if (data.hasOwnProperty(0x0000)) {
                result.child_lock = data[0x0000] ? 'LOCK' : 'UNLOCK';
            }

            return result;
        },
    } as Fz.Converter,
    open_window: {
        cluster: '64529',
        type: ['attributeReport', 'readResponse'],
        convert: (model, msg, publish, options, meta) => {
            const result: KeyValueAny = {};
            const data = msg.data;

            if (data.hasOwnProperty(0x6000)) {
                result.open_window = data[0x6000] ? 'ON' : 'OFF';
            }

            return result;
        },
    } as Fz.Converter,
    frost_protection_temperature: {
        cluster: '64529',
        type: ['attributeReport', 'readResponse'],
        convert: (model, msg, publish, options, meta) => {
            const result: KeyValueAny = {};
            const data = msg.data;

            if (data.hasOwnProperty(0x6002)) {
                result.frost_protection_temperature = data[0x6002] / 100;
            }

            return result;
        },
    } as Fz.Converter,
};

const tzLocal = {
    child_lock: {
        key: ['child_lock'],
        convertGet: async (entity, key, meta) => {
            await entity.read(0xFC11, [0x0000]);
        },
        convertSet: async (entity, key, value, meta) => {
            await entity.write(0xFC11, {0x0000: {value: value === 'LOCK' ? 1 : 0, type: Zcl.DataType.boolean}});
            return {
                state: {
                    [key]: value,
                },
            };
        },
    } as Tz.Converter,
    open_window: {
        key: ['open_window'],
        convertGet: async (entity, key, meta) => {
            await entity.read(0xFC11, [0x6000]);
        },
        convertSet: async (entity, key, value, meta) => {
            await entity.write(0xFC11, {0x6000: {value: value === 'ON' ? 1 : 0, type: Zcl.DataType.boolean}});
            return {
                state: {
                    [key]: value,
                },
            };
        },
    } as Tz.Converter,
    frost_protection_temperature: {
        key: ['frost_protection_temperature'],
        convertGet: async (entity, key, meta) => {
            await entity.read(0xFC11, [0x6002]);
        },
        convertSet: async (entity, key, value, meta) => {
            await entity.write(0xFC11, {0x6002: {value: utils.toNumber(value) * 100, type: Zcl.DataType.int16}});
            return {
                state: {
                    [key]: value,
                },
            };
        },
    } as Tz.Converter,
};

const definitions: Definition[] = [
    {
        zigbeeModel: ['BASICZBR3'],
        model: 'BASICZBR3',
        vendor: 'SONOFF',
        description: 'Zigbee smart switch',
        extend: extend.switch({disablePowerOnBehavior: true}),
        fromZigbee: [fz.on_off_skip_duplicate_transaction],
    },
    {
        zigbeeModel: ['ZBMINI-L'],
        model: 'ZBMINI-L',
        vendor: 'SONOFF',
        description: 'Zigbee smart switch (no neutral)',
        ota: ota.zigbeeOTA,
        extend: extend.switch(),
        configure: async (device, coordinatorEndpoint, logger) => {
            // Unbind genPollCtrl to prevent device from sending checkin message.
            // Zigbee-herdsmans responds to the checkin message which causes the device
            // to poll slower.
            // https://github.com/Koenkk/zigbee2mqtt/issues/11676
            await device.getEndpoint(1).unbind('genPollCtrl', coordinatorEndpoint);
            device.powerSource = 'Mains (single phase)';
            device.save();
        },
    },
    {
        zigbeeModel: ['ZBMINIL2'],
        model: 'ZBMINIL2',
        vendor: 'SONOFF',
        description: 'Zigbee smart switch (no neutral)',
        ota: ota.zigbeeOTA,
        extend: extend.switch(),
        configure: async (device, coordinatorEndpoint, logger) => {
            // Unbind genPollCtrl to prevent device from sending checkin message.
            // Zigbee-herdsmans responds to the checkin message which causes the device
            // to poll slower.
            // https://github.com/Koenkk/zigbee2mqtt/issues/11676
            await device.getEndpoint(1).unbind('genPollCtrl', coordinatorEndpoint);
            device.powerSource = 'Mains (single phase)';
            device.save();
        },
    },
    {
        zigbeeModel: ['01MINIZB'],
        model: 'ZBMINI',
        vendor: 'SONOFF',
        description: 'Zigbee two way smart switch',
        extend: extend.switch({disablePowerOnBehavior: true}),
        configure: async (device, coordinatorEndpoint, logger) => {
            // Has Unknown power source: https://github.com/Koenkk/zigbee2mqtt/issues/5362, force it here.
            device.powerSource = 'Mains (single phase)';
            device.save();
        },
    },
    {
        zigbeeModel: ['S31 Lite zb'],
        model: 'S31ZB',
        vendor: 'SONOFF',
        description: 'Zigbee smart plug (US version)',
        extend: extend.switch({disablePowerOnBehavior: true}),
        fromZigbee: [fz.on_off_skip_duplicate_transaction],
        configure: async (device, coordinatorEndpoint, logger) => {
            const endpoint = device.getEndpoint(1);
            await reporting.bind(endpoint, coordinatorEndpoint, ['genOnOff']);
        },
    },
    {
        fingerprint: [
            // ModelID is from the temperature/humidity sensor (SNZB-02) but this is SNZB-04, wrong modelID in firmware?
            // https://github.com/Koenkk/zigbee-herdsman-converters/issues/1449
            {
                type: 'EndDevice', manufacturerName: 'eWeLink', modelID: 'TH01', endpoints: [
                    {ID: 1, profileID: 260, deviceID: 1026, inputClusters: [0, 3, 1280, 1], outputClusters: [3]},
                ],
            },
        ],
        zigbeeModel: ['DS01', 'SNZB-04'],
        model: 'SNZB-04',
        vendor: 'SONOFF',
        whiteLabel: [{vendor: 'eWeLink', model: 'RHK06'}],
        description: 'Contact sensor',
        exposes: [e.contact(), e.battery_low(), e.battery(), e.battery_voltage()],
        fromZigbee: [fz.ias_contact_alarm_1, fz.battery],
        toZigbee: [],
        configure: async (device, coordinatorEndpoint, logger) => {
            const endpoint = device.getEndpoint(1);
            await reporting.bind(endpoint, coordinatorEndpoint, ['genPowerCfg']);
            await reporting.batteryVoltage(endpoint, {min: 3600, max: 7200});
            await reporting.batteryPercentageRemaining(endpoint, {min: 3600, max: 7200});
        },
    },
    {
        zigbeeModel: ['WB01', 'WB-01'],
        model: 'SNZB-01',
        vendor: 'SONOFF',
        whiteLabel: [{vendor: 'eWeLink', model: 'RHK07'}],
        description: 'Wireless button',
        exposes: [e.battery(), e.action(['single', 'double', 'long']), e.battery_voltage()],
        fromZigbee: [fz.ewelink_action, fz.battery],
        toZigbee: [],
        configure: async (device, coordinatorEndpoint, logger) => {
            const endpoint = device.getEndpoint(1);
            await reporting.bind(endpoint, coordinatorEndpoint, ['genOnOff', 'genPowerCfg']);
            await reporting.batteryVoltage(endpoint, {min: 3600, max: 7200});
            await reporting.batteryPercentageRemaining(endpoint, {min: 3600, max: 7200});
        },
    },
    {
        fingerprint: [
            // ModelID is from the button (SNZB-01) but this is SNZB-02, wrong modelID in firmware?
            // https://github.com/Koenkk/zigbee2mqtt/issues/4338
            {
                type: 'EndDevice', manufacturerName: 'eWeLink', modelID: 'WB01', endpoints: [
                    {ID: 1, profileID: 260, deviceID: 770, inputClusters: [0, 3, 1026, 1029, 1], outputClusters: [3]},
                ],
            },
            {
                type: 'EndDevice', manufacturerName: 'eWeLink', modelID: '66666', endpoints: [
                    {ID: 1, profileID: 260, deviceID: 770, inputClusters: [0, 3, 1026, 1029, 1], outputClusters: [3]},
                ],
            },
            {
                type: 'EndDevice', manufacturerName: 'eWeLink', modelID: 'DS01', endpoints: [
                    {ID: 1, profileID: 260, deviceID: 770, inputClusters: [0, 3, 1026, 1029, 1], outputClusters: [3]},
                ],
            },
        ],
        zigbeeModel: ['TH01'],
        model: 'SNZB-02',
        vendor: 'SONOFF',
        whiteLabel: [{vendor: 'eWeLink', model: 'RHK08'}],
        description: 'Temperature and humidity sensor',
        exposes: [e.battery(), e.temperature(), e.humidity(), e.battery_voltage()],
        fromZigbee: [fz.SNZB02_temperature, fz.humidity, fz.battery],
        toZigbee: [],
        configure: async (device, coordinatorEndpoint, logger) => {
            try {
                const endpoint = device.getEndpoint(1);
                const bindClusters = ['msTemperatureMeasurement', 'msRelativeHumidity', 'genPowerCfg'];
                await reporting.bind(endpoint, coordinatorEndpoint, bindClusters);
                await reporting.temperature(endpoint, {min: 5, max: constants.repInterval.MINUTES_30, change: 20});
                await reporting.humidity(endpoint);
                await reporting.batteryVoltage(endpoint, {min: 3600, max: 7200});
                await reporting.batteryPercentageRemaining(endpoint, {min: 3600, max: 7200});
            } catch (e) {/* Not required for all: https://github.com/Koenkk/zigbee2mqtt/issues/5562 */
                logger.error(`Configure failed: ${e}`);
            }
        },
    },
    {
        zigbeeModel: ['SNZB-02D'],
        model: 'SNZB-02D',
        vendor: 'SONOFF',
        description: 'Temperature and humidity sensor with screen',
        exposes: [e.battery(), e.temperature(), e.humidity()],
        fromZigbee: [fz.temperature, fz.humidity, fz.battery],
        toZigbee: [],
        configure: async (device, coordinatorEndpoint, logger) => {
            const endpoint = device.getEndpoint(1);
            const bindClusters = ['msTemperatureMeasurement', 'msRelativeHumidity', 'genPowerCfg'];
            await reporting.bind(endpoint, coordinatorEndpoint, bindClusters);
            await reporting.temperature(endpoint, {min: 5, max: constants.repInterval.MINUTES_30, change: 20});
            await reporting.humidity(endpoint);
            await reporting.batteryPercentageRemaining(endpoint, {min: 3600, max: 7200});
            device.powerSource = 'Battery';
            device.save();
        },
    },
    {
        fingerprint: [
            {
                type: 'EndDevice', manufacturerName: 'eWeLink', modelID: '66666', endpoints: [
                    {ID: 1, profileID: 260, deviceID: 1026, inputClusters: [0, 3, 1280, 1], outputClusters: [3]},
                ],
            },
        ],
        zigbeeModel: ['MS01', 'MSO1'],
        model: 'SNZB-03',
        vendor: 'SONOFF',
        whiteLabel: [{vendor: 'eWeLink', model: 'RHK09'}],
        description: 'Motion sensor',
        fromZigbee: [fz.ias_occupancy_alarm_1, fz.battery],
        toZigbee: [],
        configure: async (device, coordinatorEndpoint, logger) => {
            const endpoint = device.getEndpoint(1);
            const bindClusters = ['genPowerCfg'];
            await reporting.bind(endpoint, coordinatorEndpoint, bindClusters);
            // 3600/7200 prevents disconnect
            // https://github.com/Koenkk/zigbee2mqtt/issues/13600#issuecomment-1283827935
            await reporting.batteryVoltage(endpoint, {min: 3600, max: 7200});
            await reporting.batteryPercentageRemaining(endpoint, {min: 3600, max: 7200});
        },
        exposes: [e.occupancy(), e.battery_low(), e.battery(), e.battery_voltage()],
    },
    {
        zigbeeModel: ['S26R2ZB'],
        model: 'S26R2ZB',
        vendor: 'SONOFF',
        description: 'Zigbee smart plug',
        extend: extend.switch({disablePowerOnBehavior: true}),
    },
    {
        zigbeeModel: ['S40LITE'],
        model: 'S40ZBTPB',
        vendor: 'SONOFF',
        description: '15A Zigbee smart plug',
        extend: extend.switch({disablePowerOnBehavior: true}),
        fromZigbee: [fz.on_off_skip_duplicate_transaction],
        ota: ota.zigbeeOTA,
        configure: async (device, coordinatorEndpoint, logger) => {
            const endpoint = device.getEndpoint(1);
            await reporting.bind(endpoint, coordinatorEndpoint, ['genOnOff']);
        },
    },
    {
        zigbeeModel: ['DONGLE-E_R'],
        model: 'ZBDongle-E',
        vendor: 'SONOFF',
        description: 'Sonoff Zigbee 3.0 USB Dongle Plus (EFR32MG21) with router firmware',
        fromZigbee: [fz.linkquality_from_basic, fzLocal.router_config],
        toZigbee: [],
        exposes: [e.numeric('light_indicator_level', ea.STATE).withDescription('Brightness of the indicator light').withAccess(ea.STATE)],
        configure: async (device, coordinatorEndpoint, logger) => {
            device.powerSource = 'Mains (single phase)';
            device.save();
        },
    },
    {
        zigbeeModel: ['ZBCurtain'],
        model: 'ZBCurtain',
        vendor: 'SONOFF',
        description: 'Zigbee smart curtain motor',
        fromZigbee: [fz.cover_position_tilt, fz.battery],
        toZigbee: [tz.cover_state, tz.cover_position_tilt],
        exposes: [e.cover_position(), e.battery()],
    },
    {
        zigbeeModel: ['Z111PL0H-1JX', 'SA-029-1'],
        model: 'SA-028/SA-029',
        vendor: 'SONOFF',
        whiteLabel: [{vendor: 'Woolley', model: 'SA-029-1'}],
        description: 'Smart Plug',
        extend: extend.switch(),
        configure: async (device, coordinatorEndpoint, logger) => {
            const endpoint = device.getEndpoint(1);
            await reporting.bind(endpoint, coordinatorEndpoint, ['genOnOff']);
            await reporting.onOff(endpoint);
        },
    },
    {
        zigbeeModel: ['SNZB-01P'],
        model: 'SNZB-01P',
        vendor: 'SONOFF',
        description: 'Wireless button',
        exposes: [e.battery(), e.action(['single', 'double', 'long']), e.battery_low(), e.battery_voltage()],
        fromZigbee: [fz.ewelink_action, fz.battery],
        toZigbee: [],
        ota: ota.zigbeeOTA,
        configure: async (device, coordinatorEndpoint, logger) => {
            const endpoint = device.getEndpoint(1);
            await reporting.bind(endpoint, coordinatorEndpoint, ['genOnOff', 'genPowerCfg']);
            await reporting.batteryVoltage(endpoint, {min: 3600, max: 7200});
            await reporting.batteryPercentageRemaining(endpoint, {min: 3600, max: 7200});
        },
    },
    {
        zigbeeModel: ['SNZB-02P'],
        model: 'SNZB-02P',
        vendor: 'SONOFF',
        description: 'Temperature and humidity sensor',
        exposes: [e.battery(), e.temperature(), e.humidity(), e.battery_low(), e.battery_voltage()],
        fromZigbee: [fz.temperature, fz.humidity, fz.battery],
        toZigbee: [],
        ota: ota.zigbeeOTA,
        configure: async (device, coordinatorEndpoint, logger) => {
            try {
                const endpoint = device.getEndpoint(1);
                const bindClusters = ['msTemperatureMeasurement', 'msRelativeHumidity', 'genPowerCfg'];
                await reporting.bind(endpoint, coordinatorEndpoint, bindClusters);
                await reporting.temperature(endpoint, {min: 5, max: constants.repInterval.MINUTES_30, change: 20});
                await reporting.humidity(endpoint);
                await reporting.batteryPercentageRemaining(endpoint, {min: 3600, max: 7200});
            } catch (e) {/* Not required for all: https://github.com/Koenkk/zigbee2mqtt/issues/5562 */
                logger.error(`Configure failed: ${e}`);
            }
        },
    },
    {
        zigbeeModel: ['SNZB-04P'],
        model: 'SNZB-04P',
        vendor: 'SONOFF',
        description: 'Contact sensor',
        exposes: [e.contact(), e.battery_low(), e.battery(), e.battery_voltage()],
        fromZigbee: [fz.ias_contact_alarm_1, fz.battery],
        toZigbee: [],
        ota: ota.zigbeeOTA,
        configure: async (device, coordinatorEndpoint, logger) => {
            const endpoint = device.getEndpoint(1);
            await reporting.bind(endpoint, coordinatorEndpoint, ['genPowerCfg']);
            await reporting.batteryVoltage(endpoint, {min: 3600, max: 7200});
            await reporting.batteryPercentageRemaining(endpoint, {min: 3600, max: 7200});
        },
    },
    {
        zigbeeModel: ['SNZB-03P'],
        model: 'SNZB-03P',
        vendor: 'SONOFF',
        description: 'Zigbee PIR sensor',
        fromZigbee: [fz.occupancy],
        toZigbee: [],
        ota: ota.zigbeeOTA,
        exposes: [e.occupancy(), e.battery_low(), e.battery()],
        configure: async (device, coordinatorEndpoint, logger) => {
            const endpoint = device.getEndpoint(1);
            await reporting.bind(endpoint, coordinatorEndpoint, ['genPowerCfg']);
            await reporting.batteryVoltage(endpoint, {min: 3600, max: 7200});
            await reporting.batteryPercentageRemaining(endpoint, {min: 3600, max: 7200});
        },
    },
    {
        zigbeeModel: ['SNZB-06P'],
        model: 'SNZB-06P',
        vendor: 'SONOFF',
        description: 'Zigbee occupancy sensor',
        fromZigbee: [fz.occupancy],
        toZigbee: [],
        ota: ota.zigbeeOTA,
        exposes: [e.occupancy()],
        ota: ota.zigbeeOTA,
    },
    {
        zigbeeModel: ['TRVZB'],
        model: 'TRVZB',
        vendor: 'SONOFF',
        description: 'Zigbee thermostatic radiator valve',
        exposes: [
            e.climate()
                .withSetpoint('occupied_heating_setpoint', 4, 35, 0.5)
                .withLocalTemperature()
                .withLocalTemperatureCalibration(-7.0, 7.0, 0.2)
                .withSystemMode(['off', 'auto', 'heat'], ea.ALL, 'Mode of the thermostat')
<<<<<<< HEAD
                .withRunningState(['idle', 'heat'], ea.STATE_GET), e.battery(), e.battery_low()],
        fromZigbee: [fz.thermostat, fz.battery],
=======
                .withRunningState(['idle', 'heat'], ea.STATE_GET),
            e.battery(),
            e.battery_low(),
            e.child_lock().setAccess('state', ea.ALL),
            e.open_window()
                .withLabel('Open window detection')
                .withDescription('Automatically turns off the radiator when local temperature drops by more than 1.5°C in 4.5 minutes.')
                .withAccess(ea.ALL),
            e.numeric('frost_protection_temperature', ea.ALL)
                .withValueMin(4.0)
                .withValueMax(35.0)
                .withValueStep(0.5)
                .withUnit('°C')
                .withDescription(
                    'Minimum temperature at which to automatically turn on the radiator, if system mode is off, to prevent pipes freezing.'),
        ],
        fromZigbee: [fz.thermostat, fz.battery, fzLocal.child_lock, fzLocal.open_window, fzLocal.frost_protection_temperature],
>>>>>>> 55802544
        toZigbee: [
            tz.thermostat_local_temperature, tz.thermostat_local_temperature_calibration, tz.thermostat_occupied_heating_setpoint,
            tz.thermostat_system_mode, tz.thermostat_running_state, tzLocal.child_lock, tzLocal.open_window, tzLocal.frost_protection_temperature],
        configure: async (device, coordinatorEndpoint, logger) => {
            const endpoint = device.getEndpoint(1);
            await reporting.bind(endpoint, coordinatorEndpoint, ['hvacThermostat']);
            await reporting.thermostatTemperature(endpoint);
            await reporting.thermostatOccupiedHeatingSetpoint(endpoint);
            await reporting.thermostatSystemMode(endpoint);
            await endpoint.read('hvacThermostat', ['localTemperatureCalibration']);
            await endpoint.read(0xFC11, [0x0000, 0x6000, 0x6002]);
        },
    },
];

export default definitions;
module.exports = definitions;<|MERGE_RESOLUTION|>--- conflicted
+++ resolved
@@ -454,10 +454,6 @@
                 .withLocalTemperature()
                 .withLocalTemperatureCalibration(-7.0, 7.0, 0.2)
                 .withSystemMode(['off', 'auto', 'heat'], ea.ALL, 'Mode of the thermostat')
-<<<<<<< HEAD
-                .withRunningState(['idle', 'heat'], ea.STATE_GET), e.battery(), e.battery_low()],
-        fromZigbee: [fz.thermostat, fz.battery],
-=======
                 .withRunningState(['idle', 'heat'], ea.STATE_GET),
             e.battery(),
             e.battery_low(),
@@ -475,7 +471,6 @@
                     'Minimum temperature at which to automatically turn on the radiator, if system mode is off, to prevent pipes freezing.'),
         ],
         fromZigbee: [fz.thermostat, fz.battery, fzLocal.child_lock, fzLocal.open_window, fzLocal.frost_protection_temperature],
->>>>>>> 55802544
         toZigbee: [
             tz.thermostat_local_temperature, tz.thermostat_local_temperature_calibration, tz.thermostat_occupied_heating_setpoint,
             tz.thermostat_system_mode, tz.thermostat_running_state, tzLocal.child_lock, tzLocal.open_window, tzLocal.frost_protection_temperature],
