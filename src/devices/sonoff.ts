import {Zcl} from "zigbee-herdsman";
import * as fz from "../converters/fromZigbee";
import * as tz from "../converters/toZigbee";
import * as constants from "../lib/constants";
import {modernExtend as ewelinkModernExtend} from "../lib/ewelink";
import * as exposes from "../lib/exposes";
import {logger} from "../lib/logger";
import * as m from "../lib/modernExtend";
import * as reporting from "../lib/reporting";
import * as tuya from "../lib/tuya";
import type {DefinitionWithExtend, Expose, Fz, KeyValue, ModernExtend, Tz} from "../lib/types";
import * as utils from "../lib/utils";

const {ewelinkAction, ewelinkBattery} = ewelinkModernExtend;

const NS = "zhc:sonoff";
const manufacturerOptions = {
    manufacturerCode: Zcl.ManufacturerCode.SHENZHEN_COOLKIT_TECHNOLOGY_CO_LTD,
    disableDefaultResponse: false,
};
const defaultResponseOptions = {disableDefaultResponse: false};
const e = exposes.presets;
const ea = exposes.access;

interface SonoffSnzb02d {
    attributes: {
        comfortTemperatureMax: number;
        comfortTemperatureMin: number;
        comfortHumidityMin: number;
        comfortHumidityMax: number;
        temperatureUnits: number;
        temperatureCalibration: number;
        humidityCalibration: number;
    };
    commands: never;
    commandResponses: never;
}

interface SonoffSnzb02p {
    attributes: {
        temperatureCalibration: number;
        humidityCalibration: number;
    };
    commands: never;
    commandResponses: never;
}

interface SonoffSnzb02ld {
    attributes: {
        temperatureUnits: number;
        temperatureCalibration: number;
    };
    commands: never;
    commandResponses: never;
}

interface SonoffSnzb02wd {
    attributes: {
        temperatureUnits: number;
        temperatureCalibration: number;
        humidityCalibration: number;
    };
    commands: never;
    commandResponses: never;
}

interface SonoffSnzb02dr2 {
    attributes: {
        comfortTemperatureMax: number;
        comfortTemperatureMin: number;
        comfortHumidityMin: number;
        comfortHumidityMax: number;
        temperatureUnits: number;
        temperatureCalibration: number;
        humidityCalibration: number;
    };
    commands: never;
    commandResponses: never;
}

interface SonoffTrvzb {
    attributes: {
        childLock: number;
        tamper: number;
        illumination: number;
        openWindow: number;
        frostProtectionTemperature: number;
        idleSteps: number;
        closingSteps: number;
        valveOpeningLimitVoltage: number;
        valveClosingLimitVoltage: number;
        valveMotorRunningVoltage: number;
        valveOpeningDegree: number;
        valveClosingDegree: number;
        tempAccuracy: number;
        externalTemperatureInput: number;
        temperatureSensorSelect: number;
        temporaryMode: number;
        temporaryModeTime: number;
        temporaryModeTemp: number;
    };
    commands: never;
    commandResponses: never;
}

interface SonoffSnzb01m {
    attributes: {
        keyActionEvent: number;
    };
    commands: never;
    commandResponses: never;
}

const fzLocal = {
    key_action_event: {
        cluster: "customSonoffSnzb01m",
        type: ["attributeReport", "readResponse"],
        convert: (model, msg, publish, options, meta) => {
            if ("keyActionEvent" in msg.data) {
                const event = utils.getFromLookup(msg.data.keyActionEvent, {1: "single", 2: "double", 3: "long", 4: "triple"});
                return {action: `${event}_button_${msg.endpoint.ID}`};
            }
        },
    } satisfies Fz.Converter<"customSonoffSnzb01m", SonoffSnzb01m, ["attributeReport", "readResponse"]>,
    router_config: {
        cluster: "genLevelCtrl",
        type: ["attributeReport", "readResponse"],
        convert: (model, msg, publish, options, meta) => {
            const result: KeyValue = {};
            if (msg.data.currentLevel !== undefined) {
                result.light_indicator_level = msg.data.currentLevel;
            }
        },
    } satisfies Fz.Converter<"genLevelCtrl", undefined, ["attributeReport", "readResponse"]>,
    on_off_clear_electricity: {
        cluster: "genOnOff",
        type: ["attributeReport", "readResponse"],
        options: [exposes.options.state_action()],
        convert: (model, msg, publish, options, meta) => {
            // Device keeps reporting a acCurrentPowerValue after turning OFF.
            // Make sure power = 0 when turned OFF
            // https://github.com/Koenkk/zigbee2mqtt/issues/28470
            let result = fz.on_off.convert(model, msg, publish, options, meta);
            if (msg.data.onOff === 0) {
                result = {...result, power: 0, current: 0};
            }
            return result;
        },
    } satisfies Fz.Converter<"genOnOff", undefined, ["attributeReport", "readResponse"]>,
};

const tzLocal = {
    on_off_fixed_on_time: {
        ...tz.on_off,
        convertSet: async (entity, key, value, meta) => {
            // https://github.com/Koenkk/zigbee2mqtt/issues/27980
            const localMeta = meta;
            if (localMeta.message.on_time != null) {
                utils.assertNumber(localMeta.message.on_time, "on_time");
                localMeta.message = {...localMeta.message, on_time: localMeta.message.on_time / 10};
            }
            return await tz.on_off.convertSet(entity, key, value, localMeta);
        },
    } satisfies Tz.Converter,
};

type ExternalSwitchTypeCfgAgs = {
    endpointNames?: string[];
};
type ExternalInchingAgs = {
    endpointNames?: string[];
};

export interface SonoffEwelink {
    attributes: {
        networkLed: number;
        backLight: number;
        faultCode: number;
        radioPower: number;
        radioPowerWithManuCode: number;
        delayedPowerOnState: number;
        delayedPowerOnTime: number;
        externalTriggerMode: number;
        detachRelayMode: number;
        deviceWorkMode: number;
        detachRelayMode2: number;
        lackWaterCloseValveTimeout: number;
        motorTravelCalibrationStatus: number;
        motorRunStatus: number;
        acCurrentCurrentValue: number;
        acCurrentVoltageValue: number;
        acCurrentPowerValue: number;
        // biome-ignore lint/style/useNamingConvention: TODO
        outlet_control_protect: number;
        energyToday: number;
        energyMonth: number;
        energyYesterday: number;
        setCalibrationAction: number[];
        calibrationStatus: number;
        calibrationProgress: number;
        minBrightnessThreshold: number;
        transitionTime: number;
        dimmingLightRate: number;
    };
    commands: {
        protocolData: {data: number[]};
    };
    commandResponses: never;
}

const sonoffExtend = {
    addCustomClusterEwelink: () =>
        m.deviceAddCustomCluster("customClusterEwelink", {
            ID: 0xfc11,
            attributes: {
                networkLed: {ID: 0x0001, type: Zcl.DataType.BOOLEAN},
                backLight: {ID: 0x0002, type: Zcl.DataType.BOOLEAN},
                faultCode: {ID: 0x0010, type: Zcl.DataType.INT32},
                radioPower: {ID: 0x0012, type: Zcl.DataType.INT16},
                radioPowerWithManuCode: {
                    ID: 0x0012,
                    type: Zcl.DataType.INT16,
                    manufacturerCode: Zcl.ManufacturerCode.SHENZHEN_COOLKIT_TECHNOLOGY_CO_LTD,
                },
                delayedPowerOnState: {ID: 0x0014, type: Zcl.DataType.BOOLEAN},
                delayedPowerOnTime: {ID: 0x0015, type: Zcl.DataType.UINT16},
                externalTriggerMode: {ID: 0x0016, type: Zcl.DataType.UINT8},
                detachRelayMode: {ID: 0x0017, type: Zcl.DataType.BOOLEAN},
                deviceWorkMode: {ID: 0x0018, type: Zcl.DataType.UINT8},
                detachRelayMode2: {ID: 0x0019, type: Zcl.DataType.BITMAP8},
                lackWaterCloseValveTimeout: {ID: 0x5011, type: Zcl.DataType.UINT16},
                motorTravelCalibrationStatus: {ID: 0x5012, type: Zcl.DataType.UINT8},
                motorRunStatus: {ID: 0x5013, type: Zcl.DataType.UINT8},
                acCurrentCurrentValue: {ID: 0x7004, type: Zcl.DataType.UINT32},
                acCurrentVoltageValue: {ID: 0x7005, type: Zcl.DataType.UINT32},
                acCurrentPowerValue: {ID: 0x7006, type: Zcl.DataType.UINT32},
                outlet_control_protect: {ID: 0x7007, type: Zcl.DataType.UINT8},
                energyToday: {ID: 0x7009, type: Zcl.DataType.UINT32},
                energyMonth: {ID: 0x700a, type: Zcl.DataType.UINT32},
                energyYesterday: {ID: 0x700b, type: Zcl.DataType.UINT32},
                setCalibrationAction: {ID: 0x001d, type: Zcl.DataType.CHAR_STR},
                calibrationStatus: {ID: 0x001e, type: Zcl.DataType.UINT8},
                calibrationProgress: {ID: 0x0020, type: Zcl.DataType.UINT8},
                minBrightnessThreshold: {ID: 0x4001, type: Zcl.DataType.UINT8},
                dimmingLightRate: {ID: 0x4003, type: Zcl.DataType.UINT8},
                transitionTime: {ID: 0x001f, type: Zcl.DataType.UINT32},
            },
            commands: {
                protocolData: {ID: 0x01, parameters: [{name: "data", type: Zcl.BuffaloZclDataType.LIST_UINT8}]},
            },
            commandsResponse: {},
        }),
    inchingControlSet: (args: ExternalInchingAgs = {}, maxTime = 3599.5): ModernExtend => {
        const {endpointNames = undefined} = args;
        const clusterName = "customClusterEwelink";
        const commandName = "protocolData";
        const exposes = utils.exposeEndpoints(
            e
                .composite("inching_control_set", "inching_control_set", ea.SET)
                .withDescription(
                    "Device Inching function Settings. The device will automatically turn off (turn on) " +
                        "after each turn on (turn off) for a specified period of time.",
                )
                .withFeature(e.binary("inching_control", ea.SET, "ENABLE", "DISABLE").withDescription("Enable/disable inching function."))
                .withFeature(
                    e
                        .numeric("inching_time", ea.SET)
                        .withDescription("Delay time for executing a inching action.")
                        .withUnit("seconds")
                        .withValueMin(0.5)
                        .withValueMax(maxTime)
                        .withValueStep(0.5),
                )
                .withFeature(
                    e.binary("inching_mode", ea.SET, "ON", "OFF").withDescription("Set inching off or inching on mode.").withValueToggle("ON"),
                ),
            endpointNames,
        );

        const toZigbee: Tz.Converter[] = [
            {
                key: ["inching_control_set"],
                convertSet: async (entity, key, value, meta) => {
                    let inchingControl = "inching_control";
                    let inchingTime = "inching_time";
                    let inchingMode = "inching_mode";

                    if (meta.endpoint_name) {
                        inchingControl = `inching_control_${meta.endpoint_name}`;
                        inchingTime = `inching_time_${meta.endpoint_name}`;
                        inchingMode = `inching_mode_${meta.endpoint_name}`;
                    }

                    const tmpTime = Number(Math.round(Number((value[inchingTime as keyof typeof value] * 2).toFixed(1))).toFixed(1));

                    const payloadValue: number[] = [];
                    payloadValue[0] = 0x01; // Cmd
                    payloadValue[1] = 0x17; // SubCmd
                    payloadValue[2] = 0x07; // Length
                    payloadValue[3] = 0x80; // SeqNum

                    payloadValue[4] = 0x00; // Mode
                    if (value[inchingControl as keyof typeof value] !== "DISABLE") {
                        payloadValue[4] |= 0x80;
                    }
                    if (value[inchingMode as keyof typeof value] !== "OFF") {
                        payloadValue[4] |= 0x01;
                    }

                    if (meta.endpoint_name === "l2") {
                        payloadValue[5] = 0x01; // Channel 2
                    } else {
                        payloadValue[5] = 0x00; // Channel 1
                    }

                    payloadValue[6] = tmpTime & 0xff; // Timeout
                    payloadValue[7] = (tmpTime >> 8) & 0xff;

                    payloadValue[8] = 0x00; // Reserve
                    payloadValue[9] = 0x00;

                    payloadValue[10] = 0x00; // CheckCode
                    for (let i = 0; i < payloadValue[2] + 3; i++) {
                        payloadValue[10] ^= payloadValue[i];
                    }

                    await entity.command<typeof clusterName, typeof commandName, SonoffEwelink>(
                        clusterName,
                        commandName,
                        {data: payloadValue},
                        {manufacturerCode: Zcl.ManufacturerCode.SHENZHEN_COOLKIT_TECHNOLOGY_CO_LTD},
                    );
                    return {state: {[key]: value}};
                },
            },
        ];
        return {
            exposes: exposes,
            fromZigbee: [],
            toZigbee,
            isModernExtend: true,
        };
    },
    weeklySchedule: (): ModernExtend => {
        const exposes = e
            .composite("schedule", "weekly_schedule", ea.STATE_SET)
            .withCategory("config")
            .withDescription(
                'The preset heating schedule to use when the system mode is set to "auto" (indicated with ⏲ on the TRV). ' +
                    "Up to 6 transitions can be defined per day, where a transition is expressed in the format 'HH:mm/temperature', each " +
                    "separated by a space. The first transition for each day must start at 00:00 and the valid temperature range is 4-35°C " +
                    "(in 0.5°C steps). The temperature will be set at the time of the first transition until the time of the next transition, " +
                    "e.g. '04:00/20 10:00/25' will result in the temperature being set to 20°C at 04:00 until 10:00, when it will change to 25°C.",
            )
            .withFeature(e.text("sunday", ea.STATE_SET))
            .withFeature(e.text("monday", ea.STATE_SET))
            .withFeature(e.text("tuesday", ea.STATE_SET))
            .withFeature(e.text("wednesday", ea.STATE_SET))
            .withFeature(e.text("thursday", ea.STATE_SET))
            .withFeature(e.text("friday", ea.STATE_SET))
            .withFeature(e.text("saturday", ea.STATE_SET));

        const fromZigbee = [
            {
                cluster: "hvacThermostat",
                type: ["commandGetWeeklyScheduleRsp"],
                convert: (model, msg, publish, options, meta) => {
                    const day = Object.entries(constants.thermostatDayOfWeek).find((d) => msg.data.dayofweek & (1 << +d[0]))[1];

                    const transitions = msg.data.transitions
                        // TODO: heatSetpoint is optional, that possibly affects the return
                        .map((t: {heatSetpoint?: number; transitionTime: number}) => {
                            const totalMinutes = t.transitionTime;
                            const hours = totalMinutes / 60;
                            const rHours = Math.floor(hours);
                            const minutes = (hours - rHours) * 60;
                            const rMinutes = Math.round(minutes);
                            const strHours = rHours.toString().padStart(2, "0");
                            const strMinutes = rMinutes.toString().padStart(2, "0");

                            return `${strHours}:${strMinutes}/${t.heatSetpoint / 100}`;
                        })
                        .sort()
                        .join(" ");

                    return {
                        weekly_schedule: {
                            ...(meta.state.weekly_schedule as Record<string, string>[]),
                            [day]: transitions,
                        },
                    };
                },
            } satisfies Fz.Converter<"hvacThermostat", undefined, ["commandGetWeeklyScheduleRsp"]>,
        ];

        const toZigbee: Tz.Converter[] = [
            {
                key: ["weekly_schedule"],
                convertSet: async (entity, key, value, meta) => {
                    // Transition format: HH:mm/temperature
                    const transitionRegex = /^(0[0-9]|1[0-9]|2[0-3]):([0-5][0-9])\/(\d+(\.5)?)$/;

                    utils.assertObject(value, key);

                    for (const dayOfWeekName of Object.keys(value)) {
                        const dayKey = utils.getKey(constants.thermostatDayOfWeek, dayOfWeekName.toLowerCase(), null);

                        if (dayKey === null) {
                            throw new Error(`Invalid schedule: invalid day name, found: ${dayOfWeekName}`);
                        }

                        const dayOfWeekBit = Number(dayKey);

                        const rawTransitions = value[dayOfWeekName].split(" ").sort();

                        if (rawTransitions.length > 6) {
                            throw new Error("Invalid schedule: days must have no more than 6 transitions");
                        }

                        const transitions = [];

                        for (const transition of rawTransitions) {
                            const matches = transition.match(transitionRegex);

                            if (!matches) {
                                throw new Error(
                                    `Invalid schedule: transitions must be in format HH:mm/temperature (e.g. 12:00/15.5), found: ${transition}`,
                                );
                            }

                            const hour = Number.parseInt(matches[1], 10);
                            const mins = Number.parseInt(matches[2], 10);
                            const temp = Number.parseFloat(matches[3]);

                            if (temp < 4 || temp > 35) {
                                throw new Error(`Invalid schedule: temperature value must be between 4-35 (inclusive), found: ${temp}`);
                            }

                            transitions.push({
                                transitionTime: hour * 60 + mins,
                                heatSetpoint: Math.round(temp * 100),
                            });
                        }

                        if (transitions[0].transitionTime !== 0) {
                            throw new Error("Invalid schedule: the first transition of each day should start at 00:00");
                        }

                        await entity.command(
                            "hvacThermostat",
                            "setWeeklySchedule",
                            {
                                dayofweek: 1 << Number(dayOfWeekBit),
                                numoftrans: rawTransitions.length,
                                mode: 1 << 0, // heat
                                transitions,
                            },
                            utils.getOptions(meta.mapped, entity),
                        );
                    }
                },
            },
        ];

        return {
            exposes: [exposes],
            fromZigbee,
            toZigbee,
            isModernExtend: true,
        };
    },
    cyclicTimedIrrigation: (): ModernExtend => {
        const exposes = e
            .composite("cyclic_timed_irrigation", "cyclic_timed_irrigation", ea.ALL)
            .withDescription("Smart water valve cycle timing irrigation")
            .withFeature(e.numeric("current_count", ea.STATE).withDescription("Number of times it has been executed").withUnit("times"))
            .withFeature(
                e
                    .numeric("total_number", ea.STATE_SET)
                    .withDescription("Total times of circulating irrigation")
                    .withUnit("times")
                    .withValueMin(0)
                    .withValueMax(100),
            )
            .withFeature(
                e
                    .numeric("irrigation_duration", ea.STATE_SET)
                    .withDescription("Single irrigation duration")
                    .withUnit("seconds")
                    .withValueMin(0)
                    .withValueMax(86400),
            )
            .withFeature(
                e
                    .numeric("irrigation_interval", ea.STATE_SET)
                    .withDescription("Time interval between two adjacent irrigation")
                    .withUnit("seconds")
                    .withValueMin(0)
                    .withValueMax(86400),
            );
        const fromZigbee = [
            {
                cluster: "customClusterEwelink",
                type: ["attributeReport", "readResponse"],
                convert: (model, msg, publish, options, meta) => {
                    const attributeKey = 0x5008; // attr
                    if (attributeKey in msg.data) {
                        // logger.debug(` from zigbee 0x5008 cluster ${msg.data[attributeKey]} `, NS);
                        // logger.debug(msg.data[attributeKey]);

                        //logger.debug(`meta.rawData details:`, NS);
                        //logger.debug(`  - Hex: ${msg.meta.rawData.toString('hex')}`, NS);
                        const rawData = msg.meta.rawData;

                        /*eg：raw data: 082b0a0850420a0101000000ef00000064*/
                        /*zcl frame: 082b0a  attrid: 0850  data type :42   data payload:0a0101000000ef00000064*/
                        /*0a:data len 01:currentCount 01:totalNumber 00 00 00 ef:irrigationDurationBuffer 00 00 00 64:irrigationIntervalBuffer*/
                        const dataStartIndex = 7; /*data payload start index*/

                        //logger.debug(`rawData====> ${rawData[0+dataStartIndex]} ${rawData[1+dataStartIndex]} ${rawData[2+dataStartIndex]} ${rawData[3+dataStartIndex]} ${rawData[4+dataStartIndex]} ${rawData[5+dataStartIndex]} `, NS);
                        //logger.debug(`rawData====> ${rawData[6+dataStartIndex]} ${rawData[7+dataStartIndex]} ${rawData[8+dataStartIndex]} ${rawData[9+dataStartIndex]} `, NS);

                        const currentCountBuffer = rawData.readUInt8(0 + dataStartIndex);
                        const totalNumberBuffer = rawData.readUInt8(1 + dataStartIndex);

                        const irrigationDurationBuffer = rawData.readUInt32BE(2 + dataStartIndex);

                        const irrigationIntervalBuffer = rawData.readUInt32BE(6 + dataStartIndex);

                        //logger.debug(`currentCountBuffer ${currentCountBuffer}`, NS);
                        //logger.debug(`totalNumberOfTimesBuffer ${totalNumberBuffer}`, NS);
                        //logger.debug(`irrigationDurationBuffer ${irrigationDurationBuffer}`, NS);
                        //logger.debug(`irrigationIntervalBuffer ${irrigationIntervalBuffer}`, NS);

                        return {
                            cyclic_timed_irrigation: {
                                current_count: currentCountBuffer,
                                total_number: totalNumberBuffer,
                                irrigation_duration: irrigationDurationBuffer,
                                irrigation_interval: irrigationIntervalBuffer,
                            },
                        };
                    }
                },
            } satisfies Fz.Converter<"customClusterEwelink", undefined, ["attributeReport", "readResponse"]>,
        ];
        const toZigbee: Tz.Converter[] = [
            {
                key: ["cyclic_timed_irrigation"],
                convertSet: async (entity, key, value, meta) => {
                    // logger.debug(`to zigbee cyclic_timed_irrigation ${key}`, NS);
                    // const currentCount:string = 'current_count';
                    // logger.debug(`to zigbee cyclic_timed_irrigation ${value[currentCount as keyof typeof value]}`, NS);
                    const totalNumber: string = "total_number";
                    // logger.debug(`to zigbee cyclic_timed_irrigation ${value[totalNumber as keyof typeof value]}`, NS);
                    const irrigationDuration: string = "irrigation_duration";
                    // logger.debug(`to zigbee cyclic_timed_irrigation ${value[irrigationDuration as keyof typeof value]}`, NS);
                    const irrigationInterval: string = "irrigation_interval";
                    // logger.debug(`to zigbee cyclic_timed_irrigation ${value[irrigationInterval as keyof typeof value]}`, NS);

                    // const payloadValue = [];
                    const payloadValue: Uint8Array = new Uint8Array(11);
                    payloadValue[0] = 0x0a;
                    payloadValue[1] = 0x00;
                    payloadValue[2] = value[totalNumber as keyof typeof value] & 0xff;

                    payloadValue[3] = (value[irrigationDuration as keyof typeof value] >> 24) & 0xff;
                    payloadValue[4] = (value[irrigationDuration as keyof typeof value] >> 16) & 0xff;
                    payloadValue[5] = (value[irrigationDuration as keyof typeof value] >> 8) & 0xff;
                    payloadValue[6] = value[irrigationDuration as keyof typeof value] & 0xff;

                    payloadValue[7] = (value[irrigationInterval as keyof typeof value] >> 24) & 0xff;
                    payloadValue[8] = (value[irrigationInterval as keyof typeof value] >> 16) & 0xff;
                    payloadValue[9] = (value[irrigationInterval as keyof typeof value] >> 8) & 0xff;
                    payloadValue[10] = value[irrigationInterval as keyof typeof value] & 0xff;

                    const payload = {[0x5008]: {value: payloadValue, type: 0x42}};
                    await entity.write("customClusterEwelink", payload, defaultResponseOptions);
                    return {state: {[key]: value}};
                },
                convertGet: async (entity, key, meta) => {
                    await entity.read("customClusterEwelink", [0x5008], defaultResponseOptions);
                },
            },
        ];

        return {
            exposes: [exposes],
            fromZigbee,
            toZigbee,
            isModernExtend: true,
        };
    },
    cyclicQuantitativeIrrigation: (): ModernExtend => {
        const exposes = e
            .composite("cyclic_quantitative_irrigation", "cyclic_quantitative_irrigation", ea.ALL)
            .withDescription("Smart water valve circulating quantitative irrigation")
            .withFeature(e.numeric("current_count", ea.STATE).withDescription("Number of times it has been executed").withUnit("times"))
            .withFeature(
                e
                    .numeric("total_number", ea.STATE_SET)
                    .withDescription("Total times of circulating irrigation")
                    .withUnit("times")
                    .withValueMin(0)
                    .withValueMax(100),
            )
            .withFeature(
                e
                    .numeric("irrigation_capacity", ea.STATE_SET)
                    .withDescription("Single irrigation capacity")
                    .withUnit("liter")
                    .withValueMin(0)
                    .withValueMax(6500),
            )
            .withFeature(
                e
                    .numeric("irrigation_interval", ea.STATE_SET)
                    .withDescription("Time interval between two adjacent irrigation")
                    .withUnit("seconds")
                    .withValueMin(0)
                    .withValueMax(86400),
            );
        const fromZigbee = [
            {
                cluster: "customClusterEwelink",
                type: ["attributeReport", "readResponse"],
                convert: (model, msg, publish, options, meta) => {
                    const attributeKey = 0x5009; // attr
                    if (attributeKey in msg.data) {
                        // logger.debug(` from zigbee 0x5009 cluster ${msg.data[attributeKey]} `, NS);
                        // logger.debug(msg.data[attributeKey]);
                        const rawData = msg.meta.rawData;

                        /*eg：raw data: 082b0a0850420a0101000000ef00000064*/
                        /*zcl frame: 082b0a  attrid: 0850  data type :42   data payload:0a0101000000ef00000064*/
                        /*0a:data len 01:currentCount 01:totalNumber 00 00 00 ef:irrigationCapacityBuffer 00 00 00 64:irrigationIntervalBuffer*/
                        const dataStartIndex = 7; /*data payload start index*/

                        //logger.debug(`rawData====> ${rawData[0+dataStartIndex]} ${rawData[1+dataStartIndex]} ${rawData[2+dataStartIndex]} ${rawData[3+dataStartIndex]} ${rawData[4+dataStartIndex]} ${rawData[5+dataStartIndex]} `, NS);
                        //logger.debug(`rawData====> ${rawData[6+dataStartIndex]} ${rawData[7+dataStartIndex]} ${rawData[8+dataStartIndex]} ${rawData[9+dataStartIndex]} `, NS);
                        const currentCountBuffer = rawData.readUInt8(0 + dataStartIndex);
                        const totalNumberBuffer = rawData.readUInt8(1 + dataStartIndex);

                        const irrigationCapacityBuffer = rawData.readUInt32BE(2 + dataStartIndex);

                        const irrigationIntervalBuffer = rawData.readUInt32BE(6 + dataStartIndex);

                        //logger.debug(`currentCountBuffer ${currentCountBuffer}`, NS);
                        //logger.debug(`totalNumberBuffer ${totalNumberBuffer}`, NS);
                        //logger.debug(`irrigationCapacityBuffer ${irrigationCapacityBuffer}`, NS);
                        //logger.debug(`irrigationIntervalBuffer ${irrigationIntervalBuffer}`, NS);

                        return {
                            cyclic_quantitative_irrigation: {
                                current_count: currentCountBuffer,
                                total_number: totalNumberBuffer,
                                irrigation_capacity: irrigationCapacityBuffer,
                                irrigation_interval: irrigationIntervalBuffer,
                            },
                        };
                    }
                },
            } satisfies Fz.Converter<"customClusterEwelink", undefined, ["attributeReport", "readResponse"]>,
        ];
        const toZigbee: Tz.Converter[] = [
            {
                key: ["cyclic_quantitative_irrigation"],
                convertSet: async (entity, key, value, meta) => {
                    // logger.debug(`to zigbee cyclic_Quantitative_irrigation ${key}`, NS);
                    // const currentCount:string = 'current_count';
                    // logger.debug(`to zigbee cyclic_Quantitative_irrigation ${value[currentCount as keyof typeof value]}`, NS);
                    const totalNumber: string = "total_number";
                    // logger.debug(`to zigbee cyclic_Quantitative_irrigation ${value[totalNumber as keyof typeof value]}`, NS);
                    const irrigationCapacity: string = "irrigation_capacity";
                    // logger.debug(`to zigbee cyclic_Quantitative_irrigation ${value[irrigationCapacity as keyof typeof value]}`, NS);
                    const irrigationInterval: string = "irrigation_interval";
                    // logger.debug(`to zigbee cyclic_Quantitative_irrigation ${value[irrigationInterval as keyof typeof value]}`, NS);

                    const payloadValue: Uint8Array = new Uint8Array(11);
                    payloadValue[0] = 0x0a;
                    payloadValue[1] = 0x00;
                    payloadValue[2] = value[totalNumber as keyof typeof value] & 0xff;

                    payloadValue[3] = (value[irrigationCapacity as keyof typeof value] >> 24) & 0xff;
                    payloadValue[4] = (value[irrigationCapacity as keyof typeof value] >> 16) & 0xff;
                    payloadValue[5] = (value[irrigationCapacity as keyof typeof value] >> 8) & 0xff;
                    payloadValue[6] = value[irrigationCapacity as keyof typeof value] & 0xff;

                    payloadValue[7] = (value[irrigationInterval as keyof typeof value] >> 24) & 0xff;
                    payloadValue[8] = (value[irrigationInterval as keyof typeof value] >> 16) & 0xff;
                    payloadValue[9] = (value[irrigationInterval as keyof typeof value] >> 8) & 0xff;
                    payloadValue[10] = value[irrigationInterval as keyof typeof value] & 0xff;

                    const payload = {[0x5009]: {value: payloadValue, type: 0x42}};
                    await entity.write("customClusterEwelink", payload, defaultResponseOptions);
                    return {state: {[key]: value}};
                },
                convertGet: async (entity, key, meta) => {
                    await entity.read("customClusterEwelink", [0x5009], defaultResponseOptions);
                },
            },
        ];

        return {
            exposes: [exposes],
            fromZigbee,
            toZigbee,
            isModernExtend: true,
        };
    },
    externalSwitchTriggerMode: (args: ExternalSwitchTypeCfgAgs = {}): ModernExtend => {
        const clusterName = "customClusterEwelink" as const;
        const attributeName = "externalTriggerMode" as const;
        const {endpointNames = undefined} = args;
        const description: string =
            "External trigger mode, which can be one of edge, pulse, " +
            "following(off), following(on). The appropriate triggering mode can be selected according to the type of " +
            "external switch to achieve a better use experience.";

        const exposes: Expose[] = utils.exposeEndpoints(
            e.enum("external_trigger_mode", ea.ALL, ["edge", "pulse", "following(off)", "following(on)"]).withDescription(description),
            endpointNames,
        );

        const fromZigbee = [
            {
                cluster: clusterName,
                type: ["attributeReport", "readResponse"],
                convert: (model, msg, publish, options, meta) => {
                    const lookup: KeyValue = {edge: 0, pulse: 1, "following(off)": 2, "following(on)": 130};
                    // logger.debug(`from zigbee msg.data['externalTriggerMode'] ${msg.data['externalTriggerMode']}`, NS);
                    if (msg.data.externalTriggerMode !== undefined) {
                        let switchType = "edge";
                        for (const name in lookup) {
                            if (lookup[name] === msg.data.externalTriggerMode) {
                                switchType = name;
                                break;
                            }
                        }
                        // logger.debug(`form zigbee switchType ${switchType}`, NS);
                        return {external_trigger_mode: switchType};
                    }
                },
            } satisfies Fz.Converter<typeof clusterName, SonoffEwelink, ["attributeReport", "readResponse"]>,
        ];
        const toZigbee: Tz.Converter[] = [
            {
                key: ["external_trigger_mode"],
                convertSet: async (entity, key, value, meta) => {
                    utils.assertString(value, key);
                    // biome-ignore lint/style/noParameterAssign: ignored using `--suppress`
                    value = value.toLowerCase();
                    const lookup = {edge: 0, pulse: 1, "following(off)": 2, "following(on)": 130};
                    const tmpValue = utils.getFromLookup(value, lookup);
                    await entity.write<typeof clusterName, SonoffEwelink>(clusterName, {[attributeName]: tmpValue}, defaultResponseOptions);
                    return {state: {[key]: value}};
                },
                convertGet: async (entity, key, meta) => {
                    await entity.read<typeof clusterName, SonoffEwelink>(clusterName, [attributeName], defaultResponseOptions);
                },
            },
        ];
        return {
            exposes: exposes,
            fromZigbee,
            toZigbee,
            isModernExtend: true,
        };
    },
    detachRelayModeControl: (relayCount: number): ModernExtend => {
        const clusterName = "customClusterEwelink";
        const attributeName = "detachRelayMode2";
        const exposes = e.composite("detach_relay_mode", "detach_relay_mode", ea.ALL);
        if (1 === relayCount) {
            exposes
                .withDescription(
                    "Relay separation mode. Can be used when the load is a smart device (such as smart light), " +
                        "when we control the wall switch, do not want to turn off the power of the smart light, but through " +
                        "a scene command to control the smart light on or off, then we can enable the relay separation mode.",
                )
                .withFeature(e.binary("detach_relay_outlet1", ea.SET, "ENABLE", "DISABLE").withDescription("Enable/disable detach relay."));
        } else if (2 === relayCount) {
            exposes
                .withDescription(
                    "Relay separation mode. Can be used when the load is a smart device (such as smart light), " +
                        "when we control the wall switch, do not want to turn off the power of the smart light, but through " +
                        "a scene command to control the smart light on or off, then we can enable the relay separation mode.",
                )
                .withFeature(e.binary("detach_relay_outlet1", ea.SET, "ENABLE", "DISABLE").withDescription("Enable/disable detach relay."))
                .withFeature(e.binary("detach_relay_outlet2", ea.SET, "ENABLE", "DISABLE").withDescription("Enable/disable detach relay."));
        } else if (3 === relayCount) {
            exposes
                .withDescription(
                    "Relay separation mode. Can be used when the load is a smart device (such as smart light), " +
                        "when we control the wall switch, do not want to turn off the power of the smart light, but through " +
                        "a scene command to control the smart light on or off, then we can enable the relay separation mode.",
                )
                .withFeature(e.binary("detach_relay_outlet1", ea.SET, "ENABLE", "DISABLE").withDescription("Enable/disable detach relay."))
                .withFeature(e.binary("detach_relay_outlet2", ea.SET, "ENABLE", "DISABLE").withDescription("Enable/disable detach relay."))
                .withFeature(e.binary("detach_relay_outlet3", ea.SET, "ENABLE", "DISABLE").withDescription("Enable/disable detach relay."));
        }

        const fromZigbee = [
            {
                cluster: clusterName,
                type: ["attributeReport", "readResponse"],
                convert: (model, msg, publish, options, meta) => {
                    if (msg.data.detachRelayMode2 !== undefined) {
                        const detachMode = msg.data.detachRelayMode2;
                        logger.debug(`form zigbee detachRelayMode2 ${detachMode}`, NS);

                        const datachRelayStatus = {
                            detach_relay_outlet1: "DISABLE",
                            detach_relay_outlet2: "DISABLE",
                            detach_relay_outlet3: "DISABLE",
                        };

                        if ((detachMode & 0x01) !== 0) {
                            datachRelayStatus.detach_relay_outlet1 = "ENABLE";
                        }
                        if ((detachMode & 0x02) !== 0) {
                            datachRelayStatus.detach_relay_outlet2 = "ENABLE";
                        }
                        if ((detachMode & 0x04) !== 0) {
                            datachRelayStatus.detach_relay_outlet3 = "ENABLE";
                        }
                        return {detach_relay_mode: datachRelayStatus};
                    }
                },
            } satisfies Fz.Converter<typeof clusterName, SonoffEwelink, ["attributeReport", "readResponse"]>,
        ];
        const toZigbee: Tz.Converter[] = [
            {
                key: ["detach_relay_mode"],
                convertSet: async (entity, key, value, meta) => {
                    // logger.debug(`from zigbee 'key' ${key}`, NS);
                    const detachRelay1 = "detach_relay_outlet1";
                    // logger.debug(`from zigbee detachRelay1: ${value[detachRelay1 as keyof typeof value]}`, NS);
                    const detachRelay2 = "detach_relay_outlet2";
                    // logger.debug(`from zigbee detachRelay2: ${value[detachRelay2 as keyof typeof value]}`, NS);
                    const detachRelay3 = "detach_relay_outlet3";
                    // logger.debug(`from zigbee detachRelay3: ${value[detachRelay3 as keyof typeof value]}`, NS);
                    let detachRelayMask = 0;

                    if (value[detachRelay1 as keyof typeof value] === "ENABLE") {
                        detachRelayMask |= 0x01;
                    } else {
                        detachRelayMask &= ~0x01;
                    }
                    if (value[detachRelay2 as keyof typeof value] === "ENABLE") {
                        detachRelayMask |= 0x02;
                    } else {
                        detachRelayMask &= ~0x02;
                    }
                    if (value[detachRelay3 as keyof typeof value] === "ENABLE") {
                        detachRelayMask |= 0x04;
                    } else {
                        detachRelayMask &= ~0x04;
                    }
                    // logger.info(`from zigbee detachRelayMask: ${detachRelayMask}`, NS);
                    await entity.write<typeof clusterName, SonoffEwelink>(clusterName, {[attributeName]: detachRelayMask}, defaultResponseOptions);
                    return {state: {[key]: value}};
                },
                convertGet: async (entity, key, meta) => {
                    await entity.read<typeof clusterName, SonoffEwelink>(clusterName, [attributeName], defaultResponseOptions);
                },
            },
        ];
        return {
            exposes: [exposes],
            fromZigbee,
            toZigbee,
            isModernExtend: true,
        };
    },
    overloadProtection: (powerMaxLimit: number, currentMaxLimit: number): ModernExtend => {
        const exposes = e
            .composite("overload_protection", "overload_protection", ea.ALL)
            .withDescription("Over load protection, max power and max current are required,other is optional")
            .withFeature(
                e
                    .numeric("max_power", ea.SET)
                    .withDescription("max power")
                    .withUnit("W")
                    .withValueMin(0.1)
                    .withValueMax(powerMaxLimit)
                    .withValueStep(0.1),
            )
            .withFeature(
                e.binary("enable_min_power", ea.SET, "ENABLE", "DISABLE").withDescription("Enable/disable lower limit of power overload protection."),
            )
            .withFeature(
                e
                    .numeric("min_power", ea.SET)
                    .withDescription("Lower limit of power overload protection")
                    .withUnit("W")
                    .withValueMin(0.1)
                    .withValueMax(powerMaxLimit)
                    .withValueStep(0.1),
            )
            .withFeature(
                e
                    .binary("enable_max_voltage", ea.SET, "ENABLE", "DISABLE")
                    .withDescription("Enable/disable upper limit of voltage overload protection.."),
            )
            .withFeature(
                e
                    .numeric("max_voltage", ea.SET)
                    .withDescription("Upper limit of voltage overload protection.")
                    .withUnit("V")
                    .withValueMin(165)
                    .withValueMax(277)
                    .withValueStep(1),
            )
            .withFeature(
                e
                    .binary("enable_min_voltage", ea.SET, "ENABLE", "DISABLE")
                    .withDescription("Enable/disable lower limit of voltage overload protection."),
            )
            .withFeature(
                e
                    .numeric("min_voltage", ea.SET)
                    .withDescription("Lower limit of voltage overload protection.")
                    .withUnit("V")
                    .withValueMin(165)
                    .withValueMax(277)
                    .withValueStep(1),
            )
            .withFeature(
                e
                    .numeric("max_current", ea.SET)
                    .withDescription("Upper limit of current overload protection.")
                    .withUnit("A")
                    .withValueMin(0.1)
                    .withValueMax(currentMaxLimit)
                    .withValueStep(0.1),
            )
            .withFeature(
                e
                    .binary("enable_min_current", ea.SET, "ENABLE", "DISABLE")
                    .withDescription("Enable/disable lower limit of current overload protection."),
            )
            .withFeature(
                e
                    .numeric("min_current", ea.SET)
                    .withDescription("Lower limit of current overload protection.")
                    .withUnit("A")
                    .withValueMin(0.1)
                    .withValueMax(currentMaxLimit)
                    .withValueStep(0.1),
            );
        const fromZigbee = [
            {
                cluster: "customClusterEwelink",
                type: ["attributeReport", "readResponse"],
                convert: (model, msg, publish, options, meta) => {
                    const attributeKey = 0x7003; // attr
                    if (attributeKey in msg.data) {
                        //     "enable_max_voltage": "ENABLE",
                        //     "enable_min_current": "ENABLE",
                        //     "enable_min_power": "ENABLE",
                        //     "enable_min_voltage": "ENABLE",
                        //     "max_current": 23,
                        //     "max_power": 23,
                        //     "max_voltage": 23,
                        //     "min_current": 23,
                        //     "min_power": 23,
                        //     "min_voltage": 23
                        //   }: value:

                        logger.debug("attr_value is:", JSON.stringify(msg.data[attributeKey]));
                        const buffer = Buffer.from(msg.data[attributeKey], "binary");

                        const hexString = buffer.toString("hex").toUpperCase();
                        console.log(`Hex: ${hexString}`);

                        let index = 0;
                        let enableMaxVoltageBuffer = "DISABLE";
                        let enableMinCurrentBuffer = "DISABLE";
                        let enableMinPowerBuffer = "DISABLE";
                        let enableMinVoltageBuffer = "DISABLE";

                        if (buffer[index++] === 3) {
                            enableMinCurrentBuffer = "ENABLE";
                        }

                        const voltage_set_flag = buffer[index++];
                        if (voltage_set_flag & 0x01) {
                            enableMaxVoltageBuffer = "ENABLE";
                        }
                        if (voltage_set_flag & 0x02) {
                            enableMinVoltageBuffer = "ENABLE";
                        }
                        if (buffer[index++] === 3) {
                            enableMinPowerBuffer = "ENABLE";
                        }

                        let minCurrentBuffer = 0;
                        let maxVoltageBuffer = 0;
                        let minVoltageBuffer = 0;
                        let maxPowerBuffer = 0;
                        let minPowerBuffer = 0;

                        let maxCurrentBuffer: number = buffer[index++];
                        maxCurrentBuffer |= buffer[index++] << 8;
                        maxCurrentBuffer |= buffer[index++] << 16;
                        maxCurrentBuffer |= buffer[index++] << 24;

                        maxCurrentBuffer /= 1000;

                        if (enableMinCurrentBuffer === "ENABLE") {
                            minCurrentBuffer = buffer[index++];
                            minCurrentBuffer |= buffer[index++] << 8;
                            minCurrentBuffer |= buffer[index++] << 16;
                            minCurrentBuffer |= buffer[index++] << 24;

                            minCurrentBuffer /= 1000;
                        }

                        if (enableMaxVoltageBuffer === "ENABLE") {
                            for (let i = 0; i < 4; i++) {
                                logger.debug("max voltage is:", JSON.stringify(buffer[index + i]));
                            }
                            logger.debug("index is", JSON.stringify(index));
                            maxVoltageBuffer = buffer[index++];
                            maxVoltageBuffer |= buffer[index++] << 8;
                            maxVoltageBuffer |= buffer[index++] << 16;
                            maxVoltageBuffer |= buffer[index++] << 24;

                            maxVoltageBuffer /= 1000;
                        }

                        if (enableMinVoltageBuffer === "ENABLE") {
                            minVoltageBuffer = buffer[index++];
                            minVoltageBuffer |= buffer[index++] << 8;
                            minVoltageBuffer |= buffer[index++] << 16;
                            minVoltageBuffer |= buffer[index++] << 24;

                            minVoltageBuffer /= 1000;
                        }
                        maxPowerBuffer = buffer[index++];
                        maxPowerBuffer |= buffer[index++] << 8;
                        maxPowerBuffer |= buffer[index++] << 16;
                        maxPowerBuffer |= buffer[index++] << 24;

                        maxPowerBuffer /= 1000;

                        if (enableMinPowerBuffer === "ENABLE") {
                            minPowerBuffer = buffer[index++];
                            minPowerBuffer |= buffer[index++] << 8;
                            minPowerBuffer |= buffer[index++] << 16;
                            minPowerBuffer |= buffer[index++] << 24;

                            minPowerBuffer /= 1000;
                        }

                        return {
                            overload_protection: {
                                enable_max_voltage: enableMaxVoltageBuffer,
                                enable_min_current: enableMinCurrentBuffer,
                                enable_min_power: enableMinPowerBuffer,
                                enable_min_voltage: enableMinPowerBuffer,
                                max_current: maxCurrentBuffer,
                                max_power: maxPowerBuffer,
                                max_voltage: maxVoltageBuffer,
                                min_current: minCurrentBuffer,
                                min_power: minPowerBuffer,
                                min_voltage: minVoltageBuffer,
                            },
                        };
                    }
                },
            } satisfies Fz.Converter<"customClusterEwelink", undefined, ["attributeReport", "readResponse"]>,
        ];
        const toZigbee: Tz.Converter[] = [
            {
                key: ["overload_protection"],
                convertSet: async (entity, key, value, meta) => {
                    logger.debug("value:", JSON.stringify(value, null, 2)); // 将 value 转换为格式化的 JSON 字符串

                    const maxC = 1000 * value["max_current" as keyof typeof value];
                    const minC = 1000 * value["min_current" as keyof typeof value];
                    const maxV = 1000 * value["max_voltage" as keyof typeof value];
                    const minV = 1000 * value["min_voltage" as keyof typeof value];
                    const maxP = 1000 * value["max_power" as keyof typeof value];
                    const minP = 1000 * value["min_power" as keyof typeof value];

                    const enMinC = value["enable_min_current" as keyof typeof value];
                    const enMaxV = value["enable_max_voltage" as keyof typeof value];
                    const enMinV = value["enable_min_voltage" as keyof typeof value];
                    const enMinP = value["enable_min_power" as keyof typeof value];

                    const params = {maxC, minC, maxV, minV, maxP, minP, enMinC, enMaxV, enMinV, enMinP};
                    logger.debug("value:", JSON.stringify(params));

                    const payloadValue = [];
                    let index = 0;
                    payloadValue[index++] = 0;
                    payloadValue[index++] = 0x04;
                    payloadValue[index++] = 27;
                    payloadValue[index++] = 1;
                    payloadValue[index++] = 0;
                    payloadValue[index++] = 1;

                    payloadValue[index++] = maxC & 0xff;
                    payloadValue[index++] = (maxC >> 8) & 0xff;
                    payloadValue[index++] = (maxC >> 16) & 0xff;
                    payloadValue[index++] = (maxC >> 24) & 0xff;

                    if (enMinC === "ENABLE") {
                        payloadValue[3] |= 2;

                        payloadValue[index++] = minC & 0xff;
                        payloadValue[index++] = (minC >> 8) & 0xff;
                        payloadValue[index++] = (minC >> 16) & 0xff;
                        payloadValue[index++] = (minC >> 24) & 0xff;
                    }

                    if (enMaxV === "ENABLE") {
                        payloadValue[4] |= 1;

                        payloadValue[index++] = maxV & 0xff;
                        payloadValue[index++] = (maxV >> 8) & 0xff;
                        payloadValue[index++] = (maxV >> 16) & 0xff;
                        payloadValue[index++] = (maxV >> 24) & 0xff;
                    }

                    if (enMinV === "ENABLE") {
                        payloadValue[4] |= 2;

                        payloadValue[index++] = minV & 0xff;
                        payloadValue[index++] = (minV >> 8) & 0xff;
                        payloadValue[index++] = (minV >> 16) & 0xff;
                        payloadValue[index++] = (minV >> 24) & 0xff;
                    }

                    payloadValue[index++] = maxP & 0xff;
                    payloadValue[index++] = (maxP >> 8) & 0xff;
                    payloadValue[index++] = (maxP >> 16) & 0xff;
                    payloadValue[index++] = (maxP >> 24) & 0xff;

                    if (enMinP === "ENABLE") {
                        payloadValue[5] |= 2;

                        payloadValue[index++] = minP & 0xff;
                        payloadValue[index++] = (minP >> 8) & 0xff;
                        payloadValue[index++] = (minP >> 16) & 0xff;
                        payloadValue[index++] = (minP >> 24) & 0xff;
                    }

                    payloadValue[0] = index - 1;
                    payloadValue[2] = payloadValue[0] - 2;

                    if (payloadValue[3] === 3) {
                        if (minC >= maxC) {
                            throw new Error("Invalid input: maximum current must be greater than the minimum current ");
                        }
                    }

                    if (payloadValue[4] === 3) {
                        if (minV >= maxV) {
                            throw new Error("Invalid input: maximum voltage must be greater than the minimum voltage ");
                        }
                    }

                    if (payloadValue[5] === 3) {
                        if (minP >= maxP) {
                            throw new Error("Invalid input: maximum power must be greater than the minimum power ");
                        }
                    }

                    const payload = {[0x7003]: {value: payloadValue, type: 0x42}};
                    await entity.write("customClusterEwelink", payload, defaultResponseOptions);
                    return {state: {[key]: value}};
                },
                convertGet: async (entity, key, meta) => {
                    await entity.read("customClusterEwelink", [0x7003], defaultResponseOptions);
                },
            },
        ];

        return {
            exposes: [exposes],
            toZigbee,
            fromZigbee,
            isModernExtend: true,
        };
<<<<<<< HEAD
    }
=======
    },
    dimmerExternalSwitchTriggerMode: (): ModernExtend => {
        const clusterName = "customClusterEwelink" as const;
        const attributeName = "externalTriggerMode" as const;
        const exposes = e
            .enum("external_trigger_mode", ea.ALL, ["edge", "pulse", "double pulse", "triple pulse"])
            .withDescription(
                "External trigger mode, which can be one of edge, pulse, " +
                    "double pulse,triple pulse. The appropriate triggering mode can be selected according to the type of " +
                    "external switch to achieve a better use experience.",
            );

        const fromZigbee = [
            {
                cluster: clusterName,
                type: ["attributeReport", "readResponse"],
                convert: (model, msg, publish, options, meta) => {
                    const lookup: KeyValue = {edge: 0, pulse: 1, "double pulse": 3, "triple pulse": 4};
                    // logger.debug(`from zigbee msg.data['externalTriggerMode'] ${msg.data['externalTriggerMode']}`, NS);
                    if (msg.data.externalTriggerMode !== undefined) {
                        let switchType = "edge";
                        for (const name in lookup) {
                            if (lookup[name] === msg.data.externalTriggerMode) {
                                switchType = name;
                                break;
                            }
                        }
                        // logger.debug(`form zigbee switchType ${switchType}`, NS);
                        return {external_trigger_mode: switchType};
                    }
                },
            } satisfies Fz.Converter<typeof clusterName, SonoffEwelink, ["attributeReport", "readResponse"]>,
        ];
        const toZigbee: Tz.Converter[] = [
            {
                key: ["external_trigger_mode"],
                convertSet: async (entity, key, value, meta) => {
                    utils.assertString(value, key);
                    // biome-ignore lint/style/noParameterAssign: ignored using `--suppress`
                    value = value.toLowerCase();
                    const lookup = {edge: 0, pulse: 1, "double pulse": 3, "triple pulse": 4};
                    const tmpValue = utils.getFromLookup(value, lookup);
                    await entity.write<typeof clusterName, SonoffEwelink>(clusterName, {[attributeName]: tmpValue}, defaultResponseOptions);
                    return {state: {[key]: value}};
                },
                convertGet: async (entity, key, meta) => {
                    await entity.read<typeof clusterName, SonoffEwelink>(clusterName, [attributeName], defaultResponseOptions);
                },
            },
        ];
        return {
            exposes: [exposes],
            fromZigbee,
            toZigbee,
            isModernExtend: true,
        };
    },
    setAutoCalibrationAction: (): ModernExtend => {
        const exposes = e.enum("set_calibration_action", ea.SET, ["START", "STOP", "CLEAR"]).withDescription("Start/Stop/Clear calibration");
        exposes.withDescription(
            "After calibration, the light adjustment becomes smooth and consistent.. Takes about 2 minutes; device unavailable during calibration.",
        );
        const clusterName = "customClusterEwelink";
        const attributeName = "setCalibrationAction";
        const toZigbee: Tz.Converter[] = [
            {
                key: ["set_calibration_action"],
                convertSet: async (entity, key, value, meta) => {
                    let action = 0;
                    if (value === "START") {
                        action = 0x01;
                    } else if (value === "STOP") {
                        action = 0x02;
                    } else if (value === "CLEAR") {
                        action = 0x03;
                    }
                    logger.info(`from zigbee set calibration action: ${action}`, NS);
                    await entity.write<typeof clusterName, SonoffEwelink>(
                        clusterName,
                        {[attributeName]: [0x03, 0x01, 0x01, action]},
                        defaultResponseOptions,
                    );
                    return {state: {[key]: value}};
                },
                convertGet: async (entity, key, meta) => {},
            },
        ];

        return {
            exposes: [exposes],
            fromZigbee: undefined,
            toZigbee,
            isModernExtend: true,
        };
    },
    setDimmingLightRate: (): ModernExtend => {
        const exposes = e
            .enum("dimming_light_rate", ea.ALL, ["1x", "2x", "3x", "4x", "5x"])
            .withDescription("Speed of brightness change via external switch.");
        const clusterName = "customClusterEwelink";
        const attributeName = "dimmingLightRate";
        const toZigbee: Tz.Converter[] = [
            {
                key: ["dimming_light_rate"],
                convertSet: async (entity, key, value, meta) => {
                    let rate = 0;
                    if (value === "1x") {
                        rate = 1;
                    } else if (value === "2x") {
                        rate = 2;
                    } else if (value === "3x") {
                        rate = 3;
                    } else if (value === "4x") {
                        rate = 4;
                    } else if (value === "5x") {
                        rate = 5;
                    }
                    logger.info(`from zigbee set dimming light rate: ${rate}`, NS);
                    await entity.write<typeof clusterName, SonoffEwelink>(clusterName, {[attributeName]: rate}, defaultResponseOptions);
                    return {state: {[key]: value}};
                },
                convertGet: async (entity, key, meta) => {
                    await entity.read<typeof clusterName, SonoffEwelink>(clusterName, [attributeName], defaultResponseOptions);
                },
            },
        ];
        const fromZigbee = [
            {
                cluster: clusterName,
                type: ["attributeReport", "readResponse"],
                convert: (model, msg, publish, options, meta) => {
                    if (msg.data.dimmingLightRate !== undefined) {
                        const rate = msg.data.dimmingLightRate;
                        logger.info(`form zigbee dimming light rate ${rate}`, NS);

                        let rateStatus = "1x";
                        if (rate === 1) {
                            rateStatus = "1x";
                        } else if (rate === 2) {
                            rateStatus = "2x";
                        } else if (rate === 3) {
                            rateStatus = "3x";
                        } else if (rate === 4) {
                            rateStatus = "4x";
                        } else if (rate === 5) {
                            rateStatus = "5x";
                        }
                        return {dimming_light_rate: rateStatus};
                    }
                },
            } satisfies Fz.Converter<typeof clusterName, SonoffEwelink, ["attributeReport", "readResponse"]>,
        ];
        return {
            exposes: [exposes],
            fromZigbee,
            toZigbee,
            isModernExtend: true,
        };
    },
    minBrightnessThreshold: (): ModernExtend => {
        const exposes = e
            .numeric("min_brightness_threshold", ea.ALL)
            .withValueMax(50)
            .withUnit("%")
            .withValueMin(1)
            .withCategory("config")
            .withDescription("Lowest brightness level mapped to 1 % on the dimmer slider.");

        const clusterName = "customClusterEwelink";
        const attributeName = "minBrightnessThreshold";
        const toZigbee: Tz.Converter[] = [
            {
                key: ["min_brightness_threshold"],
                convertSet: async (entity, key, value, meta) => {
                    const rate = (Number(value) * 255) / 100;
                    logger.info(`from zigbee set min brightness threshold: ${rate}`, NS);
                    await entity.write<typeof clusterName, SonoffEwelink>(clusterName, {[attributeName]: rate}, defaultResponseOptions);
                    return {state: {[key]: value}};
                },
                convertGet: async (entity, key, meta) => {
                    await entity.read<typeof clusterName, SonoffEwelink>(clusterName, [attributeName], defaultResponseOptions);
                },
            },
        ];
        const fromZigbee = [
            {
                cluster: clusterName,
                type: ["attributeReport", "readResponse"],
                convert: (model, msg, publish, options, meta) => {
                    if (msg.data.minBrightnessThreshold !== undefined) {
                        const value = msg.data.minBrightnessThreshold;
                        logger.info(`form zigbee min brightness threshold ${value}`, NS);
                        const rate = (value / 255) * 100;
                        return {min_brightness_threshold: Math.round(rate)};
                    }
                },
            } satisfies Fz.Converter<typeof clusterName, SonoffEwelink, ["attributeReport", "readResponse"]>,
        ];
        return {
            exposes: [exposes],
            fromZigbee,
            toZigbee,
            isModernExtend: true,
        };
    },
>>>>>>> ea77eb7e
};

export const definitions: DefinitionWithExtend[] = [
    {
        zigbeeModel: ["NSPanelP-Router", "Cuber ZLI Router"],
        model: "NSPanelP-Router",
        vendor: "SONOFF",
        description: "Router",
        fromZigbee: [fz.linkquality_from_basic],
        toZigbee: [],
        exposes: [],
    },
    {
        zigbeeModel: ["BASICZBR3"],
        model: "BASICZBR3",
        vendor: "SONOFF",
        description: "Zigbee smart switch",
        // configureReporting fails for this device
        extend: [m.onOff({powerOnBehavior: false, skipDuplicateTransaction: true, configureReporting: false})],
    },
    {
        zigbeeModel: ["ZBMINI-L"],
        model: "ZBMINI-L",
        vendor: "SONOFF",
        description: "Zigbee smart switch (no neutral)",
        extend: [m.onOff()],
        ota: true,
        configure: async (device, coordinatorEndpoint) => {
            // Unbind genPollCtrl to prevent device from sending checkin message.
            // Zigbee-herdsmans responds to the checkin message which causes the device
            // to poll slower.
            // https://github.com/Koenkk/zigbee2mqtt/issues/11676
            const endpoint = device.getEndpoint(1);
            if (endpoint.binds.some((b) => b.cluster.name === "genPollCtrl")) {
                await device.getEndpoint(1).unbind("genPollCtrl", coordinatorEndpoint);
            }
            device.powerSource = "Mains (single phase)";
            device.save();
        },
    },
    {
        zigbeeModel: ["ZBMINIL2"],
        model: "ZBMINIL2",
        vendor: "SONOFF",
        description: "Zigbee smart switch (no neutral)",
        extend: [m.onOff()],
        ota: true,
        configure: async (device, coordinatorEndpoint) => {
            // Unbind genPollCtrl to prevent device from sending checkin message.
            // Zigbee-herdsmans responds to the checkin message which causes the device
            // to poll slower.
            // https://github.com/Koenkk/zigbee2mqtt/issues/11676
            const endpoint = device.getEndpoint(1);
            if (endpoint.binds.some((b) => b.cluster.name === "genPollCtrl")) {
                await device.getEndpoint(1).unbind("genPollCtrl", coordinatorEndpoint);
            }
            device.powerSource = "Mains (single phase)";
            device.save();
        },
    },
    {
        zigbeeModel: ["01MINIZB"],
        model: "ZBMINI",
        vendor: "SONOFF",
        description: "Zigbee two way smart switch",
        extend: [m.onOff({powerOnBehavior: false}), m.forcePowerSource({powerSource: "Mains (single phase)"})],
    },
    {
        zigbeeModel: ["S31 Lite zb"],
        model: "S31ZB",
        vendor: "SONOFF",
        description: "Zigbee smart plug (US version)",
        extend: [m.onOff({powerOnBehavior: false, skipDuplicateTransaction: true, configureReporting: false})],
        configure: async (device, coordinatorEndpoint) => {
            // Device does not support configureReporting for onOff, therefore just bind here.
            // https://github.com/Koenkk/zigbee2mqtt/issues/20618
            const endpoint = device.getEndpoint(1);
            await reporting.bind(endpoint, coordinatorEndpoint, ["genOnOff"]);
        },
    },
    {
        fingerprint: [
            // ModelID is from the temperature/humidity sensor (SNZB-02) but this is SNZB-04, wrong modelID in firmware?
            // https://github.com/Koenkk/zigbee-herdsman-converters/issues/1449
            {
                type: "EndDevice",
                manufacturerName: "eWeLink",
                modelID: "TH01",
                endpoints: [{ID: 1, profileID: 260, deviceID: 1026, inputClusters: [0, 3, 1280, 1], outputClusters: [3]}],
            },
        ],
        zigbeeModel: ["DS01", "SNZB-04", "CK-TLSR8656-SS5-01(7003)"],
        model: "SNZB-04",
        vendor: "SONOFF",
        whiteLabel: [
            {vendor: "eWeLink", model: "RHK06"},
            {
                vendor: "eWeLink",
                model: "SNZB-04_eWeLink",
                fingerprint: [{modelID: "SNZB-04", manufacturerName: "eWeLink"}],
            },
            {
                vendor: "eWeLink",
                model: "CK-TLSR8656-SS5-01(7003)",
                fingerprint: [{modelID: "CK-TLSR8656-SS5-01(7003)", manufacturerName: "eWeLink"}],
            },
            tuya.whitelabel("Tuya", "WL-19DWZ", "Contact sensor", ["_TZ3000_n2egfsli"]),
        ],
        description: "Contact sensor",
        extend: [ewelinkBattery(), m.iasZoneAlarm({zoneType: "contact", zoneAttributes: ["alarm_1", "battery_low"]})],
    },
    {
        zigbeeModel: ["WB01", "WB-01", "SNZB-01", "CK-TLSR8656-SS5-01(7000)"],
        model: "SNZB-01",
        vendor: "SONOFF",
        whiteLabel: [
            {vendor: "eWeLink", model: "RHK07"},
            {
                vendor: "eWeLink",
                model: "SNZB-01_eWeLink",
                fingerprint: [{modelID: "SNZB-01", manufacturerName: "eWeLink"}],
            },
            {
                vendor: "eWeLink",
                model: "CK-TLSR8656-SS5-01(7000)",
                fingerprint: [{modelID: "CK-TLSR8656-SS5-01(7000)", manufacturerName: "eWeLink"}],
            },
        ],
        description: "Wireless button",
        extend: [ewelinkBattery()],
        exposes: [e.action(["single", "double", "long"])],
        fromZigbee: [fz.ewelink_action],
        toZigbee: [],
        configure: async (device, coordinatorEndpoint) => {
            const endpoint = device.getEndpoint(1);
            await reporting.bind(endpoint, coordinatorEndpoint, ["genOnOff"]);
        },
    },
    {
        zigbeeModel: ["KF01", "KF-01"],
        model: "SNZB-01-KF",
        vendor: "SONOFF",
        description: "Wireless button",
        extend: [ewelinkBattery()],
        exposes: [e.action(["off", "single"])],
        fromZigbee: [fz.command_status_change_notification_action],
        toZigbee: [],
        configure: async (device, coordinatorEndpoint) => {
            const endpoint = device.getEndpoint(1);
            await reporting.bind(endpoint, coordinatorEndpoint, ["ssIasZone"]);
        },
    },
    {
        fingerprint: [
            // ModelID is from the button (SNZB-01) but this is SNZB-02, wrong modelID in firmware?
            // https://github.com/Koenkk/zigbee2mqtt/issues/4338
            {
                type: "EndDevice",
                manufacturerName: "eWeLink",
                modelID: "WB01",
                endpoints: [{ID: 1, profileID: 260, deviceID: 770, inputClusters: [0, 3, 1026, 1029, 1], outputClusters: [3]}],
            },
            {
                type: "EndDevice",
                manufacturerName: "eWeLink",
                modelID: "66666",
                endpoints: [{ID: 1, profileID: 260, deviceID: 770, inputClusters: [0, 3, 1026, 1029, 1], outputClusters: [3]}],
            },
            {
                type: "EndDevice",
                manufacturerName: "eWeLink",
                modelID: "DS01",
                endpoints: [{ID: 1, profileID: 260, deviceID: 770, inputClusters: [0, 3, 1026, 1029, 1], outputClusters: [3]}],
            },
            {
                type: "EndDevice",
                manufacturerName: "Zbeacon",
                modelID: "TH01",
            },
        ],
        zigbeeModel: ["TH01", "SNZB-02", "CK-TLSR8656-SS5-01(7014)"],
        model: "SNZB-02",
        vendor: "SONOFF",
        whiteLabel: [
            {vendor: "eWeLink", model: "RHK08"},
            {
                vendor: "eWeLink",
                model: "SNZB-02_eWeLink",
                fingerprint: [{modelID: "SNZB-02", manufacturerName: "eWeLink"}],
            },
            {
                vendor: "eWeLink",
                model: "CK-TLSR8656-SS5-01(7014)",
                fingerprint: [{modelID: "CK-TLSR8656-SS5-01(7014)", manufacturerName: "eWeLink"}],
            },
            {
                vendor: "Zbeacon",
                model: "TH01",
                fingerprint: [{modelID: "TH01", manufacturerName: "Zbeacon"}],
            },
        ],
        description: "Temperature and humidity sensor",
        exposes: [e.battery(), e.temperature(), e.humidity(), e.battery_voltage()],
        fromZigbee: [fz.SNZB02_temperature, fz.humidity, fz.battery],
        toZigbee: [],
        configure: async (device, coordinatorEndpoint) => {
            device.powerSource = "Battery";
            device.save();
            try {
                const endpoint = device.getEndpoint(1);
                const bindClusters = ["msTemperatureMeasurement", "msRelativeHumidity", "genPowerCfg"];
                await reporting.bind(endpoint, coordinatorEndpoint, bindClusters);
                await reporting.temperature(endpoint, {min: 30, max: constants.repInterval.MINUTES_5, change: 20});
                await reporting.humidity(endpoint, {min: 30, max: constants.repInterval.MINUTES_5, change: 100});
                await reporting.batteryVoltage(endpoint, {min: 3600, max: 7200});
                await reporting.batteryPercentageRemaining(endpoint, {min: 3600, max: 7200});
            } catch (e) {
                /* Not required for all: https://github.com/Koenkk/zigbee2mqtt/issues/5562 */
                logger.error(`Configure failed: ${e}`, NS);
            }
        },
    },
    {
        zigbeeModel: ["Dongle-PMG24_ZBRouter"],
        model: "Dongle-PMG24",
        vendor: "SONOFF",
        description: "Zigbee Dongle Plus MG24 (EFR32MG24) with router firmware",
        fromZigbee: [fz.linkquality_from_basic],
        toZigbee: [],
        exposes: [],
    },
    {
        zigbeeModel: ["SNZB-02D"],
        model: "SNZB-02D",
        vendor: "SONOFF",
        description: "Temperature and humidity sensor with screen",
        ota: true,
        extend: [
            m.deviceAddCustomCluster("customSonoffSnzb02d", {
                ID: 0xfc11,
                attributes: {
                    comfortTemperatureMax: {ID: 0x0003, type: Zcl.DataType.INT16},
                    comfortTemperatureMin: {ID: 0x0004, type: Zcl.DataType.INT16},
                    comfortHumidityMin: {ID: 0x0005, type: Zcl.DataType.UINT16},
                    comfortHumidityMax: {ID: 0x0006, type: Zcl.DataType.UINT16},
                    temperatureUnits: {ID: 0x0007, type: Zcl.DataType.UINT16},
                    temperatureCalibration: {ID: 0x2003, type: Zcl.DataType.INT16},
                    humidityCalibration: {ID: 0x2004, type: Zcl.DataType.INT16},
                },
                commands: {},
                commandsResponse: {},
            }),
            m.battery(),
            m.temperature(),
            m.humidity(),
            m.bindCluster({cluster: "genPollCtrl", clusterType: "input"}),
            m.numeric<"customSonoffSnzb02d", SonoffSnzb02d>({
                name: "comfort_temperature_min",
                cluster: "customSonoffSnzb02d",
                attribute: "comfortTemperatureMin",
                entityCategory: "config",
                description:
                    "Minimum temperature that is considered comfortable. The device will display ❄️ when the temperature is lower than this value. Note: wake up the device by pressing the button on the back before changing this value.",
                valueMin: -10,
                valueMax: 60,
                scale: 100,
                valueStep: 0.1,
                unit: "°C",
            }),
            m.numeric<"customSonoffSnzb02d", SonoffSnzb02d>({
                name: "comfort_temperature_max",
                cluster: "customSonoffSnzb02d",
                attribute: "comfortTemperatureMax",
                entityCategory: "config",
                description:
                    "Maximum temperature that is considered comfortable. The device will display 🔥 when the temperature is higher than this value. Note: wake up the device by pressing the button on the back before changing this value.",
                valueMin: -10,
                valueMax: 60,
                scale: 100,
                valueStep: 0.1,
                unit: "°C",
            }),
            m.numeric<"customSonoffSnzb02d", SonoffSnzb02d>({
                name: "comfort_humidity_min",
                cluster: "customSonoffSnzb02d",
                attribute: "comfortHumidityMin",
                entityCategory: "config",
                description:
                    "Minimum relative humidity that is considered comfortable. The device will display ☀️ when the humidity is lower than this value. Note: wake up the device by pressing the button on the back before changing this value.",
                valueMin: 5,
                valueMax: 95,
                scale: 100,
                valueStep: 0.1,
                unit: "%",
            }),
            m.numeric<"customSonoffSnzb02d", SonoffSnzb02d>({
                name: "comfort_humidity_max",
                cluster: "customSonoffSnzb02d",
                attribute: "comfortHumidityMax",
                entityCategory: "config",
                description:
                    "Maximum relative humidity that is considered comfortable. The device will display 💧 when the humidity is higher than this value. Note: wake up the device by pressing the button on the back before changing this value.",
                valueMin: 5,
                valueMax: 95,
                scale: 100,
                valueStep: 0.1,
                unit: "%",
            }),
            m.enumLookup<"customSonoffSnzb02d", SonoffSnzb02d>({
                name: "temperature_units",
                lookup: {celsius: 0, fahrenheit: 1},
                cluster: "customSonoffSnzb02d",
                attribute: "temperatureUnits",
                entityCategory: "config",
                description:
                    "The unit of the temperature displayed on the device screen. Note: wake up the device by pressing the button on the back before changing this value.",
            }),
            m.numeric<"customSonoffSnzb02d", SonoffSnzb02d>({
                name: "temperature_calibration",
                cluster: "customSonoffSnzb02d",
                attribute: "temperatureCalibration",
                entityCategory: "config",
                description: "Offset to add/subtract to the reported temperature",
                valueMin: -50,
                valueMax: 50,
                scale: 100,
                valueStep: 0.1,
                unit: "°C",
            }),
            m.numeric<"customSonoffSnzb02d", SonoffSnzb02d>({
                name: "humidity_calibration",
                cluster: "customSonoffSnzb02d",
                attribute: "humidityCalibration",
                entityCategory: "config",
                description: "Offset to add/subtract to the reported relative humidity",
                valueMin: -50,
                valueMax: 50,
                scale: 100,
                valueStep: 0.1,
                unit: "%",
            }),
        ],
    },
    {
        zigbeeModel: ["SNZB-02LD"],
        model: "SNZB-02LD",
        vendor: "SONOFF",
        description: "Waterproof (IP65) sensor with screen and probe temperature detection",
        extend: [
            m.deviceAddCustomCluster("customSonoffSnzb02ld", {
                ID: 0xfc11,
                attributes: {
                    temperatureUnits: {ID: 0x0007, type: Zcl.DataType.UINT16},
                    temperatureCalibration: {ID: 0x2003, type: Zcl.DataType.INT16},
                },
                commands: {},
                commandsResponse: {},
            }),
            m.battery(),
            m.temperature(),
            m.bindCluster({cluster: "genPollCtrl", clusterType: "input"}),
            m.enumLookup<"customSonoffSnzb02ld", SonoffSnzb02ld>({
                name: "temperature_units",
                lookup: {celsius: 0, fahrenheit: 1},
                cluster: "customSonoffSnzb02ld",
                attribute: "temperatureUnits",
                entityCategory: "config",
                description:
                    "The unit of the temperature displayed on the device screen. Note: wake up the device by pressing the button on the back before changing this value.",
            }),
            m.numeric<"customSonoffSnzb02ld", SonoffSnzb02ld>({
                name: "temperature_calibration",
                cluster: "customSonoffSnzb02ld",
                attribute: "temperatureCalibration",
                entityCategory: "config",
                description: "Offset to add/subtract to the reported temperature",
                valueMin: -50,
                valueMax: 50,
                scale: 100,
                valueStep: 0.1,
                unit: "°C",
            }),
        ],
    },
    {
        zigbeeModel: ["SNZB-02WD"],
        model: "SNZB-02WD",
        vendor: "SONOFF",
        description: "Waterproof (IP65) temperature and humidity sensor with screen",
        extend: [
            m.deviceAddCustomCluster("customSonoffSnzb02wd", {
                ID: 0xfc11,
                attributes: {
                    temperatureUnits: {ID: 0x0007, type: Zcl.DataType.UINT16},
                    temperatureCalibration: {ID: 0x2003, type: Zcl.DataType.INT16},
                    humidityCalibration: {ID: 0x2004, type: Zcl.DataType.INT16},
                },
                commands: {},
                commandsResponse: {},
            }),
            m.battery({voltage: true, voltageReporting: true}),
            m.temperature(),
            m.humidity(),
            m.bindCluster({cluster: "genPollCtrl", clusterType: "input"}),
            m.enumLookup<"customSonoffSnzb02wd", SonoffSnzb02wd>({
                name: "temperature_units",
                lookup: {celsius: 0, fahrenheit: 1},
                cluster: "customSonoffSnzb02wd",
                attribute: "temperatureUnits",
                entityCategory: "config",
                description:
                    "The unit of the temperature displayed on the device screen. Note: wake up the device by pressing the button on the back before changing this value.",
            }),
            m.numeric<"customSonoffSnzb02wd", SonoffSnzb02wd>({
                name: "temperature_calibration",
                cluster: "customSonoffSnzb02wd",
                attribute: "temperatureCalibration",
                entityCategory: "config",
                description: "Offset to add/subtract to the reported temperature",
                valueMin: -50,
                valueMax: 50,
                scale: 100,
                valueStep: 0.1,
                unit: "°C",
            }),
            m.numeric<"customSonoffSnzb02wd", SonoffSnzb02wd>({
                name: "humidity_calibration",
                cluster: "customSonoffSnzb02wd",
                attribute: "humidityCalibration",
                entityCategory: "config",
                description: "Offset to add/subtract to the reported relative humidity",
                valueMin: -50,
                valueMax: 50,
                scale: 100,
                valueStep: 0.1,
                unit: "%",
            }),
        ],
    },
    {
        zigbeeModel: ["SNZB-02DR2"],
        model: "SNZB-02DR2",
        vendor: "SONOFF",
        description: "Temperature and humidity sensor with display and relay control",
        extend: [
            m.deviceAddCustomCluster("customSonoffSnzb02dr2", {
                ID: 0xfc11,
                attributes: {
                    comfortTemperatureMax: {ID: 0x0003, type: Zcl.DataType.INT16},
                    comfortTemperatureMin: {ID: 0x0004, type: Zcl.DataType.INT16},
                    comfortHumidityMin: {ID: 0x0005, type: Zcl.DataType.UINT16},
                    comfortHumidityMax: {ID: 0x0006, type: Zcl.DataType.UINT16},
                    temperatureUnits: {ID: 0x0007, type: Zcl.DataType.UINT16},
                    temperatureCalibration: {ID: 0x2003, type: Zcl.DataType.INT16},
                    humidityCalibration: {ID: 0x2004, type: Zcl.DataType.INT16},
                },
                commands: {},
                commandsResponse: {},
            }),
            m.battery({voltage: true, voltageReporting: true}),
            m.temperature(),
            m.humidity(),
            m.bindCluster({cluster: "genPollCtrl", clusterType: "input"}),
            m.numeric<"customSonoffSnzb02dr2", SonoffSnzb02dr2>({
                name: "comfort_temperature_min",
                cluster: "customSonoffSnzb02dr2",
                attribute: "comfortTemperatureMin",
                entityCategory: "config",
                description:
                    "Minimum temperature that is considered comfortable. The device will display ❄️ when the temperature is lower than this value. Note: wake up the device by pressing the button on the back before changing this value.",
                valueMin: -10,
                valueMax: 60,
                scale: 100,
                valueStep: 0.1,
                unit: "°C",
            }),
            m.numeric<"customSonoffSnzb02dr2", SonoffSnzb02dr2>({
                name: "comfort_temperature_max",
                cluster: "customSonoffSnzb02dr2",
                attribute: "comfortTemperatureMax",
                entityCategory: "config",
                description:
                    "Maximum temperature that is considered comfortable. The device will display 🔥 when the temperature is higher than this value. Note: wake up the device by pressing the button on the back before changing this value.",
                valueMin: -10,
                valueMax: 60,
                scale: 100,
                valueStep: 0.1,
                unit: "°C",
            }),
            m.numeric<"customSonoffSnzb02dr2", SonoffSnzb02dr2>({
                name: "comfort_humidity_min",
                cluster: "customSonoffSnzb02dr2",
                attribute: "comfortHumidityMin",
                entityCategory: "config",
                description:
                    "Minimum relative humidity that is considered comfortable. The device will display ☀️ when the humidity is lower than this value. Note: wake up the device by pressing the button on the back before changing this value.",
                valueMin: 5,
                valueMax: 95,
                scale: 100,
                valueStep: 0.1,
                unit: "%",
            }),
            m.numeric<"customSonoffSnzb02dr2", SonoffSnzb02dr2>({
                name: "comfort_humidity_max",
                cluster: "customSonoffSnzb02dr2",
                attribute: "comfortHumidityMax",
                entityCategory: "config",
                description:
                    "Maximum relative humidity that is considered comfortable. The device will display 💧 when the humidity is higher than this value. Note: wake up the device by pressing the button on the back before changing this value.",
                valueMin: 5,
                valueMax: 95,
                scale: 100,
                valueStep: 0.1,
                unit: "%",
            }),
            m.enumLookup<"customSonoffSnzb02dr2", SonoffSnzb02dr2>({
                name: "temperature_units",
                lookup: {celsius: 0, fahrenheit: 1},
                cluster: "customSonoffSnzb02dr2",
                attribute: "temperatureUnits",
                entityCategory: "config",
                description:
                    "The unit of the temperature displayed on the device screen. Note: wake up the device by pressing the button on the back before changing this value.",
            }),
            m.numeric<"customSonoffSnzb02dr2", SonoffSnzb02dr2>({
                name: "temperature_calibration",
                cluster: "customSonoffSnzb02dr2",
                attribute: "temperatureCalibration",
                entityCategory: "config",
                description: "Offset to add/subtract to the reported temperature",
                valueMin: -50,
                valueMax: 50,
                scale: 100,
                valueStep: 0.1,
                unit: "°C",
            }),
            m.numeric<"customSonoffSnzb02dr2", SonoffSnzb02dr2>({
                name: "humidity_calibration",
                cluster: "customSonoffSnzb02dr2",
                attribute: "humidityCalibration",
                entityCategory: "config",
                description: "Offset to add/subtract to the reported relative humidity",
                valueMin: -50,
                valueMax: 50,
                scale: 100,
                valueStep: 0.1,
                unit: "%",
            }),
        ],
        ota: true,
    },
    {
        fingerprint: [
            {
                type: "EndDevice",
                manufacturerName: "eWeLink",
                modelID: "66666",
                endpoints: [{ID: 1, profileID: 260, deviceID: 1026, inputClusters: [0, 3, 1280, 1], outputClusters: [3]}],
            },
            {
                // SNZB-O3 OUVOPO Wireless Motion Sensor (2023)
                type: "EndDevice",
                manufacturerName: "eWeLink",
                modelID: "SNZB-03",
                endpoints: [{ID: 1, profileID: 260, deviceID: 1026, inputClusters: [0, 3, 1280, 1], outputClusters: [3]}],
            },
            {
                type: "EndDevice",
                manufacturerName: "eWeLink",
                modelID: "SNZB-03",
                endpoints: [{ID: 1, profileID: 260, deviceID: 1026, inputClusters: [0, 3, 1, 1280, 32], outputClusters: [25]}],
            },
        ],
        zigbeeModel: ["MS01", "MSO1", "SNZB-03", "CK-TLSR8656-SS5-01(7002)"],
        model: "SNZB-03",
        vendor: "SONOFF",
        whiteLabel: [
            {vendor: "eWeLink", model: "RHK09"},
            {vendor: "eWeLink", model: "SQ510A"},
            {
                vendor: "eWeLink",
                model: "SNZB-03_eWeLink",
                fingerprint: [
                    {
                        // SNZB-O3 OUVOPO Wireless Motion Sensor (2023)
                        type: "EndDevice",
                        manufacturerName: "eWeLink",
                        modelID: "SNZB-03",
                        endpoints: [{ID: 1, profileID: 260, deviceID: 1026, inputClusters: [0, 3, 1280, 1], outputClusters: [3]}],
                    },
                    {
                        type: "EndDevice",
                        manufacturerName: "eWeLink",
                        modelID: "SNZB-03",
                        endpoints: [{ID: 1, profileID: 260, deviceID: 1026, inputClusters: [0, 3, 1, 1280, 32], outputClusters: [25]}],
                    },
                ],
            },
            {
                vendor: "eWeLink",
                model: "CK-TLSR8656-SS5-01(7002)",
                fingerprint: [
                    {
                        type: "EndDevice",
                        manufacturerName: "eWeLink",
                        modelID: "CK-TLSR8656-SS5-01(7002)",
                    },
                ],
            },
        ],
        description: "Motion sensor",
        extend: [ewelinkBattery(), m.iasZoneAlarm({zoneType: "occupancy", zoneAttributes: ["alarm_1", "battery_low"]})],
    },
    {
        zigbeeModel: ["S26R2ZB"],
        model: "S26R2ZB",
        vendor: "SONOFF",
        description: "Zigbee smart plug",
        extend: [m.onOff({powerOnBehavior: false})],
    },
    {
        zigbeeModel: ["S40LITE"],
        model: "S40ZBTPB",
        vendor: "SONOFF",
        description: "15A Zigbee smart plug",
        extend: [m.onOff({powerOnBehavior: false, skipDuplicateTransaction: true})],
        ota: true,
    },
    {
        zigbeeModel: ["DONGLE-E_R"],
        model: "ZBDongle-E",
        vendor: "SONOFF",
        description: "Sonoff Zigbee 3.0 USB Dongle Plus (EFR32MG21) with router firmware",
        fromZigbee: [fz.linkquality_from_basic, fzLocal.router_config],
        toZigbee: [],
        exposes: [e.numeric("light_indicator_level", ea.STATE).withDescription("Brightness of the indicator light").withAccess(ea.STATE)],
        extend: [m.forcePowerSource({powerSource: "Mains (single phase)"})],
    },
    {
        zigbeeModel: ["Dongle-M_ZBRouter"],
        model: "Dongle-M",
        vendor: "SONOFF",
        description: "Dongle Max MG24 (EFR32MG24) with router firmware",
        fromZigbee: [fz.linkquality_from_basic],
        toZigbee: [],
        extend: [m.forcePowerSource({powerSource: "Mains (single phase)"})],
    },
    {
        zigbeeModel: ["Dongle-LMG21_ZBRouter"],
        model: "Dongle-LMG21",
        vendor: "SONOFF",
        description: "Dongle Lite Zigbee MG21 (EFR32MG21) with router firmware",
        fromZigbee: [fz.linkquality_from_basic],
        toZigbee: [],
        extend: [m.forcePowerSource({powerSource: "Mains (single phase)"})],
    },
    {
        zigbeeModel: ["ZBCurtain"],
        model: "ZBCurtain",
        vendor: "SONOFF",
        description: "Zigbee smart curtain motor",
        fromZigbee: [fz.cover_position_tilt, fz.battery],
        toZigbee: [tz.cover_state, tz.cover_position_tilt],
        exposes: [e.cover_position(), e.battery()],
    },
    {
        zigbeeModel: ["SA-029-1", "SA-028-1"],
        model: "SA-028/SA-029",
        vendor: "SONOFF",
        whiteLabel: [{vendor: "Woolley", model: "SA-029-1"}],
        description: "Smart Plug",
        extend: [m.onOff(), m.forcePowerSource({powerSource: "Mains (single phase)"})],
    },
    {
        zigbeeModel: ["Z111PL0H-1JX"],
        model: "Z111PL0H-1JX",
        vendor: "SONOFF",
        whiteLabel: [{vendor: "Woolley", model: "SA-028-1"}],
        description: "Smart Plug",
        extend: [m.onOff({powerOnBehavior: false}), m.forcePowerSource({powerSource: "Mains (single phase)"})],
    },
    {
        zigbeeModel: ["SNZB-01P"],
        model: "SNZB-01P",
        vendor: "SONOFF",
        description: "Wireless button",
        extend: [
            ewelinkAction(),
            m.battery({
                percentageReportingConfig: {min: 3600, max: 7200, change: 0},
                voltage: true,
                voltageReporting: true,
                voltageReportingConfig: {min: 3600, max: 7200, change: 0},
            }),
        ],
        ota: true,
    },
    {
        zigbeeModel: ["SNZB-01M"],
        model: "SNZB-01M",
        vendor: "SONOFF",
        description: "Four-way wireless button",
        fromZigbee: [fzLocal.key_action_event],
        exposes: [
            e.action([
                "single_button_1",
                "double_button_1",
                "long_button_1",
                "triple_button_1",
                "single_button_2",
                "double_button_2",
                "long_button_2",
                "triple_button_2",
                "single_button_3",
                "double_button_3",
                "long_button_3",
                "triple_button_3",
                "single_button_4",
                "double_button_4",
                "long_button_4",
                "triple_button_4",
            ]),
        ],
        extend: [
            m.battery({percentage: true, percentageReporting: true}),
            m.deviceAddCustomCluster("customSonoffSnzb01m", {
                ID: 0xfc12,
                attributes: {
                    keyActionEvent: {ID: 0x0000, type: Zcl.DataType.UINT8},
                },
                commands: {},
                commandsResponse: {},
            }),
        ],
        ota: true,
    },
    {
        zigbeeModel: ["SNZB-02P"],
        model: "SNZB-02P",
        vendor: "SONOFF",
        description: "Temperature and humidity sensor",
        ota: true,
        extend: [
            m.deviceAddCustomCluster("customSonoffSnzb02p", {
                ID: 0xfc11,
                attributes: {
                    temperatureCalibration: {ID: 0x2003, type: Zcl.DataType.INT16},
                    humidityCalibration: {ID: 0x2004, type: Zcl.DataType.INT16},
                },
                commands: {},
                commandsResponse: {},
            }),
            m.battery({percentage: true}),
            m.temperature(),
            m.humidity(),
            m.bindCluster({cluster: "genPollCtrl", clusterType: "input"}),
            m.numeric<"customSonoffSnzb02p", SonoffSnzb02p>({
                name: "temperature_calibration",
                cluster: "customSonoffSnzb02p",
                attribute: "temperatureCalibration",
                description: "Offset to add/subtract to the reported temperature",
                valueMin: -50,
                valueMax: 50,
                scale: 100,
                valueStep: 0.1,
                unit: "°C",
            }),
            m.numeric<"customSonoffSnzb02p", SonoffSnzb02p>({
                name: "humidity_calibration",
                cluster: "customSonoffSnzb02p",
                attribute: "humidityCalibration",
                description: "Offset to add/subtract to the reported relative humidity",
                valueMin: -50,
                valueMax: 50,
                scale: 100,
                valueStep: 0.1,
                unit: "%",
            }),
        ],
    },
    {
        zigbeeModel: ["SNZB-04P"],
        model: "SNZB-04P",
        vendor: "SONOFF",
        description: "Contact sensor",
        extend: [
            m.iasZoneAlarm({zoneType: "contact", zoneAttributes: ["alarm_1", "battery_low"]}),
            m.binary({
                name: "tamper",
                cluster: 0xfc11,
                attribute: {ID: 0x2000, type: 0x20},
                description: "Tamper-proof status",
                valueOn: [true, 0x01],
                valueOff: [false, 0x00],
                zigbeeCommandOptions: {manufacturerCode: Zcl.ManufacturerCode.SHENZHEN_COOLKIT_TECHNOLOGY_CO_LTD},
                access: "STATE_GET",
            }),
            ewelinkBattery(),
        ],
        ota: true,
    },
    {
        zigbeeModel: ["SNZB-03P"],
        model: "SNZB-03P",
        vendor: "SONOFF",
        description: "Zigbee PIR sensor",
        extend: [
            m.occupancy(),
            m.numeric({
                name: "motion_timeout",
                cluster: 0x0406,
                attribute: {ID: 0x0020, type: 0x21},
                description: "Occupied to unoccupied delay",
                valueMin: 5,
                valueMax: 60,
            }),
            m.enumLookup({
                name: "illumination",
                lookup: {dim: 0, bright: 1},
                cluster: 0xfc11,
                attribute: {ID: 0x2001, type: 0x20},
                zigbeeCommandOptions: {manufacturerCode: Zcl.ManufacturerCode.SHENZHEN_COOLKIT_TECHNOLOGY_CO_LTD},
                description: "Only updated when occupancy is detected",
                access: "STATE",
            }),
            ewelinkBattery(),
        ],
        ota: true,
    },
    {
        zigbeeModel: ["SNZB-05P"],
        model: "SNZB-05P",
        vendor: "SONOFF",
        ota: true,
        description: "Zigbee water sensor",
        extend: [m.battery(), m.iasZoneAlarm({zoneType: "water_leak", zoneAttributes: ["alarm_1", "battery_low"]})],
    },
    {
        zigbeeModel: ["SNZB-06P"],
        model: "SNZB-06P",
        vendor: "SONOFF",
        description: "Zigbee occupancy sensor",
        extend: [
            m.occupancy({reporting: false}),
            m.numeric({
                name: "occupancy_timeout",
                cluster: 0x0406,
                attribute: {ID: 0x0020, type: 0x21},
                description: "Unoccupied to occupied delay",
                valueMin: 15,
                valueMax: 65535,
            }),
            m.enumLookup({
                name: "occupancy_sensitivity",
                lookup: {low: 1, medium: 2, high: 3},
                cluster: 0x0406,
                attribute: {ID: 0x0022, type: 0x20},
                description: "Sensitivity of human presence detection",
            }),
            m.enumLookup({
                name: "illumination",
                lookup: {dim: 0, bright: 1},
                cluster: 0xfc11,
                attribute: {ID: 0x2001, type: 0x20},
                description: "Only updated when occupancy is detected",
                zigbeeCommandOptions: {manufacturerCode: Zcl.ManufacturerCode.SHENZHEN_COOLKIT_TECHNOLOGY_CO_LTD},
                access: "STATE",
            }),
        ],
        ota: true,
    },
    {
        zigbeeModel: ["TRVZB"],
        model: "TRVZB",
        vendor: "SONOFF",
        description: "Zigbee thermostatic radiator valve",
        exposes: [
            e
                .climate()
                .withSetpoint("occupied_heating_setpoint", 4, 35, 0.5)
                .withLocalTemperature()
                .withLocalTemperatureCalibration(-12.8, 12.7, 0.2)
                .withSystemMode(["off", "auto", "heat"], ea.ALL, "Mode of the thermostat")
                .withRunningState(["idle", "heat"], ea.STATE_GET),
            e.battery(),
        ],
        fromZigbee: [fz.thermostat, fz.battery],
        toZigbee: [
            tz.thermostat_local_temperature,
            tz.thermostat_local_temperature_calibration,
            tz.thermostat_occupied_heating_setpoint,
            tz.thermostat_system_mode,
            tz.thermostat_running_state,
        ],
        extend: [
            m.deviceAddCustomCluster("customSonoffTrvzb", {
                ID: 0xfc11,
                attributes: {
                    childLock: {ID: 0x0000, type: Zcl.DataType.BOOLEAN},
                    tamper: {ID: 0x2000, type: Zcl.DataType.UINT8},
                    illumination: {ID: 0x2001, type: Zcl.DataType.UINT8},
                    openWindow: {ID: 0x6000, type: Zcl.DataType.BOOLEAN},
                    frostProtectionTemperature: {ID: 0x6002, type: Zcl.DataType.INT16},
                    idleSteps: {ID: 0x6003, type: Zcl.DataType.UINT16},
                    closingSteps: {ID: 0x6004, type: Zcl.DataType.UINT16},
                    valveOpeningLimitVoltage: {ID: 0x6005, type: Zcl.DataType.UINT16},
                    valveClosingLimitVoltage: {ID: 0x6006, type: Zcl.DataType.UINT16},
                    valveMotorRunningVoltage: {ID: 0x6007, type: Zcl.DataType.UINT16},
                    valveOpeningDegree: {ID: 0x600b, type: Zcl.DataType.UINT8},
                    valveClosingDegree: {ID: 0x600c, type: Zcl.DataType.UINT8},
                    tempAccuracy: {ID: 0x6011, type: Zcl.DataType.INT16},
                    temporaryMode: {ID: 0x6014, type: Zcl.DataType.UINT8},
                    temporaryModeTime: {ID: 0x6015, type: Zcl.DataType.UINT32},
                    temporaryModeTemp: {ID: 0x6016, type: Zcl.DataType.INT16},
                    externalTemperatureInput: {
                        ID: 0x600d,
                        type: Zcl.DataType.INT16,
                    },
                    temperatureSensorSelect: {
                        ID: 0x600e,
                        type: Zcl.DataType.UINT8,
                    },
                },
                commands: {},
                commandsResponse: {},
            }),
            m.numeric<"customSonoffTrvzb", SonoffTrvzb>({
                name: "timer_mode_target_temp",
                cluster: "customSonoffTrvzb",
                attribute: "temporaryModeTemp",
                entityCategory: "config",
                description: "In timer mode, the temperature can be set to 4-35 ℃.",
                valueMin: 4.0,
                valueMax: 35.0,
                valueStep: 0.5,
                unit: "°C",
                scale: 100,
            }),
            m.numeric<"customSonoffTrvzb", SonoffTrvzb>({
                name: "temporary_mode_duration",
                cluster: "customSonoffTrvzb",
                attribute: "temporaryModeTime",
                entityCategory: "config",
                description:
                    "Boost Mode: Sets maximum TRV temperature for up to 180 minutes." +
                    "Timer Mode: Customizes temperature and duration, up to 24 hours.",
                valueMin: 0,
                valueMax: 1440,
                valueStep: 1,
                unit: "minutes",
                scale: 60,
            }),
            m.enumLookup<"customSonoffTrvzb", SonoffTrvzb>({
                name: "temporary_mode_select",
                label: "Temporary mode ",
                lookup: {boost: 0, timer: 1},
                cluster: "customSonoffTrvzb",
                attribute: "temporaryMode",
                description:
                    "Boost mode: Activates maximum TRV temperature for a user-defined duration, enabling rapid heating. " +
                    "Timer Mode: Allows customization of temperature and duration for precise heating control." +
                    "After the set duration, the system will return to its previous normal mode and temperature.",
            }),
            m.binary<"customSonoffTrvzb", SonoffTrvzb>({
                name: "child_lock",
                cluster: "customSonoffTrvzb",
                attribute: "childLock",
                entityCategory: "config",
                description: "Enables/disables physical input on the device",
                valueOn: ["LOCK", 0x01],
                valueOff: ["UNLOCK", 0x00],
            }),
            m.binary<"customSonoffTrvzb", SonoffTrvzb>({
                name: "open_window",
                cluster: "customSonoffTrvzb",
                attribute: "openWindow",
                entityCategory: "config",
                description: "Automatically turns off the radiator when local temperature drops by more than 1.5°C in 4.5 minutes.",
                valueOn: ["ON", 0x01],
                valueOff: ["OFF", 0x00],
            }),
            m.numeric<"customSonoffTrvzb", SonoffTrvzb>({
                name: "frost_protection_temperature",
                cluster: "customSonoffTrvzb",
                attribute: "frostProtectionTemperature",
                entityCategory: "config",
                description: "Minimum temperature at which to automatically turn on the radiator, if system mode is off, to prevent pipes freezing.",
                valueMin: 4.0,
                valueMax: 35.0,
                valueStep: 0.5,
                unit: "°C",
                scale: 100,
            }),
            m.enumLookup<"customSonoffTrvzb", SonoffTrvzb>({
                name: "temperature_sensor_select",
                label: "Temperature sensor",
                lookup: {internal: 0, external: 1, external_2: 2, external_3: 3},
                cluster: "customSonoffTrvzb",
                attribute: "temperatureSensorSelect",
                description:
                    "Whether to use the value of the internal temperature sensor or an external temperature sensor for the perceived local temperature. Using an external sensor does not require local temperature calibration.",
            }),
            m.numeric<"customSonoffTrvzb", SonoffTrvzb>({
                name: "external_temperature_input",
                label: "External temperature",
                cluster: "customSonoffTrvzb",
                attribute: "externalTemperatureInput",
                entityCategory: "config",
                description:
                    "The value of an external temperature sensor. Note: synchronisation of this value with the external temperature sensor needs to happen outside of Zigbee2MQTT.",
                valueMin: 0.0,
                valueMax: 99.9,
                valueStep: 0.1,
                unit: "°C",
                scale: 100,
                precision: 1,
            }),
            m.numeric<"customSonoffTrvzb", SonoffTrvzb>({
                name: "idle_steps",
                cluster: "customSonoffTrvzb",
                attribute: "idleSteps",
                entityCategory: "diagnostic",
                description: "Number of steps used for calibration (no-load steps)",
                access: "STATE_GET",
            }),
            m.numeric<"customSonoffTrvzb", SonoffTrvzb>({
                name: "closing_steps",
                cluster: "customSonoffTrvzb",
                attribute: "closingSteps",
                entityCategory: "diagnostic",
                description: "Number of steps it takes to close the valve",
                access: "STATE_GET",
            }),
            m.numeric<"customSonoffTrvzb", SonoffTrvzb>({
                name: "valve_opening_limit_voltage",
                cluster: "customSonoffTrvzb",
                attribute: "valveOpeningLimitVoltage",
                entityCategory: "diagnostic",
                description: "Valve opening limit voltage",
                unit: "mV",
                access: "STATE_GET",
            }),
            m.numeric<"customSonoffTrvzb", SonoffTrvzb>({
                name: "valve_closing_limit_voltage",
                cluster: "customSonoffTrvzb",
                attribute: "valveClosingLimitVoltage",
                entityCategory: "diagnostic",
                description: "Valve closing limit voltage",
                unit: "mV",
                access: "STATE_GET",
            }),
            m.numeric<"customSonoffTrvzb", SonoffTrvzb>({
                name: "valve_motor_running_voltage",
                cluster: "customSonoffTrvzb",
                attribute: "valveMotorRunningVoltage",
                entityCategory: "diagnostic",
                description: "Valve motor running voltage",
                unit: "mV",
                access: "STATE_GET",
            }),
            m.numeric<"customSonoffTrvzb", SonoffTrvzb>({
                name: "valve_opening_degree",
                cluster: "customSonoffTrvzb",
                attribute: "valveOpeningDegree",
                entityCategory: "config",
                description:
                    "Valve open position (percentage) control. " +
                    "If the opening degree is set to 100%, the valve is fully open when it is opened. " +
                    "If the opening degree is set to 0%, the valve is fully closed when it is opened, " +
                    "and the default value is 100%. " +
                    "Note: only version v1.1.4 or higher is supported.",
                valueMin: 0.0,
                valueMax: 100.0,
                valueStep: 1.0,
                unit: "%",
            }),
            m.numeric<"customSonoffTrvzb", SonoffTrvzb>({
                name: "valve_closing_degree",
                cluster: "customSonoffTrvzb",
                attribute: "valveClosingDegree",
                entityCategory: "config",
                description:
                    "Valve closed position (percentage) control. " +
                    "If the closing degree is set to 100%, the valve is fully closed when it is closed. " +
                    "If the closing degree is set to 0%, the valve is fully opened when it is closed, " +
                    "and the default value is 100%. " +
                    "Note: Only version v1.1.4 or higher is supported.",
                valueMin: 0.0,
                valueMax: 100.0,
                valueStep: 1.0,
                unit: "%",
            }),
            m.numeric<"customSonoffTrvzb", SonoffTrvzb>({
                name: "temperature_accuracy",
                cluster: "customSonoffTrvzb",
                attribute: "tempAccuracy",
                entityCategory: "config",
                description:
                    "Temperature control accuracy. " +
                    "The range is -0.2 ~ -1°C, with an interval of 0.2, and the default is -1. " +
                    "If the temperature control accuracy is selected as -1°C (default value) and the target temperature is 26 degrees, " +
                    "then TRVZB will close the valve when the room temperature reaches 26 degrees and open the valve at 25 degrees. " +
                    "If -0.4°C is chosen as the temperature control accuracy, then the valve will close when the room temperature reaches 26 degrees and open at 25.6 degrees." +
                    "Note: Only version v1.3.0 or higher is supported.",
                valueMin: -1.0,
                valueMax: -0.2,
                valueStep: 0.2,
                unit: "°C",
                scale: 100,
            }),
            sonoffExtend.weeklySchedule(),
            m.customTimeResponse("1970_UTC"),
        ],
        ota: true,
        configure: async (device, coordinatorEndpoint) => {
            const endpoint = device.getEndpoint(1);
            await reporting.bind(endpoint, coordinatorEndpoint, ["hvacThermostat"]);
            await reporting.thermostatTemperature(endpoint);
            await reporting.thermostatOccupiedHeatingSetpoint(endpoint);
            await reporting.thermostatSystemMode(endpoint);
            await endpoint.read("hvacThermostat", ["localTemperatureCalibration"]);
            await endpoint.read(0xfc11, [0x0000, 0x6000, 0x6002, 0x6003, 0x6004, 0x6005, 0x6006, 0x6007, 0x600e]);
        },
    },
    {
        zigbeeModel: ["S60ZBTPF", "S60ZBTPG"],
        model: "S60ZBTPF",
        vendor: "SONOFF",
        description: "Zigbee smart plug",
        whiteLabel: [{vendor: "SONOFF", model: "S60ZBTPG", fingerprint: [{modelID: "S60ZBTPG"}]}],
        fromZigbee: [fzLocal.on_off_clear_electricity],
        extend: [
            m.onOff({
                powerOnBehavior: true,
                skipDuplicateTransaction: true,
                configureReporting: true,
            }),
            // m.electricityMeter({current: {divisor: 100}, voltage: {divisor: 100}, power: {divisor: 1}, energy: {divisor: 1000}}),
            sonoffExtend.addCustomClusterEwelink(),
            m.numeric<"customClusterEwelink", SonoffEwelink>({
                name: "current",
                cluster: "customClusterEwelink",
                attribute: "acCurrentCurrentValue",
                description: "Current",
                unit: "A",
                access: "STATE_GET",
                // https://github.com/Koenkk/zigbee2mqtt/issues/28470#issuecomment-3369116710
                reporting: {min: "10_SECONDS", max: "MAX", change: 2},
                fzConvert: (model, msg, publish, options, meta) => {
                    // Device keeps reporting a acCurrentCurrentValue after turning OFF.
                    // Make sure power = 0 when turned OFF
                    // https://github.com/Koenkk/zigbee2mqtt/issues/28470
                    if ("acCurrentCurrentValue" in msg.data) {
                        return {current: meta.state.state === "ON" ? msg.data.acCurrentCurrentValue / 1000 : 0};
                    }
                },
            }),
            m.numeric<"customClusterEwelink", SonoffEwelink>({
                name: "voltage",
                cluster: "customClusterEwelink",
                attribute: "acCurrentVoltageValue",
                description: "Voltage",
                unit: "V",
                scale: 1000,
                access: "STATE_GET",
            }),
            m.numeric<"customClusterEwelink", SonoffEwelink>({
                name: "power",
                cluster: "customClusterEwelink",
                attribute: "acCurrentPowerValue",
                description: "Active power",
                unit: "W",
                access: "STATE_GET",
                reporting: {min: "10_SECONDS", max: "MAX", change: 0},
                fzConvert: (model, msg, publish, options, meta) => {
                    // Device keeps reporting a acCurrentPowerValue after turning OFF.
                    // Make sure power = 0 when turned OFF
                    // https://github.com/Koenkk/zigbee2mqtt/issues/28470
                    if ("acCurrentPowerValue" in msg.data) {
                        return {power: meta.state.state === "ON" ? msg.data.acCurrentPowerValue / 1000 : 0};
                    }
                },
            }),
            m.numeric<"customClusterEwelink", SonoffEwelink>({
                name: "energy_yesterday",
                cluster: "customClusterEwelink",
                attribute: "energyYesterday",
                description: "Electricity consumption for the yesterday",
                unit: "kWh",
                scale: 1000,
                access: "STATE_GET",
            }),
            m.numeric<"customClusterEwelink", SonoffEwelink>({
                name: "energy_today",
                cluster: "customClusterEwelink",
                attribute: "energyToday",
                description: "Electricity consumption for the day",
                unit: "kWh",
                scale: 1000,
                access: "STATE_GET",
            }),
            m.numeric<"customClusterEwelink", SonoffEwelink>({
                name: "energy_month",
                cluster: "customClusterEwelink",
                attribute: "energyMonth",
                description: "Electricity consumption for the month",
                unit: "kWh",
                scale: 1000,
                access: "STATE_GET",
            }),
            sonoffExtend.inchingControlSet(),
            m.binary<"customClusterEwelink", SonoffEwelink>({
                name: "outlet_control_protect",
                cluster: "customClusterEwelink",
                attribute: "outlet_control_protect",
                description: "Outlet overload protection Settings",
                valueOff: [false, 0],
                valueOn: [true, 1],
            }),
            sonoffExtend.overloadProtection(4000, 17),
        ],
        ota: true,
        configure: async (device, coordinatorEndpoint) => {
            const endpoint = device.getEndpoint(1);
            await reporting.bind(endpoint, coordinatorEndpoint, ["genOnOff", "customClusterEwelink"]);
            await reporting.onOff(endpoint, {min: 1, max: 1800, change: 0});
            await endpoint.read<"customClusterEwelink", SonoffEwelink>(
                "customClusterEwelink",
                ["acCurrentCurrentValue", "acCurrentVoltageValue", "acCurrentPowerValue", 0x7003, "outlet_control_protect"],
                defaultResponseOptions,
            );
            await endpoint.configureReporting<"customClusterEwelink", SonoffEwelink>("customClusterEwelink", [
                {attribute: "energyMonth", minimumReportInterval: 60, maximumReportInterval: 3600, reportableChange: 50},
                {attribute: "energyYesterday", minimumReportInterval: 60, maximumReportInterval: 3600, reportableChange: 50},
                {attribute: "energyToday", minimumReportInterval: 60, maximumReportInterval: 3600, reportableChange: 50},
            ]);
        },
    },
    {
        zigbeeModel: ["SWV"],
        model: "SWV",
        vendor: "SONOFF",
        description: "Zigbee smart water valve",
        fromZigbee: [fz.flow],
        toZigbee: [tzLocal.on_off_fixed_on_time],
        exposes: [e.numeric("flow", ea.STATE).withDescription("Current water flow").withUnit("m³/h")],
        extend: [
            m.battery(),
            m.onOff({
                powerOnBehavior: false,
                skipDuplicateTransaction: true,
                configureReporting: true,
            }),
            sonoffExtend.addCustomClusterEwelink(),
            m.enumLookup({
                name: "current_device_status",
                lookup: {normal_state: 0, water_shortage: 1, water_leakage: 2, "water_shortage & water_leakage": 3},
                cluster: "customClusterEwelink",
                attribute: {ID: 0x500c, type: 0x20},
                description: "The water valve is in normal state, water shortage or water leakage",
                access: "STATE_GET",
            }),
            m.binary<"customClusterEwelink", SonoffEwelink>({
                name: "auto_close_when_water_shortage",
                cluster: "customClusterEwelink",
                attribute: "lackWaterCloseValveTimeout",
                description:
                    "Automatically shut down the water valve after the water shortage exceeds 30 minutes. Requires firmware version 1.0.4 or later!",
                valueOff: ["DISABLE", 0],
                valueOn: ["ENABLE", 30],
            }),
            sonoffExtend.cyclicTimedIrrigation(),
            sonoffExtend.cyclicQuantitativeIrrigation(),
        ],
        ota: true,
        configure: async (device, coordinatorEndpoint) => {
            const endpoint = device.getEndpoint(1);
            await reporting.bind(endpoint, coordinatorEndpoint, ["genPowerCfg", "genOnOff"]);
            await reporting.bind(endpoint, coordinatorEndpoint, ["msFlowMeasurement"]);
            await reporting.onOff(endpoint, {min: 1, max: 1800, change: 0});
            await endpoint.read("customClusterEwelink", [0x500c, 0x5011]);
        },
    },
    {
        zigbeeModel: ["ZBMicro"],
        model: "ZBMicro",
        vendor: "SONOFF",
        description: "Zigbee USB repeater plug",
        extend: [
            m.onOff(),
            sonoffExtend.addCustomClusterEwelink(),
            m.binary<"customClusterEwelink", SonoffEwelink>({
                name: "rf_turbo_mode",
                cluster: "customClusterEwelink",
                attribute: "radioPowerWithManuCode",
                zigbeeCommandOptions: manufacturerOptions,
                description: "Enable/disable Radio power turbo mode",
                valueOff: [false, 0x09],
                valueOn: [true, 0x14],
            }),
            sonoffExtend.inchingControlSet(),
        ],
        ota: true,
        configure: async (device, coordinatorEndpoint) => {
            const endpoint = device.getEndpoint(1);
            await reporting.bind(endpoint, coordinatorEndpoint, ["genOnOff"]);
            await reporting.onOff(endpoint, {min: 1, max: 1800, change: 0});
            await endpoint.read<"customClusterEwelink", SonoffEwelink>("customClusterEwelink", ["radioPowerWithManuCode"], manufacturerOptions);
        },
    },
    {
        zigbeeModel: ["ZBMINIR2"],
        model: "ZBMINIR2",
        vendor: "SONOFF",
        description: "Zigbee smart switch",
        exposes: [],
        extend: [
            m.commandsOnOff({commands: ["toggle"]}),
            m.onOff({configureReporting: false}),
            sonoffExtend.addCustomClusterEwelink(),
            m.binary<"customClusterEwelink", SonoffEwelink>({
                name: "network_indicator",
                cluster: "customClusterEwelink",
                attribute: "networkLed",
                description: "Network indicator Settings, turn off/turn on the online network indicator.",
                entityCategory: "config",
                valueOff: [false, 0],
                valueOn: [true, 1],
            }),
            m.binary<"customClusterEwelink", SonoffEwelink>({
                name: "turbo_mode",
                cluster: "customClusterEwelink",
                attribute: "radioPower",
                description: "Enable/disable Radio power turbo mode",
                entityCategory: "config",
                valueOff: [false, 0x09],
                valueOn: [true, 0x14],
            }),
            m.binary<"customClusterEwelink", SonoffEwelink>({
                name: "delayed_power_on_state",
                cluster: "customClusterEwelink",
                attribute: "delayedPowerOnState",
                description: "Delayed Power-on State",
                entityCategory: "config",
                valueOff: [false, 0],
                valueOn: [true, 1],
            }),
            m.numeric<"customClusterEwelink", SonoffEwelink>({
                name: "delayed_power_on_time",
                cluster: "customClusterEwelink",
                attribute: "delayedPowerOnTime",
                description: "Delayed Power-on time",
                entityCategory: "config",
                valueMin: 0.5,
                valueMax: 3599.5,
                valueStep: 0.5,
                unit: "seconds",
                scale: 2,
            }),
            m.binary<"customClusterEwelink", SonoffEwelink>({
                name: "detach_relay_mode",
                cluster: "customClusterEwelink",
                attribute: "detachRelayMode",
                description: "Enable/Disable detach relay mode",
                entityCategory: "config",
                valueOff: [false, 0],
                valueOn: [true, 1],
            }),
            sonoffExtend.externalSwitchTriggerMode(),
            sonoffExtend.inchingControlSet(),
        ],
        ota: true,
        configure: async (device, coordinatorEndpoint) => {
            const endpoint = device.getEndpoint(1);
            await reporting.bind(endpoint, coordinatorEndpoint, ["genOnOff", "customClusterEwelink"]);
            await reporting.onOff(endpoint, {min: 1, max: 1800, change: 0});
            await endpoint.read<"customClusterEwelink", SonoffEwelink>(
                "customClusterEwelink",
                ["radioPower", 0x0001, 0x0014, 0x0015, 0x0016, 0x0017],
                defaultResponseOptions,
            );
        },
    },
    {
        zigbeeModel: ["ZBM5-1C-120"],
        model: "ZBM5-1C-120",
        vendor: "SONOFF",
        description: "Zigbee Smart one-channel wall switch (type 120).",
        ota: true,
        extend: [
            m.commandsOnOff({commands: ["toggle"]}),
            m.onOff(),
            sonoffExtend.addCustomClusterEwelink(),
            m.enumLookup<"customClusterEwelink", SonoffEwelink>({
                name: "device_work_mode",
                lookup: {"Zigbee end device": 0, "Zigbee router": 1},
                cluster: "customClusterEwelink",
                attribute: "deviceWorkMode",
                description: "The device runs as a Zigbee End device or Zigbee router.",
                access: "STATE_GET",
            }),
            m.binary<"customClusterEwelink", SonoffEwelink>({
                name: "network_indicator",
                cluster: "customClusterEwelink",
                attribute: "networkLed",
                description: "Network indicator settings, turn off/on the blue online status network indicator.",
                valueOff: [false, 0],
                valueOn: [true, 1],
            }),
            sonoffExtend.detachRelayModeControl(1),
        ],
        configure: async (device, coordinatorEndpoint) => {
            const endpoint1 = device.getEndpoint(1);
            await reporting.bind(endpoint1, coordinatorEndpoint, ["genOnOff", "customClusterEwelink"]);
            await reporting.onOff(endpoint1, {min: 1, max: 1800, change: 0});
            await endpoint1.read("genOnOff", [0x0000, 0x4003], defaultResponseOptions);
            await endpoint1.read("customClusterEwelink", [0x0010, 0x0018, 0x0019], defaultResponseOptions);
        },
    },
    {
        zigbeeModel: ["ZBM5-2C-120"],
        model: "ZBM5-2C-120",
        vendor: "SONOFF",
        description: "Zigbee Smart two-channel wall switch (type 120).",
        exposes: [],
        ota: true,
        extend: [
            m.deviceEndpoints({endpoints: {l1: 1, l2: 2}}),
            m.commandsOnOff({commands: ["toggle"], endpointNames: ["l1", "l2"]}),
            m.onOff({endpointNames: ["l1", "l2"]}),
            sonoffExtend.addCustomClusterEwelink(),
            m.enumLookup<"customClusterEwelink", SonoffEwelink>({
                name: "device_work_mode",
                lookup: {"Zigbee end device": 0, "Zigbee router": 1},
                cluster: "customClusterEwelink",
                attribute: "deviceWorkMode",
                description: "The device runs as a Zigbee End device or Zigbee router.",
                access: "STATE_GET",
            }),
            m.binary<"customClusterEwelink", SonoffEwelink>({
                name: "network_indicator",
                cluster: "customClusterEwelink",
                attribute: "networkLed",
                description: "Network indicator settings, turn off/on the blue online status network indicator.",
                valueOff: [false, 0],
                valueOn: [true, 1],
            }),
            sonoffExtend.detachRelayModeControl(2),
        ],
        configure: async (device, coordinatorEndpoint) => {
            const endpoint1 = device.getEndpoint(1);
            await reporting.bind(endpoint1, coordinatorEndpoint, ["genOnOff", "customClusterEwelink"]);
            await reporting.onOff(endpoint1, {min: 1, max: 1800, change: 0});
            await endpoint1.read("genOnOff", [0x0000, 0x4003], defaultResponseOptions);
            await endpoint1.read("customClusterEwelink", [0x0010, 0x0018, 0x0019], defaultResponseOptions);
            const endpoint2 = device.getEndpoint(2);
            await reporting.bind(endpoint2, coordinatorEndpoint, ["genOnOff"]);
            await reporting.onOff(endpoint2, {min: 1, max: 1805, change: 0});
            await endpoint2.read("genOnOff", [0x0000, 0x4003], defaultResponseOptions);
        },
    },
    {
        zigbeeModel: ["ZBM5-3C-120"],
        model: "ZBM5-3C-120",
        vendor: "SONOFF",
        description: "Zigbee Smart three-channel wall switch (type 120).",
        exposes: [],
        ota: true,
        extend: [
            m.deviceEndpoints({endpoints: {l1: 1, l2: 2, l3: 3}}),
            m.commandsOnOff({commands: ["toggle"], endpointNames: ["l1", "l2", "l3"]}),
            m.onOff({endpointNames: ["l1", "l2", "l3"]}),
            sonoffExtend.addCustomClusterEwelink(),
            m.enumLookup<"customClusterEwelink", SonoffEwelink>({
                name: "device_work_mode",
                lookup: {"Zigbee end device": 0, "Zigbee router": 1},
                cluster: "customClusterEwelink",
                attribute: "deviceWorkMode",
                description: "The device runs as a Zigbee End device or Zigbee router.",
                access: "STATE_GET",
            }),
            m.binary<"customClusterEwelink", SonoffEwelink>({
                name: "network_indicator",
                cluster: "customClusterEwelink",
                attribute: "networkLed",
                description: "Network indicator settings, turn off/on the blue online status network indicator.",
                valueOff: [false, 0],
                valueOn: [true, 1],
            }),
            sonoffExtend.detachRelayModeControl(3),
        ],
        configure: async (device, coordinatorEndpoint) => {
            const endpoint1 = device.getEndpoint(1);
            await reporting.bind(endpoint1, coordinatorEndpoint, ["genOnOff", "customClusterEwelink"]);
            await reporting.onOff(endpoint1, {min: 1, max: 1800, change: 0});
            await endpoint1.read("genOnOff", [0x0000, 0x4003], defaultResponseOptions);
            await endpoint1.read("customClusterEwelink", [0x0010, 0x0018, 0x0019], defaultResponseOptions);
            const endpoint2 = device.getEndpoint(2);
            await reporting.bind(endpoint2, coordinatorEndpoint, ["genOnOff"]);
            await reporting.onOff(endpoint2, {min: 1, max: 1805, change: 0});
            await endpoint2.read("genOnOff", [0x0000, 0x4003], defaultResponseOptions);
            const endpoint3 = device.getEndpoint(3);
            await reporting.bind(endpoint3, coordinatorEndpoint, ["genOnOff"]);
            await reporting.onOff(endpoint3, {min: 1, max: 1810, change: 0});
            await endpoint3.read("genOnOff", [0x0000, 0x4003], defaultResponseOptions);
        },
    },
    {
        zigbeeModel: ["ZBM5-1C-80/86"],
        model: "ZBM5-1C-80/86",
        vendor: "SONOFF",
        description: "Zigbee Smart one-channel wall switch (type 80/86).",
        ota: true,
        extend: [
            m.commandsOnOff({commands: ["toggle"]}),
            m.onOff(),
            sonoffExtend.addCustomClusterEwelink(),
            m.enumLookup<"customClusterEwelink", SonoffEwelink>({
                name: "device_work_mode",
                lookup: {"Zigbee end device": 0, "Zigbee router": 1},
                cluster: "customClusterEwelink",
                attribute: "deviceWorkMode",
                description: "The device runs as a Zigbee End device or Zigbee router.",
                access: "STATE_GET",
            }),
            m.binary<"customClusterEwelink", SonoffEwelink>({
                name: "network_indicator",
                cluster: "customClusterEwelink",
                attribute: "networkLed",
                description: "Network indicator settings, turn off/on the blue online status network indicator.",
                valueOff: [false, 0],
                valueOn: [true, 1],
            }),
            sonoffExtend.detachRelayModeControl(1),
        ],
        configure: async (device, coordinatorEndpoint) => {
            const endpoint1 = device.getEndpoint(1);
            await reporting.bind(endpoint1, coordinatorEndpoint, ["genOnOff", "customClusterEwelink"]);
            await reporting.onOff(endpoint1, {min: 1, max: 1800, change: 0});
            await endpoint1.read("genOnOff", [0x0000, 0x4003], defaultResponseOptions);
            await endpoint1.read("customClusterEwelink", [0x0010, 0x0018, 0x0019], defaultResponseOptions);
        },
    },
    {
        zigbeeModel: ["ZBM5-2C-80/86"],
        model: "ZBM5-2C-80/86",
        vendor: "SONOFF",
        description: "Zigbee Smart two-channel wall switch (type 80/86).",
        exposes: [],
        ota: true,
        extend: [
            m.deviceEndpoints({endpoints: {l1: 1, l2: 2}}),
            m.commandsOnOff({commands: ["toggle"], endpointNames: ["l1", "l2"]}),
            m.onOff({endpointNames: ["l1", "l2"]}),
            sonoffExtend.addCustomClusterEwelink(),
            m.enumLookup<"customClusterEwelink", SonoffEwelink>({
                name: "device_work_mode",
                lookup: {"Zigbee end device": 0, "Zigbee router": 1},
                cluster: "customClusterEwelink",
                attribute: "deviceWorkMode",
                description: "The device runs as a Zigbee End device or Zigbee router.",
                access: "STATE_GET",
            }),
            m.binary<"customClusterEwelink", SonoffEwelink>({
                name: "network_indicator",
                cluster: "customClusterEwelink",
                attribute: "networkLed",
                description: "Network indicator settings, turn off/on the blue online status network indicator.",
                valueOff: [false, 0],
                valueOn: [true, 1],
            }),
            sonoffExtend.detachRelayModeControl(2),
        ],
        configure: async (device, coordinatorEndpoint) => {
            const endpoint1 = device.getEndpoint(1);
            await reporting.bind(endpoint1, coordinatorEndpoint, ["genOnOff", "customClusterEwelink"]);
            await reporting.onOff(endpoint1, {min: 1, max: 1800, change: 0});
            await endpoint1.read("genOnOff", [0x0000, 0x4003], defaultResponseOptions);
            await endpoint1.read("customClusterEwelink", [0x0010, 0x0018, 0x0019], defaultResponseOptions);
            const endpoint2 = device.getEndpoint(2);
            await reporting.bind(endpoint2, coordinatorEndpoint, ["genOnOff"]);
            await reporting.onOff(endpoint2, {min: 1, max: 1805, change: 0});
            await endpoint2.read("genOnOff", [0x0000, 0x4003], defaultResponseOptions);
        },
    },
    {
        zigbeeModel: ["ZBM5-3C-80/86"],
        model: "ZBM5-3C-80/86",
        vendor: "SONOFF",
        description: "Zigbee Smart three-channel wall switch (type 80/86).",
        exposes: [],
        ota: true,
        extend: [
            m.deviceEndpoints({endpoints: {l1: 1, l2: 2, l3: 3}}),
            m.commandsOnOff({commands: ["toggle"], endpointNames: ["l1", "l2", "l3"]}),
            m.onOff({endpointNames: ["l1", "l2", "l3"]}),
            sonoffExtend.addCustomClusterEwelink(),
            m.enumLookup<"customClusterEwelink", SonoffEwelink>({
                name: "device_work_mode",
                lookup: {"Zigbee end device": 0, "Zigbee router": 1},
                cluster: "customClusterEwelink",
                attribute: "deviceWorkMode",
                description: "The device runs as a Zigbee End device or Zigbee router.",
                access: "STATE_GET",
            }),
            m.binary<"customClusterEwelink", SonoffEwelink>({
                name: "network_indicator",
                cluster: "customClusterEwelink",
                attribute: "networkLed",
                description: "Network indicator settings, turn off/on the blue online status network indicator.",
                valueOff: [false, 0],
                valueOn: [true, 1],
            }),
            sonoffExtend.detachRelayModeControl(3),
        ],
        configure: async (device, coordinatorEndpoint) => {
            const endpoint1 = device.getEndpoint(1);
            await reporting.bind(endpoint1, coordinatorEndpoint, ["genOnOff", "customClusterEwelink"]);
            await reporting.onOff(endpoint1, {min: 1, max: 1800, change: 0});
            await endpoint1.read("genOnOff", [0x0000, 0x4003], defaultResponseOptions);
            await endpoint1.read("customClusterEwelink", [0x0010, 0x0018, 0x0019], defaultResponseOptions);
            const endpoint2 = device.getEndpoint(2);
            await reporting.bind(endpoint2, coordinatorEndpoint, ["genOnOff"]);
            await reporting.onOff(endpoint2, {min: 1, max: 1805, change: 0});
            await endpoint2.read("genOnOff", [0x0000, 0x4003], defaultResponseOptions);
            const endpoint3 = device.getEndpoint(3);
            await reporting.bind(endpoint3, coordinatorEndpoint, ["genOnOff"]);
            await reporting.onOff(endpoint3, {min: 1, max: 1810, change: 0});
            await endpoint3.read("genOnOff", [0x0000, 0x4003], defaultResponseOptions);
        },
    },
    {
        zigbeeModel: ["MINI-ZBRBS"],
        model: "MINI-ZBRBS",
        vendor: "SONOFF",
        description: "Zigbee smart roller shutter switch",
        extend: [
            sonoffExtend.addCustomClusterEwelink(),
            m.windowCovering({controls: ["lift"], coverInverted: false}),
            m.enumLookup<"customClusterEwelink", SonoffEwelink>({
                name: "motor_travel_calibration_status",
                lookup: {Uncalibrated: 0, Calibrated: 1},
                cluster: "customClusterEwelink",
                attribute: "motorTravelCalibrationStatus",
                description: "The calibration status of the curtain motor's stroke.",
                access: "STATE_GET",
            }),
            m.enumLookup<"customClusterEwelink", SonoffEwelink>({
                name: "motor_run_status",
                lookup: {Stop: 0, Forward: 1, Reverse: 2},
                cluster: "customClusterEwelink",
                attribute: "motorRunStatus",
                description: "The motor's current operating status, such as forward rotation, reverse rotation, and stop.",
                access: "STATE_GET",
            }),
            sonoffExtend.externalSwitchTriggerMode(),
        ],
        ota: true,
        configure: async (device, coordinatorEndpoint) => {
            const endpoint = device.getEndpoint(1);
            await endpoint.read<"customClusterEwelink", SonoffEwelink>(
                "customClusterEwelink",
                ["radioPower", 0x0016, 0x5012, 0x5013],
                defaultResponseOptions,
            );
        },
    },
    {
        zigbeeModel: ["MINI-ZB2GS"],
        model: "MINI-ZB2GS",
        vendor: "SONOFF",
        description: "Zigbee dual-channel smart switch",
        exposes: [],
        ota: true,
        extend: [
            m.deviceEndpoints({endpoints: {l1: 1, l2: 2}}),
            m.commandsOnOff({commands: ["toggle"], endpointNames: ["l1", "l2"]}),
            m.onOff({endpointNames: ["l1", "l2"]}),
            sonoffExtend.addCustomClusterEwelink(),
            sonoffExtend.externalSwitchTriggerMode({endpointNames: ["l1", "l2"]}),
            sonoffExtend.detachRelayModeControl(2),
            sonoffExtend.inchingControlSet({endpointNames: ["l1", "l2"]}),
            m.binary<"customClusterEwelink", SonoffEwelink>({
                name: "network_indicator",
                cluster: "customClusterEwelink",
                attribute: "networkLed",
                description: "Network indicator settings, turn off/on the blue online status network indicator.",
                valueOff: [false, 0],
                valueOn: [true, 1],
            }),
            m.binary<"customClusterEwelink", SonoffEwelink>({
                name: "turbo_mode",
                cluster: "customClusterEwelink",
                attribute: "radioPower",
                description: "Enable/disable Radio power turbo mode",
                entityCategory: "config",
                valueOff: [false, 0x09],
                valueOn: [true, 0x14],
            }),
            m.binary<"customClusterEwelink", SonoffEwelink>({
                name: "delayed_power_on_state_channel_1",
                cluster: "customClusterEwelink",
                attribute: "delayedPowerOnState",
                description: "Delayed Power-on State(Channel 1)",
                entityCategory: "config",
                valueOff: [false, 0],
                valueOn: [true, 1],
                endpointName: "l1",
            }),
            m.binary<"customClusterEwelink", SonoffEwelink>({
                name: "delayed_power_on_state_channel_2",
                cluster: "customClusterEwelink",
                attribute: "delayedPowerOnState",
                description: "Delayed Power-on State(Channel 2)",
                entityCategory: "config",
                valueOff: [false, 0],
                valueOn: [true, 1],
                endpointName: "l2",
            }),
            m.numeric<"customClusterEwelink", SonoffEwelink>({
                name: "delayed_power_on_time",
                cluster: "customClusterEwelink",
                attribute: "delayedPowerOnTime",
                description: "Delayed Power-on time",
                entityCategory: "config",
                valueMin: 0.5,
                valueMax: 3599.5,
                valueStep: 0.5,
                unit: "seconds",
                scale: 2,
                endpointNames: ["l1", "l2"],
            }),
        ],

        configure: async (device, coordinatorEndpoint) => {
            const endpoint1 = device.getEndpoint(1);
            await reporting.bind(endpoint1, coordinatorEndpoint, ["genOnOff", "customClusterEwelink"]);
            await reporting.onOff(endpoint1, {min: 1, max: 1800, change: 0});
            await endpoint1.read("genOnOff", [0x0000, 0x4003], defaultResponseOptions);
            await endpoint1.read("customClusterEwelink", [0x0014, 0x0015, 0x0016, 0x0019], defaultResponseOptions);
            await endpoint1.configureReporting<"customClusterEwelink", SonoffEwelink>("customClusterEwelink", [
                {attribute: "externalTriggerMode", minimumReportInterval: 0, maximumReportInterval: 3600, reportableChange: 1},
            ]);
            const endpoint2 = device.getEndpoint(2);
            await reporting.bind(endpoint2, coordinatorEndpoint, ["genOnOff", "customClusterEwelink"]);
            await reporting.onOff(endpoint2, {min: 1, max: 1800, change: 0});
            await endpoint2.read("genOnOff", [0x0000, 0x4003], defaultResponseOptions);
            await endpoint1.read("customClusterEwelink", [0x0014, 0x0015, 0x0016], defaultResponseOptions);
            await endpoint2.configureReporting<"customClusterEwelink", SonoffEwelink>("customClusterEwelink", [
                {attribute: "externalTriggerMode", minimumReportInterval: 0, maximumReportInterval: 3600, reportableChange: 1},
            ]);
        },
    },
    {
        zigbeeModel: ["MINI-ZB2GS-L"],
        model: "MINI-ZB2GS-L",
        vendor: "SONOFF",
        description: "Zigbee dual-channel smart switch",
        exposes: [],
        ota: true,
        extend: [
            m.deviceEndpoints({endpoints: {l1: 1, l2: 2}}),
            m.commandsOnOff({commands: ["toggle"], endpointNames: ["l1", "l2"]}),
            m.onOff({endpointNames: ["l1", "l2"]}),
            sonoffExtend.addCustomClusterEwelink(),
            sonoffExtend.externalSwitchTriggerMode({endpointNames: ["l1", "l2"]}),
            sonoffExtend.detachRelayModeControl(2),
            m.binary<"customClusterEwelink", SonoffEwelink>({
                name: "delayed_power_on_state_channel_1",
                cluster: "customClusterEwelink",
                attribute: "delayedPowerOnState",
                description: "Delayed Power-on State(Channel 1)",
                entityCategory: "config",
                valueOff: [false, 0],
                valueOn: [true, 1],
                endpointName: "l1",
            }),
            m.binary<"customClusterEwelink", SonoffEwelink>({
                name: "delayed_power_on_state_channel_2",
                cluster: "customClusterEwelink",
                attribute: "delayedPowerOnState",
                description: "Delayed Power-on State(Channel 2)",
                entityCategory: "config",
                valueOff: [false, 0],
                valueOn: [true, 1],
                endpointName: "l2",
            }),
            m.numeric<"customClusterEwelink", SonoffEwelink>({
                name: "delayed_power_on_time",
                cluster: "customClusterEwelink",
                attribute: "delayedPowerOnTime",
                description: "Delayed Power-on time",
                entityCategory: "config",
                valueMin: 0.5,
                valueMax: 3599.5,
                valueStep: 0.5,
                unit: "seconds",
                scale: 2,
                endpointNames: ["l1", "l2"],
            }),
        ],
        configure: async (device, coordinatorEndpoint) => {
            const endpoint1 = device.getEndpoint(1);
            await reporting.bind(endpoint1, coordinatorEndpoint, ["genOnOff", "customClusterEwelink"]);
            await reporting.onOff(endpoint1, {min: 1, max: 1800, change: 0});
            await endpoint1.read("genOnOff", [0x0000, 0x4003], defaultResponseOptions);
            await endpoint1.read("customClusterEwelink", [0x0014, 0x0015, 0x0016, 0x0019], defaultResponseOptions);
            await endpoint1.configureReporting<"customClusterEwelink", SonoffEwelink>("customClusterEwelink", [
                {attribute: "externalTriggerMode", minimumReportInterval: 0, maximumReportInterval: 3600, reportableChange: 1},
            ]);
            const endpoint2 = device.getEndpoint(2);
            await reporting.bind(endpoint2, coordinatorEndpoint, ["genOnOff", "customClusterEwelink"]);
            await reporting.onOff(endpoint2, {min: 1, max: 1800, change: 0});
            await endpoint2.read("genOnOff", [0x0000, 0x4003], defaultResponseOptions);
            await endpoint1.read("customClusterEwelink", [0x0014, 0x0015, 0x0016], defaultResponseOptions);
            await endpoint2.configureReporting<"customClusterEwelink", SonoffEwelink>("customClusterEwelink", [
                {attribute: "externalTriggerMode", minimumReportInterval: 0, maximumReportInterval: 3600, reportableChange: 1},
            ]);
        },
    },
    {
        zigbeeModel: ["MINI-ZBDIM"],
        model: "MINI-ZBDIM",
        vendor: "SONOFF",
        description: "Zigbee smart mini dimmer switch",
        extend: [
            m.light({
                effect: false,
                powerOnBehavior: true,
                configureReporting: true,
            }),
            m.numeric<"customClusterEwelink", SonoffEwelink>({
                name: "current",
                cluster: "customClusterEwelink",
                attribute: "acCurrentCurrentValue",
                description: "Current",
                unit: "A",
                valueStep: 0.01,
                scale: 1000,
                access: "STATE_GET",
            }),
            m.numeric<"customClusterEwelink", SonoffEwelink>({
                name: "voltage",
                cluster: "customClusterEwelink",
                attribute: "acCurrentVoltageValue",
                description: "Voltage",
                unit: "V",
                scale: 1000,
                access: "STATE_GET",
            }),
            m.numeric<"customClusterEwelink", SonoffEwelink>({
                name: "power",
                cluster: "customClusterEwelink",
                attribute: "acCurrentPowerValue",
                description: "Active power",
                unit: "W",
                scale: 1000,
                access: "STATE_GET",
                reporting: {min: "10_SECONDS", max: "MAX", change: 0},
            }),
            sonoffExtend.addCustomClusterEwelink(),
            m.binary<"customClusterEwelink", SonoffEwelink>({
                name: "delayed_power_on_state",
                cluster: "customClusterEwelink",
                attribute: "delayedPowerOnState",
                description: "Delayed Power-on State",
                entityCategory: "config",
                valueOff: [false, 0],
                valueOn: [true, 1],
            }),
            m.numeric<"customClusterEwelink", SonoffEwelink>({
                name: "delayed_power_on_time",
                cluster: "customClusterEwelink",
                attribute: "delayedPowerOnTime",
                description: "Delayed Power-on time",
                entityCategory: "config",
                valueMin: 0.5,
                valueMax: 3599.5,
                valueStep: 0.5,
                unit: "seconds",
                scale: 2,
            }),
<<<<<<< HEAD
            sonoffExtend.inchingControlSet({},86399.5),
            m.enumLookup<"customClusterEwelink", SonoffEwelink>({
                name: "external_trigger_mode",
                lookup:{edge: 0, pulse: 1, "double pulse": 3,"triple pulse": 4},
                cluster:"customClusterEwelink",
                attribute:"externalTriggerMode",
                access :"ALL",
                entityCategory:"config",
                description:"External trigger mode, which can be one of edge, pulse,double pulse,triple pulse."+
                    "The appropriate triggering mode can be selected according to the type of external switch to achieve a better use experience."
            }),
            m.enumLookup<"customClusterEwelink", SonoffEwelink>({
                name: "set_calibration_action",
                lookup: {start: [0x03,0x01,0x01,0x01], stop: [0x03,0x01,0x01,0x02], clear:[0x03,0x01,0x01,0x03]},
                cluster: "customClusterEwelink",
                attribute: "setCalibrationAction",
                description: "After calibration, the light adjustment becomes smooth and consistent.. Takes about 2 minutes; device unavailable during calibration.",
                access: "ALL",
                entityCategory: "config",
            }),
            m.enumLookup<"customClusterEwelink", SonoffEwelink>({
                name: "calibration_status",
                lookup: {uncalibrate: 0, cailbrating: 1,calibration_failed:2, calibrated: 3},
=======
            sonoffExtend.inchingControlSet({}, 86399.5),
            sonoffExtend.dimmerExternalSwitchTriggerMode(),
            sonoffExtend.setAutoCalibrationAction(),
            m.enumLookup<"customClusterEwelink", SonoffEwelink>({
                name: "calibration_status",
                lookup: {UnCalibrate: 0, Calibrating: 1, CalibrationFailed: 2, Calibrated: 3},
>>>>>>> ea77eb7e
                cluster: "customClusterEwelink",
                attribute: "calibrationStatus",
                description: "Calibration status.",
                access: "STATE_GET",
                entityCategory: "diagnostic",
            }),
            m.numeric<"customClusterEwelink", SonoffEwelink>({
                name: "calibration_progress",
                access: "STATE_GET",
                cluster: "customClusterEwelink",
                attribute: "calibrationProgress",
                description: "Calibration progress.",
                entityCategory: "diagnostic",
                valueMin: 0,
                valueMax: 100,
                valueStep: 1,
                unit: "%",
            }),
<<<<<<< HEAD
            m.numeric<"customClusterEwelink", SonoffEwelink>({
                name: "min_brightness_threshold",
                access:"ALL",
                cluster: "customClusterEwelink",
                attribute: "minBrightnessThreshold",
                description: "Lowest brightness level mapped to 1 % on the dimmer slider.",
                entityCategory: "config",
                valueMin: 1,
                valueMax: 50,
                valueStep: 1,
                unit: "%",
                scale:2.55,
                precision:0,
            }),
=======
            sonoffExtend.minBrightnessThreshold(),
>>>>>>> ea77eb7e
            m.numeric<"customClusterEwelink", SonoffEwelink>({
                name: "transition_time",
                access: "ALL",
                cluster: "customClusterEwelink",
                attribute: "transitionTime",
                description: "Transition time",
                entityCategory: "config",
                valueMin: 0,
                valueMax: 5,
                valueStep: 0.1,
                unit: "s",
                scale: 10,
            }),
            m.enumLookup<"customClusterEwelink", SonoffEwelink>({
                name: "dimming_light_rate",
                lookup: {"1x": 1, "2x": 2, "3x": 3, "4x": 4, "5x": 5},
                cluster: "customClusterEwelink",
                attribute: "dimmingLightRate",
                description: "Speed of brightness change via external switch.",
                access: "ALL",
                entityCategory: "config",
            }),
        ],
        ota: true,
        configure: async (device, coordinatorEndpoint) => {
            const endpoint = device.getEndpoint(1);
            await endpoint.read<"customClusterEwelink", SonoffEwelink>(
                "customClusterEwelink",
                [0x0016, 0x001e, 0x4001, 0x4003],
                defaultResponseOptions,
            );
        },
    },
];<|MERGE_RESOLUTION|>--- conflicted
+++ resolved
@@ -1185,9 +1185,6 @@
             fromZigbee,
             isModernExtend: true,
         };
-<<<<<<< HEAD
-    }
-=======
     },
     dimmerExternalSwitchTriggerMode: (): ModernExtend => {
         const clusterName = "customClusterEwelink" as const;
@@ -1393,7 +1390,6 @@
             isModernExtend: true,
         };
     },
->>>>>>> ea77eb7e
 };
 
 export const definitions: DefinitionWithExtend[] = [
@@ -3276,38 +3272,12 @@
                 unit: "seconds",
                 scale: 2,
             }),
-<<<<<<< HEAD
-            sonoffExtend.inchingControlSet({},86399.5),
-            m.enumLookup<"customClusterEwelink", SonoffEwelink>({
-                name: "external_trigger_mode",
-                lookup:{edge: 0, pulse: 1, "double pulse": 3,"triple pulse": 4},
-                cluster:"customClusterEwelink",
-                attribute:"externalTriggerMode",
-                access :"ALL",
-                entityCategory:"config",
-                description:"External trigger mode, which can be one of edge, pulse,double pulse,triple pulse."+
-                    "The appropriate triggering mode can be selected according to the type of external switch to achieve a better use experience."
-            }),
-            m.enumLookup<"customClusterEwelink", SonoffEwelink>({
-                name: "set_calibration_action",
-                lookup: {start: [0x03,0x01,0x01,0x01], stop: [0x03,0x01,0x01,0x02], clear:[0x03,0x01,0x01,0x03]},
-                cluster: "customClusterEwelink",
-                attribute: "setCalibrationAction",
-                description: "After calibration, the light adjustment becomes smooth and consistent.. Takes about 2 minutes; device unavailable during calibration.",
-                access: "ALL",
-                entityCategory: "config",
-            }),
-            m.enumLookup<"customClusterEwelink", SonoffEwelink>({
-                name: "calibration_status",
-                lookup: {uncalibrate: 0, cailbrating: 1,calibration_failed:2, calibrated: 3},
-=======
             sonoffExtend.inchingControlSet({}, 86399.5),
             sonoffExtend.dimmerExternalSwitchTriggerMode(),
             sonoffExtend.setAutoCalibrationAction(),
             m.enumLookup<"customClusterEwelink", SonoffEwelink>({
                 name: "calibration_status",
                 lookup: {UnCalibrate: 0, Calibrating: 1, CalibrationFailed: 2, Calibrated: 3},
->>>>>>> ea77eb7e
                 cluster: "customClusterEwelink",
                 attribute: "calibrationStatus",
                 description: "Calibration status.",
@@ -3326,24 +3296,7 @@
                 valueStep: 1,
                 unit: "%",
             }),
-<<<<<<< HEAD
-            m.numeric<"customClusterEwelink", SonoffEwelink>({
-                name: "min_brightness_threshold",
-                access:"ALL",
-                cluster: "customClusterEwelink",
-                attribute: "minBrightnessThreshold",
-                description: "Lowest brightness level mapped to 1 % on the dimmer slider.",
-                entityCategory: "config",
-                valueMin: 1,
-                valueMax: 50,
-                valueStep: 1,
-                unit: "%",
-                scale:2.55,
-                precision:0,
-            }),
-=======
             sonoffExtend.minBrightnessThreshold(),
->>>>>>> ea77eb7e
             m.numeric<"customClusterEwelink", SonoffEwelink>({
                 name: "transition_time",
                 access: "ALL",
