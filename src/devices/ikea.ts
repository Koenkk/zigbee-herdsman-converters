--- conflicted
+++ resolved
@@ -362,6 +362,13 @@
         extend: [ikeaLight({colorTemp: true}), identify()],
     },
     {
+        zigbeeModel: ['TRADFRI bulb E14 CWS globe 806lm'],
+        model: 'LED2111G6',
+        vendor: 'IKEA',
+        description: 'TRADFRI bulb E14, color/white spectrum, globe, opal, 806 lm',
+        extend: [tradfriLight({colorTemp: true, color: true}), identify()],
+    },
+    {
         zigbeeModel: [
             '\u001aTRADFRI bulb GU10 WW 345lm',
             'TRADFRI bulb GU10 WW 345lm',
@@ -476,6 +483,13 @@
         extend: [ikeaLight({colorTemp: true}), identify()],
     },
     {
+        zigbeeModel: ['JETSTROM 3030 ceiling'],
+        model: 'L2206',
+        vendor: 'IKEA',
+        description: 'JETSTROM wall light panel, color/white spectrum, 30x30 cm',
+        extend: [tradfriLight({colorTemp: true, color: true}), identify()],
+    },
+    {
         zigbeeModel: ['JORMLIEN door WS 40x80'],
         model: 'L1530',
         vendor: 'IKEA',
@@ -553,20 +567,8 @@
         extend: [ikeaLight(), identify()],
     },
     {
-<<<<<<< HEAD
         zigbeeModel: ['ORMANAS LED Strip'],
         model: 'L2112',
-=======
-        zigbeeModel: ['TRADFRI bulb E14 CWS globe 806lm'],
-        model: 'LED2111G6',
-        vendor: 'IKEA',
-        description: 'TRADFRI LED bulb E14 806 lumen',
-        extend: [tradfriLight({colorTemp: true, color: true})],
-    },
-    {
-        zigbeeModel: ['TRADFRI bulb E12 WS opal 600lm', 'TRADFRI bulb E17 WS opal 600lm'],
-        model: 'LED1738G7',
->>>>>>> 7ecea3b8
         vendor: 'IKEA',
         description: 'ORMANAS LED strip',
         extend: [ikeaLight({colorTemp: true, color: true}), identify()],
@@ -789,20 +791,8 @@
         ],
     },
     {
-<<<<<<< HEAD
         zigbeeModel: ['Remote Control N2'],
         model: 'E2001/E2002',
-=======
-        zigbeeModel: ['JETSTROM 3030 ceiling'],
-        model: 'L2206',
-        vendor: 'IKEA',
-        description: 'JETSTRÖM LED wall light panel, smart dimmable/wired-in colour and white spectrum, 30x30cm',
-        extend: [tradfriLight({colorTemp: true, color: true})],
-    },
-    {
-        zigbeeModel: ['JETSTROM 40100'],
-        model: 'L2208',
->>>>>>> 7ecea3b8
         vendor: 'IKEA',
         description: 'STYRBAR remote control',
         fromZigbee: [fromZigbee.styrbar_on, fz.command_off, fz.command_move, fz.command_stop, fromZigbee.ikea_arrow_click,
