--- conflicted
+++ resolved
@@ -82,15 +82,9 @@
             if (msg.data.minSetpointDeadBand !== undefined) {
                 //logger.info(`Model: ${model.model}`, NS);
                 let data: number;
-<<<<<<< HEAD
-                if (model.model === model_r06) {
+                if (model.model === model_r06 || model.model === model_r09) {
                     data = msg.data.minSetpointDeadBand / 10;
-                    result.histeresis_temperature = data;
-=======
-                if (model.model === model_r06 || model.model === model_r09) {
-                    data = Number.parseFloat(msg.data.minSetpointDeadBand) / 10;
                     result.hysteresis_temperature = data;
->>>>>>> 9fa8cd9b
                 } else {
                     data = msg.data.minSetpointDeadBand;
                     result.deadzone_temperature = data;
