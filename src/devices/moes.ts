import {Definition} from '../lib/types';
import * as exposes from '../lib/exposes';
import fz from '../converters/fromZigbee';
import tz from '../converters/toZigbee';
import * as legacy from '../lib/legacy';
import * as ota from '../lib/ota';
import * as tuya from '../lib/tuya';
import * as reporting from '../lib/reporting';
<<<<<<< HEAD
import extend from '../lib/extend';
import {deviceEndpoints, actionEnumLookup} from '../lib/modernExtend';
=======
>>>>>>> 35937ce2
const e = exposes.presets;
const ea = exposes.access;
import * as zosung from '../lib/zosung';
import {onOff} from '../lib/modernExtend';
const fzZosung = zosung.fzZosung;
const tzZosung = zosung.tzZosung;
const ez = zosung.presetsZosung;

const exposesLocal = {
    hour: (name: string) => e.numeric(name, ea.STATE_SET).withUnit('h').withValueMin(0).withValueMax(23),
    minute: (name: string) => e.numeric(name, ea.STATE_SET).withUnit('m').withValueMin(0).withValueMax(59),
    program_temperature: (name: string) => e.numeric(name, ea.STATE_SET).withUnit('°C')
        .withValueMin(5).withValueMax(35).withValueStep(0.5),
};

const definitions: Definition[] = [
    {
        fingerprint: [{modelID: 'TS011F', manufacturerName: '_TZ3000_cymsnfvf'},
            {modelID: 'TS011F', manufacturerName: '_TZ3000_2xlvlnez'}],
        model: 'ZP-LZ-FR2U',
        vendor: 'Moes',
        description: 'Zigbee 3.0 dual USB wireless socket plug',
        extend: [tuya.modernExtend.tuyaOnOff({powerOutageMemory: true, indicatorMode: true, childLock: true, endpoints: ['l1', 'l2']})],
        endpoint: (device) => {
            return {'l1': 1, 'l2': 2};
        },
        meta: {multiEndpoint: true},
        configure: async (device, coordinatorEndpoint, logger) => {
            await tuya.configureMagicPacket(device, coordinatorEndpoint, logger);
            await reporting.bind(device.getEndpoint(1), coordinatorEndpoint, ['genOnOff']);
            await reporting.bind(device.getEndpoint(2), coordinatorEndpoint, ['genOnOff']);
            await reporting.onOff(device.getEndpoint(1));
            await reporting.onOff(device.getEndpoint(2));
        },
    },
    {
        fingerprint: [{modelID: 'TS0121', manufacturerName: '_TYZB01_iuepbmpv'}, {modelID: 'TS011F', manufacturerName: '_TZ3000_zmy1waw6'},
            {modelID: 'TS011F', manufacturerName: '_TZ3000_bkfe0bab'}],
        model: 'MS-104Z',
        description: 'Smart light switch module (1 gang)',
        vendor: 'Moes',
        extend: [tuya.modernExtend.tuyaOnOff()],
        configure: async (device, coordinatorEndpoint, logger) => {
            const endpoint = device.getEndpoint(1);
            await reporting.bind(endpoint, coordinatorEndpoint, ['genOnOff']);
            try {
                // Fails for some devices.
                // https://github.com/Koenkk/zigbee2mqtt/issues/4598
                await reporting.onOff(endpoint);
            } catch (e) {
                e;
            }
        },
    },
    {
        fingerprint: tuya.fingerprint('TS011F', ['_TZ3000_pmz6mjyu', '_TZ3000_iv6ph5tr']),
        model: 'MS-104BZ',
        description: 'Smart light switch module (2 gang)',
        vendor: 'Moes',
        extend: [tuya.modernExtend.tuyaOnOff({endpoints: ['l1', 'l2']})],
        meta: {multiEndpoint: true},
        endpoint: (device) => {
            return {l1: 1, l2: 2};
        },
        configure: async (device, coordinatorEndpoint, logger) => {
            const endpoint1 = device.getEndpoint(1);
            await reporting.bind(endpoint1, coordinatorEndpoint, ['genOnOff']);
            await reporting.onOff(endpoint1);
            const endpoint2 = device.getEndpoint(2);
            await reporting.bind(endpoint2, coordinatorEndpoint, ['genOnOff']);
            await reporting.onOff(endpoint2);
        },
        whiteLabel: [
            tuya.whitelabel('KnockautX', 'FMS2C017', '2 gang switch', ['_TZ3000_iv6ph5tr']),
        ],
    },
    {
        zigbeeModel: ['TS0112'],
        model: 'ZK-EU-2U',
        vendor: 'Moes',
        description: 'Zigbee 3.0 dual USB wireless socket plug',
        extend: [onOff({endpointNames: ['l1', 'l2']})],
        meta: {multiEndpoint: true},
        endpoint: (device) => {
            const hasEndpoint2 = !!device.getEndpoint(2);
            return {l1: 1, l2: hasEndpoint2 ? 2 : 7};
        },
    },
    {
        fingerprint: [{modelID: 'TS0601', manufacturerName: '_TZE200_aoclfnxz'},
            {modelID: 'TS0601', manufacturerName: '_TZE200_ztvwu4nk'},
            {modelID: 'TS0601', manufacturerName: '_TZE204_5toc8efa'},
            {modelID: 'TS0601', manufacturerName: '_TZE200_5toc8efa'},
            {modelID: 'TS0601', manufacturerName: '_TZE200_ye5jkfsb'},
            {modelID: 'TS0601', manufacturerName: '_TZE204_aoclfnxz'},
            {modelID: 'TS0601', manufacturerName: '_TZE200_u9bfwha0'},
            {modelID: 'TS0601', manufacturerName: '_TZE204_u9bfwha0'}],
        model: 'BHT-002-GCLZB',
        vendor: 'Moes',
        description: 'Moes BHT series Thermostat',
        fromZigbee: [legacy.fz.moes_thermostat],
        toZigbee: [legacy.tz.moes_thermostat_child_lock, legacy.tz.moes_thermostat_current_heating_setpoint, legacy.tz.moes_thermostat_mode,
            legacy.tz.moes_thermostat_standby, legacy.tz.moes_thermostat_sensor, legacy.tz.moes_thermostat_calibration,
            legacy.tz.moes_thermostat_deadzone_temperature, legacy.tz.moes_thermostat_max_temperature_limit,
            legacy.tz.moes_thermostat_min_temperature_limit, legacy.tz.moes_thermostat_program_schedule],
        whiteLabel: [
            tuya.whitelabel('Moes', 'BHT-002/BHT-006', 'Smart heating thermostat', ['_TZE204_aoclfnxz']),
        ],
        exposes: (device, options) => {
            const heatingStepSize = device?.manufacturerName === '_TZE204_5toc8efa' ? 0.5 : 1;
            return [e.linkquality(), e.child_lock(), e.deadzone_temperature(), e.max_temperature_limit().withValueMax(45), e.min_temperature_limit(),
                e.climate().withSetpoint('current_heating_setpoint', 5, 35, heatingStepSize, ea.STATE_SET)
                    .withLocalTemperature(ea.STATE).withLocalTemperatureCalibration(-30, 30, 0.1, ea.STATE_SET)
                    .withSystemMode(['off', 'heat'], ea.STATE_SET).withRunningState(['idle', 'heat', 'cool'], ea.STATE)
                    .withPreset(['hold', 'program']),
                e.temperature_sensor_select(['IN', 'AL', 'OU']),
                e.composite('program', 'program', ea.STATE_SET).withDescription('Time of day and setpoint to use when in program mode')
                    .withFeature(exposesLocal.hour('weekdays_p1_hour'))
                    .withFeature(exposesLocal.minute('weekdays_p1_minute'))
                    .withFeature(exposesLocal.program_temperature('weekdays_p1_temperature'))
                    .withFeature(exposesLocal.hour('weekdays_p2_hour'))
                    .withFeature(exposesLocal.minute('weekdays_p2_minute'))
                    .withFeature(exposesLocal.program_temperature('weekdays_p2_temperature'))
                    .withFeature(exposesLocal.hour('weekdays_p3_hour'))
                    .withFeature(exposesLocal.minute('weekdays_p3_minute'))
                    .withFeature(exposesLocal.program_temperature('weekdays_p3_temperature'))
                    .withFeature(exposesLocal.hour('weekdays_p4_hour'))
                    .withFeature(exposesLocal.minute('weekdays_p4_minute'))
                    .withFeature(exposesLocal.program_temperature('weekdays_p4_temperature'))
                    .withFeature(exposesLocal.hour('saturday_p1_hour'))
                    .withFeature(exposesLocal.minute('saturday_p1_minute'))
                    .withFeature(exposesLocal.program_temperature('saturday_p1_temperature'))
                    .withFeature(exposesLocal.hour('saturday_p2_hour'))
                    .withFeature(exposesLocal.minute('saturday_p2_minute'))
                    .withFeature(exposesLocal.program_temperature('saturday_p2_temperature'))
                    .withFeature(exposesLocal.hour('saturday_p3_hour'))
                    .withFeature(exposesLocal.minute('saturday_p3_minute'))
                    .withFeature(exposesLocal.program_temperature('saturday_p3_temperature'))
                    .withFeature(exposesLocal.hour('saturday_p4_hour'))
                    .withFeature(exposesLocal.minute('saturday_p4_minute'))
                    .withFeature(exposesLocal.program_temperature('saturday_p4_temperature'))
                    .withFeature(exposesLocal.hour('sunday_p1_hour'))
                    .withFeature(exposesLocal.minute('sunday_p1_minute'))
                    .withFeature(exposesLocal.program_temperature('sunday_p1_temperature'))
                    .withFeature(exposesLocal.hour('sunday_p2_hour'))
                    .withFeature(exposesLocal.minute('sunday_p2_minute'))
                    .withFeature(exposesLocal.program_temperature('sunday_p2_temperature'))
                    .withFeature(exposesLocal.hour('sunday_p3_hour'))
                    .withFeature(exposesLocal.minute('sunday_p3_minute'))
                    .withFeature(exposesLocal.program_temperature('sunday_p3_temperature'))
                    .withFeature(exposesLocal.hour('sunday_p4_hour'))
                    .withFeature(exposesLocal.minute('sunday_p4_minute'))
                    .withFeature(exposesLocal.program_temperature('sunday_p4_temperature')),
            ];
        },
        onEvent: tuya.onEventSetLocalTime,
    },
    {
        fingerprint: [{modelID: 'TS0601', manufacturerName: '_TZE200_amp6tsvy'}, {modelID: 'TS0601', manufacturerName: '_TZE200_tviaymwx'}],
        model: 'ZTS-EU_1gang',
        vendor: 'Moes',
        description: 'Wall touch light switch (1 gang)',
        exposes: [e.switch().setAccess('state', ea.STATE_SET),
            e.enum('indicate_light', ea.STATE_SET, Object.values(legacy.moesSwitch.indicateLight))
                .withDescription('Indicator light status'),
            e.enum('power_on_behavior', ea.STATE_SET, Object.values(legacy.moesSwitch.powerOnBehavior))
                .withDescription('Controls the behavior when the device is powered on')],
        fromZigbee: [legacy.fz.tuya_switch, legacy.fz.moes_switch],
        toZigbee: [legacy.tz.tuya_switch_state, legacy.tz.moes_switch],
        onEvent: tuya.onEventSetLocalTime,
        configure: async (device, coordinatorEndpoint, logger) => {
            await reporting.bind(device.getEndpoint(1), coordinatorEndpoint, ['genOnOff']);
            // Reports itself as battery which is not correct: https://github.com/Koenkk/zigbee2mqtt/issues/6190
            device.powerSource = 'Mains (single phase)';
            device.save();
        },
    },
    {
        fingerprint: [{modelID: 'TS0601', manufacturerName: '_TZE200_g1ib5ldv'}],
        model: 'ZTS-EU_2gang',
        vendor: 'Moes',
        description: 'Wall touch light switch (2 gang)',
        exposes: [e.switch().withEndpoint('l1').setAccess('state', ea.STATE_SET),
            e.switch().withEndpoint('l2').setAccess('state', ea.STATE_SET),
            e.enum('indicate_light', ea.STATE_SET, Object.values(legacy.moesSwitch.indicateLight))
                .withDescription('Indicator light status'),
            e.enum('power_on_behavior', ea.STATE_SET, Object.values(legacy.moesSwitch.powerOnBehavior))
                .withDescription('Controls the behavior when the device is powered on')],
        fromZigbee: [fz.ignore_basic_report, legacy.fz.tuya_switch, legacy.fz.moes_switch],
        toZigbee: [legacy.tz.tuya_switch_state, legacy.tz.moes_switch],
        onEvent: tuya.onEventSetLocalTime,
        meta: {multiEndpoint: true},
        endpoint: (device) => {
            // Endpoint selection is made in tuya_switch_state
            return {'l1': 1, 'l2': 1};
        },
        configure: async (device, coordinatorEndpoint, logger) => {
            await reporting.bind(device.getEndpoint(1), coordinatorEndpoint, ['genOnOff']);
            if (device.getEndpoint(2)) await reporting.bind(device.getEndpoint(2), coordinatorEndpoint, ['genOnOff']);
            // Reports itself as battery which is not correct: https://github.com/Koenkk/zigbee2mqtt/issues/6190
            device.powerSource = 'Mains (single phase)';
            device.save();
        },
    },
    {
        fingerprint: [{modelID: 'TS0601', manufacturerName: '_TZE200_tz32mtza'}],
        model: 'ZTS-EU_3gang',
        vendor: 'Moes',
        description: 'Wall touch light switch (3 gang)',
        exposes: [e.switch().withEndpoint('l1').setAccess('state', ea.STATE_SET),
            e.switch().withEndpoint('l2').setAccess('state', ea.STATE_SET),
            e.switch().withEndpoint('l3').setAccess('state', ea.STATE_SET),
            e.enum('indicate_light', ea.STATE_SET, Object.values(legacy.moesSwitch.indicateLight))
                .withDescription('Indicator light status'),
            e.enum('power_on_behavior', ea.STATE_SET, Object.values(legacy.moesSwitch.powerOnBehavior))
                .withDescription('Controls the behavior when the device is powered on')],
        fromZigbee: [fz.ignore_basic_report, legacy.fz.tuya_switch, legacy.fz.moes_switch],
        toZigbee: [legacy.tz.tuya_switch_state, legacy.tz.moes_switch],
        onEvent: tuya.onEventSetLocalTime,
        meta: {multiEndpoint: true},
        endpoint: (device) => {
            // Endpoint selection is made in tuya_switch_state
            return {'l1': 1, 'l2': 1, 'l3': 1};
        },
        configure: async (device, coordinatorEndpoint, logger) => {
            await reporting.bind(device.getEndpoint(1), coordinatorEndpoint, ['genOnOff']);
            if (device.getEndpoint(2)) await reporting.bind(device.getEndpoint(2), coordinatorEndpoint, ['genOnOff']);
            if (device.getEndpoint(3)) await reporting.bind(device.getEndpoint(3), coordinatorEndpoint, ['genOnOff']);
            // Reports itself as battery which is not correct: https://github.com/Koenkk/zigbee2mqtt/issues/6190
            device.powerSource = 'Mains (single phase)';
            device.save();
        },
    },
    {
        fingerprint: [{modelID: 'TS0601', manufacturerName: '_TZE200_1ozguk6x'}],
        model: 'ZTS-EU_4gang',
        vendor: 'Moes',
        description: 'Wall touch light switch (4 gang)',
        exposes: [e.switch().withEndpoint('l1').setAccess('state', ea.STATE_SET),
            e.switch().withEndpoint('l2').setAccess('state', ea.STATE_SET),
            e.switch().withEndpoint('l3').setAccess('state', ea.STATE_SET),
            e.switch().withEndpoint('l4').setAccess('state', ea.STATE_SET),
            e.enum('indicate_light', ea.STATE_SET, Object.values(legacy.moesSwitch.indicateLight))
                .withDescription('Indicator light status'),
            e.enum('power_on_behavior', ea.STATE_SET, Object.values(legacy.moesSwitch.powerOnBehavior))
                .withDescription('Controls the behavior when the device is powered on')],
        fromZigbee: [fz.ignore_basic_report, legacy.fz.tuya_switch, legacy.fz.moes_switch],
        toZigbee: [legacy.tz.tuya_switch_state, legacy.tz.moes_switch],
        onEvent: tuya.onEventSetLocalTime,
        meta: {multiEndpoint: true},
        endpoint: (device) => {
            // Endpoint selection is made in tuya_switch_state
            return {'l1': 1, 'l2': 1, 'l3': 1, 'l4': 1};
        },
        configure: async (device, coordinatorEndpoint, logger) => {
            await reporting.bind(device.getEndpoint(1), coordinatorEndpoint, ['genOnOff']);
            if (device.getEndpoint(2)) await reporting.bind(device.getEndpoint(2), coordinatorEndpoint, ['genOnOff']);
            if (device.getEndpoint(3)) await reporting.bind(device.getEndpoint(3), coordinatorEndpoint, ['genOnOff']);
            if (device.getEndpoint(4)) await reporting.bind(device.getEndpoint(4), coordinatorEndpoint, ['genOnOff']);
            // Reports itself as battery which is not correct: https://github.com/Koenkk/zigbee2mqtt/issues/6190
            device.powerSource = 'Mains (single phase)';
            device.save();
        },
    },
    {
        fingerprint: [{modelID: 'TS0222', manufacturerName: '_TYZB01_kvwjujy9'}, {modelID: 'TS0222', manufacturerName: '_TYZB01_ftdkanlj'}],
        model: 'ZSS-ZK-THL',
        vendor: 'Moes',
        description: 'Smart temperature and humidity meter with display',
        fromZigbee: [fz.battery, fz.illuminance, fz.humidity, fz.temperature],
        toZigbee: [],
        exposes: [e.battery(), e.illuminance(), e.illuminance_lux().withUnit('lx'), e.humidity(), e.temperature()],
    },
    {
        fingerprint: [{modelID: 'TS0601', manufacturerName: '_TZE200_b6wax7g0'}],
        model: 'BRT-100-TRV',
        vendor: 'Moes',
        description: 'Thermostatic radiator valve',
        // ota: ota.zigbeeOTA,
        // OTA available but bricks device https://github.com/Koenkk/zigbee2mqtt/issues/18840
        onEvent: tuya.onEventSetLocalTime,
        fromZigbee: [fz.ignore_basic_report, fz.ignore_tuya_set_time, legacy.fz.moesS_thermostat],
        toZigbee: [legacy.tz.moesS_thermostat_current_heating_setpoint, legacy.tz.moesS_thermostat_child_lock,
            legacy.tz.moesS_thermostat_window_detection, legacy.tz.moesS_thermostat_temperature_calibration,
            legacy.tz.moesS_thermostat_boost_heating, legacy.tz.moesS_thermostat_boostHeatingCountdownTimeSet,
            legacy.tz.moesS_thermostat_eco_temperature, legacy.tz.moesS_thermostat_max_temperature,
            legacy.tz.moesS_thermostat_min_temperature, legacy.tz.moesS_thermostat_moesSecoMode,
            legacy.tz.moesS_thermostat_preset, legacy.tz.moesS_thermostat_schedule_programming,
            legacy.tz.moesS_thermostat_system_mode],
        exposes: [
            e.battery(), e.child_lock(), e.eco_mode(),
            e.eco_temperature().withValueMin(5), e.max_temperature().withValueMax(45), e.min_temperature().withValueMin(0),
            e.valve_state(), e.position(), e.window_detection(),
            e.binary('window', ea.STATE, 'OPEN', 'CLOSED').withDescription('Window status closed or open '),
            e.climate()
                .withLocalTemperature(ea.STATE).withSetpoint('current_heating_setpoint', 0, 35, 1, ea.STATE_SET)
                .withLocalTemperatureCalibration(-9, 9, 1, ea.STATE_SET)
                .withSystemMode(['heat'], ea.STATE_SET)
                .withRunningState(['idle', 'heat'], ea.STATE)
                .withPreset(['programming', 'manual', 'temporary_manual', 'holiday'],
                    'MANUAL MODE ☝ - In this mode, the device executes manual temperature setting. '+
                'When the set temperature is lower than the "minimum temperature", the valve is closed (forced closed). ' +
                'PROGRAMMING MODE ⏱ - In this mode, the device executes a preset week programming temperature time and temperature. ' +
                'HOLIDAY MODE ⛱ - In this mode, for example, the vacation mode is set for 10 days and the temperature is set' +
                'to 15 degrees Celsius. After 10 days, the device will automatically switch to programming mode. ' +
                'TEMPORARY MANUAL MODE - In this mode, ☝ icon will flash. At this time, the device executes the manually set ' +
                'temperature and returns to the weekly programming mode in the next time period. '),
            e.text('programming_mode', ea.STATE_SET).withDescription('PROGRAMMING MODE ⏱ - In this mode, ' +
                'the device executes a preset week programming temperature time and temperature. ' +
                'You can set up to 4 stages of temperature every for WEEKDAY ➀➁➂➃➄,  SATURDAY ➅ and SUNDAY ➆.'),
            e.binary('boost_heating', ea.STATE_SET, 'ON', 'OFF').withDescription('Boost Heating: press and hold "+" for 3 seconds, ' +
                'the device will enter the boost heating mode, and the ▷╵◁ will flash. The countdown will be displayed in the APP'),
            e.numeric('boost_heating_countdown', ea.STATE).withUnit('min').withDescription('Countdown in minutes')
                .withValueMin(0).withValueMax(15),
            e.numeric('boost_heating_countdown_time_set', ea.STATE_SET).withUnit('s')
                .withDescription('Boost Time Setting 0 sec - 900 sec, (default = 300 sec)').withValueMin(0)
                .withValueMax(900).withValueStep(1)],
    },
    {
        fingerprint: [{modelID: 'TS130F', manufacturerName: '_TZ3000_1dd0d5yi'}],
        model: 'MS-108ZR',
        vendor: 'Moes',
        description: 'Zigbee + RF curtain switch module',
        meta: {coverInverted: true},
        ota: ota.zigbeeOTA,
        fromZigbee: [fz.tuya_cover_options, fz.cover_position_tilt],
        toZigbee: [tz.cover_state, tz.moes_cover_calibration, tz.cover_position_tilt, tz.tuya_cover_reversal],
        exposes: [e.cover_position(), e.numeric('calibration_time', ea.ALL).withValueMin(0).withValueMax(100),
            e.enum('moving', ea.STATE, ['UP', 'STOP', 'DOWN']), e.binary('motor_reversal', ea.ALL, 'ON', 'OFF')],
    },
    {
        fingerprint: [{modelID: 'TS0601', manufacturerName: '_TZE200_nhyj64w2'}],
        model: 'ZTS-EUR-C',
        vendor: 'Moes',
        description: 'Zigbee + RF curtain switch',
        onEvent: tuya.onEventSetLocalTime,
        fromZigbee: [legacy.fz.moes_cover, fz.ignore_basic_report],
        toZigbee: [legacy.tz.moes_cover],
        exposes: [e.cover_position().setAccess('position', ea.STATE_SET), e.enum('backlight', ea.STATE_SET, ['OFF', 'ON']),
            e.enum('calibration', ea.STATE_SET, ['OFF', 'ON']), e.enum('motor_reversal', ea.STATE_SET, ['OFF', 'ON'])],
    },
    {
        fingerprint: [
            {modelID: 'TS1201', manufacturerName: '_TZ3290_j37rooaxrcdcqo5n'},
            {modelID: 'TS1201', manufacturerName: '_TZ3290_ot6ewjvmejq5ekhl'},
            {modelID: 'TS1201', manufacturerName: '_TZ3290_xjpbcxn92aaxvmlz'},
            {modelID: 'TS1201', manufacturerName: '_TZ3290_gnl5a6a5xvql7c2a'},
        ],
        model: 'UFO-R11',
        vendor: 'Moes',
        description: 'Universal smart IR remote control',
        fromZigbee: [
            fzZosung.zosung_send_ir_code_00, fzZosung.zosung_send_ir_code_01, fzZosung.zosung_send_ir_code_02,
            fzZosung.zosung_send_ir_code_03, fzZosung.zosung_send_ir_code_04, fzZosung.zosung_send_ir_code_05,
            fz.battery,
        ],
        toZigbee: [tzZosung.zosung_ir_code_to_send, tzZosung.zosung_learn_ir_code],
        exposes: [ez.learn_ir_code(), ez.learned_ir_code(), ez.ir_code_to_send(), e.battery(), e.battery_voltage()],
        configure: async (device, coordinatorEndpoint, logger) => {
            const endpoint = device.getEndpoint(1);
            await endpoint.read('genPowerCfg', ['batteryVoltage', 'batteryPercentageRemaining']);
            await reporting.bind(endpoint, coordinatorEndpoint, ['genPowerCfg']);
            await reporting.batteryPercentageRemaining(endpoint);
            await reporting.batteryVoltage(endpoint);
        },
        whiteLabel: [
            tuya.whitelabel('TuYa', 'iH-F8260', 'Universal smart IR remote control', ['_TZ3290_gnl5a6a5xvql7c2a']),
        ],
    },
    {
        fingerprint: [{modelID: 'TS0011', manufacturerName: '_TZ3000_hhiodade'}],
        model: 'ZS-EUB_1gang',
        vendor: 'Moes',
        description: 'Wall light switch (1 gang)',
        extend: [tuya.modernExtend.tuyaOnOff({backlightModeOffNormalInverted: true})],
        configure: async (device, coordinatorEndpoint, logger) => {
            await reporting.bind(device.getEndpoint(1), coordinatorEndpoint, ['genOnOff']);
            device.powerSource = 'Mains (single phase)';
            device.save();
        },
    },
    {
        fingerprint: [{modelID: 'TS0601', manufacturerName: '_TZE200_rjxqso4a'}],
        model: 'ZC-HM',
        vendor: 'Moes',
        description: 'Carbon monoxide alarm',
        fromZigbee: [tuya.fz.datapoints],
        toZigbee: [tuya.tz.datapoints],
        configure: tuya.configureMagicPacket,
        exposes: [e.carbon_monoxide(), e.co(), tuya.exposes.selfTestResult(), e.battery(), tuya.exposes.silence()],
        meta: {
            tuyaDatapoints: [
                [1, 'carbon_monoxide', tuya.valueConverter.trueFalse0],
                [2, 'co', tuya.valueConverter.raw],
                [9, 'self_test_result', tuya.valueConverter.selfTestResult],
                [15, 'battery', tuya.valueConverter.raw],
                [16, 'silence', tuya.valueConverter.raw],
            ],
        },
    },
    {
        fingerprint: [{modelID: 'TS0601', manufacturerName: '_TZE204_vawy74yh'}],
        model: 'ZSS-HM-SSD01',
        vendor: 'Moes',
        description: 'Smoke sensor',
        fromZigbee: [tuya.fz.datapoints],
        toZigbee: [tuya.tz.datapoints],
        onEvent: tuya.onEventSetTime,
        configure: tuya.configureMagicPacket,
        exposes: [
            e.smoke(), e.battery(), tuya.exposes.batteryState(),
            e.binary('silence', ea.STATE_SET, 'ON', 'OFF'),
            e.enum('self_test', ea.STATE, ['checking', 'check_success', 'check_failure']),
        ],
        meta: {
            tuyaDatapoints: [
                [1, 'smoke', tuya.valueConverter.trueFalse0],
                [9, 'self_test', tuya.valueConverterBasic.lookup({'checking': 0, 'check_success': 1, 'check_failure': 2})],
                [14, 'battery_state', tuya.valueConverter.batteryState],
                [15, 'battery', tuya.valueConverter.raw],
                [16, 'silence', tuya.valueConverter.onOff],
            ],
        },
    },
    {
        fingerprint: [{modelID: 'TS004F', manufacturerName: '_TZ3000_ja5osu5g'},
            {modelID: 'TS004F', manufacturerName: '_TZ3000_kjfzuycl'}],
        model: 'ERS-10TZBVB-AA',
        vendor: 'Moes',
        description: 'Smart button',
        whiteLabel: [
            tuya.whitelabel('Loginovo', 'ZG-101ZL', 'Smart button', ['_TZ3000_ja5osu5g']),
        ],
        fromZigbee: [
            fz.command_step, fz.command_on, fz.command_off, fz.command_move_to_color_temp, fz.command_move_to_level,
            fz.tuya_multi_action, fz.tuya_operation_mode, fz.battery,
        ],
        toZigbee: [tz.tuya_operation_mode],
        exposes: [
            e.action([
                'single', 'double', 'hold', 'brightness_move_to_level', 'color_temperature_move',
                'brightness_step_up', 'brightness_step_down', 'on', 'off',
            ]),
            e.battery(),
            e.enum('operation_mode', ea.ALL, ['command', 'event']).withDescription(
                'Operation mode: "command" - for group control, "event" - for clicks'),
        ],
        configure: async (device, coordinatorEndpoint, logger) => {
            const endpoint = device.getEndpoint(1);
            await endpoint.read('genBasic', [0x0004, 0x000, 0x0001, 0x0005, 0x0007, 0xfffe]);
            await endpoint.write('genOnOff', {'tuyaOperationMode': 1});
            await endpoint.read('genOnOff', ['tuyaOperationMode']);
            try {
                await endpoint.read(0xE001, [0xD011]);
            } catch (err) {/* do nothing */}
            await endpoint.read('genPowerCfg', ['batteryVoltage', 'batteryPercentageRemaining']);
            await reporting.bind(endpoint, coordinatorEndpoint, ['genPowerCfg']);
            await reporting.bind(endpoint, coordinatorEndpoint, ['genOnOff']);
            await reporting.batteryPercentageRemaining(endpoint);
        },
    },
    {
        fingerprint: tuya.fingerprint('TS0601', ['_TZE204_srmahpwl']),
        model: 'ZS-SR-EUC',
        vendor: 'Moes',
        description: 'Star ring - smart curtain switch',
        options: [exposes.options.invert_cover()],
        fromZigbee: [tuya.fz.datapoints],
        toZigbee: [tuya.tz.datapoints],
        exposes: [
            e.cover_position().setAccess('position', ea.STATE_SET),
            e.enum('calibration', ea.STATE_SET, ['START', 'END']).withDescription('Calibration'),
            e.enum('motor_steering', ea.STATE_SET, ['FORWARD', 'BACKWARD']).withDescription('Motor Steering'),
        ],
        meta: {
            tuyaDatapoints: [
                [1, 'state', tuya.valueConverterBasic.lookup({'OPEN': tuya.enum(0), 'STOP': tuya.enum(1), 'CLOSE': tuya.enum(2)})],
                [2, 'position', tuya.valueConverter.coverPosition],
                [3, 'calibration', tuya.valueConverterBasic.lookup({'START': tuya.enum(0), 'END': tuya.enum(1)})],
                [8, 'motor_steering', tuya.valueConverterBasic.lookup({'FORWARD': tuya.enum(0), 'BACKWARD': tuya.enum(1)})],
            ],
        },
    },
    {
        fingerprint: [{modelID: 'TS0726', manufacturerName: '_TZ3002_vaq2bfcu'}],
        model: 'SR-ZS',
        vendor: 'Moes',
        description: 'Smart switch (light + sence)',
        extend: [
            tuya.modernExtend.tuyaMagicPacket(),
            deviceEndpoints({endpoints: {'l1': 1, 'l2': 2, 'l3': 3}}),
            tuya.modernExtend.tuyaSwitch({endpointNames: ['l1', 'l2', 'l3'], powerOnBehavior: true, switchMode: true}),
            actionEnumLookup({
                cluster: 'genOnOff',
                commands: ['commandTuyaAction'],
                attribute: 'value',
                actionLookup: {'button': 0},
                buttonLookup: {
                    '1_up': 4, '1_down': 1,
                    '2_up': 5, '2_down': 2,
                    '3_up': 6, '3_down': 3,
                },
            }),
            tuya.modernExtend.tuyaLedIndicator(),
        ],
    },
];

export default definitions;
module.exports = definitions;<|MERGE_RESOLUTION|>--- conflicted
+++ resolved
@@ -6,15 +6,10 @@
 import * as ota from '../lib/ota';
 import * as tuya from '../lib/tuya';
 import * as reporting from '../lib/reporting';
-<<<<<<< HEAD
-import extend from '../lib/extend';
-import {deviceEndpoints, actionEnumLookup} from '../lib/modernExtend';
-=======
->>>>>>> 35937ce2
 const e = exposes.presets;
 const ea = exposes.access;
 import * as zosung from '../lib/zosung';
-import {onOff} from '../lib/modernExtend';
+import {onOff, deviceEndpoints, actionEnumLookup} from '../lib/modernExtend';
 const fzZosung = zosung.fzZosung;
 const tzZosung = zosung.tzZosung;
 const ez = zosung.presetsZosung;
@@ -502,7 +497,7 @@
         extend: [
             tuya.modernExtend.tuyaMagicPacket(),
             deviceEndpoints({endpoints: {'l1': 1, 'l2': 2, 'l3': 3}}),
-            tuya.modernExtend.tuyaSwitch({endpointNames: ['l1', 'l2', 'l3'], powerOnBehavior: true, switchMode: true}),
+            tuya.modernExtend.tuyaOnOff({endpoints: ['l1', 'l2', 'l3'], powerOnBehavior2: true, switchMode: true}),
             actionEnumLookup({
                 cluster: 'genOnOff',
                 commands: ['commandTuyaAction'],
