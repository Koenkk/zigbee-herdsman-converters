--- conflicted
+++ resolved
@@ -23,7 +23,6 @@
 
 export const definitions: DefinitionWithExtend[] = [
     {
-<<<<<<< HEAD
         fingerprint: tuya.fingerprint("TS0601", ["_TZE200_ivdc0kwl"]),
         model: "ZTRV-S01",
         vendor: "Moes",
@@ -122,10 +121,7 @@
         },
     },
     {
-        fingerprint: tuya.fingerprint("TS011F", ["_TZ3000_cymsnfvf", "_TZ3000_2xlvlnez"]),
-=======
         fingerprint: tuya.fingerprint("TS011F", ["_TZ3000_cymsnfvf", "_TZ3000_2xlvlnez", "_TZ3210_2uk4z8ce"]),
->>>>>>> 0987371b
         model: "ZP-LZ-FR2U",
         vendor: "Moes",
         description: "Zigbee 3.0 dual USB wireless socket plug",
