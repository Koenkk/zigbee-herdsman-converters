--- conflicted
+++ resolved
@@ -1617,7 +1617,6 @@
         ],
     },
     {
-<<<<<<< HEAD
         zigbeeModel: ["4512791"],
         model: "4512791",
         vendor: "Namron AS",
@@ -1639,20 +1638,5 @@
             exposes.numeric("start_brightness", ea.ALL).withValueMin(1).withValueMax(254).withDescription("Default brightness at power-on/startup"),
 
         ],
-=======
-        zigbeeModel: ["4512792"],
-        model: "4512792",
-        vendor: "Namron",
-        description: "Simplify 1-2p relay (Zigbee / BT)",
-        extend: [
-            m.onOff(),
-            m.electricityMeter({
-                power: {multiplier: 1, divisor: 10}, // W
-                voltage: {multiplier: 1, divisor: 10}, // V -> 2383 -> 238.3
-                current: {multiplier: 1, divisor: 100}, // A
-                energy: {multiplier: 1, divisor: 100}, // kWh
-            }),
-        ],
->>>>>>> 2fc49790
     },
 ];