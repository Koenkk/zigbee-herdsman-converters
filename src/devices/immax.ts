--- conflicted
+++ resolved
@@ -7,12 +7,8 @@
 import * as reporting from "../lib/reporting";
 import * as tuya from "../lib/tuya";
 import type {DefinitionWithExtend} from "../lib/types";
-<<<<<<< HEAD
-import {repInterval} from "../lib/constants";
 import type {KeyValueAny, Fz, Tz} from "../lib/types";
 import * as utils from "../lib/utils"
-=======
->>>>>>> ebf24f6e
 
 const e = exposes.presets;
 const ea = exposes.access;
