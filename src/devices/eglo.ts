--- conflicted
+++ resolved
@@ -9,15 +9,21 @@
 export const definitions: DefinitionWithExtend[] = [
     {
         zigbeeModel: ["EZMB-RGB-TW-CLB"],
-<<<<<<< HEAD
         model: "EZMB-RGB-TW-CLB",
         vendor: "AwoX",
         description: "RGB LED mountable Light with color temperature",
-=======
+        extend: [
+            m.light({colorTemp: {range: [153, 370]}, color: {modes: ["xy", "hs"], enhancedHue: true}}),
+            m.commandsOnOff(),
+            m.commandsLevelCtrl(),
+            m.commandsColorCtrl(),
+        ],
+    },
+    {
+        zigbeeModel: ["EZMB-RGB-TW-CLB"],
         model: "300686",
         vendor: "EGLO",
         description: "MASSIGNANO-Z ceiling light",
->>>>>>> e8aa6064
         extend: [
             m.light({colorTemp: {range: [153, 370]}, color: {modes: ["xy", "hs"], enhancedHue: true}}),
             m.commandsOnOff(),
