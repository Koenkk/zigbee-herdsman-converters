--- conflicted
+++ resolved
@@ -71,12 +71,7 @@
         metering: {
             ...fz.metering,
             convert: (model, msg, publish, options, meta) => {
-<<<<<<< HEAD
-                // TODO: ??
-                if (msg.data.instantaneousDemand !== -0x800000 && msg.data.currentSummDelivered?.[1] !== 0) {
-=======
                 if (!Number.isNaN(msg.data.instantaneousDemand) && msg.data.currentSummDelivered?.[1] !== 0) {
->>>>>>> db83dc26
                     return fz.metering.convert(model, msg, publish, options, meta);
                 }
             },
