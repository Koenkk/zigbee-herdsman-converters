import {Zcl} from "zigbee-herdsman";

import * as fz from "../converters/fromZigbee";
import * as tz from "../converters/toZigbee";
import * as constants from "../lib/constants";
import {repInterval} from "../lib/constants";
import * as exposes from "../lib/exposes";
import {logger} from "../lib/logger";
import * as m from "../lib/modernExtend";
import * as reporting from "../lib/reporting";
import {payload} from "../lib/reporting";
import * as globalStore from "../lib/store";
import * as sunricher from "../lib/sunricher";
import type {DefinitionWithExtend, Fz, Zh} from "../lib/types";
import * as utils from "../lib/utils";

const NS = "zhc:sunricher";
const e = exposes.presets;
const ea = exposes.access;

const sunricherManufacturerCode = 0x1224;

<<<<<<< HEAD
const sunricherExtend = {
    externalSwitchType: (): ModernExtend => {
        const attribute = 0x8803;
        const data_type = 0x20;
        const value_map: {[key: number]: string} = {
            0: "push_button",
            1: "normal_on_off",
            2: "three_way",
        };
        const value_lookup: {[key: string]: number} = {
            push_button: 0,
            normal_on_off: 1,
            three_way: 2,
        };

        const fromZigbee: Fz.Converter[] = [
            {
                cluster: "genBasic",
                type: ["attributeReport", "readResponse"],
                convert: (model, msg, publish, options, meta) => {
                    if (Object.hasOwn(msg.data, attribute)) {
                        const value = msg.data[attribute];
                        return {
                            external_switch_type: value_map[value] || "unknown",
                            external_switch_type_numeric: value,
                        };
                    }
                    return undefined;
                },
            } satisfies Fz.Converter,
        ];

        const toZigbee: Tz.Converter[] = [
            {
                key: ["external_switch_type"],
                convertSet: async (entity, key, value: string, meta) => {
                    const numericValue = value_lookup[value] ?? Number.parseInt(value, 10);
                    await entity.write(
                        "genBasic",
                        {[attribute]: {value: numericValue, type: data_type}},
                        {manufacturerCode: sunricherManufacturerCode},
                    );
                    return {state: {external_switch_type: value}};
                },
                convertGet: async (entity, key, meta) => {
                    await entity.read("genBasic", [attribute], {
                        manufacturerCode: sunricherManufacturerCode,
                    });
                },
            } satisfies Tz.Converter,
        ];

        const exposes: Expose[] = [
            e.enum("external_switch_type", ea.ALL, ["push_button", "normal_on_off", "three_way"]).withLabel("External switch type"),
        ];

        const configure: [Configure] = [
            async (device, coordinatorEndpoint, definition) => {
                const endpoint = device.getEndpoint(1);
                try {
                    await endpoint.read("genBasic", [attribute], {
                        manufacturerCode: sunricherManufacturerCode,
                    });
                } catch (error) {
                    console.warn(`Failed to read external switch type attribute: ${error}`);
                }
            },
        ];

        return {
            fromZigbee,
            toZigbee,
            exposes,
            configure,
            isModernExtend: true,
        };
    },

    minimumPWM: (): ModernExtend => {
        const attribute = 0x7809;
        const data_type = 0x20;

        const fromZigbee: Fz.Converter[] = [
            {
                cluster: "genBasic",
                type: ["attributeReport", "readResponse"],
                convert: (model, msg, publish, options, meta) => {
                    if (Object.hasOwn(msg.data, attribute)) {
                        console.log("from ", msg.data[attribute]);
                        const value = Math.round(msg.data[attribute] / 5.1);
                        return {
                            minimum_pwm: value,
                        };
                    }
                    return undefined;
                },
            },
        ];

        const toZigbee: Tz.Converter[] = [
            {
                key: ["minimum_pwm"],
                convertSet: async (entity: Zh.Endpoint, key: string, value: number | string, meta) => {
                    console.log("to ", value);
                    const numValue = typeof value === "string" ? Number.parseInt(value) : value;
                    const zgValue = Math.round(numValue * 5.1);
                    await entity.write("genBasic", {[attribute]: {value: zgValue, type: data_type}}, {manufacturerCode: sunricherManufacturerCode});
                    return {state: {minimum_pwm: numValue}};
                },
                convertGet: async (entity: Zh.Endpoint, key: string, meta) => {
                    await entity.read("genBasic", [attribute], {
                        manufacturerCode: sunricherManufacturerCode,
                    });
                },
            },
        ];

        const exposes: Expose[] = [
            e
                .numeric("minimum_pwm", ea.ALL)
                .withLabel("Minimum PWM")
                .withDescription("Power off the device and wait for 3 seconds before reconnecting to apply the settings.")
                .withValueMin(0)
                .withValueMax(50)
                .withUnit("%")
                .withValueStep(1),
        ];

        const configure: [Configure] = [
            async (device, coordinatorEndpoint, definition) => {
                const endpoint = device.getEndpoint(1);
                try {
                    await endpoint.read("genBasic", [attribute], {
                        manufacturerCode: sunricherManufacturerCode,
                    });
                } catch (error) {
                    console.warn(`Failed to read external switch type attribute: ${error}`);
                }
            },
        ];

        return {
            fromZigbee,
            toZigbee,
            exposes,
            configure,
            isModernExtend: true,
        };
    },

    SRZG9002KR12Pro: (): ModernExtend => {
        const cluster = 0xff03;

        const fromZigbee: Fz.Converter[] = [
            {
                cluster: 0xff03,
                type: ["raw"],
                convert: (model, msg, publish, options, meta) => {
                    const bytes = [...msg.data];
                    const messageType = bytes[3];
                    let action = "unknown";

                    if (messageType === 0x01) {
                        const pressTypeMask: number = bytes[6];
                        const pressTypeLookup: {[key: number]: string} = {
                            1: "short_press",
                            2: "double_press",
                            3: "hold",
                            4: "hold_released",
                        };
                        action = pressTypeLookup[pressTypeMask] || "unknown";

                        const buttonMask = (bytes[4] << 8) | bytes[5];
                        const specialButtonMap: {[key: number]: string} = {
                            9: "knob",
                            11: "k9",
                            12: "k10",
                            15: "k11",
                            16: "k12",
                        };

                        const actionButtons: string[] = [];
                        for (let i = 0; i < 16; i++) {
                            if ((buttonMask >> i) & 1) {
                                const button = i + 1;
                                actionButtons.push(specialButtonMap[button] ?? `k${button}`);
                            }
                        }
                        return {action, action_buttons: actionButtons};
                    }
                    if (messageType === 0x03) {
                        const directionMask = bytes[4];
                        const actionSpeed = bytes[6];

                        const directionMap: {[key: number]: string} = {
                            1: "clockwise",
                            2: "anti_clockwise",
                        };
                        const direction = directionMap[directionMask] || "unknown";

                        action = `${direction}_rotation`;
                        return {action, action_speed: actionSpeed};
                    }

                    return {action};
                },
            },
        ];

        const exposes: Expose[] = [
            e.action(["short_press", "double_press", "hold", "hold_released", "clockwise_rotation", "anti_clockwise_rotation"]),
        ];

        const configure: [Configure] = [
            async (device, coordinatorEndpoint, definition) => {
                const endpoint = device.getEndpoint(1);
                await endpoint.bind(cluster, coordinatorEndpoint);
            },
        ];

        return {
            fromZigbee,
            exposes,
            configure,
            isModernExtend: true,
        };
    },

    SRZG2836D5Pro: (): ModernExtend => {
        const cluster = 0xff03;

        const fromZigbee: Fz.Converter[] = [
            {
                cluster: 0xff03,
                type: ["raw"],
                convert: (model, msg, publish, options, meta) => {
                    const bytes = [...msg.data];
                    const messageType = bytes[3];
                    let action = "unknown";

                    if (messageType === 0x01) {
                        const pressTypeMask: number = bytes[6];
                        const pressTypeLookup: {[key: number]: string} = {
                            1: "short_press",
                            2: "double_press",
                            3: "hold",
                            4: "hold_released",
                        };
                        action = pressTypeLookup[pressTypeMask] || "unknown";

                        const buttonMask = bytes[5];
                        const specialButtonLookup: {[key: number]: string} = {
                            1: "top_left",
                            2: "top_right",
                            3: "bottom_left",
                            4: "bottom_right",
                            5: "center",
                        };

                        const actionButtons: string[] = [];
                        for (let i = 0; i < 5; i++) {
                            if ((buttonMask >> i) & 1) {
                                const button = i + 1;
                                actionButtons.push(specialButtonLookup[button] || `unknown_${button}`);
                            }
                        }
                        return {action, action_buttons: actionButtons};
                    }
                    if (messageType === 0x03) {
                        const directionMask = bytes[4];
                        const actionSpeed = bytes[6];
                        const isStop = bytes[5] === 0x02;

                        const directionMap: {[key: number]: string} = {
                            1: "clockwise",
                            2: "anti_clockwise",
                        };
                        const direction = isStop ? "stop" : directionMap[directionMask] || "unknown";

                        action = `${direction}_rotation`;
                        return {action, action_speed: actionSpeed};
                    }

                    return {action};
                },
            },
        ];

        const exposes: Expose[] = [
            e.action(["short_press", "double_press", "hold", "hold_released", "clockwise_rotation", "anti_clockwise_rotation", "stop_rotation"]),
        ];

        const configure: [Configure] = [
            async (device, coordinatorEndpoint, definition) => {
                const endpoint = device.getEndpoint(1);
                await endpoint.bind(cluster, coordinatorEndpoint);
            },
        ];

        return {
            fromZigbee,
            exposes,
            configure,
            isModernExtend: true,
        };
    },

    SRZG9002K16Pro: (): ModernExtend => {
        const cluster = 0xff03;

        const fromZigbee: Fz.Converter[] = [
            {
                cluster,
                type: ["raw"],
                convert: (model, msg, publish, options, meta) => {
                    const bytes = [...msg.data];
                    const messageType = bytes[3];
                    let action = "unknown";

                    if (messageType === 0x01) {
                        const pressTypeMask: number = bytes[6];
                        const pressTypeLookup: {[key: number]: string} = {
                            1: "short_press",
                            2: "double_press",
                            3: "hold",
                            4: "hold_released",
                        };
                        action = pressTypeLookup[pressTypeMask] || "unknown";

                        const buttonMask = (bytes[4] << 8) | bytes[5];
                        const getButtonNumber = (input: number) => {
                            const row = Math.floor((input - 1) / 4);
                            const col = (input - 1) % 4;
                            return col * 4 + row + 1;
                        };

                        const actionButtons: string[] = [];
                        for (let i = 0; i < 16; i++) {
                            if ((buttonMask >> i) & 1) {
                                const button = i + 1;
                                actionButtons.push(`k${getButtonNumber(button)}`);
                            }
                        }
                        return {action, action_buttons: actionButtons};
                    }
                    return {action};
                },
            },
        ];

        const exposes: Expose[] = [e.action(["short_press", "double_press", "hold", "hold_released"])];

        const configure: [Configure] = [
            async (device, coordinatorEndpoint, definition) => {
                const endpoint = device.getEndpoint(1);
                await endpoint.bind(cluster, coordinatorEndpoint);
            },
        ];

        return {
            fromZigbee,
            exposes,
            configure,
            isModernExtend: true,
        };
    },

    indicatorLight(): ModernExtend {
        const cluster = 0xfc8b;
        const attribute = 0xf001;
        const data_type = 0x20;
        const manufacturerCode = 0x120b;

        const exposes: Expose[] = [
            e.enum("indicator_light", ea.ALL, ["on", "off"]).withDescription("Enable/disable the LED indicator").withCategory("config"),
        ];

        const fromZigbee: Fz.Converter[] = [
            {
                cluster,
                type: ["attributeReport", "readResponse"],
                convert: (model, msg, publish, options, meta) => {
                    if (!Object.hasOwn(msg.data, attribute)) return;
                    const indicatorLight = msg.data[attribute];
                    const firstBit = indicatorLight & 0x01;
                    return {indicator_light: firstBit === 1 ? "on" : "off"};
                },
            } satisfies Fz.Converter,
        ];

        const toZigbee: Tz.Converter[] = [
            {
                key: ["indicator_light"],
                convertSet: async (entity, key, value, meta) => {
                    const attributeRead = await entity.read(cluster, [attribute]);
                    if (attributeRead === undefined) return;

                    // @ts-expect-error ignore
                    const currentValue = attributeRead[attribute];
                    const newValue = value === "on" ? currentValue | 0x01 : currentValue & ~0x01;

                    await entity.write(cluster, {[attribute]: {value: newValue, type: data_type}}, {manufacturerCode});

                    return {state: {indicator_light: value}};
                },
                convertGet: async (entity, key, meta) => {
                    await entity.read(cluster, [attribute], {manufacturerCode});
                },
            },
        ];

        const configure: [Configure] = [
            async (device, coordinatorEndpoint, definition) => {
                const endpoint = device.getEndpoint(1);
                await endpoint.bind(cluster, coordinatorEndpoint);
                await endpoint.read(cluster, [attribute], {manufacturerCode});
            },
        ];

        return {
            exposes,
            configure,
            fromZigbee,
            toZigbee,
            isModernExtend: true,
        };
    },

    thermostatWeeklySchedule: (): ModernExtend => {
        const exposes = ["sunday", "monday", "tuesday", "wednesday", "thursday", "friday", "saturday"].map((day) =>
            e
                .text(`schedule_${day}`, ea.ALL)
                .withDescription(`Schedule for ${day.charAt(0).toUpperCase() + day.slice(1)}, example: "06:00/21.0 12:00/21.0 18:00/21.0 22:00/16.0"`)
                .withCategory("config"),
        );

        const fromZigbee: Fz.Converter[] = [
            {
                cluster: "hvacThermostat",
                type: ["commandGetWeeklyScheduleRsp"],
                convert: (model, msg, publish, options, meta) => {
                    const day = Object.entries(constants.thermostatDayOfWeek).find((d) => msg.data.dayofweek & (1 << +d[0]))[1];

                    const transitions = msg.data.transitions
                        .map((t: {heatSetpoint: number; transitionTime: number}) => {
                            const hours = Math.floor(t.transitionTime / 60);
                            const minutes = t.transitionTime % 60;
                            return `${hours.toString().padStart(2, "0")}:${minutes.toString().padStart(2, "0")}/${t.heatSetpoint / 100}`;
                        })
                        .sort()
                        .join(" ");

                    return {
                        ...(meta.state.weekly_schedule as Record<string, string>[]),
                        [`schedule_${day}`]: transitions,
                    };
                },
            },
        ];

        const toZigbee: Tz.Converter[] = [
            {
                key: [
                    "schedule_sunday",
                    "schedule_monday",
                    "schedule_tuesday",
                    "schedule_wednesday",
                    "schedule_thursday",
                    "schedule_friday",
                    "schedule_saturday",
                ],
                convertSet: async (entity, key, value, meta) => {
                    const transitionRegex = /^(0[0-9]|1[0-9]|2[0-3]):([0-5][0-9])\/(\d+(\.\d+)?)$/;
                    const dayOfWeekName = key.replace("schedule_", "");
                    utils.assertString(value, dayOfWeekName);

                    const dayKey = utils.getKey(constants.thermostatDayOfWeek, dayOfWeekName.toLowerCase(), null);
                    if (!dayKey) throw new Error(`Invalid schedule: invalid day name, found: ${dayOfWeekName}`);

                    const transitions = value.split(" ").sort();
                    if (transitions.length !== 4) {
                        throw new Error("Invalid schedule: days must have exactly 4 transitions");
                    }

                    const payload = {
                        dayofweek: 1 << Number(dayKey),
                        numoftrans: transitions.length,
                        mode: 1 << 0,
                        transitions: transitions.map((transition) => {
                            const matches = transition.match(transitionRegex);
                            if (!matches) {
                                throw new Error(
                                    `Invalid schedule: transitions must be in format HH:mm/temperature (e.g. 12:00/15.5), found: ${transition}`,
                                );
                            }

                            const [, hours, minutes, temp] = matches;
                            const temperature = Number.parseFloat(temp);
                            if (temperature < 4 || temperature > 35) {
                                throw new Error(`Invalid schedule: temperature value must be between 4-35 (inclusive), found: ${temperature}`);
                            }

                            return {
                                transitionTime: Number.parseInt(hours) * 60 + Number.parseInt(minutes),
                                heatSetpoint: Math.round(temperature * 100),
                            };
                        }),
                    };

                    await entity.command("hvacThermostat", "setWeeklySchedule", payload, utils.getOptions(meta.mapped, entity));
                },
                convertGet: async (entity, key, meta) => {
                    const dayOfWeekName = key.replace("schedule_", "");
                    const dayKey = utils.getKey(constants.thermostatDayOfWeek, dayOfWeekName.toLowerCase(), null);
                    await entity.command(
                        "hvacThermostat",
                        "getWeeklySchedule",
                        {
                            daystoreturn: dayKey !== null ? 1 << Number(dayKey) : 0xff,
                            modetoreturn: 1,
                        },
                        utils.getOptions(meta.mapped, entity),
                    );
                },
            },
        ];

        const configure: Configure[] = [
            async (device, coordinatorEndpoint, definition) => {
                const endpoint = device.getEndpoint(1);
                await endpoint.command("hvacThermostat", "getWeeklySchedule", {
                    daystoreturn: 0xff,
                    modetoreturn: 1,
                });
            },
        ];

        return {exposes, fromZigbee, toZigbee, configure, isModernExtend: true};
    },

    thermostatChildLock: (): ModernExtend => {
        const exposes = [e.binary("child_lock", ea.ALL, "LOCK", "UNLOCK").withDescription("Enables/disables physical input on the device")];

        const fromZigbee: Fz.Converter[] = [
            {
                cluster: "hvacUserInterfaceCfg",
                type: ["attributeReport", "readResponse"],
                convert: (model, msg, publish, options, meta) => {
                    if (Object.hasOwn(msg.data, "keypadLockout")) {
                        return {
                            child_lock: msg.data.keypadLockout === 0 ? "UNLOCK" : "LOCK",
                        };
                    }
                    return {};
                },
            },
        ];

        const toZigbee: Tz.Converter[] = [
            {
                key: ["child_lock"],
                convertSet: async (entity, key, value, meta) => {
                    const keypadLockout = Number(value === "LOCK");
                    await entity.write("hvacUserInterfaceCfg", {keypadLockout});
                    return {state: {child_lock: value}};
                },
                convertGet: async (entity, key, meta) => {
                    await entity.read("hvacUserInterfaceCfg", ["keypadLockout"]);
                },
            },
        ];

        const configure: Configure[] = [
            async (device, coordinatorEndpoint, definition) => {
                const endpoint = device.getEndpoint(1);
                await reporting.bind(endpoint, coordinatorEndpoint, ["hvacUserInterfaceCfg"]);
                await endpoint.read("hvacUserInterfaceCfg", ["keypadLockout"]);
                await reporting.thermostatKeypadLockMode(endpoint);
            },
        ];

        return {exposes, fromZigbee, toZigbee, configure, isModernExtend: true};
    },

    thermostatPreset: (): ModernExtend => {
        const systemModeLookup = {
            0: "off",
            1: "auto",
            3: "cool",
            4: "manual",
            5: "emergency_heating",
            6: "precooling",
            7: "fan_only",
            8: "dry",
            9: "sleep",
        };

        const awayOrBoostModeLookup = {0: "normal", 1: "away", 2: "forced"};

        const fromZigbee: Fz.Converter[] = [
            {
                cluster: "hvacThermostat",
                type: ["attributeReport", "readResponse"],
                convert: (model, msg, publish, options, meta) => {
                    if (!Object.hasOwn(msg.data, "systemMode") && !Object.hasOwn(msg.data, "awayOrBoostMode")) return;

                    const systemMode = msg.data.systemMode ?? globalStore.getValue(msg.device, "systemMode");
                    const awayOrBoostMode = msg.data.awayOrBoostMode ?? globalStore.getValue(msg.device, "awayOrBoostMode");

                    globalStore.putValue(msg.device, "systemMode", systemMode);
                    globalStore.putValue(msg.device, "awayOrBoostMode", awayOrBoostMode);

                    const result: KeyValueAny = {};

                    if (awayOrBoostMode !== undefined && awayOrBoostMode !== 0) {
                        result.preset = utils.getFromLookup(awayOrBoostMode, awayOrBoostModeLookup);
                        result.away_or_boost_mode = utils.getFromLookup(awayOrBoostMode, awayOrBoostModeLookup);
                        if (systemMode !== undefined) {
                            result.system_mode = constants.thermostatSystemModes[systemMode];
                        }
                    } else if (systemMode !== undefined) {
                        result.preset = utils.getFromLookup(systemMode, systemModeLookup);
                        result.system_mode = constants.thermostatSystemModes[systemMode];
                        if (awayOrBoostMode !== undefined) {
                            result.away_or_boost_mode = utils.getFromLookup(awayOrBoostMode, awayOrBoostModeLookup);
                        }
                    }

                    return result;
                },
            },
        ];

        const toZigbee: Tz.Converter[] = [
            {
                key: ["preset"],
                convertSet: async (entity, key, value, meta) => {
                    if (value === "away" || value === "forced") {
                        const awayOrBoostMode = value === "away" ? 1 : 2;
                        globalStore.putValue(entity, "awayOrBoostMode", awayOrBoostMode);
                        if (value === "away") {
                            await entity.read("hvacThermostat", ["unoccupiedHeatingSetpoint"]);
                        }
                        await entity.write("hvacThermostat", {awayOrBoostMode});
                        return {state: {preset: value, away_or_boost_mode: value}};
                    }
                    globalStore.putValue(entity, "awayOrBoostMode", 0);
                    const systemMode = utils.getKey(systemModeLookup, value, undefined, Number);
                    await entity.write("hvacThermostat", {systemMode});

                    if (typeof systemMode === "number") {
                        return {
                            state: {
                                // @ts-expect-error ignore
                                preset: systemModeLookup[systemMode],
                                system_mode: constants.thermostatSystemModes[systemMode],
                            },
                        };
                    }
                },
            },
            {
                key: ["system_mode"],
                convertSet: async (entity, key, value, meta) => {
                    const systemMode = utils.getKey(constants.thermostatSystemModes, value, undefined, Number);
                    if (systemMode === undefined || typeof systemMode !== "number") {
                        throw new Error(`Invalid system mode: ${value}`);
                    }
                    await entity.write("hvacThermostat", {systemMode});
                    return {
                        state: {
                            // @ts-expect-error ignore
                            preset: systemModeLookup[systemMode],
                            system_mode: constants.thermostatSystemModes[systemMode],
                        },
                    };
                },
                convertGet: async (entity, key, meta) => {
                    await entity.read("hvacThermostat", ["systemMode"]);
                },
            },
        ];

        const configure: Configure[] = [
            async (device, coordinatorEndpoint, definition) => {
                const endpoint = device.getEndpoint(1);
                await endpoint.read("hvacThermostat", ["systemMode"]);
                await endpoint.read("hvacThermostat", ["awayOrBoostMode"]);

                await reporting.bind(endpoint, coordinatorEndpoint, ["hvacThermostat"]);
                await reporting.thermostatSystemMode(endpoint);
                await endpoint.configureReporting("hvacThermostat", payload("awayOrBoostMode", 10, repInterval.HOUR, null));
            },
        ];

        return {fromZigbee, toZigbee, configure, isModernExtend: true};
    },

    thermostatCurrentHeatingSetpoint: (): ModernExtend => {
        const getAwayOrBoostMode = async (entity: Endpoint | Group) => {
            let result = globalStore.getValue(entity, "awayOrBoostMode");
            if (result === undefined) {
                const attributeRead = await entity.read("hvacThermostat", ["awayOrBoostMode"]);
                // @ts-expect-error ignore
                result = attributeRead.awayOrBoostMode;
                globalStore.putValue(entity, "awayOrBoostMode", result);
            }
            return result;
        };

        const fromZigbee: Fz.Converter[] = [
            {
                cluster: "hvacThermostat",
                type: ["attributeReport", "readResponse"],
                convert: async (model, msg, publish, options, meta) => {
                    const hasHeatingSetpoints =
                        Object.hasOwn(msg.data, "occupiedHeatingSetpoint") || Object.hasOwn(msg.data, "unoccupiedHeatingSetpoint");
                    if (!hasHeatingSetpoints) return;

                    const processSetpoint = (value: number | undefined) => {
                        if (value === undefined) return undefined;
                        return precisionRound(value, 2) / 100;
                    };

                    const occupiedSetpoint = processSetpoint(msg.data.occupiedHeatingSetpoint);
                    const unoccupiedSetpoint = processSetpoint(msg.data.unoccupiedHeatingSetpoint);

                    const awayOrBoostMode = msg.data.awayOrBoostMode ?? (await getAwayOrBoostMode(msg.device.getEndpoint(1)));

                    const result: KeyValueAny = {};

                    if (awayOrBoostMode === 1 && unoccupiedSetpoint !== undefined) {
                        result.current_heating_setpoint = unoccupiedSetpoint;
                    } else if (occupiedSetpoint !== undefined) {
                        result.current_heating_setpoint = occupiedSetpoint;
                    }

                    return result;
                },
            },
        ];

        const toZigbee: Tz.Converter[] = [
            {
                key: ["current_heating_setpoint"],
                convertSet: async (entity, key, value: number, meta) => {
                    utils.assertNumber(value, key);
                    const awayOrBoostMode = await getAwayOrBoostMode(entity);

                    let convertedValue: number;
                    if (meta.options.thermostat_unit === "fahrenheit") {
                        convertedValue = Math.round(utils.normalizeCelsiusVersionOfFahrenheit(value) * 100);
                    } else {
                        convertedValue = Number((Math.round(Number((value * 2).toFixed(1))) / 2).toFixed(1)) * 100;
                    }

                    const attribute = awayOrBoostMode === 1 ? "unoccupiedHeatingSetpoint" : "occupiedHeatingSetpoint";
                    await entity.write("hvacThermostat", {[attribute]: convertedValue});
                    return {state: {current_heating_setpoint: value}};
                },
                convertGet: async (entity, key, meta) => {
                    await entity.read("hvacThermostat", ["occupiedHeatingSetpoint", "unoccupiedHeatingSetpoint"]);
                },
            },
        ];

        const configure: Configure[] = [
            async (device, coordinatorEndpoint, definition) => {
                const endpoint = device.getEndpoint(1);
                await endpoint.read("hvacThermostat", ["occupiedHeatingSetpoint", "unoccupiedHeatingSetpoint"]);
                await reporting.bind(endpoint, coordinatorEndpoint, ["hvacThermostat"]);
                await reporting.thermostatOccupiedHeatingSetpoint(endpoint);
                await reporting.thermostatUnoccupiedHeatingSetpoint(endpoint);
            },
        ];

        return {fromZigbee, toZigbee, configure, isModernExtend: true};
    },

    SRZG2856Pro: (): ModernExtend => {
        const fromZigbee: Fz.Converter[] = [
            {
                cluster: "sunricherRemote",
                type: ["commandPress"],
                convert: (model, msg, publish, options, meta) => {
                    let action = "unknown";

                    if (msg.data.messageType === 0x01) {
                        const pressTypeLookup: {[key: number]: string} = {
                            1: "short_press",
                            2: "double_press",
                            3: "hold",
                            4: "hold_released",
                        };
                        action = pressTypeLookup[msg.data.pressType] || "unknown";

                        const buttonMask = (msg.data.button2 << 8) | msg.data.button1;
                        const actionButtons: string[] = [];
                        for (let i = 0; i < 16; i++) {
                            if ((buttonMask >> i) & 1) {
                                const button = i + 1;
                                actionButtons.push(`k${button}`);
                            }
                        }
                        return {action, action_buttons: actionButtons};
                    }
                    return {action};
                },
            },
        ];

        const exposes: Expose[] = [e.action(["short_press", "double_press", "hold", "hold_released"])];

        const configure: [Configure] = [
            async (device, coordinatorEndpoint, definition) => {
                const endpoint = device.getEndpoint(1);
                await endpoint.bind("sunricherRemote", coordinatorEndpoint);
            },
        ];

        return {
            fromZigbee,
            exposes,
            configure,
            isModernExtend: true,
        };
    },
};

=======
>>>>>>> 5ee1a60c
const fzLocal = {
    // biome-ignore lint/style/useNamingConvention: ignored using `--suppress`
    sunricher_SRZGP2801K45C: {
        cluster: "greenPower",
        type: ["commandNotification", "commandCommissioningNotification"],
        convert: (model, msg, publish, options, meta) => {
            const commandID = msg.data.commandID;
            if (utils.hasAlreadyProcessedMessage(msg, model, msg.data.frameCounter, `${msg.device.ieeeAddr}_${commandID}`)) return;
            if (commandID === 224) return;
            const lookup = {
                33: "press_on",
                32: "press_off",
                55: "press_high",
                56: "press_low",
                53: "hold_high",
                54: "hold_low",
                52: "high_low_release",
                99: "cw_ww_release",
                98: "cw_dec_ww_inc",
                100: "ww_inc_cw_dec",
                65: "r_g_b",
                66: "b_g_r",
                64: "rgb_release",
            };
            return {action: utils.getFromLookup(commandID, lookup)};
        },
    } satisfies Fz.Converter,
};

async function syncTime(endpoint: Zh.Endpoint) {
    try {
        const time = Math.round((new Date().getTime() - constants.OneJanuary2000) / 1000 + new Date().getTimezoneOffset() * -1 * 60);
        const values = {time: time};
        await endpoint.write("genTime", values);
    } catch {
        /* Do nothing*/
    }
}

async function syncTimeWithTimeZone(endpoint: Zh.Endpoint) {
    try {
        const time = Math.round((new Date().getTime() - constants.OneJanuary2000) / 1000);
        const timeZone = new Date().getTimezoneOffset() * -1 * 60;
        await endpoint.write("genTime", {time, timeZone});
    } catch {
        logger.error("Failed to sync time with time zone", NS);
    }
}

export const definitions: DefinitionWithExtend[] = [
    {
        zigbeeModel: ["HK-ZRC-K10N-E"],
        model: "SR-ZG2856-Pro",
        vendor: "Sunricher",
        description: "Zigbee smart remote",
        extend: [
            m.battery(),
            m.deviceAddCustomCluster("sunricherRemote", {
                ID: 0xff03,
                attributes: {},
                commands: {
                    press: {
                        ID: 0x01,
                        parameters: [
                            {name: "messageType", type: Zcl.DataType.UINT8},
                            {name: "button2", type: Zcl.DataType.UINT8},
                            {name: "button1", type: Zcl.DataType.UINT8},
                            {name: "pressType", type: Zcl.DataType.UINT8},
                        ],
                    },
                },
                commandsResponse: {},
            }),
            sunricher.extend.SRZG2856Pro(),
        ],
    },
    {
        zigbeeModel: ["ZG9340"],
        model: "SR-ZG9093TRV",
        vendor: "Sunricher",
        description: "Zigbee thermostatic radiator valve",
        extend: [
            m.deviceAddCustomCluster("hvacThermostat", {
                ID: Zcl.Clusters.hvacThermostat.ID,
                attributes: {
                    screenTimeout: {
                        ID: 0x100d,
                        type: Zcl.DataType.UINT8,
                        manufacturerCode: sunricherManufacturerCode,
                    },
                    antiFreezingTemp: {
                        ID: 0x1005,
                        type: Zcl.DataType.UINT8,
                        manufacturerCode: sunricherManufacturerCode,
                    },
                    temperatureDisplayMode: {
                        ID: 0x1008,
                        type: Zcl.DataType.ENUM8,
                        manufacturerCode: sunricherManufacturerCode,
                    },
                    windowOpenCheck: {
                        ID: 0x1009,
                        type: Zcl.DataType.UINT8,
                        manufacturerCode: sunricherManufacturerCode,
                    },
                    hysteresis: {
                        ID: 0x100a,
                        type: Zcl.DataType.UINT8,
                        manufacturerCode: sunricherManufacturerCode,
                    },
                    windowOpenFlag: {
                        ID: 0x100b,
                        type: Zcl.DataType.ENUM8,
                        manufacturerCode: sunricherManufacturerCode,
                    },
                    forcedHeatingTime: {
                        ID: 0x100e,
                        type: Zcl.DataType.UINT8,
                        manufacturerCode: sunricherManufacturerCode,
                    },
                    errorCode: {
                        ID: 0x2003,
                        type: Zcl.DataType.BITMAP8,
                        manufacturerCode: sunricherManufacturerCode,
                    },
                    awayOrBoostMode: {
                        ID: 0x2002,
                        type: Zcl.DataType.ENUM8,
                        manufacturerCode: sunricherManufacturerCode,
                    },
                },
                commands: {},
                commandsResponse: {},
            }),
            sunricher.extend.thermostatPreset(),
            sunricher.extend.thermostatCurrentHeatingSetpoint(),
            m.battery(),
            m.identify(),
            m.numeric({
                name: "screen_timeout",
                cluster: "hvacThermostat",
                attribute: "screenTimeout",
                valueMin: 10,
                valueMax: 30,
                unit: "s",
                description: "Screen Timeout for Inactivity (excluding gateway config). Range: 10-30s, Default: 10s",
                access: "ALL",
                entityCategory: "config",
            }),
            m.numeric({
                name: "anti_freezing_temp",
                cluster: "hvacThermostat",
                attribute: "antiFreezingTemp",
                valueMin: 0,
                valueMax: 10,
                unit: "°C",
                description: "Anti Freezing(Low Temp) Mode Configuration. 0: disabled, 5~10: temperature (5°C by default)",
                access: "ALL",
                entityCategory: "config",
            }),
            m.enumLookup({
                name: "temperature_display_mode",
                cluster: "hvacThermostat",
                attribute: "temperatureDisplayMode",
                lookup: {
                    set_temp: 1,
                    room_temp: 2,
                },
                description: "Temperature Display Mode. 1: displays set temp, 2: displays room temp (default)",
                access: "ALL",
            }),
            m.numeric({
                name: "window_open_check",
                cluster: "hvacThermostat",
                attribute: "windowOpenCheck",
                valueMin: 0,
                valueMax: 10,
                unit: "°C",
                description: "The temperature threshold for Window Open Detect, value range 0~10, unit is 1°C, 0 means disabled, default value is 5",
                access: "ALL",
                entityCategory: "config",
            }),
            m.numeric({
                name: "hysteresis",
                cluster: "hvacThermostat",
                attribute: "hysteresis",
                valueMin: 5,
                valueMax: 20,
                valueStep: 0.1,
                unit: "°C",
                description:
                    "Control hysteresis setting, range is 5-20, unit is 0.1°C, default value is 10. Because the sensor accuracy is 0.5°C, it is recommended not to set this value below 1°C to avoid affecting the battery life.",
                access: "ALL",
                entityCategory: "config",
            }),
            m.binary({
                name: "window_open_flag",
                cluster: "hvacThermostat",
                attribute: "windowOpenFlag",
                description: "Window open flag",
                valueOn: ["opened", 1],
                valueOff: ["not_opened", 0],
                access: "STATE_GET",
            }),
            m.numeric({
                name: "forced_heating_time",
                cluster: "hvacThermostat",
                attribute: "forcedHeatingTime",
                valueMin: 10,
                valueMax: 90,
                unit: "10s",
                description: "Forced heating time, range 10~90, unit is 10s, default value is 30(300s)",
                access: "ALL",
                entityCategory: "config",
            }),
            m.enumLookup({
                name: "error_code",
                cluster: "hvacThermostat",
                attribute: "errorCode",
                lookup: {
                    no_error: 0,
                    motor_error: 4,
                    motor_timeout: 5,
                },
                description:
                    "Error code: 0=No hardware error, 4=Motor error (detected not running), 5=The motor runs exceeding the self-check time without finding the boundary",
                access: "STATE_GET",
            }),
            m.enumLookup({
                name: "temperature_display_unit",
                cluster: "hvacUserInterfaceCfg",
                attribute: {ID: 0x0000, type: 0x30},
                lookup: {
                    celsius: 0x00,
                    fahrenheit: 0x01,
                },
                description: "The temperature unit shown on the display",
                access: "ALL",
                entityCategory: "config",
            }),
            sunricher.extend.thermostatWeeklySchedule(),
            sunricher.extend.thermostatChildLock(),
        ],
        fromZigbee: [fz.thermostat],
        toZigbee: [
            tz.thermostat_local_temperature,
            tz.thermostat_local_temperature_calibration,
            tz.thermostat_running_state,
            tz.thermostat_temperature_display_mode,
        ],
        exposes: [
            e
                .climate()
                .withLocalTemperature(ea.STATE_GET)
                .withSetpoint("current_heating_setpoint", 5, 35, 0.1, ea.ALL)
                .withLocalTemperatureCalibration(-30, 30, 0.5, ea.ALL)
                .withPreset(
                    ["off", "auto", "away", "sleep", "manual", "forced"],
                    "Preset of the thermostat. Manual: comfort temp (20°C), Auto: schedule temp (see schedule), " +
                        "Away: eco temp (6°C), Sleep: night temp (17°C), Forced: temporary heating with configurable duration (default 300s)",
                )
                .withSystemMode(["off", "auto", "heat", "sleep"], ea.ALL)
                .withRunningState(["idle", "heat"]),
        ],
        configure: async (device, coordinatorEndpoint) => {
            const endpoint = device.getEndpoint(1);
            const bindClusters = ["genBasic", "genPowerCfg", "hvacThermostat", "hvacUserInterfaceCfg", "genTime"];

            const maxRetries = 3;
            let retryCount = 0;
            let bindSuccess = false;

            while (retryCount < maxRetries) {
                try {
                    if (!bindSuccess) {
                        await reporting.bind(endpoint, coordinatorEndpoint, bindClusters);
                        bindSuccess = true;
                    }

                    const configPromises = [
                        reporting.thermostatTemperature(endpoint),
                        reporting.thermostatOccupiedHeatingSetpoint(endpoint),
                        reporting.thermostatUnoccupiedHeatingSetpoint(endpoint),
                        reporting.thermostatRunningState(endpoint),
                        reporting.batteryPercentageRemaining(endpoint),
                        endpoint.configureReporting("hvacUserInterfaceCfg", payload("tempDisplayMode", 10, repInterval.MINUTE, null)),
                    ];

                    await Promise.all(configPromises);

                    const customAttributes = [
                        "screenTimeout",
                        "antiFreezingTemp",
                        "temperatureDisplayMode",
                        "windowOpenCheck",
                        "hysteresis",
                        "windowOpenFlag",
                        "forcedHeatingTime",
                    ];

                    await Promise.all(
                        customAttributes.map((attr) => endpoint.configureReporting("hvacThermostat", payload(attr, 10, repInterval.MINUTE, null))),
                    );

                    const readPromises = [
                        endpoint.read("hvacUserInterfaceCfg", ["tempDisplayMode"]),
                        endpoint.read("hvacThermostat", ["localTemp", "runningState"]),
                        endpoint.read("hvacThermostat", [
                            "screenTimeout",
                            "antiFreezingTemp",
                            "temperatureDisplayMode",
                            "windowOpenCheck",
                            "hysteresis",
                            "windowOpenFlag",
                            "forcedHeatingTime",
                            "errorCode",
                        ]),
                    ];

                    await Promise.all(readPromises);
                    await syncTimeWithTimeZone(endpoint);

                    break;
                } catch (e) {
                    retryCount++;
                    logger.warning(`Configure attempt ${retryCount} failed: ${e}`, NS);

                    if (retryCount === maxRetries) {
                        logger.error(`Failed to configure device after ${maxRetries} attempts`, NS);
                        throw e;
                    }

                    await new Promise((resolve) => setTimeout(resolve, 2000 * retryCount));
                }
            }
        },
    },
    {
        zigbeeModel: ["HK-SENSOR-SMO"],
        model: "SR-ZG9070A-SS",
        vendor: "Sunricher",
        description: "Smart photoelectric smoke alarm",
        extend: [
            m.battery(),
            m.iasZoneAlarm({
                zoneType: "smoke",
                zoneAttributes: ["alarm_1", "alarm_2", "tamper", "battery_low"],
            }),
            m.iasWarning(),
        ],
    },
    {
        zigbeeModel: ["HK-SENSOR-PRE"],
        model: "SR-ZG9030F-PS",
        vendor: "Sunricher",
        description: "Smart human presence sensor",
        extend: [
            m.illuminance({scale: (value) => value}),
            m.occupancy(),
            m.commandsOnOff(),
            m.deviceAddCustomCluster("sunricherSensor", {
                ID: 0xfc8b,
                manufacturerCode: 0x120b,
                attributes: {
                    indicatorLight: {ID: 0xf001, type: 0x20},
                    detectionArea: {ID: 0xf002, type: 0x20},
                    illuminanceThreshold: {ID: 0xf004, type: 0x20},
                },
                commands: {},
                commandsResponse: {},
            }),
            sunricher.extend.indicatorLight(),
            m.numeric({
                name: "detection_area",
                cluster: "sunricherSensor",
                attribute: "detectionArea",
                description: "Detection area range (default: 50%)",
                valueMin: 0,
                valueMax: 100,
                valueStep: 1,
                unit: "%",
                access: "ALL",
                entityCategory: "config",
            }),
            m.numeric({
                name: "illuminance_threshold",
                cluster: "sunricherSensor",
                attribute: "illuminanceThreshold",
                description: "Illuminance threshold for triggering (default: 100)",
                valueMin: 10,
                valueMax: 100,
                valueStep: 1,
                unit: "lx",
                access: "ALL",
                entityCategory: "config",
            }),
        ],
    },
    {
        zigbeeModel: ["HK-SENSOR-GAS"],
        model: "SR-ZG9060A-GS",
        vendor: "Sunricher",
        description: "Smart combustible gas sensor",
        extend: [
            m.iasZoneAlarm({
                zoneType: "gas",
                zoneAttributes: ["alarm_1", "alarm_2", "tamper", "battery_low"],
            }),
            m.iasWarning(),
        ],
    },
    {
        zigbeeModel: ["HK-SENSOR-CO"],
        model: "SR-ZG9060B-CS",
        vendor: "Sunricher",
        description: "Smart carbon monoxide alarm",
        extend: [
            m.battery(),
            m.iasZoneAlarm({
                zoneType: "carbon_monoxide",
                zoneAttributes: ["alarm_1", "alarm_2", "tamper", "battery_low"],
            }),
            m.iasWarning(),
        ],
    },
    {
        zigbeeModel: ["HK-SENSOR-WT1"],
        model: "SR-ZG9050C-WS",
        vendor: "Sunricher",
        description: "Smart water leakage sensor",
        extend: [
            m.battery(),
            m.iasZoneAlarm({
                zoneType: "water_leak",
                zoneAttributes: ["alarm_1", "alarm_2", "tamper", "battery_low"],
            }),
        ],
    },
    {
        zigbeeModel: ["HK-SENSOR-WT2"],
        model: "SR-ZG9050B-WS",
        vendor: "Sunricher",
        description: "Water leakage alarm",
        extend: [
            m.battery(),
            m.temperature(),
            m.iasZoneAlarm({
                zoneType: "water_leak",
                zoneAttributes: ["alarm_1", "alarm_2", "tamper", "battery_low"],
            }),
            m.iasWarning(),
        ],
    },
    {
        zigbeeModel: ["HK-SL-DIM-UK"],
        model: "SR-ZG2835RAC-UK",
        vendor: "Sunricher",
        description: "Push compatible zigBee knob smart dimmer",
        extend: [m.light(), m.electricityMeter(), sunricher.extend.externalSwitchType()],
    },
    {
        zigbeeModel: ["ZG2837RAC-K4"],
        model: "SR-ZG2835RAC-NK4",
        vendor: "Sunricher",
        description: "4-Key zigbee rotary & push button smart dimmer",
        extend: [m.light(), m.electricityMeter(), m.commandsScenes()],
    },
    {
        zigbeeModel: ["HK-ZRC-K5&RS-TL"],
        model: "SR-ZG2836D5",
        vendor: "Sunricher",
        description: "Zigbee smart remote",
        extend: [m.battery(), m.commandsOnOff(), m.commandsLevelCtrl(), m.commandsWindowCovering(), m.commandsColorCtrl(), m.commandsScenes()],
    },
    {
        zigbeeModel: ["ZG9032B"],
        model: "SR-ZG9033TH",
        vendor: "Sunricher",
        description: "Zigbee temperature and humidity sensor",
        extend: [
            m.deviceEndpoints({endpoints: {"1": 1, "2": 2}}),
            m.battery(),
            m.temperature(),
            m.humidity({endpointNames: ["2"]}),
            m.numeric({
                name: "temperature_sensor_compensation",
                cluster: 0x0402,
                attribute: {ID: 0x1000, type: 0x28},
                valueMin: -5,
                valueMax: 5,
                valueStep: 1,
                unit: "°C",
                description: "Temperature sensor compensation (-5~+5°C)",
                access: "ALL",
                entityCategory: "config",
                zigbeeCommandOptions: {manufacturerCode: 0x1224},
                endpointNames: ["1"],
            }),
            m.enumLookup({
                name: "temperature_display_unit",
                cluster: 0x0402,
                attribute: {ID: 0x1001, type: 0x30},
                lookup: {
                    celsius: 0,
                    fahrenheit: 1,
                },
                description: "Temperature display unit",
                access: "ALL",
                endpointName: "1",
                entityCategory: "config",
                zigbeeCommandOptions: {manufacturerCode: 0x1224},
            }),
            m.numeric({
                name: "humidity_sensor_compensation",
                cluster: 0x0405,
                attribute: {ID: 0x1000, type: 0x28},
                valueMin: -5,
                valueMax: 5,
                valueStep: 1,
                unit: "%",
                description: "Humidity sensor compensation (-5~+5%)",
                access: "ALL",
                entityCategory: "config",
                zigbeeCommandOptions: {manufacturerCode: 0x1224},
                endpointNames: ["2"],
            }),
        ],
        meta: {multiEndpoint: true},
    },
    {
        zigbeeModel: ["HK-ZRC-K16N-E"],
        model: "SR-ZG9002K16-Pro",
        vendor: "Sunricher",
        description: "Zigbee smart wall panel remote",
        extend: [m.battery(), sunricher.extend.SRZG9002K16Pro()],
    },
    {
        zigbeeModel: ["ZG9030A-MW"],
        model: "SR-ZG9030A-MW",
        vendor: "Sunricher",
        description: "Zigbee compatible ceiling mount occupancy sensor",
        extend: [
            m.numeric({
                name: "light_pwm_frequency",
                cluster: "genBasic",
                attribute: {ID: 0x9001, type: 0x21},
                valueMin: 0,
                valueMax: 65535,
                description: "Light PWM frequency (0-65535, default: 3300)",
                entityCategory: "config",
                access: "ALL",
            }),
            m.enumLookup({
                name: "brightness_curve",
                cluster: "genBasic",
                attribute: {ID: 0x8806, type: 0x20},
                lookup: {
                    linear: 0,
                    gamma_logistics_1_5: 0x0f,
                    gamma_logistics_1_8: 0x12,
                },
                description: "Brightness curve (default: Linear)",
                entityCategory: "config",
                access: "ALL",
            }),
            m.enumLookup({
                name: "start_up_on_off",
                cluster: "genOnOff",
                attribute: {ID: 0x4003, type: 0x30},
                lookup: {
                    last_state: 0xff,
                    on: 1,
                    off: 0,
                },
                description: "Start up on/off (default: last_state)",
                entityCategory: "config",
                access: "ALL",
            }),
            m.numeric({
                name: "motion_sensor_light_duration",
                cluster: "genBasic",
                attribute: {ID: 0x8902, type: 0x21},
                valueMin: 0,
                valueMax: 65535,
                unit: "s",
                description: "Motion sensor light duration (0s-65535s, default: 5s)",
                entityCategory: "config",
                access: "ALL",
            }),
            m.numeric({
                name: "motion_sensor_light_sensitivity",
                cluster: "genBasic",
                attribute: {ID: 0x8903, type: 0x21},
                valueMin: 0,
                valueMax: 255,
                description: "Motion sensor light sensitivity (0-255, default: 0)",
                entityCategory: "config",
                access: "ALL",
            }),
            m.enumLookup({
                name: "motion_sensor_working_mode",
                cluster: "genBasic",
                attribute: {ID: 0x8904, type: 0x20},
                lookup: {
                    automatic: 0,
                    manual: 1,
                },
                description: "Motion sensor working mode (default: Automatic)",
                entityCategory: "config",
                access: "ALL",
            }),
            m.numeric({
                name: "motion_sensor_sensing_distance",
                cluster: "genBasic",
                attribute: {ID: 0x8905, type: 0x20},
                valueMin: 0,
                valueMax: 15,
                description: "Motion sensor sensing distance (0-15, default: 1)",
                entityCategory: "config",
                access: "ALL",
            }),
            m.enumLookup({
                name: "motion_sensor_microwave_switch",
                cluster: "genBasic",
                attribute: {ID: 0x8906, type: 0x20},
                lookup: {
                    on: 1,
                    off: 0,
                },
                description: "Motion sensor microwave switch (default: On)",
                entityCategory: "config",
                access: "ALL",
            }),
            m.enumLookup({
                name: "motion_sensor_onoff_broadcast",
                cluster: "genBasic",
                attribute: {ID: 0x8907, type: 0x20},
                lookup: {
                    on: 1,
                    off: 0,
                },
                description: "Motion sensor on/off broadcast (default: On)",
                entityCategory: "config",
                access: "ALL",
            }),
            m.enumLookup({
                name: "motion_sensor_light_state",
                cluster: "genBasic",
                attribute: {ID: 0x890c, type: 0x20},
                lookup: {
                    on: 1,
                    off: 0,
                },
                description: "Motion sensor light state (default: On)",
                entityCategory: "config",
                access: "ALL",
            }),
            m.numeric({
                name: "motion_sensor_in_pwm_brightness",
                cluster: "genBasic",
                attribute: {ID: 0x8908, type: 0x21},
                valueMin: 0,
                valueMax: 1000,
                unit: "lux",
                description: "Motion sensor IN PWM brightness (0-1000 lux, default: 0)",
                entityCategory: "config",
                access: "ALL",
            }),
            m.numeric({
                name: "motion_sensor_in_pwm_output",
                cluster: "genBasic",
                attribute: {ID: 0x8909, type: 0x20},
                valueMin: 0,
                valueMax: 254,
                description: "Motion sensor IN PWM output (0-254, default: 254)",
                entityCategory: "config",
                access: "ALL",
            }),
            m.numeric({
                name: "motion_sensor_leave_pwm_output",
                cluster: "genBasic",
                attribute: {ID: 0x890a, type: 0x20},
                valueMin: 0,
                valueMax: 100,
                unit: "%",
                description: "Motion sensor LEAVE PWM output (0%-100%, default: 0%)",
                entityCategory: "config",
                access: "ALL",
            }),
            m.numeric({
                name: "motion_sensor_leave_delay",
                cluster: "genBasic",
                attribute: {ID: 0x8901, type: 0x21},
                valueMin: 0,
                valueMax: 65535,
                unit: "s",
                description: "Motion sensor LEAVE delay (0s-65535s, default: 0s)",
                entityCategory: "config",
                access: "ALL",
            }),
            m.numeric({
                name: "motion_sensor_pwm_output_after_delay",
                cluster: "genBasic",
                attribute: {ID: 0x890b, type: 0x20},
                valueMin: 0,
                valueMax: 100,
                unit: "%",
                description: "Motion sensor PWM output after delay (0%-100%, default: 0%)",
                entityCategory: "config",
                access: "ALL",
            }),
            m.numeric({
                name: "linear_error_ratio_coefficient_of_lux_measurement",
                cluster: "genBasic",
                attribute: {ID: 0x890d, type: 0x21},
                valueMin: 100,
                valueMax: 10000,
                description: "Linear error ratio coefficient of LUX measurement (100‰-10000‰, default: 1000‰)",
                entityCategory: "config",
                access: "ALL",
            }),
            m.numeric({
                name: "fixed_deviation_of_lux_measurement",
                cluster: "genBasic",
                attribute: {ID: 0x890e, type: 0x29},
                valueMin: -100,
                valueMax: 100,
                description: "Fixed deviation of LUX measurement (-100~100, default: 0)",
                entityCategory: "config",
                access: "ALL",
            }),
            m.deviceEndpoints({endpoints: {"1": 1, "2": 2, "3": 3}}),
            m.light(),
            m.occupancy({endpointNames: ["2"]}),
            m.illuminance({endpointNames: ["3"]}),
            m.commandsOnOff(),
            m.commandsLevelCtrl(),
        ],
        meta: {multiEndpoint: true},
        toZigbee: [sunricher.tz.setModel],
        exposes: [e.enum("model", ea.SET, ["HK-DIM", "ZG9030A-MW"]).withDescription("Model of the device").withCategory("config")],
    },
    {
        zigbeeModel: ["HK-ZRC-K5&RS-E"],
        model: "SR-ZG2836D5-Pro",
        vendor: "Sunricher",
        description: "Zigbee smart remote",
        extend: [m.battery(), sunricher.extend.SRZG2836D5Pro()],
    },
    {
        zigbeeModel: ["HK-ZRC-K12&RS-E"],
        model: "SR-ZG9002KR12-Pro",
        vendor: "Sunricher",
        description: "Zigbee smart wall panel remote",
        extend: [m.battery(), sunricher.extend.SRZG9002KR12Pro()],
    },
    {
        zigbeeModel: ["ZV9380A", "ZG9380A"],
        model: "SR-ZG9042MP",
        vendor: "Sunricher",
        description: "Zigbee three phase power meter",
        extend: [m.electricityMeter()],
    },
    {
        zigbeeModel: ["HK-SL-DIM-AU-K-A"],
        model: "SR-ZG2835PAC-AU",
        vendor: "Sunricher",
        description: "Zigbee push button smart dimmer",
        extend: [m.light({configureReporting: true}), sunricher.extend.externalSwitchType(), m.electricityMeter()],
    },
    {
        zigbeeModel: ["HK-SL-DIM-CLN"],
        model: "SR-ZG9101SAC-HP-CLN",
        vendor: "Sunricher",
        description: "Zigbee micro smart dimmer",
        extend: [m.light({configureReporting: true}), sunricher.extend.externalSwitchType(), sunricher.extend.minimumPWM()],
    },
    {
        zigbeeModel: ["HK-SENSOR-CT-MINI"],
        model: "SR-ZG9011A-DS",
        vendor: "Sunricher",
        description: "Door/window sensor",
        extend: [
            m.battery(),
            m.iasZoneAlarm({
                zoneType: "contact",
                zoneAttributes: ["alarm_1", "battery_low"],
            }),
        ],
    },
    {
        zigbeeModel: ["ZG2858A"],
        model: "ZG2858A",
        vendor: "Sunricher",
        description: "Zigbee handheld remote RGBCCT 3 channels",
        extend: [
            m.deviceEndpoints({endpoints: {"1": 1, "2": 2, "3": 3}}),
            m.battery(),
            m.identify(),
            m.commandsOnOff(),
            m.commandsLevelCtrl(),
            m.commandsColorCtrl(),
            m.commandsScenes(),
        ],
    },
    {
        zigbeeModel: ["HK-SL-DIM-US-A"],
        model: "HK-SL-DIM-US-A",
        vendor: "Sunricher",
        description: "Keypad smart dimmer",
        extend: [m.light({configureReporting: true}), m.electricityMeter()],
    },
    {
        zigbeeModel: ["HK-SENSOR-4IN1-A"],
        model: "HK-SENSOR-4IN1-A",
        vendor: "Sunricher",
        description: "4IN1 Sensor",
        extend: [m.battery(), m.identify(), m.occupancy(), m.temperature(), m.humidity(), m.illuminance()],
    },
    {
        zigbeeModel: ["SR-ZG9023A-EU"],
        model: "SR-ZG9023A-EU",
        vendor: "Sunricher",
        description: "4 ports switch with 2 usb ports (no metering)",
        extend: [m.deviceEndpoints({endpoints: {l1: 1, l2: 2, l3: 3, l4: 4, l5: 5}}), m.onOff({endpointNames: ["l1", "l2", "l3", "l4", "l5"]})],
    },
    {
        zigbeeModel: ["ON/OFF(2CH)"],
        model: "UP-SA-9127D",
        vendor: "Sunricher",
        description: "LED-Trading 2 channel AC switch",
        extend: [m.deviceEndpoints({endpoints: {l1: 1, l2: 2}}), m.onOff({endpointNames: ["l1", "l2"]})],
    },
    {
        fingerprint: [{modelID: "ON/OFF(2CH)", softwareBuildID: "2.9.2_r54"}],
        model: "SR-ZG9101SAC-HP-SWITCH-2CH",
        vendor: "Sunricher",
        description: "Zigbee 2 channel switch",
        fromZigbee: [fz.on_off, fz.electrical_measurement, fz.metering, fz.power_on_behavior, fz.ignore_genOta],
        toZigbee: [tz.on_off, tz.power_on_behavior],
        exposes: [
            e.switch().withEndpoint("l1"),
            e.switch().withEndpoint("l2"),
            e.power(),
            e.current(),
            e.voltage(),
            e.energy(),
            e.power_on_behavior(["off", "on", "previous"]),
        ],
        endpoint: (device) => {
            return {l1: 1, l2: 2};
        },
        meta: {
            multiEndpoint: true,
            multiEndpointSkip: ["power", "energy", "voltage", "current"],
        },
        configure: async (device, coordinatorEndpoint) => {
            const endpoint1 = device.getEndpoint(1);
            const endpoint2 = device.getEndpoint(2);
            await reporting.bind(endpoint1, coordinatorEndpoint, ["genOnOff", "haElectricalMeasurement", "seMetering"]);
            await reporting.bind(endpoint2, coordinatorEndpoint, ["genOnOff"]);
            await reporting.onOff(endpoint1);
            await reporting.onOff(endpoint2);
            await reporting.readEletricalMeasurementMultiplierDivisors(endpoint1);
            await reporting.activePower(endpoint1);
            await reporting.rmsCurrent(endpoint1, {min: 10, change: 10});
            await reporting.rmsVoltage(endpoint1, {min: 10});
            await reporting.readMeteringMultiplierDivisor(endpoint1);
            await reporting.currentSummDelivered(endpoint1);
        },
    },
    {
        zigbeeModel: ["HK-ZD-CCT-A"],
        model: "HK-ZD-CCT-A",
        vendor: "Sunricher",
        description: "50W Zigbee CCT LED driver (constant current)",
        extend: [m.light({colorTemp: {range: [160, 450]}})],
    },
    {
        zigbeeModel: ["ZGRC-KEY-004"],
        model: "SR-ZG9001K2-DIM",
        vendor: "Sunricher",
        description: "Zigbee wall remote control for single color, 1 zone",
        fromZigbee: [fz.command_on, fz.command_off, fz.command_move, fz.command_stop, fz.battery],
        toZigbee: [],
        exposes: [e.battery(), e.action(["on", "off", "brightness_move_up", "brightness_move_down", "brightness_move_stop"])],
    },
    {
        zigbeeModel: ["ZGRC-KEY-007"],
        model: "SR-ZG9001K2-DIM2",
        vendor: "Sunricher",
        description: "Zigbee 2 button wall switch",
        fromZigbee: [fz.command_on, fz.command_off, fz.command_move, fz.command_stop, fz.battery],
        exposes: [
            e.battery(),
            e.action([
                "on_1",
                "off_1",
                "stop_1",
                "brightness_move_up_1",
                "brightness_move_down_1",
                "brightness_stop_1",
                "on_2",
                "off_2",
                "stop_2",
                "brightness_move_up_2",
                "brightness_move_down_2",
                "brightness_stop_2",
            ]),
        ],
        toZigbee: [],
        meta: {multiEndpoint: true},
    },
    {
        zigbeeModel: ["ZGRC-KEY-009"],
        model: "50208693",
        vendor: "Sunricher",
        description: "Zigbee wall remote control for RGBW, 1 zone with 2 scenes",
        fromZigbee: [
            fz.command_on,
            fz.command_off,
            fz.command_move,
            fz.command_stop,
            fz.battery,
            fz.command_recall,
            fz.command_step,
            fz.command_move_to_color,
            fz.command_move_to_color_temp,
        ],
        toZigbee: [],
        exposes: [
            e.battery(),
            e.action([
                "on",
                "off",
                "brightness_move_up",
                "brightness_move_down",
                "brightness_move_stop",
                "brightness_step_up",
                "brightness_step_down",
                "recall_1",
                "recall_2",
            ]),
        ],
    },
    {
        zigbeeModel: ["ZGRC-KEY-012"],
        model: "SR-ZG9001K12-DIM-Z5",
        vendor: "Sunricher",
        description: "5 zone remote and dimmer",
        fromZigbee: [fz.command_on, fz.command_off, fz.command_move, fz.command_stop, fz.battery],
        toZigbee: [],
        exposes: [
            e.battery(),
            e.action([
                "on_1",
                "off_1",
                "brightness_move_up_1",
                "brightness_move_down_1",
                "brightness_stop_1",
                "on_2",
                "off_2",
                "brightness_move_up_2",
                "brightness_move_down_2",
                "brightness_stop_2",
                "on_3",
                "off_3",
                "brightness_move_up_3",
                "brightness_move_down_3",
                "brightness_stop_3",
                "on_4",
                "off_4",
                "brightness_move_up_4",
                "brightness_move_down_4",
                "brightness_stop_4",
                "on_5",
                "off_5",
                "brightness_move_up_5",
                "brightness_move_down_5",
                "brightness_stop_5",
            ]),
        ],
        meta: {multiEndpoint: true, battery: {dontDividePercentage: true}},
        configure: async (device, coordinatorEndpoint) => {
            await reporting.bind(device.getEndpoint(1), coordinatorEndpoint, ["genOnOff"]);
            await reporting.bind(device.getEndpoint(2), coordinatorEndpoint, ["genOnOff"]);
            await reporting.bind(device.getEndpoint(3), coordinatorEndpoint, ["genOnOff"]);
            await reporting.bind(device.getEndpoint(4), coordinatorEndpoint, ["genOnOff"]);
            await reporting.bind(device.getEndpoint(5), coordinatorEndpoint, ["genOnOff"]);
        },
    },
    {
        zigbeeModel: ["ZGRC-KEY-013"],
        model: "SR-ZG9001K12-DIM-Z4",
        vendor: "Sunricher",
        description: "4 zone remote and dimmer",
        fromZigbee: [fz.battery, fz.command_move, fz.command_stop, fz.command_on, fz.command_off, fz.command_recall],
        exposes: [e.battery(), e.action(["brightness_move_up", "brightness_move_down", "brightness_stop", "on", "off", "recall_*"])],
        toZigbee: [],
        whiteLabel: [{vendor: "RGB Genie", model: "ZGRC-KEY-013"}],
        meta: {multiEndpoint: true, battery: {dontDividePercentage: true}},
        configure: async (device, coordinatorEndpoint) => {
            await reporting.bind(device.getEndpoint(1), coordinatorEndpoint, ["genOnOff", "genScenes"]);
            await reporting.bind(device.getEndpoint(2), coordinatorEndpoint, ["genOnOff"]);
            await reporting.bind(device.getEndpoint(3), coordinatorEndpoint, ["genOnOff"]);
            await reporting.bind(device.getEndpoint(4), coordinatorEndpoint, ["genOnOff"]);
        },
    },
    {
        zigbeeModel: ["ZGRC-TEUR-005"],
        model: "SR-ZG9001T4-DIM-EU",
        vendor: "Sunricher",
        description: "Zigbee wireless touch dimmer switch",
        fromZigbee: [fz.command_recall, fz.command_on, fz.command_off, fz.command_step, fz.command_move, fz.command_stop],
        exposes: [
            e.action([
                "recall_*",
                "on",
                "off",
                "brightness_stop",
                "brightness_move_down",
                "brightness_move_up",
                "brightness_step_down",
                "brightness_step_up",
            ]),
        ],
        toZigbee: [],
    },
    {
        zigbeeModel: ["CCT Lighting"],
        model: "ZG192910-4",
        vendor: "Sunricher",
        description: "Zigbee LED-controller",
        extend: [m.light({colorTemp: {range: undefined}})],
    },
    {
        zigbeeModel: ["ZG9101SAC-HP"],
        model: "ZG9101SAC-HP",
        vendor: "Sunricher",
        description: "ZigBee AC phase-cut dimmer",
        extend: [m.light({configureReporting: true})],
    },
    {
        zigbeeModel: ["ON/OFF -M", "ON/OFF", "ZIGBEE-SWITCH"],
        model: "ZG9101SAC-HP-Switch",
        vendor: "Sunricher",
        description: "Zigbee AC in wall switch",
        extend: [m.onOff({powerOnBehavior: false}), sunricher.extend.externalSwitchType()],
    },
    {
        zigbeeModel: ["Micro Smart Dimmer", "SM311", "HK-SL-RDIM-A", "HK-SL-DIM-EU-A"],
        model: "ZG2835RAC",
        vendor: "Sunricher",
        description: "ZigBee knob smart dimmer",
        extend: [m.light({configureReporting: true}), m.electricityMeter()],
        whiteLabel: [
            {vendor: "YPHIX", model: "50208695"},
            {vendor: "Samotech", model: "SM311"},
        ],
    },
    {
        zigbeeModel: ["HK-SL-DIM-AU-R-A"],
        model: "HK-SL-DIM-AU-R-A",
        vendor: "Sunricher",
        description: "ZigBee knob smart dimmer",
        extend: [m.identify(), m.electricityMeter(), m.light({configureReporting: true})],
    },
    {
        zigbeeModel: ["ZG2835"],
        model: "ZG2835",
        vendor: "Sunricher",
        description: "ZigBee knob smart dimmer",
        fromZigbee: [fz.command_on, fz.command_off, fz.command_move_to_level],
        exposes: [e.action(["on", "off", "brightness_move_to_level"])],
        toZigbee: [],
    },
    {
        zigbeeModel: ["HK-SL-DIM-A"],
        model: "SR-ZG9040A/ZG9041A-D",
        vendor: "Sunricher",
        description: "Zigbee micro smart dimmer",
        extend: [m.light({configureReporting: true}), m.electricityMeter(), sunricher.extend.externalSwitchType(), sunricher.extend.minimumPWM()],
    },
    {
        zigbeeModel: ["HK-ZD-DIM-A"],
        model: "SRP-ZG9105-CC",
        vendor: "Sunricher",
        description: "Constant Current Zigbee LED dimmable driver",
        extend: [m.light()],
    },
    {
        zigbeeModel: ["HK-DIM"],
        model: "50208702",
        vendor: "Sunricher",
        description: "LED dimmable driver",
        extend: [m.light()],
        whiteLabel: [{vendor: "Yphix", model: "50208702"}],
        toZigbee: [sunricher.tz.setModel],
        // Some ZG9030A-MW devices were mistakenly set with the modelId HK-DIM during manufacturing.
        // This allows users to update the modelId from HK-DIM to ZG9030A-MW to ensure proper device functionality.
        exposes: [e.enum("model", ea.SET, ["HK-DIM", "ZG9030A-MW"]).withDescription("Model of the device")],
    },
    {
        zigbeeModel: ["SR-ZG9040A-S"],
        model: "SR-ZG9040A-S",
        vendor: "Sunricher",
        description: "ZigBee AC phase-cut dimmer single-line",
        extend: [m.light({configureReporting: true})],
    },
    {
        zigbeeModel: ["Micro Smart OnOff", "HK-SL-RELAY-A"],
        model: "SR-ZG9100A-S",
        vendor: "Sunricher",
        description: "Zigbee AC in wall switch single-line",
        extend: [m.onOff()],
    },
    {
        zigbeeModel: ["ZG2819S-CCT"],
        model: "ZG2819S-CCT",
        vendor: "Sunricher",
        description: "Zigbee handheld remote CCT 4 channels",
        fromZigbee: [
            fz.battery,
            fz.command_move_to_color,
            fz.command_move_to_color_temp,
            fz.command_move_hue,
            fz.command_step,
            fz.command_recall,
            fz.command_on,
            fz.command_off,
            fz.command_toggle,
            fz.command_stop,
            fz.command_move,
            fz.command_color_loop_set,
            fz.command_ehanced_move_to_hue_and_saturation,
        ],
        exposes: [
            e.battery(),
            e.action([
                "color_move",
                "color_temperature_move",
                "hue_move",
                "brightness_step_up",
                "brightness_step_down",
                "recall_*",
                "on",
                "off",
                "toggle",
                "brightness_stop",
                "brightness_move_up",
                "brightness_move_down",
                "color_loop_set",
                "enhanced_move_to_hue_and_saturation",
                "hue_stop",
            ]),
        ],
        toZigbee: [],
        meta: {multiEndpoint: true},
        endpoint: (device) => {
            return {ep1: 1, ep2: 2, ep3: 3, ep4: 4};
        },
    },
    {
        zigbeeModel: ["HK-ZCC-A"],
        model: "SR-ZG9080A",
        vendor: "Sunricher",
        description: "Curtain motor controller",
        meta: {coverInverted: true},
        fromZigbee: [fz.cover_position_tilt],
        toZigbee: [tz.cover_state, tz.cover_position_tilt],
        exposes: [e.cover_position()],
        configure: async (device, coordinatorEndpoint) => {
            const endpoint = device.getEndpoint(1);
            await reporting.bind(endpoint, coordinatorEndpoint, ["closuresWindowCovering"]);
            await reporting.currentPositionLiftPercentage(endpoint);
        },
    },
    {
        fingerprint: [
            {modelID: "GreenPower_2", ieeeAddr: /^0x00000000010.....$/},
            {modelID: "GreenPower_2", ieeeAddr: /^0x0000000001b.....$/},
        ],
        model: "SR-ZGP2801K2-DIM",
        vendor: "Sunricher",
        description: "Pushbutton transmitter module",
        fromZigbee: [fz.sunricher_switch2801K2],
        toZigbee: [],
        exposes: [e.action(["press_on", "press_off", "hold_on", "hold_off", "release"])],
    },
    {
        fingerprint: [
            {modelID: "GreenPower_2", ieeeAddr: /^0x000000005d5.....$/},
            {modelID: "GreenPower_2", ieeeAddr: /^0x0000000057e.....$/},
            {modelID: "GreenPower_2", ieeeAddr: /^0x000000001fa.....$/},
            {modelID: "GreenPower_2", ieeeAddr: /^0x0000000034b.....$/},
            {modelID: "GreenPower_2", ieeeAddr: /^0x00000000f12.....$/},
        ],
        model: "SR-ZGP2801K4-DIM",
        vendor: "Sunricher",
        description: "Pushbutton transmitter module",
        fromZigbee: [fz.sunricher_switch2801K4],
        toZigbee: [],
        exposes: [e.action(["press_on", "press_off", "press_high", "press_low", "hold_high", "hold_low", "release"])],
    },
    {
        fingerprint: [{modelID: "GreenPower_2", ieeeAddr: /^0x00000000aaf.....$/}],
        model: "SR-ZGP2801K-5C",
        vendor: "Sunricher",
        description: "Pushbutton transmitter module",
        fromZigbee: [fzLocal.sunricher_SRZGP2801K45C],
        toZigbee: [],
        exposes: [
            e.action([
                "press_on",
                "press_off",
                "press_high",
                "press_low",
                "hold_high",
                "hold_low",
                "high_low_release",
                "cw_ww_release",
                "cw_dec_ww_inc",
                "ww_inc_cw_dec",
                "r_g_b",
                "b_g_r",
                "rgb_release",
            ]),
        ],
    },
    {
        zigbeeModel: ["ZG9092", "HK-LN-HEATER-A", "ROB_200-040-0"],
        model: "SR-ZG9092A",
        vendor: "Sunricher",
        description: "Touch thermostat",
        fromZigbee: [fz.thermostat, fz.namron_thermostat, fz.metering, fz.electrical_measurement, fz.namron_hvac_user_interface],
        toZigbee: [
            tz.thermostat_occupied_heating_setpoint,
            tz.thermostat_unoccupied_heating_setpoint,
            tz.thermostat_occupancy,
            tz.thermostat_local_temperature_calibration,
            tz.thermostat_local_temperature,
            tz.thermostat_outdoor_temperature,
            tz.thermostat_system_mode,
            tz.thermostat_control_sequence_of_operation,
            tz.thermostat_running_state,
            tz.namron_thermostat,
            tz.namron_thermostat_child_lock,
        ],
        exposes: [
            e.numeric("outdoor_temperature", ea.STATE_GET).withUnit("°C").withDescription("Current temperature measured from the floor sensor"),
            e
                .climate()
                .withSetpoint("occupied_heating_setpoint", 0, 40, 0.1)
                .withSetpoint("unoccupied_heating_setpoint", 0, 40, 0.1)
                .withLocalTemperature()
                .withLocalTemperatureCalibration(-3, 3, 0.1)
                .withSystemMode(["off", "auto", "heat"])
                .withRunningState(["idle", "heat"]),
            e.binary("away_mode", ea.ALL, "ON", "OFF").withDescription("Enable/disable away mode"),
            e.binary("child_lock", ea.ALL, "UNLOCK", "LOCK").withDescription("Enables/disables physical input on the device"),
            e.power(),
            e.current(),
            e.voltage(),
            e.energy(),
            e.enum("lcd_brightness", ea.ALL, ["low", "mid", "high"]).withDescription("OLED brightness when operating the buttons.  Default: Medium."),
            e.enum("button_vibration_level", ea.ALL, ["off", "low", "high"]).withDescription("Key beep volume and vibration level.  Default: Low."),
            e
                .enum("floor_sensor_type", ea.ALL, ["10k", "15k", "50k", "100k", "12k"])
                .withDescription("Type of the external floor sensor.  Default: NTC 10K/25."),
            e.enum("sensor", ea.ALL, ["air", "floor", "both"]).withDescription("The sensor used for heat control.  Default: Room Sensor."),
            e.enum("powerup_status", ea.ALL, ["default", "last_status"]).withDescription("The mode after a power reset.  Default: Previous Mode."),
            e
                .numeric("floor_sensor_calibration", ea.ALL)
                .withUnit("°C")
                .withValueMin(-3)
                .withValueMax(3)
                .withValueStep(0.1)
                .withDescription("The tempearatue calibration for the external floor sensor, between -3 and 3 in 0.1°C.  Default: 0."),
            e
                .numeric("dry_time", ea.ALL)
                .withUnit("min")
                .withValueMin(5)
                .withValueMax(100)
                .withDescription("The duration of Dry Mode, between 5 and 100 minutes.  Default: 5."),
            e.enum("mode_after_dry", ea.ALL, ["off", "manual", "auto", "away"]).withDescription("The mode after Dry Mode.  Default: Auto."),
            e.enum("temperature_display", ea.ALL, ["room", "floor"]).withDescription("The temperature on the display.  Default: Room Temperature."),
            e
                .numeric("window_open_check", ea.ALL)
                .withUnit("°C")
                .withValueMin(0)
                .withValueMax(8)
                .withValueStep(0.5)
                .withDescription("The threshold to detect window open, between 0.0 and 8.0 in 0.5 °C.  Default: 0 (disabled)."),
            e
                .numeric("hysterersis", ea.ALL)
                .withUnit("°C")
                .withValueMin(0.5)
                .withValueMax(2)
                .withValueStep(0.1)
                .withDescription("Hysteresis setting, between 0.5 and 2 in 0.1 °C.  Default: 0.5."),
            e.enum("display_auto_off_enabled", ea.ALL, ["disabled", "enabled"]),
            e
                .numeric("alarm_airtemp_overvalue", ea.ALL)
                .withUnit("°C")
                .withValueMin(20)
                .withValueMax(60)
                .withDescription("Room temperature alarm threshold, between 20 and 60 in °C.  0 means disabled.  Default: 45."),
        ],
        onEvent: (type, data, device, options) => {
            if (type === "stop") {
                clearInterval(globalStore.getValue(device, "time"));
                globalStore.clearValue(device, "time");
            } else if (!globalStore.hasValue(device, "time")) {
                const endpoint = device.getEndpoint(1);
                const hours24 = 1000 * 60 * 60 * 24;
                // Device does not ask for the time with binding, therefore we write the time every 24 hours
                const interval = setInterval(async () => await syncTime(endpoint), hours24);
                globalStore.putValue(device, "time", interval);
            }
        },
        configure: async (device, coordinatorEndpoint) => {
            const endpoint = device.getEndpoint(1);
            const binds = [
                "genBasic",
                "genIdentify",
                "hvacThermostat",
                "seMetering",
                "haElectricalMeasurement",
                "genAlarms",
                "msOccupancySensing",
                "genTime",
                "hvacUserInterfaceCfg",
            ];
            await reporting.bind(endpoint, coordinatorEndpoint, binds);

            // standard ZCL attributes
            await reporting.thermostatTemperature(endpoint);
            await reporting.thermostatOccupiedHeatingSetpoint(endpoint);
            await reporting.thermostatUnoccupiedHeatingSetpoint(endpoint);
            try {
                await reporting.thermostatKeypadLockMode(endpoint);
            } catch {
                // Fails for some
                // https://github.com/Koenkk/zigbee2mqtt/issues/15025
                logger.debug("Failed to setup keypadLockout reporting", NS);
            }

            await endpoint.configureReporting("hvacThermostat", [
                {
                    attribute: "occupancy",
                    minimumReportInterval: 0,
                    maximumReportInterval: constants.repInterval.HOUR,
                    reportableChange: null,
                },
            ]);

            await endpoint.read("haElectricalMeasurement", ["acVoltageMultiplier", "acVoltageDivisor", "acCurrentMultiplier"]);
            await endpoint.read("haElectricalMeasurement", ["acCurrentDivisor"]);
            await endpoint.read("seMetering", ["multiplier", "divisor"]);

            await reporting.activePower(endpoint, {min: 30, change: 10}); // Min report change 10W
            await reporting.rmsCurrent(endpoint, {min: 30, change: 50}); // Min report change 0.05A
            await reporting.rmsVoltage(endpoint, {min: 30, change: 20}); // Min report change 2V
            await reporting.readMeteringMultiplierDivisor(endpoint);
            await reporting.currentSummDelivered(endpoint);

            // Custom attributes
            const options = {
                manufacturerCode: Zcl.ManufacturerCode.SHENZHEN_SUNRICHER_TECHNOLOGY_LTD,
            };

            // OperateDisplayLcdBrightnesss
            await endpoint.configureReporting(
                "hvacThermostat",
                [
                    {
                        attribute: {ID: 0x1000, type: 0x30},
                        minimumReportInterval: 0,
                        maximumReportInterval: constants.repInterval.HOUR,
                        reportableChange: null,
                    },
                ],
                options,
            );
            // ButtonVibrationLevel
            await endpoint.configureReporting(
                "hvacThermostat",
                [
                    {
                        attribute: {ID: 0x1001, type: 0x30},
                        minimumReportInterval: 0,
                        maximumReportInterval: constants.repInterval.HOUR,
                        reportableChange: null,
                    },
                ],
                options,
            );
            // FloorSensorType
            await endpoint.configureReporting(
                "hvacThermostat",
                [
                    {
                        attribute: {ID: 0x1002, type: 0x30},
                        minimumReportInterval: 0,
                        maximumReportInterval: constants.repInterval.HOUR,
                        reportableChange: null,
                    },
                ],
                options,
            );
            // ControlType
            await endpoint.configureReporting(
                "hvacThermostat",
                [
                    {
                        attribute: {ID: 0x1003, type: 0x30},
                        minimumReportInterval: 0,
                        maximumReportInterval: constants.repInterval.HOUR,
                        reportableChange: null,
                    },
                ],
                options,
            );
            // PowerUpStatus
            await endpoint.configureReporting(
                "hvacThermostat",
                [
                    {
                        attribute: {ID: 0x1004, type: 0x30},
                        minimumReportInterval: 0,
                        maximumReportInterval: constants.repInterval.HOUR,
                        reportableChange: null,
                    },
                ],
                options,
            );
            // FloorSensorCalibration
            await endpoint.configureReporting(
                "hvacThermostat",
                [
                    {
                        attribute: {ID: 0x1005, type: 0x28},
                        minimumReportInterval: 0,
                        maximumReportInterval: constants.repInterval.HOUR,
                        reportableChange: 0,
                    },
                ],
                options,
            );
            // DryTime
            await endpoint.configureReporting(
                "hvacThermostat",
                [
                    {
                        attribute: {ID: 0x1006, type: 0x20},
                        minimumReportInterval: 0,
                        maximumReportInterval: constants.repInterval.HOUR,
                        reportableChange: 0,
                    },
                ],
                options,
            );
            // ModeAfterDry
            await endpoint.configureReporting(
                "hvacThermostat",
                [
                    {
                        attribute: {ID: 0x1007, type: 0x30},
                        minimumReportInterval: 0,
                        maximumReportInterval: constants.repInterval.HOUR,
                        reportableChange: null,
                    },
                ],
                options,
            );
            // TemperatureDisplay
            await endpoint.configureReporting(
                "hvacThermostat",
                [
                    {
                        attribute: {ID: 0x1008, type: 0x30},
                        minimumReportInterval: 0,
                        maximumReportInterval: constants.repInterval.HOUR,
                        reportableChange: null,
                    },
                ],
                options,
            );
            // WindowOpenCheck
            await endpoint.configureReporting(
                "hvacThermostat",
                [
                    {
                        attribute: {ID: 0x1009, type: 0x20},
                        minimumReportInterval: 0,
                        maximumReportInterval: constants.repInterval.HOUR,
                        reportableChange: 0,
                    },
                ],
                options,
            );
            // Hysterersis
            await endpoint.configureReporting(
                "hvacThermostat",
                [
                    {
                        attribute: {ID: 0x100a, type: 0x20},
                        minimumReportInterval: 0,
                        maximumReportInterval: constants.repInterval.HOUR,
                        reportableChange: 0,
                    },
                ],
                options,
            );
            // DisplayAutoOffEnable
            await endpoint.configureReporting(
                "hvacThermostat",
                [
                    {
                        attribute: {ID: 0x100b, type: 0x30},
                        minimumReportInterval: 0,
                        maximumReportInterval: constants.repInterval.HOUR,
                        reportableChange: null,
                    },
                ],
                options,
            );
            // AlarmAirTempOverValue
            await endpoint.configureReporting(
                "hvacThermostat",
                [
                    {
                        attribute: {ID: 0x2001, type: 0x20},
                        minimumReportInterval: 0,
                        maximumReportInterval: constants.repInterval.HOUR,
                        reportableChange: 0,
                    },
                ],
                options,
            );
            // Away Mode Set
            await endpoint.configureReporting(
                "hvacThermostat",
                [
                    {
                        attribute: {ID: 0x2002, type: 0x30},
                        minimumReportInterval: 0,
                        maximumReportInterval: constants.repInterval.HOUR,
                        reportableChange: null,
                    },
                ],
                options,
            );

            // Device does not asks for the time with binding, we need to write time during configure
            await syncTime(endpoint);

            // Trigger initial read
            await endpoint.read("hvacThermostat", ["systemMode", "runningState", "occupiedHeatingSetpoint"]);
            await endpoint.read("hvacThermostat", [0x1000, 0x1001, 0x1002, 0x1003], options);
            await endpoint.read("hvacThermostat", [0x1004, 0x1005, 0x1006, 0x1007], options);
            await endpoint.read("hvacThermostat", [0x1008, 0x1009, 0x100a, 0x100b], options);
            await endpoint.read("hvacThermostat", [0x2001, 0x2002], options);
        },
    },
    {
        fingerprint: [
            {modelID: "TERNCY-DC01", manufacturerName: "Sunricher"},
            {modelID: "HK-SENSOR-CT-A", manufacturerName: "Sunricher"},
        ],
        model: "SR-ZG9010A",
        vendor: "Sunricher",
        description: "Door windows sensor",
        fromZigbee: [fz.U02I007C01_contact, fz.battery],
        toZigbee: [],
        exposes: [e.contact(), e.battery()],
    },
];<|MERGE_RESOLUTION|>--- conflicted
+++ resolved
@@ -20,841 +20,8 @@
 
 const sunricherManufacturerCode = 0x1224;
 
-<<<<<<< HEAD
-const sunricherExtend = {
-    externalSwitchType: (): ModernExtend => {
-        const attribute = 0x8803;
-        const data_type = 0x20;
-        const value_map: {[key: number]: string} = {
-            0: "push_button",
-            1: "normal_on_off",
-            2: "three_way",
-        };
-        const value_lookup: {[key: string]: number} = {
-            push_button: 0,
-            normal_on_off: 1,
-            three_way: 2,
-        };
-
-        const fromZigbee: Fz.Converter[] = [
-            {
-                cluster: "genBasic",
-                type: ["attributeReport", "readResponse"],
-                convert: (model, msg, publish, options, meta) => {
-                    if (Object.hasOwn(msg.data, attribute)) {
-                        const value = msg.data[attribute];
-                        return {
-                            external_switch_type: value_map[value] || "unknown",
-                            external_switch_type_numeric: value,
-                        };
-                    }
-                    return undefined;
-                },
-            } satisfies Fz.Converter,
-        ];
-
-        const toZigbee: Tz.Converter[] = [
-            {
-                key: ["external_switch_type"],
-                convertSet: async (entity, key, value: string, meta) => {
-                    const numericValue = value_lookup[value] ?? Number.parseInt(value, 10);
-                    await entity.write(
-                        "genBasic",
-                        {[attribute]: {value: numericValue, type: data_type}},
-                        {manufacturerCode: sunricherManufacturerCode},
-                    );
-                    return {state: {external_switch_type: value}};
-                },
-                convertGet: async (entity, key, meta) => {
-                    await entity.read("genBasic", [attribute], {
-                        manufacturerCode: sunricherManufacturerCode,
-                    });
-                },
-            } satisfies Tz.Converter,
-        ];
-
-        const exposes: Expose[] = [
-            e.enum("external_switch_type", ea.ALL, ["push_button", "normal_on_off", "three_way"]).withLabel("External switch type"),
-        ];
-
-        const configure: [Configure] = [
-            async (device, coordinatorEndpoint, definition) => {
-                const endpoint = device.getEndpoint(1);
-                try {
-                    await endpoint.read("genBasic", [attribute], {
-                        manufacturerCode: sunricherManufacturerCode,
-                    });
-                } catch (error) {
-                    console.warn(`Failed to read external switch type attribute: ${error}`);
-                }
-            },
-        ];
-
-        return {
-            fromZigbee,
-            toZigbee,
-            exposes,
-            configure,
-            isModernExtend: true,
-        };
-    },
-
-    minimumPWM: (): ModernExtend => {
-        const attribute = 0x7809;
-        const data_type = 0x20;
-
-        const fromZigbee: Fz.Converter[] = [
-            {
-                cluster: "genBasic",
-                type: ["attributeReport", "readResponse"],
-                convert: (model, msg, publish, options, meta) => {
-                    if (Object.hasOwn(msg.data, attribute)) {
-                        console.log("from ", msg.data[attribute]);
-                        const value = Math.round(msg.data[attribute] / 5.1);
-                        return {
-                            minimum_pwm: value,
-                        };
-                    }
-                    return undefined;
-                },
-            },
-        ];
-
-        const toZigbee: Tz.Converter[] = [
-            {
-                key: ["minimum_pwm"],
-                convertSet: async (entity: Zh.Endpoint, key: string, value: number | string, meta) => {
-                    console.log("to ", value);
-                    const numValue = typeof value === "string" ? Number.parseInt(value) : value;
-                    const zgValue = Math.round(numValue * 5.1);
-                    await entity.write("genBasic", {[attribute]: {value: zgValue, type: data_type}}, {manufacturerCode: sunricherManufacturerCode});
-                    return {state: {minimum_pwm: numValue}};
-                },
-                convertGet: async (entity: Zh.Endpoint, key: string, meta) => {
-                    await entity.read("genBasic", [attribute], {
-                        manufacturerCode: sunricherManufacturerCode,
-                    });
-                },
-            },
-        ];
-
-        const exposes: Expose[] = [
-            e
-                .numeric("minimum_pwm", ea.ALL)
-                .withLabel("Minimum PWM")
-                .withDescription("Power off the device and wait for 3 seconds before reconnecting to apply the settings.")
-                .withValueMin(0)
-                .withValueMax(50)
-                .withUnit("%")
-                .withValueStep(1),
-        ];
-
-        const configure: [Configure] = [
-            async (device, coordinatorEndpoint, definition) => {
-                const endpoint = device.getEndpoint(1);
-                try {
-                    await endpoint.read("genBasic", [attribute], {
-                        manufacturerCode: sunricherManufacturerCode,
-                    });
-                } catch (error) {
-                    console.warn(`Failed to read external switch type attribute: ${error}`);
-                }
-            },
-        ];
-
-        return {
-            fromZigbee,
-            toZigbee,
-            exposes,
-            configure,
-            isModernExtend: true,
-        };
-    },
-
-    SRZG9002KR12Pro: (): ModernExtend => {
-        const cluster = 0xff03;
-
-        const fromZigbee: Fz.Converter[] = [
-            {
-                cluster: 0xff03,
-                type: ["raw"],
-                convert: (model, msg, publish, options, meta) => {
-                    const bytes = [...msg.data];
-                    const messageType = bytes[3];
-                    let action = "unknown";
-
-                    if (messageType === 0x01) {
-                        const pressTypeMask: number = bytes[6];
-                        const pressTypeLookup: {[key: number]: string} = {
-                            1: "short_press",
-                            2: "double_press",
-                            3: "hold",
-                            4: "hold_released",
-                        };
-                        action = pressTypeLookup[pressTypeMask] || "unknown";
-
-                        const buttonMask = (bytes[4] << 8) | bytes[5];
-                        const specialButtonMap: {[key: number]: string} = {
-                            9: "knob",
-                            11: "k9",
-                            12: "k10",
-                            15: "k11",
-                            16: "k12",
-                        };
-
-                        const actionButtons: string[] = [];
-                        for (let i = 0; i < 16; i++) {
-                            if ((buttonMask >> i) & 1) {
-                                const button = i + 1;
-                                actionButtons.push(specialButtonMap[button] ?? `k${button}`);
-                            }
-                        }
-                        return {action, action_buttons: actionButtons};
-                    }
-                    if (messageType === 0x03) {
-                        const directionMask = bytes[4];
-                        const actionSpeed = bytes[6];
-
-                        const directionMap: {[key: number]: string} = {
-                            1: "clockwise",
-                            2: "anti_clockwise",
-                        };
-                        const direction = directionMap[directionMask] || "unknown";
-
-                        action = `${direction}_rotation`;
-                        return {action, action_speed: actionSpeed};
-                    }
-
-                    return {action};
-                },
-            },
-        ];
-
-        const exposes: Expose[] = [
-            e.action(["short_press", "double_press", "hold", "hold_released", "clockwise_rotation", "anti_clockwise_rotation"]),
-        ];
-
-        const configure: [Configure] = [
-            async (device, coordinatorEndpoint, definition) => {
-                const endpoint = device.getEndpoint(1);
-                await endpoint.bind(cluster, coordinatorEndpoint);
-            },
-        ];
-
-        return {
-            fromZigbee,
-            exposes,
-            configure,
-            isModernExtend: true,
-        };
-    },
-
-    SRZG2836D5Pro: (): ModernExtend => {
-        const cluster = 0xff03;
-
-        const fromZigbee: Fz.Converter[] = [
-            {
-                cluster: 0xff03,
-                type: ["raw"],
-                convert: (model, msg, publish, options, meta) => {
-                    const bytes = [...msg.data];
-                    const messageType = bytes[3];
-                    let action = "unknown";
-
-                    if (messageType === 0x01) {
-                        const pressTypeMask: number = bytes[6];
-                        const pressTypeLookup: {[key: number]: string} = {
-                            1: "short_press",
-                            2: "double_press",
-                            3: "hold",
-                            4: "hold_released",
-                        };
-                        action = pressTypeLookup[pressTypeMask] || "unknown";
-
-                        const buttonMask = bytes[5];
-                        const specialButtonLookup: {[key: number]: string} = {
-                            1: "top_left",
-                            2: "top_right",
-                            3: "bottom_left",
-                            4: "bottom_right",
-                            5: "center",
-                        };
-
-                        const actionButtons: string[] = [];
-                        for (let i = 0; i < 5; i++) {
-                            if ((buttonMask >> i) & 1) {
-                                const button = i + 1;
-                                actionButtons.push(specialButtonLookup[button] || `unknown_${button}`);
-                            }
-                        }
-                        return {action, action_buttons: actionButtons};
-                    }
-                    if (messageType === 0x03) {
-                        const directionMask = bytes[4];
-                        const actionSpeed = bytes[6];
-                        const isStop = bytes[5] === 0x02;
-
-                        const directionMap: {[key: number]: string} = {
-                            1: "clockwise",
-                            2: "anti_clockwise",
-                        };
-                        const direction = isStop ? "stop" : directionMap[directionMask] || "unknown";
-
-                        action = `${direction}_rotation`;
-                        return {action, action_speed: actionSpeed};
-                    }
-
-                    return {action};
-                },
-            },
-        ];
-
-        const exposes: Expose[] = [
-            e.action(["short_press", "double_press", "hold", "hold_released", "clockwise_rotation", "anti_clockwise_rotation", "stop_rotation"]),
-        ];
-
-        const configure: [Configure] = [
-            async (device, coordinatorEndpoint, definition) => {
-                const endpoint = device.getEndpoint(1);
-                await endpoint.bind(cluster, coordinatorEndpoint);
-            },
-        ];
-
-        return {
-            fromZigbee,
-            exposes,
-            configure,
-            isModernExtend: true,
-        };
-    },
-
-    SRZG9002K16Pro: (): ModernExtend => {
-        const cluster = 0xff03;
-
-        const fromZigbee: Fz.Converter[] = [
-            {
-                cluster,
-                type: ["raw"],
-                convert: (model, msg, publish, options, meta) => {
-                    const bytes = [...msg.data];
-                    const messageType = bytes[3];
-                    let action = "unknown";
-
-                    if (messageType === 0x01) {
-                        const pressTypeMask: number = bytes[6];
-                        const pressTypeLookup: {[key: number]: string} = {
-                            1: "short_press",
-                            2: "double_press",
-                            3: "hold",
-                            4: "hold_released",
-                        };
-                        action = pressTypeLookup[pressTypeMask] || "unknown";
-
-                        const buttonMask = (bytes[4] << 8) | bytes[5];
-                        const getButtonNumber = (input: number) => {
-                            const row = Math.floor((input - 1) / 4);
-                            const col = (input - 1) % 4;
-                            return col * 4 + row + 1;
-                        };
-
-                        const actionButtons: string[] = [];
-                        for (let i = 0; i < 16; i++) {
-                            if ((buttonMask >> i) & 1) {
-                                const button = i + 1;
-                                actionButtons.push(`k${getButtonNumber(button)}`);
-                            }
-                        }
-                        return {action, action_buttons: actionButtons};
-                    }
-                    return {action};
-                },
-            },
-        ];
-
-        const exposes: Expose[] = [e.action(["short_press", "double_press", "hold", "hold_released"])];
-
-        const configure: [Configure] = [
-            async (device, coordinatorEndpoint, definition) => {
-                const endpoint = device.getEndpoint(1);
-                await endpoint.bind(cluster, coordinatorEndpoint);
-            },
-        ];
-
-        return {
-            fromZigbee,
-            exposes,
-            configure,
-            isModernExtend: true,
-        };
-    },
-
-    indicatorLight(): ModernExtend {
-        const cluster = 0xfc8b;
-        const attribute = 0xf001;
-        const data_type = 0x20;
-        const manufacturerCode = 0x120b;
-
-        const exposes: Expose[] = [
-            e.enum("indicator_light", ea.ALL, ["on", "off"]).withDescription("Enable/disable the LED indicator").withCategory("config"),
-        ];
-
-        const fromZigbee: Fz.Converter[] = [
-            {
-                cluster,
-                type: ["attributeReport", "readResponse"],
-                convert: (model, msg, publish, options, meta) => {
-                    if (!Object.hasOwn(msg.data, attribute)) return;
-                    const indicatorLight = msg.data[attribute];
-                    const firstBit = indicatorLight & 0x01;
-                    return {indicator_light: firstBit === 1 ? "on" : "off"};
-                },
-            } satisfies Fz.Converter,
-        ];
-
-        const toZigbee: Tz.Converter[] = [
-            {
-                key: ["indicator_light"],
-                convertSet: async (entity, key, value, meta) => {
-                    const attributeRead = await entity.read(cluster, [attribute]);
-                    if (attributeRead === undefined) return;
-
-                    // @ts-expect-error ignore
-                    const currentValue = attributeRead[attribute];
-                    const newValue = value === "on" ? currentValue | 0x01 : currentValue & ~0x01;
-
-                    await entity.write(cluster, {[attribute]: {value: newValue, type: data_type}}, {manufacturerCode});
-
-                    return {state: {indicator_light: value}};
-                },
-                convertGet: async (entity, key, meta) => {
-                    await entity.read(cluster, [attribute], {manufacturerCode});
-                },
-            },
-        ];
-
-        const configure: [Configure] = [
-            async (device, coordinatorEndpoint, definition) => {
-                const endpoint = device.getEndpoint(1);
-                await endpoint.bind(cluster, coordinatorEndpoint);
-                await endpoint.read(cluster, [attribute], {manufacturerCode});
-            },
-        ];
-
-        return {
-            exposes,
-            configure,
-            fromZigbee,
-            toZigbee,
-            isModernExtend: true,
-        };
-    },
-
-    thermostatWeeklySchedule: (): ModernExtend => {
-        const exposes = ["sunday", "monday", "tuesday", "wednesday", "thursday", "friday", "saturday"].map((day) =>
-            e
-                .text(`schedule_${day}`, ea.ALL)
-                .withDescription(`Schedule for ${day.charAt(0).toUpperCase() + day.slice(1)}, example: "06:00/21.0 12:00/21.0 18:00/21.0 22:00/16.0"`)
-                .withCategory("config"),
-        );
-
-        const fromZigbee: Fz.Converter[] = [
-            {
-                cluster: "hvacThermostat",
-                type: ["commandGetWeeklyScheduleRsp"],
-                convert: (model, msg, publish, options, meta) => {
-                    const day = Object.entries(constants.thermostatDayOfWeek).find((d) => msg.data.dayofweek & (1 << +d[0]))[1];
-
-                    const transitions = msg.data.transitions
-                        .map((t: {heatSetpoint: number; transitionTime: number}) => {
-                            const hours = Math.floor(t.transitionTime / 60);
-                            const minutes = t.transitionTime % 60;
-                            return `${hours.toString().padStart(2, "0")}:${minutes.toString().padStart(2, "0")}/${t.heatSetpoint / 100}`;
-                        })
-                        .sort()
-                        .join(" ");
-
-                    return {
-                        ...(meta.state.weekly_schedule as Record<string, string>[]),
-                        [`schedule_${day}`]: transitions,
-                    };
-                },
-            },
-        ];
-
-        const toZigbee: Tz.Converter[] = [
-            {
-                key: [
-                    "schedule_sunday",
-                    "schedule_monday",
-                    "schedule_tuesday",
-                    "schedule_wednesday",
-                    "schedule_thursday",
-                    "schedule_friday",
-                    "schedule_saturday",
-                ],
-                convertSet: async (entity, key, value, meta) => {
-                    const transitionRegex = /^(0[0-9]|1[0-9]|2[0-3]):([0-5][0-9])\/(\d+(\.\d+)?)$/;
-                    const dayOfWeekName = key.replace("schedule_", "");
-                    utils.assertString(value, dayOfWeekName);
-
-                    const dayKey = utils.getKey(constants.thermostatDayOfWeek, dayOfWeekName.toLowerCase(), null);
-                    if (!dayKey) throw new Error(`Invalid schedule: invalid day name, found: ${dayOfWeekName}`);
-
-                    const transitions = value.split(" ").sort();
-                    if (transitions.length !== 4) {
-                        throw new Error("Invalid schedule: days must have exactly 4 transitions");
-                    }
-
-                    const payload = {
-                        dayofweek: 1 << Number(dayKey),
-                        numoftrans: transitions.length,
-                        mode: 1 << 0,
-                        transitions: transitions.map((transition) => {
-                            const matches = transition.match(transitionRegex);
-                            if (!matches) {
-                                throw new Error(
-                                    `Invalid schedule: transitions must be in format HH:mm/temperature (e.g. 12:00/15.5), found: ${transition}`,
-                                );
-                            }
-
-                            const [, hours, minutes, temp] = matches;
-                            const temperature = Number.parseFloat(temp);
-                            if (temperature < 4 || temperature > 35) {
-                                throw new Error(`Invalid schedule: temperature value must be between 4-35 (inclusive), found: ${temperature}`);
-                            }
-
-                            return {
-                                transitionTime: Number.parseInt(hours) * 60 + Number.parseInt(minutes),
-                                heatSetpoint: Math.round(temperature * 100),
-                            };
-                        }),
-                    };
-
-                    await entity.command("hvacThermostat", "setWeeklySchedule", payload, utils.getOptions(meta.mapped, entity));
-                },
-                convertGet: async (entity, key, meta) => {
-                    const dayOfWeekName = key.replace("schedule_", "");
-                    const dayKey = utils.getKey(constants.thermostatDayOfWeek, dayOfWeekName.toLowerCase(), null);
-                    await entity.command(
-                        "hvacThermostat",
-                        "getWeeklySchedule",
-                        {
-                            daystoreturn: dayKey !== null ? 1 << Number(dayKey) : 0xff,
-                            modetoreturn: 1,
-                        },
-                        utils.getOptions(meta.mapped, entity),
-                    );
-                },
-            },
-        ];
-
-        const configure: Configure[] = [
-            async (device, coordinatorEndpoint, definition) => {
-                const endpoint = device.getEndpoint(1);
-                await endpoint.command("hvacThermostat", "getWeeklySchedule", {
-                    daystoreturn: 0xff,
-                    modetoreturn: 1,
-                });
-            },
-        ];
-
-        return {exposes, fromZigbee, toZigbee, configure, isModernExtend: true};
-    },
-
-    thermostatChildLock: (): ModernExtend => {
-        const exposes = [e.binary("child_lock", ea.ALL, "LOCK", "UNLOCK").withDescription("Enables/disables physical input on the device")];
-
-        const fromZigbee: Fz.Converter[] = [
-            {
-                cluster: "hvacUserInterfaceCfg",
-                type: ["attributeReport", "readResponse"],
-                convert: (model, msg, publish, options, meta) => {
-                    if (Object.hasOwn(msg.data, "keypadLockout")) {
-                        return {
-                            child_lock: msg.data.keypadLockout === 0 ? "UNLOCK" : "LOCK",
-                        };
-                    }
-                    return {};
-                },
-            },
-        ];
-
-        const toZigbee: Tz.Converter[] = [
-            {
-                key: ["child_lock"],
-                convertSet: async (entity, key, value, meta) => {
-                    const keypadLockout = Number(value === "LOCK");
-                    await entity.write("hvacUserInterfaceCfg", {keypadLockout});
-                    return {state: {child_lock: value}};
-                },
-                convertGet: async (entity, key, meta) => {
-                    await entity.read("hvacUserInterfaceCfg", ["keypadLockout"]);
-                },
-            },
-        ];
-
-        const configure: Configure[] = [
-            async (device, coordinatorEndpoint, definition) => {
-                const endpoint = device.getEndpoint(1);
-                await reporting.bind(endpoint, coordinatorEndpoint, ["hvacUserInterfaceCfg"]);
-                await endpoint.read("hvacUserInterfaceCfg", ["keypadLockout"]);
-                await reporting.thermostatKeypadLockMode(endpoint);
-            },
-        ];
-
-        return {exposes, fromZigbee, toZigbee, configure, isModernExtend: true};
-    },
-
-    thermostatPreset: (): ModernExtend => {
-        const systemModeLookup = {
-            0: "off",
-            1: "auto",
-            3: "cool",
-            4: "manual",
-            5: "emergency_heating",
-            6: "precooling",
-            7: "fan_only",
-            8: "dry",
-            9: "sleep",
-        };
-
-        const awayOrBoostModeLookup = {0: "normal", 1: "away", 2: "forced"};
-
-        const fromZigbee: Fz.Converter[] = [
-            {
-                cluster: "hvacThermostat",
-                type: ["attributeReport", "readResponse"],
-                convert: (model, msg, publish, options, meta) => {
-                    if (!Object.hasOwn(msg.data, "systemMode") && !Object.hasOwn(msg.data, "awayOrBoostMode")) return;
-
-                    const systemMode = msg.data.systemMode ?? globalStore.getValue(msg.device, "systemMode");
-                    const awayOrBoostMode = msg.data.awayOrBoostMode ?? globalStore.getValue(msg.device, "awayOrBoostMode");
-
-                    globalStore.putValue(msg.device, "systemMode", systemMode);
-                    globalStore.putValue(msg.device, "awayOrBoostMode", awayOrBoostMode);
-
-                    const result: KeyValueAny = {};
-
-                    if (awayOrBoostMode !== undefined && awayOrBoostMode !== 0) {
-                        result.preset = utils.getFromLookup(awayOrBoostMode, awayOrBoostModeLookup);
-                        result.away_or_boost_mode = utils.getFromLookup(awayOrBoostMode, awayOrBoostModeLookup);
-                        if (systemMode !== undefined) {
-                            result.system_mode = constants.thermostatSystemModes[systemMode];
-                        }
-                    } else if (systemMode !== undefined) {
-                        result.preset = utils.getFromLookup(systemMode, systemModeLookup);
-                        result.system_mode = constants.thermostatSystemModes[systemMode];
-                        if (awayOrBoostMode !== undefined) {
-                            result.away_or_boost_mode = utils.getFromLookup(awayOrBoostMode, awayOrBoostModeLookup);
-                        }
-                    }
-
-                    return result;
-                },
-            },
-        ];
-
-        const toZigbee: Tz.Converter[] = [
-            {
-                key: ["preset"],
-                convertSet: async (entity, key, value, meta) => {
-                    if (value === "away" || value === "forced") {
-                        const awayOrBoostMode = value === "away" ? 1 : 2;
-                        globalStore.putValue(entity, "awayOrBoostMode", awayOrBoostMode);
-                        if (value === "away") {
-                            await entity.read("hvacThermostat", ["unoccupiedHeatingSetpoint"]);
-                        }
-                        await entity.write("hvacThermostat", {awayOrBoostMode});
-                        return {state: {preset: value, away_or_boost_mode: value}};
-                    }
-                    globalStore.putValue(entity, "awayOrBoostMode", 0);
-                    const systemMode = utils.getKey(systemModeLookup, value, undefined, Number);
-                    await entity.write("hvacThermostat", {systemMode});
-
-                    if (typeof systemMode === "number") {
-                        return {
-                            state: {
-                                // @ts-expect-error ignore
-                                preset: systemModeLookup[systemMode],
-                                system_mode: constants.thermostatSystemModes[systemMode],
-                            },
-                        };
-                    }
-                },
-            },
-            {
-                key: ["system_mode"],
-                convertSet: async (entity, key, value, meta) => {
-                    const systemMode = utils.getKey(constants.thermostatSystemModes, value, undefined, Number);
-                    if (systemMode === undefined || typeof systemMode !== "number") {
-                        throw new Error(`Invalid system mode: ${value}`);
-                    }
-                    await entity.write("hvacThermostat", {systemMode});
-                    return {
-                        state: {
-                            // @ts-expect-error ignore
-                            preset: systemModeLookup[systemMode],
-                            system_mode: constants.thermostatSystemModes[systemMode],
-                        },
-                    };
-                },
-                convertGet: async (entity, key, meta) => {
-                    await entity.read("hvacThermostat", ["systemMode"]);
-                },
-            },
-        ];
-
-        const configure: Configure[] = [
-            async (device, coordinatorEndpoint, definition) => {
-                const endpoint = device.getEndpoint(1);
-                await endpoint.read("hvacThermostat", ["systemMode"]);
-                await endpoint.read("hvacThermostat", ["awayOrBoostMode"]);
-
-                await reporting.bind(endpoint, coordinatorEndpoint, ["hvacThermostat"]);
-                await reporting.thermostatSystemMode(endpoint);
-                await endpoint.configureReporting("hvacThermostat", payload("awayOrBoostMode", 10, repInterval.HOUR, null));
-            },
-        ];
-
-        return {fromZigbee, toZigbee, configure, isModernExtend: true};
-    },
-
-    thermostatCurrentHeatingSetpoint: (): ModernExtend => {
-        const getAwayOrBoostMode = async (entity: Endpoint | Group) => {
-            let result = globalStore.getValue(entity, "awayOrBoostMode");
-            if (result === undefined) {
-                const attributeRead = await entity.read("hvacThermostat", ["awayOrBoostMode"]);
-                // @ts-expect-error ignore
-                result = attributeRead.awayOrBoostMode;
-                globalStore.putValue(entity, "awayOrBoostMode", result);
-            }
-            return result;
-        };
-
-        const fromZigbee: Fz.Converter[] = [
-            {
-                cluster: "hvacThermostat",
-                type: ["attributeReport", "readResponse"],
-                convert: async (model, msg, publish, options, meta) => {
-                    const hasHeatingSetpoints =
-                        Object.hasOwn(msg.data, "occupiedHeatingSetpoint") || Object.hasOwn(msg.data, "unoccupiedHeatingSetpoint");
-                    if (!hasHeatingSetpoints) return;
-
-                    const processSetpoint = (value: number | undefined) => {
-                        if (value === undefined) return undefined;
-                        return precisionRound(value, 2) / 100;
-                    };
-
-                    const occupiedSetpoint = processSetpoint(msg.data.occupiedHeatingSetpoint);
-                    const unoccupiedSetpoint = processSetpoint(msg.data.unoccupiedHeatingSetpoint);
-
-                    const awayOrBoostMode = msg.data.awayOrBoostMode ?? (await getAwayOrBoostMode(msg.device.getEndpoint(1)));
-
-                    const result: KeyValueAny = {};
-
-                    if (awayOrBoostMode === 1 && unoccupiedSetpoint !== undefined) {
-                        result.current_heating_setpoint = unoccupiedSetpoint;
-                    } else if (occupiedSetpoint !== undefined) {
-                        result.current_heating_setpoint = occupiedSetpoint;
-                    }
-
-                    return result;
-                },
-            },
-        ];
-
-        const toZigbee: Tz.Converter[] = [
-            {
-                key: ["current_heating_setpoint"],
-                convertSet: async (entity, key, value: number, meta) => {
-                    utils.assertNumber(value, key);
-                    const awayOrBoostMode = await getAwayOrBoostMode(entity);
-
-                    let convertedValue: number;
-                    if (meta.options.thermostat_unit === "fahrenheit") {
-                        convertedValue = Math.round(utils.normalizeCelsiusVersionOfFahrenheit(value) * 100);
-                    } else {
-                        convertedValue = Number((Math.round(Number((value * 2).toFixed(1))) / 2).toFixed(1)) * 100;
-                    }
-
-                    const attribute = awayOrBoostMode === 1 ? "unoccupiedHeatingSetpoint" : "occupiedHeatingSetpoint";
-                    await entity.write("hvacThermostat", {[attribute]: convertedValue});
-                    return {state: {current_heating_setpoint: value}};
-                },
-                convertGet: async (entity, key, meta) => {
-                    await entity.read("hvacThermostat", ["occupiedHeatingSetpoint", "unoccupiedHeatingSetpoint"]);
-                },
-            },
-        ];
-
-        const configure: Configure[] = [
-            async (device, coordinatorEndpoint, definition) => {
-                const endpoint = device.getEndpoint(1);
-                await endpoint.read("hvacThermostat", ["occupiedHeatingSetpoint", "unoccupiedHeatingSetpoint"]);
-                await reporting.bind(endpoint, coordinatorEndpoint, ["hvacThermostat"]);
-                await reporting.thermostatOccupiedHeatingSetpoint(endpoint);
-                await reporting.thermostatUnoccupiedHeatingSetpoint(endpoint);
-            },
-        ];
-
-        return {fromZigbee, toZigbee, configure, isModernExtend: true};
-    },
-
-    SRZG2856Pro: (): ModernExtend => {
-        const fromZigbee: Fz.Converter[] = [
-            {
-                cluster: "sunricherRemote",
-                type: ["commandPress"],
-                convert: (model, msg, publish, options, meta) => {
-                    let action = "unknown";
-
-                    if (msg.data.messageType === 0x01) {
-                        const pressTypeLookup: {[key: number]: string} = {
-                            1: "short_press",
-                            2: "double_press",
-                            3: "hold",
-                            4: "hold_released",
-                        };
-                        action = pressTypeLookup[msg.data.pressType] || "unknown";
-
-                        const buttonMask = (msg.data.button2 << 8) | msg.data.button1;
-                        const actionButtons: string[] = [];
-                        for (let i = 0; i < 16; i++) {
-                            if ((buttonMask >> i) & 1) {
-                                const button = i + 1;
-                                actionButtons.push(`k${button}`);
-                            }
-                        }
-                        return {action, action_buttons: actionButtons};
-                    }
-                    return {action};
-                },
-            },
-        ];
-
-        const exposes: Expose[] = [e.action(["short_press", "double_press", "hold", "hold_released"])];
-
-        const configure: [Configure] = [
-            async (device, coordinatorEndpoint, definition) => {
-                const endpoint = device.getEndpoint(1);
-                await endpoint.bind("sunricherRemote", coordinatorEndpoint);
-            },
-        ];
-
-        return {
-            fromZigbee,
-            exposes,
-            configure,
-            isModernExtend: true,
-        };
-    },
-};
-
-=======
->>>>>>> 5ee1a60c
 const fzLocal = {
-    // biome-ignore lint/style/useNamingConvention: ignored using `--suppress`
-    sunricher_SRZGP2801K45C: {
+    SRZGP2801K45C: {
         cluster: "greenPower",
         type: ["commandNotification", "commandCommissioningNotification"],
         convert: (model, msg, publish, options, meta) => {
@@ -2061,7 +1228,7 @@
         model: "SR-ZGP2801K-5C",
         vendor: "Sunricher",
         description: "Pushbutton transmitter module",
-        fromZigbee: [fzLocal.sunricher_SRZGP2801K45C],
+        fromZigbee: [fzLocal.SRZGP2801K45C],
         toZigbee: [],
         exposes: [
             e.action([
