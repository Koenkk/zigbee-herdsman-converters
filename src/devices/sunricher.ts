--- conflicted
+++ resolved
@@ -67,7 +67,9 @@
                     return {state: {external_switch_type: value}};
                 },
                 convertGet: async (entity, key, meta) => {
-                    await entity.read("genBasic", [attribute], {manufacturerCode: sunricherManufacturerCode});
+                    await entity.read("genBasic", [attribute], {
+                        manufacturerCode: sunricherManufacturerCode,
+                    });
                 },
             } satisfies Tz.Converter,
         ];
@@ -80,7 +82,9 @@
             async (device, coordinatorEndpoint, definition) => {
                 const endpoint = device.getEndpoint(1);
                 try {
-                    await endpoint.read("genBasic", [attribute], {manufacturerCode: sunricherManufacturerCode});
+                    await endpoint.read("genBasic", [attribute], {
+                        manufacturerCode: sunricherManufacturerCode,
+                    });
                 } catch (error) {
                     console.warn(`Failed to read external switch type attribute: ${error}`);
                 }
@@ -128,7 +132,9 @@
                     return {state: {minimum_pwm: numValue}};
                 },
                 convertGet: async (entity: Zh.Endpoint, key: string, meta) => {
-                    await entity.read("genBasic", [attribute], {manufacturerCode: sunricherManufacturerCode});
+                    await entity.read("genBasic", [attribute], {
+                        manufacturerCode: sunricherManufacturerCode,
+                    });
                 },
             },
         ];
@@ -148,7 +154,9 @@
             async (device, coordinatorEndpoint, definition) => {
                 const endpoint = device.getEndpoint(1);
                 try {
-                    await endpoint.read("genBasic", [attribute], {manufacturerCode: sunricherManufacturerCode});
+                    await endpoint.read("genBasic", [attribute], {
+                        manufacturerCode: sunricherManufacturerCode,
+                    });
                 } catch (error) {
                     console.warn(`Failed to read external switch type attribute: ${error}`);
                 }
@@ -563,7 +571,9 @@
                 type: ["attributeReport", "readResponse"],
                 convert: (model, msg, publish, options, meta) => {
                     if (Object.hasOwn(msg.data, "keypadLockout")) {
-                        return {child_lock: msg.data.keypadLockout === 0 ? "UNLOCK" : "LOCK"};
+                        return {
+                            child_lock: msg.data.keypadLockout === 0 ? "UNLOCK" : "LOCK",
+                        };
                     }
                     return {};
                 },
@@ -794,19 +804,19 @@
     SRZG2856Pro: (): ModernExtend => {
         const fromZigbee: Fz.Converter[] = [
             {
-                cluster: 'sunricherRemote',
-                type: ['commandPress'],
+                cluster: "sunricherRemote",
+                type: ["commandPress"],
                 convert: (model, msg, publish, options, meta) => {
-                    let action = 'unknown';
+                    let action = "unknown";
 
                     if (msg.data.messageType === 0x01) {
                         const pressTypeLookup: {[key: number]: string} = {
-                            0x01: 'short_press',
-                            0x02: 'double_press',
-                            0x03: 'hold',
-                            0x04: 'hold_released',
+                            1: "short_press",
+                            2: "double_press",
+                            3: "hold",
+                            4: "hold_released",
                         };
-                        action = pressTypeLookup[msg.data.pressType] || 'unknown';
+                        action = pressTypeLookup[msg.data.pressType] || "unknown";
 
                         const buttonMask = (msg.data.button2 << 8) | msg.data.button1;
                         const actionButtons: string[] = [];
@@ -823,12 +833,12 @@
             },
         ];
 
-        const exposes: Expose[] = [e.action(['short_press', 'double_press', 'hold', 'hold_released'])];
+        const exposes: Expose[] = [e.action(["short_press", "double_press", "hold", "hold_released"])];
 
         const configure: [Configure] = [
             async (device, coordinatorEndpoint, definition) => {
                 const endpoint = device.getEndpoint(1);
-                await endpoint.bind('sunricherRemote', coordinatorEndpoint);
+                await endpoint.bind("sunricherRemote", coordinatorEndpoint);
             },
         ];
 
@@ -891,29 +901,23 @@
 
 export const definitions: DefinitionWithExtend[] = [
     {
-<<<<<<< HEAD
-        zigbeeModel: ["ZG9340"],
-        model: "SR-ZG9093TRV",
-        vendor: "Sunricher",
-        description: "Zigbee thermostatic radiator valve",
-=======
-        zigbeeModel: ['HK-ZRC-K10N-E'],
-        model: 'SR-ZG2856-Pro',
-        vendor: 'Sunricher',
-        description: 'Zigbee smart remote',
+        zigbeeModel: ["HK-ZRC-K10N-E"],
+        model: "SR-ZG2856-Pro",
+        vendor: "Sunricher",
+        description: "Zigbee smart remote",
         extend: [
             m.battery(),
-            m.deviceAddCustomCluster('sunricherRemote', {
+            m.deviceAddCustomCluster("sunricherRemote", {
                 ID: 0xff03,
                 attributes: {},
                 commands: {
                     press: {
                         ID: 0x01,
                         parameters: [
-                            {name: 'messageType', type: Zcl.DataType.UINT8},
-                            {name: 'button2', type: Zcl.DataType.UINT8},
-                            {name: 'button1', type: Zcl.DataType.UINT8},
-                            {name: 'pressType', type: Zcl.DataType.UINT8},
+                            {name: "messageType", type: Zcl.DataType.UINT8},
+                            {name: "button2", type: Zcl.DataType.UINT8},
+                            {name: "button1", type: Zcl.DataType.UINT8},
+                            {name: "pressType", type: Zcl.DataType.UINT8},
                         ],
                     },
                 },
@@ -923,11 +927,10 @@
         ],
     },
     {
-        zigbeeModel: ['ZG9340'],
-        model: 'SR-ZG9093TRV',
-        vendor: 'Sunricher',
-        description: 'Zigbee thermostatic radiator valve',
->>>>>>> 9c236dbb
+        zigbeeModel: ["ZG9340"],
+        model: "SR-ZG9093TRV",
+        vendor: "Sunricher",
+        description: "Zigbee thermostatic radiator valve",
         extend: [
             m.deviceAddCustomCluster("hvacThermostat", {
                 ID: Zcl.Clusters.hvacThermostat.ID,
@@ -1189,7 +1192,14 @@
         model: "SR-ZG9070A-SS",
         vendor: "Sunricher",
         description: "Smart photoelectric smoke alarm",
-        extend: [m.battery(), m.iasZoneAlarm({zoneType: "smoke", zoneAttributes: ["alarm_1", "alarm_2", "tamper", "battery_low"]}), m.iasWarning()],
+        extend: [
+            m.battery(),
+            m.iasZoneAlarm({
+                zoneType: "smoke",
+                zoneAttributes: ["alarm_1", "alarm_2", "tamper", "battery_low"],
+            }),
+            m.iasWarning(),
+        ],
     },
     {
         zigbeeModel: ["HK-SENSOR-PRE"],
@@ -1243,7 +1253,13 @@
         model: "SR-ZG9060A-GS",
         vendor: "Sunricher",
         description: "Smart combustible gas sensor",
-        extend: [m.iasZoneAlarm({zoneType: "gas", zoneAttributes: ["alarm_1", "alarm_2", "tamper", "battery_low"]}), m.iasWarning()],
+        extend: [
+            m.iasZoneAlarm({
+                zoneType: "gas",
+                zoneAttributes: ["alarm_1", "alarm_2", "tamper", "battery_low"],
+            }),
+            m.iasWarning(),
+        ],
     },
     {
         zigbeeModel: ["HK-SENSOR-CO"],
@@ -1252,7 +1268,10 @@
         description: "Smart carbon monoxide alarm",
         extend: [
             m.battery(),
-            m.iasZoneAlarm({zoneType: "carbon_monoxide", zoneAttributes: ["alarm_1", "alarm_2", "tamper", "battery_low"]}),
+            m.iasZoneAlarm({
+                zoneType: "carbon_monoxide",
+                zoneAttributes: ["alarm_1", "alarm_2", "tamper", "battery_low"],
+            }),
             m.iasWarning(),
         ],
     },
@@ -1261,7 +1280,13 @@
         model: "SR-ZG9050C-WS",
         vendor: "Sunricher",
         description: "Smart water leakage sensor",
-        extend: [m.battery(), m.iasZoneAlarm({zoneType: "water_leak", zoneAttributes: ["alarm_1", "alarm_2", "tamper", "battery_low"]})],
+        extend: [
+            m.battery(),
+            m.iasZoneAlarm({
+                zoneType: "water_leak",
+                zoneAttributes: ["alarm_1", "alarm_2", "tamper", "battery_low"],
+            }),
+        ],
     },
     {
         zigbeeModel: ["HK-SENSOR-WT2"],
@@ -1271,7 +1296,10 @@
         extend: [
             m.battery(),
             m.temperature(),
-            m.iasZoneAlarm({zoneType: "water_leak", zoneAttributes: ["alarm_1", "alarm_2", "tamper", "battery_low"]}),
+            m.iasZoneAlarm({
+                zoneType: "water_leak",
+                zoneAttributes: ["alarm_1", "alarm_2", "tamper", "battery_low"],
+            }),
             m.iasWarning(),
         ],
     },
@@ -1604,7 +1632,13 @@
         model: "SR-ZG9011A-DS",
         vendor: "Sunricher",
         description: "Door/window sensor",
-        extend: [m.battery(), m.iasZoneAlarm({zoneType: "contact", zoneAttributes: ["alarm_1", "battery_low"]})],
+        extend: [
+            m.battery(),
+            m.iasZoneAlarm({
+                zoneType: "contact",
+                zoneAttributes: ["alarm_1", "battery_low"],
+            }),
+        ],
     },
     {
         zigbeeModel: ["ZG2858A"],
@@ -1668,7 +1702,10 @@
         endpoint: (device) => {
             return {l1: 1, l2: 2};
         },
-        meta: {multiEndpoint: true, multiEndpointSkip: ["power", "energy", "voltage", "current"]},
+        meta: {
+            multiEndpoint: true,
+            multiEndpointSkip: ["power", "energy", "voltage", "current"],
+        },
         configure: async (device, coordinatorEndpoint) => {
             const endpoint1 = device.getEndpoint(1);
             const endpoint2 = device.getEndpoint(2);
@@ -2180,7 +2217,9 @@
             await reporting.currentSummDelivered(endpoint);
 
             // Custom attributes
-            const options = {manufacturerCode: Zcl.ManufacturerCode.SHENZHEN_SUNRICHER_TECHNOLOGY_LTD};
+            const options = {
+                manufacturerCode: Zcl.ManufacturerCode.SHENZHEN_SUNRICHER_TECHNOLOGY_LTD,
+            };
 
             // OperateDisplayLcdBrightnesss
             await endpoint.configureReporting(
