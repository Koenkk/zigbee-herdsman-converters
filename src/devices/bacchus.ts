--- conflicted
+++ resolved
@@ -4,11 +4,7 @@
 import * as m from "../lib/modernExtend";
 import type {Configure, DefinitionWithExtend, Fz, ModernExtend, Tz} from "../lib/types";
 
-<<<<<<< HEAD
 import {assertNumber, getEndpointName, isString, postfixWithEndpointName, precisionRound, validateValue} from "../lib/utils";
-=======
-import {assertNumber, getEndpointName, isString, precisionRound, validateValue} from "../lib/utils";
->>>>>>> 0e70071d
 
 const defaultReporting = {min: 0, max: 3600, change: 0};
 const defaultReportingOnOff = {min: 0, max: 3600, change: 0, attribute: "onOff"};
@@ -278,13 +274,8 @@
                 attribute: "currentTier1SummDelivered",
                 description: "Energy on tariff 1",
                 access: "STATE_GET",
-<<<<<<< HEAD
                 scale: 1000,
                 precision: 3,
-=======
-                scale: 100,
-                precision: 2,
->>>>>>> 0e70071d
                 reporting: defaultReporting,
             }),
             energy({
@@ -294,13 +285,8 @@
                 attribute: "currentTier2SummDelivered",
                 description: "Energy on tariff 2",
                 access: "STATE_GET",
-<<<<<<< HEAD
                 scale: 1000,
                 precision: 3,
-=======
-                scale: 100,
-                precision: 2,
->>>>>>> 0e70071d
                 reporting: defaultReporting,
             }),
             energy({
@@ -310,13 +296,8 @@
                 attribute: "currentTier3SummDelivered",
                 description: "Energy on tariff 3",
                 access: "STATE_GET",
-<<<<<<< HEAD
                 scale: 1000,
                 precision: 3,
-=======
-                scale: 100,
-                precision: 2,
->>>>>>> 0e70071d
                 reporting: defaultReporting,
             }),
             energy({
@@ -326,13 +307,8 @@
                 attribute: "currentTier4SummDelivered",
                 description: "Energy on tariff 4",
                 access: "STATE_GET",
-<<<<<<< HEAD
                 scale: 1000,
                 precision: 3,
-=======
-                scale: 100,
-                precision: 2,
->>>>>>> 0e70071d
                 reporting: defaultReporting,
             }),
             m.numeric({
@@ -789,7 +765,6 @@
                 access: "STATE",
                 reporting: defaultReporting,
             }),
-<<<<<<< HEAD
             m.binary({
                 name: "out_of_service",
                 valueOn: ["True", 1],
@@ -800,8 +775,6 @@
                 access: "STATE",
                 reporting: defaultReportingOOS,
             }),
-=======
->>>>>>> 0e70071d
             m.numeric({
                 name: "filling",
                 unit: "%",
@@ -810,13 +783,10 @@
                 description: "Tank filling",
                 access: "STATE",
             }),
-<<<<<<< HEAD
             m.temperature({
                 access: "STATE",
                 reporting: defaultReporting,
             }),
-=======
->>>>>>> 0e70071d
             m.numeric({
                 name: "tank_height",
                 unit: "cm",
@@ -824,11 +794,7 @@
                 valueMax: 450,
                 scale: 10,
                 cluster: "genAnalogInput",
-<<<<<<< HEAD
                 attribute: {ID: 0xf005, type: 0x0039},
-=======
-                attribute: {ID: 0xf005, type: 0x39},
->>>>>>> 0e70071d
                 description: "Water tank height in cm",
                 access: "STATE_SET",
             }),
@@ -852,7 +818,6 @@
                 description: "Max threshold for alarm binding",
                 access: "STATE_SET",
             }),
-<<<<<<< HEAD
             m.binary({
                 name: "invert_threshold",
                 valueOn: ["True", 1],
@@ -869,15 +834,6 @@
                 valueMax: 3600,
                 cluster: "genAnalogInput",
                 attribute: {ID: 0xf007, type: 0x0021},
-=======
-            m.numeric({
-                name: "measurment_period",
-                unit: "sec",
-                valueMin: 0,
-                valueMax: 3600,
-                cluster: "genAnalogInput",
-                attribute: {ID: 0xf007, type: 0x21},
->>>>>>> 0e70071d
                 description: "Max threshold for alarm binding",
                 access: "STATE_SET",
             }),
@@ -888,7 +844,6 @@
             }),
         ],
         configure: async (device, coordinatorEndpoint) => {
-<<<<<<< HEAD
             await device.getEndpoint(1).read("genAnalogInput", [0xf005, 0xf007, "minPresentValue", "maxPresentValue", "outOfService"]);
             await device.getEndpoint(1).read("genOnOff", [0xf008]);
         },
@@ -931,9 +886,7 @@
         ],
         configure: async (device, coordinatorEndpoint) => {
             await device.getEndpoint(1).read("msTemperatureMeasurement", [0xf001, 0xf002]);
-=======
             await device.getEndpoint(1).read("genAnalogInput", [0xf005, 0xf007, "minPresentValue", "maxPresentValue"]);
->>>>>>> 0e70071d
         },
     },
 ];