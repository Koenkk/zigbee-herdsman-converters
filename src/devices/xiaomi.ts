--- conflicted
+++ resolved
@@ -2583,8 +2583,7 @@
         model: 'LLKZMK12LM',
         vendor: 'Xiaomi',
         description: 'Aqara dual relay module T2',
-<<<<<<< HEAD
-        fromZigbee: [fz.on_off, fz.aqara_opple, fz.xiaomi_power, fz.getAttributeGetter('aqaraOpple'), fz.getAttributeGetter('genMultistateInput')],
+        fromZigbee: [fz.on_off, xiaomi.fromZigbee.aqara_opple, fz.xiaomi_power, fz.getAttributeGetter('aqaraOpple'), fz.getAttributeGetter('genMultistateInput')],
         toZigbee: [tz.on_off, tz.getAttributeSetter(['switch_type', 'interlock', 'power_on_behavior', 'operation_mode', 'mode', 'pulse_length'])],
         meta: {
             multiEndpoint: true,
@@ -2598,11 +2597,6 @@
                 'action': [undefined, 'genMultistateInput', 'presentValue', 0x21, {'single': 1}],
             },
         },
-=======
-        fromZigbee: [fz.on_off, xiaomi.fromZigbee.aqara_opple, fz.xiaomi_power],
-        toZigbee: [tz.on_off],
-        meta: {multiEndpoint: true},
->>>>>>> 81b9ec1b
         endpoint: (device) => {
             return {'l1': 1, 'l2': 2};
         },
