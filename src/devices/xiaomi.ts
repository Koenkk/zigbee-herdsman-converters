--- conflicted
+++ resolved
@@ -2638,7 +2638,6 @@
         exposes: [e.switch().withEndpoint('l1'), e.switch().withEndpoint('l2'),
             e.power(), e.current(), e.energy(), e.voltage(), e.device_temperature(),
         ],
-<<<<<<< HEAD
         extend: [
             xiaomi.extend.switchType(),
             xiaomi.extend.powerOnBehavior({
@@ -2686,9 +2685,6 @@
                 postfixWithEndpointName: true,
             }),
         ],
-=======
-        extend: [xiaomi.modernExtend.switchType],
->>>>>>> 1f6066db
         ota: ota.zigbeeOTA,
     },
     {
