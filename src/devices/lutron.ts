--- conflicted
+++ resolved
@@ -22,13 +22,9 @@
         vendor: 'Lutron',
         description: 'Aurora smart bulb dimmer',
         fromZigbee: [fz.command_move_to_level],
-<<<<<<< HEAD
         toZigbee: [],
+        extend: [battery()],
         exposes: [e.action(['brightness'])],
-=======
-        extend: [battery()],
-        exposes: [e.action(['brightness']), e.numeric('brightness', ea.STATE)],
->>>>>>> ef7ac30b
         configure: async (device, coordinatorEndpoint) => {
             const endpoint = device.getEndpoint(1);
             await reporting.bind(endpoint, coordinatorEndpoint, ['genLevelCtrl']);
