import {Zcl, ZSpec} from 'zigbee-herdsman';

import fz from '../converters/fromZigbee';
import tz from '../converters/toZigbee';
import * as constants from '../lib/constants';
import * as exposes from '../lib/exposes';
import {logger} from '../lib/logger';
import {
    identify,
    light,
    onOff,
    quirkCheckinInterval,
    deviceAddCustomCluster,
    binary,
    numeric,
    enumLookup,
    battery,
    humidity,
    iasZoneAlarm,
    bindCluster,
    ota,
    deviceEndpoints,
} from '../lib/modernExtend';
import * as reporting from '../lib/reporting';
import * as globalStore from '../lib/store';
import {Tz, Fz, Definition, KeyValue, ModernExtend, Expose} from '../lib/types';
import * as utils from '../lib/utils';
const e = exposes.presets;
const ea = exposes.access;

const NS = 'zhc:bosch';
const manufacturerOptions = {manufacturerCode: Zcl.ManufacturerCode.ROBERT_BOSCH_GMBH};

const sirenVolume = {
    low: 0x01,
    medium: 0x02,
    high: 0x03,
};

const sirenLight = {
    only_light: 0x00,
    only_siren: 0x01,
    siren_and_light: 0x02,
};

const outdoorSirenState = {
    ON: 0x07,
    OFF: 0x00,
};

const sirenPowerSupply = {
    solar_panel: 0x01,
    ac_power_supply: 0x02,
    dc_power_supply: 0x03,
};

// Universal Switch II
const buttonMap: {[key: string]: number} = {
    config_led_top_left_press: 0x10,
    config_led_top_right_press: 0x11,
    config_led_bottom_left_press: 0x12,
    config_led_bottom_right_press: 0x13,
    config_led_top_left_longpress: 0x20,
    config_led_top_right_longpress: 0x21,
    config_led_bottom_left_longpress: 0x22,
    config_led_bottom_right_longpress: 0x23,
};

// Universal Switch II
const labelShortPress = `Specifies LED color (rgb) and pattern on short press as hex string.
0-2: RGB value (e.g. ffffff = white)
3: Light position (01=top, 02=bottom, 00=full)
4-7: Durations for sequence fade-in -> on -> fade-out -> off (e.g. 01020102)
8: Number of Repetitions (01=1 to ff=255)
Example: ff1493000104010001`;

// Universal Switch II
const labelLongPress = `Specifies LED color (rgb) and pattern on long press as hex string.
0-2: RGB value (e.g. ffffff = white)
3: Light position (01=top, 02=bottom, 00=full)
4-7: Durations for sequence fade-in -> on -> fade-out -> off (e.g. 01020102)
8: Number of Repetitions (01=1 to ff=255)
Example: ff4200000502050001`;

// Universal Switch II
const labelConfirmation = `Specifies LED color (rgb) and pattern of the confirmation response as hex string.
0-2: RGB value (e.g. ffffff = white)
3: Light position (01=top, 02=bottom, 00=full)
4-7: Durations for sequence fade-in -> on -> fade-out -> off (e.g. 01020102)
8: Number of Repetitions (01=1 to ff=255)
Example: 30ff00000102010001`;

const boschExtend = {
    hvacThermostatCluster: () =>
        deviceAddCustomCluster('hvacThermostat', {
            ID: Zcl.Clusters.hvacThermostat.ID,
            attributes: {
                operatingMode: {
                    ID: 0x4007,
                    type: Zcl.DataType.ENUM8,
                    manufacturerCode: Zcl.ManufacturerCode.ROBERT_BOSCH_GMBH,
                },
                heatingDemand: {
                    ID: 0x4020,
                    type: Zcl.DataType.ENUM8,
                    manufacturerCode: Zcl.ManufacturerCode.ROBERT_BOSCH_GMBH,
                },
                valveAdaptStatus: {
                    ID: 0x4022,
                    type: Zcl.DataType.ENUM8,
                    manufacturerCode: Zcl.ManufacturerCode.ROBERT_BOSCH_GMBH,
                },
                remoteTemperature: {
                    ID: 0x4040,
                    type: Zcl.DataType.INT16,
                    manufacturerCode: Zcl.ManufacturerCode.ROBERT_BOSCH_GMBH,
                },
                windowDetection: {
                    ID: 0x4042,
                    type: Zcl.DataType.ENUM8,
                    manufacturerCode: Zcl.ManufacturerCode.ROBERT_BOSCH_GMBH,
                },
                boostHeating: {
                    ID: 0x4043,
                    type: Zcl.DataType.ENUM8,
                    manufacturerCode: Zcl.ManufacturerCode.ROBERT_BOSCH_GMBH,
                },
            },
            commands: {
                calibrateValve: {
                    ID: 0x41,
                    parameters: [],
                },
            },
            commandsResponse: {},
        }),
    hvacUserInterfaceCfgCluster: () =>
        deviceAddCustomCluster('hvacUserInterfaceCfg', {
            ID: Zcl.Clusters.hvacUserInterfaceCfg.ID,
            attributes: {
                displayOrientation: {
                    ID: 0x400b,
                    type: Zcl.DataType.UINT8,
                    manufacturerCode: Zcl.ManufacturerCode.ROBERT_BOSCH_GMBH,
                },
                displayedTemperature: {
                    ID: 0x4039,
                    type: Zcl.DataType.ENUM8,
                    manufacturerCode: Zcl.ManufacturerCode.ROBERT_BOSCH_GMBH,
                },
                displayOntime: {
                    ID: 0x403a,
                    type: Zcl.DataType.ENUM8,
                    manufacturerCode: Zcl.ManufacturerCode.ROBERT_BOSCH_GMBH,
                },
                displayBrightness: {
                    ID: 0x403b,
                    type: Zcl.DataType.ENUM8,
                    manufacturerCode: Zcl.ManufacturerCode.ROBERT_BOSCH_GMBH,
                },
            },
            commands: {},
            commandsResponse: {},
        }),
    operatingMode: () =>
        enumLookup({
            name: 'operating_mode',
            cluster: 'hvacThermostat',
            attribute: 'operatingMode',
            reporting: {min: '10_SECONDS', max: 'MAX', change: null},
            description: 'Bosch-specific operating mode (overrides system mode)',
            lookup: {schedule: 0x00, manual: 0x01, pause: 0x05},
            zigbeeCommandOptions: manufacturerOptions,
        }),
    windowDetection: () =>
        binary({
            name: 'window_detection',
            cluster: 'hvacThermostat',
            attribute: 'windowDetection',
            description: 'Enable/disable window open (Lo.) mode',
            valueOn: ['ON', 0x01],
            valueOff: ['OFF', 0x00],
            zigbeeCommandOptions: manufacturerOptions,
        }),
    boostHeating: () =>
        binary({
            name: 'boost_heating',
            cluster: 'hvacThermostat',
            attribute: 'boostHeating',
            reporting: {min: '10_SECONDS', max: 'MAX', change: null, attribute: 'boostHeating'},
            description: 'Activate boost heating (5 min. on TRV)',
            valueOn: ['ON', 0x01],
            valueOff: ['OFF', 0x00],
            zigbeeCommandOptions: manufacturerOptions,
        }),
    childLock: () =>
        binary({
            name: 'child_lock',
            cluster: 'hvacUserInterfaceCfg',
            attribute: 'keypadLockout',
            description: 'Enables/disables physical input on the device',
            valueOn: ['LOCK', 0x01],
            valueOff: ['UNLOCK', 0x00],
        }),
    displayOntime: () =>
        numeric({
            name: 'display_ontime',
            cluster: 'hvacUserInterfaceCfg',
            attribute: 'displayOntime',
            description: 'Sets the display on-time',
            valueMin: 5,
            valueMax: 30,
            unit: 's',
            zigbeeCommandOptions: manufacturerOptions,
        }),
    displayBrightness: () =>
        numeric({
            name: 'display_brightness',
            cluster: 'hvacUserInterfaceCfg',
            attribute: 'displayBrightness',
            description: 'Sets brightness of the display',
            valueMin: 0,
            valueMax: 10,
            zigbeeCommandOptions: manufacturerOptions,
        }),
    valveAdaptProcess: (): ModernExtend => {
        const adaptationStatus: KeyValue = {
            none: 0x00,
            ready_to_calibrate: 0x01,
            calibration_in_progress: 0x02,
            error: 0x03,
            success: 0x04,
        };
        const exposes: Expose[] = [
            e
                .binary('valve_adapt_process', ea.ALL, true, false)
                .withLabel('Trigger adaptation process')
                .withDescription(
                    'Trigger the valve adaptation process. Only possible when adaptation status ' + 'is "ready_to_calibrate" or "error".',
                )
                .withCategory('config'),
        ];
        const fromZigbee: Fz.Converter[] = [
            {
                cluster: 'hvacThermostat',
                type: ['attributeReport', 'readResponse'],
                convert: (model, msg, publish, options, meta) => {
                    const result: KeyValue = {};
                    if (msg.data.hasOwnProperty('valveAdaptStatus')) {
                        if (msg.data['valveAdaptStatus'] === adaptationStatus.calibration_in_progress) {
                            result.valve_adapt_process = true;
                        } else {
                            result.valve_adapt_process = false;
                        }
                    }
                    return result;
                },
            },
        ];
        const toZigbee: Tz.Converter[] = [
            {
                key: ['valve_adapt_process'],
                convertSet: async (entity, key, value, meta) => {
                    if (value == true) {
                        const adaptStatus = utils.getFromLookup(meta.state.valve_adapt_status, adaptationStatus);
                        switch (adaptStatus) {
                            case adaptationStatus.ready_to_calibrate:
                            case adaptationStatus.error:
                                await entity.command('hvacThermostat', 'calibrateValve', {}, manufacturerOptions);
                                break;
                            default:
                                throw new Error('Valve adaptation process not possible right now.');
                        }
                    }
                    return {state: {valve_adapt_process: value}};
                },
                convertGet: async (entity, key, meta) => {
                    await entity.read('hvacThermostat', ['valveAdaptStatus'], manufacturerOptions);
                },
            },
        ];
        return {
            exposes,
            fromZigbee,
            toZigbee,
            isModernExtend: true,
        };
    },
    heatingDemand: (): ModernExtend => {
        const fromZigbee: Fz.Converter[] = [
            {
                cluster: 'hvacThermostat',
                type: ['attributeReport', 'readResponse'],
                convert: (model, msg, publish, options, meta) => {
                    const result: KeyValue = {};
                    if (msg.data.hasOwnProperty('heatingDemand')) {
                        const demand = msg.data['heatingDemand'] as number;
                        result.pi_heating_demand = demand;
                        result.running_state = demand > 0 ? 'heat' : 'idle';
                    }
                    return result;
                },
            },
        ];
        const toZigbee: Tz.Converter[] = [
            {
                key: ['pi_heating_demand'],
                convertSet: async (entity, key, value, meta) => {
                    if (key === 'pi_heating_demand') {
                        let demand = utils.toNumber(value, key);
                        demand = utils.numberWithinRange(demand, 0, 100);
                        await entity.write('hvacThermostat', {heatingDemand: demand}, manufacturerOptions);
                        return {state: {pi_heating_demand: demand}};
                    }
                },
                convertGet: async (entity, key, meta) => {
                    await entity.read('hvacThermostat', ['heatingDemand'], manufacturerOptions);
                },
            },
            {
                key: ['running_state'],
                convertGet: async (entity, key, meta) => {
                    await entity.read('hvacThermostat', ['heatingDemand'], manufacturerOptions);
                },
            },
        ];
        return {
            fromZigbee,
            toZigbee,
            isModernExtend: true,
        };
    },
    ignoreDst: (): ModernExtend => {
        const fromZigbee: Fz.Converter[] = [
            {
                cluster: 'genTime',
                type: 'read',
                convert: async (model, msg, publish, options, meta) => {
                    if (msg.data.includes('dstStart', 'dstEnd', 'dstShift')) {
                        const response = {
                            dstStart: {attribute: 0x0003, status: Zcl.Status.SUCCESS, value: 0x00},
                            dstEnd: {attribute: 0x0004, status: Zcl.Status.SUCCESS, value: 0x00},
                            dstShift: {attribute: 0x0005, status: Zcl.Status.SUCCESS, value: 0x00},
                        };
                        await msg.endpoint.readResponse(msg.cluster, msg.meta.zclTransactionSequenceNumber, response);
                    }
                },
            },
        ];
        return {
            fromZigbee,
            isModernExtend: true,
        };
    },
    doorWindowContact: (hasVibrationSensor?: boolean): ModernExtend => {
        const exposes: Expose[] = [
            e.binary('contact', ea.STATE, false, true).withDescription('Indicates whether the device is opened or closed'),
            e
                .enum('action', ea.STATE, ['none', 'single', 'long'])
                .withDescription('Triggered action (e.g. a button click)')
                .withCategory('diagnostic'),
        ];
        if (hasVibrationSensor) {
            exposes.push(e.binary('vibration', ea.STATE, true, false).withDescription('Indicates whether the device detected vibration'));
        }
        const fromZigbee: Fz.Converter[] = [
            {
                cluster: 'ssIasZone',
                type: ['commandStatusChangeNotification', 'attributeReport', 'readResponse'],
                convert: (model, msg, publish, options, meta) => {
                    if (msg.data.hasOwnProperty('zoneStatus') || msg.data.hasOwnProperty('zonestatus')) {
                        const zoneStatus = msg.type === 'commandStatusChangeNotification' ? msg.data.zonestatus : msg.data.zoneStatus;
                        const lookup: KeyValue = {0x00: 'none', 0x01: 'single', 0x02: 'long'};
                        const result: KeyValue = {
                            contact: !((zoneStatus & 1) > 0),
                            vibration: (zoneStatus & (1 << 1)) > 0,
                            tamper: (zoneStatus & (1 << 2)) > 0,
                            battery_low: (zoneStatus & (1 << 3)) > 0,
                            supervision_reports: (zoneStatus & (1 << 4)) > 0,
                            restore_reports: (zoneStatus & (1 << 5)) > 0,
                            trouble: (zoneStatus & (1 << 6)) > 0,
                            ac_status: (zoneStatus & (1 << 7)) > 0,
                            test: (zoneStatus & (1 << 8)) > 0,
                            battery_defect: (zoneStatus & (1 << 9)) > 0,
                            action: lookup[(zoneStatus >> 11) & 3],
                        };
                        if (result.action === 'none') delete result.action;
                        return result;
                    }
                },
            },
        ];
        return {
            exposes,
            fromZigbee,
            isModernExtend: true,
        };
    },
    smokeAlarm: (): ModernExtend => {
        const smokeAlarm: KeyValue = {
            OFF: 0x0000,
            ON: 0x3c00, // 15360 or 46080 works
        };
        const burglarAlarm: KeyValue = {
            OFF: 0x0001,
            ON: 0xb401, // 46081
        };
        const exposes: Expose[] = [
            e.binary('smoke', ea.STATE, true, false).withDescription('Indicates whether the device detected smoke'),
            e
                .binary('test', ea.STATE, true, false)
                .withDescription('Indicates whether the device is currently performing a test')
                .withCategory('diagnostic'),
            e.binary('alarm_smoke', ea.ALL, true, false).withDescription('Toggle the smoke alarm siren').withCategory('config'),
            e.binary('alarm_burglar', ea.ALL, true, false).withDescription('Toggle the burglar alarm siren').withCategory('config'),
        ];
<<<<<<< HEAD
        const fromZigbee: Fz.Converter[] = [
            {
                cluster: 'ssIasZone',
                type: ['commandStatusChangeNotification', 'attributeReport', 'readResponse'],
                convert: (model, msg, publish, options, meta) => {
                    if (msg.data.hasOwnProperty('zoneStatus') || msg.data.hasOwnProperty('zonestatus')) {
                        const zoneStatus = msg.type === 'commandStatusChangeNotification' ? msg.data.zonestatus : msg.data.zoneStatus;
                        return {
                            smoke: (zoneStatus & 1) > 0,
                            alarm_smoke: (zoneStatus & (1 << 1)) > 0,
                            battery_low: (zoneStatus & (1 << 3)) > 0,
                            supervision_reports: (zoneStatus & (1 << 4)) > 0,
                            restore_reports: (zoneStatus & (1 << 5)) > 0,
                            alarm_burglar: (zoneStatus & (1 << 7)) > 0,
                            test: (zoneStatus & (1 << 8)) > 0,
                            alarm_silenced: (zoneStatus & (1 << 11)) > 0,
                        };
                    }
                },
=======
        const fromZigbee: Fz.Converter[] = [{
            cluster: 'ssIasZone',
            type: ['commandStatusChangeNotification', 'attributeReport', 'readResponse'],
            convert: (model, msg, publish, options, meta) => {
                if (msg.data.hasOwnProperty('zoneStatus') || msg.data.hasOwnProperty('zonestatus')) {
                    const zoneStatus = msg.type === 'commandStatusChangeNotification' ? msg.data.zonestatus : msg.data.zoneStatus;
                    return {
                        smoke: (zoneStatus & 1) > 0,
                        alarm_smoke: (zoneStatus & 1<<1) > 0,
                        battery_low: (zoneStatus & 1<<3) > 0,
                        supervision_reports: (zoneStatus & 1<<4) > 0,
                        restore_reports: (zoneStatus & 1<<5) > 0,
                        alarm_burglar: (zoneStatus & 1<<7) > 0,
                        test: (zoneStatus & 1<<8) > 0,
                        alarm_silenced: (zoneStatus & 1<<11) > 0,
                    };
                }
            },
        }];
        const toZigbee: Tz.Converter[] = [{
            key: ['alarm_smoke', 'alarm_burglar'],
            convertSet: async (entity, key, value, meta) => {
                if (key === 'alarm_smoke') {
                    let transformedValue = 'OFF';
                    if (value === true) {
                        transformedValue = 'ON';
                    }
                    const index = utils.getFromLookup(transformedValue, smokeAlarm);
                    await entity.command('ssIasZone', 'boschSmokeAlarmSiren', {data: index}, manufacturerOptions);
                    return {state: {alarm_smoke: value}};
                }
                if (key === 'alarm_burglar') {
                    let transformedValue = 'OFF';
                    if (value === true) {
                        transformedValue = 'ON';
                    }
                    const index = utils.getFromLookup(transformedValue, burglarAlarm);
                    await entity.command('ssIasZone', 'boschSmokeAlarmSiren', {data: index}, manufacturerOptions);
                    return {state: {alarm_burglar: value}};
                }
>>>>>>> caf39c13
            },
        ];
        const toZigbee: Tz.Converter[] = [
            {
                key: ['alarm_smoke', 'alarm_burglar'],
                convertSet: async (entity, key, value, meta) => {
                    if (key === 'alarm_smoke') {
                        const index = utils.getFromLookup(value, smokeAlarm);
                        await entity.command('ssIasZone', 'boschSmokeAlarmSiren', {data: index}, manufacturerOptions);
                        return {state: {alarm_smoke: value}};
                    }
                    if (key === 'alarm_burglar') {
                        const index = utils.getFromLookup(value, burglarAlarm);
                        await entity.command('ssIasZone', 'boschSmokeAlarmSiren', {data: index}, manufacturerOptions);
                        return {state: {alarm_burglar: value}};
                    }
                },
                convertGet: async (entity, key, meta) => {
                    switch (key) {
                        case 'alarm_smoke':
                        case 'alarm_burglar':
                        case 'zone_status':
                            await entity.read('ssIasZone', ['zoneStatus']);
                            break;
                        default:
                            throw new Error(`Unhandled key boschExtend.smokeAlarm.toZigbee.convertGet ${key}`);
                    }
                },
            },
        ];
        return {
            exposes,
            fromZigbee,
            toZigbee,
            isModernExtend: true,
        };
    },
    broadcastAlarm: (): ModernExtend => {
        const sirenState: KeyValue = {
            smoke_off: 0x0000,
            smoke_on: 0x3c00,
            burglar_off: 0x0001,
            burglar_on: 0xb401,
        };
        const exposes: Expose[] = [
            e
                .enum('broadcast_alarm', ea.SET, Object.keys(sirenState))
                .withDescription('Set siren state of all BSD-2 via broadcast')
                .withCategory('config'),
        ];
        const toZigbee: Tz.Converter[] = [
            {
                key: ['broadcast_alarm'],
                convertSet: async (entity, key, value, meta) => {
                    if (key === 'broadcast_alarm') {
                        const index = utils.getFromLookup(value, sirenState);
                        utils.assertEndpoint(entity);
                        await entity.zclCommandBroadcast(
                            255,
                            ZSpec.BroadcastAddress.SLEEPY,
                            Zcl.Clusters.ssIasZone.ID,
                            'boschSmokeAlarmSiren',
                            {data: index},
                            manufacturerOptions,
                        );
                        return;
                    }
                },
            },
        ];
        return {
            exposes,
            toZigbee,
            isModernExtend: true,
        };
    },
    twinguard: (): ModernExtend => {
        const smokeSensitivity = {
            low: 0x03,
            medium: 0x02,
            high: 0x01,
        };
        const sirenState = {
            stop: 0x00,
            pre_alarm: 0x01,
            fire: 0x02,
            burglar: 0x03,
        };
        const stateOffOn = {
            OFF: 0x00,
            ON: 0x01,
        };
        const exposes: Expose[] = [
            e.binary('smoke', ea.STATE, true, false).withDescription('Indicates whether the device detected smoke'),
            e
                .numeric('temperature', ea.STATE)
                .withValueMin(0)
                .withValueMax(65)
                .withValueStep(0.1)
                .withUnit('°C')
                .withDescription('Measured temperature value'),
            e
                .numeric('humidity', ea.STATE)
                .withValueMin(0)
                .withValueMax(100)
                .withValueStep(0.1)
                .withUnit('%')
                .withDescription('Measured relative humidity'),
            e
                .numeric('voc', ea.STATE)
                .withValueMin(0)
                .withValueMax(50000)
                .withValueStep(1)
                .withLabel('VOC')
                .withUnit('µg/m³')
                .withDescription('Measured VOC value'),
            e
                .numeric('co2', ea.STATE)
                .withValueMin(400)
                .withValueMax(2400)
                .withValueStep(1)
                .withLabel('CO2')
                .withUnit('ppm')
                .withDescription('The measured CO2 (carbon dioxide) value'),
            e.numeric('aqi', ea.STATE).withValueMin(0).withValueMax(500).withValueStep(1).withLabel('AQI').withDescription('Air Quality Index'),
            e.numeric('illuminance_lux', ea.STATE).withUnit('lx').withDescription('Measured illuminance in lux'),
            e
                .numeric('battery', ea.STATE)
                .withUnit('%')
                .withValueMin(0)
                .withValueMax(100)
                .withDescription('Remaining battery in %')
                .withCategory('diagnostic'),
            e.text('siren_state', ea.STATE).withDescription('Siren state').withCategory('diagnostic'),
            e.enum('alarm', ea.ALL, Object.keys(sirenState)).withDescription('Alarm mode for siren'),
            e.binary('self_test', ea.ALL, true, false).withDescription('Initiate self-test').withCategory('config'),
            e.enum('sensitivity', ea.ALL, Object.keys(smokeSensitivity)).withDescription('Sensitivity of the smoke detector').withCategory('config'),
            e.binary('pre_alarm', ea.ALL, 'ON', 'OFF').withDescription('Enable/disable pre-alarm').withCategory('config'),
            e.binary('heartbeat', ea.ALL, 'ON', 'OFF').withDescription('Enable/disable heartbeat (blue LED)').withCategory('config'),
        ];
        const fromZigbee: Fz.Converter[] = [
            {
                cluster: 'twinguardSmokeDetector',
                type: ['attributeReport', 'readResponse'],
                convert: (model, msg, publish, options, meta) => {
                    const result: KeyValue = {};
                    if (msg.data.hasOwnProperty('sensitivity')) {
                        result.sensitivity = Object.keys(smokeSensitivity)[msg.data['sensitivity']];
                    }
                    return result;
                },
            },
            {
                cluster: 'twinguardMeasurements',
                type: ['attributeReport', 'readResponse'],
                convert: (model, msg, publish, options, meta) => {
                    const result: KeyValue = {};
                    if (msg.data.hasOwnProperty('humidity')) {
                        const humidity = utils.toNumber(msg.data['humidity']) / 100.0;
                        if (utils.isInRange(0, 100, humidity)) {
                            result.humidity = humidity;
                        }
                    }
                    if (msg.data.hasOwnProperty('airpurity')) {
                        const iaq = utils.toNumber(msg.data['airpurity']);
                        result.aqi = iaq;
                        let factorVoc = 6;
                        let factorCo2 = 2;
                        if (iaq >= 51 && iaq <= 100) {
                            factorVoc = 10;
                            factorCo2 = 4;
                        } else if (iaq >= 101 && iaq <= 150) {
                            factorVoc = 20;
                            factorCo2 = 4;
                        } else if (iaq >= 151 && iaq <= 200) {
                            factorVoc = 50;
                            factorCo2 = 4;
                        } else if (iaq >= 201 && iaq <= 250) {
                            factorVoc = 100;
                            factorCo2 = 4;
                        } else if (iaq >= 251) {
                            factorVoc = 100;
                            factorCo2 = 4;
                        }
                        result.voc = iaq * factorVoc;
                        result.co2 = iaq * factorCo2 + 400;
                    }
                    if (msg.data.hasOwnProperty('temperature')) {
                        result.temperature = utils.toNumber(msg.data['temperature']) / 100.0;
                    }
                    if (msg.data.hasOwnProperty('illuminance_lux')) {
                        result.illuminance_lux = utils.precisionRound(msg.data['illuminance_lux'] / 2, 2);
                    }
                    if (msg.data.hasOwnProperty('battery')) {
                        result.battery = utils.precisionRound(msg.data['battery'] / 2, 2);
                    }
                    return result;
                },
            },
            {
                cluster: 'twinguardOptions',
                type: ['attributeReport', 'readResponse'],
                convert: (model, msg, publish, options, meta) => {
                    const result: KeyValue = {};
                    if (msg.data.hasOwnProperty('pre_alarm')) {
                        result.pre_alarm = Object.keys(stateOffOn)[msg.data['pre_alarm']];
                    }
                    return result;
                },
            },
            {
                cluster: 'twinguardSetup',
                type: ['attributeReport', 'readResponse'],
                convert: (model, msg, publish, options, meta) => {
                    const result: KeyValue = {};
                    if (msg.data.hasOwnProperty('heartbeat')) {
                        result.heartbeat = Object.keys(stateOffOn)[msg.data['heartbeat']];
                    }
                    return result;
                },
            },
            {
                cluster: 'twinguardAlarm',
                type: ['attributeReport', 'readResponse'],
                convert: (model, msg, publish, options, meta) => {
                    const result: KeyValue = {};
                    const lookup: KeyValue = {
                        0x00200020: 'clear',
                        0x01200020: 'self_test',
                        0x02200020: 'burglar',
                        0x00200082: 'pre_alarm',
                        0x00200081: 'fire',
                        0x00200040: 'silenced',
                    };
                    if (msg.data.hasOwnProperty('alarm_status')) {
                        result.self_test = (msg.data['alarm_status'] & (1 << 24)) > 0;
                        result.smoke = (msg.data['alarm_status'] & (1 << 7)) > 0;
                        result.siren_state = lookup[msg.data['alarm_status']];
                    }
                    return result;
                },
            },
            {
                cluster: 'genAlarms',
                type: ['commandAlarm', 'readResponse'],
                convert: async (model, msg, publish, options, meta) => {
                    const result: KeyValue = {};
                    const lookup: KeyValue = {
                        0x10: 'fire',
                        0x11: 'pre_alarm',
                        0x14: 'clear',
                        0x16: 'silenced',
                    };
                    result.siren_state = lookup[msg.data.alarmcode];
                    if (msg.data.alarmcode == 0x10 || msg.data.alarmcode == 0x11) {
                        await msg.endpoint.commandResponse('genAlarms', 'alarm', {alarmcode: msg.data.alarmcode, clusterid: 0xe000}, {direction: 1});
                    }
                    return result;
                },
            },
        ];
        const toZigbee: Tz.Converter[] = [
            {
                key: ['sensitivity', 'pre_alarm', 'self_test', 'alarm', 'heartbeat'],
                convertSet: async (entity, key, value, meta) => {
                    if (key === 'sensitivity') {
                        const index = utils.getFromLookup(value, smokeSensitivity);
                        await entity.write('twinguardSmokeDetector', {sensitivity: index}, manufacturerOptions);
                        return {state: {sensitivity: value}};
                    }
                    if (key === 'pre_alarm') {
                        const index = utils.getFromLookup(value, stateOffOn);
                        await entity.write('twinguardOptions', {pre_alarm: index}, manufacturerOptions);
                        return {state: {pre_alarm: value}};
                    }
                    if (key === 'heartbeat') {
                        const endpoint = meta.device.getEndpoint(12);
                        const index = utils.getFromLookup(value, stateOffOn);
                        await endpoint.write('twinguardSetup', {heartbeat: index}, manufacturerOptions);
                        return {state: {heartbeat: value}};
                    }
                    if (key === 'self_test') {
                        if (value) {
                            await entity.command('twinguardSmokeDetector', 'initiateTestMode', manufacturerOptions);
                        }
                    }
                    if (key === 'alarm') {
                        const endpoint = meta.device.getEndpoint(12);
                        const index = utils.getFromLookup(value, sirenState);
                        utils.assertEndpoint(entity);
                        if (index == 0x00) {
                            await entity.commandResponse('genAlarms', 'alarm', {alarmcode: 0x16, clusterid: 0xe000}, {direction: 1});
                            await entity.commandResponse('genAlarms', 'alarm', {alarmcode: 0x14, clusterid: 0xe000}, {direction: 1});
                            await endpoint.command('twinguardAlarm', 'burglarAlarm', {data: 0x00}, manufacturerOptions);
                        } else if (index == 0x01) {
                            await entity.commandResponse('genAlarms', 'alarm', {alarmcode: 0x11, clusterid: 0xe000}, {direction: 1});
                            return {state: {siren_state: 'pre_alarm'}};
                        } else if (index == 0x02) {
                            await entity.commandResponse('genAlarms', 'alarm', {alarmcode: 0x10, clusterid: 0xe000}, {direction: 1});
                            return {state: {siren_state: 'fire'}};
                        } else if (index == 0x03) {
                            await endpoint.command('twinguardAlarm', 'burglarAlarm', {data: 0x01}, manufacturerOptions);
                        }
                    }
                },
                convertGet: async (entity, key, meta) => {
                    switch (key) {
                        case 'sensitivity':
                            await entity.read('twinguardSmokeDetector', ['sensitivity'], manufacturerOptions);
                            break;
                        case 'pre_alarm':
                            await entity.read('twinguardOptions', ['pre_alarm'], manufacturerOptions);
                            break;
                        case 'heartbeat':
                            await meta.device.getEndpoint(12).read('twinguardSetup', ['heartbeat'], manufacturerOptions);
                            break;
                        case 'alarm':
                        case 'self_test':
                            await meta.device.getEndpoint(12).read('twinguardAlarm', ['alarm_status'], manufacturerOptions);
                            break;
                        default:
                            throw new Error(`Unhandled key boschExtend.twinguard.toZigbee.convertGet ${key}`);
                    }
                },
            },
        ];
        return {
            exposes,
            fromZigbee,
            toZigbee,
            isModernExtend: true,
        };
    },
    bmct: (): ModernExtend => {
        const stateDeviceMode: KeyValue = {
            light: 0x04,
            shutter: 0x01,
            disabled: 0x00,
        };
        const stateMotor: KeyValue = {
            stopped: 0x00,
            opening: 0x01,
            closing: 0x02,
        };
        const stateSwitchType: KeyValue = {
            button: 0x01,
            button_key_change: 0x02,
            rocker_switch: 0x03,
            rocker_switch_key_change: 0x04,
        };
        const stateOffOn = {
            OFF: 0x00,
            ON: 0x01,
        };
        const fromZigbee: Fz.Converter[] = [
            fz.on_off,
            fz.power_on_behavior,
            fz.cover_position_tilt,
            {
                cluster: 'boschSpecific',
                type: ['attributeReport', 'readResponse'],
                convert: (model, msg, publish, options, meta) => {
                    const result: KeyValue = {};
                    const data = msg.data;
                    if (data.hasOwnProperty('deviceMode')) {
                        result.device_mode = Object.keys(stateDeviceMode).find((key) => stateDeviceMode[key] === msg.data['deviceMode']);
                        const deviceMode = msg.data['deviceMode'];
                        if (deviceMode !== meta.device.meta.deviceMode) {
                            meta.device.meta.deviceMode = deviceMode;
                            meta.deviceExposesChanged();
                        }
                    }
                    if (data.hasOwnProperty('switchType')) {
                        result.switch_type = Object.keys(stateSwitchType).find((key) => stateSwitchType[key] === msg.data['switchType']);
                    }
                    if (data.hasOwnProperty('calibrationOpeningTime')) {
                        result.calibration_opening_time = msg.data['calibrationOpeningTime'] / 10;
                    }
                    if (data.hasOwnProperty('calibrationClosingTime')) {
                        result.calibration_closing_time = msg.data['calibrationClosingTime'] / 10;
                    }
                    if (data.hasOwnProperty('calibrationButtonHoldTime')) {
                        result.calibration_button_hold_time = msg.data['calibrationButtonHoldTime'] / 10;
                    }
                    if (data.hasOwnProperty('calibrationMotorStartDelay')) {
                        result.calibration_motor_start_delay = msg.data['calibrationMotorStartDelay'] / 10;
                    }
                    if (data.hasOwnProperty('childLock')) {
                        const property = utils.postfixWithEndpointName('child_lock', msg, model, meta);
                        result[property] = msg.data['childLock'] === 1 ? 'ON' : 'OFF';
                    }
                    if (data.hasOwnProperty('motorState')) {
                        result.motor_state = Object.keys(stateMotor).find((key) => stateMotor[key] === msg.data['motorState']);
                    }
                    return result;
                },
            },
        ];
        const toZigbee: Tz.Converter[] = [
            tz.power_on_behavior,
            tz.cover_position_tilt,
            {
                key: ['device_mode', 'switch_type', 'child_lock', 'state', 'on_time', 'off_wait_time'],
                convertSet: async (entity, key, value, meta) => {
                    if (key === 'state') {
                        if ('ID' in entity && entity.ID === 1) {
                            await tz.cover_state.convertSet(entity, key, value, meta);
                        } else {
                            await tz.on_off.convertSet(entity, key, value, meta);
                        }
                    }
                    if (key === 'on_time' || key === 'on_wait_time') {
                        if ('ID' in entity && entity.ID !== 1) {
                            await tz.on_off.convertSet(entity, key, value, meta);
                        }
                    }
                    if (key === 'device_mode') {
                        const index = utils.getFromLookup(value, stateDeviceMode);
                        await entity.write('boschSpecific', {deviceMode: index});
                        await entity.read('boschSpecific', ['deviceMode']);
                        return {state: {device_mode: value}};
                    }
                    if (key === 'switch_type') {
                        const index = utils.getFromLookup(value, stateSwitchType);
                        await entity.write('boschSpecific', {switchType: index});
                        return {state: {switch_type: value}};
                    }
                    if (key === 'child_lock') {
                        const index = utils.getFromLookup(value, stateOffOn);
                        await entity.write('boschSpecific', {childLock: index});
                        return {state: {child_lock: value}};
                    }
                },
                convertGet: async (entity, key, meta) => {
                    switch (key) {
                        case 'state':
                        case 'on_time':
                        case 'off_wait_time':
                            if ('ID' in entity && entity.ID !== 1) {
                                await entity.read('genOnOff', ['onOff']);
                            }
                            break;
                        case 'device_mode':
                            await entity.read('boschSpecific', ['deviceMode']);
                            break;
                        case 'switch_type':
                            await entity.read('boschSpecific', ['switchType']);
                            break;
                        case 'child_lock':
                            await entity.read('boschSpecific', ['childLock']);
                            break;
                        default:
                            throw new Error(`Unhandled key boschExtend.bmct.toZigbee.convertGet ${key}`);
                    }
                },
            },
            {
                key: ['calibration_closing_time', 'calibration_opening_time', 'calibration_button_hold_time', 'calibration_motor_start_delay'],
                convertSet: async (entity, key, value, meta) => {
                    if (key === 'calibration_opening_time') {
                        const number = utils.toNumber(value, 'calibration_opening_time');
                        const index = number * 10;
                        await entity.write('boschSpecific', {calibrationOpeningTime: index});
                        return {state: {calibration_opening_time: number}};
                    }
                    if (key === 'calibration_closing_time') {
                        const number = utils.toNumber(value, 'calibration_closing_time');
                        const index = number * 10;
                        await entity.write('boschSpecific', {calibrationClosingTime: index});
                        return {state: {calibration_closing_time: number}};
                    }
                    if (key === 'calibration_button_hold_time') {
                        const number = utils.toNumber(value, 'calibration_button_hold_time');
                        const index = number * 10;
                        await entity.write('boschSpecific', {calibrationButtonHoldTime: index});
                        return {state: {calibration_button_hold_time: number}};
                    }
                    if (key === 'calibration_motor_start_delay') {
                        const number = utils.toNumber(value, 'calibration_motor_start_delay');
                        const index = number * 10;
                        await entity.write('boschSpecific', {calibrationMotorStartDelay: index});
                        return {state: {calibration_motor_start_delay: number}};
                    }
                },
                convertGet: async (entity, key, meta) => {
                    switch (key) {
                        case 'calibration_opening_time':
                            await entity.read('boschSpecific', ['calibrationOpeningTime']);
                            break;
                        case 'calibration_closing_time':
                            await entity.read('boschSpecific', ['calibrationClosingTime']);
                            break;
                        case 'calibration_button_hold_time':
                            await entity.read('boschSpecific', ['calibrationButtonHoldTime']);
                            break;
                        case 'calibration_motor_start_delay':
                            await entity.read('boschSpecific', ['calibrationMotorStartDelay']);
                            break;
                        default:
                            throw new Error(`Unhandled key boschExtend.bmct.toZigbee.convertGet ${key}`);
                    }
                },
            },
        ];
        return {
            fromZigbee,
            toZigbee,
            isModernExtend: true,
        };
    },
};
const tzLocal = {
    rbshoszbeu: {
        key: ['light_delay', 'siren_delay', 'light_duration', 'siren_duration', 'siren_volume', 'alarm_state', 'power_source', 'siren_and_light'],
        convertSet: async (entity, key, value, meta) => {
            if (key === 'light_delay') {
                const index = value;
                await entity.write(0x0502, {0xa004: {value: index, type: 0x21}}, manufacturerOptions);
                return {state: {light_delay: value}};
            }
            if (key === 'siren_delay') {
                const index = value;
                await entity.write(0x0502, {0xa003: {value: index, type: 0x21}}, manufacturerOptions);
                return {state: {siren_delay: value}};
            }
            if (key === 'light_duration') {
                const index = value;
                await entity.write(0x0502, {0xa005: {value: index, type: 0x20}}, manufacturerOptions);
                return {state: {light_duration: value}};
            }
            if (key === 'siren_duration') {
                const index = value;
                await entity.write(0x0502, {0xa000: {value: index, type: 0x20}}, manufacturerOptions);
                return {state: {siren_duration: value}};
            }
            if (key === 'siren_and_light') {
                const index = utils.getFromLookup(value, sirenLight);
                await entity.write(0x0502, {0xa001: {value: index, type: 0x20}}, manufacturerOptions);
                return {state: {siren_and_light: value}};
            }
            if (key === 'siren_volume') {
                const index = utils.getFromLookup(value, sirenVolume);
                await entity.write(0x0502, {0xa002: {value: index, type: 0x20}}, manufacturerOptions);
                return {state: {siren_volume: value}};
            }
            if (key === 'power_source') {
                const index = utils.getFromLookup(value, sirenPowerSupply);
                await entity.write(0x0001, {0xa002: {value: index, type: 0x20}}, manufacturerOptions);
                return {state: {power_source: value}};
            }
            if (key === 'alarm_state') {
                const endpoint = meta.device.getEndpoint(1);
                const index = utils.getFromLookup(value, outdoorSirenState);
                if (index == 0) {
                    await endpoint.command(0x0502, 0xf0, {data: 0}, manufacturerOptions);
                    return {state: {alarm_state: value}};
                } else {
                    await endpoint.command(0x0502, 0xf0, {data: 7}, manufacturerOptions);
                    return {state: {alarm_state: value}};
                }
            }
        },
        convertGet: async (entity, key, meta) => {
            switch (key) {
                case 'light_delay':
                    await entity.read(0x0502, [0xa004], manufacturerOptions);
                    break;
                case 'siren_delay':
                    await entity.read(0x0502, [0xa003], manufacturerOptions);
                    break;
                case 'light_duration':
                    await entity.read(0x0502, [0xa005], manufacturerOptions);
                    break;
                case 'siren_duration':
                    await entity.read(0x0502, [0xa000], manufacturerOptions);
                    break;
                case 'siren_and_light':
                    await entity.read(0x0502, [0xa001], manufacturerOptions);
                    break;
                case 'siren_volume':
                    await entity.read(0x0502, [0xa002], manufacturerOptions);
                    break;
                case 'alarm_state':
                    await entity.read(0x0502, [0xf0], manufacturerOptions);
                    break;
                default: // Unknown key
                    throw new Error(`Unhandled key toZigbee.rbshoszbeu.convertGet ${key}`);
            }
        },
    } satisfies Tz.Converter,
    bhius_config: {
        key: Object.keys(buttonMap),
        convertGet: async (entity, key, meta) => {
            if (!buttonMap.hasOwnProperty(key)) {
                throw new Error(`Unknown key ${key}`);
            }
            await entity.read('boschSpecific', [buttonMap[key as keyof typeof buttonMap]], manufacturerOptions);
        },
        convertSet: async (entity, key, value, meta) => {
            if (!buttonMap.hasOwnProperty(key)) {
                return;
            }

            const buffer = Buffer.from(value as string, 'hex');
            if (buffer.length !== 9) throw new Error(`Invalid configuration length: ${buffer.length} (should be 9)`);

            const payload: {[key: number | string]: KeyValue} = {};
            payload[buttonMap[key as keyof typeof buttonMap]] = {value: buffer, type: 65};
            await entity.write('boschSpecific', payload, manufacturerOptions);

            const result: {[key: number | string]: string} = {};
            result[key] = value as string;
            return {state: result};
        },
    } satisfies Tz.Converter,
};

const fzLocal = {
    bhius_button_press: {
        cluster: 'boschSpecific',
        type: 'raw',
        options: [e.text('led_response', ea.ALL).withLabel('LED config (confirmation response)').withDescription(labelConfirmation)],
        convert: async (model, msg, publish, options, meta) => {
            const sequenceNumber = msg.data.readUInt8(3);
            const buttonId = msg.data.readUInt8(4);
            const longPress = msg.data.readUInt8(5);
            const duration = msg.data.readUInt16LE(6);
            let buffer;
            if (options.hasOwnProperty('led_response')) {
                buffer = Buffer.from(options.led_response as string, 'hex');
                if (buffer.length !== 9) {
                    logger.error(`Invalid length of led_response: ${buffer.length} (should be 9)`, NS);
                    buffer = Buffer.from('30ff00000102010001', 'hex');
                }
            } else {
                buffer = Buffer.from('30ff00000102010001', 'hex');
            }

            if (utils.hasAlreadyProcessedMessage(msg, model, sequenceNumber)) return;
            const buttons: {[key: number]: string} = {0: 'top_left', 1: 'top_right', 2: 'bottom_left', 3: 'bottom_right'};

            let command = '';
            if (buttonId in buttons) {
                if (longPress && duration > 0) {
                    if (globalStore.hasValue(msg.endpoint, buttons[buttonId])) return;
                    globalStore.putValue(msg.endpoint, buttons[buttonId], duration);
                    command = 'longpress';
                } else {
                    globalStore.clearValue(msg.endpoint, buttons[buttonId]);
                    command = longPress ? 'longpress_release' : 'release';
                    msg.endpoint.command('boschSpecific', 'confirmButtonPressed', {data: buffer}, {sendPolicy: 'immediate'}).catch((error) => {});
                }
                return {action: `button_${buttons[buttonId]}_${command}`};
            } else {
                logger.error(`Received message with unknown command ID ${buttonId}. Data: 0x${msg.data.toString('hex')}`, NS);
            }
        },
    } satisfies Fz.Converter,
    bhius_config: {
        cluster: 'boschSpecific',
        type: ['attributeReport', 'readResponse'],
        convert: async (model, msg, publish, options, meta) => {
            const result: {[key: number | string]: string} = {};
            for (const id of Object.values(buttonMap)) {
                if (msg.data.hasOwnProperty(id)) {
                    result[Object.keys(buttonMap).find((key) => buttonMap[key] === id)] = msg.data[id].toString('hex');
                }
            }
            return result;
        },
    } satisfies Fz.Converter,
};

const definitions: Definition[] = [
    {
        zigbeeModel: ['RBSH-OS-ZB-EU'],
        model: 'BSIR-EZ',
        vendor: 'Bosch',
        description: 'Outdoor siren',
        fromZigbee: [fz.ias_alarm_only_alarm_1, fz.battery, fz.power_source],
        toZigbee: [tzLocal.rbshoszbeu, tz.warning],
        meta: {battery: {voltageToPercentage: {min: 2500, max: 4200}}},
        configure: async (device, coordinatorEndpoint) => {
            const endpoint = device.getEndpoint(1);
            await reporting.bind(endpoint, coordinatorEndpoint, ['genPowerCfg', 'ssIasZone', 'ssIasWd', 'genBasic']);
            await reporting.batteryVoltage(endpoint);
            await endpoint.read(0x0502, [0xa000, 0xa001, 0xa002, 0xa003, 0xa004, 0xa005], manufacturerOptions);
            await endpoint.unbind('genPollCtrl', coordinatorEndpoint);
        },
        exposes: [
            e.binary('alarm_state', ea.ALL, 'ON', 'OFF').withDescription('Alarm turn ON/OFF'),
            e
                .numeric('light_delay', ea.ALL)
                .withValueMin(0)
                .withValueMax(30)
                .withValueStep(1)
                .withUnit('s')
                .withDescription('Flashing light delay')
                .withUnit('s'),
            e
                .numeric('siren_delay', ea.ALL)
                .withValueMin(0)
                .withValueMax(30)
                .withValueStep(1)
                .withUnit('s')
                .withDescription('Siren alarm delay')
                .withUnit('s'),
            e
                .numeric('siren_duration', ea.ALL)
                .withValueMin(1)
                .withValueMax(15)
                .withValueStep(1)
                .withUnit('m')
                .withDescription('Duration of the alarm siren')
                .withUnit('m'),
            e
                .numeric('light_duration', ea.ALL)
                .withValueMin(1)
                .withValueMax(15)
                .withValueStep(1)
                .withUnit('m')
                .withDescription('Duration of the alarm light')
                .withUnit('m'),
            e.enum('siren_volume', ea.ALL, Object.keys(sirenVolume)).withDescription('Volume of the alarm'),
            e.enum('siren_and_light', ea.ALL, Object.keys(sirenLight)).withDescription('Siren and Light behaviour during alarm '),
            e.enum('power_source', ea.ALL, Object.keys(sirenPowerSupply)).withDescription('Siren power source'),
            e
                .warning()
                .removeFeature('strobe_level')
                .removeFeature('strobe')
                .removeFeature('strobe_duty_cycle')
                .removeFeature('level')
                .removeFeature('duration'),
            e.test(),
            e.tamper(),
            e.battery(),
            e.battery_voltage(),
            e.battery_low(),
            e.binary('ac_status', ea.STATE, true, false).withDescription('Is the device plugged in'),
        ],
        extend: [
            deviceAddCustomCluster('ssIasZone', {
                ID: Zcl.Clusters.ssIasZone.ID,
                attributes: {},
                commands: {
                    boschTestTamper: {
                        ID: 0xf3,
                        parameters: [{name: 'data', type: Zcl.DataType.UINT8}],
                    },
                },
                commandsResponse: {},
            }),
            deviceAddCustomCluster('ssIasWd', {
                ID: Zcl.Clusters.ssIasWd.ID,
                attributes: {},
                commands: {
                    boschOutdoorSiren: {
                        ID: 240,
                        parameters: [{name: 'data', type: Zcl.DataType.UINT8}],
                    },
                },
                commandsResponse: {},
            }),
            quirkCheckinInterval(0),
        ],
    },
    {
        zigbeeModel: ['RBSH-WS-ZB-EU'],
        model: 'BWA-1',
        vendor: 'Bosch',
        description: 'Smart water alarm',
        extend: [
            deviceAddCustomCluster('boschSpecific', {
                ID: 0xfcac,
                manufacturerCode: Zcl.ManufacturerCode.ROBERT_BOSCH_GMBH,
                attributes: {
                    alarmOnMotion: {
                        ID: 0x0003,
                        type: Zcl.DataType.BOOLEAN,
                    },
                },
                commands: {},
                commandsResponse: {},
            }),
            iasZoneAlarm({
                zoneType: 'water_leak',
                zoneAttributes: ['tamper'],
            }),
            battery({
                percentage: true,
                lowStatus: true,
            }),
            binary({
                name: 'alarm_on_motion',
                cluster: 'boschSpecific',
                attribute: 'alarmOnMotion',
                description: 'Toggle audible alarm on motion',
                valueOn: ['ON', 0x01],
                valueOff: ['OFF', 0x00],
                zigbeeCommandOptions: manufacturerOptions,
                entityCategory: 'config',
            }),
            bindCluster({
                cluster: 'genPollCtrl',
                clusterType: 'input',
            }),
        ],
        configure: async (device, coordinatorEndpoint) => {
            const endpoint = device.getEndpoint(1);
            await endpoint.read('genPowerCfg', ['batteryPercentageRemaining']);
            await endpoint.read('ssIasZone', ['zoneStatus']);
            await endpoint.read('boschSpecific', ['alarmOnMotion'], manufacturerOptions);
        },
    },
    {
        zigbeeModel: ['RBSH-SD-ZB-EU'],
        model: 'BSD-2',
        vendor: 'Bosch',
        description: 'Smoke alarm II',
        extend: [
            deviceAddCustomCluster('ssIasZone', {
                ID: Zcl.Clusters.ssIasZone.ID,
                attributes: {},
                commands: {
                    boschSmokeAlarmSiren: {
                        ID: 0x80,
                        parameters: [{name: 'data', type: Zcl.DataType.UINT16}],
                    },
                },
                commandsResponse: {},
            }),
            boschExtend.smokeAlarm(),
            battery({
                percentage: true,
                lowStatus: false,
            }),
            enumLookup({
                name: 'sensitivity',
                cluster: 'ssIasZone',
                attribute: 'currentZoneSensitivityLevel',
                description: 'Sensitivity of the smoke detector',
                lookup: {
                    low: 0x00,
                    medium: 0x01,
                    high: 0x02,
                },
                entityCategory: 'config',
            }),
            boschExtend.broadcastAlarm(),
            bindCluster({
                cluster: 'genPollCtrl',
                clusterType: 'input',
            }),
        ],
        configure: async (device, coordinatorEndpoint) => {
            const endpoint = device.getEndpoint(1);
            await endpoint.read('genPowerCfg', ['batteryPercentageRemaining']);
            await endpoint.read('ssIasZone', ['zoneStatus']);
            await endpoint.read('ssIasZone', ['currentZoneSensitivityLevel']);
        },
    },
    {
        zigbeeModel: [
            'RFDL-ZB',
            'RFDL-ZB-EU',
            'RFDL-ZB-H',
            'RFDL-ZB-K',
            'RFDL-ZB-CHI',
            'RFDL-ZB-MS',
            'RFDL-ZB-ES',
            'RFPR-ZB',
            'RFPR-ZB-EU',
            'RFPR-ZB-CHI',
            'RFPR-ZB-ES',
            'RFPR-ZB-MS',
        ],
        model: 'RADON TriTech ZB',
        vendor: 'Bosch',
        description: 'Wireless motion detector',
        fromZigbee: [fz.temperature, fz.battery, fz.ias_occupancy_alarm_1, fz.illuminance],
        toZigbee: [],
        meta: {battery: {voltageToPercentage: '3V_2500'}},
        configure: async (device, coordinatorEndpoint) => {
            const endpoint = device.getEndpoint(1);
            await reporting.bind(endpoint, coordinatorEndpoint, ['msTemperatureMeasurement', 'genPowerCfg', 'msIlluminanceMeasurement']);
            await reporting.temperature(endpoint);
            await reporting.batteryVoltage(endpoint);
            await reporting.illuminance(endpoint);
        },
        exposes: [e.temperature(), e.battery(), e.occupancy(), e.battery_low(), e.tamper(), e.illuminance(), e.illuminance_lux()],
    },
    {
        zigbeeModel: ['ISW-ZPR1-WP13'],
        model: 'ISW-ZPR1-WP13',
        vendor: 'Bosch',
        description: 'Motion sensor',
        fromZigbee: [fz.temperature, fz.battery, fz.ias_occupancy_alarm_1, fz.ignore_iaszone_report],
        toZigbee: [],
        meta: {battery: {voltageToPercentage: '3V_2500'}},
        configure: async (device, coordinatorEndpoint) => {
            const endpoint = device.getEndpoint(5);
            await reporting.bind(endpoint, coordinatorEndpoint, ['msTemperatureMeasurement', 'genPowerCfg']);
            await reporting.temperature(endpoint);
            await reporting.batteryVoltage(endpoint);
        },
        exposes: [e.temperature(), e.battery(), e.occupancy(), e.battery_low(), e.tamper()],
    },
    {
        zigbeeModel: ['RBSH-TRV0-ZB-EU'],
        model: 'BTH-RA',
        vendor: 'Bosch',
        description: 'Radiator thermostat II',
        meta: {
            overrideHaConfig: (configs) => {
                const entry = configs.findIndex((e) => e.type === 'climate');
                if (entry) {
                    const commandTopic = configs[entry].discovery_payload.mode_command_topic as string;
                    configs[entry].discovery_payload.mode_command_topic =
                        commandTopic.substring(0, commandTopic.lastIndexOf('/system_mode'));
                    configs[entry].discovery_payload.mode_command_template = `{% set values = ` +
                        `{ 'auto':'schedule','heat':'manual','off':'pause'} %}` +
                        `{"operating_mode": "{{ values[value] if value in values.keys() else 'pause' }}"}`;
                    configs[entry].discovery_payload.mode_state_template = `{% set values = ` +
                        `{'schedule':'auto','manual':'heat','pause':'off'} %}` +
                        `{% set value = value_json.operating_mode %}{{ values[value] if value in values.keys() else 'off' }}`;
                    configs[entry].discovery_payload.modes = ['off', 'heat', 'auto'];
                }
            },
        },
        exposes: [
            e
                .climate()
                .withLocalTemperature(
                    ea.STATE_GET,
                    'Temperature used by the heating algorithm. ' +
                        'This is the temperature measured on the device (by default) or the remote temperature (if set within the last 30 min).',
                )
                .withLocalTemperatureCalibration(-5, 5, 0.1)
                .withSetpoint('occupied_heating_setpoint', 5, 30, 0.5)
                .withSystemMode(['heat'])
                .withPiHeatingDemand(ea.ALL)
                .withRunningState(['idle', 'heat'], ea.STATE_GET),
        ],
        fromZigbee: [fz.thermostat],
        toZigbee: [
            tz.thermostat_system_mode,
            tz.thermostat_occupied_heating_setpoint,
            tz.thermostat_local_temperature_calibration,
            tz.thermostat_local_temperature,
            tz.thermostat_keypad_lockout,
        ],
        extend: [
            boschExtend.hvacThermostatCluster(),
            boschExtend.hvacUserInterfaceCfgCluster(),
            battery({
                percentage: true,
                lowStatus: false,
            }),
            boschExtend.operatingMode(),
            boschExtend.windowDetection(),
            boschExtend.boostHeating(),
            numeric({
                name: 'remote_temperature',
                cluster: 'hvacThermostat',
                attribute: 'remoteTemperature',
                description: 'Input for remote temperature sensor. ' + 'Required at least every 30 min. to prevent fallback to internal sensor!',
                valueMin: 0.0,
                valueMax: 35.0,
                valueStep: 0.01,
                unit: '°C',
                scale: 100,
                zigbeeCommandOptions: manufacturerOptions,
            }),
            enumLookup({
                name: 'setpoint_change_source',
                cluster: 'hvacThermostat',
                attribute: 'setpointChangeSource',
                reporting: {min: '10_SECONDS', max: 'MAX', change: null},
                description: 'Source of the current setpoint temperature',
                lookup: {manual: 0x00, schedule: 0x01, externally: 0x02},
                access: 'STATE_GET',
            }),
            boschExtend.childLock(),
            boschExtend.displayOntime(),
            boschExtend.displayBrightness(),
            enumLookup({
                name: 'display_orientation',
                cluster: 'hvacUserInterfaceCfg',
                attribute: 'displayOrientation',
                description: 'Sets orientation of the display',
                lookup: {normal: 0x00, flipped: 0x01},
                zigbeeCommandOptions: manufacturerOptions,
            }),
            enumLookup({
                name: 'displayed_temperature',
                cluster: 'hvacUserInterfaceCfg',
                attribute: 'displayedTemperature',
                description: 'Temperature displayed on the TRV',
                lookup: {target: 0x00, measured: 0x01},
                zigbeeCommandOptions: manufacturerOptions,
            }),
            enumLookup({
                name: 'valve_adapt_status',
                cluster: 'hvacThermostat',
                attribute: 'valveAdaptStatus',
                reporting: {min: '10_SECONDS', max: 'MAX', change: null},
                description: 'Specifies the current status of the valve adaptation',
                lookup: {
                    none: 0x00,
                    ready_to_calibrate: 0x01,
                    calibration_in_progress: 0x02,
                    error: 0x03,
                    success: 0x04,
                },
                zigbeeCommandOptions: manufacturerOptions,
                access: 'STATE_GET',
            }),
            boschExtend.valveAdaptProcess(),
            boschExtend.heatingDemand(),
            boschExtend.ignoreDst(),
            bindCluster({
                cluster: 'genPollCtrl',
                clusterType: 'input',
            }),
            ota(),
        ],
        configure: async (device, coordinatorEndpoint) => {
            const endpoint = device.getEndpoint(1);
            await reporting.bind(endpoint, coordinatorEndpoint, ['hvacThermostat', 'hvacUserInterfaceCfg']);
            await reporting.thermostatTemperature(endpoint);
            await reporting.thermostatOccupiedHeatingSetpoint(endpoint, {
                min: constants.repInterval.SECONDS_10,
                max: constants.repInterval.HOUR,
                change: 50,
            });
            await reporting.thermostatKeypadLockMode(endpoint);
            await endpoint.configureReporting(
                'hvacThermostat',
                [
                    {
                        attribute: 'heatingDemand',
                        minimumReportInterval: constants.repInterval.SECONDS_10,
                        maximumReportInterval: constants.repInterval.MAX,
                        reportableChange: null,
                    },
                ],
                manufacturerOptions,
            );
            await endpoint.read('genPowerCfg', ['batteryPercentageRemaining']);
            await endpoint.read('hvacThermostat', ['localTemperatureCalibration', 'setpointChangeSource']);
            await endpoint.read(
                'hvacThermostat',
                ['operatingMode', 'heatingDemand', 'valveAdaptStatus', 'remoteTemperature', 'windowDetection', 'boostHeating'],
                manufacturerOptions,
            );
            await endpoint.read('hvacUserInterfaceCfg', ['keypadLockout']);
            await endpoint.read(
                'hvacUserInterfaceCfg',
                ['displayOrientation', 'displayedTemperature', 'displayOntime', 'displayBrightness'],
                manufacturerOptions,
            );
        },
    },
    {
        zigbeeModel: ['RBSH-RTH0-BAT-ZB-EU'],
        model: 'BTH-RM',
        vendor: 'Bosch',
        description: 'Room thermostat II (Battery model)',
        exposes: [
            e
                .climate()
                .withLocalTemperature()
                .withSetpoint('occupied_heating_setpoint', 4.5, 30, 0.5)
                .withSetpoint('occupied_cooling_setpoint', 4.5, 30, 0.5)
                .withLocalTemperatureCalibration(-5, 5, 0.1)
                .withSystemMode(['off', 'heat', 'cool'])
                .withRunningState(['idle', 'heat', 'cool']),
        ],
        fromZigbee: [fz.thermostat, fz.hvac_user_interface],
        toZigbee: [
            tz.thermostat_system_mode,
            tz.thermostat_running_state,
            tz.thermostat_occupied_heating_setpoint,
            tz.thermostat_occupied_cooling_setpoint,
            tz.thermostat_programming_operation_mode, // NOTE: Only 0x0 & 0x1 supported
            tz.thermostat_local_temperature_calibration,
            tz.thermostat_local_temperature,
            tz.thermostat_temperature_setpoint_hold,
            tz.thermostat_temperature_display_mode,
        ],
        extend: [
            boschExtend.hvacThermostatCluster(),
            boschExtend.hvacUserInterfaceCfgCluster(),
            battery({
                voltageToPercentage: {min: 4400, max: 6400},
                percentage: true,
                voltage: true,
                lowStatus: false,
                voltageReporting: true,
                percentageReporting: false,
            }),
            humidity(),
            boschExtend.operatingMode(),
            boschExtend.windowDetection(),
            boschExtend.boostHeating(),
            boschExtend.childLock(),
            boschExtend.displayOntime(),
            boschExtend.displayBrightness(),
            bindCluster({
                cluster: 'genPollCtrl',
                clusterType: 'input',
            }),
            ota(),
        ],
        configure: async (device, coordinatorEndpoint) => {
            const endpoint = device.getEndpoint(1);
            await reporting.bind(endpoint, coordinatorEndpoint, ['hvacThermostat', 'hvacUserInterfaceCfg']);
            await reporting.thermostatSystemMode(endpoint);
            await reporting.thermostatRunningState(endpoint);
            await reporting.thermostatTemperature(endpoint);
            await reporting.thermostatOccupiedHeatingSetpoint(endpoint, {
                min: constants.repInterval.SECONDS_10,
                max: constants.repInterval.HOUR,
                change: 50,
            });
            await reporting.thermostatOccupiedCoolingSetpoint(endpoint, {
                min: constants.repInterval.SECONDS_10,
                max: constants.repInterval.HOUR,
                change: 50,
            });
            await reporting.thermostatKeypadLockMode(endpoint);
            await endpoint.read('genPowerCfg', ['batteryVoltage']);
            await endpoint.read('hvacThermostat', ['localTemperatureCalibration']);
            await endpoint.read('hvacThermostat', ['operatingMode', 'windowDetection', 'boostHeating'], manufacturerOptions);
            await endpoint.read('hvacUserInterfaceCfg', ['keypadLockout']);
            await endpoint.read('hvacUserInterfaceCfg', ['displayOntime', 'displayBrightness'], manufacturerOptions);
        },
    },
    {
        zigbeeModel: ['RBSH-RTH0-ZB-EU'],
        model: 'BTH-RM230Z',
        vendor: 'Bosch',
        description: 'Room thermostat II 230V',
        exposes: [
            e
                .climate()
                .withLocalTemperature()
                .withSetpoint('occupied_heating_setpoint', 4.5, 30, 0.5)
                .withSetpoint('occupied_cooling_setpoint', 4.5, 30, 0.5)
                .withLocalTemperatureCalibration(-5, 5, 0.1)
                .withSystemMode(['off', 'heat', 'cool'])
                .withRunningState(['idle', 'heat', 'cool']),
        ],
        fromZigbee: [fz.thermostat, fz.hvac_user_interface],
        toZigbee: [
            tz.thermostat_system_mode,
            tz.thermostat_running_state,
            tz.thermostat_occupied_heating_setpoint,
            tz.thermostat_occupied_cooling_setpoint,
            tz.thermostat_programming_operation_mode, // NOTE: Only 0x0 & 0x1 supported
            tz.thermostat_local_temperature_calibration,
            tz.thermostat_local_temperature,
            tz.thermostat_temperature_setpoint_hold,
            tz.thermostat_temperature_display_mode,
        ],
        extend: [
            boschExtend.hvacThermostatCluster(),
            boschExtend.hvacUserInterfaceCfgCluster(),
            humidity(),
            boschExtend.operatingMode(),
            boschExtend.windowDetection(),
            boschExtend.boostHeating(),
            boschExtend.childLock(),
            boschExtend.displayOntime(),
            boschExtend.displayBrightness(),
            ota(),
        ],
        configure: async (device, coordinatorEndpoint) => {
            const endpoint = device.getEndpoint(1);
            await reporting.bind(endpoint, coordinatorEndpoint, ['hvacThermostat', 'hvacUserInterfaceCfg']);
            await reporting.thermostatSystemMode(endpoint);
            await reporting.thermostatRunningState(endpoint);
            await reporting.thermostatTemperature(endpoint);
            await reporting.thermostatOccupiedHeatingSetpoint(endpoint, {
                min: constants.repInterval.SECONDS_10,
                max: constants.repInterval.HOUR,
                change: 50,
            });
            await reporting.thermostatOccupiedCoolingSetpoint(endpoint, {
                min: constants.repInterval.SECONDS_10,
                max: constants.repInterval.HOUR,
                change: 50,
            });
            await reporting.thermostatKeypadLockMode(endpoint);
            await endpoint.read('hvacThermostat', ['localTemperatureCalibration']);
            await endpoint.read('hvacThermostat', ['operatingMode', 'windowDetection', 'boostHeating'], manufacturerOptions);
            await endpoint.read('hvacUserInterfaceCfg', ['keypadLockout']);
            await endpoint.read('hvacUserInterfaceCfg', ['displayOntime', 'displayBrightness'], manufacturerOptions);
        },
    },
    {
        zigbeeModel: ['Champion'],
        model: '8750001213',
        vendor: 'Bosch',
        description: 'Twinguard',
        extend: [
            deviceAddCustomCluster('twinguardSmokeDetector', {
                ID: 0xe000,
                manufacturerCode: Zcl.ManufacturerCode.ROBERT_BOSCH_GMBH,
                attributes: {
                    sensitivity: {ID: 0x4003, type: Zcl.DataType.UINT16},
                },
                commands: {
                    initiateTestMode: {
                        ID: 0x00,
                        parameters: [],
                    },
                },
                commandsResponse: {},
            }),
            deviceAddCustomCluster('twinguardMeasurements', {
                ID: 0xe002,
                manufacturerCode: Zcl.ManufacturerCode.ROBERT_BOSCH_GMBH,
                attributes: {
                    humidity: {ID: 0x4000, type: Zcl.DataType.UINT16},
                    unknown1: {ID: 0x4001, type: Zcl.DataType.UINT16},
                    unknown2: {ID: 0x4002, type: Zcl.DataType.UINT16},
                    airpurity: {ID: 0x4003, type: Zcl.DataType.UINT16},
                    temperature: {ID: 0x4004, type: Zcl.DataType.INT16},
                    illuminance_lux: {ID: 0x4005, type: Zcl.DataType.UINT16},
                    battery: {ID: 0x4006, type: Zcl.DataType.UINT16},
                    unknown3: {ID: 0x4007, type: Zcl.DataType.UINT16},
                    unknown4: {ID: 0x4008, type: Zcl.DataType.UINT16},
                    pressure: {ID: 0x4009, type: Zcl.DataType.UINT16}, // Not yet confirmed
                    unknown6: {ID: 0x400a, type: Zcl.DataType.UINT16},
                    unknown7: {ID: 0x400b, type: Zcl.DataType.UINT16},
                    unknown8: {ID: 0x400c, type: Zcl.DataType.UINT16},
                },
                commands: {},
                commandsResponse: {},
            }),
            deviceAddCustomCluster('twinguardOptions', {
                ID: 0xe004,
                manufacturerCode: Zcl.ManufacturerCode.ROBERT_BOSCH_GMBH,
                attributes: {
                    unknown1: {ID: 0x4000, type: Zcl.DataType.BITMAP8}, // 0,1 ??? read during pairing
                    pre_alarm: {ID: 0x4001, type: Zcl.DataType.BITMAP8}, // 0,1 on/off
                },
                commands: {},
                commandsResponse: {},
            }),
            deviceAddCustomCluster('twinguardSetup', {
                ID: 0xe006,
                manufacturerCode: Zcl.ManufacturerCode.ROBERT_BOSCH_GMBH,
                attributes: {
                    unknown1: {ID: 0x5003, type: Zcl.DataType.INT8}, // perhaps signal strength? -7?
                    unknown2: {ID: 0x5004, type: Zcl.DataType.UINT8}, // ????
                    heartbeat: {ID: 0x5005, type: Zcl.DataType.BITMAP8}, // 0
                },
                commands: {
                    pairingCompleted: {
                        ID: 0x01,
                        parameters: [],
                    },
                },
                commandsResponse: {},
            }),
            deviceAddCustomCluster('twinguardAlarm', {
                ID: 0xe007,
                manufacturerCode: Zcl.ManufacturerCode.ROBERT_BOSCH_GMBH,
                attributes: {
                    alarm_status: {ID: 0x5000, type: Zcl.DataType.BITMAP32},
                },
                commands: {
                    burglarAlarm: {
                        ID: 0x01,
                        parameters: [
                            {name: 'data', type: Zcl.DataType.UINT8}, // data:1 trips the siren data:0 should stop the siren
                        ],
                    },
                },
                commandsResponse: {},
            }),
            boschExtend.twinguard(),
        ],
        configure: async (device, coordinatorEndpoint) => {
            await reporting.bind(device.getEndpoint(7), coordinatorEndpoint, ['genPollCtrl']);
            await reporting.bind(device.getEndpoint(1), coordinatorEndpoint, ['genAlarms', 'twinguardSmokeDetector', 'twinguardOptions']);
            await reporting.bind(device.getEndpoint(3), coordinatorEndpoint, ['twinguardMeasurements']);
            await reporting.bind(device.getEndpoint(12), coordinatorEndpoint, ['twinguardSetup', 'twinguardAlarm']);
            await device.getEndpoint(1).read('twinguardOptions', ['unknown1'], manufacturerOptions); // Needed for pairing
            await device.getEndpoint(12).command('twinguardSetup', 'pairingCompleted', manufacturerOptions); // Needed for pairing
            await device.getEndpoint(1).write('twinguardSmokeDetector', {sensitivity: 0x0002}, manufacturerOptions); // Setting defaults
            await device.getEndpoint(1).write('twinguardOptions', {pre_alarm: 0x01}, manufacturerOptions); // Setting defaults
            await device.getEndpoint(12).write('twinguardSetup', {heartbeat: 0x01}, manufacturerOptions); // Setting defaults
            await device.getEndpoint(1).read('twinguardSmokeDetector', ['sensitivity'], manufacturerOptions);
            await device.getEndpoint(1).read('twinguardOptions', ['pre_alarm'], manufacturerOptions);
            await device.getEndpoint(12).read('twinguardSetup', ['heartbeat'], manufacturerOptions);
        },
    },
    {
        zigbeeModel: ['RFPR-ZB-SH-EU'],
        model: 'RFPR-ZB-SH-EU',
        vendor: 'Bosch',
        description: 'Wireless motion detector',
        fromZigbee: [fz.temperature, fz.battery, fz.ias_occupancy_alarm_1],
        toZigbee: [],
        meta: {battery: {voltageToPercentage: '3V_2500'}},
        configure: async (device, coordinatorEndpoint) => {
            const endpoint = device.getEndpoint(1);
            await reporting.bind(endpoint, coordinatorEndpoint, ['msTemperatureMeasurement', 'genPowerCfg']);
            await reporting.temperature(endpoint);
            await reporting.batteryVoltage(endpoint);
        },
        exposes: [e.temperature(), e.battery(), e.occupancy(), e.battery_low(), e.tamper()],
    },
    {
        zigbeeModel: ['RBSH-SP-ZB-EU', 'RBSH-SP-ZB-FR', 'RBSH-SP-ZB-GB'],
        model: 'BSP-FZ2',
        vendor: 'Bosch',
        description: 'Plug compact EU',
        fromZigbee: [fz.on_off, fz.power_on_behavior, fz.electrical_measurement, fz.metering],
        toZigbee: [tz.on_off, tz.power_on_behavior],
        extend: [ota()],
        configure: async (device, coordinatorEndpoint) => {
            const endpoint = device.getEndpoint(1);
            await endpoint.read('genOnOff', ['onOff', 'startUpOnOff']);
            await reporting.bind(endpoint, coordinatorEndpoint, ['genOnOff']);
            await reporting.bind(endpoint, coordinatorEndpoint, ['seMetering']);
            await reporting.readMeteringMultiplierDivisor(endpoint);
            await reporting.currentSummDelivered(endpoint, {change: [0, 1]});
            await reporting.bind(endpoint, coordinatorEndpoint, ['haElectricalMeasurement']);
            await endpoint.read('haElectricalMeasurement', ['acPowerMultiplier', 'acPowerDivisor']);
            await reporting.activePower(endpoint);
        },
        exposes: [e.switch(), e.power_on_behavior(), e.power(), e.energy()],
        whiteLabel: [
            {vendor: 'Bosch', model: 'BSP-EZ2', description: 'Plug compact FR', fingerprint: [{modelID: 'RBSH-SP-ZB-FR'}]},
            {vendor: 'Bosch', model: 'BSP-GZ2', description: 'Plug compact UK', fingerprint: [{modelID: 'RBSH-SP-ZB-GB'}]},
        ],
    },
    {
        zigbeeModel: ['RBSH-SWD-ZB'],
        model: 'BSEN-C2',
        vendor: 'Bosch',
        description: 'Door/window contact II',
        extend: [
            boschExtend.doorWindowContact(false),
            battery({
                percentage: true,
                lowStatus: true,
            }),
            bindCluster({
                cluster: 'genPollCtrl',
                clusterType: 'input',
            }),
        ],
        configure: async (device, coordinatorEndpoint) => {
            const endpoint = device.getEndpoint(1);
            await endpoint.read('genPowerCfg', ['batteryPercentageRemaining']);
            await endpoint.read('ssIasZone', ['zoneStatus']);
        },
    },
    {
        zigbeeModel: ['RBSH-SWDV-ZB'],
        model: 'BSEN-CV',
        vendor: 'Bosch',
        description: 'Door/window contact II plus',
        extend: [
            boschExtend.doorWindowContact(true),
            battery({
                percentage: true,
                lowStatus: true,
            }),
            bindCluster({
                cluster: 'genPollCtrl',
                clusterType: 'input',
            }),
        ],
        configure: async (device, coordinatorEndpoint) => {
            const endpoint = device.getEndpoint(1);
            await endpoint.read('genPowerCfg', ['batteryPercentageRemaining']);
            await endpoint.read('ssIasZone', ['zoneStatus']);
        },
    },
    {
        zigbeeModel: ['RBSH-MMD-ZB-EU'],
        model: 'BMCT-DZ',
        vendor: 'Bosch',
        description: 'Phase-cut dimmer',
        extend: [identify(), light({configureReporting: true, effect: false})],
    },
    {
        zigbeeModel: ['RBSH-MMR-ZB-EU'],
        model: 'BMCT-RZ',
        vendor: 'Bosch',
        description: 'Relay, potential free',
        extend: [onOff({powerOnBehavior: false})],
    },
    {
        zigbeeModel: ['RBSH-MMS-ZB-EU'],
        model: 'BMCT-SLZ',
        vendor: 'Bosch',
        description: 'Light/shutter control unit II',
        extend: [
            deviceEndpoints({endpoints: {left: 2, right: 3}}),
            deviceAddCustomCluster('boschSpecific', {
                ID: 0xfca0,
                manufacturerCode: Zcl.ManufacturerCode.ROBERT_BOSCH_GMBH,
                attributes: {
                    deviceMode: {ID: 0x0000, type: Zcl.DataType.ENUM8},
                    switchType: {ID: 0x0001, type: Zcl.DataType.ENUM8},
                    calibrationOpeningTime: {ID: 0x0002, type: Zcl.DataType.UINT32},
                    calibrationClosingTime: {ID: 0x0003, type: Zcl.DataType.UINT32},
                    calibrationButtonHoldTime: {ID: 0x0005, type: Zcl.DataType.UINT8},
                    childLock: {ID: 0x0008, type: Zcl.DataType.BOOLEAN},
                    calibrationMotorStartDelay: {ID: 0x000f, type: Zcl.DataType.UINT8},
                    motorState: {ID: 0x0013, type: Zcl.DataType.ENUM8},
                },
                commands: {},
                commandsResponse: {},
            }),
            boschExtend.bmct(),
        ],
        configure: async (device, coordinatorEndpoint) => {
            const endpoint1 = device.getEndpoint(1);
            await reporting.bind(endpoint1, coordinatorEndpoint, ['genIdentify', 'closuresWindowCovering', 'boschSpecific']);
            await reporting.currentPositionLiftPercentage(endpoint1);
            await endpoint1.read('boschSpecific', [
                'deviceMode',
                'switchType',
                'motorState',
                'childLock',
                'calibrationOpeningTime',
                'calibrationClosingTime',
                'calibrationButtonHoldTime',
                'calibrationMotorStartDelay',
            ]);
            const endpoint2 = device.getEndpoint(2);
            await endpoint2.read('boschSpecific', ['childLock']);
            await reporting.bind(endpoint2, coordinatorEndpoint, ['genIdentify', 'genOnOff']);
            await reporting.onOff(endpoint2);
            const endpoint3 = device.getEndpoint(3);
            await endpoint3.read('boschSpecific', ['childLock']);
            await reporting.bind(endpoint3, coordinatorEndpoint, ['genIdentify', 'genOnOff']);
            await reporting.onOff(endpoint3);
        },
        exposes: (device, options) => {
            const stateDeviceMode: KeyValue = {
                light: 0x04,
                shutter: 0x01,
                disabled: 0x00,
            };
            const stateMotor: KeyValue = {
                stopped: 0x00,
                opening: 0x01,
                closing: 0x02,
            };
            const stateSwitchType: KeyValue = {
                button: 0x01,
                button_key_change: 0x02,
                rocker_switch: 0x03,
                rocker_switch_key_change: 0x04,
            };
            const commonExposes = [
                e.enum('switch_type', ea.ALL, Object.keys(stateSwitchType)).withDescription('Module controlled by a rocker switch or a button'),
                e.linkquality(),
            ];
            const lightExposes = [
                e.switch().withEndpoint('left'),
                e.switch().withEndpoint('right'),
                e.power_on_behavior().withEndpoint('left'),
                e.power_on_behavior().withEndpoint('right'),
                e.binary('child_lock', ea.ALL, 'ON', 'OFF').withEndpoint('left').withDescription('Enable/Disable child lock'),
                e.binary('child_lock', ea.ALL, 'ON', 'OFF').withEndpoint('right').withDescription('Enable/Disable child lock'),
            ];
            const coverExposes = [
                e.cover_position(),
                e.enum('motor_state', ea.STATE, Object.keys(stateMotor)).withDescription('Current shutter motor state'),
                e.binary('child_lock', ea.ALL, 'ON', 'OFF').withDescription('Enable/Disable child lock'),
                e
                    .numeric('calibration_closing_time', ea.ALL)
                    .withUnit('s')
                    .withDescription('Calibrate shutter closing time')
                    .withValueMin(1)
                    .withValueMax(90)
                    .withValueStep(0.1),
                e
                    .numeric('calibration_opening_time', ea.ALL)
                    .withUnit('s')
                    .withDescription('Calibrate shutter opening time')
                    .withValueMin(1)
                    .withValueMax(90)
                    .withValueStep(0.1),
                e
                    .numeric('calibration_button_hold_time', ea.ALL)
                    .withUnit('s')
                    .withDescription('Time to hold for long press')
                    .withValueMin(0.1)
                    .withValueMax(2)
                    .withValueStep(0.1),
                e
                    .numeric('calibration_motor_start_delay', ea.ALL)
                    .withUnit('s')
                    .withDescription('Delay between command and motor start')
                    .withValueMin(0)
                    .withValueMax(20)
                    .withValueStep(0.1),
            ];

            if (device) {
                const deviceModeKey = device.getEndpoint(1).getClusterAttributeValue('boschSpecific', 'deviceMode');
                const deviceMode = Object.keys(stateDeviceMode).find((key) => stateDeviceMode[key] === deviceModeKey);

                if (deviceMode === 'light') {
                    return [...commonExposes, ...lightExposes];
                } else if (deviceMode === 'shutter') {
                    return [...commonExposes, ...coverExposes];
                }
            }
            return [e.enum('device_mode', ea.ALL, Object.keys(stateDeviceMode)).withDescription('Device mode'), e.linkquality()];
        },
    },
    {
        zigbeeModel: ['RBSH-US4BTN-ZB-EU'],
        model: 'BHI-US',
        vendor: 'Bosch',
        description: 'Universal Switch II',
        fromZigbee: [fzLocal.bhius_button_press, fzLocal.bhius_config, fz.battery],
        toZigbee: [tzLocal.bhius_config],
        exposes: [
            e.battery_low(),
            e.battery_voltage(),
            e
                .text('config_led_top_left_press', ea.ALL)
                .withLabel('LED config (top left short press)')
                .withDescription(labelShortPress)
                .withCategory('config'),
            e
                .text('config_led_top_right_press', ea.ALL)
                .withLabel('LED config (top right short press)')
                .withDescription(labelShortPress)
                .withCategory('config'),
            e
                .text('config_led_bottom_left_press', ea.ALL)
                .withLabel('LED config (bottom left short press)')
                .withDescription(labelShortPress)
                .withCategory('config'),
            e
                .text('config_led_bottom_right_press', ea.ALL)
                .withLabel('LED config (bottom right short press)')
                .withDescription(labelShortPress)
                .withCategory('config'),
            e
                .text('config_led_top_left_longpress', ea.ALL)
                .withLabel('LED config (top left long press)')
                .withDescription(labelLongPress)
                .withCategory('config'),
            e
                .text('config_led_top_right_longpress', ea.ALL)
                .withLabel('LED config (top right long press)')
                .withDescription(labelLongPress)
                .withCategory('config'),
            e
                .text('config_led_bottom_left_longpress', ea.ALL)
                .withLabel('LED config (bottom left long press)')
                .withDescription(labelLongPress)
                .withCategory('config'),
            e
                .text('config_led_bottom_right_longpress', ea.ALL)
                .withLabel('LED config (bottom right long press)')
                .withDescription(labelLongPress)
                .withCategory('config'),
            e.action([
                'button_top_left_release',
                'button_top_right_release',
                'button_bottom_left_release',
                'button_bottom_right_release',
                'button_top_left_longpress',
                'button_top_right_longpress',
                'button_bottom_left_longpress',
                'button_bottom_right_longpress',
                'button_top_left_longpress_release',
                'button_top_right_longpress_release',
                'button_bottom_left_longpress_release',
                'button_bottom_right_longpress_release',
            ]),
        ],
        extend: [
            deviceAddCustomCluster('boschSpecific', {
                ID: 0xfca1,
                manufacturerCode: Zcl.ManufacturerCode.ROBERT_BOSCH_GMBH,
                attributes: {},
                commands: {
                    confirmButtonPressed: {
                        ID: 0x0010,
                        parameters: [{name: 'data', type: Zcl.BuffaloZclDataType.BUFFER}],
                    },
                    pairingCompleted: {
                        ID: 0x0012,
                        parameters: [{name: 'data', type: Zcl.BuffaloZclDataType.BUFFER}],
                    },
                },
                commandsResponse: {},
            }),
        ],
        configure: async (device, coordinatorEndpoint) => {
            const endpoint = device.getEndpoint(1);

            // Read default LED configuration
            await endpoint
                .read('boschSpecific', [0x0010, 0x0011, 0x0012, 0x0013], {...manufacturerOptions, sendPolicy: 'immediate'})
                .catch((error) => {});
            await endpoint
                .read('boschSpecific', [0x0020, 0x0021, 0x0022, 0x0023], {...manufacturerOptions, sendPolicy: 'immediate'})
                .catch((error) => {});

            // We also have to read this one. Value reads 0x0f, looks like a bitmap
            await endpoint.read('boschSpecific', [0x0024], {...manufacturerOptions, sendPolicy: 'immediate'});

            await endpoint.command('boschSpecific', 'pairingCompleted', {data: Buffer.from([0x00])}, {sendPolicy: 'immediate'});

            await reporting.bind(endpoint, coordinatorEndpoint, ['genPowerCfg', 'genBasic', 'boschSpecific']);
            await reporting.batteryPercentageRemaining(endpoint);
            await reporting.batteryVoltage(endpoint);
        },
    },
];

export default definitions;
module.exports = definitions;<|MERGE_RESOLUTION|>--- conflicted
+++ resolved
@@ -414,7 +414,6 @@
             e.binary('alarm_smoke', ea.ALL, true, false).withDescription('Toggle the smoke alarm siren').withCategory('config'),
             e.binary('alarm_burglar', ea.ALL, true, false).withDescription('Toggle the burglar alarm siren').withCategory('config'),
         ];
-<<<<<<< HEAD
         const fromZigbee: Fz.Converter[] = [
             {
                 cluster: 'ssIasZone',
@@ -434,48 +433,6 @@
                         };
                     }
                 },
-=======
-        const fromZigbee: Fz.Converter[] = [{
-            cluster: 'ssIasZone',
-            type: ['commandStatusChangeNotification', 'attributeReport', 'readResponse'],
-            convert: (model, msg, publish, options, meta) => {
-                if (msg.data.hasOwnProperty('zoneStatus') || msg.data.hasOwnProperty('zonestatus')) {
-                    const zoneStatus = msg.type === 'commandStatusChangeNotification' ? msg.data.zonestatus : msg.data.zoneStatus;
-                    return {
-                        smoke: (zoneStatus & 1) > 0,
-                        alarm_smoke: (zoneStatus & 1<<1) > 0,
-                        battery_low: (zoneStatus & 1<<3) > 0,
-                        supervision_reports: (zoneStatus & 1<<4) > 0,
-                        restore_reports: (zoneStatus & 1<<5) > 0,
-                        alarm_burglar: (zoneStatus & 1<<7) > 0,
-                        test: (zoneStatus & 1<<8) > 0,
-                        alarm_silenced: (zoneStatus & 1<<11) > 0,
-                    };
-                }
-            },
-        }];
-        const toZigbee: Tz.Converter[] = [{
-            key: ['alarm_smoke', 'alarm_burglar'],
-            convertSet: async (entity, key, value, meta) => {
-                if (key === 'alarm_smoke') {
-                    let transformedValue = 'OFF';
-                    if (value === true) {
-                        transformedValue = 'ON';
-                    }
-                    const index = utils.getFromLookup(transformedValue, smokeAlarm);
-                    await entity.command('ssIasZone', 'boschSmokeAlarmSiren', {data: index}, manufacturerOptions);
-                    return {state: {alarm_smoke: value}};
-                }
-                if (key === 'alarm_burglar') {
-                    let transformedValue = 'OFF';
-                    if (value === true) {
-                        transformedValue = 'ON';
-                    }
-                    const index = utils.getFromLookup(transformedValue, burglarAlarm);
-                    await entity.command('ssIasZone', 'boschSmokeAlarmSiren', {data: index}, manufacturerOptions);
-                    return {state: {alarm_burglar: value}};
-                }
->>>>>>> caf39c13
             },
         ];
         const toZigbee: Tz.Converter[] = [
@@ -483,12 +440,20 @@
                 key: ['alarm_smoke', 'alarm_burglar'],
                 convertSet: async (entity, key, value, meta) => {
                     if (key === 'alarm_smoke') {
-                        const index = utils.getFromLookup(value, smokeAlarm);
+                        let transformedValue = 'OFF';
+                        if (value === true) {
+                            transformedValue = 'ON';
+                        }
+                        const index = utils.getFromLookup(transformedValue, smokeAlarm);
                         await entity.command('ssIasZone', 'boschSmokeAlarmSiren', {data: index}, manufacturerOptions);
                         return {state: {alarm_smoke: value}};
                     }
                     if (key === 'alarm_burglar') {
-                        const index = utils.getFromLookup(value, burglarAlarm);
+                        let transformedValue = 'OFF';
+                        if (value === true) {
+                            transformedValue = 'ON';
+                        }
+                        const index = utils.getFromLookup(transformedValue, burglarAlarm);
                         await entity.command('ssIasZone', 'boschSmokeAlarmSiren', {data: index}, manufacturerOptions);
                         return {state: {alarm_burglar: value}};
                     }
@@ -1393,12 +1358,13 @@
                 const entry = configs.findIndex((e) => e.type === 'climate');
                 if (entry) {
                     const commandTopic = configs[entry].discovery_payload.mode_command_topic as string;
-                    configs[entry].discovery_payload.mode_command_topic =
-                        commandTopic.substring(0, commandTopic.lastIndexOf('/system_mode'));
-                    configs[entry].discovery_payload.mode_command_template = `{% set values = ` +
+                    configs[entry].discovery_payload.mode_command_topic = commandTopic.substring(0, commandTopic.lastIndexOf('/system_mode'));
+                    configs[entry].discovery_payload.mode_command_template =
+                        `{% set values = ` +
                         `{ 'auto':'schedule','heat':'manual','off':'pause'} %}` +
                         `{"operating_mode": "{{ values[value] if value in values.keys() else 'pause' }}"}`;
-                    configs[entry].discovery_payload.mode_state_template = `{% set values = ` +
+                    configs[entry].discovery_payload.mode_state_template =
+                        `{% set values = ` +
                         `{'schedule':'auto','manual':'heat','pause':'off'} %}` +
                         `{% set value = value_json.operating_mode %}{{ values[value] if value in values.keys() else 'off' }}`;
                     configs[entry].discovery_payload.modes = ['off', 'heat', 'auto'];
