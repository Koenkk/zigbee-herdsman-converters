import {Zcl, ZSpec} from "zigbee-herdsman";
import * as fz from "../converters/fromZigbee";
import * as tz from "../converters/toZigbee";
import {type BoschBmctCluster, boschBmctExtend} from "../lib/bosch";
import * as constants from "../lib/constants";
import {repInterval} from "../lib/constants";
import * as exposes from "../lib/exposes";
import {logger} from "../lib/logger";
import * as m from "../lib/modernExtend";
import * as reporting from "../lib/reporting";
import {payload} from "../lib/reporting";
import * as globalStore from "../lib/store";
import type {DefinitionWithExtend, Expose, Fz, KeyValue, ModernExtend, Tz} from "../lib/types";
import * as utils from "../lib/utils";

const e = exposes.presets;
const ea = exposes.access;

const NS = "zhc:bosch";
const manufacturerOptions = {manufacturerCode: Zcl.ManufacturerCode.ROBERT_BOSCH_GMBH};

const sirenVolume = {
    low: 0x01,
    medium: 0x02,
    high: 0x03,
};

const sirenLight = {
    only_light: 0x00,
    only_siren: 0x01,
    siren_and_light: 0x02,
};

const outdoorSirenState = {
    ON: 0x07,
    OFF: 0x00,
};

const sirenPowerSupply = {
    solar_panel: 0x01,
    ac_power_supply: 0x02,
    dc_power_supply: 0x03,
};

// Universal Switch II
const buttonMap: {[key: string]: number} = {
    config_led_top_left_press: 0x10,
    config_led_top_right_press: 0x11,
    config_led_bottom_left_press: 0x12,
    config_led_bottom_right_press: 0x13,
    config_led_top_left_longpress: 0x20,
    config_led_top_right_longpress: 0x21,
    config_led_bottom_left_longpress: 0x22,
    config_led_bottom_right_longpress: 0x23,
};

// Universal Switch II
const labelShortPress = `Specifies LED color (rgb) and pattern on short press as hex string.
0-2: RGB value (e.g. ffffff = white)
3: Light position (01=top, 02=bottom, 00=full)
4-7: Durations for sequence fade-in -> on -> fade-out -> off (e.g. 01020102)
8: Number of Repetitions (01=1 to ff=255)
Example: ff1493000104010001`;

// Universal Switch II
const labelLongPress = `Specifies LED color (rgb) and pattern on long press as hex string.
0-2: RGB value (e.g. ffffff = white)
3: Light position (01=top, 02=bottom, 00=full)
4-7: Durations for sequence fade-in -> on -> fade-out -> off (e.g. 01020102)
8: Number of Repetitions (01=1 to ff=255)
Example: ff4200000502050001`;

// Universal Switch II
const labelConfirmation = `Specifies LED color (rgb) and pattern of the confirmation response as hex string.
0-2: RGB value (e.g. ffffff = white)
3: Light position (01=top, 02=bottom, 00=full)
4-7: Durations for sequence fade-in -> on -> fade-out -> off (e.g. 01020102)
8: Number of Repetitions (01=1 to ff=255)
Example: 30ff00000102010001`;

interface BoschHvacThermostat {
    attributes: {
        operatingMode: number;
        heatingDemand: number;
        valveAdaptStatus: number;
        remoteTemperature: number;
        windowDetection: number;
        boostHeating: number;
    };
    commands: {
        calibrateValve: Record<string, never>;
    };
    commandResponses: never;
}

interface BoschHvacUserInterfaceCfg {
    attributes: {
        displayOrientation: number;
        displayedTemperature: number;
        displayOntime: number;
        displayBrightness: number;
    };
    commands: never;
    commandResponses: never;
}

interface BoschSsIasWd {
    attributes: never;
    commands: {boschOutdoorSiren: {data: number}};
    commandResponses: never;
}

interface TwinguardSmokeDetector {
    attributes: {
        sensitivity: number;
    };
    commands: {
        initiateTestMode: Record<string, never>;
    };
    commandResponses: never;
}
interface TwinguardMeasurements {
    attributes: {
        humidity: number;
        unknown1: number;
        unknown2: number;
        airpurity: number;
        temperature: number;
        illuminance: number;
        battery: number;
        unknown3: number;
        unknown4: number;
        pressure: number;
        unknown6: number;
        unknown7: number;
        unknown8: number;
    };
    commands: never;
    commandResponses: never;
}
interface TwinguardOptions {
    attributes: {
        unknown1: number;
        // biome-ignore lint/style/useNamingConvention: TODO
        pre_alarm: number;
    };
    commands: {
        burglarAlarm: {data: number};
    };
    commandResponses: never;
}
interface TwinguardSetup {
    attributes: {
        unknown1: number;
        unknown2: number;
        heartbeat: number;
    };
    commands: {pairingCompleted: Record<string, never>};
    commandResponses: never;
}
interface TwinguardAlarm {
    attributes: {
        // biome-ignore lint/style/useNamingConvention: TODO
        alarm_status: number;
    };
    commands: {burglarAlarm: {data: number}};
    commandResponses: never;
}

interface BoschSeMetering {
    attributes: never;
    commands: {
        resetEnergyReading: Record<string, never>;
    };
    commandResponses: never;
}

interface BoschSpecificBwa1 {
    attributes: {alarmOnMotion: number};
    commands: never;
    commandResponses: never;
}

interface BoschSpecificBhius {
    attributes: never;
    commands: {
        confirmButtonPressed: {data: Buffer};
        pairingCompleted: {data: Buffer};
    };
    commandResponses: never;
}

interface BoschSmokeAlarmSiren {
    attributes: never;
    commands: {boschSmokeAlarmSiren: {data: number}};
    commandResponses: never;
}

const boschBmctRzSettings = {
    deviceModes: {
        switch: 0x00,
        pulsed: 0x01,
    },
    switchTypes: {
        button: 0x05,
        rocker_switch: 0x07,
        none: 0x00,
    },
    switchModes: {
        coupled: 0x00,
        decoupled: 0x01,
    },
    hasDualSwitchInputs: false,
};

const boschBmctDzSettings = {
    dimmerTypes: {
        leading_edge_phase_cut: 0x00,
        trailing_edge_phase_cut: 0x01,
    },
    switchTypes: {
        button: 0x05,
        none: 0x00,
    },
    switchModes: {
        coupled: 0x00,
        decoupled: 0x01,
    },
    hasDualSwitchInputs: false,
};

const boschExtend = {
    hvacThermostatCluster: () =>
        m.deviceAddCustomCluster("hvacThermostat", {
            ID: Zcl.Clusters.hvacThermostat.ID,
            attributes: {
                operatingMode: {
                    ID: 0x4007,
                    type: Zcl.DataType.ENUM8,
                    manufacturerCode: Zcl.ManufacturerCode.ROBERT_BOSCH_GMBH,
                },
                heatingDemand: {
                    ID: 0x4020,
                    type: Zcl.DataType.ENUM8,
                    manufacturerCode: Zcl.ManufacturerCode.ROBERT_BOSCH_GMBH,
                },
                valveAdaptStatus: {
                    ID: 0x4022,
                    type: Zcl.DataType.ENUM8,
                    manufacturerCode: Zcl.ManufacturerCode.ROBERT_BOSCH_GMBH,
                },
                remoteTemperature: {
                    ID: 0x4040,
                    type: Zcl.DataType.INT16,
                    manufacturerCode: Zcl.ManufacturerCode.ROBERT_BOSCH_GMBH,
                },
                windowDetection: {
                    ID: 0x4042,
                    type: Zcl.DataType.ENUM8,
                    manufacturerCode: Zcl.ManufacturerCode.ROBERT_BOSCH_GMBH,
                },
                boostHeating: {
                    ID: 0x4043,
                    type: Zcl.DataType.ENUM8,
                    manufacturerCode: Zcl.ManufacturerCode.ROBERT_BOSCH_GMBH,
                },
            },
            commands: {
                calibrateValve: {
                    ID: 0x41,
                    parameters: [],
                },
            },
            commandsResponse: {},
        }),
    hvacUserInterfaceCfgCluster: () =>
        m.deviceAddCustomCluster("hvacUserInterfaceCfg", {
            ID: Zcl.Clusters.hvacUserInterfaceCfg.ID,
            attributes: {
                displayOrientation: {
                    ID: 0x400b,
                    type: Zcl.DataType.UINT8,
                    manufacturerCode: Zcl.ManufacturerCode.ROBERT_BOSCH_GMBH,
                },
                displayedTemperature: {
                    ID: 0x4039,
                    type: Zcl.DataType.ENUM8,
                    manufacturerCode: Zcl.ManufacturerCode.ROBERT_BOSCH_GMBH,
                },
                displayOntime: {
                    ID: 0x403a,
                    type: Zcl.DataType.ENUM8,
                    manufacturerCode: Zcl.ManufacturerCode.ROBERT_BOSCH_GMBH,
                },
                displayBrightness: {
                    ID: 0x403b,
                    type: Zcl.DataType.ENUM8,
                    manufacturerCode: Zcl.ManufacturerCode.ROBERT_BOSCH_GMBH,
                },
            },
            commands: {},
            commandsResponse: {},
        }),
    operatingMode: () =>
        m.enumLookup<"hvacThermostat", BoschHvacThermostat>({
            name: "operating_mode",
            cluster: "hvacThermostat",
            attribute: "operatingMode",
            reporting: {min: "10_SECONDS", max: "MAX", change: null},
            description: "Bosch-specific operating mode (overrides system mode)",
            lookup: {schedule: 0x00, manual: 0x01, pause: 0x05},
            zigbeeCommandOptions: manufacturerOptions,
        }),
    windowDetection: () =>
        m.binary<"hvacThermostat", BoschHvacThermostat>({
            name: "window_detection",
            cluster: "hvacThermostat",
            attribute: "windowDetection",
            description: "Enable/disable window open (Lo.) mode",
            valueOn: ["ON", 0x01],
            valueOff: ["OFF", 0x00],
            zigbeeCommandOptions: manufacturerOptions,
        }),
    boostHeating: () =>
        m.binary<"hvacThermostat", BoschHvacThermostat>({
            name: "boost_heating",
            cluster: "hvacThermostat",
            attribute: "boostHeating",
            reporting: {min: "10_SECONDS", max: "MAX", change: null, attribute: "boostHeating"},
            description: "Activate boost heating (5 min. on TRV)",
            valueOn: ["ON", 0x01],
            valueOff: ["OFF", 0x00],
            zigbeeCommandOptions: manufacturerOptions,
        }),
    childLock: () =>
        m.binary({
            name: "child_lock",
            cluster: "hvacUserInterfaceCfg",
            attribute: "keypadLockout",
            description: "Enables/disables physical input on the device",
            valueOn: ["LOCK", 0x01],
            valueOff: ["UNLOCK", 0x00],
        }),
    displayOntime: () =>
        m.numeric<"hvacUserInterfaceCfg", BoschHvacUserInterfaceCfg>({
            name: "display_ontime",
            cluster: "hvacUserInterfaceCfg",
            attribute: "displayOntime",
            description: "Sets the display on-time",
            valueMin: 5,
            valueMax: 30,
            unit: "s",
            zigbeeCommandOptions: manufacturerOptions,
        }),
    displayBrightness: () =>
        m.numeric<"hvacUserInterfaceCfg", BoschHvacUserInterfaceCfg>({
            name: "display_brightness",
            cluster: "hvacUserInterfaceCfg",
            attribute: "displayBrightness",
            description: "Sets brightness of the display",
            valueMin: 0,
            valueMax: 10,
            zigbeeCommandOptions: manufacturerOptions,
        }),
    valveAdaptProcess: (): ModernExtend => {
        const adaptationStatus: KeyValue = {
            none: 0x00,
            ready_to_calibrate: 0x01,
            calibration_in_progress: 0x02,
            error: 0x03,
            success: 0x04,
        };
        const exposes: Expose[] = [
            e
                .binary("valve_adapt_process", ea.ALL, true, false)
                .withLabel("Trigger adaptation process")
                .withDescription('Trigger the valve adaptation process. Only possible when adaptation status is "ready_to_calibrate" or "error".')
                .withCategory("config"),
        ];
        const fromZigbee = [
            {
                cluster: "hvacThermostat",
                type: ["attributeReport", "readResponse"],
                convert: (model, msg, publish, options, meta) => {
                    const result: KeyValue = {};
                    if (msg.data.valveAdaptStatus !== undefined) {
                        if (msg.data.valveAdaptStatus === adaptationStatus.calibration_in_progress) {
                            result.valve_adapt_process = true;
                        } else {
                            result.valve_adapt_process = false;
                        }
                    }
                    return result;
                },
            } satisfies Fz.Converter<"hvacThermostat", BoschHvacThermostat, ["attributeReport", "readResponse"]>,
        ];
        const toZigbee: Tz.Converter[] = [
            {
                key: ["valve_adapt_process"],
                convertSet: async (entity, key, value, meta) => {
                    if (value === true) {
                        const adaptStatus = utils.getFromLookup(meta.state.valve_adapt_status, adaptationStatus);
                        switch (adaptStatus) {
                            case adaptationStatus.ready_to_calibrate:
                            case adaptationStatus.error:
                                await entity.command<"hvacThermostat", "calibrateValve", BoschHvacThermostat>(
                                    "hvacThermostat",
                                    "calibrateValve",
                                    {},
                                    manufacturerOptions,
                                );
                                break;
                            default:
                                throw new Error("Valve adaptation process not possible right now.");
                        }
                    }
                    return {state: {valve_adapt_process: value}};
                },
                convertGet: async (entity, key, meta) => {
                    await entity.read<"hvacThermostat", BoschHvacThermostat>("hvacThermostat", ["valveAdaptStatus"], manufacturerOptions);
                },
            },
        ];
        return {
            exposes,
            fromZigbee,
            toZigbee,
            isModernExtend: true,
        };
    },
    heatingDemand: (): ModernExtend => {
        const fromZigbee = [
            {
                cluster: "hvacThermostat",
                type: ["attributeReport", "readResponse"],
                convert: (model, msg, publish, options, meta) => {
                    const result: KeyValue = {};
                    if (msg.data.heatingDemand !== undefined) {
                        const demand = msg.data.heatingDemand as number;
                        result.pi_heating_demand = demand;
                        result.running_state = demand > 0 ? "heat" : "idle";
                    }
                    return result;
                },
            } satisfies Fz.Converter<"hvacThermostat", BoschHvacThermostat, ["attributeReport", "readResponse"]>,
        ];
        const toZigbee: Tz.Converter[] = [
            {
                key: ["pi_heating_demand"],
                convertSet: async (entity, key, value, meta) => {
                    if (key === "pi_heating_demand") {
                        let demand = utils.toNumber(value, key);
                        demand = utils.numberWithinRange(demand, 0, 100);
                        await entity.write<"hvacThermostat", BoschHvacThermostat>("hvacThermostat", {heatingDemand: demand}, manufacturerOptions);
                        return {state: {pi_heating_demand: demand}};
                    }
                },
                convertGet: async (entity, key, meta) => {
                    await entity.read<"hvacThermostat", BoschHvacThermostat>("hvacThermostat", ["heatingDemand"], manufacturerOptions);
                },
            },
            {
                key: ["running_state"],
                convertGet: async (entity, key, meta) => {
                    await entity.read<"hvacThermostat", BoschHvacThermostat>("hvacThermostat", ["heatingDemand"], manufacturerOptions);
                },
            },
        ];
        return {
            fromZigbee,
            toZigbee,
            isModernExtend: true,
        };
    },
    ignoreDst: (): ModernExtend => {
        const fromZigbee = [
            {
                cluster: "genTime",
                type: "read",
                convert: async (model, msg, publish, options, meta) => {
                    if ("dstStart" in msg.data && "dstEnd" in msg.data && "dstShift" in msg.data) {
                        const response = {
                            dstStart: {attribute: 0x0003, status: Zcl.Status.SUCCESS, value: 0x00},
                            dstEnd: {attribute: 0x0004, status: Zcl.Status.SUCCESS, value: 0x00},
                            dstShift: {attribute: 0x0005, status: Zcl.Status.SUCCESS, value: 0x00},
                        };
                        await msg.endpoint.readResponse(msg.cluster, msg.meta.zclTransactionSequenceNumber, response);
                    }
                },
            } satisfies Fz.Converter<"genTime", undefined, "read">,
        ];
        return {
            fromZigbee,
            isModernExtend: true,
        };
    },
    seMeteringCluster: () =>
        m.deviceAddCustomCluster("seMetering", {
            ID: Zcl.Clusters.seMetering.ID,
            attributes: {},
            commands: {
                resetEnergyReading: {
                    ID: 0x80,
                    parameters: [],
                },
            },
            commandsResponse: {},
        }),
    resetEnergyReading: (): ModernExtend => {
        const exposes: Expose[] = [
            e
                .enum("reset_energy_reading", ea.SET, ["reset"])
                .withDescription("Triggers the reset of the energy reading to 0 kWh.")
                .withCategory("config"),
        ];
        const toZigbee: Tz.Converter[] = [
            {
                key: ["reset_energy_reading"],
                convertSet: async (entity, key, value, meta) => {
                    await entity.command<"seMetering", "resetEnergyReading", BoschSeMetering>(
                        "seMetering",
                        "resetEnergyReading",
                        {},
                        manufacturerOptions,
                    );
                },
            },
        ];
        return {
            exposes,
            toZigbee,
            isModernExtend: true,
        };
    },
    doorWindowContact: (hasVibrationSensor?: boolean): ModernExtend => {
        const exposes: Expose[] = [
            e.binary("contact", ea.STATE, false, true).withDescription("Indicates whether the device is opened or closed"),
            e
                .enum("action", ea.STATE, ["none", "single", "long"])
                .withDescription("Triggered action (e.g. a button click)")
                .withCategory("diagnostic"),
        ];
        if (hasVibrationSensor) {
            exposes.push(e.binary("vibration", ea.STATE, true, false).withDescription("Indicates whether the device detected vibration"));
        }
        const fromZigbee = [
            {
                cluster: "ssIasZone",
                type: ["commandStatusChangeNotification", "attributeReport", "readResponse"],
                convert: (model, msg, publish, options, meta) => {
                    const zoneStatus = "zonestatus" in msg.data ? msg.data.zonestatus : msg.data.zoneStatus;
                    if (zoneStatus !== undefined) {
                        const lookup: KeyValue = {0: "none", 1: "single", 2: "long"};
                        const result: KeyValue = {
                            contact: !((zoneStatus & 1) > 0),
                            vibration: (zoneStatus & (1 << 1)) > 0,
                            tamper: (zoneStatus & (1 << 2)) > 0,
                            battery_low: (zoneStatus & (1 << 3)) > 0,
                            supervision_reports: (zoneStatus & (1 << 4)) > 0,
                            restore_reports: (zoneStatus & (1 << 5)) > 0,
                            trouble: (zoneStatus & (1 << 6)) > 0,
                            ac_status: (zoneStatus & (1 << 7)) > 0,
                            test: (zoneStatus & (1 << 8)) > 0,
                            battery_defect: (zoneStatus & (1 << 9)) > 0,
                            action: lookup[(zoneStatus >> 11) & 3],
                        };
                        if (result.action === "none") delete result.action;
                        return result;
                    }
                },
            } satisfies Fz.Converter<"ssIasZone", undefined, ["commandStatusChangeNotification", "attributeReport", "readResponse"]>,
        ];
        return {
            exposes,
            fromZigbee,
            isModernExtend: true,
        };
    },
    smokeAlarm: (): ModernExtend => {
        const smokeAlarm = {
            OFF: 0x0000,
            ON: 0x3c00, // 15360 or 46080 works
        };
        const burglarAlarm = {
            OFF: 0x0001,
            ON: 0xb401, // 46081
        };
        const exposes: Expose[] = [
            e.binary("smoke", ea.STATE, true, false).withDescription("Indicates whether the device detected smoke"),
            e
                .binary("test", ea.STATE, true, false)
                .withDescription("Indicates whether the device is currently performing a test")
                .withCategory("diagnostic"),
            e.binary("alarm_smoke", ea.ALL, true, false).withDescription("Toggle the smoke alarm siren").withCategory("config"),
            e.binary("alarm_burglar", ea.ALL, true, false).withDescription("Toggle the burglar alarm siren").withCategory("config"),
        ];
        const fromZigbee = [
            {
                cluster: "ssIasZone",
                type: ["commandStatusChangeNotification", "attributeReport", "readResponse"],
                convert: (model, msg, publish, options, meta) => {
                    const zoneStatus = "zonestatus" in msg.data ? msg.data.zonestatus : msg.data.zoneStatus;
                    if (zoneStatus !== undefined) {
                        return {
                            smoke: (zoneStatus & 1) > 0,
                            alarm_smoke: (zoneStatus & (1 << 1)) > 0,
                            battery_low: (zoneStatus & (1 << 3)) > 0,
                            supervision_reports: (zoneStatus & (1 << 4)) > 0,
                            restore_reports: (zoneStatus & (1 << 5)) > 0,
                            alarm_burglar: (zoneStatus & (1 << 7)) > 0,
                            test: (zoneStatus & (1 << 8)) > 0,
                            alarm_silenced: (zoneStatus & (1 << 11)) > 0,
                        };
                    }
                },
            } satisfies Fz.Converter<"ssIasZone", undefined, ["commandStatusChangeNotification", "attributeReport", "readResponse"]>,
        ];
        const toZigbee: Tz.Converter[] = [
            {
                key: ["alarm_smoke", "alarm_burglar"],
                convertSet: async (entity, key, value, meta) => {
                    if (key === "alarm_smoke") {
                        let transformedValue = "OFF";
                        if (value === true) {
                            transformedValue = "ON";
                        }
                        const index = utils.getFromLookup(transformedValue, smokeAlarm);
                        await entity.command<"ssIasZone", "boschSmokeAlarmSiren", BoschSmokeAlarmSiren>(
                            "ssIasZone",
                            "boschSmokeAlarmSiren",
                            {data: index},
                            manufacturerOptions,
                        );
                        return {state: {alarm_smoke: value}};
                    }
                    if (key === "alarm_burglar") {
                        let transformedValue = "OFF";
                        if (value === true) {
                            transformedValue = "ON";
                        }
                        const index = utils.getFromLookup(transformedValue, burglarAlarm);
                        await entity.command<"ssIasZone", "boschSmokeAlarmSiren", BoschSmokeAlarmSiren>(
                            "ssIasZone",
                            "boschSmokeAlarmSiren",
                            {data: index},
                            manufacturerOptions,
                        );
                        return {state: {alarm_burglar: value}};
                    }
                },
                convertGet: async (entity, key, meta) => {
                    switch (key) {
                        case "alarm_smoke":
                        case "alarm_burglar":
                        case "zone_status":
                            await entity.read("ssIasZone", ["zoneStatus"]);
                            break;
                        default:
                            throw new Error(`Unhandled key boschExtend.smokeAlarm.toZigbee.convertGet ${key}`);
                    }
                },
            },
        ];
        return {
            exposes,
            fromZigbee,
            toZigbee,
            isModernExtend: true,
        };
    },
    broadcastAlarm: (): ModernExtend => {
        const sirenState = {
            smoke_off: 0x0000,
            smoke_on: 0x3c00,
            burglar_off: 0x0001,
            burglar_on: 0xb401,
        };
        const exposes: Expose[] = [
            e
                .enum("broadcast_alarm", ea.SET, Object.keys(sirenState))
                .withDescription("Set siren state of all BSD-2 via broadcast")
                .withCategory("config"),
        ];
        const toZigbee: Tz.Converter[] = [
            {
                key: ["broadcast_alarm"],
                convertSet: async (entity, key, value, meta) => {
                    if (key === "broadcast_alarm") {
                        const index = utils.getFromLookup(value, sirenState);
                        utils.assertEndpoint(entity);
                        await entity.zclCommandBroadcast<"ssIasZone", "boschSmokeAlarmSiren", BoschSmokeAlarmSiren>(
                            255,
                            ZSpec.BroadcastAddress.SLEEPY,
                            "ssIasZone",
                            "boschSmokeAlarmSiren",
                            {data: index},
                            manufacturerOptions,
                        );
                        return;
                    }
                },
            },
        ];
        return {
            exposes,
            toZigbee,
            isModernExtend: true,
        };
    },
    twinguard: (): ModernExtend => {
        const smokeSensitivity = {
            low: 0x03,
            medium: 0x02,
            high: 0x01,
        };
        const sirenState = {
            stop: 0x00,
            pre_alarm: 0x01,
            fire: 0x02,
            burglar: 0x03,
        };
        const stateOffOn = {
            OFF: 0x00,
            ON: 0x01,
        };
        const exposes: Expose[] = [
            e.binary("smoke", ea.STATE, true, false).withDescription("Indicates whether the device detected smoke"),
            e
                .numeric("temperature", ea.STATE)
                .withValueMin(0)
                .withValueMax(65)
                .withValueStep(0.1)
                .withUnit("°C")
                .withDescription("Measured temperature value"),
            e
                .numeric("humidity", ea.STATE)
                .withValueMin(0)
                .withValueMax(100)
                .withValueStep(0.1)
                .withUnit("%")
                .withDescription("Measured relative humidity"),
            e
                .numeric("voc", ea.STATE)
                .withValueMin(0)
                .withValueMax(50000)
                .withValueStep(1)
                .withLabel("VOC")
                .withUnit("µg/m³")
                .withDescription("Measured VOC value"),
            e
                .numeric("co2", ea.STATE)
                .withValueMin(400)
                .withValueMax(2400)
                .withValueStep(1)
                .withLabel("CO2")
                .withUnit("ppm")
                .withDescription("The measured CO2 (carbon dioxide) value"),
            e.numeric("aqi", ea.STATE).withValueMin(0).withValueMax(500).withValueStep(1).withLabel("AQI").withDescription("Air Quality Index"),
            e.illuminance(),
            e
                .numeric("battery", ea.STATE)
                .withUnit("%")
                .withValueMin(0)
                .withValueMax(100)
                .withDescription("Remaining battery in %")
                .withCategory("diagnostic"),
            e.text("siren_state", ea.STATE).withDescription("Siren state").withCategory("diagnostic"),
            e.enum("alarm", ea.ALL, Object.keys(sirenState)).withDescription("Alarm mode for siren"),
            e.binary("self_test", ea.ALL, true, false).withDescription("Initiate self-test").withCategory("config"),
            e.enum("sensitivity", ea.ALL, Object.keys(smokeSensitivity)).withDescription("Sensitivity of the smoke detector").withCategory("config"),
            e.binary("pre_alarm", ea.ALL, "ON", "OFF").withDescription("Enable/disable pre-alarm").withCategory("config"),
            e.binary("heartbeat", ea.ALL, "ON", "OFF").withDescription("Enable/disable heartbeat (blue LED)").withCategory("config"),
        ];
        const fromZigbee = [
            {
                cluster: "twinguardSmokeDetector",
                type: ["attributeReport", "readResponse"],
                convert: (model, msg, publish, options, meta) => {
                    const result: KeyValue = {};
                    if (msg.data.sensitivity !== undefined) {
                        result.sensitivity = Object.keys(smokeSensitivity)[msg.data.sensitivity];
                    }
                    return result;
                },
            } satisfies Fz.Converter<"twinguardSmokeDetector", TwinguardSmokeDetector, ["attributeReport", "readResponse"]>,
            {
                cluster: "twinguardMeasurements",
                type: ["attributeReport", "readResponse"],
                convert: (model, msg, publish, options, meta) => {
                    const result: KeyValue = {};
                    if (msg.data.humidity !== undefined) {
                        const humidity = utils.toNumber(msg.data.humidity) / 100.0;
                        if (utils.isInRange(0, 100, humidity)) {
                            result.humidity = humidity;
                        }
                    }
                    if (msg.data.airpurity !== undefined) {
                        const iaq = utils.toNumber(msg.data.airpurity);
                        result.aqi = iaq;
                        let factorVoc = 6;
                        let factorCo2 = 2;
                        if (iaq >= 51 && iaq <= 100) {
                            factorVoc = 10;
                            factorCo2 = 4;
                        } else if (iaq >= 101 && iaq <= 150) {
                            factorVoc = 20;
                            factorCo2 = 4;
                        } else if (iaq >= 151 && iaq <= 200) {
                            factorVoc = 50;
                            factorCo2 = 4;
                        } else if (iaq >= 201 && iaq <= 250) {
                            factorVoc = 100;
                            factorCo2 = 4;
                        } else if (iaq >= 251) {
                            factorVoc = 100;
                            factorCo2 = 4;
                        }
                        result.voc = iaq * factorVoc;
                        result.co2 = iaq * factorCo2 + 400;
                    }
                    if (msg.data.temperature !== undefined) {
                        result.temperature = utils.toNumber(msg.data.temperature) / 100.0;
                    }
                    if (msg.data.illuminance !== undefined) {
                        result.illuminance = utils.precisionRound(msg.data.illuminance / 2, 2);
                    }
                    if (msg.data.battery !== undefined) {
                        result.battery = utils.precisionRound(msg.data.battery / 2, 2);
                    }
                    return result;
                },
            } satisfies Fz.Converter<"twinguardMeasurements", TwinguardMeasurements, ["attributeReport", "readResponse"]>,
            {
                cluster: "twinguardOptions",
                type: ["attributeReport", "readResponse"],
                convert: (model, msg, publish, options, meta) => {
                    const result: KeyValue = {};
                    if (msg.data.pre_alarm !== undefined) {
                        result.pre_alarm = Object.keys(stateOffOn)[msg.data.pre_alarm];
                    }
                    return result;
                },
            } satisfies Fz.Converter<"twinguardOptions", TwinguardOptions, ["attributeReport", "readResponse"]>,
            {
                cluster: "twinguardSetup",
                type: ["attributeReport", "readResponse"],
                convert: (model, msg, publish, options, meta) => {
                    const result: KeyValue = {};
                    if (msg.data.heartbeat !== undefined) {
                        result.heartbeat = Object.keys(stateOffOn)[msg.data.heartbeat];
                    }
                    return result;
                },
            } satisfies Fz.Converter<"twinguardSetup", TwinguardSetup, ["attributeReport", "readResponse"]>,
            {
                cluster: "twinguardAlarm",
                type: ["attributeReport", "readResponse"],
                convert: (model, msg, publish, options, meta) => {
                    const result: KeyValue = {};
                    const lookup: KeyValue = {
                        2097184: "clear",
                        18874400: "self_test",
                        35651616: "burglar",
                        2097282: "pre_alarm",
                        2097281: "fire",
                        2097216: "silenced",
                    };
                    if (msg.data.alarm_status !== undefined) {
                        result.self_test = (msg.data.alarm_status & (1 << 24)) > 0;
                        result.smoke = (msg.data.alarm_status & (1 << 7)) > 0;
                        result.siren_state = lookup[msg.data.alarm_status];
                    }
                    return result;
                },
            } satisfies Fz.Converter<"twinguardAlarm", TwinguardAlarm, ["attributeReport", "readResponse"]>,
            {
                cluster: "genAlarms",
                type: ["commandAlarm", "readResponse"],
                convert: async (model, msg, publish, options, meta) => {
                    const result: KeyValue = {};
                    const lookup: KeyValue = {
                        16: "fire",
                        17: "pre_alarm",
                        20: "clear",
                        22: "silenced",
                    };
                    if ("alarmcode" in msg.data) {
                        result.siren_state = lookup[msg.data.alarmcode];
                        if (msg.data.alarmcode === 0x10 || msg.data.alarmcode === 0x11) {
                            await msg.endpoint.commandResponse(
                                "genAlarms",
                                "alarm",
                                {alarmcode: msg.data.alarmcode, clusterid: 0xe000},
                                {direction: 1},
                            );
                        }
                        return result;
                    }
                },
            } satisfies Fz.Converter<"genAlarms", undefined, ["commandAlarm", "readResponse"]>,
        ];
        const toZigbee: Tz.Converter[] = [
            {
                key: ["sensitivity", "pre_alarm", "self_test", "alarm", "heartbeat"],
                convertSet: async (entity, key, value, meta) => {
                    if (key === "sensitivity") {
                        const index = utils.getFromLookup(value, smokeSensitivity);
                        await entity.write<"twinguardSmokeDetector", TwinguardSmokeDetector>(
                            "twinguardSmokeDetector",
                            {sensitivity: index},
                            manufacturerOptions,
                        );
                        return {state: {sensitivity: value}};
                    }
                    if (key === "pre_alarm") {
                        const index = utils.getFromLookup(value, stateOffOn);
                        await entity.write<"twinguardOptions", TwinguardOptions>("twinguardOptions", {pre_alarm: index}, manufacturerOptions);
                        return {state: {pre_alarm: value}};
                    }
                    if (key === "heartbeat") {
                        const endpoint = meta.device.getEndpoint(12);
                        const index = utils.getFromLookup(value, stateOffOn);
                        await endpoint.write<"twinguardSetup", TwinguardSetup>("twinguardSetup", {heartbeat: index}, manufacturerOptions);
                        return {state: {heartbeat: value}};
                    }
                    if (key === "self_test") {
                        if (value) {
                            await entity.command<"twinguardSmokeDetector", "initiateTestMode", TwinguardSmokeDetector>(
                                "twinguardSmokeDetector",
                                "initiateTestMode",
                                {},
                                manufacturerOptions,
                            );
                        }
                    }
                    if (key === "alarm") {
                        const endpoint = meta.device.getEndpoint(12);
                        const index = utils.getFromLookup(value, sirenState);
                        utils.assertEndpoint(entity);
                        if (index === 0x00) {
                            await entity.commandResponse("genAlarms", "alarm", {alarmcode: 0x16, clusterid: 0xe000}, {direction: 1});
                            await entity.commandResponse("genAlarms", "alarm", {alarmcode: 0x14, clusterid: 0xe000}, {direction: 1});
                            await endpoint.command<"twinguardAlarm", "burglarAlarm", TwinguardAlarm>(
                                "twinguardAlarm",
                                "burglarAlarm",
                                {data: 0x00},
                                manufacturerOptions,
                            );
                        } else if (index === 0x01) {
                            await entity.commandResponse("genAlarms", "alarm", {alarmcode: 0x11, clusterid: 0xe000}, {direction: 1});
                            return {state: {siren_state: "pre_alarm"}};
                        } else if (index === 0x02) {
                            await entity.commandResponse("genAlarms", "alarm", {alarmcode: 0x10, clusterid: 0xe000}, {direction: 1});
                            return {state: {siren_state: "fire"}};
                        } else if (index === 0x03) {
                            await endpoint.command<"twinguardAlarm", "burglarAlarm", TwinguardAlarm>(
                                "twinguardAlarm",
                                "burglarAlarm",
                                {data: 0x01},
                                manufacturerOptions,
                            );
                        }
                    }
                },
                convertGet: async (entity, key, meta) => {
                    switch (key) {
                        case "sensitivity":
                            await entity.read<"twinguardSmokeDetector", TwinguardSmokeDetector>(
                                "twinguardSmokeDetector",
                                ["sensitivity"],
                                manufacturerOptions,
                            );
                            break;
                        case "pre_alarm":
                            await entity.read<"twinguardOptions", TwinguardOptions>("twinguardOptions", ["pre_alarm"], manufacturerOptions);
                            break;
                        case "heartbeat":
                            await meta.device
                                .getEndpoint(12)
                                .read<"twinguardSetup", TwinguardSetup>("twinguardSetup", ["heartbeat"], manufacturerOptions);
                            break;
                        case "alarm":
                        case "self_test":
                            await meta.device
                                .getEndpoint(12)
                                .read<"twinguardAlarm", TwinguardAlarm>("twinguardAlarm", ["alarm_status"], manufacturerOptions);
                            break;
                        default:
                            throw new Error(`Unhandled key boschExtend.twinguard.toZigbee.convertGet ${key}`);
                    }
                },
            },
        ];
        return {
            exposes,
            fromZigbee,
            toZigbee,
            isModernExtend: true,
        };
    },
<<<<<<< HEAD
=======
    bmct: (): ModernExtend => {
        const stateDeviceMode = {
            light: 0x04,
            shutter: 0x01,
            disabled: 0x00,
        };
        const stateMotor = {
            stopped: 0x00,
            opening: 0x01,
            closing: 0x02,
            unknownOne: 0x03,
            unknownTwo: 0x04,
        };
        const stateSwitchType = {
            button: 0x01,
            button_key_change: 0x02,
            rocker_switch: 0x03,
            rocker_switch_key_change: 0x04,
            none: 0x00,
        };
        const stateSwitchMode = {
            coupled: 0x00,
            decoupled: 0x01,
            only_short_press_decoupled: 0x02,
            only_long_press_decoupled: 0x03,
        };
        const stateOffOn = {
            OFF: 0x00,
            ON: 0x01,
        };
        const fromZigbee = [
            fz.on_off_force_multiendpoint,
            fz.power_on_behavior,
            fz.cover_position_tilt,
            {
                cluster: "boschSpecific",
                type: ["raw"],
                convert: (model, msg, publish, options, meta) => {
                    const command = msg.data[4];

                    if (command !== 0x03 && command !== 0x04) {
                        return;
                    }

                    let state: string;
                    const status = msg.data[5];
                    const duration = msg.data[6] / 10;

                    switch (status) {
                        case 0:
                            state = "press_released";
                            break;
                        case 1:
                            state = duration !== 0 ? "hold" : "hold_released";
                            break;
                        case 2:
                            state = "closed";
                            break;
                        case 3:
                            state = "opened";
                            break;
                    }

                    const triggeredSide = command === 0x03 ? "left" : "right";
                    return {action: `${state}_${triggeredSide}`, action_duration: duration};
                },
            } satisfies Fz.Converter<"boschSpecific", BoschSpecificBmct, ["raw"]>,
            {
                cluster: "boschSpecific",
                type: ["attributeReport", "readResponse"],
                convert: (model, msg, publish, options, meta) => {
                    const result: KeyValue = {};
                    const data = msg.data;
                    if (data.deviceMode !== undefined) {
                        result.device_mode = Object.keys(stateDeviceMode).find(
                            (key) => stateDeviceMode[key as keyof typeof stateDeviceMode] === msg.data.deviceMode,
                        );
                        const deviceMode = msg.data.deviceMode;
                        if (deviceMode !== meta.device.meta.deviceMode) {
                            meta.device.meta.deviceMode = deviceMode;
                            meta.deviceExposesChanged();
                        }
                    }
                    if (data.switchType !== undefined) {
                        const switchType = msg.data.switchType;
                        result.switch_type = Object.keys(stateSwitchType).find(
                            (key) => stateSwitchType[key as keyof typeof stateSwitchType] === switchType,
                        );

                        if (switchType !== meta.device.meta.switchType) {
                            meta.device.meta.switchType = switchType;
                            meta.deviceExposesChanged();
                        }
                    }
                    if (data.switchMode !== undefined) {
                        const property = utils.postfixWithEndpointName("switch_mode", msg, model, meta);
                        result[property] = Object.keys(stateSwitchMode).find(
                            (key) => stateSwitchMode[key as keyof typeof stateSwitchMode] === msg.data.switchMode,
                        );
                    }
                    if (data.calibrationOpeningTime !== undefined) {
                        result.calibration_opening_time = msg.data.calibrationOpeningTime / 10;
                    }
                    if (data.calibrationClosingTime !== undefined) {
                        result.calibration_closing_time = msg.data.calibrationClosingTime / 10;
                    }
                    if (data.calibrationButtonHoldTime !== undefined) {
                        result.calibration_button_hold_time = msg.data.calibrationButtonHoldTime / 10;
                    }
                    if (data.calibrationMotorStartDelay !== undefined) {
                        result.calibration_motor_start_delay = msg.data.calibrationMotorStartDelay / 10;
                    }
                    if (data.childLock !== undefined) {
                        const property = utils.postfixWithEndpointName("child_lock", msg, model, meta);
                        result[property] = msg.data.childLock === 1 ? "ON" : "OFF";
                    }
                    if (data.motorState !== undefined) {
                        result.motor_state = Object.keys(stateMotor).find(
                            (key) => stateMotor[key as keyof typeof stateMotor] === msg.data.motorState,
                        );
                    }
                    if (data.autoOffEnabled !== undefined) {
                        const property = utils.postfixWithEndpointName("auto_off_enabled", msg, model, meta);
                        result[property] = msg.data.autoOffEnabled === 1 ? "ON" : "OFF";
                    }
                    if (data.autoOffTime !== undefined) {
                        const property = utils.postfixWithEndpointName("auto_off_time", msg, model, meta);
                        result[property] = msg.data.autoOffTime / 60;
                    }
                    return result;
                },
            } satisfies Fz.Converter<"boschSpecific", BoschSpecificBmct, ["attributeReport", "readResponse"]>,
        ];
        const toZigbee: Tz.Converter[] = [
            tz.power_on_behavior,
            tz.cover_position_tilt,
            {
                key: [
                    "device_mode",
                    "switch_type",
                    "switch_mode",
                    "child_lock",
                    "state",
                    "on_time",
                    "off_wait_time",
                    "auto_off_enabled",
                    "auto_off_time",
                ],
                convertSet: async (entity, key, value, meta) => {
                    if (key === "state") {
                        if ("ID" in entity && entity.ID === 1) {
                            await tz.cover_state.convertSet(entity, key, value, meta);
                        } else {
                            await tz.on_off.convertSet(entity, key, value, meta);
                        }
                    }
                    if (key === "on_time" || key === "on_wait_time") {
                        if ("ID" in entity && entity.ID !== 1) {
                            await tz.on_off.convertSet(entity, key, value, meta);
                        }
                    }
                    if (key === "device_mode") {
                        const index = utils.getFromLookup(value, stateDeviceMode);
                        await entity.write<"boschSpecific", BoschSpecificBmct>("boschSpecific", {deviceMode: index});
                        await entity.read<"boschSpecific", BoschSpecificBmct>("boschSpecific", ["deviceMode"]);
                        return {state: {device_mode: value}};
                    }
                    if (key === "switch_type") {
                        const applyDefaultForSwitchModeAndChildLock = async (endpoint: Zh.Endpoint | Zh.Group) => {
                            const switchModeDefault = utils.getFromLookup("coupled", stateSwitchMode);
                            const childLockDefault = utils.getFromLookup("OFF", stateOffOn);

                            await endpoint.write<"boschSpecific", BoschSpecificBmct>("boschSpecific", {
                                switchMode: switchModeDefault,
                                childLock: childLockDefault,
                            });
                            await endpoint.read<"boschSpecific", BoschSpecificBmct>("boschSpecific", ["switchMode", "childLock"]);
                        };

                        const switchType = utils.getFromLookup(value, stateSwitchType);
                        await entity.write<"boschSpecific", BoschSpecificBmct>("boschSpecific", {switchType: switchType});
                        await entity.read<"boschSpecific", BoschSpecificBmct>("boschSpecific", ["switchType"]);
                        await applyDefaultForSwitchModeAndChildLock(entity);

                        const leftEndpoint = meta.device.getEndpoint(2);
                        await applyDefaultForSwitchModeAndChildLock(leftEndpoint);

                        const rightEndpoint = meta.device.getEndpoint(3);
                        await applyDefaultForSwitchModeAndChildLock(rightEndpoint);

                        return {state: {switch_type: value}};
                    }
                    if (key === "switch_mode") {
                        const index = utils.getFromLookup(value, stateSwitchMode);
                        await entity.write<"boschSpecific", BoschSpecificBmct>("boschSpecific", {switchMode: index});
                        return {state: {switch_mode: value}};
                    }
                    if (key === "child_lock") {
                        const index = utils.getFromLookup(value, stateOffOn);
                        await entity.write<"boschSpecific", BoschSpecificBmct>("boschSpecific", {childLock: index});
                        return {state: {child_lock: value}};
                    }
                    if (key === "auto_off_enabled") {
                        const index = utils.getFromLookup(value, stateOffOn);
                        await entity.write<"boschSpecific", BoschSpecificBmct>("boschSpecific", {autoOffEnabled: index});
                        return {state: {auto_off_enabled: value}};
                    }
                    if (key === "auto_off_time" && typeof value === "number") {
                        await entity.write<"boschSpecific", BoschSpecificBmct>("boschSpecific", {autoOffTime: value * 60});
                        return {state: {auto_off_time: value}};
                    }
                },
                convertGet: async (entity, key, meta) => {
                    switch (key) {
                        case "state":
                        case "on_time":
                        case "off_wait_time":
                            if ("ID" in entity && entity.ID !== 1) {
                                await entity.read("genOnOff", ["onOff"]);
                            }
                            break;
                        case "device_mode":
                            await entity.read<"boschSpecific", BoschSpecificBmct>("boschSpecific", ["deviceMode"]);
                            break;
                        case "switch_type":
                            await entity.read<"boschSpecific", BoschSpecificBmct>("boschSpecific", ["switchType"]);
                            break;
                        case "switch_mode":
                            await entity.read<"boschSpecific", BoschSpecificBmct>("boschSpecific", ["switchMode"]);
                            break;
                        case "child_lock":
                            await entity.read<"boschSpecific", BoschSpecificBmct>("boschSpecific", ["childLock"]);
                            break;
                        case "auto_off_enabled":
                            await entity.read<"boschSpecific", BoschSpecificBmct>("boschSpecific", ["autoOffEnabled"]);
                            break;
                        case "auto_off_time":
                            await entity.read<"boschSpecific", BoschSpecificBmct>("boschSpecific", ["autoOffTime"]);
                            break;
                        default:
                            throw new Error(`Unhandled key boschExtend.bmct.toZigbee.convertGet ${key}`);
                    }
                },
            },
            {
                key: ["calibration_closing_time", "calibration_opening_time", "calibration_button_hold_time", "calibration_motor_start_delay"],
                convertSet: async (entity, key, value, meta) => {
                    if (key === "calibration_opening_time") {
                        const number = utils.toNumber(value, "calibration_opening_time");
                        const index = number * 10;
                        await entity.write<"boschSpecific", BoschSpecificBmct>("boschSpecific", {calibrationOpeningTime: index});
                        return {state: {calibration_opening_time: number}};
                    }
                    if (key === "calibration_closing_time") {
                        const number = utils.toNumber(value, "calibration_closing_time");
                        const index = number * 10;
                        await entity.write<"boschSpecific", BoschSpecificBmct>("boschSpecific", {calibrationClosingTime: index});
                        return {state: {calibration_closing_time: number}};
                    }
                    if (key === "calibration_button_hold_time") {
                        const number = utils.toNumber(value, "calibration_button_hold_time");
                        const index = number * 10;
                        await entity.write<"boschSpecific", BoschSpecificBmct>("boschSpecific", {calibrationButtonHoldTime: index});
                        return {state: {calibration_button_hold_time: number}};
                    }
                    if (key === "calibration_motor_start_delay") {
                        const number = utils.toNumber(value, "calibration_motor_start_delay");
                        const index = number * 10;
                        await entity.write<"boschSpecific", BoschSpecificBmct>("boschSpecific", {calibrationMotorStartDelay: index});
                        return {state: {calibration_motor_start_delay: number}};
                    }
                },
                convertGet: async (entity, key, meta) => {
                    switch (key) {
                        case "calibration_opening_time":
                            await entity.read<"boschSpecific", BoschSpecificBmct>("boschSpecific", ["calibrationOpeningTime"]);
                            break;
                        case "calibration_closing_time":
                            await entity.read<"boschSpecific", BoschSpecificBmct>("boschSpecific", ["calibrationClosingTime"]);
                            break;
                        case "calibration_button_hold_time":
                            await entity.read<"boschSpecific", BoschSpecificBmct>("boschSpecific", ["calibrationButtonHoldTime"]);
                            break;
                        case "calibration_motor_start_delay":
                            await entity.read<"boschSpecific", BoschSpecificBmct>("boschSpecific", ["calibrationMotorStartDelay"]);
                            break;
                        default:
                            throw new Error(`Unhandled key boschExtend.bmct.toZigbee.convertGet ${key}`);
                    }
                },
            },
        ];
        return {
            fromZigbee,
            toZigbee,
            isModernExtend: true,
        };
    },
>>>>>>> 486612c6
};
const tzLocal = {
    rbshoszbeu: {
        key: ["light_delay", "siren_delay", "light_duration", "siren_duration", "siren_volume", "alarm_state", "power_source", "siren_and_light"],
        convertSet: async (entity, key, value, meta) => {
            if (key === "light_delay") {
                const index = value;
                await entity.write("ssIasWd", {40964: {value: index, type: 0x21}}, manufacturerOptions);
                return {state: {light_delay: value}};
            }
            if (key === "siren_delay") {
                const index = value;
                await entity.write("ssIasWd", {40963: {value: index, type: 0x21}}, manufacturerOptions);
                return {state: {siren_delay: value}};
            }
            if (key === "light_duration") {
                const index = value;
                await entity.write("ssIasWd", {40965: {value: index, type: 0x20}}, manufacturerOptions);
                return {state: {light_duration: value}};
            }
            if (key === "siren_duration") {
                const index = value;
                await entity.write("ssIasWd", {40960: {value: index, type: 0x20}}, manufacturerOptions);
                return {state: {siren_duration: value}};
            }
            if (key === "siren_and_light") {
                const index = utils.getFromLookup(value, sirenLight);
                await entity.write("ssIasWd", {40961: {value: index, type: 0x20}}, manufacturerOptions);
                return {state: {siren_and_light: value}};
            }
            if (key === "siren_volume") {
                const index = utils.getFromLookup(value, sirenVolume);
                await entity.write("ssIasWd", {40962: {value: index, type: 0x20}}, manufacturerOptions);
                return {state: {siren_volume: value}};
            }
            if (key === "power_source") {
                const index = utils.getFromLookup(value, sirenPowerSupply);
                await entity.write(0x0001, {40962: {value: index, type: 0x20}}, manufacturerOptions);
                return {state: {power_source: value}};
            }
            if (key === "alarm_state") {
                const endpoint = meta.device.getEndpoint(1);
                const index = utils.getFromLookup(value, outdoorSirenState);
                if (index === 0) {
                    await endpoint.command<"ssIasWd", "boschOutdoorSiren", BoschSsIasWd>(
                        "ssIasWd",
                        "boschOutdoorSiren",
                        {data: 0},
                        manufacturerOptions,
                    );
                    return {state: {alarm_state: value}};
                }
                await endpoint.command<"ssIasWd", "boschOutdoorSiren", BoschSsIasWd>("ssIasWd", "boschOutdoorSiren", {data: 7}, manufacturerOptions);
                return {state: {alarm_state: value}};
            }
        },
        convertGet: async (entity, key, meta) => {
            switch (key) {
                case "light_delay":
                    await entity.read("ssIasWd", [0xa004], manufacturerOptions);
                    break;
                case "siren_delay":
                    await entity.read("ssIasWd", [0xa003], manufacturerOptions);
                    break;
                case "light_duration":
                    await entity.read("ssIasWd", [0xa005], manufacturerOptions);
                    break;
                case "siren_duration":
                    await entity.read("ssIasWd", [0xa000], manufacturerOptions);
                    break;
                case "siren_and_light":
                    await entity.read("ssIasWd", [0xa001], manufacturerOptions);
                    break;
                case "siren_volume":
                    await entity.read("ssIasWd", [0xa002], manufacturerOptions);
                    break;
                case "alarm_state":
                    await entity.read("ssIasWd", [0xf0], manufacturerOptions);
                    break;
                default: // Unknown key
                    throw new Error(`Unhandled key toZigbee.rbshoszbeu.convertGet ${key}`);
            }
        },
    } satisfies Tz.Converter,
    bhius_config: {
        key: Object.keys(buttonMap),
        convertGet: async (entity, key, meta) => {
            if (buttonMap[key] === undefined) {
                throw new Error(`Unknown key ${key}`);
            }
            await entity.read("boschSpecific", [buttonMap[key as keyof typeof buttonMap]], manufacturerOptions);
        },
        convertSet: async (entity, key, value, meta) => {
            if (buttonMap[key] === undefined) {
                return;
            }

            const buffer = Buffer.from(value as string, "hex");
            if (buffer.length !== 9) throw new Error(`Invalid configuration length: ${buffer.length} (should be 9)`);

            const payload = {
                [buttonMap[key as keyof typeof buttonMap]]: {value: buffer, type: 65},
            };
            await entity.write("boschSpecific", payload, manufacturerOptions);

            const result: {[key: number | string]: string} = {};
            result[key] = value as string;
            return {state: result};
        },
    } satisfies Tz.Converter,
};

const fzLocal = {
    bhius_button_press: {
        cluster: "boschSpecific",
        type: "raw",
        options: [e.text("led_response", ea.ALL).withLabel("LED config (confirmation response)").withDescription(labelConfirmation)],
        convert: (model, msg, publish, options, meta) => {
            const sequenceNumber = msg.data.readUInt8(3);
            const buttonId = msg.data.readUInt8(4);
            const longPress = msg.data.readUInt8(5);
            const duration = msg.data.readUInt16LE(6);
            // biome-ignore lint/suspicious/noImplicitAnyLet: ignored using `--suppress`
            let buffer;
            if (options.led_response != null) {
                buffer = Buffer.from(options.led_response as string, "hex");
                if (buffer.length !== 9) {
                    logger.error(`Invalid length of led_response: ${buffer.length} (should be 9)`, NS);
                    buffer = Buffer.from("30ff00000102010001", "hex");
                }
            } else {
                buffer = Buffer.from("30ff00000102010001", "hex");
            }

            if (utils.hasAlreadyProcessedMessage(msg, model, sequenceNumber)) return;
            const buttons: {[key: number]: string} = {0: "top_left", 1: "top_right", 2: "bottom_left", 3: "bottom_right"};

            let command = "";
            if (buttonId in buttons) {
                if (longPress && duration > 0) {
                    if (globalStore.hasValue(msg.endpoint, buttons[buttonId])) return;
                    globalStore.putValue(msg.endpoint, buttons[buttonId], duration);
                    command = "longpress";
                } else {
                    globalStore.clearValue(msg.endpoint, buttons[buttonId]);
                    command = longPress ? "longpress_release" : "release";
                    msg.endpoint
                        .command<"boschSpecific", "confirmButtonPressed", BoschSpecificBhius>(
                            "boschSpecific",
                            "confirmButtonPressed",
                            {data: buffer},
                            {sendPolicy: "immediate"},
                        )
                        .catch((error) => {});
                }
                return {action: `button_${buttons[buttonId]}_${command}`};
            }
            logger.error(`Received message with unknown command ID ${buttonId}. Data: 0x${msg.data.toString("hex")}`, NS);
        },
    } satisfies Fz.Converter<"boschSpecific", undefined, "raw">,
    bhius_config: {
        cluster: "boschSpecific",
        type: ["attributeReport", "readResponse"],
        convert: (model, msg, publish, options, meta) => {
            const result: {[key: number | string]: string} = {};
            for (const id of Object.values(buttonMap)) {
                if (msg.data[id] !== undefined) {
                    // TODO: type is assumed "Buffer" since using `toString("hex")`
                    result[Object.keys(buttonMap).find((key) => buttonMap[key] === id)] = (msg.data[id] as Buffer).toString("hex");
                }
            }
            return result;
        },
    } satisfies Fz.Converter<"boschSpecific", BoschSpecificBhius, ["attributeReport", "readResponse"]>,
};

export const definitions: DefinitionWithExtend[] = [
    {
        zigbeeModel: ["RBSH-OS-ZB-EU"],
        model: "BSIR-EZ",
        vendor: "Bosch",
        description: "Outdoor siren",
        fromZigbee: [fz.battery, fz.power_source],
        toZigbee: [tzLocal.rbshoszbeu, tz.warning],
        meta: {battery: {voltageToPercentage: {min: 2500, max: 4200}}},
        configure: async (device, coordinatorEndpoint) => {
            const endpoint = device.getEndpoint(1);
            await reporting.bind(endpoint, coordinatorEndpoint, ["genPowerCfg", "ssIasZone", "ssIasWd", "genBasic"]);
            await reporting.batteryVoltage(endpoint);
            await endpoint.read(0x0502, [0xa000, 0xa001, 0xa002, 0xa003, 0xa004, 0xa005], manufacturerOptions);
            if (endpoint.binds.some((b) => b.cluster.name === "genPollCtrl")) {
                await endpoint.unbind("genPollCtrl", coordinatorEndpoint);
            }
        },
        exposes: [
            e.binary("alarm_state", ea.ALL, "ON", "OFF").withDescription("Alarm turn ON/OFF"),
            e
                .numeric("light_delay", ea.ALL)
                .withValueMin(0)
                .withValueMax(30)
                .withValueStep(1)
                .withUnit("s")
                .withDescription("Flashing light delay")
                .withUnit("s"),
            e
                .numeric("siren_delay", ea.ALL)
                .withValueMin(0)
                .withValueMax(30)
                .withValueStep(1)
                .withUnit("s")
                .withDescription("Siren alarm delay")
                .withUnit("s"),
            e
                .numeric("siren_duration", ea.ALL)
                .withValueMin(1)
                .withValueMax(15)
                .withValueStep(1)
                .withUnit("m")
                .withDescription("Duration of the alarm siren")
                .withUnit("m"),
            e
                .numeric("light_duration", ea.ALL)
                .withValueMin(1)
                .withValueMax(15)
                .withValueStep(1)
                .withUnit("m")
                .withDescription("Duration of the alarm light")
                .withUnit("m"),
            e.enum("siren_volume", ea.ALL, Object.keys(sirenVolume)).withDescription("Volume of the alarm"),
            e.enum("siren_and_light", ea.ALL, Object.keys(sirenLight)).withDescription("Siren and Light behaviour during alarm "),
            e.enum("power_source", ea.ALL, Object.keys(sirenPowerSupply)).withDescription("Siren power source"),
            e
                .warning()
                .removeFeature("strobe_level")
                .removeFeature("strobe")
                .removeFeature("strobe_duty_cycle")
                .removeFeature("level")
                .removeFeature("duration"),
            e.test(),
            e.battery(),
            e.battery_voltage(),
            e.binary("ac_status", ea.STATE, true, false).withDescription("Is the device plugged in"),
        ],
        extend: [
            m.iasZoneAlarm({zoneType: "alarm", zoneAttributes: ["alarm_1", "tamper", "battery_low"]}),
            m.deviceAddCustomCluster("ssIasZone", {
                ID: Zcl.Clusters.ssIasZone.ID,
                attributes: {},
                commands: {
                    boschTestTamper: {
                        ID: 0xf3,
                        parameters: [{name: "data", type: Zcl.DataType.UINT8}],
                    },
                },
                commandsResponse: {},
            }),
            m.deviceAddCustomCluster("ssIasWd", {
                ID: Zcl.Clusters.ssIasWd.ID,
                attributes: {},
                commands: {
                    boschOutdoorSiren: {
                        ID: 240,
                        parameters: [{name: "data", type: Zcl.DataType.UINT8}],
                    },
                },
                commandsResponse: {},
            }),
            m.quirkCheckinInterval(0),
        ],
    },
    {
        zigbeeModel: ["RBSH-WS-ZB-EU"],
        model: "BWA-1",
        vendor: "Bosch",
        description: "Smart water alarm",
        extend: [
            m.deviceAddCustomCluster("boschSpecific", {
                ID: 0xfcac,
                manufacturerCode: Zcl.ManufacturerCode.ROBERT_BOSCH_GMBH,
                attributes: {
                    alarmOnMotion: {
                        ID: 0x0003,
                        type: Zcl.DataType.BOOLEAN,
                    },
                },
                commands: {},
                commandsResponse: {},
            }),
            m.iasZoneAlarm({
                zoneType: "water_leak",
                zoneAttributes: ["alarm_1", "tamper"],
            }),
            m.battery({
                percentage: true,
                lowStatus: true,
            }),
            m.binary<"boschSpecific", BoschSpecificBwa1>({
                name: "alarm_on_motion",
                cluster: "boschSpecific",
                attribute: "alarmOnMotion",
                description: "Toggle audible alarm on motion",
                valueOn: ["ON", 0x01],
                valueOff: ["OFF", 0x00],
                zigbeeCommandOptions: manufacturerOptions,
                entityCategory: "config",
            }),
            m.bindCluster({
                cluster: "genPollCtrl",
                clusterType: "input",
            }),
        ],
        configure: async (device, coordinatorEndpoint) => {
            const endpoint = device.getEndpoint(1);
            await endpoint.read("genPowerCfg", ["batteryPercentageRemaining"]);
            await endpoint.read("ssIasZone", ["zoneStatus"]);
            await endpoint.read<"boschSpecific", BoschSpecificBwa1>("boschSpecific", ["alarmOnMotion"], manufacturerOptions);
        },
    },
    {
        zigbeeModel: ["RBSH-SD-ZB-EU"],
        model: "BSD-2",
        vendor: "Bosch",
        description: "Smoke alarm II",
        extend: [
            m.deviceAddCustomCluster("ssIasZone", {
                ID: Zcl.Clusters.ssIasZone.ID,
                attributes: {},
                commands: {
                    boschSmokeAlarmSiren: {
                        ID: 0x80,
                        parameters: [{name: "data", type: Zcl.DataType.UINT16}],
                    },
                },
                commandsResponse: {},
            }),
            boschExtend.smokeAlarm(),
            m.battery({
                percentage: true,
                lowStatus: false,
            }),
            m.enumLookup({
                name: "sensitivity",
                cluster: "ssIasZone",
                attribute: "currentZoneSensitivityLevel",
                description: "Sensitivity of the smoke detector",
                lookup: {
                    low: 0x00,
                    medium: 0x01,
                    high: 0x02,
                },
                entityCategory: "config",
            }),
            boschExtend.broadcastAlarm(),
            m.bindCluster({
                cluster: "genPollCtrl",
                clusterType: "input",
            }),
        ],
        configure: async (device, coordinatorEndpoint) => {
            const endpoint = device.getEndpoint(1);
            await endpoint.read("genPowerCfg", ["batteryPercentageRemaining"]);
            await endpoint.read("ssIasZone", ["zoneStatus"]);
            await endpoint.read("ssIasZone", ["currentZoneSensitivityLevel"]);
        },
    },
    {
        zigbeeModel: [
            "RFDL-ZB",
            "RFDL-ZB-EU",
            "RFDL-ZB-H",
            "RFDL-ZB-K",
            "RFDL-ZB-CHI",
            "RFDL-ZB-MS",
            "RFDL-ZB-ES",
            "RFPR-ZB",
            "RFPR-ZB-EU",
            "RFPR-ZB-CHI",
            "RFPR-ZB-ES",
            "RFPR-ZB-MS",
        ],
        model: "RADION TriTech ZB",
        vendor: "Bosch",
        description: "Wireless motion detector",
        fromZigbee: [fz.temperature, fz.battery, fz.ias_occupancy_alarm_1],
        toZigbee: [],
        meta: {battery: {voltageToPercentage: {min: 2500, max: 3000}}},
        configure: async (device, coordinatorEndpoint) => {
            const endpoint = device.getEndpoint(1);
            await reporting.bind(endpoint, coordinatorEndpoint, ["msTemperatureMeasurement", "genPowerCfg"]);
            await reporting.temperature(endpoint);
            await reporting.batteryVoltage(endpoint);
        },
        exposes: [e.temperature(), e.battery(), e.occupancy(), e.battery_low(), e.tamper()],
        extend: [m.illuminance()],
    },
    {
        zigbeeModel: ["ISW-ZPR1-WP13"],
        model: "ISW-ZPR1-WP13",
        vendor: "Bosch",
        description: "Motion sensor",
        fromZigbee: [fz.temperature, fz.battery, fz.ias_occupancy_alarm_1, fz.ignore_iaszone_report],
        toZigbee: [],
        meta: {battery: {voltageToPercentage: {min: 2500, max: 3000}}},
        configure: async (device, coordinatorEndpoint) => {
            const endpoint = device.getEndpoint(5);
            await reporting.bind(endpoint, coordinatorEndpoint, ["msTemperatureMeasurement", "genPowerCfg"]);
            await reporting.temperature(endpoint);
            await reporting.batteryVoltage(endpoint);
        },
        exposes: [e.temperature(), e.battery(), e.occupancy(), e.battery_low(), e.tamper()],
    },
    {
        zigbeeModel: ["RBSH-TRV0-ZB-EU", "RBSH-TRV1-ZB-EU"],
        model: "BTH-RA",
        vendor: "Bosch",
        description: "Radiator thermostat II",
        meta: {
            overrideHaDiscoveryPayload: (payload) => {
                // Override climate discovery
                // https://github.com/Koenkk/zigbee2mqtt/pull/23075#issue-2355829475
                if (payload.mode_command_topic?.endsWith("/system_mode")) {
                    payload.mode_command_topic = payload.mode_command_topic.substring(0, payload.mode_command_topic.lastIndexOf("/system_mode"));
                    payload.mode_command_template =
                        "{% set values = " +
                        `{ 'auto':'schedule','heat':'manual','off':'pause'} %}` +
                        `{"operating_mode": "{{ values[value] if value in values.keys() else 'pause' }}"}`;
                    payload.mode_state_template =
                        "{% set values = " +
                        `{'schedule':'auto','manual':'heat','pause':'off'} %}` +
                        `{% set value = value_json.operating_mode %}{{ values[value] if value in values.keys() else 'off' }}`;
                    payload.modes = ["off", "heat", "auto"];
                }
            },
        },
        exposes: [
            e
                .climate()
                .withLocalTemperature(
                    ea.STATE_GET,
                    "Temperature used by the heating algorithm. " +
                        "This is the temperature measured on the device (by default) or the remote temperature (if set within the last 30 min).",
                )
                .withLocalTemperatureCalibration(-5, 5, 0.1)
                .withSetpoint("occupied_heating_setpoint", 5, 30, 0.5)
                .withSystemMode(["heat"])
                .withRunningState(["idle", "heat"], ea.STATE_GET),
            e.pi_heating_demand().withAccess(ea.ALL),
        ],
        fromZigbee: [fz.thermostat],
        toZigbee: [
            tz.thermostat_system_mode,
            tz.thermostat_occupied_heating_setpoint,
            tz.thermostat_local_temperature_calibration,
            tz.thermostat_local_temperature,
            tz.thermostat_keypad_lockout,
        ],
        extend: [
            boschExtend.hvacThermostatCluster(),
            boschExtend.hvacUserInterfaceCfgCluster(),
            m.battery({
                percentage: true,
                lowStatus: false,
            }),
            boschExtend.operatingMode(),
            boschExtend.windowDetection(),
            boschExtend.boostHeating(),
            m.numeric<"hvacThermostat", BoschHvacThermostat>({
                name: "remote_temperature",
                cluster: "hvacThermostat",
                attribute: "remoteTemperature",
                description: "Input for remote temperature sensor. Required at least every 30 min. to prevent fallback to internal sensor!",
                valueMin: 0.0,
                valueMax: 35.0,
                valueStep: 0.01,
                unit: "°C",
                scale: 100,
                zigbeeCommandOptions: manufacturerOptions,
            }),
            m.enumLookup({
                name: "setpoint_change_source",
                cluster: "hvacThermostat",
                attribute: "setpointChangeSource",
                reporting: {min: "10_SECONDS", max: "MAX", change: null},
                description: "Source of the current setpoint temperature",
                lookup: {manual: 0x00, schedule: 0x01, externally: 0x02},
                access: "STATE_GET",
            }),
            boschExtend.childLock(),
            boschExtend.displayOntime(),
            boschExtend.displayBrightness(),
            m.enumLookup<"hvacUserInterfaceCfg", BoschHvacUserInterfaceCfg>({
                name: "display_orientation",
                cluster: "hvacUserInterfaceCfg",
                attribute: "displayOrientation",
                description: "Sets orientation of the display",
                lookup: {normal: 0x00, flipped: 0x01},
                zigbeeCommandOptions: manufacturerOptions,
            }),
            m.enumLookup<"hvacUserInterfaceCfg", BoschHvacUserInterfaceCfg>({
                name: "displayed_temperature",
                cluster: "hvacUserInterfaceCfg",
                attribute: "displayedTemperature",
                description: "Temperature displayed on the TRV",
                lookup: {target: 0x00, measured: 0x01},
                zigbeeCommandOptions: manufacturerOptions,
            }),
            m.enumLookup<"hvacThermostat", BoschHvacThermostat>({
                name: "valve_adapt_status",
                cluster: "hvacThermostat",
                attribute: "valveAdaptStatus",
                reporting: {min: "10_SECONDS", max: "MAX", change: null},
                description: "Specifies the current status of the valve adaptation",
                lookup: {
                    none: 0x00,
                    ready_to_calibrate: 0x01,
                    calibration_in_progress: 0x02,
                    error: 0x03,
                    success: 0x04,
                },
                zigbeeCommandOptions: manufacturerOptions,
                access: "STATE_GET",
            }),
            boschExtend.valveAdaptProcess(),
            boschExtend.heatingDemand(),
            boschExtend.ignoreDst(),
            m.bindCluster({
                cluster: "genPollCtrl",
                clusterType: "input",
            }),
        ],
        ota: true,
        configure: async (device, coordinatorEndpoint) => {
            const endpoint = device.getEndpoint(1);
            await reporting.bind(endpoint, coordinatorEndpoint, ["hvacThermostat", "hvacUserInterfaceCfg"]);
            await reporting.thermostatTemperature(endpoint);
            await reporting.thermostatOccupiedHeatingSetpoint(endpoint, {
                min: constants.repInterval.SECONDS_10,
                max: constants.repInterval.HOUR,
                change: 50,
            });
            await reporting.thermostatKeypadLockMode(endpoint);
            await endpoint.configureReporting<"hvacThermostat", BoschHvacThermostat>(
                "hvacThermostat",
                [
                    {
                        attribute: "heatingDemand",
                        minimumReportInterval: constants.repInterval.SECONDS_10,
                        maximumReportInterval: constants.repInterval.MAX,
                        reportableChange: null,
                    },
                ],
                manufacturerOptions,
            );
            await endpoint.read("genPowerCfg", ["batteryPercentageRemaining"]);
            await endpoint.read("hvacThermostat", ["localTemperatureCalibration", "setpointChangeSource"]);
            await endpoint.read<"hvacThermostat", BoschHvacThermostat>(
                "hvacThermostat",
                ["operatingMode", "heatingDemand", "valveAdaptStatus", "remoteTemperature", "windowDetection", "boostHeating"],
                manufacturerOptions,
            );
            await endpoint.read("hvacUserInterfaceCfg", ["keypadLockout"]);
            await endpoint.read<"hvacUserInterfaceCfg", BoschHvacUserInterfaceCfg>(
                "hvacUserInterfaceCfg",
                ["displayOrientation", "displayedTemperature", "displayOntime", "displayBrightness"],
                manufacturerOptions,
            );
        },
    },
    {
        zigbeeModel: ["RBSH-RTH0-BAT-ZB-EU"],
        model: "BTH-RM",
        vendor: "Bosch",
        description: "Room thermostat II (Battery model)",
        exposes: [
            e
                .climate()
                .withLocalTemperature()
                .withSetpoint("occupied_heating_setpoint", 4.5, 30, 0.5)
                .withSetpoint("occupied_cooling_setpoint", 4.5, 30, 0.5)
                .withLocalTemperatureCalibration(-5, 5, 0.1)
                .withSystemMode(["off", "heat", "cool"])
                .withRunningState(["idle", "heat", "cool"]),
        ],
        fromZigbee: [fz.thermostat, fz.hvac_user_interface],
        toZigbee: [
            tz.thermostat_system_mode,
            tz.thermostat_running_state,
            tz.thermostat_occupied_heating_setpoint,
            tz.thermostat_occupied_cooling_setpoint,
            tz.thermostat_programming_operation_mode, // NOTE: Only 0x0 & 0x1 supported
            tz.thermostat_local_temperature_calibration,
            tz.thermostat_local_temperature,
            tz.thermostat_temperature_setpoint_hold,
            tz.thermostat_temperature_display_mode,
        ],
        extend: [
            boschExtend.hvacThermostatCluster(),
            boschExtend.hvacUserInterfaceCfgCluster(),
            m.battery({
                voltageToPercentage: {min: 4400, max: 6400},
                percentage: true,
                voltage: true,
                lowStatus: false,
                voltageReporting: true,
                percentageReporting: false,
            }),
            m.humidity(),
            boschExtend.operatingMode(),
            boschExtend.windowDetection(),
            boschExtend.boostHeating(),
            boschExtend.childLock(),
            boschExtend.displayOntime(),
            boschExtend.displayBrightness(),
            m.bindCluster({
                cluster: "genPollCtrl",
                clusterType: "input",
            }),
        ],
        ota: true,
        configure: async (device, coordinatorEndpoint) => {
            const endpoint = device.getEndpoint(1);
            await reporting.bind(endpoint, coordinatorEndpoint, ["hvacThermostat", "hvacUserInterfaceCfg"]);
            await reporting.thermostatSystemMode(endpoint);
            await reporting.thermostatRunningState(endpoint);
            await reporting.thermostatTemperature(endpoint);
            await reporting.thermostatOccupiedHeatingSetpoint(endpoint, {
                min: constants.repInterval.SECONDS_10,
                max: constants.repInterval.HOUR,
                change: 50,
            });
            await reporting.thermostatOccupiedCoolingSetpoint(endpoint, {
                min: constants.repInterval.SECONDS_10,
                max: constants.repInterval.HOUR,
                change: 50,
            });
            await reporting.thermostatKeypadLockMode(endpoint);
            await endpoint.read("genPowerCfg", ["batteryVoltage"]);
            await endpoint.read("hvacThermostat", ["localTemperatureCalibration"]);
            await endpoint.read<"hvacThermostat", BoschHvacThermostat>(
                "hvacThermostat",
                ["operatingMode", "windowDetection", "boostHeating"],
                manufacturerOptions,
            );
            await endpoint.read("hvacUserInterfaceCfg", ["keypadLockout"]);
            await endpoint.read<"hvacUserInterfaceCfg", BoschHvacUserInterfaceCfg>(
                "hvacUserInterfaceCfg",
                ["displayOntime", "displayBrightness"],
                manufacturerOptions,
            );
        },
    },
    {
        zigbeeModel: ["RBSH-RTH0-ZB-EU"],
        model: "BTH-RM230Z",
        vendor: "Bosch",
        description: "Room thermostat II 230V",
        exposes: [
            e
                .climate()
                .withLocalTemperature()
                .withSetpoint("occupied_heating_setpoint", 4.5, 30, 0.5)
                .withSetpoint("occupied_cooling_setpoint", 4.5, 30, 0.5)
                .withLocalTemperatureCalibration(-5, 5, 0.1)
                .withSystemMode(["off", "heat", "cool"])
                .withRunningState(["idle", "heat", "cool"]),
        ],
        fromZigbee: [fz.thermostat, fz.hvac_user_interface],
        toZigbee: [
            tz.thermostat_system_mode,
            tz.thermostat_running_state,
            tz.thermostat_occupied_heating_setpoint,
            tz.thermostat_occupied_cooling_setpoint,
            tz.thermostat_programming_operation_mode, // NOTE: Only 0x0 & 0x1 supported
            tz.thermostat_local_temperature_calibration,
            tz.thermostat_local_temperature,
            tz.thermostat_temperature_setpoint_hold,
            tz.thermostat_temperature_display_mode,
        ],
        extend: [
            boschExtend.hvacThermostatCluster(),
            boschExtend.hvacUserInterfaceCfgCluster(),
            m.humidity(),
            boschExtend.operatingMode(),
            boschExtend.windowDetection(),
            boschExtend.boostHeating(),
            boschExtend.childLock(),
            boschExtend.displayOntime(),
            boschExtend.displayBrightness(),
        ],
        ota: true,
        configure: async (device, coordinatorEndpoint) => {
            const endpoint = device.getEndpoint(1);
            await reporting.bind(endpoint, coordinatorEndpoint, ["hvacThermostat", "hvacUserInterfaceCfg"]);
            await reporting.thermostatSystemMode(endpoint);
            await reporting.thermostatRunningState(endpoint);
            await reporting.thermostatTemperature(endpoint);
            await reporting.thermostatOccupiedHeatingSetpoint(endpoint, {
                min: constants.repInterval.SECONDS_10,
                max: constants.repInterval.HOUR,
                change: 50,
            });
            await reporting.thermostatOccupiedCoolingSetpoint(endpoint, {
                min: constants.repInterval.SECONDS_10,
                max: constants.repInterval.HOUR,
                change: 50,
            });
            await reporting.thermostatKeypadLockMode(endpoint);
            await endpoint.read("hvacThermostat", ["localTemperatureCalibration"]);
            await endpoint.read<"hvacThermostat", BoschHvacThermostat>(
                "hvacThermostat",
                ["operatingMode", "windowDetection", "boostHeating"],
                manufacturerOptions,
            );
            await endpoint.read("hvacUserInterfaceCfg", ["keypadLockout"]);
            await endpoint.read<"hvacUserInterfaceCfg", BoschHvacUserInterfaceCfg>(
                "hvacUserInterfaceCfg",
                ["displayOntime", "displayBrightness"],
                manufacturerOptions,
            );
        },
    },
    {
        zigbeeModel: ["Champion"],
        model: "8750001213",
        vendor: "Bosch",
        description: "Twinguard",
        extend: [
            m.deviceAddCustomCluster("twinguardSmokeDetector", {
                ID: 0xe000,
                manufacturerCode: Zcl.ManufacturerCode.ROBERT_BOSCH_GMBH,
                attributes: {
                    sensitivity: {ID: 0x4003, type: Zcl.DataType.UINT16},
                },
                commands: {
                    initiateTestMode: {
                        ID: 0x00,
                        parameters: [],
                    },
                },
                commandsResponse: {},
            }),
            m.deviceAddCustomCluster("twinguardMeasurements", {
                ID: 0xe002,
                manufacturerCode: Zcl.ManufacturerCode.ROBERT_BOSCH_GMBH,
                attributes: {
                    humidity: {ID: 0x4000, type: Zcl.DataType.UINT16},
                    unknown1: {ID: 0x4001, type: Zcl.DataType.UINT16},
                    unknown2: {ID: 0x4002, type: Zcl.DataType.UINT16},
                    airpurity: {ID: 0x4003, type: Zcl.DataType.UINT16},
                    temperature: {ID: 0x4004, type: Zcl.DataType.INT16},
                    illuminance: {ID: 0x4005, type: Zcl.DataType.UINT16},
                    battery: {ID: 0x4006, type: Zcl.DataType.UINT16},
                    unknown3: {ID: 0x4007, type: Zcl.DataType.UINT16},
                    unknown4: {ID: 0x4008, type: Zcl.DataType.UINT16},
                    pressure: {ID: 0x4009, type: Zcl.DataType.UINT16}, // Not yet confirmed
                    unknown6: {ID: 0x400a, type: Zcl.DataType.UINT16},
                    unknown7: {ID: 0x400b, type: Zcl.DataType.UINT16},
                    unknown8: {ID: 0x400c, type: Zcl.DataType.UINT16},
                },
                commands: {},
                commandsResponse: {},
            }),
            m.deviceAddCustomCluster("twinguardOptions", {
                ID: 0xe004,
                manufacturerCode: Zcl.ManufacturerCode.ROBERT_BOSCH_GMBH,
                attributes: {
                    unknown1: {ID: 0x4000, type: Zcl.DataType.BITMAP8}, // 0,1 ??? read during pairing
                    pre_alarm: {ID: 0x4001, type: Zcl.DataType.BITMAP8}, // 0,1 on/off
                },
                commands: {},
                commandsResponse: {},
            }),
            m.deviceAddCustomCluster("twinguardSetup", {
                ID: 0xe006,
                manufacturerCode: Zcl.ManufacturerCode.ROBERT_BOSCH_GMBH,
                attributes: {
                    unknown1: {ID: 0x5003, type: Zcl.DataType.INT8}, // perhaps signal strength? -7?
                    unknown2: {ID: 0x5004, type: Zcl.DataType.UINT8}, // ????
                    heartbeat: {ID: 0x5005, type: Zcl.DataType.BITMAP8}, // 0
                },
                commands: {
                    pairingCompleted: {
                        ID: 0x01,
                        parameters: [],
                    },
                },
                commandsResponse: {},
            }),
            m.deviceAddCustomCluster("twinguardAlarm", {
                ID: 0xe007,
                manufacturerCode: Zcl.ManufacturerCode.ROBERT_BOSCH_GMBH,
                attributes: {
                    alarm_status: {ID: 0x5000, type: Zcl.DataType.BITMAP32},
                },
                commands: {
                    burglarAlarm: {
                        ID: 0x01,
                        parameters: [
                            {name: "data", type: Zcl.DataType.UINT8}, // data:1 trips the siren data:0 should stop the siren
                        ],
                    },
                },
                commandsResponse: {},
            }),
            boschExtend.twinguard(),
        ],
        configure: async (device, coordinatorEndpoint) => {
            await reporting.bind(device.getEndpoint(7), coordinatorEndpoint, ["genPollCtrl"]);
            await reporting.bind(device.getEndpoint(1), coordinatorEndpoint, ["genAlarms", "twinguardSmokeDetector", "twinguardOptions"]);
            await reporting.bind(device.getEndpoint(3), coordinatorEndpoint, ["twinguardMeasurements"]);
            await reporting.bind(device.getEndpoint(12), coordinatorEndpoint, ["twinguardSetup", "twinguardAlarm"]);
            await device.getEndpoint(1).read<"twinguardOptions", TwinguardOptions>("twinguardOptions", ["unknown1"], manufacturerOptions); // Needed for pairing
            await device
                .getEndpoint(12)
                .command<"twinguardSetup", "pairingCompleted", TwinguardSetup>("twinguardSetup", "pairingCompleted", {}, manufacturerOptions); // Needed for pairing
            await device
                .getEndpoint(1)
                .write<"twinguardSmokeDetector", TwinguardSmokeDetector>("twinguardSmokeDetector", {sensitivity: 0x0002}, manufacturerOptions); // Setting defaults
            await device.getEndpoint(1).write<"twinguardOptions", TwinguardOptions>("twinguardOptions", {pre_alarm: 0x01}, manufacturerOptions); // Setting defaults
            await device.getEndpoint(12).write<"twinguardSetup", TwinguardSetup>("twinguardSetup", {heartbeat: 0x01}, manufacturerOptions); // Setting defaults
            await device
                .getEndpoint(1)
                .read<"twinguardSmokeDetector", TwinguardSmokeDetector>("twinguardSmokeDetector", ["sensitivity"], manufacturerOptions);
            await device.getEndpoint(1).read<"twinguardOptions", TwinguardOptions>("twinguardOptions", ["pre_alarm"], manufacturerOptions);
            await device.getEndpoint(12).read<"twinguardSetup", TwinguardSetup>("twinguardSetup", ["heartbeat"], manufacturerOptions);
        },
    },
    {
        zigbeeModel: ["RFPR-ZB-SH-EU"],
        model: "RFPR-ZB-SH-EU",
        vendor: "Bosch",
        description: "Wireless motion detector",
        fromZigbee: [fz.temperature, fz.battery, fz.ias_occupancy_alarm_1],
        toZigbee: [],
        meta: {battery: {voltageToPercentage: {min: 2500, max: 3000}}},
        configure: async (device, coordinatorEndpoint) => {
            const endpoint = device.getEndpoint(1);
            await reporting.bind(endpoint, coordinatorEndpoint, ["msTemperatureMeasurement", "genPowerCfg"]);
            await reporting.temperature(endpoint);
            await reporting.batteryVoltage(endpoint);
        },
        exposes: [e.temperature(), e.battery(), e.occupancy(), e.battery_low(), e.tamper()],
    },
    {
        zigbeeModel: ["RBSH-SP-ZB-EU", "RBSH-SP-ZB-FR", "RBSH-SP-ZB-GB"],
        model: "BSP-FZ2",
        vendor: "Bosch",
        description: "Plug compact EU",
        extend: [
            m.onOff(),
            m.electricityMeter({
                voltage: false,
                current: false,
                power: {change: 1},
                energy: {change: 1},
            }),
            boschExtend.seMeteringCluster(),
            boschExtend.resetEnergyReading(),
        ],
        ota: true,
        whiteLabel: [
            {vendor: "Bosch", model: "BSP-EZ2", description: "Plug compact FR", fingerprint: [{modelID: "RBSH-SP-ZB-FR"}]},
            {vendor: "Bosch", model: "BSP-GZ2", description: "Plug compact UK", fingerprint: [{modelID: "RBSH-SP-ZB-GB"}]},
        ],
    },
    {
        zigbeeModel: ["RBSH-SWD-ZB", "RBSH-SWD2-ZB"],
        model: "BSEN-C2",
        vendor: "Bosch",
        description: "Door/window contact II",
        extend: [
            boschExtend.doorWindowContact(false),
            m.battery({
                percentage: true,
                lowStatus: true,
            }),
            m.bindCluster({
                cluster: "genPollCtrl",
                clusterType: "input",
            }),
        ],
        configure: async (device, coordinatorEndpoint) => {
            const endpoint = device.getEndpoint(1);
            await endpoint.read("genPowerCfg", ["batteryPercentageRemaining"]);
            await endpoint.read("ssIasZone", ["zoneStatus"]);
        },
    },
    {
        zigbeeModel: ["RBSH-SWDV-ZB"],
        model: "BSEN-CV",
        vendor: "Bosch",
        description: "Door/window contact II plus",
        extend: [
            boschExtend.doorWindowContact(true),
            m.battery({
                percentage: true,
                lowStatus: true,
            }),
            m.bindCluster({
                cluster: "genPollCtrl",
                clusterType: "input",
            }),
        ],
        configure: async (device, coordinatorEndpoint) => {
            const endpoint = device.getEndpoint(1);
            await endpoint.read("genPowerCfg", ["batteryPercentageRemaining"]);
            await endpoint.read("ssIasZone", ["zoneStatus"]);
        },
    },
    {
        zigbeeModel: ["RBSH-MMD-ZB-EU"],
        model: "BMCT-DZ",
        vendor: "Bosch",
        description: "Phase-cut dimmer",
        extend: [
            boschBmctExtend.handleZclVersionReadRequest(),
            m.deviceAddCustomCluster("boschSpecific", {
                ID: 0xfca0,
                manufacturerCode: Zcl.ManufacturerCode.ROBERT_BOSCH_GMBH,
                attributes: {
                    switchType: {ID: 0x0001, type: Zcl.DataType.ENUM8},
                    childLock: {ID: 0x0008, type: Zcl.DataType.BOOLEAN},
                    dimmerType: {ID: 0x0022, type: Zcl.DataType.ENUM8},
                    minimumBrightness: {ID: 0x0025, type: Zcl.DataType.UINT8},
                    maximumBrightness: {ID: 0x0026, type: Zcl.DataType.UINT8},
                    switchMode: {ID: 0x0031, type: Zcl.DataType.BOOLEAN},
                },
                commands: {},
                commandsResponse: {},
            }),
            m.light({
                configureReporting: true,
                levelConfig: {features: ["on_level", "current_level_startup"]},
                powerOnBehavior: true,
                effect: false,
            }),
            boschBmctExtend.switchType({
                switchTypeLookup: boschBmctDzSettings.switchTypes,
            }),
            boschBmctExtend.reportSwitchActions({
                switchTypeLookup: boschBmctDzSettings.switchTypes,
                hasDualSwitchInputs: boschBmctDzSettings.hasDualSwitchInputs,
            }),
            boschBmctExtend.switchMode({
                switchModeLookup: boschBmctDzSettings.switchModes,
                switchTypeLookup: boschBmctDzSettings.switchTypes,
            }),
            boschBmctExtend.childLock(),
            boschBmctExtend.brightnessLimits(),
            boschBmctExtend.dimmerType({dimmerTypeLookup: boschBmctDzSettings.dimmerTypes}),
        ],
        ota: true,
    },
    {
        zigbeeModel: ["RBSH-MMR-ZB-EU"],
        model: "BMCT-RZ",
        vendor: "Bosch",
        description: "Relay (potential free)",
        extend: [
            boschBmctExtend.handleZclVersionReadRequest(),
            m.deviceAddCustomCluster("boschSpecific", {
                ID: 0xfca0,
                manufacturerCode: Zcl.ManufacturerCode.ROBERT_BOSCH_GMBH,
                attributes: {
                    switchType: {ID: 0x0001, type: Zcl.DataType.ENUM8},
                    autoOffEnabled: {ID: 0x0006, type: Zcl.DataType.BOOLEAN},
                    autoOffTime: {ID: 0x0007, type: Zcl.DataType.UINT16},
                    childLock: {ID: 0x0008, type: Zcl.DataType.BOOLEAN},
                    pulseLength: {ID: 0x0024, type: Zcl.DataType.UINT16},
                    switchMode: {ID: 0x0031, type: Zcl.DataType.BOOLEAN},
                    actuatorType: {ID: 0x0034, type: Zcl.DataType.ENUM8},
                },
                commands: {},
                commandsResponse: {},
            }),
            boschBmctExtend.rzDeviceModes(),
            m.onOff({powerOnBehavior: false}),
            boschBmctExtend.switchType({
                switchTypeLookup: boschBmctRzSettings.switchTypes,
            }),
            boschBmctExtend.reportSwitchActions({
                switchTypeLookup: boschBmctRzSettings.switchTypes,
                hasDualSwitchInputs: boschBmctRzSettings.hasDualSwitchInputs,
            }),
            boschBmctExtend.switchMode({
                switchModeLookup: boschBmctRzSettings.switchModes,
                switchTypeLookup: boschBmctRzSettings.switchTypes,
            }),
            boschBmctExtend.childLock(),
            boschBmctExtend.autoOff(),
            boschBmctExtend.pulseLength({
                updateDeviceMode: true,
                deviceModesLookup: boschBmctRzSettings.deviceModes,
            }),
            boschBmctExtend.actuatorType(),
        ],
        ota: true,
    },
    {
        zigbeeModel: ["RBSH-MMS-ZB-EU"],
        model: "BMCT-SLZ",
        vendor: "Bosch",
        description: "Light/shutter control unit II",
        extend: [
            m.deviceEndpoints({endpoints: {left: 2, right: 3}}),
            m.electricityMeter({
                voltage: false,
                current: false,
                power: {change: 1},
                energy: {change: 1},
            }),
            m.deviceAddCustomCluster("boschSpecific", {
                ID: 0xfca0,
                manufacturerCode: Zcl.ManufacturerCode.ROBERT_BOSCH_GMBH,
                attributes: {
                    deviceMode: {ID: 0x0000, type: Zcl.DataType.ENUM8},
                    switchType: {ID: 0x0001, type: Zcl.DataType.ENUM8},
                    switchMode: {ID: 0x0031, type: Zcl.DataType.UINT8},
                    calibrationOpeningTime: {ID: 0x0002, type: Zcl.DataType.UINT32},
                    calibrationClosingTime: {ID: 0x0003, type: Zcl.DataType.UINT32},
                    // 0x0005 isn't used at all when using the Bosch SHC as of 30-06-2025.
                    // As I don't have any shutters, I can't run all calibration steps
                    // successfully. So, keep any comments regarding these
                    // attributes with caution.
                    calibrationButtonHoldTime: {ID: 0x0005, type: Zcl.DataType.UINT8},
                    autoOffEnabled: {ID: 0x0006, type: Zcl.DataType.BOOLEAN},
                    autoOffTime: {ID: 0x0007, type: Zcl.DataType.UINT16},
                    childLock: {ID: 0x0008, type: Zcl.DataType.BOOLEAN},
                    // 0x000f is only being set when using the automatic calibration.
                    // It's being set to 0 then before sending the calibration
                    // command. Additionally, when changing
                    // the calibrationOpeningTime or calibrationClosingTime in the
                    // Bosch app, it's also being set to 0.
                    // I couldn't find any way to set 0x000f manually in the Bosch app.
                    calibrationMotorStartDelay: {ID: 0x000f, type: Zcl.DataType.UINT8},
                    calibrationMotorReverseDirection: {ID: 0x0032, type: Zcl.DataType.BOOLEAN},
                    motorState: {ID: 0x0013, type: Zcl.DataType.ENUM8},
                    // unknownAttributeOne is always being configured as reporting
                    // attribute on endpoint 1 when using the Bosch SHC.
                    // Can't tell what this attribute does (always received
                    // 0x00 as answer on manual lookup).
                    unknownAttributeOne: {ID: 0x0004, type: Zcl.DataType.BITMAP8},
                    // Attribute is being set to 255 when deactivating the automatic
                    // detection of the motor end position by the Bosch SHC. After
                    // activating the automatic end position detection it's being set
                    // to 0 by the Bosch SHC. Apart from that, there's no way to manually
                    // change the value.
                    calibrationMotorEndPosition: {ID: 0x0021, type: Zcl.DataType.UINT8},
                    // 0x0033 is used when setting the motor start delay manually
                    // using the Bosch SHC as of 30-06-2025.
                    // If the user wants to automatically detect the delay during
                    // calibration, it's being set to 0 over the Bosch app.
                    calibrationNewMotorStartDelay: {ID: 0x0033, type: Zcl.DataType.UINT16},
                    // 0x0010 and 0x0011 is being set simultaneously with the same value
                    // when changing the delay for the rotation of the slats on venetian
                    // blinds. Maybe one attribute for each direction?
                    // It's also being configured as reporting attribute when using
                    // venetian blinds.
                    slatRotationDurationOne: {ID: 0x0010, type: Zcl.DataType.UINT32},
                    slatRotationDurationTwo: {ID: 0x0011, type: Zcl.DataType.UINT32},
                    // 0x002a is only being used when doing an automatic calibration
                    // with the Bosch specific startAutomaticMotorCalibration command.
                    // It's being set to true before starting the calibration process.
                    // This happens regardless of the shutter type. I didn't capture
                    // any packages where this attribute is being actively set to false.
                    // Maybe this activates some "full calibration" flag which is being
                    // set to false by the device itself afterward?
                    unknownAttributeTwo: {ID: 0x002a, type: Zcl.DataType.BOOLEAN},
                },
                commands: {
                    // Command being sent by the Bosch SHC when starting an
                    // automatic shutter calibration.
                    startAutomaticMotorCalibration: {ID: 0x00, parameters: []},
                },
                commandsResponse: {},
            }),
            boschBmctExtend.handleZclVersionReadRequest(),
            boschBmctExtend.slzExtends(),
            boschExtend.seMeteringCluster(),
            boschExtend.resetEnergyReading(),
        ],
        ota: true,
        configure: async (device, coordinatorEndpoint) => {
            const lightConfiguration = async () => {
                const endpoint1 = device.getEndpoint(1);
                await reporting.bind(endpoint1, coordinatorEndpoint, ["genIdentify"]);
                await endpoint1.read<"boschSpecific", BoschBmctCluster>("boschSpecific", ["switchType"]);

                const endpoint2 = device.getEndpoint(2);
                await reporting.bind(endpoint2, coordinatorEndpoint, ["genIdentify", "genOnOff", "boschSpecific"]);
                await reporting.onOff(endpoint2);
                await endpoint2.read<"genOnOff">("genOnOff", ["onOff", "startUpOnOff"]);
                await endpoint2.read<"boschSpecific", BoschBmctCluster>("boschSpecific", [
                    "switchMode",
                    "childLock",
                    "autoOffEnabled",
                    "autoOffTime",
                ]);

                const endpoint3 = device.getEndpoint(3);
                await reporting.bind(endpoint3, coordinatorEndpoint, ["genIdentify", "genOnOff", "boschSpecific"]);
                await reporting.onOff(endpoint3);
                await endpoint3.read<"genOnOff">("genOnOff", ["onOff", "startUpOnOff"]);
                await endpoint3.read<"boschSpecific", BoschBmctCluster>("boschSpecific", [
                    "switchMode",
                    "childLock",
                    "autoOffEnabled",
                    "autoOffTime",
                ]);
            };

            const shutterConfiguration = async () => {
                const endpoint1 = device.getEndpoint(1);
                await reporting.bind(endpoint1, coordinatorEndpoint, ["genIdentify", "closuresWindowCovering", "boschSpecific"]);
                await reporting.currentPositionLiftPercentage(endpoint1);
                await endpoint1.read<"closuresWindowCovering">("closuresWindowCovering", ["currentPositionLiftPercentage"]);

                const payloadMotorState = payload<"boschSpecific", BoschBmctCluster>("motorState", 0, repInterval.MAX, 0);
                await endpoint1.configureReporting("boschSpecific", payloadMotorState);

                await endpoint1.read<"boschSpecific", BoschBmctCluster>("boschSpecific", [
                    "switchType",
                    "switchMode",
                    "motorState",
                    "calibrationOpeningTime",
                    "calibrationClosingTime",
                    "calibrationButtonHoldTime",
                    "calibrationMotorStartDelay",
                    "childLock",
                ]);
            };

            const endpoint1 = device.getEndpoint(1);
            await endpoint1.read<"boschSpecific", BoschBmctCluster>("boschSpecific", ["deviceMode"]);

            await lightConfiguration();
            await shutterConfiguration();
        },
        exposes: (device, options) => {
            const stateDeviceMode: KeyValue = {
                light: 0x04,
                shutter: 0x01,
                disabled: 0x00,
            };
            const stateMotor: KeyValue = {
                stopped: 0x00,
                opening: 0x01,
                closing: 0x02,
            };
            const stateSwitchType: KeyValue = {
                button: 0x01,
                button_key_change: 0x02,
                rocker_switch: 0x03,
                rocker_switch_key_change: 0x04,
                none: 0x00,
            };
            const stateSwitchMode: KeyValue = {
                coupled: 0x00,
                decoupled: 0x01,
                only_short_press_decoupled: 0x02,
                only_long_press_decoupled: 0x03,
            };
            const commonExposes = (switchType: string) => {
                const exposeList = [];

                exposeList.push(
                    e.enum("switch_type", ea.ALL, Object.keys(stateSwitchType)).withDescription("Module controlled by a rocker switch or a button"),
                );

                if (switchType !== "none") {
                    let supportedActionTypes: string[];

                    switch (switchType) {
                        case "button":
                        case "button_key_change":
                            supportedActionTypes = [
                                "press_released_left",
                                "press_released_right",
                                "hold_left",
                                "hold_right",
                                "hold_released_left",
                                "hold_released_right",
                            ];
                            break;
                        case "rocker_switch":
                        case "rocker_switch_key_change":
                            supportedActionTypes = ["opened_left", "opened_right", "closed_left", "closed_right"];
                            break;
                    }

                    exposeList.push(e.action(supportedActionTypes), e.action_duration());
                }

                return exposeList;
            };
            const lightExposes = (endpoint: string, switchType: string) => {
                const exposeList = [];

                exposeList.push(
                    e.switch().withEndpoint(endpoint),
                    e.power_on_behavior().withEndpoint(endpoint),
                    e
                        .binary("auto_off_enabled", ea.ALL, "ON", "OFF")
                        .withEndpoint(endpoint)
                        .withDescription("Enable/Disable the automatic turn-off feature"),
                    e
                        .numeric("auto_off_time", ea.ALL)
                        .withValueMin(0)
                        .withValueMax(720)
                        .withValueStep(1)
                        .withUnit("min")
                        .withDescription(
                            "Turn off the output after the specified amount of time. Only in action when the automatic turn-off is enabled.",
                        )
                        .withEndpoint(endpoint),
                );

                if (switchType !== "none") {
                    let supportedSwitchModes: string[];

                    switch (switchType) {
                        case "button":
                        case "button_key_change":
                            supportedSwitchModes = Object.keys(stateSwitchMode);
                            break;
                        case "rocker_switch":
                        case "rocker_switch_key_change":
                            supportedSwitchModes = Object.keys(stateSwitchMode).filter(
                                (switchMode) => switchMode === "coupled" || switchMode === "decoupled",
                            );
                            break;
                    }

                    exposeList.push(
                        e
                            .enum("switch_mode", ea.ALL, supportedSwitchModes)
                            .withEndpoint(endpoint)
                            .withDescription(
                                "Decouple the switch from the corresponding output to use it for other purposes. Please keep in mind that the available options depend on the used switch type.",
                            ),
                        e.binary("child_lock", ea.ALL, "ON", "OFF").withEndpoint(endpoint).withDescription("Enable/Disable child lock"),
                    );
                }

                return exposeList;
            };
            const coverExposes = (switchType: string) => {
                const exposeList = [];

                exposeList.push(
                    e.cover_position(),
                    e.enum("motor_state", ea.STATE, Object.keys(stateMotor)).withDescription("Current shutter motor state"),
                    e
                        .numeric("calibration_closing_time", ea.ALL)
                        .withUnit("s")
                        .withDescription("Calibrate shutter closing time")
                        .withValueMin(1)
                        .withValueMax(90)
                        .withValueStep(0.1),
                    e
                        .numeric("calibration_opening_time", ea.ALL)
                        .withUnit("s")
                        .withDescription("Calibrate shutter opening time")
                        .withValueMin(1)
                        .withValueMax(90)
                        .withValueStep(0.1),
                    e
                        .numeric("calibration_button_hold_time", ea.ALL)
                        .withUnit("s")
                        .withDescription("Time to hold for long press")
                        .withValueMin(0.1)
                        .withValueMax(2)
                        .withValueStep(0.1),
                    e
                        .numeric("calibration_motor_start_delay", ea.ALL)
                        .withUnit("s")
                        .withDescription("Delay between command and motor start")
                        .withValueMin(0)
                        .withValueMax(20)
                        .withValueStep(0.1),
                );

                if (switchType !== "none") {
                    let supportedSwitchModes: string[];

                    switch (switchType) {
                        case "button":
                        case "button_key_change":
                            supportedSwitchModes = Object.keys(stateSwitchMode).filter(
                                (switchMode) => switchMode === "coupled" || switchMode === "only_long_press_decoupled",
                            );
                            break;
                        case "rocker_switch":
                        case "rocker_switch_key_change":
                            supportedSwitchModes = Object.keys(stateSwitchMode).filter((switchMode) => switchMode === "coupled");
                            break;
                    }

                    exposeList.push(
                        e
                            .enum("switch_mode", ea.ALL, supportedSwitchModes)
                            .withDescription(
                                "Decouple the switch from the corresponding output to use it for other purposes. Please keep in mind that the available options depend on the used switch type.",
                            ),
                        e.binary("child_lock", ea.ALL, "ON", "OFF").withDescription("Enable/Disable child lock"),
                    );
                }

                return exposeList;
            };

            if (!utils.isDummyDevice(device)) {
                const deviceModeKey = device.getEndpoint(1).getClusterAttributeValue("boschSpecific", "deviceMode");
                const deviceMode = Object.keys(stateDeviceMode).find((key) => stateDeviceMode[key] === deviceModeKey);

                const switchTypeKey = device.getEndpoint(1).getClusterAttributeValue("boschSpecific", "switchType");
                const switchType = Object.keys(stateSwitchType).find((key) => stateSwitchType[key] === switchTypeKey);

                if (deviceMode === "light") {
                    return [...commonExposes(switchType), ...lightExposes("left", switchType), ...lightExposes("right", switchType)];
                }
                if (deviceMode === "shutter") {
                    return [...commonExposes(switchType), ...coverExposes(switchType)];
                }
            }
            return [e.enum("device_mode", ea.ALL, Object.keys(stateDeviceMode)).withDescription("Device mode")];
        },
    },
    {
        zigbeeModel: ["RBSH-US4BTN-ZB-EU"],
        model: "BHI-US",
        vendor: "Bosch",
        description: "Universal Switch II",
        fromZigbee: [fzLocal.bhius_button_press, fzLocal.bhius_config, fz.battery],
        toZigbee: [tzLocal.bhius_config],
        exposes: [
            e.battery_low(),
            e.battery_voltage(),
            e
                .text("config_led_top_left_press", ea.ALL)
                .withLabel("LED config (top left short press)")
                .withDescription(labelShortPress)
                .withCategory("config"),
            e
                .text("config_led_top_right_press", ea.ALL)
                .withLabel("LED config (top right short press)")
                .withDescription(labelShortPress)
                .withCategory("config"),
            e
                .text("config_led_bottom_left_press", ea.ALL)
                .withLabel("LED config (bottom left short press)")
                .withDescription(labelShortPress)
                .withCategory("config"),
            e
                .text("config_led_bottom_right_press", ea.ALL)
                .withLabel("LED config (bottom right short press)")
                .withDescription(labelShortPress)
                .withCategory("config"),
            e
                .text("config_led_top_left_longpress", ea.ALL)
                .withLabel("LED config (top left long press)")
                .withDescription(labelLongPress)
                .withCategory("config"),
            e
                .text("config_led_top_right_longpress", ea.ALL)
                .withLabel("LED config (top right long press)")
                .withDescription(labelLongPress)
                .withCategory("config"),
            e
                .text("config_led_bottom_left_longpress", ea.ALL)
                .withLabel("LED config (bottom left long press)")
                .withDescription(labelLongPress)
                .withCategory("config"),
            e
                .text("config_led_bottom_right_longpress", ea.ALL)
                .withLabel("LED config (bottom right long press)")
                .withDescription(labelLongPress)
                .withCategory("config"),
            e.action([
                "button_top_left_release",
                "button_top_right_release",
                "button_bottom_left_release",
                "button_bottom_right_release",
                "button_top_left_longpress",
                "button_top_right_longpress",
                "button_bottom_left_longpress",
                "button_bottom_right_longpress",
                "button_top_left_longpress_release",
                "button_top_right_longpress_release",
                "button_bottom_left_longpress_release",
                "button_bottom_right_longpress_release",
            ]),
        ],
        extend: [
            m.deviceAddCustomCluster("boschSpecific", {
                ID: 0xfca1,
                manufacturerCode: Zcl.ManufacturerCode.ROBERT_BOSCH_GMBH,
                attributes: {},
                commands: {
                    confirmButtonPressed: {
                        ID: 0x0010,
                        parameters: [{name: "data", type: Zcl.BuffaloZclDataType.BUFFER}],
                    },
                    pairingCompleted: {
                        ID: 0x0012,
                        parameters: [{name: "data", type: Zcl.BuffaloZclDataType.BUFFER}],
                    },
                },
                commandsResponse: {},
            }),
        ],
        configure: async (device, coordinatorEndpoint) => {
            const endpoint = device.getEndpoint(1);

            // Read default LED configuration
            await endpoint
                .read("boschSpecific", [0x0010, 0x0011, 0x0012, 0x0013], {...manufacturerOptions, sendPolicy: "immediate"})
                .catch((error) => {});
            await endpoint
                .read("boschSpecific", [0x0020, 0x0021, 0x0022, 0x0023], {...manufacturerOptions, sendPolicy: "immediate"})
                .catch((error) => {});

            // We also have to read this one. Value reads 0x0f, looks like a bitmap
            await endpoint.read("boschSpecific", [0x0024], {...manufacturerOptions, sendPolicy: "immediate"});

            await endpoint.command<"boschSpecific", "pairingCompleted", BoschSpecificBhius>(
                "boschSpecific",
                "pairingCompleted",
                {data: Buffer.from([0x00])},
                {sendPolicy: "immediate"},
            );

            await reporting.bind(endpoint, coordinatorEndpoint, ["genPowerCfg", "genBasic", "boschSpecific"]);
            await reporting.batteryPercentageRemaining(endpoint);
            await reporting.batteryVoltage(endpoint);
        },
    },
];<|MERGE_RESOLUTION|>--- conflicted
+++ resolved
@@ -998,307 +998,6 @@
             isModernExtend: true,
         };
     },
-<<<<<<< HEAD
-=======
-    bmct: (): ModernExtend => {
-        const stateDeviceMode = {
-            light: 0x04,
-            shutter: 0x01,
-            disabled: 0x00,
-        };
-        const stateMotor = {
-            stopped: 0x00,
-            opening: 0x01,
-            closing: 0x02,
-            unknownOne: 0x03,
-            unknownTwo: 0x04,
-        };
-        const stateSwitchType = {
-            button: 0x01,
-            button_key_change: 0x02,
-            rocker_switch: 0x03,
-            rocker_switch_key_change: 0x04,
-            none: 0x00,
-        };
-        const stateSwitchMode = {
-            coupled: 0x00,
-            decoupled: 0x01,
-            only_short_press_decoupled: 0x02,
-            only_long_press_decoupled: 0x03,
-        };
-        const stateOffOn = {
-            OFF: 0x00,
-            ON: 0x01,
-        };
-        const fromZigbee = [
-            fz.on_off_force_multiendpoint,
-            fz.power_on_behavior,
-            fz.cover_position_tilt,
-            {
-                cluster: "boschSpecific",
-                type: ["raw"],
-                convert: (model, msg, publish, options, meta) => {
-                    const command = msg.data[4];
-
-                    if (command !== 0x03 && command !== 0x04) {
-                        return;
-                    }
-
-                    let state: string;
-                    const status = msg.data[5];
-                    const duration = msg.data[6] / 10;
-
-                    switch (status) {
-                        case 0:
-                            state = "press_released";
-                            break;
-                        case 1:
-                            state = duration !== 0 ? "hold" : "hold_released";
-                            break;
-                        case 2:
-                            state = "closed";
-                            break;
-                        case 3:
-                            state = "opened";
-                            break;
-                    }
-
-                    const triggeredSide = command === 0x03 ? "left" : "right";
-                    return {action: `${state}_${triggeredSide}`, action_duration: duration};
-                },
-            } satisfies Fz.Converter<"boschSpecific", BoschSpecificBmct, ["raw"]>,
-            {
-                cluster: "boschSpecific",
-                type: ["attributeReport", "readResponse"],
-                convert: (model, msg, publish, options, meta) => {
-                    const result: KeyValue = {};
-                    const data = msg.data;
-                    if (data.deviceMode !== undefined) {
-                        result.device_mode = Object.keys(stateDeviceMode).find(
-                            (key) => stateDeviceMode[key as keyof typeof stateDeviceMode] === msg.data.deviceMode,
-                        );
-                        const deviceMode = msg.data.deviceMode;
-                        if (deviceMode !== meta.device.meta.deviceMode) {
-                            meta.device.meta.deviceMode = deviceMode;
-                            meta.deviceExposesChanged();
-                        }
-                    }
-                    if (data.switchType !== undefined) {
-                        const switchType = msg.data.switchType;
-                        result.switch_type = Object.keys(stateSwitchType).find(
-                            (key) => stateSwitchType[key as keyof typeof stateSwitchType] === switchType,
-                        );
-
-                        if (switchType !== meta.device.meta.switchType) {
-                            meta.device.meta.switchType = switchType;
-                            meta.deviceExposesChanged();
-                        }
-                    }
-                    if (data.switchMode !== undefined) {
-                        const property = utils.postfixWithEndpointName("switch_mode", msg, model, meta);
-                        result[property] = Object.keys(stateSwitchMode).find(
-                            (key) => stateSwitchMode[key as keyof typeof stateSwitchMode] === msg.data.switchMode,
-                        );
-                    }
-                    if (data.calibrationOpeningTime !== undefined) {
-                        result.calibration_opening_time = msg.data.calibrationOpeningTime / 10;
-                    }
-                    if (data.calibrationClosingTime !== undefined) {
-                        result.calibration_closing_time = msg.data.calibrationClosingTime / 10;
-                    }
-                    if (data.calibrationButtonHoldTime !== undefined) {
-                        result.calibration_button_hold_time = msg.data.calibrationButtonHoldTime / 10;
-                    }
-                    if (data.calibrationMotorStartDelay !== undefined) {
-                        result.calibration_motor_start_delay = msg.data.calibrationMotorStartDelay / 10;
-                    }
-                    if (data.childLock !== undefined) {
-                        const property = utils.postfixWithEndpointName("child_lock", msg, model, meta);
-                        result[property] = msg.data.childLock === 1 ? "ON" : "OFF";
-                    }
-                    if (data.motorState !== undefined) {
-                        result.motor_state = Object.keys(stateMotor).find(
-                            (key) => stateMotor[key as keyof typeof stateMotor] === msg.data.motorState,
-                        );
-                    }
-                    if (data.autoOffEnabled !== undefined) {
-                        const property = utils.postfixWithEndpointName("auto_off_enabled", msg, model, meta);
-                        result[property] = msg.data.autoOffEnabled === 1 ? "ON" : "OFF";
-                    }
-                    if (data.autoOffTime !== undefined) {
-                        const property = utils.postfixWithEndpointName("auto_off_time", msg, model, meta);
-                        result[property] = msg.data.autoOffTime / 60;
-                    }
-                    return result;
-                },
-            } satisfies Fz.Converter<"boschSpecific", BoschSpecificBmct, ["attributeReport", "readResponse"]>,
-        ];
-        const toZigbee: Tz.Converter[] = [
-            tz.power_on_behavior,
-            tz.cover_position_tilt,
-            {
-                key: [
-                    "device_mode",
-                    "switch_type",
-                    "switch_mode",
-                    "child_lock",
-                    "state",
-                    "on_time",
-                    "off_wait_time",
-                    "auto_off_enabled",
-                    "auto_off_time",
-                ],
-                convertSet: async (entity, key, value, meta) => {
-                    if (key === "state") {
-                        if ("ID" in entity && entity.ID === 1) {
-                            await tz.cover_state.convertSet(entity, key, value, meta);
-                        } else {
-                            await tz.on_off.convertSet(entity, key, value, meta);
-                        }
-                    }
-                    if (key === "on_time" || key === "on_wait_time") {
-                        if ("ID" in entity && entity.ID !== 1) {
-                            await tz.on_off.convertSet(entity, key, value, meta);
-                        }
-                    }
-                    if (key === "device_mode") {
-                        const index = utils.getFromLookup(value, stateDeviceMode);
-                        await entity.write<"boschSpecific", BoschSpecificBmct>("boschSpecific", {deviceMode: index});
-                        await entity.read<"boschSpecific", BoschSpecificBmct>("boschSpecific", ["deviceMode"]);
-                        return {state: {device_mode: value}};
-                    }
-                    if (key === "switch_type") {
-                        const applyDefaultForSwitchModeAndChildLock = async (endpoint: Zh.Endpoint | Zh.Group) => {
-                            const switchModeDefault = utils.getFromLookup("coupled", stateSwitchMode);
-                            const childLockDefault = utils.getFromLookup("OFF", stateOffOn);
-
-                            await endpoint.write<"boschSpecific", BoschSpecificBmct>("boschSpecific", {
-                                switchMode: switchModeDefault,
-                                childLock: childLockDefault,
-                            });
-                            await endpoint.read<"boschSpecific", BoschSpecificBmct>("boschSpecific", ["switchMode", "childLock"]);
-                        };
-
-                        const switchType = utils.getFromLookup(value, stateSwitchType);
-                        await entity.write<"boschSpecific", BoschSpecificBmct>("boschSpecific", {switchType: switchType});
-                        await entity.read<"boschSpecific", BoschSpecificBmct>("boschSpecific", ["switchType"]);
-                        await applyDefaultForSwitchModeAndChildLock(entity);
-
-                        const leftEndpoint = meta.device.getEndpoint(2);
-                        await applyDefaultForSwitchModeAndChildLock(leftEndpoint);
-
-                        const rightEndpoint = meta.device.getEndpoint(3);
-                        await applyDefaultForSwitchModeAndChildLock(rightEndpoint);
-
-                        return {state: {switch_type: value}};
-                    }
-                    if (key === "switch_mode") {
-                        const index = utils.getFromLookup(value, stateSwitchMode);
-                        await entity.write<"boschSpecific", BoschSpecificBmct>("boschSpecific", {switchMode: index});
-                        return {state: {switch_mode: value}};
-                    }
-                    if (key === "child_lock") {
-                        const index = utils.getFromLookup(value, stateOffOn);
-                        await entity.write<"boschSpecific", BoschSpecificBmct>("boschSpecific", {childLock: index});
-                        return {state: {child_lock: value}};
-                    }
-                    if (key === "auto_off_enabled") {
-                        const index = utils.getFromLookup(value, stateOffOn);
-                        await entity.write<"boschSpecific", BoschSpecificBmct>("boschSpecific", {autoOffEnabled: index});
-                        return {state: {auto_off_enabled: value}};
-                    }
-                    if (key === "auto_off_time" && typeof value === "number") {
-                        await entity.write<"boschSpecific", BoschSpecificBmct>("boschSpecific", {autoOffTime: value * 60});
-                        return {state: {auto_off_time: value}};
-                    }
-                },
-                convertGet: async (entity, key, meta) => {
-                    switch (key) {
-                        case "state":
-                        case "on_time":
-                        case "off_wait_time":
-                            if ("ID" in entity && entity.ID !== 1) {
-                                await entity.read("genOnOff", ["onOff"]);
-                            }
-                            break;
-                        case "device_mode":
-                            await entity.read<"boschSpecific", BoschSpecificBmct>("boschSpecific", ["deviceMode"]);
-                            break;
-                        case "switch_type":
-                            await entity.read<"boschSpecific", BoschSpecificBmct>("boschSpecific", ["switchType"]);
-                            break;
-                        case "switch_mode":
-                            await entity.read<"boschSpecific", BoschSpecificBmct>("boschSpecific", ["switchMode"]);
-                            break;
-                        case "child_lock":
-                            await entity.read<"boschSpecific", BoschSpecificBmct>("boschSpecific", ["childLock"]);
-                            break;
-                        case "auto_off_enabled":
-                            await entity.read<"boschSpecific", BoschSpecificBmct>("boschSpecific", ["autoOffEnabled"]);
-                            break;
-                        case "auto_off_time":
-                            await entity.read<"boschSpecific", BoschSpecificBmct>("boschSpecific", ["autoOffTime"]);
-                            break;
-                        default:
-                            throw new Error(`Unhandled key boschExtend.bmct.toZigbee.convertGet ${key}`);
-                    }
-                },
-            },
-            {
-                key: ["calibration_closing_time", "calibration_opening_time", "calibration_button_hold_time", "calibration_motor_start_delay"],
-                convertSet: async (entity, key, value, meta) => {
-                    if (key === "calibration_opening_time") {
-                        const number = utils.toNumber(value, "calibration_opening_time");
-                        const index = number * 10;
-                        await entity.write<"boschSpecific", BoschSpecificBmct>("boschSpecific", {calibrationOpeningTime: index});
-                        return {state: {calibration_opening_time: number}};
-                    }
-                    if (key === "calibration_closing_time") {
-                        const number = utils.toNumber(value, "calibration_closing_time");
-                        const index = number * 10;
-                        await entity.write<"boschSpecific", BoschSpecificBmct>("boschSpecific", {calibrationClosingTime: index});
-                        return {state: {calibration_closing_time: number}};
-                    }
-                    if (key === "calibration_button_hold_time") {
-                        const number = utils.toNumber(value, "calibration_button_hold_time");
-                        const index = number * 10;
-                        await entity.write<"boschSpecific", BoschSpecificBmct>("boschSpecific", {calibrationButtonHoldTime: index});
-                        return {state: {calibration_button_hold_time: number}};
-                    }
-                    if (key === "calibration_motor_start_delay") {
-                        const number = utils.toNumber(value, "calibration_motor_start_delay");
-                        const index = number * 10;
-                        await entity.write<"boschSpecific", BoschSpecificBmct>("boschSpecific", {calibrationMotorStartDelay: index});
-                        return {state: {calibration_motor_start_delay: number}};
-                    }
-                },
-                convertGet: async (entity, key, meta) => {
-                    switch (key) {
-                        case "calibration_opening_time":
-                            await entity.read<"boschSpecific", BoschSpecificBmct>("boschSpecific", ["calibrationOpeningTime"]);
-                            break;
-                        case "calibration_closing_time":
-                            await entity.read<"boschSpecific", BoschSpecificBmct>("boschSpecific", ["calibrationClosingTime"]);
-                            break;
-                        case "calibration_button_hold_time":
-                            await entity.read<"boschSpecific", BoschSpecificBmct>("boschSpecific", ["calibrationButtonHoldTime"]);
-                            break;
-                        case "calibration_motor_start_delay":
-                            await entity.read<"boschSpecific", BoschSpecificBmct>("boschSpecific", ["calibrationMotorStartDelay"]);
-                            break;
-                        default:
-                            throw new Error(`Unhandled key boschExtend.bmct.toZigbee.convertGet ${key}`);
-                    }
-                },
-            },
-        ];
-        return {
-            fromZigbee,
-            toZigbee,
-            isModernExtend: true,
-        };
-    },
->>>>>>> 486612c6
 };
 const tzLocal = {
     rbshoszbeu: {
