import * as exposes from '../lib/exposes';
import * as legacy from '../lib/legacy';
import * as tuya from '../lib/tuya';
import * as ota from '../lib/ota';
import * as reporting from '../lib/reporting';
import extend from '../lib/extend';
import * as libColor from '../lib/color';
import * as utils from '../lib/utils';
import * as zosung from '../lib/zosung';
import * as globalStore from '../lib/store';
import {ColorMode, colorModeLookup} from '../lib/constants';
import fz from '../converters/fromZigbee';
import tz from '../converters/toZigbee';
import {KeyValue, Definition, Tz, Fz, Expose, KeyValueAny, KeyValueNumberString, KeyValueString} from '../lib/types';

const e = exposes.presets;
const ea = exposes.access;

const fzZosung = zosung.fzZosung;
const tzZosung = zosung.tzZosung;
const ez = zosung.presetsZosung;


const tzLocal = {
    TS0726_switch_mode: {
        key: ['switch_mode'],
        convertSet: async (entity, key, value, meta) => {
            await entity.write(0xe001, {0xd020: {value: utils.getFromLookup(value, {switch: 0, scene: 1}), type: 0x30}});
            return {state: {switch_mode: value}};
        },
    } as Tz.Converter,
    led_control: {
        key: ['brightness', 'color', 'color_temp', 'transition'],
        options: [exposes.options.color_sync()],
        convertSet: async (entity, _key, _value, meta) => {
            const newState: KeyValue = {};

            // The color mode encodes whether the light is using its white LEDs or its color LEDs
            let colorMode = meta.state.color_mode ?? colorModeLookup[ColorMode.ColorTemp];

            // Color mode switching is done by setting color temperature (switch to white LEDs) or setting color (switch
            // to color LEDs)
            if ('color_temp' in meta.message) colorMode = colorModeLookup[ColorMode.ColorTemp];
            if ('color' in meta.message) colorMode = colorModeLookup[ColorMode.HS];

            if (colorMode != meta.state.color_mode) {
                newState.color_mode = colorMode;

                // To switch between white mode and color mode, we have to send a special command:
                const rgbMode = (colorMode == colorModeLookup[ColorMode.HS]);
                await entity.command('lightingColorCtrl', 'tuyaRgbMode', {enable: rgbMode});
            }

            // A transition time of 0 would be treated as about 1 second, probably some kind of fallback/default
            // transition time, so for "no transition" we use 1 (tenth of a second).
            const transtime = typeof meta.message.transition === 'number' ? (meta.message.transition * 10) : 0.1;

            if (colorMode == colorModeLookup[ColorMode.ColorTemp]) {
                if ('brightness' in meta.message) {
                    const zclData = {level: Number(meta.message.brightness), transtime};
                    await entity.command('genLevelCtrl', 'moveToLevel', zclData, utils.getOptions(meta.mapped, entity));
                    newState.brightness = meta.message.brightness;
                }

                if ('color_temp' in meta.message) {
                    const zclData = {colortemp: meta.message.color_temp, transtime: transtime};
                    await entity.command('lightingColorCtrl', 'moveToColorTemp', zclData, utils.getOptions(meta.mapped, entity));
                    newState.color_temp = meta.message.color_temp;
                }
            } else if (colorMode == colorModeLookup[ColorMode.HS]) {
                if ('brightness' in meta.message || 'color' in meta.message) {
                    // We ignore the brightness of the color and instead use the overall brightness setting of the lamp
                    // for the brightness because I think that's the expected behavior and also because the color
                    // conversion below always returns 100 as brightness ("value") even for very dark colors, except
                    // when the color is completely black/zero.

                    // Load current state or defaults
                    const newSettings = {
                        brightness: meta.state.brightness ?? 254, //      full brightness
                        // @ts-expect-error
                        hue: (meta.state.color ?? {}).hue ?? 0, //          red
                        // @ts-expect-error
                        saturation: (meta.state.color ?? {}).saturation ?? 100, // full saturation
                    };

                    // Apply changes
                    if ('brightness' in meta.message) {
                        newSettings.brightness = meta.message.brightness;
                        newState.brightness = meta.message.brightness;
                    }
                    if ('color' in meta.message) {
                        // The Z2M UI sends `{ hex:'#xxxxxx' }`.
                        // Home Assistant sends `{ h: xxx, s: xxx }`.
                        // We convert the former into the latter.
                        const c = libColor.Color.fromConverterArg(meta.message.color);
                        if (c.isRGB()) {
                            // https://github.com/Koenkk/zigbee2mqtt/issues/13421#issuecomment-1426044963
                            c.hsv = c.rgb.gammaCorrected().toXY().toHSV();
                        }
                        const color = c.hsv;

                        newSettings.hue = color.hue;
                        newSettings.saturation = color.saturation;

                        newState.color = {
                            hue: color.hue,
                            saturation: color.saturation,
                        };
                    }

                    // Convert to device specific format and send
                    const brightness = utils.toNumber(newSettings.brightness, 'brightness');
                    const zclData = {
                        brightness: utils.mapNumberRange(brightness, 0, 254, 0, 1000),
                        hue: newSettings.hue,
                        saturation: utils.mapNumberRange(newSettings.saturation, 0, 100, 0, 1000),
                    };
                    // This command doesn't support a transition time
                    await entity.command('lightingColorCtrl', 'tuyaMoveToHueAndSaturationBrightness2', zclData,
                        utils.getOptions(meta.mapped, entity));
                }
            }

            // If we're in white mode, calculate a matching display color for the set color temperature. This also kind
            // of works in the other direction.
            Object.assign(newState, libColor.syncColorState(newState, meta.state, entity, meta.options, meta.logger));

            return {state: newState};
        },
        convertGet: async (entity, key, meta) => {
            await entity.read('lightingColorCtrl', ['currentHue', 'currentSaturation', 'currentLevel', 'tuyaRgbMode', 'colorTemperature']);
        },
    } as Tz.Converter,
    TS110E_options: {
        key: ['min_brightness', 'max_brightness', 'light_type', 'switch_type'],
        convertSet: async (entity, key, value, meta) => {
            let payload = null;
            if (key === 'min_brightness' || key == 'max_brightness') {
                const id = key === 'min_brightness' ? 64515 : 64516;
                payload = {[id]: {value: utils.mapNumberRange(utils.toNumber(value, key), 1, 255, 0, 1000), type: 0x21}};
            } else if (key === 'light_type' || key === 'switch_type') {
                utils.assertString(value, 'light_type/switch_type');
                const lookup: KeyValue = key === 'light_type' ? {led: 0, incandescent: 1, halogen: 2} : {momentary: 0, toggle: 1, state: 2};
                payload = {64514: {value: lookup[value], type: 0x20}};
            }
            await entity.write('genLevelCtrl', payload, utils.getOptions(meta.mapped, entity));
            return {state: {[key]: value}};
        },
        convertGet: async (entity, key, meta) => {
            let id = null;
            if (key === 'min_brightness') id = 64515;
            if (key === 'max_brightness') id = 64516;
            if (key === 'light_type' || key === 'switch_type') id = 64514;
            await entity.read('genLevelCtrl', [id]);
        },
    } as Tz.Converter,
    TS110E_onoff_brightness: {
        key: ['state', 'brightness'],
        options: [],
        convertSet: async (entity, key, value, meta) => {
            const {message, state} = meta;
            if (message.state === 'OFF' || (message.hasOwnProperty('state') && !message.hasOwnProperty('brightness'))) {
                return await tz.on_off.convertSet(entity, key, value, meta);
            } else if (message.hasOwnProperty('brightness')) {
                // set brightness
                if (state.state === 'OFF') {
                    await entity.command('genOnOff', 'on', {}, utils.getOptions(meta.mapped, entity));
                }

                const brightness = utils.toNumber(message.brightness, 'brightness');
                const level = utils.mapNumberRange(brightness, 0, 254, 0, 1000);
                await entity.command('genLevelCtrl', 'moveToLevelTuya', {level, transtime: 100}, utils.getOptions(meta.mapped, entity));
                return {state: {state: 'ON', brightness}};
            }
        },
        convertGet: async (entity, key, meta) => {
            if (key === 'state') await tz.on_off.convertGet(entity, key, meta);
            if (key === 'brightness') await entity.read('genLevelCtrl', [61440]);
        },
    } as Tz.Converter,
    TS110E_light_onoff_brightness: {
        ...tz.light_onoff_brightness,
        convertSet: async (entity, key, value, meta) => {
            const {message} = meta;
            if (message.state === 'ON' || (typeof message.brightness === 'number' && message.brightness > 1)) {
                // Does not turn off with physical press when turned on with just moveToLevelWithOnOff, required on before.
                // https://github.com/Koenkk/zigbee2mqtt/issues/15902#issuecomment-1382848150
                await entity.command('genOnOff', 'on', {}, utils.getOptions(meta.mapped, entity));
            }
            return tz.light_onoff_brightness.convertSet(entity, key, value, meta);
        },
    } as Tz.Converter,
    TS0504B_color: {
        key: ['color'],
        convertSet: async (entity, key, value, meta) => {
            const color = libColor.Color.fromConverterArg(value);
            const enableWhite =
                (color.isRGB() && (color.rgb.red === 1 && color.rgb.green === 1 && color.rgb.blue === 1)) ||
                // Zigbee2MQTT frontend white value
                (color.isXY() && (color.xy.x === 0.3125 || color.xy.y === 0.32894736842105265)) ||
                // Home Assistant white color picker value
                (color.isXY() && (color.xy.x === 0.323 || color.xy.y === 0.329));

            if (enableWhite) {
                await entity.command('lightingColorCtrl', 'tuyaRgbMode', {enable: false});
                const newState: KeyValue = {color_mode: 'xy'};
                if (color.isXY()) {
                    newState.color = color.xy;
                } else {
                    newState.color = color.rgb.gammaCorrected().toXY().rounded(4);
                }
                return {state: libColor.syncColorState(newState, meta.state, entity, meta.options, meta.logger) as KeyValue};
            } else {
                return await tz.light_color.convertSet(entity, key, value, meta);
            }
        },
    } as Tz.Converter,
    TS0224: {
        key: ['light', 'duration', 'volume'],
        convertSet: async (entity, key, value, meta) => {
            if (key === 'light') {
                utils.assertString(value, 'light');
                await entity.command('genOnOff', value.toLowerCase() === 'on' ? 'on' : 'off', {}, utils.getOptions(meta.mapped, entity));
            } else if (key === 'duration') {
                await entity.write('ssIasWd', {'maxDuration': value}, utils.getOptions(meta.mapped, entity));
            } else if (key === 'volume') {
                const lookup: KeyValue = {'mute': 0, 'low': 10, 'medium': 30, 'high': 50};
                utils.assertString(value, 'volume');
                const lookupValue = lookup[value];
                value = value.toLowerCase();
                utils.validateValue(value, Object.keys(lookup));
                await entity.write('ssIasWd', {0x0002: {value: lookupValue, type: 0x0a}}, utils.getOptions(meta.mapped, entity));
            }
            return {state: {[key]: value}};
        },
    } as Tz.Converter,
    temperature_unit: {
        key: ['temperature_unit'],
        convertSet: async (entity, key, value, meta) => {
            switch (key) {
            case 'temperature_unit': {
                utils.assertString(value, 'temperature_unit');
                await entity.write('manuSpecificTuya_2', {'57355': {value: {'celsius': 0, 'fahrenheit': 1}[value], type: 48}});
                break;
            }
            default: // Unknown key
                meta.logger.warn(`Unhandled key ${key}`);
            }
        },
    } as Tz.Converter,
    TS011F_threshold: {
        key: [
            'temperature_threshold', 'temperature_breaker', 'power_threshold', 'power_breaker',
            'over_current_threshold', 'over_current_breaker', 'over_voltage_threshold', 'over_voltage_breaker',
            'under_voltage_threshold', 'under_voltage_breaker',
        ],
        convertSet: async (entity, key, value, meta) => {
            const onOffLookup = {'on': 1, 'off': 0};
            switch (key) {
            case 'temperature_threshold': {
                const state = meta.state['temperature_breaker'];
                const buf = Buffer.from([5, utils.getFromLookup(state, onOffLookup), 0, utils.toNumber(value, 'temperature_threshold')]);
                await entity.command('manuSpecificTuya_3', 'setOptions2', {data: buf});
                break;
            }
            case 'temperature_breaker': {
                const threshold = meta.state['temperature_threshold'];
                const number = utils.toNumber(threshold, 'temperature_threshold');
                const buf = Buffer.from([5, utils.getFromLookup(value, onOffLookup), 0, number]);
                await entity.command('manuSpecificTuya_3', 'setOptions2', {data: buf});
                break;
            }
            case 'power_threshold': {
                const state = meta.state['power_breaker'];
                const buf = Buffer.from([7, utils.getFromLookup(state, onOffLookup), 0, utils.toNumber(value, 'power_breaker')]);
                await entity.command('manuSpecificTuya_3', 'setOptions2', {data: buf});
                break;
            }
            case 'power_breaker': {
                const threshold = meta.state['power_threshold'];
                const number = utils.toNumber(threshold, 'power_breaker');
                const buf = Buffer.from([7, utils.getFromLookup(value, onOffLookup), 0, number]);
                await entity.command('manuSpecificTuya_3', 'setOptions2', {data: buf});
                break;
            }
            case 'over_current_threshold': {
                const state = meta.state['over_current_breaker'];
                const buf = Buffer.from([1, utils.getFromLookup(state, onOffLookup), 0, utils.toNumber(value, 'over_current_threshold')]);
                await entity.command('manuSpecificTuya_3', 'setOptions3', {data: buf});
                break;
            }
            case 'over_current_breaker': {
                const threshold = meta.state['over_current_threshold'];
                const number = utils.toNumber(threshold, 'over_current_threshold');
                const buf = Buffer.from([1, utils.getFromLookup(value, onOffLookup), 0, number]);
                await entity.command('manuSpecificTuya_3', 'setOptions3', {data: buf});
                break;
            }
            case 'over_voltage_threshold': {
                const state = meta.state['over_voltage_breaker'];
                const buf = Buffer.from([3, utils.getFromLookup(state, onOffLookup), 0, utils.toNumber(value, 'over_voltage_breaker')]);
                await entity.command('manuSpecificTuya_3', 'setOptions3', {data: buf});
                break;
            }
            case 'over_voltage_breaker': {
                const threshold = meta.state['over_voltage_threshold'];
                const number = utils.toNumber(threshold, 'over_voltage_threshold');
                const buf = Buffer.from([3, utils.getFromLookup(value, onOffLookup), 0, number]);
                await entity.command('manuSpecificTuya_3', 'setOptions3', {data: buf});
                break;
            }
            case 'under_voltage_threshold': {
                const state = meta.state['under_voltage_breaker'];
                const buf = Buffer.from([4, utils.getFromLookup(state, onOffLookup), 0, utils.toNumber(value, 'under_voltage_threshold')]);
                await entity.command('manuSpecificTuya_3', 'setOptions3', {data: buf});
                break;
            }
            case 'under_voltage_breaker': {
                const threshold = meta.state['under_voltage_threshold'];
                const number = utils.toNumber(threshold, 'under_voltage_breaker');
                const buf = Buffer.from([4, utils.getFromLookup(value, onOffLookup), 0, number]);
                await entity.command('manuSpecificTuya_3', 'setOptions3', {data: buf});
                break;
            }
            default: // Unknown key
                meta.logger.warn(`Unhandled key ${key}`);
            }
        },
    } as Tz.Converter,
};

const fzLocal = {
    TS0726_action: {
        cluster: 'genOnOff',
        type: ['raw'],
        convert: (model, msg, publish, options, meta) => {
            return {action: `scene_${msg.endpoint.ID}`};
        },
    } as Fz.Converter,
    TS0222_humidity: {
        ...fz.humidity,
        convert: (model, msg, publish, options, meta) => {
            const result = fz.humidity.convert(model, msg, publish, options, meta);
            result.humidity *= 10;
            return result;
        },
    } as Fz.Converter,
    TS110E: {
        cluster: 'genLevelCtrl',
        type: ['attributeReport', 'readResponse'],
        convert: (model, msg, publish, options, meta) => {
            const result: KeyValue = {};
            if (msg.data.hasOwnProperty('64515')) {
                result['min_brightness'] = utils.mapNumberRange(msg.data['64515'], 0, 1000, 1, 255);
            }
            if (msg.data.hasOwnProperty('64516')) {
                result['max_brightness'] = utils.mapNumberRange(msg.data['64516'], 0, 1000, 1, 255);
            }
            if (msg.data.hasOwnProperty('61440')) {
                result['brightness'] = utils.mapNumberRange(msg.data['61440'], 0, 1000, 0, 255);
            }
            return result;
        },
    } as Fz.Converter,
    TS110E_light_type: {
        cluster: 'genLevelCtrl',
        type: ['attributeReport', 'readResponse'],
        convert: (model, msg, publish, options, meta) => {
            const result: KeyValue = {};
            if (msg.data.hasOwnProperty('64514')) {
                const lookup: KeyValue = {0: 'led', 1: 'incandescent', 2: 'halogen'};
                result['light_type'] = lookup[msg.data['64514']];
            }
            return result;
        },
    } as Fz.Converter,
    TS110E_switch_type: {
        cluster: 'genLevelCtrl',
        type: ['attributeReport', 'readResponse'],
        convert: (model, msg, publish, options, meta) => {
            const result: KeyValue = {};
            if (msg.data.hasOwnProperty('64514')) {
                const lookup: KeyValue = {0: 'momentary', 1: 'toggle', 2: 'state'};
                const propertyName = utils.postfixWithEndpointName('switch_type', msg, model, meta);
                result[propertyName] = lookup[msg.data['64514']];
            }
            return result;
        },
    } as Fz.Converter,
    scenes_recall_scene_65029: {
        cluster: '65029',
        type: ['raw', 'attributeReport'],
        convert: (model, msg, publish, options, meta) => {
            const id = meta.device.modelID === '005f0c3b' ? msg.data[0] : msg.data[msg.data.length - 1];
            return {action: `scene_${id}`};
        },
    } as Fz.Converter,
    TS0201_battery: {
        cluster: 'genPowerCfg',
        type: ['attributeReport', 'readResponse'],
        convert: (model, msg, publish, options, meta) => {
            // https://github.com/Koenkk/zigbee2mqtt/issues/11470
            if (msg.data.batteryPercentageRemaining == 200 && msg.data.batteryVoltage < 30) return;
            return fz.battery.convert(model, msg, publish, options, meta);
        },
    } as Fz.Converter,
    TS0201_humidity: {
        ...fz.humidity,
        convert: (model, msg, publish, options, meta) => {
            if (meta.device.manufacturerName === '_TZ3000_ywagc4rj') {
                msg.data['measuredValue'] *= 10;
            }
            return fz.humidity.convert(model, msg, publish, options, meta);
        },
    } as Fz.Converter,
    humidity10: {
        cluster: 'msRelativeHumidity',
        type: ['attributeReport', 'readResponse'],
        options: [exposes.options.precision('humidity'), exposes.options.calibration('humidity')],
        convert: (model, msg, publish, options, meta) => {
            const humidity = parseFloat(msg.data['measuredValue']) / 10.0;
            if (humidity >= 0 && humidity <= 100) {
                return {humidity: utils.calibrateAndPrecisionRoundOptions(humidity, options, 'humidity')};
            }
        },
    } as Fz.Converter,
    temperature_unit: {
        cluster: 'manuSpecificTuya_2',
        type: ['attributeReport', 'readResponse'],
        convert: (model, msg, publish, options, meta) => {
            const result: KeyValue = {};
            if (msg.data.hasOwnProperty('57355')) {
                result.temperature_unit = utils.getFromLookup(msg.data['57355'], {'0': 'celsius', '1': 'fahrenheit'});
            }
            return result;
        },
    } as Fz.Converter,
    TS011F_electrical_measurement: {
        ...fz.electrical_measurement,
        convert: (model, msg, publish, options, meta) => {
            const result: KeyValueAny = fz.electrical_measurement.convert(model, msg, publish, options, meta);
            const lookup: KeyValueString = {power: 'activePower', current: 'rmsCurrent', voltage: 'rmsVoltage'};

            // Wait 5 seconds before reporting a 0 value as this could be an invalid measurement.
            // https://github.com/Koenkk/zigbee2mqtt/issues/16709#issuecomment-1509599046
            if (result && ['_TZ3000_gvn91tmx', '_TZ3000_amdymr7l', '_TZ3000_typdpbpg', '_TZ3000_hdopuwv6',
                '_TZ3000_b28wrpvx'].includes(meta.device.manufacturerName)) {
                for (const key of ['power', 'current', 'voltage']) {
                    if (key in result) {
                        const value = result[key];
                        clearTimeout(globalStore.getValue(msg.endpoint, key));
                        if (value === 0) {
                            const configuredReporting = msg.endpoint.configuredReportings.find((c) =>
                                c.cluster.name === 'haElectricalMeasurement' && c.attribute.name === lookup[key]);
                            const time = ((configuredReporting ? configuredReporting.minimumReportInterval : 5) * 2) + 1;
                            globalStore.putValue(msg.endpoint, key, setTimeout(() => publish({[key]: value}), time * 1000));
                            delete result[key];
                        }
                    }
                }
            }
            return result;
        },
    } as Fz.Converter,
    TS011F_threshold: {
        cluster: 'manuSpecificTuya_3',
        type: 'raw',
        convert: (model, msg, publish, options, meta) => {
            const splitToAttributes = (value: Buffer): KeyValueAny => {
                const result: KeyValue = {};
                const len = value.length;
                let i = 0;
                while (i < len) {
                    const key = value.readUInt8(i);
                    result[key] = [value.readUInt8(i+1), value.readUInt16BE(i+2)];
                    i += 4;
                }
                return result;
            };
            const lookup: KeyValue = {0: 'OFF', 1: 'ON'};
            const command = msg.data[2];
            const data = msg.data.slice(3);
            if (command == 0xE6) {
                const value = splitToAttributes(data);
                return {
                    'temperature_threshold': value[0x05][1],
                    'temperature_breaker': lookup[value[0x05][0]],
                    'power_threshold': value[0x07][1],
                    'power_breaker': lookup[value[0x07][0]],
                };
            }
            if (command == 0xE7) {
                const value = splitToAttributes(data);
                return {
                    'over_current_threshold': value[0x01][1],
                    'over_current_breaker': lookup[value[0x01][0]],
                    'over_voltage_threshold': value[0x03][1],
                    'over_voltage_breaker': lookup[value[0x03][0]],
                    'under_voltage_threshold': value[0x04][1],
                    'under_voltage_breaker': lookup[value[0x04][0]],
                };
            }
        },
    } as Fz.Converter,
};

const definitions: Definition[] = [
    {
        zigbeeModel: ['TS0204'],
        model: 'TS0204',
        vendor: 'TuYa',
        description: 'Gas sensor',
        whiteLabel: [{vendor: 'Tesla Smart', model: 'TSL-SEN-GAS'}],
        fromZigbee: [fz.ias_gas_alarm_1, fz.ignore_basic_report],
        toZigbee: [],
        exposes: [e.gas(), e.tamper()],
    },
    {
        zigbeeModel: ['TS0205'],
        model: 'TS0205',
        vendor: 'TuYa',
        description: 'Smoke sensor',
        whiteLabel: [{vendor: 'Tesla Smart', model: 'TSL-SEN-SMOKE'}],
        fromZigbee: [fz.ias_smoke_alarm_1, fz.battery, fz.ignore_basic_report],
        toZigbee: [],
        exposes: [e.smoke(), e.battery_low(), e.tamper(), e.battery()],
    },
    {
        zigbeeModel: ['TS0111'],
        model: 'TS0111',
        vendor: 'TuYa',
        description: 'Socket',
        extend: tuya.extend.switch(),
    },
    {
        zigbeeModel: ['TS0218'],
        model: 'TS0218',
        vendor: 'TuYa',
        description: 'Button',
        fromZigbee: [legacy.fromZigbee.TS0218_click, fz.battery],
        exposes: [e.battery(), e.action(['click'])],
        toZigbee: [],
    },
    {
        zigbeeModel: ['TS0203'],
        model: 'TS0203',
        vendor: 'TuYa',
        description: 'Door sensor',
        fromZigbee: [fz.ias_contact_alarm_1, fz.battery, fz.ignore_basic_report, fz.ias_contact_alarm_1_report],
        toZigbee: [],
        exposes: [e.contact(), e.battery_low(), e.tamper(), e.battery(), e.battery_voltage()],
        whiteLabel: [
            {vendor: 'CR Smart Home', model: 'TS0203'},
            {vendor: 'TuYa', model: 'iH-F001'},
            {vendor: 'Tesla Smart', model: 'TSL-SEN-DOOR'},
            {vendor: 'Cleverio', model: 'SS100'},
        ],
        configure: async (device, coordinatorEndpoint, logger) => {
            try {
                const endpoint = device.getEndpoint(1);
                await reporting.bind(endpoint, coordinatorEndpoint, ['genPowerCfg']);
                await reporting.batteryPercentageRemaining(endpoint);
                await reporting.batteryVoltage(endpoint);
            } catch (error) {/* Fails for some*/}
        },
    },
    {
        fingerprint: [{modelID: 'TS0601', manufacturerName: '_TZE200_bq5c8xfe'},
            {modelID: 'TS0601', manufacturerName: '_TZE200_bjawzodf'},
            {modelID: 'TS0601', manufacturerName: '_TZE200_qyflbnbj'},
            {modelID: 'TS0601', manufacturerName: '_TZE200_vs0skpuc'},
            {modelID: 'TS0601', manufacturerName: '_TZE200_44af8vyi'},
            {modelID: 'TS0601', manufacturerName: '_TZE200_zl1kmjqx'}],
        model: 'TS0601_temperature_humidity_sensor_1',
        vendor: 'TuYa',
        description: 'Temperature & humidity sensor',
        fromZigbee: [legacy.fromZigbee.tuya_temperature_humidity_sensor],
        toZigbee: [],
        exposes: (device, options) => {
            const exps: Expose[] = [e.temperature(), e.humidity(), e.battery()];
            if (!device || device.manufacturerName === '_TZE200_qyflbnbj') {
                exps.push(e.battery_low());
                exps.push(e.enum('battery_level', ea.STATE, ['low', 'middle', 'high']).withDescription('Battery level state'));
            }
            exps.push(e.linkquality());
            return exps;
        },
    },
    {
        fingerprint: tuya.fingerprint('TS0601', ['_TZE200_yjjdcqsq', '_TZE200_9yapgbuv']),
        model: 'TS0601_temperature_humidity_sensor_2',
        vendor: 'TuYa',
        description: 'Temperature and humidity sensor',
        fromZigbee: [tuya.fz.datapoints, tuya.fz.gateway_connection_status],
        toZigbee: [tuya.tz.datapoints],
        configure: tuya.configureMagicPacket,
        exposes: [e.temperature(), e.humidity(), tuya.exposes.batteryState(), e.battery_low()],
        meta: {
            tuyaDatapoints: [
                [1, 'temperature', tuya.valueConverter.divideBy10],
                [2, 'humidity', tuya.valueConverter.raw],
                [3, 'battery_state', tuya.valueConverter.batteryState],
                // [9, 'temperature_unit', tuya.valueConverter.raw], This DP is not properly supported by the device
            ],
        },
        whiteLabel: [
            tuya.whitelabel('TuYa', 'ZTH01', 'Temperature and humidity sensor', ['_TZE200_yjjdcqsq']),
            tuya.whitelabel('TuYa', 'ZTH02', 'Temperature and humidity sensor', ['_TZE200_9yapgbuv']),
        ],
    },
    {
        fingerprint: tuya.fingerprint('TS0601', ['_TZE200_nvups4nh']),
        model: 'TS0601_contact_temperature_humidity_sensor',
        vendor: 'TuYa',
        description: 'Contact, temperature and humidity sensor',
        fromZigbee: [tuya.fz.datapoints, tuya.fz.gateway_connection_status],
        toZigbee: [tuya.tz.datapoints],
        configure: tuya.configureMagicPacket,
        exposes: [e.contact(), e.temperature(), e.humidity(), e.battery()],
        meta: {
            tuyaDatapoints: [
                [1, 'contact', tuya.valueConverter.trueFalseInvert],
                [2, 'battery', tuya.valueConverter.raw],
                [7, 'temperature', tuya.valueConverter.divideBy10],
                [8, 'humidity', tuya.valueConverter.raw],
            ],
        },
        whiteLabel: [
            tuya.whitelabel('Aubess', '1005005194831629', 'Contact, temperature and humidity sensor', ['_TZE200_nvups4nh']),
        ],
    },
    {
        fingerprint: [{modelID: 'TS0601', manufacturerName: '_TZE200_vzqtvljm'}],
        model: 'TS0601_illuminance_temperature_humidity_sensor',
        vendor: 'TuYa',
        description: 'Illuminance, temperature & humidity sensor',
        fromZigbee: [legacy.fromZigbee.tuya_illuminance_temperature_humidity_sensor],
        toZigbee: [],
        exposes: [e.temperature(), e.humidity(), e.illuminance_lux(), e.battery()],
    },
    {
        fingerprint: [{modelID: 'TS0601', manufacturerName: '_TZE200_8ygsuhe1'},
            {modelID: 'TS0601', manufacturerName: '_TZE200_yvx5lh6k'},
            {modelID: 'TS0601', manufacturerName: '_TZE200_ryfmq5rl'},
            {modelID: 'TS0601', manufacturerName: '_TZE200_c2fmom5z'}],
        model: 'TS0601_air_quality_sensor',
        vendor: 'TuYa',
        description: 'Air quality sensor',
        fromZigbee: [legacy.fromZigbee.tuya_air_quality],
        toZigbee: [],
        exposes: [e.temperature(), e.humidity(), e.co2(), e.voc().withUnit('ppm'), e.formaldehyd()],
    },
    {
        fingerprint: tuya.fingerprint('TS0601', ['_TZE200_dwcarsat', '_TZE200_mja3fuja']),
        model: 'TS0601_smart_air_house_keeper',
        vendor: 'TuYa',
        description: 'Smart air house keeper',
        fromZigbee: [legacy.fromZigbee.tuya_air_quality],
        toZigbee: [],
        exposes: [e.temperature(), e.humidity(), e.co2(), e.voc().withUnit('ppm'), e.formaldehyd().withUnit('µg/m³'),
            e.pm25().withValueMin(0).withValueMax(999).withValueStep(1)],
    },
    {
        fingerprint: tuya.fingerprint('TS0601', ['_TZE200_ogkdpgy2', '_TZE200_3ejwxpmu']),
        model: 'TS0601_co2_sensor',
        vendor: 'TuYa',
        description: 'NDIR co2 sensor',
        fromZigbee: [legacy.fromZigbee.tuya_air_quality],
        toZigbee: [],
        exposes: [e.temperature(), e.humidity(), e.co2()],
    },
    {
        fingerprint: [{modelID: 'TS0601', manufacturerName: '_TZE200_7bztmfm1'}],
        model: 'TS0601_smart_CO_air_box',
        vendor: 'TuYa',
        description: 'Smart air box (carbon monoxide)',
        fromZigbee: [legacy.fromZigbee.tuya_CO],
        toZigbee: [],
        exposes: [e.carbon_monoxide(), e.co()],
    },
    {
        fingerprint: tuya.fingerprint('TS0601', ['_TZE200_ggev5fsl', '_TZE200_u319yc66', '_TZE204_yojqa8xn']),
        model: 'TS0601_gas_sensor_1',
        vendor: 'TuYa',
        description: 'Gas sensor',
        fromZigbee: [tuya.fz.datapoints],
        toZigbee: [tuya.tz.datapoints],
        configure: tuya.configureMagicPacket,
        exposes: [e.gas(), tuya.exposes.selfTest(), tuya.exposes.selfTestResult(), tuya.exposes.faultAlarm(), tuya.exposes.silence()],
        meta: {
            tuyaDatapoints: [
                [1, 'gas', tuya.valueConverter.trueFalse0],
                [8, 'self_test', tuya.valueConverter.raw],
                [9, 'self_test_result', tuya.valueConverter.selfTestResult],
                [11, 'fault_alarm', tuya.valueConverter.trueFalse1],
                [16, 'silence', tuya.valueConverter.raw],
            ],
        },
    },
    {
        fingerprint: tuya.fingerprint('TS0601', ['_TZE200_yojqa8xn']),
        model: 'TS0601_gas_sensor_2',
        vendor: 'TuYa',
        description: 'Gas sensor',
        fromZigbee: [tuya.fz.datapoints],
        toZigbee: [tuya.tz.datapoints],
        configure: tuya.configureMagicPacket,
        exposes: [
            e.gas(), tuya.exposes.gasValue().withUnit('LEL'), tuya.exposes.selfTest(), tuya.exposes.selfTestResult(),
            tuya.exposes.silence(),
            e.enum('alarm_ringtone', ea.STATE_SET, ['1', '2', '3', '4', '5']).withDescription('Ringtone of the alarm'),
            e.numeric('alarm_time', ea.STATE_SET).withValueMin(1).withValueMax(180).withValueStep(1)
                .withUnit('s').withDescription('Alarm time'),
            e.binary('preheat', ea.STATE, true, false).withDescription('Indicates sensor preheat is active'),
        ],
        meta: {
            tuyaDatapoints: [
                [1, 'gas', tuya.valueConverter.trueFalseEnum0],
                [2, 'gas_value', tuya.valueConverter.divideBy10],
                [6, 'alarm_ringtone', tuya.valueConverterBasic.lookup({'1': 0, '2': 1, '3': 2, '4': 3, '5': 4})],
                [7, 'alarm_time', tuya.valueConverter.raw],
                [8, 'self_test', tuya.valueConverter.raw],
                [9, 'self_test_result', tuya.valueConverter.selfTestResult],
                [10, 'preheat', tuya.valueConverter.raw],
                [13, null, null], // alarm_switch; ignore for now since it is unclear what it does
                [16, 'silence', tuya.valueConverter.raw],
            ],
        },
    },
    {
        fingerprint: [{modelID: 'TS0001', manufacturerName: '_TZ3000_hktqahrq'}, {manufacturerName: '_TZ3000_hktqahrq'},
            {manufacturerName: '_TZ3000_q6a3tepg'}, {modelID: 'TS000F', manufacturerName: '_TZ3000_m9af2l6g'},
            {modelID: 'TS000F', manufacturerName: '_TZ3000_mx3vgyea'},
            {modelID: 'TS0001', manufacturerName: '_TZ3000_npzfdcof'},
            {modelID: 'TS0001', manufacturerName: '_TZ3000_5ng23zjs'},
            {modelID: 'TS0001', manufacturerName: '_TZ3000_rmjr4ufz'},
            {modelID: 'TS0001', manufacturerName: '_TZ3000_v7gnj3ad'},
            {modelID: 'TS0001', manufacturerName: '_TZ3000_3a9beq8a'},
            {modelID: 'TS0001', manufacturerName: '_TZ3000_ark8nv4y'},
            {modelID: 'TS0001', manufacturerName: '_TZ3000_mx3vgyea'},
            {modelID: 'TS0001', manufacturerName: '_TZ3000_qsp2pwtf'},
            {modelID: 'TS0001', manufacturerName: '_TZ3000_46t1rvdu'}],
        model: 'WHD02',
        vendor: 'TuYa',
        whiteLabel: [{vendor: 'TuYa', model: 'iHSW02'}, {vendor: 'Aubess', model: 'TMZ02'}],
        description: 'Wall switch module',
        extend: tuya.extend.switch({switchType: true}),
        configure: async (device, coordinatorEndpoint, logger) => {
            await tuya.configureMagicPacket(device, coordinatorEndpoint, logger);
            const endpoint = device.getEndpoint(1);
            await reporting.bind(endpoint, coordinatorEndpoint, ['genOnOff']);
            await reporting.onOff(endpoint);
        },
    },
    {
        fingerprint: [{modelID: 'TS011F', manufacturerName: '_TZ3000_mvn6jl7x'},
            {modelID: 'TS011F', manufacturerName: '_TZ3000_raviyuvk'}, {modelID: 'TS011F', manufacturerName: '_TYZB01_hlla45kx'},
            {modelID: 'TS011F', manufacturerName: '_TZ3000_92qd4sqa'}, {modelID: 'TS011F', manufacturerName: '_TZ3000_zwaadvus'},
            {modelID: 'TS011F', manufacturerName: '_TZ3000_k6fvknrr'}, {modelID: 'TS011F', manufacturerName: '_TZ3000_6s5dc9lx'}],
        model: 'TS011F_2_gang_wall',
        vendor: 'TuYa',
        description: '2 gang wall outlet',
        extend: tuya.extend.switch({backlightModeLowMediumHigh: true, childLock: true, endpoints: ['l1', 'l2']}),
        whiteLabel: [
            tuya.whitelabel('ClickSmart+', 'CMA30036', '2 gang socket outlet', ['_TYZB01_hlla45kx']),
        ],
        endpoint: (device) => {
            return {'l1': 1, 'l2': 2};
        },
        meta: {multiEndpoint: true},
        configure: tuya.configureMagicPacket,
    },
    {
        fingerprint: [{modelID: 'TS011F', manufacturerName: '_TZ3000_rk2yzt0u'},
            {modelID: 'TS0001', manufacturerName: '_TZ3000_o4cjetlm'}, {manufacturerName: '_TZ3000_o4cjetlm'},
            {modelID: 'TS0001', manufacturerName: '_TZ3000_iedbgyxt'}, {modelID: 'TS0001', manufacturerName: '_TZ3000_h3noz0a5'},
            {modelID: 'TS0001', manufacturerName: '_TYZB01_4tlksk8a'}, {modelID: 'TS0011', manufacturerName: '_TYZB01_rifa0wlb'},
            {modelID: 'TS0001', manufacturerName: '_TZ3000_5ucujjts'},
        ],
        model: 'ZN231392',
        vendor: 'TuYa',
        description: 'Smart water/gas valve',
        extend: tuya.extend.switch(),
        configure: async (device, coordinatorEndpoint, logger) => {
            await tuya.configureMagicPacket(device, coordinatorEndpoint, logger);
            const endpoint = device.getEndpoint(1);
            await endpoint.read('genOnOff', ['onOff', 'moesStartUpOnOff']);
        },
    },
    {
        zigbeeModel: ['CK-BL702-AL-01(7009_Z102LG03-1)'],
        model: 'CK-BL702-AL-01',
        vendor: 'TuYa',
        description: 'Zigbee LED bulb',
        extend: tuya.extend.light_onoff_brightness_colortemp_color({colorTempRange: [142, 500]}),
    },
    {
        zigbeeModel: ['SM0001'],
        model: 'SM0001',
        vendor: 'TuYa',
        description: 'Switch',
        extend: tuya.extend.switch(),
        configure: async (device, coordinatorEndpoint, logger) => {
            await tuya.configureMagicPacket(device, coordinatorEndpoint, logger);
            await reporting.bind(device.getEndpoint(1), coordinatorEndpoint, ['genOnOff']);
        },
        whiteLabel: [
            tuya.whitelabel('ZemiSmart', 'ZM-H7', 'Hand wave wall smart switch', ['_TZ3000_jcqs2mrv']),
        ],
    },
    {
        zigbeeModel: ['TS0505B'],
        model: 'TS0505B_1',
        vendor: 'TuYa',
        description: 'Zigbee RGB+CCT light',
        whiteLabel: [{vendor: 'Mercator Ikuü', model: 'SMD4106W-RGB-ZB'},
            {vendor: 'TuYa', model: 'A5C-21F7-01'}, {vendor: 'Mercator Ikuü', model: 'S9E27LED9W-RGB-Z'},
            {vendor: 'Aldi', model: 'L122CB63H11A9.0W', description: 'LIGHTWAY smart home LED-lamp - bulb'},
            {vendor: 'Lidl', model: '14153706L', description: 'Livarno smart LED ceiling light'},
            {vendor: 'Zemismart', model: 'LXZB-ZB-09A', description: 'Zemismart LED Surface Mounted Downlight 9W RGBW'},
            {vendor: 'Feconn', model: 'FE-GU10-5W', description: 'Zigbee GU10 5W smart bulb'},
            {vendor: 'Nedis', model: 'ZBLC1E14'},
            tuya.whitelabel('Aldi', 'L122FF63H11A5.0W', 'LIGHTWAY smart home LED-lamp - spot', ['_TZ3000_j0gtlepx']),
            tuya.whitelabel('Aldi', 'L122AA63H11A6.5W', 'LIGHTWAY smart home LED-lamp - candle', ['_TZ3000_iivsrikg']),
            tuya.whitelabel('Aldi', 'C422AC11D41H140.0W', 'MEGOS LED panel RGB+CCT 40W 3600lm 62 x 62 cm', ['_TZ3000_v1srfw9x']),
            tuya.whitelabel('Aldi', 'C422AC14D41H140.0W', 'MEGOS LED panel RGB+CCT 40W 3600lm 30 x 120 cm', ['_TZ3000_gb5gaeca']),
            tuya.whitelabel('MiBoxer', 'FUT066Z', 'RGB+CCT LED Downlight', ['_TZ3210_zrvxvydd']),
            tuya.whitelabel('Miboxer', 'FUT039Z', 'RGB+CCT LED controller', ['_TZ3210_jicmoite']),
            tuya.whitelabel('Lidl', '14156506L', 'Livarno Lux smart LED mood light', ['_TZ3210_r0xgkft5']),
            tuya.whitelabel('Lidl', 'HG08010', 'Livarno Home outdoor spotlight', ['_TZ3210_umi6vbsz']),
            tuya.whitelabel('Lidl', 'HG08008', 'Livarno Home LED ceiling light', ['_TZ3210_p9ao60da']),
            tuya.whitelabel('TuYa', 'HG08007', 'Livarno Home outdoor LED band', ['_TZ3210_zbabx9wh']),
            tuya.whitelabel('Lidl', '14158704L', 'Livarno Home LED floor lamp, RGBW', ['_TZ3210_z1vlyufu']),
            tuya.whitelabel('Lidl', '14158804L', 'Livarno Home LED desk lamp RGBW', ['_TZ3210_hxtfthp5']),
            tuya.whitelabel('Lidl', 'HG07834A/HG09155A', 'Livarno Lux GU10 spot RGB', ['_TZ3000_quqaeew6']),
            tuya.whitelabel('Lidl', 'HG07834B', 'Livarno Lux E14 candle RGB', ['_TZ3000_th6zqqy6', '_TZ3000_wr6g6olr']),
            tuya.whitelabel('Lidl', 'HG08131C', 'Livarno Home outdoor E27 bulb in set with flare', ['_TZ3000_q50zhdsc']),
            tuya.whitelabel('Lidl', 'HG07834C', 'Livarno Lux E27 bulb RGB', ['_TZ3000_qd7hej8u']),
            tuya.whitelabel('Lidl', 'HG08383B', 'Livarno outdoor LED light chain', ['_TZ3000_bwlvyjwk']),
            tuya.whitelabel('Lidl', 'HG08383A', 'Livarno outdoor LED light chain', ['_TZ3000_taspddvq']),
            tuya.whitelabel('Garza Smart', 'Garza-Standard-A60', 'Standard A60 bulb', ['_TZ3210_sln7ah6r']),
            tuya.whitelabel('UR Lighting', 'TH008L10RGBCCT', '10W RGB+CCT downlight', ['_TZ3210_dn5higyl']),
            tuya.whitelabel('Lidl', 'HG08010', 'Livarno Home outdoor spotlight', ['_TZ3210_umi6vbsz']),
            tuya.whitelabel('Lidl', 'HG08008', 'Livarno Home LED ceiling light', ['_TZ3210_p9ao60da']),
            tuya.whitelabel('Lidl', 'HG08007', 'Livarno Home outdoor LED band', ['_TZ3210_zbabx9wh']),
            tuya.whitelabel('Lidl', '399629_2110', 'Livarno Lux Ceiling Panel RGB+CCT', ['_TZ3210_c0s1xloa']),
            tuya.whitelabel('Skydance', 'WZ5_dim_2', 'Zigbee & RF 5 in 1 LED controller (DIM mode)', ['_TZB210_3zfp8mki']),
            tuya.whitelabel('TuYa', 'TS0505B_1_1', 'Zigbee 3.0 18W led light bulb E27 RGBCW', ['_TZ3210_jd3z4yig']),
            tuya.whitelabel('TuYa', 'TS0505B_1_2', 'Zigbee E14 dimmable smart bulb RGB+CW+WW', ['_TZ3210_it1u8ahz']),
            tuya.whitelabel('TuYa', 'TS0505B_1_3', 'Zigbee 10W Downlight RGB CCW', ['_TZ3210_it1u8ahz']),
        ],
        extend: tuya.extend.light_onoff_brightness_colortemp_color({colorTempRange: [153, 500], noConfigure: true}),
        configure: async (device, coordinatorEndpoint, logger) => {
            device.getEndpoint(1).saveClusterAttributeKeyValue('lightingColorCtrl', {colorCapabilities: 29});
        },
    },
    {
        fingerprint: tuya.fingerprint('TS0505B', ['_TZ3210_iystcadi']),
        model: 'TS0505B_2',
        vendor: 'TuYa',
        description: 'Zigbee RGB+CCT light',
        whiteLabel: [
            tuya.whitelabel('Lidl', '14149505L/14149506L_2', 'Livarno Lux light bar RGB+CCT (black/white)', ['_TZ3210_iystcadi']),
        ],
        toZigbee: [tz.on_off, tzLocal.led_control],
        fromZigbee: [fz.on_off, fz.tuya_led_controller, fz.brightness, fz.ignore_basic_report],
        exposes: [e.light_brightness_colortemp_colorhs([153, 500]).removeFeature('color_temp_startup')],
        configure: async (device, coordinatorEndpoint, logger) => {
            device.getEndpoint(1).saveClusterAttributeKeyValue('lightingColorCtrl', {colorCapabilities: 29});
        },
    },
    {
        zigbeeModel: ['TS0503B'],
        model: 'TS0503B',
        vendor: 'TuYa',
        description: 'Zigbee RGB light',
        whiteLabel: [{vendor: 'BTF-Lighting', model: 'C03Z'}],
        extend: tuya.extend.light_onoff_brightness_color(),
    },
    {
        zigbeeModel: ['TS0504B'],
        model: 'TS0504B',
        vendor: 'TuYa',
        description: 'Zigbee RGBW light',
        extend: tuya.extend.light_onoff_brightness_color(),
        exposes: [e.light_brightness_color(false)
            .setAccess('color_xy', ea.STATE_SET).setAccess('color_hs', ea.STATE_SET)],
        toZigbee: utils.replaceInArray<Tz.Converter>(tuya.extend.light_onoff_brightness_color().toZigbee, [tz.light_color], [tzLocal.TS0504B_color]),
        meta: {applyRedFix: true},
    },
    {
        zigbeeModel: ['TS0501A'],
        model: 'TS0501A',
        description: 'Zigbee light',
        vendor: 'TuYa',
        extend: tuya.extend.light_onoff_brightness(),
        meta: {turnsOffAtBrightness1: false},
        whiteLabel: [
            tuya.whitelabel('Lidl', 'HG06463A', 'Livarno Lux E27 ST64 filament bulb', ['_TZ3000_j2w1dw29']),
            tuya.whitelabel('Lidl', 'HG06463B', 'Livarno Lux E27 G95 filament bulb', ['_TZ3000_nosnx7im']),
            tuya.whitelabel('Lidl', 'HG06462A', 'Livarno Lux E27 A60 filament bulb', ['_TZ3000_7dcddnye', '_TZ3000_nbnmw9nc']),
        ],
    },
    {
        zigbeeModel: ['TS0501B'],
        model: 'TS0501B',
        description: 'Zigbee light',
        vendor: 'TuYa',
        extend: tuya.extend.light_onoff_brightness(),
        whiteLabel: [
            tuya.whitelabel('Miboxer', 'FUT036Z', 'Single color LED controller', ['_TZ3210_dxroobu3', '_TZ3210_dbilpfqk']),
        ],
    },
    {
        fingerprint: tuya.fingerprint('TS0202', ['_TYZB01_vwqnz1sn']),
        model: 'TS0202_3',
        vendor: 'TuYa',
        description: 'Motion detector with illuminance',
        fromZigbee: [fz.ias_occupancy_alarm_1, fz.battery, fz.ignore_basic_report, fz.ias_occupancy_alarm_1_report, fz.illuminance],
        toZigbee: [],
        onEvent: tuya.onEventSetTime,
        configure: tuya.configureMagicPacket,
        exposes: [e.occupancy(), e.battery_low(), e.battery(), e.tamper(), e.illuminance_lux()],
    },
    {
        fingerprint: tuya.fingerprint('TS0202', ['_TZ3210_cwamkvua']),
        model: 'TS0202_2',
        vendor: 'TuYa',
        description: 'Motion sensor with scene switch',
        fromZigbee: [tuya.fz.datapoints, fz.ias_occupancy_alarm_1, fz.battery],
        toZigbee: [tuya.tz.datapoints],
        configure: async (device, coordinatorEndpoint, logger) => {
            const endpoint = device.getEndpoint(1);
            await tuya.configureMagicPacket(device, coordinatorEndpoint, logger);
            await reporting.batteryPercentageRemaining(endpoint);
            await reporting.batteryVoltage(endpoint);
        },
        exposes: [e.battery(), e.battery_voltage(), e.occupancy(), e.action(['single', 'double', 'hold']),
            e.enum('light', ea.STATE, ['dark', 'bright'])],
        meta: {
            tuyaDatapoints: [
                [102, 'light', tuya.valueConverterBasic.lookup({'dark': false, 'bright': true})],
                [101, 'action', tuya.valueConverterBasic.lookup({'single': 0, 'double': 1, 'hold': 2})],
            ],
        },
        whiteLabel: [
            {vendor: 'Linkoze', model: 'LKMSZ001'},
        ],
    },
    {
        fingerprint: [{modelID: 'TS0202', manufacturerName: '_TYZB01_jytabjkb'},
            {modelID: 'TS0202', manufacturerName: '_TZ3000_lltemgsf'},
            {modelID: 'TS0202', manufacturerName: '_TYZB01_5nr7ncpl'},
            {modelID: 'TS0202', manufacturerName: '_TZ3000_mg4dy6z6'}],
        model: 'TS0202_1',
        vendor: 'TuYa',
        description: 'Motion sensor',
        // Requires alarm_1_with_timeout https://github.com/Koenkk/zigbee2mqtt/issues/2818#issuecomment-776119586
        fromZigbee: [fz.ias_occupancy_alarm_1_with_timeout, fz.battery, fz.ignore_basic_report],
        toZigbee: [],
        exposes: [e.occupancy(), e.battery_low(), e.linkquality(), e.battery(), e.battery_voltage()],
        configure: async (device, coordinatorEndpoint, logger) => {
            const endpoint = device.getEndpoint(1);
            await reporting.bind(endpoint, coordinatorEndpoint, ['genPowerCfg']);
            await reporting.batteryPercentageRemaining(endpoint);
        },
    },
    {
        fingerprint: [{modelID: 'TS0202', manufacturerName: '_TYZB01_dr6sduka'},
            {modelID: 'TS0202', manufacturerName: '_TYZB01_ef5xlc9q'},
            {modelID: 'TS0202', manufacturerName: '_TYZB01_2b8f6cio'},
            {modelID: 'TS0202', manufacturerName: '_TYZB01_71kfvvma'},
            {modelID: 'TS0202', manufacturerName: '_TZE200_bq5c8xfe'},
            {modelID: 'TS0202', manufacturerName: '_TYZB01_dl7cejts'},
            {modelID: 'TS0202', manufacturerName: '_TZ3000_nss8amz9'},
            {modelID: 'TS0202', manufacturerName: '_TZ3000_mmtwjmaq'},
            {modelID: 'TS0202', manufacturerName: '_TYZB01_zwvaj5wy'},
            {modelID: 'TS0202', manufacturerName: '_TZ3000_bsvqrxru'},
            {modelID: 'TS0202', manufacturerName: '_TZ3000_wrgn6xrz'},
            {modelID: 'TS0202', manufacturerName: '_TYZB01_tv3wxhcz'},
            {modelID: 'TS0202', manufacturerName: '_TYZB01_rwb0hxtf'},
            {modelID: 'TS0202', manufacturerName: '_TYZB01_hqbdru35'},
            {modelID: 'TS0202', manufacturerName: '_TZ3000_otvn3lne'},
            {modelID: 'TS0202', manufacturerName: '_TZ3000_tiwq83wk'},
            {modelID: 'TS0202', manufacturerName: '_TZ3000_ykwcwxmz'},
            // _TZ3000_kmh5qpmb = NAS-PD07 without temperature/humidity sensor
            // https://github.com/Koenkk/zigbee2mqtt/issues/15481#issuecomment-1366003011
            {modelID: 'TS0202', manufacturerName: '_TZ3000_kmh5qpmb'},
            {modelID: 'TS0202', manufacturerName: '_TZ3000_hgu1dlak'},
            {modelID: 'TS0202', manufacturerName: '_TZ3000_h4wnrtck'},
            {modelID: 'TS0202', manufacturerName: '_TZ3000_sr0vaafi'},
            {modelID: 'TS0202', manufacturerName: '_TZ3040_bb6xaihh'},
            {modelID: 'WHD02', manufacturerName: '_TZ3000_hktqahrq'},
            {modelID: 'TS0202', manufacturerName: '_TZ3040_wqmtjsyk'},
        ],
        model: 'TS0202',
        vendor: 'TuYa',
        description: 'Motion sensor',
        whiteLabel: [{vendor: 'Mercator Ikuü', model: 'SMA02P'},
            {vendor: 'TuYa', model: 'TY-ZPR06'},
            {vendor: 'Tesla Smart', model: 'TS0202'},
            tuya.whitelabel('MiBoxer', 'PIR1-ZB', 'PIR sensor', ['_TZ3040_wqmtjsyk']),
            tuya.whitelabel('TuYa', 'ZMS01', 'Motion sensor', ['_TZ3000_otvn3lne']),
            tuya.whitelabel('Nous', 'E2', 'Motion sensor', ['_TZ3000_h4wnrtck']),
            tuya.whitelabel('TuYa', '809WZT', 'Motion sensor', ['_TZ3040_bb6xaihh']),
        ],
        fromZigbee: [fz.ias_occupancy_alarm_1, fz.battery, fz.ignore_basic_report, fz.ias_occupancy_alarm_1_report],
        toZigbee: [],
        exposes: [e.occupancy(), e.battery_low(), e.tamper(), e.battery(), e.battery_voltage()],
        configure: async (device, coordinatorEndpoint, logger) => {
            const endpoint = device.getEndpoint(1);
            await reporting.bind(endpoint, coordinatorEndpoint, ['genPowerCfg']);
            try {
                await reporting.batteryPercentageRemaining(endpoint);
                await reporting.batteryVoltage(endpoint);
            } catch (error) {/* Fails for some https://github.com/Koenkk/zigbee2mqtt/issues/13708*/}
        },
    },
    {
        fingerprint: tuya.fingerprint('TS0202', ['_TZ3000_msl6wxk9', '_TZ3040_fwxuzcf4', '_TZ3040_msl6wxk9']),
        model: 'ZM-35H-Q',
        vendor: 'TuYa',
        description: 'Motion sensor',
        fromZigbee: [fz.ias_occupancy_alarm_1, fz.battery, fz.ignore_basic_report, fz.ZM35HQ_attr, legacy.fromZigbee.ZM35HQ_battery],
        toZigbee: [tz.ZM35HQ_attr],
        exposes: [e.occupancy(), e.battery_low(), e.tamper(), e.battery(),
            e.enum('sensitivity', ea.ALL, ['low', 'medium', 'high']).withDescription('PIR sensor sensitivity'),
            e.enum('keep_time', ea.ALL, [30, 60, 120]).withDescription('PIR keep time in seconds'),
        ],
        configure: tuya.configureMagicPacket,
        whiteLabel: [
            tuya.whitelabel('Aubess', '40ZH-O', 'Motion sensor', ['_TZ3000_msl6wxk9', '_TZ3040_msl6wxk9']),
        ],
    },
    {
        fingerprint: tuya.fingerprint('TS0202', ['_TZ3000_mcxw5ehu', '_TZ3000_6ygjfyll', '_TZ3040_6ygjfyll']),
        model: 'IH012-RT01',
        vendor: 'TuYa',
        description: 'Motion sensor',
        fromZigbee: [fz.ias_occupancy_alarm_1, fz.ignore_basic_report, fz.ZM35HQ_attr, fz.battery],
        toZigbee: [tz.ZM35HQ_attr],
        exposes: [e.occupancy(), e.battery_low(), e.tamper(), e.battery(), e.battery_voltage(),
            e.enum('sensitivity', ea.ALL, ['low', 'medium', 'high']).withDescription('PIR sensor sensitivity'),
            e.enum('keep_time', ea.ALL, [30, 60, 120]).withDescription('PIR keep time in seconds'),
        ],
        configure: async (device, coordinatorEndpoint, logger) => {
            const endpoint = device.getEndpoint(1);
            await reporting.bind(endpoint, coordinatorEndpoint, ['genPowerCfg']);
            await reporting.batteryPercentageRemaining(endpoint);
            await reporting.batteryVoltage(endpoint);
        },
    },
    {
        fingerprint: [{modelID: 'TS0207', manufacturerName: '_TZ3000_m0vaazab'},
            {modelID: 'TS0207', manufacturerName: '_TZ3000_ufttklsz'},
            {modelID: 'TS0207', manufacturerName: '_TZ3000_nkkl7uzv'},
            {modelID: 'TS0207', manufacturerName: '_TZ3000_misw04hq'},
            {modelID: 'TS0207', manufacturerName: '_TZ3000_gszjt2xx'},
            {modelID: 'TS0207', manufacturerName: '_TZ3000_5k5vh43t'}],
        model: 'TS0207_repeater',
        vendor: 'TuYa',
        description: 'Repeater',
        fromZigbee: [fz.linkquality_from_basic],
        toZigbee: [],
        exposes: [],
    },
    {
        zigbeeModel: ['TS0207', 'FNB54-WTS08ML1.0'],
        model: 'TS0207_water_leak_detector',
        vendor: 'TuYa',
        description: 'Water leak detector',
        fromZigbee: [fz.ias_water_leak_alarm_1, fz.battery],
        whiteLabel: [
            {vendor: 'CR Smart Home', model: 'TS0207'},
            tuya.whitelabel('Meian', 'SW02', 'Water leak sensor', ['_TZ3000_kyb656no']),
            tuya.whitelabel('Aubess', 'IH-K665', 'Water leak sensor', ['_TZ3000_k4ej3ww2']),
            tuya.whitelabel('TuYa', 'TS0207_water_leak_detector_1', 'Zigbee water flood sensor + 1m probe cable', ['_TZ3000_ocjlo4ea']),
            tuya.whitelabel('TuYa', 'TS0207_water_leak_detector_2', 'Zigbee water leak sensor + alarm (40dB)', ['_TZ3000_upgcbody']),
            tuya.whitelabel('TuYa', 'TS0207_water_leak_detector_3', 'Zigbee water leak sensor', ['_TYZB01_sqmd19i1']),
        ],
        toZigbee: [],
        configure: async (device, coordinatorEndpoint, logger) => {
            const endpoint = device.getEndpoint(1);
            await reporting.bind(endpoint, coordinatorEndpoint, ['genPowerCfg']);
            await reporting.batteryPercentageRemaining(endpoint);
        },
        exposes: [e.water_leak(), e.battery_low(), e.battery()],
    },
    {
        fingerprint: tuya.fingerprint('TS0101', ['_TYZB01_ijihzffk', '_TZ3210_tfxwxklq', '_TZ3210_2dfy6tol']),
        model: 'TS0101',
        vendor: 'TuYa',
        description: 'Zigbee Socket',
        whiteLabel: [
            {vendor: 'Larkkey', model: 'PS080'},
            {vendor: 'Mercator Ikuü', model: 'SPBS01G'},
            tuya.whitelabel('Mercator Ikuü', 'SISW01', 'Inline Switch', ['_TZ3210_2dfy6tol']),
        ],
        extend: tuya.extend.switch(),
        configure: async (device, coordinatorEndpoint, logger) => {
            const endpoint = device.getEndpoint(1);
            await reporting.bind(endpoint, coordinatorEndpoint, ['genOnOff']);
            await reporting.onOff(endpoint);
        },
    },
    {
        fingerprint: [{modelID: 'TS0108', manufacturerName: '_TYZB01_7yidyqxd'}],
        model: 'TS0108',
        vendor: 'TuYa',
        description: 'Socket with 2 USB',
        whiteLabel: [{vendor: 'Larkkey', model: 'PS580'}],
        extend: tuya.extend.switch(),
        exposes: [e.switch().withEndpoint('l1'), e.switch().withEndpoint('l2')],
        endpoint: (device) => {
            return {'l1': 1, 'l2': 7};
        },
        meta: {multiEndpoint: true, disableDefaultResponse: true},
        configure: async (device, coordinatorEndpoint, logger) => {
            await tuya.configureMagicPacket(device, coordinatorEndpoint, logger);
            await reporting.bind(device.getEndpoint(1), coordinatorEndpoint, ['genOnOff']);
            await reporting.bind(device.getEndpoint(7), coordinatorEndpoint, ['genOnOff']);
        },
    },
    {
        fingerprint: [
            {modelID: 'TS0601', manufacturerName: '_TZE200_whpb9yts'},
            {modelID: 'TS0601', manufacturerName: '_TZE200_ebwgzdqq'},
            {modelID: 'TS0601', manufacturerName: '_TZE200_ctq0k47x'},
            {modelID: 'TS0601', manufacturerName: '_TZE200_9i9dt8is'},
            {modelID: 'TS0601', manufacturerName: '_TZE200_dfxkcots'},
            {modelID: 'TS0601', manufacturerName: '_TZE200_w4cryh2i'},
            {modelID: 'TS0601', manufacturerName: '_TZE200_ojzhk75b'},
            {modelID: 'TS0601', manufacturerName: '_TZE200_swaamsoy'},
            {modelID: 'TS0601', manufacturerName: '_TZE200_3p5ydos3'},
            {modelID: 'TS0601', manufacturerName: '_TZE200_9cxuhakf'},
        ],
        model: 'TS0601_dimmer',
        vendor: 'TuYa',
        description: 'Zigbee smart dimmer',
        fromZigbee: [legacy.fromZigbee.tuya_dimmer, fz.ignore_basic_report],
        toZigbee: [legacy.toZigbee.tuya_dimmer_state, legacy.toZigbee.tuya_dimmer_level],
        configure: async (device, coordinatorEndpoint, logger) => {
            await tuya.configureMagicPacket(device, coordinatorEndpoint, logger);
            const endpoint = device.getEndpoint(1);
            await reporting.bind(endpoint, coordinatorEndpoint, ['genOnOff', 'genLevelCtrl']);
        },
        exposes: [e.light_brightness().withMinBrightness().withMaxBrightness().setAccess(
            'state', ea.STATE_SET).setAccess('brightness', ea.STATE_SET).setAccess(
            'min_brightness', ea.STATE_SET).setAccess('max_brightness', ea.STATE_SET)],
        whiteLabel: [
            {vendor: 'Larkkey', model: 'ZSTY-SM-1DMZG-EU'},
            {vendor: 'Earda', model: 'EDM-1ZAA-EU'},
            {vendor: 'Earda', model: 'EDM-1ZAB-EU'},
            {vendor: 'Earda', model: 'EDM-1ZBA-EU'},
            {vendor: 'Mercator Ikuü', model: 'SSWD01'},
            {vendor: 'Moes', model: 'ZS-USD'},
            {vendor: 'Moes', model: 'EDM-1ZBB-EU'},
            tuya.whitelabel('Mercator Ikuü', 'SSWM-DIMZ', 'Switch Mechanism', ['_TZE200_9cxuhakf']),
        ],
    },
    {
        fingerprint: tuya.fingerprint('TS0601', ['_TZE200_myd45weu', '_TZE200_ga1maeof']),
        model: 'TS0601_soil',
        vendor: 'TuYa',
        description: 'Soil sensor',
        fromZigbee: [tuya.fz.datapoints],
        toZigbee: [tuya.tz.datapoints],
        configure: tuya.configureMagicPacket,
        exposes: [e.temperature(), e.soil_moisture(), tuya.exposes.temperatureUnit(), e.battery(), tuya.exposes.batteryState()],
        meta: {
            tuyaDatapoints: [
                [3, 'soil_moisture', tuya.valueConverter.raw],
                [5, 'temperature', tuya.valueConverter.raw],
                [9, 'temperature_unit', tuya.valueConverter.temperatureUnit],
                [14, 'battery_state', tuya.valueConverter.batteryState],
                [15, 'battery', tuya.valueConverter.raw],
            ],
        },
    },
    {
        fingerprint: tuya.fingerprint('TS0601', ['_TZE200_ip2akl4w', '_TZE200_1agwnems', '_TZE200_la2c2uo9', '_TZE200_579lguh2',
            '_TZE200_vucankjx', '_TZE200_4mh6tyyo']),
        model: 'TS0601_dimmer_1',
        vendor: 'TuYa',
        description: '1 gang smart dimmer',
        fromZigbee: [tuya.fz.datapoints],
        toZigbee: [tuya.tz.datapoints],
        configure: tuya.configureMagicPacket,
        exposes: [tuya.exposes.lightBrightnessWithMinMax(), e.power_on_behavior(),
            tuya.exposes.countdown(), tuya.exposes.lightType()],
        meta: {
            tuyaDatapoints: [
                [1, 'state', tuya.valueConverter.onOff, {skip: tuya.skip.stateOnAndBrightnessPresent}],
                [2, 'brightness', tuya.valueConverter.scale0_254to0_1000],
                [3, 'min_brightness', tuya.valueConverter.scale0_254to0_1000],
                [4, 'light_type', tuya.valueConverter.lightType],
                [5, 'max_brightness', tuya.valueConverter.scale0_254to0_1000],
                [6, 'countdown', tuya.valueConverter.countdown],
                [14, 'power_on_behavior', tuya.valueConverter.powerOnBehavior],
            ],
        },
        whiteLabel: [
            {vendor: 'Moes', model: 'MS-105Z'},
            {vendor: 'Lerlink', model: 'X706U'},
            {vendor: 'Moes', model: 'ZS-EUD_1gang'},
        ],
    },
    {
        fingerprint: tuya.fingerprint('TS0601', ['_TZE200_fjjbhx9d', '_TZE200_e3oitdyu', '_TZE200_gwkapsoq']),
        model: 'TS0601_dimmer_2',
        vendor: 'TuYa',
        description: '2 gang smart dimmer',
        fromZigbee: [tuya.fz.datapoints],
        toZigbee: [tuya.tz.datapoints],
        configure: tuya.configureMagicPacket,
        exposes: [
            tuya.exposes.lightBrightnessWithMinMax().withEndpoint('l1'),
            tuya.exposes.lightBrightnessWithMinMax().withEndpoint('l2'),
            tuya.exposes.countdown().withEndpoint('l1'),
            tuya.exposes.countdown().withEndpoint('l2'),
        ],
        meta: {
            multiEndpoint: true,
            tuyaDatapoints: [
                [1, 'state_l1', tuya.valueConverter.onOff, {skip: tuya.skip.stateOnAndBrightnessPresent}],
                [2, 'brightness_l1', tuya.valueConverter.scale0_254to0_1000],
                [3, 'min_brightness_l1', tuya.valueConverter.scale0_254to0_1000],
                [5, 'max_brightness_l1', tuya.valueConverter.scale0_254to0_1000],
                [6, 'countdown_l1', tuya.valueConverter.countdown],
                [7, 'state_l2', tuya.valueConverter.onOff, {skip: tuya.skip.stateOnAndBrightnessPresent}],
                [8, 'brightness_l2', tuya.valueConverter.scale0_254to0_1000],
                [9, 'min_brightness_l2', tuya.valueConverter.scale0_254to0_1000],
                [11, 'max_brightness_l2', tuya.valueConverter.scale0_254to0_1000],
                [12, 'countdown_l2', tuya.valueConverter.countdown],
            ],
        },
        endpoint: (device) => {
            return {'l1': 1, 'l2': 1};
        },
        whiteLabel: [
            {vendor: 'Moes', model: 'ZS-EUD_2gang'},
            {vendor: 'Moes', model: 'MS-105B'}, // _TZE200_e3oitdyu
        ],
    },
    {
        fingerprint: tuya.fingerprint('TS0601', ['_TZE200_vm1gyrso']),
        model: 'TS0601_dimmer_3',
        vendor: 'TuYa',
        description: '3 gang smart dimmer',
        fromZigbee: [tuya.fz.datapoints],
        toZigbee: [tuya.tz.datapoints],
        configure: tuya.configureMagicPacket,
        exposes: [tuya.exposes.lightBrightness().withEndpoint('l1'), tuya.exposes.lightBrightness().withEndpoint('l2'),
            tuya.exposes.lightBrightness().withEndpoint('l3')],
        meta: {
            multiEndpoint: true,
            tuyaDatapoints: [
                [1, 'state_l1', tuya.valueConverter.onOff, {skip: tuya.skip.stateOnAndBrightnessPresent}],
                [2, 'brightness_l1', tuya.valueConverter.scale0_254to0_1000],
                [7, 'state_l2', tuya.valueConverter.onOff, {skip: tuya.skip.stateOnAndBrightnessPresent}],
                [8, 'brightness_l2', tuya.valueConverter.scale0_254to0_1000],
                [15, 'state_l3', tuya.valueConverter.onOff, {skip: tuya.skip.stateOnAndBrightnessPresent}],
                [16, 'brightness_l3', tuya.valueConverter.scale0_254to0_1000],
            ],
        },
        endpoint: (device) => {
            return {'l1': 1, 'l2': 1, 'l3': 1};
        },
        whiteLabel: [
            {vendor: 'Moes', model: 'ZS-EUD_3gang'},
        ],
    },
    {
        fingerprint: tuya.fingerprint('TS0601', ['_TZE200_p0gzbqct']),
        model: 'TS0601_dimmer_knob',
        vendor: 'TuYa',
        description: 'Zigbee smart knob dimmer',
        fromZigbee: [tuya.fz.datapoints],
        toZigbee: [tuya.tz.datapoints],
        configure: tuya.configureMagicPacket,
        exposes: [tuya.exposes.lightBrightness().withMinBrightness().setAccess('min_brightness', ea.STATE_SET), tuya.exposes.lightType(),
            tuya.exposes.indicatorModeNoneRelayPos()],
        meta: {
            tuyaDatapoints: [
                [1, 'state', tuya.valueConverter.onOff, {skip: tuya.skip.stateOnAndBrightnessPresent}],
                [2, 'brightness', tuya.valueConverter.scale0_254to0_1000],
                [3, 'min_brightness', tuya.valueConverter.scale0_254to0_1000],
                [4, 'light_type', tuya.valueConverter.lightType],
                [21, 'indicator_mode', tuya.valueConverterBasic.lookup({'none': 0, 'relay': 1, 'pos': 2})],
            ],
        },
        whiteLabel: [
            {vendor: 'Moes', model: 'WS-SY-EURD'},
            {vendor: 'Moes', model: 'WS-SY-EURD-WH-MS'},
        ],
    },
    {
        fingerprint: [{modelID: 'TS011F', manufacturerName: '_TZ3000_oiymh3qu'}],
        model: 'TS011F_socket_module',
        vendor: 'TuYa',
        description: 'Socket module',
        extend: tuya.extend.switch(),
        whiteLabel: [{vendor: 'LoraTap', model: 'RR400ZB'}, {vendor: 'LoraTap', model: 'SP400ZB'}],
        configure: async (device, coordinatorEndpoint, logger) => {
            await tuya.configureMagicPacket(device, coordinatorEndpoint, logger);
            const endpoint = device.getEndpoint(1);
            await reporting.bind(endpoint, coordinatorEndpoint, ['genOnOff']);
            await reporting.onOff(endpoint);
        },
    },
    {
        fingerprint: [{modelID: 'TS011F', manufacturerName: '_TZ3000_wxtp7c5y'},
            {modelID: 'TS011F', manufacturerName: '_TYZB01_mtunwanm'},
            {modelID: 'TS011F', manufacturerName: '_TZ3000_o1jzcxou'}],
        model: 'TS011F_wall_outlet',
        vendor: 'TuYa',
        description: 'In-wall outlet',
        extend: tuya.extend.switch(),
        whiteLabel: [{vendor: 'Teekar', model: 'SWP86-01OG'},
            tuya.whitelabel('ClickSmart+', 'CMA30035', '1 gang socket outlet', ['_TYZB01_mtunwanm']),
            {vendor: 'BSEED', model: 'Zigbee Socket'}],
    },
    {
        fingerprint: [{modelID: 'isltm67\u0000', manufacturerName: '_TYST11_pisltm67'},
            {modelID: 'TS0601', manufacturerName: '_TZE200_pisltm67'}],
        model: 'S-LUX-ZB',
        vendor: 'TuYa',
        description: 'Light sensor',
        fromZigbee: [legacy.fromZigbee.SLUXZB],
        toZigbee: [],
        configure: async (device, coordinatorEndpoint, logger) => {
            const endpoint = device.getEndpoint(1);
            await reporting.bind(endpoint, coordinatorEndpoint, ['genBasic']);
        },
        exposes: [e.battery(), e.illuminance_lux(), e.linkquality(),
            e.enum('brightness_level', ea.STATE, ['LOW', 'MEDIUM', 'HIGH'])],
    },
    {
        zigbeeModel: ['TS130F'],
        model: 'TS130F',
        vendor: 'TuYa',
        description: 'Curtain/blind switch',
        fromZigbee: [fz.cover_position_tilt, tuya.fz.backlight_mode_low_medium_high, fz.tuya_cover_options],
        toZigbee: [tz.cover_state, tz.cover_position_tilt, tz.tuya_cover_calibration, tz.tuya_cover_reversal,
            tuya.tz.backlight_indicator_mode_1],
        meta: {coverInverted: true},
        whiteLabel: [
            {vendor: 'LoraTap', model: 'SC400'},
            tuya.whitelabel('Zemismart', 'ZN-LC1E', 'Smart curtain/shutter switch', ['_TZ3000_74hsp7qy']),
            tuya.whitelabel('Nous', 'L12Z', 'Smart ZigBee Curtain Module L12Z', ['_TZ3000_jwv3cwak']),
        ],
        exposes: [e.cover_position(), e.enum('moving', ea.STATE, ['UP', 'STOP', 'DOWN']),
            e.binary('calibration', ea.ALL, 'ON', 'OFF'), e.binary('motor_reversal', ea.ALL, 'ON', 'OFF'),
            e.enum('backlight_mode', ea.ALL, ['low', 'medium', 'high']),
            e.numeric('calibration_time', ea.STATE).withUnit('S').withDescription('Calibration time')],
    },
    {
        zigbeeModel: ['qnazj70', 'kjintbl'],
        fingerprint: [
            {modelID: 'TS0601', manufacturerName: '_TZE200_oisqyl4o'},
            {modelID: 'TS0601', manufacturerName: '_TZ3000_uim07oem'},
            {modelID: 'TS0601', manufacturerName: '_TZE200_js3mgbjb'},
            {modelID: 'TS0601', manufacturerName: '_TZE200_7deq70b8'},
        ],
        model: 'TS0601_switch',
        vendor: 'TuYa',
        description: '1, 2, 3 or 4 gang switch',
        exposes: [e.switch().withEndpoint('l1').setAccess('state', ea.STATE_SET),
            e.switch().withEndpoint('l2').setAccess('state', ea.STATE_SET),
            e.switch().withEndpoint('l3').setAccess('state', ea.STATE_SET), e.switch().withEndpoint('l4').setAccess('state', ea.STATE_SET)],
        fromZigbee: [fz.ignore_basic_report, legacy.fromZigbee.tuya_switch],
        toZigbee: [legacy.toZigbee.tuya_switch_state],
        meta: {multiEndpoint: true},
        whiteLabel: [
            {vendor: 'Norklmes', model: 'MKS-CM-W5'},
            {vendor: 'Somgoms', model: 'ZSQB-SMB-ZB'},
            {vendor: 'Moes', model: 'WS-EUB1-ZG'},
            {vendor: 'AVATTO', model: 'ZGB-WS-EU'},
        ],
        configure: async (device, coordinatorEndpoint, logger) => {
            await tuya.configureMagicPacket(device, coordinatorEndpoint, logger);
            await reporting.bind(device.getEndpoint(1), coordinatorEndpoint, ['genOnOff']);
            if (device.getEndpoint(2)) await reporting.bind(device.getEndpoint(2), coordinatorEndpoint, ['genOnOff']);
            if (device.getEndpoint(3)) await reporting.bind(device.getEndpoint(3), coordinatorEndpoint, ['genOnOff']);
            if (device.getEndpoint(4)) await reporting.bind(device.getEndpoint(4), coordinatorEndpoint, ['genOnOff']);
        },
        endpoint: (device) => {
            // Endpoint selection is made in tuya_switch_state
            return {'l1': 1, 'l2': 1, 'l3': 1, 'l4': 1};
        },
    },
    {
        fingerprint: tuya.fingerprint('TS0601', ['_TZE200_aqnazj70', '_TZE200_di3tfv5b', '_TZE200_mexisfik', '_TZE204_6wi2mope']),
        model: 'TS0601_switch_4_gang',
        vendor: 'TuYa',
        description: '4 gang switch',
        exposes: [e.switch().withEndpoint('l1').setAccess('state', ea.STATE_SET),
            e.switch().withEndpoint('l2').setAccess('state', ea.STATE_SET),
            e.switch().withEndpoint('l3').setAccess('state', ea.STATE_SET),
            e.switch().withEndpoint('l4').setAccess('state', ea.STATE_SET)],
        fromZigbee: [fz.ignore_basic_report, legacy.fromZigbee.tuya_switch],
        toZigbee: [legacy.toZigbee.tuya_switch_state],
        meta: {multiEndpoint: true},
        endpoint: (device) => {
            // Endpoint selection is made in tuya_switch_state
            return {'l1': 1, 'l2': 1, 'l3': 1, 'l4': 1};
        },
    },
    {
        fingerprint: tuya.fingerprint('TS0601', ['_TZE200_jwsjbxjs', '_TZE200_leaqthqq']),
        model: 'TS0601_switch_5_gang',
        vendor: 'TuYa',
        description: '5 gang switch',
        fromZigbee: [tuya.fz.datapoints],
        toZigbee: [tuya.tz.datapoints],
        configure: tuya.configureMagicPacket,
        exposes: [
            tuya.exposes.switch().withEndpoint('l1'),
            tuya.exposes.switch().withEndpoint('l2'),
            tuya.exposes.switch().withEndpoint('l3'),
            tuya.exposes.switch().withEndpoint('l4'),
            tuya.exposes.switch().withEndpoint('l5'),
        ],
        endpoint: (device) => {
            return {'l1': 1, 'l2': 1, 'l3': 1, 'l4': 1, 'l5': 1};
        },
        meta: {
            multiEndpoint: true,
            tuyaDatapoints: [
                [1, 'state_l1', tuya.valueConverter.onOff],
                [2, 'state_l2', tuya.valueConverter.onOff],
                [3, 'state_l3', tuya.valueConverter.onOff],
                [4, 'state_l4', tuya.valueConverter.onOff],
                [5, 'state_l5', tuya.valueConverter.onOff],
            ],
        },
    },
    {
        fingerprint: tuya.fingerprint('TS0601', ['_TZE200_mwvfvw8g']),
        model: 'TS0601_switch_6_gang',
        vendor: 'TuYa',
        description: '6 gang switch',
        fromZigbee: [tuya.fz.datapoints],
        toZigbee: [tuya.tz.datapoints],
        configure: tuya.configureMagicPacket,
        exposes: [
            tuya.exposes.switch().withEndpoint('l1'),
            tuya.exposes.switch().withEndpoint('l2'),
            tuya.exposes.switch().withEndpoint('l3'),
            tuya.exposes.switch().withEndpoint('l4'),
            tuya.exposes.switch().withEndpoint('l5'),
            tuya.exposes.switch().withEndpoint('l6'),
        ],
        endpoint: (device) => {
            return {'l1': 1, 'l2': 1, 'l3': 1, 'l4': 1, 'l5': 1, 'l6': 1};
        },
        meta: {
            multiEndpoint: true,
            tuyaDatapoints: [
                [1, 'state_l1', tuya.valueConverter.onOff],
                [2, 'state_l2', tuya.valueConverter.onOff],
                [3, 'state_l3', tuya.valueConverter.onOff],
                [4, 'state_l4', tuya.valueConverter.onOff],
                [5, 'state_l5', tuya.valueConverter.onOff],
                [6, 'state_l6', tuya.valueConverter.onOff],
            ],
        },
    },
    {
        fingerprint: tuya.fingerprint('TS0601', ['_TZE204_ojtqawav']),
        model: 'TS0601_switch_1_gang',
        vendor: 'TuYa',
        description: '1 gang switch',
        exposes: [e.switch().setAccess('state', ea.STATE_SET)],
        fromZigbee: [fz.ignore_basic_report, legacy.fromZigbee.tuya_switch],
        toZigbee: [legacy.toZigbee.tuya_switch_state],
        whiteLabel: [
            tuya.whitelabel('Shawader', 'SMKG-1KNL-US/TZB-W', '1 gang switch', ['_TZE204_ojtqawav']),
        ],
        configure: async (device, coordinatorEndpoint, logger) => {
            await tuya.configureMagicPacket(device, coordinatorEndpoint, logger);
            await reporting.bind(device.getEndpoint(1), coordinatorEndpoint, ['genOnOff']);
        },
    },
    {
        fingerprint: tuya.fingerprint('TS0601', ['_TZE200_gbagoilo']),
        model: 'MG-ZG01W ',
        vendor: 'TuYa',
        description: '1 gang switch',
        exposes: [e.switch().withEndpoint('l1').setAccess('state', ea.STATE_SET)],
        fromZigbee: [tuya.fz.datapoints],
        toZigbee: [tuya.tz.datapoints],
        configure: tuya.configureMagicPacket,
        meta: {
            tuyaDatapoints: [
                [1, 'state', tuya.valueConverter.onOff],
            ],
        },
        endpoint: (device) => {
            return {'l1': 1};
        },
    },
    {
        fingerprint: [
            {modelID: 'TS0601', manufacturerName: '_TZE200_nkjintbl'},
            {modelID: 'TS0601', manufacturerName: '_TZE200_ji1gn7rw'},
            {modelID: 'TS0601', manufacturerName: '_TZE200_3t91nb6k'},
        ],
        model: 'TS0601_switch_2_gang',
        vendor: 'TuYa',
        description: '2 gang switch',
        exposes: [e.switch().withEndpoint('l1').setAccess('state', ea.STATE_SET),
            e.switch().withEndpoint('l2').setAccess('state', ea.STATE_SET)],
        fromZigbee: [fz.ignore_basic_report, legacy.fromZigbee.tuya_switch],
        toZigbee: [legacy.toZigbee.tuya_switch_state],
        meta: {multiEndpoint: true},
        configure: async (device, coordinatorEndpoint, logger) => {
            await tuya.configureMagicPacket(device, coordinatorEndpoint, logger);
            await reporting.bind(device.getEndpoint(1), coordinatorEndpoint, ['genOnOff']);
            if (device.getEndpoint(2)) await reporting.bind(device.getEndpoint(2), coordinatorEndpoint, ['genOnOff']);
        },
        endpoint: (device) => {
            // Endpoint selection is made in tuya_switch_state
            return {'l1': 1, 'l2': 1};
        },
    },
    {
        fingerprint: tuya.fingerprint('TS0601', ['_TZE200_nh9m9emk']),
        model: 'MG-ZG02W',
        vendor: 'TuYa',
        description: '2 gang switch',
        exposes: [
            e.switch().withEndpoint('l1').setAccess('state', ea.STATE_SET),
            e.switch().withEndpoint('l2').setAccess('state', ea.STATE_SET),
        ],
        fromZigbee: [tuya.fz.datapoints],
        toZigbee: [tuya.tz.datapoints],
        configure: tuya.configureMagicPacket,
        meta: {
            multiEndpoint: true,
            tuyaDatapoints: [
                [1, 'state_l1', tuya.valueConverter.onOff],
                [2, 'state_l2', tuya.valueConverter.onOff],
            ],
        },
        endpoint: (device) => {
            return {'l1': 1, 'l2': 1};
        },
    },
    {
        fingerprint: [{modelID: 'TS0601', manufacturerName: '_TZE200_kyfqmmyl'},
            {modelID: 'TS0601', manufacturerName: '_TZE200_2hf7x9n3'},
            {modelID: 'TS0601', manufacturerName: '_TZE204_atpwqgml'},
            {modelID: 'TS0601', manufacturerName: '_TZE200_bynnczcb'},
            {modelID: 'TS0601', manufacturerName: '_TZE200_atpwqgml'}],
        model: 'TS0601_switch_3_gang',
        vendor: 'TuYa',
        description: '3 gang switch',
        whiteLabel: [{vendor: 'NOVADIGITAL', model: 'WS-US-ZB', description: 'Interruptor touch Zigbee 3 Teclas'}],
        exposes: [e.switch().withEndpoint('l1').setAccess('state', ea.STATE_SET),
            e.switch().withEndpoint('l2').setAccess('state', ea.STATE_SET),
            e.switch().withEndpoint('l3').setAccess('state', ea.STATE_SET)],
        fromZigbee: [fz.ignore_basic_report, legacy.fromZigbee.tuya_switch],
        toZigbee: [legacy.toZigbee.tuya_switch_state],
        meta: {multiEndpoint: true},
        configure: async (device, coordinatorEndpoint, logger) => {
            await tuya.configureMagicPacket(device, coordinatorEndpoint, logger);
            await reporting.bind(device.getEndpoint(1), coordinatorEndpoint, ['genOnOff']);
            await reporting.bind(device.getEndpoint(2), coordinatorEndpoint, ['genOnOff']);
        },
        endpoint: (device) => {
            // Endpoint selection is made in tuya_switch_state
            return {'l1': 1, 'l2': 1, 'l3': 1};
        },
    },
    {
        fingerprint: tuya.fingerprint('TS0601', ['_TZE200_go3tvswy']),
        model: 'MG-ZG03W',
        vendor: 'TuYa',
        description: '3 gang switch',
        fromZigbee: [tuya.fz.datapoints],
        toZigbee: [tuya.tz.datapoints],
        configure: tuya.configureMagicPacket,
        exposes: [
            e.switch().withEndpoint('l1').setAccess('state', ea.STATE_SET),
            e.switch().withEndpoint('l2').setAccess('state', ea.STATE_SET),
            e.switch().withEndpoint('l3').setAccess('state', ea.STATE_SET),
        ],
        meta: {
            multiEndpoint: true,
            tuyaDatapoints: [
                [1, 'state_l1', tuya.valueConverter.onOff],
                [2, 'state_l2', tuya.valueConverter.onOff],
                [3, 'state_l3', tuya.valueConverter.onOff],
            ],
        },
        endpoint: (device) => {
            return {'l1': 1, 'l2': 1, 'l3': 1};
        },
    },
    {
        fingerprint: tuya.fingerprint('TS0215A', ['_TZ3000_4fsgukof', '_TZ3000_wr2ucaj9', '_TZ3000_zsh6uat3', '_TZ3000_tj4pwzzm',
            '_TZ3000_2izubafb', '_TZ3000_pkfazisv']),
        model: 'TS0215A_sos',
        vendor: 'TuYa',
        description: 'SOS button',
        fromZigbee: [fz.command_emergency, fz.battery],
        exposes: [e.battery(), e.battery_voltage(), e.action(['emergency'])],
        toZigbee: [],
        configure: async (device, coordinatorEndpoint, logger) => {
            const endpoint = device.getEndpoint(1);
            await reporting.bind(endpoint, coordinatorEndpoint, ['genPowerCfg', 'genTime', 'genBasic', 'ssIasAce', 'ssIasZone']);
            await reporting.batteryPercentageRemaining(endpoint);
            await reporting.batteryVoltage(endpoint);
        },
    },
    {
        fingerprint: [{modelID: 'TS0215A', manufacturerName: '_TZ3000_p6ju8myv'},
            {modelID: 'TS0215A', manufacturerName: '_TZ3000_0zrccfgx'},
            {modelID: 'TS0215A', manufacturerName: '_TZ3000_fsiepnrh'},
            {modelID: 'TS0215A', manufacturerName: '_TZ3000_ug1vtuzn'}],
        model: 'TS0215A_remote',
        vendor: 'TuYa',
        description: 'Security remote control',
        fromZigbee: [fz.command_arm, fz.command_emergency, fz.battery],
        exposes: [e.battery(), e.action(['disarm', 'arm_day_zones', 'arm_night_zones', 'arm_all_zones', 'exit_delay', 'emergency'])],
        toZigbee: [],
        whiteLabel: [{vendor: 'Woox', model: 'R7054'}, {vendor: 'Nedis', model: 'ZBRC10WT'}],
        configure: async (device, coordinatorEndpoint, logger) => {
            const endpoint = device.getEndpoint(1);
            await reporting.bind(endpoint, coordinatorEndpoint, ['genPowerCfg', 'genTime', 'genBasic', 'ssIasAce', 'ssIasZone']);
        },
    },
    {
        fingerprint: [{modelID: 'TS0503A', manufacturerName: '_TZ3000_obacbukl'}],
        model: 'TS0503A',
        vendor: 'TuYa',
        description: 'Led strip controller',
        extend: tuya.extend.light_onoff_brightness_color(),
    },
    {
        zigbeeModel: ['TS0503A'],
        model: 'TYZS1L',
        vendor: 'TuYa',
        description: 'Led strip controller HSB',
        exposes: [e.light_colorhs()],
        fromZigbee: [fz.on_off, fz.tuya_led_controller],
        toZigbee: [tz.tuya_led_controller, tz.ignore_transition, tz.ignore_rate],
    },
    {
        zigbeeModel: ['TS0502A'],
        model: 'TS0502A',
        vendor: 'TuYa',
        description: 'Light controller',
        extend: tuya.extend.light_onoff_brightness_colortemp({colorTempRange: [153, 500], noConfigure: true}),
        whiteLabel: [
            tuya.whitelabel('Lidl', 'HG06492B', 'Livarno Lux E14 candle CCT', ['_TZ3000_oborybow']),
            tuya.whitelabel('Lidl', 'HG06492A/HG08130A', 'Livarno Lux GU10 spot CCT', ['_TZ3000_el5kt5im']),
            tuya.whitelabel('Lidl', 'HG06492C/HG08130C/HG09154C', 'Livarno Lux E27 bulb CCT', ['_TZ3000_49qchf10']),
            tuya.whitelabel('Lidl', '14147206L', 'Livarno Lux ceiling light', ['_TZ3000_rylaozuc', '_TZ3000_5fkufhn1']),
            tuya.whitelabel('Lidl', '14153905L', 'Livarno Home LED floor lamp', ['_TZ3000_8uaoilu9']),
        ],
        configure: async (device, coordinatorEndpoint, logger) => {
            device.getEndpoint(1).saveClusterAttributeKeyValue('lightingColorCtrl', {colorCapabilities: 16});
        },
    },
    {
        zigbeeModel: ['TS0502B'],
        model: 'TS0502B',
        vendor: 'TuYa',
        description: 'Light controller',
        whiteLabel: [
            tuya.whitelabel('Mercator Ikuü', 'SMI7040', 'Ford Batten Light', ['_TZ3000_zw7wr5uo']),
            {vendor: 'Mercator Ikuü', model: 'SMD9300', description: 'Donovan Panel Light'},
            tuya.whitelabel('Aldi', 'F122SB62H22A4.5W', 'LIGHTWAY smart home LED-lamp - filament', ['_TZ3000_g1glzzfk']),
            tuya.whitelabel('Miboxer', 'FUT035Z', 'Dual white LED controller', ['_TZ3210_frm6149r', '_TZ3210_jtifm80b', '_TZ3210_xwqng7ol']),
            tuya.whitelabel('Lidl', '14156408L', 'Livarno Lux smart LED ceiling light', ['_TZ3210_c2iwpxf1']),
        ],
        extend: tuya.extend.light_onoff_brightness_colortemp({colorTempRange: [153, 500], noConfigure: true}),
        configure: async (device, coordinatorEndpoint, logger) => {
            device.getEndpoint(1).saveClusterAttributeKeyValue('lightingColorCtrl', {colorCapabilities: 16});
        },
    },
    {
        zigbeeModel: ['TS0504A'],
        model: 'TS0504A',
        vendor: 'TuYa',
        description: 'RGBW LED controller',
        extend: tuya.extend.light_onoff_brightness_colortemp_color(),
    },
    {
        fingerprint: [{modelID: 'TS0505A', manufacturerName: '_TZ3000_sosdczdl'}],
        model: 'TS0505A_led',
        vendor: 'TuYa',
        description: 'RGB+CCT LED',
        toZigbee: [tz.on_off, tz.tuya_led_control],
        fromZigbee: [fz.on_off, fz.tuya_led_controller, fz.brightness, fz.ignore_basic_report],
        exposes: [e.light_brightness_colortemp_colorhs([153, 500]).removeFeature('color_temp_startup')],
    },
    {
        zigbeeModel: ['TS0505A'],
        model: 'TS0505A',
        vendor: 'TuYa',
        description: 'RGB+CCT light controller',
        extend: tuya.extend.light_onoff_brightness_colortemp_color({noConfigure: true}),
        whiteLabel: [
            tuya.whitelabel('Lidl', 'HG06106B', 'Livarno Lux E14 candle RGB', ['_TZ3000_odygigth']),
            tuya.whitelabel('Lidl', 'HG06106A', 'Livarno Lux GU10 spot RGB', ['_TZ3000_kdpxju99']),
            tuya.whitelabel('Lidl', 'HG06106C', 'Livarno Lux E27 bulb RGB', ['_TZ3000_dbou1ap4']),
            tuya.whitelabel('Lidl', '14148906L', 'Livarno Lux mood light RGB+CCT', ['_TZ3000_9cpuaca6']),
            tuya.whitelabel('Lidl', '14149505L/14149506L_1', 'Livarno Lux light bar RGB+CCT (black/white)', ['_TZ3000_gek6snaj']),
            tuya.whitelabel('Mycket', 'MS-SP-LE27WRGB', 'E27 RGBW bulb', ['_TZ3000_evag0pvn']),
            tuya.whitelabel('Lidl', 'HG06104A', 'Livarno Lux smart LED light strip 2.5m', ['_TZ3000_riwp3k79', '_TZ3000_riwp3k79']),
        ],
        configure: async (device, coordinatorEndpoint, logger) => {
            device.getEndpoint(1).saveClusterAttributeKeyValue('lightingColorCtrl', {colorCapabilities: 29});
        },
    },
    {
        fingerprint: [{manufacturerName: '_TZ2000_a476raq2'}],
        zigbeeModel: ['TS0201', 'SNTZ003'],
        model: 'TS0201',
        vendor: 'TuYa',
        description: 'Temperature & humidity sensor with display',
        fromZigbee: [fzLocal.TS0201_battery, fz.temperature, fzLocal.TS0201_humidity],
        toZigbee: [],
        exposes: [e.battery(), e.temperature(), e.humidity(), e.battery_voltage()],
        configure: tuya.configureMagicPacket,
        whiteLabel: [
            {vendor: 'BlitzWolf', model: 'BW-IS4'},
            tuya.whitelabel('TuYa', 'TS0201_1', 'Zigbee 3.0 temperature humidity sensor with display', ['_TZ3210_alxkwn0h']),
            tuya.whitelabel('TuYa', 'ZTH01/ZTH02', 'Temperature and humidity sensor', ['_TZ3000_0s1izerx']),
        ],
    },
    {
        fingerprint: [
            {modelID: 'TS0201', manufacturerName: '_TZ3000_bguser20'},
            {modelID: 'TS0201', manufacturerName: '_TZ3000_fllyghyj'},
            {modelID: 'TS0201', manufacturerName: '_TZ3000_yd2e749y'},
            {modelID: 'TS0201', manufacturerName: '_TZ3000_6uzkisv2'},
            {modelID: 'TS0201', manufacturerName: '_TZ3000_xr3htd96'},
        ],
        model: 'WSD500A',
        vendor: 'TuYa',
        description: 'Temperature & humidity sensor',
        fromZigbee: [fzLocal.TS0201_battery, fz.temperature, fz.humidity],
        toZigbee: [],
        exposes: [e.battery(), e.temperature(), e.humidity(), e.battery_voltage()],
        configure: tuya.configureMagicPacket,
    },
    {
        fingerprint: tuya.fingerprint('TS0201', ['_TZ3000_dowj6gyi', '_TZ3000_8ybe88nf']),
        model: 'IH-K009',
        vendor: 'TuYa',
        description: 'Temperature & humidity sensor',
        fromZigbee: [fzLocal.TS0201_battery, fz.temperature, fz.humidity],
        toZigbee: [],
        exposes: [e.battery(), e.temperature(), e.humidity(), e.battery_voltage()],
        configure: tuya.configureMagicPacket,
    },
    {
        fingerprint: tuya.fingerprint('SM0201', ['_TYZB01_cbiezpds', '_TYZB01_zqvwka4k']),
        model: 'SM0201',
        vendor: 'TuYa',
        description: 'Temperature & humidity sensor with LED screen',
        fromZigbee: [fz.battery, fz.temperature, fz.humidity],
        toZigbee: [],
        exposes: [e.battery(), e.temperature(), e.humidity(), e.battery_voltage()],
    },
    {
        fingerprint: [{modelID: 'TS011F', manufacturerName: '_TZ3000_3zofvcaa'}],
        model: 'TS011F_2_gang_2_usb_wall',
        vendor: 'TuYa',
        description: '2 gang 2 usb wall outlet',
        extend: tuya.extend.switch({backlightModeLowMediumHigh: true, endpoints: ['l1', 'l2', 'l3', 'l4'], childLock: true}),
        endpoint: () => {
            return {'l1': 1, 'l2': 2, 'l3': 3, 'l4': 4};
        },
        meta: {multiEndpoint: true},
        configure: async (device, coordinatorEndpoint, logger) => {
            await tuya.configureMagicPacket(device, coordinatorEndpoint, logger);
            for (const endpointID of [1, 2, 3, 4]) {
                const endpoint = device.getEndpoint(endpointID);
                await reporting.bind(endpoint, coordinatorEndpoint, ['genOnOff']);
                await reporting.onOff(endpoint);
            }
        },
    },
    {
        zigbeeModel: ['TS0041'],
        fingerprint: [{manufacturerName: '_TZ3000_tk3s5tyg'}],
        model: 'TS0041',
        vendor: 'TuYa',
        description: 'Wireless switch with 1 button',
        whiteLabel: [{vendor: 'Smart9', model: 'S9TSZGB'}, {vendor: 'Lonsonho', model: 'TS0041'}, {vendor: 'Benexmart', model: 'ZM-sui1'}],
        exposes: [e.battery(), e.action(['single', 'double', 'hold'])],
        fromZigbee: [fz.tuya_on_off_action, fz.battery],
        toZigbee: [],
        configure: tuya.configureMagicPacket,
        /*
         * reporting.batteryPercentageRemaining removed as it was causing devices to fall of the network
         * every 1 hour, with light flashing when it happened, extremely short battery life, 2 presses for
         * action to register: https://github.com/Koenkk/zigbee2mqtt/issues/8072
         * Initially wrapped in a try catch: https://github.com/Koenkk/zigbee2mqtt/issues/6313
         */
    },
    {
        zigbeeModel: ['TS0042'],
        model: 'TS0042',
        vendor: 'TuYa',
        description: 'Wireless switch with 2 buttons',
        whiteLabel: [{vendor: 'Smart9', model: 'S9TSZGB'}, {vendor: 'Lonsonho', model: 'TS0042'},
            {vendor: 'ClickSmart+', model: 'CSPGM2075PW'}],
        exposes: [e.battery(), e.action(['1_single', '1_double', '1_hold', '2_single', '2_double', '2_hold'])],
        fromZigbee: [fz.tuya_on_off_action, fz.battery],
        toZigbee: [],
        configure: tuya.configureMagicPacket,
        /*
         * reporting.batteryPercentageRemaining removed as it was causing devices to fall of the network
         * every 1 hour, with light flashing when it happened, extremely short battery life, 2 presses for
         * action to register: https://github.com/Koenkk/zigbee2mqtt/issues/8072
         * Initially wrapped in a try catch: https://github.com/Koenkk/zigbee2mqtt/issues/6313
         */
    },
    {
        zigbeeModel: ['TS0043'],
        model: 'TS0043',
        vendor: 'TuYa',
        description: 'Wireless switch with 3 buttons',
        whiteLabel: [{vendor: 'Smart9', model: 'S9TSZGB'}, {vendor: 'Lonsonho', model: 'TS0043'}, {vendor: 'LoraTap', model: 'SS600ZB'}],
        exposes: [e.battery(),
            e.action(['1_single', '1_double', '1_hold', '2_single', '2_double', '2_hold', '3_single', '3_double', '3_hold'])],
        fromZigbee: [fz.tuya_on_off_action, fz.battery],
        toZigbee: [],
        configure: tuya.configureMagicPacket,
        /*
         * reporting.batteryPercentageRemaining removed as it was causing devices to fall of the network
         * every 1 hour, with light flashing when it happened, extremely short battery life, 2 presses for
         * action to register: https://github.com/Koenkk/zigbee2mqtt/issues/8072
         * Initially wrapped in a try catch: https://github.com/Koenkk/zigbee2mqtt/issues/6313
         */
    },
    {
        zigbeeModel: ['TS0044'],
        model: 'TS0044',
        vendor: 'TuYa',
        description: 'Wireless switch with 4 buttons',
        whiteLabel: [
            {vendor: 'Lonsonho', model: 'TS0044'}, {vendor: 'Haozee', model: 'ESW-OZAA-EU'},
            {vendor: 'LoraTap', model: 'SS6400ZB'}, {vendor: 'Moes', model: 'ZT-SY-EU-G-4S-WH-MS'},
            tuya.whitelabel('Moes', 'ZT-SR-EU4', 'Star Ring 4 Gang Scene Switch', ['_TZ3000_a4xycprs']),
            tuya.whitelabel('TuYa', 'TS0044_1', 'Zigbee 4 button remote - 12 scene', ['_TZ3000_dziaict4']),
        ],
        fromZigbee: [fz.tuya_on_off_action, fz.battery],
        exposes: [e.battery(), e.action(['1_single', '1_double', '1_hold', '2_single', '2_double', '2_hold',
            '3_single', '3_double', '3_hold', '4_single', '4_double', '4_hold'])],
        toZigbee: [],
        configure: tuya.configureMagicPacket,
        /*
         * reporting.batteryPercentageRemaining removed as it was causing devices to fall of the network
         * every 1 hour, with light flashing when it happened, extremely short battery life, 2 presses for
         * action to register: https://github.com/Koenkk/zigbee2mqtt/issues/8072
         * Initially wrapped in a try catch: https://github.com/Koenkk/zigbee2mqtt/issues/6313
         */
    },
    {
        fingerprint: tuya.fingerprint('TS004F', ['_TZ3000_xabckq1v', '_TZ3000_czuyt8lz']),
        model: 'TS004F',
        vendor: 'TuYa',
        description: 'Wireless switch with 4 buttons',
        exposes: [e.battery(), e.action(['1_single', '1_double', '1_hold', '2_single', '2_double', '2_hold',
            '3_single', '3_double', '3_hold', '4_single', '4_double', '4_hold'])],
        fromZigbee: [fz.battery, fz.tuya_on_off_action],
        toZigbee: [tz.tuya_operation_mode],
        configure: async (device, coordinatorEndpoint, logger) => {
            const endpoint = device.getEndpoint(1);
            await endpoint.read('genBasic', [0x0004, 0x000, 0x0001, 0x0005, 0x0007, 0xfffe]);
            await endpoint.write('genOnOff', {'tuyaOperationMode': 1});
            await endpoint.read('genOnOff', ['tuyaOperationMode']);
            try {
                await endpoint.read(0xE001, [0xD011]);
            } catch (err) {/* do nothing */}
            await endpoint.read('genPowerCfg', ['batteryVoltage', 'batteryPercentageRemaining']);
            await reporting.bind(endpoint, coordinatorEndpoint, ['genPowerCfg']);
            for (const ep of [1, 2, 3, 4]) {
                // Not all variants have all endpoints
                // https://github.com/Koenkk/zigbee2mqtt/issues/15730#issuecomment-1364498358
                if (device.getEndpoint(ep)) {
                    await reporting.bind(device.getEndpoint(ep), coordinatorEndpoint, ['genOnOff']);
                }
            }
        },
    },
    {
        fingerprint: [{modelID: 'TS0601', manufacturerName: '_TZE200_qq9mpfhw'}],
        model: 'TS0601_water_sensor',
        vendor: 'TuYa',
        description: 'Water leak sensor',
        fromZigbee: [legacy.fromZigbee.tuya_water_leak, fz.ignore_basic_report],
        exposes: [e.water_leak()],
        toZigbee: [],
        whiteLabel: [{vendor: 'Neo', model: 'NAS-WS02B0'}],
    },
    {
        fingerprint: [{modelID: 'TS0601', manufacturerName: '_TZE200_jthf7vb6'}],
        model: 'WLS-100z',
        vendor: 'TuYa',
        description: 'Water leak sensor',
        fromZigbee: [fz.ignore_basic_report, fz.ignore_tuya_raw, legacy.fromZigbee.wls100z_water_leak],
        toZigbee: [],
        onEvent: tuya.onEventSetTime,
        configure: async (device, coordinatorEndpoint, logger) => {
            const endpoint = device.getEndpoint(1);
            await reporting.bind(endpoint, coordinatorEndpoint, ['genBasic']);
        },
        exposes: [e.battery(), e.water_leak()],
    },
    {
        fingerprint: tuya.fingerprint('TS0001', ['_TZ3000_xkap8wtb', '_TZ3000_qnejhcsu', '_TZ3000_x3ewpzyr',
            '_TZ3000_mkhkxx1p', '_TZ3000_tgddllx4', '_TZ3000_kqvb5akv', '_TZ3000_g92baclx']),
        model: 'TS0001_power',
        description: 'Switch with power monitoring',
        vendor: 'TuYa',
        fromZigbee: [fz.on_off, fz.electrical_measurement, fz.metering, fz.ignore_basic_report,
            tuya.fz.power_outage_memory, tuya.fz.switch_type],
        toZigbee: [tz.on_off, tuya.tz.power_on_behavior_1, tuya.tz.switch_type],
        configure: async (device, coordinatorEndpoint, logger) => {
            await tuya.configureMagicPacket(device, coordinatorEndpoint, logger);
            const endpoint = device.getEndpoint(1);
            await reporting.bind(endpoint, coordinatorEndpoint, ['genOnOff', 'haElectricalMeasurement', 'seMetering']);
            await reporting.rmsVoltage(endpoint, {change: 5});
            await reporting.rmsCurrent(endpoint, {change: 50});
            await reporting.activePower(endpoint, {change: 10});
            await reporting.currentSummDelivered(endpoint);
            endpoint.saveClusterAttributeKeyValue('haElectricalMeasurement', {acCurrentDivisor: 1000, acCurrentMultiplier: 1});
            endpoint.saveClusterAttributeKeyValue('seMetering', {divisor: 100, multiplier: 1});
            device.save();
        },
        exposes: [e.switch(), e.power(), e.current(), e.voltage(), e.energy(), tuya.exposes.switchType(),
            e.enum('power_outage_memory', ea.ALL, ['on', 'off', 'restore']).withDescription('Recover state after power outage')],
    },
    {
        fingerprint: [{modelID: 'TS0002', manufacturerName: '_TZ3000_irrmjcgi'}],
        model: 'TS0002_power',
        vendor: 'TuYa',
        description: '2 gang switch with power monitoring',
        extend: tuya.extend.switch({switchType: true, endpoints: ['l1', 'l2'], electricalMeasurements: true}),
        endpoint: (device) => {
            return {'l1': 1, 'l2': 2};
        },
        meta: {multiEndpoint: true, multiEndpointSkip: ['energy', 'current', 'voltage', 'power']},
        configure: async (device, coordinatorEndpoint, logger) => {
            const endpoint = device.getEndpoint(1);
            // @ts-expect-error
            await endpoint.read('genBasic', ['manufacturerName', 'zclVersion', 'appVersion', 'modelId', 'powerSource', 0xfffe]);
            await reporting.bind(endpoint, coordinatorEndpoint, ['genOnOff', 'haElectricalMeasurement', 'seMetering']);
            await reporting.rmsVoltage(endpoint, {change: 5});
            await reporting.rmsCurrent(endpoint, {change: 50});
            await reporting.activePower(endpoint, {change: 10});
            await reporting.currentSummDelivered(endpoint);
            endpoint.saveClusterAttributeKeyValue('haElectricalMeasurement', {acCurrentDivisor: 1000, acCurrentMultiplier: 1});
            endpoint.saveClusterAttributeKeyValue('seMetering', {divisor: 100, multiplier: 1});
            device.save();
            await reporting.bind(device.getEndpoint(2), coordinatorEndpoint, ['genOnOff']);
        },
        whiteLabel: [
            tuya.whitelabel('TuYa', 'XSH01B', '2 gang switch module with power monitoring', ['_TZ3000_irrmjcgi']),
        ],
    },
    {
        fingerprint: tuya.fingerprint('TS000F', ['_TZ3000_xkap8wtb']),
        model: 'TS000F_power',
        description: 'Switch with power monitoring',
        vendor: 'TuYa',
        fromZigbee: [fz.on_off, fz.electrical_measurement, fz.metering, fz.ignore_basic_report, tuya.fz.power_on_behavior_1,
            tuya.fz.switch_type],
        toZigbee: [tz.on_off, tuya.tz.power_on_behavior_1, tuya.tz.switch_type],
        configure: async (device, coordinatorEndpoint, logger) => {
            const endpoint = device.getEndpoint(1);
            await tuya.configureMagicPacket(device, coordinatorEndpoint, logger);
            await reporting.bind(endpoint, coordinatorEndpoint, ['genOnOff', 'haElectricalMeasurement', 'seMetering']);
            await reporting.rmsVoltage(endpoint, {change: 5});
            await reporting.rmsCurrent(endpoint, {change: 50});
            await reporting.currentSummDelivered(endpoint);
            endpoint.saveClusterAttributeKeyValue('haElectricalMeasurement', {acCurrentDivisor: 1000, acCurrentMultiplier: 1});
            endpoint.saveClusterAttributeKeyValue('seMetering', {divisor: 100, multiplier: 1});
            device.save();
        },
        whiteLabel: [{vendor: 'Aubess', model: 'WHD02'}],
        exposes: [e.switch(), e.power(), e.current(), e.voltage(), e.energy(), e.power_on_behavior(),
            tuya.exposes.switchType()],
    },
    {
        zigbeeModel: ['TS0001'],
        model: 'TS0001',
        vendor: 'TuYa',
        description: '1 gang switch',
        extend: tuya.extend.switch(),
        whiteLabel: [{vendor: 'CR Smart Home', model: 'TS0001', description: 'Valve control'}, {vendor: 'Lonsonho', model: 'X701'},
            {vendor: 'Bandi', model: 'BDS03G1'},
        ],
        configure: async (device, coordinatorEndpoint, logger) => {
            await tuya.configureMagicPacket(device, coordinatorEndpoint, logger);
            await reporting.bind(device.getEndpoint(1), coordinatorEndpoint, ['genOnOff']);
        },
    },
    {
        fingerprint: tuya.fingerprint('TS0002', ['_TZ3000_54hjn4vs']),
        model: 'TS0002_switch_module_3',
        vendor: 'TuYa',
        description: '2 gang switch with backlight',
        extend: tuya.extend.switch({powerOnBehavior2: true, indicatorMode: true, endpoints: ['l1', 'l2']}),
        endpoint: (device) => {
            return {'l1': 1, 'l2': 2};
        },
        meta: {multiEndpoint: true},
        configure: async (device, coordinatorEndpoint, logger) => {
            await tuya.configureMagicPacket(device, coordinatorEndpoint, logger);
            await reporting.bind(device.getEndpoint(1), coordinatorEndpoint, ['genOnOff']);
            await reporting.bind(device.getEndpoint(2), coordinatorEndpoint, ['genOnOff']);
        },
        whiteLabel: [
            tuya.whitelabel('Lonsonho', 'X702A', '2 gang switch with backlight', ['_TZ3000_54hjn4vs']),
        ],
    },
    {
        fingerprint: [
            {modelID: 'TS0003', manufacturerName: '_TZ3000_rhkfbfcv'},
        ],
        model: 'TS0003_switch_3_gang_with_backlight',
        vendor: 'TuYa',
        description: '3-Gang switch with backlight',
        extend: tuya.extend.switch({powerOnBehavior2: true, indicatorMode: true, endpoints: ['l1', 'l2', 'l3']}),
        endpoint: (device) => {
            return {'l1': 1, 'l2': 2, 'l3': 3};
        },
        meta: {multiEndpoint: true},
        configure: async (device, coordinatorEndpoint, logger) => {
            await tuya.configureMagicPacket(device, coordinatorEndpoint, logger);
            await reporting.bind(device.getEndpoint(1), coordinatorEndpoint, ['genOnOff']);
            await reporting.bind(device.getEndpoint(2), coordinatorEndpoint, ['genOnOff']);
            await reporting.bind(device.getEndpoint(3), coordinatorEndpoint, ['genOnOff']);
        },
        whiteLabel: [
            tuya.whitelabel('Lonsonho', 'X703A', '3 Gang switch with backlight', ['_TZ3000_rhkfbfcv']),
        ],
    },
    {
        zigbeeModel: ['TS0002'],
        model: 'TS0002',
        vendor: 'TuYa',
        description: '2 gang switch',
        whiteLabel: [
            {vendor: 'Zemismart', model: 'ZM-CSW002-D_switch'},
            {vendor: 'Lonsonho', model: 'X702'},
            {vendor: 'Avatto', model: 'ZTS02'}],
        extend: tuya.extend.switch(),
        exposes: [e.switch().withEndpoint('l1'), e.switch().withEndpoint('l2')],
        endpoint: (device) => {
            return {'l1': 1, 'l2': 2};
        },
        meta: {multiEndpoint: true},
        configure: async (device, coordinatorEndpoint, logger) => {
            await tuya.configureMagicPacket(device, coordinatorEndpoint, logger);
            await reporting.bind(device.getEndpoint(1), coordinatorEndpoint, ['genOnOff']);
            await reporting.bind(device.getEndpoint(2), coordinatorEndpoint, ['genOnOff']);
        },
    },
    {
        fingerprint: tuya.fingerprint('TS0001', ['_TZ3000_tqlv4ug4', '_TZ3000_gjrubzje', '_TZ3000_tygpxwqa', '_TZ3000_4rbqgcuv']),
        model: 'TS0001_switch_module',
        vendor: 'TuYa',
        description: '1 gang switch module',
        whiteLabel: [
            {vendor: 'OXT', model: 'SWTZ21'},
            tuya.whitelabel('AVATTO', 'ZWSM16-1-Zigbee', '1 gang switch module', ['_TZ3000_4rbqgcuv']),
        ],
        extend: tuya.extend.switch({switchType: true}),
        configure: async (device, coordinatorEndpoint, logger) => {
            await tuya.configureMagicPacket(device, coordinatorEndpoint, logger);
            await reporting.bind(device.getEndpoint(1), coordinatorEndpoint, ['genOnOff']);
        },
    },
    {
        fingerprint: tuya.fingerprint('TS0002', ['_TZ3000_01gpyda5', '_TZ3000_bvrlqyj7', '_TZ3000_7ed9cqgi',
            '_TZ3000_zmy4lslw', '_TZ3000_ruxexjfz', '_TZ3000_4xfqlgqo', '_TZ3000_eei0ubpy', '_TZ3000_mtnpt6ws']),
        model: 'TS0002_switch_module',
        vendor: 'TuYa',
        description: '2 gang switch module',
        whiteLabel: [
            {vendor: 'OXT', model: 'SWTZ22'},
            tuya.whitelabel('pcblab.io', 'RR620ZB', '2 gang Zigbee switch module', ['_TZ3000_4xfqlgqo']),
            tuya.whitelabel('Nous', 'L13Z', '2 gang switch', ['_TZ3000_ruxexjfz']),
            tuya.whitelabel('AVATTO', 'ZWSM16-2-Zigbee', '2 gang switch', ['_TZ3000_mtnpt6ws']),
        ],
        extend: tuya.extend.switch({switchType: true, endpoints: ['l1', 'l2']}),
        endpoint: (device) => {
            return {'l1': 1, 'l2': 2};
        },
        meta: {multiEndpoint: true},
        configure: async (device, coordinatorEndpoint, logger) => {
            await tuya.configureMagicPacket(device, coordinatorEndpoint, logger);
            await reporting.bind(device.getEndpoint(1), coordinatorEndpoint, ['genOnOff']);
            await reporting.bind(device.getEndpoint(2), coordinatorEndpoint, ['genOnOff']);
        },
    },
    {
        fingerprint: tuya.fingerprint('TS0002', ['_TZ3000_fisb3ajo', '_TZ3000_5gey1ohx']),
        model: 'TS0002_switch_module_2',
        vendor: 'TuYa',
        description: '2 gang switch module',
        extend: tuya.extend.switch({endpoints: ['l1', 'l2']}),
        endpoint: (device) => {
            return {'l1': 1, 'l2': 2};
        },
        meta: {multiEndpoint: true},
        configure: async (device, coordinatorEndpoint, logger) => {
            await tuya.configureMagicPacket(device, coordinatorEndpoint, logger);
            await reporting.bind(device.getEndpoint(1), coordinatorEndpoint, ['genOnOff']);
            await reporting.bind(device.getEndpoint(2), coordinatorEndpoint, ['genOnOff']);
        },
    },
    {
        fingerprint: [{modelID: 'TS0003', manufacturerName: '_TZ3000_4o16jdca'}],
        model: 'TS0003_switch_module_2',
        vendor: 'TuYa',
        description: '3 gang switch module',
        extend: tuya.extend.switch({endpoints: ['l1', 'l2', 'l3']}),
        endpoint: (device) => {
            return {'l1': 1, 'l2': 2, 'l3': 3};
        },
        meta: {multiEndpoint: true},
        configure: async (device, coordinatorEndpoint, logger) => {
            await tuya.configureMagicPacket(device, coordinatorEndpoint, logger);
            await reporting.bind(device.getEndpoint(1), coordinatorEndpoint, ['genOnOff']);
            await reporting.bind(device.getEndpoint(2), coordinatorEndpoint, ['genOnOff']);
            await reporting.bind(device.getEndpoint(3), coordinatorEndpoint, ['genOnOff']);
        },
    },
    {
        fingerprint: tuya.fingerprint('TS0003', ['_TZ3000_vsasbzkf', '_TZ3000_odzoiovu', '_TZ3000_nnwehhst']),
        model: 'TS0003_switch_module_1',
        vendor: 'TuYa',
        description: '3 gang switch module',
        whiteLabel: [{vendor: 'OXT', model: 'SWTZ23'}],
        extend: tuya.extend.switch({switchType: true, backlightModeOffOn: true, endpoints: ['l1', 'l2', 'l3']}),
        endpoint: (device) => {
            return {'l1': 1, 'l2': 2, 'l3': 3};
        },
        meta: {multiEndpoint: true},
        configure: async (device, coordinatorEndpoint, logger) => {
            await tuya.configureMagicPacket(device, coordinatorEndpoint, logger);
            await reporting.bind(device.getEndpoint(1), coordinatorEndpoint, ['genOnOff']);
            await reporting.bind(device.getEndpoint(2), coordinatorEndpoint, ['genOnOff']);
            await reporting.bind(device.getEndpoint(3), coordinatorEndpoint, ['genOnOff']);
        },
    },
    {
        fingerprint: tuya.fingerprint('TS0004', ['_TZ3000_ltt60asa', '_TZ3000_5ajpkyq6']),
        model: 'TS0004_switch_module',
        vendor: 'TuYa',
        description: '4 gang switch module',
        whiteLabel: [{vendor: 'OXT', model: 'SWTZ27'}],
        extend: tuya.extend.switch({switchType: true, endpoints: ['l1', 'l2', 'l3', 'l4']}),
        endpoint: (device) => {
            return {'l1': 1, 'l2': 2, 'l3': 3, 'l4': 4};
        },
        meta: {multiEndpoint: true},
        configure: async (device, coordinatorEndpoint, logger) => {
            await tuya.configureMagicPacket(device, coordinatorEndpoint, logger);
            await reporting.bind(device.getEndpoint(1), coordinatorEndpoint, ['genOnOff']);
            await reporting.bind(device.getEndpoint(2), coordinatorEndpoint, ['genOnOff']);
            await reporting.bind(device.getEndpoint(3), coordinatorEndpoint, ['genOnOff']);
            await reporting.bind(device.getEndpoint(4), coordinatorEndpoint, ['genOnOff']);
        },
    },
    {
        zigbeeModel: [
            'owvfni3\u0000', 'owvfni3', 'u1rkty3', 'aabybja', // Curtain motors
            'mcdj3aq', 'mcdj3aq\u0000', // Tubular motors
        ],
        fingerprint: [
            // Curtain motors:
            {modelID: 'TS0601', manufacturerName: '_TZE200_5zbp6j0u'},
            {modelID: 'TS0601', manufacturerName: '_TZE200_nkoabg8w'},
            {modelID: 'TS0601', manufacturerName: '_TZE200_xuzcvlku'},
            {modelID: 'TS0601', manufacturerName: '_TZE200_4vobcgd3'},
            {modelID: 'TS0601', manufacturerName: '_TZE200_nogaemzt'},
            {modelID: 'TS0601', manufacturerName: '_TZE200_r0jdjrvi'},
            {modelID: 'TS0601', manufacturerName: '_TZE200_pk0sfzvr'},
            {modelID: 'TS0601', manufacturerName: '_TZE200_fdtjuw7u'},
            {modelID: 'TS0601', manufacturerName: '_TZE200_zpzndjez'},
            {modelID: 'TS0601', manufacturerName: '_TZE200_wmcdj3aq'},
            {modelID: 'TS0601', manufacturerName: '_TZE200_cowvfni3'},
            {modelID: 'TS0601', manufacturerName: '_TZE200_rddyvrci'},
            {modelID: 'TS0601', manufacturerName: '_TZE200_nueqqe6k'},
            {modelID: 'TS0601', manufacturerName: '_TZE200_bqcqqjpb'},
            {modelID: 'TS0601', manufacturerName: '_TZE200_xaabybja'},
            {modelID: 'TS0601', manufacturerName: '_TZE200_rmymn92d'},
            {modelID: 'TS0601', manufacturerName: '_TZE200_feolm6rk'},
            {modelID: 'TS0601', manufacturerName: '_TZE200_3i3exuay'},
            {modelID: 'TS0601', manufacturerName: '_TZE200_tvrvdj6o'},
            {modelID: 'zo2pocs\u0000', manufacturerName: '_TYST11_fzo2pocs'},
            {modelID: 'TS0601', manufacturerName: '_TZE200_cf1sl3tj'},
            {modelID: 'TS0601', manufacturerName: '_TZE200_b2u1drdv'},
            {modelID: 'TS0601', manufacturerName: '_TZE200_ol5jlkkr'},
            {modelID: 'TS0601', manufacturerName: '_TZE204_guvc7pdy'},
            {modelID: 'TS0601', manufacturerName: '_TZE200_zxxfv8wi'},
            // Roller blinds:
            {modelID: 'TS0601', manufacturerName: '_TZE200_fctwhugx'},
            {modelID: 'TS0601', manufacturerName: '_TZE200_hsgrhjpf'},
            {modelID: 'TS0601', manufacturerName: '_TZE200_pw7mji0l'},
            // Window pushers:
            {modelID: 'TS0601', manufacturerName: '_TZE200_g5wdnuow'},
            // Tubular motors:
            {modelID: 'TS0601', manufacturerName: '_TZE200_5sbebbzs'},
            {modelID: 'TS0601', manufacturerName: '_TZE200_udank5zs'},
            {modelID: 'TS0601', manufacturerName: '_TZE200_zuz7f94z'},
            {modelID: 'TS0601', manufacturerName: '_TZE200_nv6nxo0c'},
            {modelID: 'TS0601', manufacturerName: '_TZE200_3ylew7b4'},
            {modelID: 'TS0601', manufacturerName: '_TZE200_llm0epxg'},
            {modelID: 'TS0601', manufacturerName: '_TZE200_n1aauwb4'},
            {modelID: 'TS0601', manufacturerName: '_TZE200_xu4a5rhj'},
            {modelID: 'TS0601', manufacturerName: '_TZE204_r0jdjrvi'},
            {modelID: 'TS0601', manufacturerName: '_TZE200_nw1r9hp6'},
            {modelID: 'TS0601', manufacturerName: '_TZE200_bjzrowv2'},
            {modelID: 'TS0601', manufacturerName: '_TZE200_axgvo9jh'},
            {modelID: 'TS0601', manufacturerName: '_TZE200_bv1jcqqu'},
            {modelID: 'TS0601', manufacturerName: '_TZE200_7eue9vhc'},
        ],
        model: 'TS0601_cover_1',
        vendor: 'TuYa',
        description: 'Curtain motor/roller blind motor/window pusher/tubular motor',
        whiteLabel: [
            {vendor: 'Yushun', model: 'YS-MT750'},
            tuya.whitelabel('Yushun', 'YS-MT750L', 'Curtain motor', ['_TZE200_bqcqqjpb']),
            {vendor: 'Zemismart', model: 'ZM79E-DT'},
            {vendor: 'Binthen', model: 'BCM100D'},
            {vendor: 'Binthen', model: 'CV01A'},
            {vendor: 'Zemismart', model: 'M515EGB'},
            {vendor: 'OZ Smart Things', model: 'ZM85EL-1Z'},
            {vendor: 'TuYa', model: 'M515EGZT'},
            {vendor: 'TuYa', model: 'DT82LEMA-1.2N'},
            {vendor: 'TuYa', model: 'ZD82TN', description: 'Curtain motor'},
            {vendor: 'Larkkey', model: 'ZSTY-SM-1SRZG-EU'},
            {vendor: 'Zemismart', model: 'AM43', description: 'Roller blind motor'},
            {vendor: 'Zemismart', model: 'M2805EGBZTN', description: 'Tubular motor'},
            {vendor: 'Zemismart', model: 'BCM500DS-TYZ', description: 'Curtain motor'},
            {vendor: 'A-OK', model: 'AM25', description: 'Tubular motor'},
            {vendor: 'Alutech', model: 'AM/R-Sm', description: 'Tubular motor'},
            tuya.whitelabel('Shenzhen Golden Security Technology', 'GM46', 'Curtain motor', ['_TZE204_guvc7pdy']),
            tuya.whitelabel('Zemismart', 'ZM85EL-2Z', 'Roman Rod I type U curtains track', ['_TZE200_cf1sl3tj', '_TZE200_nw1r9hp6']),
            {vendor: 'Quoya', model: 'AT8510-TY'},
            tuya.whitelabel('Somgoms', 'ZSTY-SM-1DMZG-US-W_1', 'Curtain switch', ['_TZE200_axgvo9jh']),
            tuya.whitelabel('Zemismart', 'ZM25RX-08/30', 'Tubular motor', ['_TZE200_bv1jcqqu', '_TZE200_7eue9vhc']),
            tuya.whitelabel('HUARUI', 'CMD900LE', 'Lithium battery intelligent curtain opening and closing motor', ['_TZE200_zxxfv8wi']),
        ],
        fromZigbee: [legacy.fromZigbee.tuya_cover, fz.ignore_basic_report],
        toZigbee: [legacy.toZigbee.tuya_cover_control, legacy.toZigbee.tuya_cover_options],
        exposes: [
            e.cover_position().setAccess('position', ea.STATE_SET),
            e.composite('options', 'options', ea.STATE_SET)
                .withFeature(e.numeric('motor_speed', ea.STATE_SET)
                    .withValueMin(0).withValueMax(255).withDescription('Motor speed'))
                .withFeature(e.binary('reverse_direction', ea.STATE_SET, true, false)
                    .withDescription('Reverse the motor direction'))],
    },
    {
        fingerprint: [
            // Curtain motors:
            {modelID: 'TS0601', manufacturerName: '_TZE200_eegnwoyw'},
        ],
        model: 'TS0601_cover_2',
        vendor: 'TuYa',
        description: 'Curtain motor fixed speed',
        whiteLabel: [
            {vendor: 'Zemismart', model: 'BCM100DB'},
        ],
        fromZigbee: [legacy.fromZigbee.tuya_cover, fz.ignore_basic_report],
        toZigbee: [legacy.toZigbee.tuya_cover_control],
        exposes: [e.cover_position().setAccess('position', ea.STATE_SET)],
    },
    {
        fingerprint: [
            {modelID: 'TS0601', manufacturerName: '_TZE200_cpbo62rn'},
        ],
        model: 'TS0601_cover_6',
        vendor: 'TuYa',
        description: 'Cover motor',
        fromZigbee: [tuya.fz.datapoints],
        toZigbee: [tuya.tz.datapoints],
        exposes: [
            e.text('work_state', ea.STATE),
            e.cover_position().setAccess('position', ea.STATE_SET),
            e.battery(),
            e.enum('opening_mode', ea.STATE_SET, ['tilt', 'lift']).withDescription('Opening mode'),
            e.enum('motor_direction', ea.STATE_SET, ['left', 'right']).withDescription('Motor side'),
            e.enum('set_upper_limit', ea.STATE_SET, ['start', 'stop']).withDescription('Learning'),
            e.enum('factory_reset', ea.STATE_SET, ['SET']).withDescription('Remove limits'),
        ],
        whiteLabel: [
            tuya.whitelabel('TuYa', 'LY-108', 'Cover', ['_TZE200_cpbo62rn']),
        ],
        meta: {
            tuyaDatapoints: [
                [1, 'state', tuya.valueConverterBasic.lookup({'OPEN': tuya.enum(0), 'STOP': tuya.enum(1), 'CLOSE': tuya.enum(2)})],
                [2, 'position', tuya.valueConverter.coverPosition],
                [3, 'position', tuya.valueConverter.raw],
                [4, 'opening_mode', tuya.valueConverterBasic.lookup({'tilt': tuya.enum(0), 'lift': tuya.enum(1)})],
                [7, 'work_state', tuya.valueConverterBasic.lookup({'standby': tuya.enum(0), 'success': tuya.enum(1), 'learning': tuya.enum(2)})],
                [13, 'battery', tuya.valueConverter.raw],
                [101, 'motor_direction', tuya.valueConverterBasic.lookup({'left': tuya.enum(0), 'right': tuya.enum(1)})],
                [102, 'set_upper_limit', tuya.valueConverterBasic.lookup({'start': tuya.enum(1), 'stop': tuya.enum(0)})],
                [107, 'factory_reset', tuya.valueConverter.setLimit],
            ],
        },
    },
    {
        zigbeeModel: ['kud7u2l'],
        fingerprint: [
            {modelID: 'TS0601', manufacturerName: '_TZE200_ckud7u2l'},
            {modelID: 'TS0601', manufacturerName: '_TZE200_ywdxldoj'},
            {modelID: 'TS0601', manufacturerName: '_TZE200_do5qy8zo'},
            {modelID: 'TS0601', manufacturerName: '_TZE200_cwnjrr72'},
            {modelID: 'TS0601', manufacturerName: '_TZE200_pvvbommb'},
            {modelID: 'TS0601', manufacturerName: '_TZE200_9sfg7gm0'}, // HomeCloud
            {modelID: 'TS0601', manufacturerName: '_TZE200_2atgpdho'}, // HY367
            {modelID: 'TS0601', manufacturerName: '_TZE200_cpmgn2cf'},
            {modelID: 'TS0601', manufacturerName: '_TZE200_8thwkzxl'}, // Tervix eva2
            {modelID: 'TS0601', manufacturerName: '_TZE200_4eeyebrt'}, // Immax 07732B
            {modelID: 'TS0601', manufacturerName: '_TZE200_8whxpsiw'}, // EVOLVEO
            {modelID: 'TS0601', manufacturerName: '_TZE200_xby0s3ta'}, // Sandy Beach HY367
            {modelID: 'TS0601', manufacturerName: '_TZE200_7fqkphoq'}, // AFINTEK
        ],
        model: 'TS0601_thermostat',
        vendor: 'TuYa',
        description: 'Radiator valve with thermostat',
        whiteLabel: [
            {vendor: 'Moes', model: 'HY368'},
            {vendor: 'Moes', model: 'HY369RT'},
            {vendor: 'SHOJZJ', model: '378RT'},
            {vendor: 'Silvercrest', model: 'TVR01'},
            {vendor: 'Immax', model: '07732B'},
            {vendor: 'Evolveo', model: 'Heat M30'},
        ],
        meta: {tuyaThermostatPreset: legacy.thermostatPresets, tuyaThermostatSystemMode: legacy.thermostatSystemModes3},
        ota: ota.zigbeeOTA,
        onEvent: tuya.onEventSetLocalTime,
        fromZigbee: [legacy.fromZigbee.tuya_thermostat, fz.ignore_basic_report, fz.ignore_tuya_set_time],
        toZigbee: [legacy.toZigbee.tuya_thermostat_child_lock, legacy.toZigbee.tuya_thermostat_window_detection,
            legacy.toZigbee.tuya_thermostat_valve_detection,
            legacy.toZigbee.tuya_thermostat_current_heating_setpoint, legacy.toZigbee.tuya_thermostat_auto_lock,
            legacy.toZigbee.tuya_thermostat_calibration, legacy.toZigbee.tuya_thermostat_min_temp, legacy.toZigbee.tuya_thermostat_max_temp,
            legacy.toZigbee.tuya_thermostat_boost_time, legacy.toZigbee.tuya_thermostat_comfort_temp, legacy.toZigbee.tuya_thermostat_eco_temp,
            legacy.toZigbee.tuya_thermostat_force_to_mode, legacy.toZigbee.tuya_thermostat_force, legacy.toZigbee.tuya_thermostat_preset,
            legacy.toZigbee.tuya_thermostat_window_detect, legacy.toZigbee.tuya_thermostat_schedule, legacy.toZigbee.tuya_thermostat_week,
            legacy.toZigbee.tuya_thermostat_schedule_programming_mode, legacy.toZigbee.tuya_thermostat_away_mode,
            legacy.toZigbee.tuya_thermostat_away_preset],
        exposes: [
            e.child_lock(), e.window_detection(),
            e.binary('window_open', ea.STATE, true, false).withDescription('Window open?'),
            e.battery_low(), e.valve_detection(), e.position(),
            e.climate().withSetpoint('current_heating_setpoint', 5, 35, 0.5, ea.STATE_SET)
                .withLocalTemperature(ea.STATE).withSystemMode(['heat', 'auto', 'off'], ea.STATE_SET,
                    'Mode of this device, in the `heat` mode the TS0601 will remain continuously heating, i.e. it does not regulate ' +
                    'to the desired temperature. If you want TRV to properly regulate the temperature you need to use mode `auto` ' +
                    'instead setting the desired temperature.')
                .withLocalTemperatureCalibration(-9, 9, 0.5, ea.STATE_SET)
                .withPreset(['schedule', 'manual', 'boost', 'complex', 'comfort', 'eco', 'away'])
                .withRunningState(['idle', 'heat'], ea.STATE),
            e.auto_lock(), e.away_mode(), e.away_preset_days(), e.boost_time(), e.comfort_temperature(), e.eco_temperature(), e.force(),
            e.max_temperature().withValueMin(16).withValueMax(70), e.min_temperature(), e.away_preset_temperature(),
            e.composite('programming_mode', 'programming_mode', ea.STATE).withDescription('Schedule MODE ⏱ - In this mode, ' +
                    'the device executes a preset week programming temperature time and temperature.')
                .withFeature(e.week())
                .withFeature(e.text('workdays_schedule', ea.STATE_SET))
                .withFeature(e.text('holidays_schedule', ea.STATE_SET))],
    },
    {
        fingerprint: tuya.fingerprint('TS0601', ['_TZE200_68nvbio9']),
        model: 'TS0601_cover_3',
        vendor: 'TuYa',
        description: 'Cover motor',
        fromZigbee: [tuya.fz.datapoints],
        toZigbee: [tuya.tz.datapoints],
        onEvent: tuya.onEventSetTime,
        options: [exposes.options.invert_cover()],
        configure: tuya.configureMagicPacket,
        exposes: [
            e.battery(), e.cover_position(),
            e.enum('reverse_direction', ea.STATE_SET, ['forward', 'back']).withDescription('Reverse the motor direction'),
            e.enum('border', ea.STATE_SET, ['up', 'down', 'up_delete', 'down_delete', 'remove_top_bottom']),
            e.enum('click_control', ea.STATE_SET, ['up', 'down']).withDescription('Single motor steps'),
            e.binary('motor_fault', ea.STATE, true, false),
        ],
        whiteLabel: [
            {vendor: 'Zemismart', model: 'ZM16EL-03/33'}, // _TZE200_68nvbio
        ],
        meta: {
            // All datapoints go in here
            tuyaDatapoints: [
                [1, 'state', tuya.valueConverterBasic.lookup({'OPEN': tuya.enum(0), 'STOP': tuya.enum(1), 'CLOSE': tuya.enum(2)})],
                [2, 'position', tuya.valueConverter.coverPosition],
                [3, 'position', tuya.valueConverter.raw],
                [5, 'reverse_direction', tuya.valueConverterBasic.lookup({'forward': tuya.enum(0), 'back': tuya.enum(1)})],
                [12, 'motor_fault', tuya.valueConverter.trueFalse1],
                [13, 'battery', tuya.valueConverter.raw],
                [16, 'border', tuya.valueConverterBasic.lookup({
                    'up': tuya.enum(0), 'down': tuya.enum(1), 'up_delete': tuya.enum(2), 'down_delete': tuya.enum(3),
                    'remove_top_bottom': tuya.enum(4)})],
                [20, 'click_control', tuya.valueConverterBasic.lookup({'up': tuya.enum(0), 'down': tuya.enum(1)})],
            ],
        },
    },
    {
        fingerprint: tuya.fingerprint('TS0601', ['_TZE200_zah67ekd']),
        model: 'TS0601_cover_4',
        vendor: 'TuYa',
        description: 'Cover',
        fromZigbee: [tuya.fz.datapoints],
        toZigbee: [tuya.tz.datapoints],
        exposes: [
            e.cover_position().setAccess('position', ea.STATE_SET),
            e.enum('motor_direction', ea.STATE_SET, ['normal', 'reversed']).withDescription('Set the motor direction'),
            e.numeric('motor_speed', ea.STATE_SET).withValueMin(0).withValueMax(255).withDescription('Motor speed').withUnit('rpm'),
            e.enum('opening_mode', ea.STATE_SET, ['tilt', 'lift']).withDescription('Opening mode'),
            e.enum('set_upper_limit', ea.STATE_SET, ['SET']).withDescription('Set the upper limit, to reset limits use factory_reset'),
            e.enum('set_bottom_limit', ea.STATE_SET, ['SET']).withDescription('Set the bottom limit, to reset limits use factory_reset'),
            e.binary('factory_reset', ea.STATE_SET, true, false).withDescription('Factory reset the device'),
        ],
        whiteLabel: [
            tuya.whitelabel('Moes', 'AM43-0.45/40-ES-EB', 'Roller blind/shades drive motor', ['_TZE200_zah67ekd']),
        ],
        meta: {
            tuyaDatapoints: [
                [1, 'state', tuya.valueConverterBasic.lookup({'OPEN': tuya.enum(0), 'STOP': tuya.enum(1), 'CLOSE': tuya.enum(2)})],
                [2, 'position', tuya.valueConverter.coverPosition],
                [3, 'position', tuya.valueConverter.raw],
                [5, 'motor_direction', tuya.valueConverterBasic.lookup({'normal': tuya.enum(0), 'reversed': tuya.enum(1)})],
                [7, null, null], // work_state, not usefull, ignore
                [101, 'opening_mode', tuya.valueConverterBasic.lookup({'tilt': tuya.enum(0), 'lift': tuya.enum(1)})],
                [102, 'factory_reset', tuya.valueConverter.raw],
                [103, 'set_upper_limit', tuya.valueConverter.setLimit],
                [104, 'set_bottom_limit', tuya.valueConverter.setLimit],
                [105, 'motor_speed', tuya.valueConverter.raw],
            ],
        },
    },
    {
        fingerprint: tuya.fingerprint('TS0601', [
            '_TZE200_sur6q7ko', /* model: '3012732', vendor: 'LSC Smart Connect' */
            '_TZE200_hue3yfsn', /* model: 'TV02-Zigbee', vendor: 'TuYa' */
            '_TZE200_e9ba97vf', /* model: 'TV01-ZB', vendor: 'Moes' */
            '_TZE200_husqqvux', /* model: 'TSL-TRV-TV01ZG', vendor: 'Tesla Smart' */
            '_TZE200_lnbfnyxd', /* model: 'TSL-TRV-TV01ZG', vendor: 'Tesla Smart' */
            '_TZE200_lllliz3p', /* model: 'TV02-Zigbee', vendor: 'TuYa' */
            '_TZE200_mudxchsu', /* model: 'TV05-ZG curve', vendor: 'TuYa' */
            '_TZE200_7yoranx2', /* model: 'TV01-ZB', vendor: 'Moes' */
            '_TZE200_kds0pmmv', /* model: 'TV01-ZB', vendor: 'Moes' */
        ]),
        model: 'TV02-Zigbee',
        vendor: 'TuYa',
        description: 'Thermostat radiator valve',
        whiteLabel: [
            {vendor: 'Moes', model: 'TV01-ZB'},
            {vendor: 'AVATTO', model: 'TRV06'},
            {vendor: 'Tesla Smart', model: 'TSL-TRV-TV01ZG'},
            {vendor: 'Unknown/id3.pl', model: 'GTZ08'},
            tuya.whitelabel('Moes', 'ZTRV-ZX-TV01-MS', 'Thermostat radiator valve', ['_TZE200_7yoranx2']),
        ],
        ota: ota.zigbeeOTA,
        fromZigbee: [tuya.fz.datapoints],
        toZigbee: [tuya.tz.datapoints],
        onEvent: tuya.onEventSetLocalTime,
        configure: tuya.configureMagicPacket,
        exposes: [
            e.battery_low(), e.child_lock(), e.open_window(), e.open_window_temperature().withValueMin(5).withValueMax(30),
            e.comfort_temperature().withValueMin(5).withValueMax(30), e.eco_temperature().withValueMin(5).withValueMax(30),
            e.climate().withPreset(['auto', 'manual', 'holiday']).withLocalTemperatureCalibration(-5, 5, 0.1, ea.STATE_SET)
                .withLocalTemperature(ea.STATE).withSetpoint('current_heating_setpoint', 5, 30, 0.5, ea.STATE_SET)
                .withSystemMode(['off', 'heat'], ea.STATE_SET, 'Only for Homeassistant'),
            e.binary('heating_stop', ea.STATE_SET, 'ON', 'OFF').withDescription('Battery life can be prolonged'+
                    ' by switching the heating off. To achieve this, the valve is closed fully. To activate the '+
                    'heating stop, the device display "HS", press the pair button to cancel.'),
            tuya.exposes.frostProtection('When Anti-Freezing function is activated, the temperature in the house is kept '+
                    'at 8 °C, the device display "AF".press the pair button to cancel.'),
            e.numeric('boost_timeset_countdown', ea.STATE_SET).withUnit('second').withDescription('Setting '+
                    'minimum 0 - maximum 465 seconds boost time. The boost (â¨) function is activated. The remaining '+
                    'time for the function will be counted down in seconds ( 465 to 0 ).').withValueMin(0).withValueMax(465),
            e.holiday_temperature().withValueMin(5).withValueMax(30),
            e.text('holiday_start_stop', ea.STATE_SET).withDescription('The holiday mode will automatically start ' +
                'at the set time starting point and run the holiday temperature. Can be defined in the following format: ' +
                '`startYear/startMonth/startDay startHours:startMinutes | endYear/endMonth/endDay endHours:endMinutes`. ' +
                'For example: `2022/10/01 16:30 | 2022/10/21 18:10`. After the end of holiday mode, it switches to "auto" ' +
                'mode and uses schedule.'),
            e.enum('working_day', ea.STATE_SET, ['mon_sun', 'mon_fri+sat+sun', 'separate']).withDescription('`mon_sun` ' +
                '- schedule for Monday used for each day (define it only for Monday). `mon_fri+sat+sun` - schedule for ' +
                'workdays used from Monday (define it only for Monday), Saturday and Sunday are defined separately. `separate` ' +
                '- schedule for each day is defined separately.'),
            e.composite('schedule', 'schedule', ea.SET).withFeature(e.enum('week_day', ea.SET, ['monday', 'tuesday',
                'wednesday', 'thursday', 'friday', 'saturday', 'sunday'])).withFeature(e.text('schedule', ea.SET))
                .withDescription('Schedule will work with "auto" preset. In this mode, the device executes ' +
                'a preset week programming temperature time and temperature. Before using these properties, check `working_day` ' +
                'property. Each day can contain up to 10 segments. At least 1 segment should be defined. Different count of segments ' +
                'can be defined for each day, e.g., 3 segments for Monday, 5 segments for Thursday, etc. It should be defined in the ' +
                'following format: `hours:minutes/temperature`. Minutes can be only tens, i.e., 00, 10, 20, 30, 40, 50. Segments should ' +
                'be divided by space symbol. Each day should end with the last segment of 24:00. Examples: `04:00/20 08:30/22 10:10/18 ' +
                '18:40/24 22:50/19.5`; `06:00/21.5 17:20/26 24:00/18`. The temperature will be set from the beginning/start of one ' +
                'period and until the next period, e.g., `04:00/20 24:00/22` means that from 00:00 to 04:00 temperature will be 20 ' +
                'degrees and from 04:00 to 00:00 temperature will be 22 degrees.'),
            ...tuya.exposes.scheduleAllDays(ea.STATE, 'HH:MM/C'),
            e.binary('online', ea.STATE_SET, 'ON', 'OFF').withDescription('The current data request from the device.'),
            tuya.exposes.errorStatus(),
        ],
        meta: {
            tuyaDatapoints: [
                [2, 'preset', tuya.valueConverterBasic.lookup({'auto': tuya.enum(0), 'manual': tuya.enum(1), 'holiday': tuya.enum(3)})],
                [8, 'open_window', tuya.valueConverter.onOff],
                [10, null, tuya.valueConverter.TV02FrostProtection],
                [10, 'frost_protection', tuya.valueConverter.TV02FrostProtection],
                [16, 'current_heating_setpoint', tuya.valueConverter.divideBy10],
                [24, 'local_temperature', tuya.valueConverter.divideBy10],
                [27, 'local_temperature_calibration', tuya.valueConverter.localTempCalibration1],
                [31, 'working_day', tuya.valueConverterBasic.lookup({'mon_sun': tuya.enum(0), 'mon_fri+sat+sun': tuya.enum(1),
                    'separate': tuya.enum(2)})],
                [32, 'holiday_temperature', tuya.valueConverter.divideBy10],
                [35, 'battery_low', tuya.valueConverter.trueFalse0],
                [40, 'child_lock', tuya.valueConverter.lockUnlock],
                [45, 'error_status', tuya.valueConverter.raw],
                [46, 'holiday_start_stop', tuya.valueConverter.thermostatHolidayStartStop],
                [101, 'boost_timeset_countdown', tuya.valueConverter.raw],
                [102, 'open_window_temperature', tuya.valueConverter.divideBy10],
                [104, 'comfort_temperature', tuya.valueConverter.divideBy10],
                [105, 'eco_temperature', tuya.valueConverter.divideBy10],
                [106, 'schedule', tuya.valueConverter.thermostatScheduleDaySingleDP],
                [107, null, tuya.valueConverter.TV02SystemMode],
                [107, 'system_mode', tuya.valueConverter.TV02SystemMode],
                [107, 'heating_stop', tuya.valueConverter.TV02SystemMode],
                [115, 'online', tuya.valueConverter.onOffNotStrict],
                [108, 'schedule_monday', tuya.valueConverter.thermostatScheduleDaySingleDP],
                [112, 'schedule_tuesday', tuya.valueConverter.thermostatScheduleDaySingleDP],
                [109, 'schedule_wednesday', tuya.valueConverter.thermostatScheduleDaySingleDP],
                [113, 'schedule_thursday', tuya.valueConverter.thermostatScheduleDaySingleDP],
                [110, 'schedule_friday', tuya.valueConverter.thermostatScheduleDaySingleDP],
                [114, 'schedule_saturday', tuya.valueConverter.thermostatScheduleDaySingleDP],
                [111, 'schedule_sunday', tuya.valueConverter.thermostatScheduleDaySingleDP],
            ],
        },
    },
    {
        fingerprint: tuya.fingerprint('TS0601', [
            '_TZE200_0hg58wyk', /* model: 'S366', vendor: 'Cloud Even' */
        ]),
        model: 'TS0601_thermostat_2',
        vendor: 'TuYa',
        description: 'Thermostat radiator valve',
        whiteLabel: [
            {vendor: 'S366', model: 'Cloud Even'},
        ],
        fromZigbee: [tuya.fz.datapoints],
        toZigbee: [tuya.tz.datapoints],
        onEvent: tuya.onEventSetLocalTime,
        configure: tuya.configureMagicPacket,
        meta: {
            tuyaDatapoints: [
                [1, 'system_mode', tuya.valueConverterBasic.lookup({'heat': true, 'off': false})],
                [2, 'preset', tuya.valueConverterBasic.lookup({'manual': tuya.enum(0), 'holiday': tuya.enum(1), 'program': tuya.enum(2)})],
                [3, null, null], // TODO: Unknown DP
                [8, 'open_window', tuya.valueConverter.onOff],
                [10, 'frost_protection', tuya.valueConverter.onOff],
                [16, 'current_heating_setpoint', tuya.valueConverter.divideBy10],
                [24, 'local_temperature', tuya.valueConverter.divideBy10],
                [27, 'local_temperature_calibration', tuya.valueConverter.localTempCalibration1],
                [35, 'battery_low', tuya.valueConverter.trueFalse0],
                [40, 'child_lock', tuya.valueConverter.lockUnlock],
                [45, 'error_status', tuya.valueConverter.raw],
                [101, 'schedule_monday', tuya.valueConverter.thermostatScheduleDayMultiDP],
                [102, 'schedule_tuesday', tuya.valueConverter.thermostatScheduleDayMultiDP],
                [103, 'schedule_wednesday', tuya.valueConverter.thermostatScheduleDayMultiDP],
                [104, 'schedule_thursday', tuya.valueConverter.thermostatScheduleDayMultiDP],
                [105, 'schedule_friday', tuya.valueConverter.thermostatScheduleDayMultiDP],
                [106, 'schedule_saturday', tuya.valueConverter.thermostatScheduleDayMultiDP],
                [107, 'schedule_sunday', tuya.valueConverter.thermostatScheduleDayMultiDP],
            ],
        },
        exposes: [
            e.battery_low(), e.child_lock(), e.open_window(), tuya.exposes.frostProtection(), tuya.exposes.errorStatus(),
            e.climate()
                .withSystemMode(['off', 'heat'], ea.STATE_SET)
                .withPreset(['manual', 'holiday', 'program'])
                .withLocalTemperatureCalibration(-5, 5, 0.1, ea.STATE_SET)
                .withLocalTemperature(ea.STATE)
                .withSetpoint('current_heating_setpoint', 5, 30, 0.5, ea.STATE_SET),
            ...tuya.exposes.scheduleAllDays(ea.STATE_SET, 'HH:MM/C HH:MM/C HH:MM/C HH:MM/C'),
        ],
    },
    {
        fingerprint: tuya.fingerprint('TS0601', [
            '_TZE200_bvu2wnxz', /* model: 'ME167', vendor: 'Avatto' */
            '_TZE200_6rdj8dzm', /* model: 'ME167', vendor: 'Avatto' */
            '_TZE200_gd4rvykv', // Sanico
        ]),
        model: 'TS0601_thermostat_3',
        vendor: 'TuYa',
        description: 'Thermostatic radiator valve',
        fromZigbee: [tuya.fz.datapoints],
        toZigbee: [tuya.tz.datapoints],
        whiteLabel: [{vendor: 'Avatto', model: 'ME167'}],
        onEvent: tuya.onEventSetTime,
        configure: tuya.configureMagicPacket,
        exposes: [
            e.child_lock(), e.battery_low(),
            e.climate()
                .withSetpoint('current_heating_setpoint', 5, 35, 1, ea.STATE_SET)
                .withLocalTemperature(ea.STATE)
                .withSystemMode(['auto', 'heat', 'off'], ea.STATE_SET)
                .withRunningState(['idle', 'heat'], ea.STATE)
                .withLocalTemperatureCalibration(-3, 3, 1, ea.STATE_SET),
            e.binary('scale_protection', ea.STATE_SET, 'ON', 'OFF').withDescription('If the heat sink is not fully opened within ' +
                'two weeks or is not used for a long time, the valve will be blocked due to silting up and the heat sink will not be ' +
                'able to be used. To ensure normal use of the heat sink, the controller will automatically open the valve fully every ' +
                'two weeks. It will run for 30 seconds per time with the screen displaying "Ad", then return to its normal working state ' +
                'again.'),
            e.binary('frost_protection', ea.STATE_SET, 'ON', 'OFF').withDescription('When the room temperature is lower than ' +
                '5 °C, the valve opens; when the temperature rises to 8 °C, the valve closes.'),
            e.numeric('error', ea.STATE).withDescription('If NTC is damaged, "Er" will be on the TRV display.'),
        ],
        meta: {
            tuyaDatapoints: [
                [2, 'system_mode', tuya.valueConverterBasic.lookup({'auto': tuya.enum(0), 'heat': tuya.enum(1), 'off': tuya.enum(2)})],
                [3, 'running_state', tuya.valueConverterBasic.lookup({'heat': tuya.enum(0), 'idle': tuya.enum(1)})],
                [4, 'current_heating_setpoint', tuya.valueConverter.divideBy10],
                [5, 'local_temperature', tuya.valueConverter.divideBy10],
                [7, 'child_lock', tuya.valueConverter.lockUnlock],
                [35, null, tuya.valueConverter.errorOrBatteryLow],
                [36, 'frost_protection', tuya.valueConverter.onOff],
                [39, 'scale_protection', tuya.valueConverter.onOff],
                [47, 'local_temperature_calibration', tuya.valueConverter.localTempCalibration2],
            ],
        },
    },
    {
        fingerprint: [
            {modelID: 'v90ladg\u0000', manufacturerName: '_TYST11_wv90ladg'},
            {modelID: 'TS0601', manufacturerName: '_TZE200_wv90ladg'},
        ],
        model: 'HT-08',
        vendor: 'ETOP',
        description: 'Wall-mount thermostat',
        fromZigbee: [legacy.fromZigbee.tuya_thermostat_weekly_schedule_1, legacy.fromZigbee.etop_thermostat,
            fz.ignore_basic_report, fz.ignore_tuya_set_time],
        toZigbee: [legacy.toZigbee.etop_thermostat_system_mode, legacy.toZigbee.etop_thermostat_away_mode, legacy.toZigbee.tuya_thermostat_child_lock,
            legacy.toZigbee.tuya_thermostat_current_heating_setpoint, legacy.toZigbee.tuya_thermostat_weekly_schedule],
        onEvent: tuya.onEventSetTime,
        meta: {
            thermostat: {
                weeklyScheduleMaxTransitions: 4,
                weeklyScheduleSupportedModes: [1], // bits: 0-heat present, 1-cool present (dec: 1-heat,2-cool,3-heat+cool)
                weeklyScheduleFirstDayDpId: 101,
            },
        },
        exposes: [e.child_lock(), e.away_mode(), e.climate().withSetpoint('current_heating_setpoint', 5, 35, 0.5, ea.STATE_SET)
            .withLocalTemperature(ea.STATE)
            .withSystemMode(['off', 'heat', 'auto'], ea.STATE_SET).withRunningState(['idle', 'heat'], ea.STATE)],
    },
    {
        fingerprint: [{modelID: 'dpplnsn\u0000', manufacturerName: '_TYST11_2dpplnsn'},
            {modelID: 'TS0601', manufacturerName: '_TZE200_2dpplnsn'}],
        model: 'HT-10',
        vendor: 'ETOP',
        description: 'Radiator valve',
        fromZigbee: [legacy.fromZigbee.tuya_thermostat_weekly_schedule_1, legacy.fromZigbee.etop_thermostat,
            fz.ignore_basic_report, fz.ignore_tuya_set_time],
        toZigbee: [legacy.toZigbee.etop_thermostat_system_mode, legacy.toZigbee.etop_thermostat_away_mode, legacy.toZigbee.tuya_thermostat_child_lock,
            legacy.toZigbee.tuya_thermostat_current_heating_setpoint, legacy.toZigbee.tuya_thermostat_weekly_schedule],
        onEvent: tuya.onEventSetTime,
        meta: {
            timeout: 20000, // TRV wakes up every 10sec
            thermostat: {
                weeklyScheduleMaxTransitions: 4,
                weeklyScheduleSupportedModes: [1], // bits: 0-heat present, 1-cool present (dec: 1-heat,2-cool,3-heat+cool)
                weeklyScheduleFirstDayDpId: 101,
            },
        },
        exposes: [
            e.battery_low(), e.child_lock(), e.away_mode(), e.climate()
                .withSetpoint('current_heating_setpoint', 5, 35, 0.5, ea.STATE_SET)
                .withLocalTemperature(ea.STATE)
                .withSystemMode(['off', 'heat', 'auto'], ea.STATE_SET).withRunningState(['idle', 'heat'], ea.STATE),
        ],
    },
    {
        fingerprint: [
            {modelID: 'TS0601', manufacturerName: '_TZE200_a4bpgplm'},
            {modelID: 'TS0601', manufacturerName: '_TZE200_dv8abrrz'},
            {modelID: 'TS0601', manufacturerName: '_TZE200_z1tyspqw'},
        ],
        model: 'TS0601_thermostat_1',
        vendor: 'TuYa',
        description: 'Thermostatic radiator valve',
        whiteLabel: [
            {vendor: 'Unknown/id3.pl', model: 'GTZ06'},
        ],
        onEvent: tuya.onEventSetLocalTime,
        fromZigbee: [tuya.fz.datapoints],
        toZigbee: [tuya.tz.datapoints],
        configure: tuya.configureMagicPacket,
        exposes: [
            e.battery(), e.child_lock(), e.max_temperature(), e.min_temperature(),
            e.position(), e.window_detection(),
            e.binary('window', ea.STATE, 'CLOSED', 'OPEN').withDescription('Window status closed or open '),
            e.binary('alarm_switch', ea.STATE, 'ON', 'OFF').withDescription('Thermostat in error state'),
            e.climate()
                .withLocalTemperature(ea.STATE).withSetpoint('current_heating_setpoint', 5, 35, 0.5, ea.STATE_SET)
                .withLocalTemperatureCalibration(-30, 30, 0.1, ea.STATE_SET)
                .withPreset(['auto', 'manual', 'off', 'on'],
                    'MANUAL MODE ☝ - In this mode, the device executes manual temperature setting. ' +
                'When the set temperature is lower than the "minimum temperature", the valve is closed (forced closed). ' +
                'AUTO MODE ⏱ - In this mode, the device executes a preset week programming temperature time and temperature. ' +
                'ON - In this mode, the thermostat stays open ' +
                'OFF - In this mode, the thermostat stays closed')
                .withSystemMode(['auto', 'heat', 'off'], ea.STATE)
                .withRunningState(['idle', 'heat'], ea.STATE),
            ...tuya.exposes.scheduleAllDays(ea.STATE_SET, 'HH:MM/C HH:MM/C HH:MM/C HH:MM/C'),
            e.binary('boost_heating', ea.STATE_SET, 'ON', 'OFF')
                .withDescription('Boost Heating: press and hold "+" for 3 seconds, ' +
                'the device will enter the boost heating mode, and the ▷╵◁ will flash. The countdown will be displayed in the APP'),
            e.numeric('boost_time', ea.STATE_SET).withUnit('min').withDescription('Countdown in minutes')
                .withValueMin(0).withValueMax(1000),
        ],
        meta: {
            tuyaDatapoints: [
                [1, null,
                    {
                        from: (v) => {
                            utils.assertNumber(v, 'system_mode');
                            const presetLookup: KeyValueNumberString = {0: 'auto', 1: 'manual', 2: 'off', 3: 'on'};
                            const systemModeLookup: KeyValueNumberString = {0: 'auto', 1: 'auto', 2: 'off', 3: 'heat'};
                            return {preset: presetLookup[v], system_mode: systemModeLookup[v]};
                        },
                    },
                ],
                [1, 'system_mode', tuya.valueConverterBasic.lookup({'auto': tuya.enum(1), 'off': tuya.enum(2), 'heat': tuya.enum(3)})],
                [1, 'preset', tuya.valueConverterBasic.lookup(
                    {'auto': tuya.enum(0), 'manual': tuya.enum(1), 'off': tuya.enum(2), 'on': tuya.enum(3)})],
                [2, 'current_heating_setpoint', tuya.valueConverter.divideBy10],
                [3, 'local_temperature', tuya.valueConverter.divideBy10],
                [4, 'boost_heating', tuya.valueConverter.onOff],
                [5, 'boost_time', tuya.valueConverter.countdown],
                [6, 'running_state', tuya.valueConverterBasic.lookup({'heat': 1, 'idle': 0})],
                [7, 'window', tuya.valueConverterBasic.lookup({'OPEN': 1, 'CLOSE': 0})],
                [8, 'window_detection', tuya.valueConverter.onOff],
                [12, 'child_lock', tuya.valueConverter.lockUnlock],
                [13, 'battery', tuya.valueConverter.raw],
                [14, 'alarm_switch', tuya.valueConverter.onOff],
                [15, 'min_temperature', tuya.valueConverter.divideBy10],
                [16, 'max_temperature', tuya.valueConverter.divideBy10],
                [17, 'schedule_monday', tuya.valueConverter.thermostatScheduleDayMultiDPWithDayNumber(1)],
                [18, 'schedule_tuesday', tuya.valueConverter.thermostatScheduleDayMultiDPWithDayNumber(2)],
                [19, 'schedule_wednesday', tuya.valueConverter.thermostatScheduleDayMultiDPWithDayNumber(3)],
                [20, 'schedule_thursday', tuya.valueConverter.thermostatScheduleDayMultiDPWithDayNumber(4)],
                [21, 'schedule_friday', tuya.valueConverter.thermostatScheduleDayMultiDPWithDayNumber(5)],
                [22, 'schedule_saturday', tuya.valueConverter.thermostatScheduleDayMultiDPWithDayNumber(6)],
                [23, 'schedule_sunday', tuya.valueConverter.thermostatScheduleDayMultiDPWithDayNumber(7)],
                [101, 'local_temperature_calibration', tuya.valueConverter.localTempCalibration1],
                [102, 'position', tuya.valueConverter.divideBy10],
            ],
        },
    },
    {
        zigbeeModel: ['TS0121'],
        model: 'TS0121_plug',
        description: '10A UK or 16A EU smart plug',
        whiteLabel: [
            {vendor: 'BlitzWolf', model: 'BW-SHP13'},
            {vendor: 'Connecte', model: '4500990'},
            {vendor: 'Connecte', model: '4500991'},
            {vendor: 'Connecte', model: '4500992'},
            {vendor: 'Connecte', model: '4500993'},
        ],
        vendor: 'TuYa',
        fromZigbee: [fz.on_off, fz.electrical_measurement, fz.metering, fz.ignore_basic_report, tuya.fz.power_outage_memory,
            tuya.fz.indicator_mode],
        toZigbee: [tz.on_off, tuya.tz.power_on_behavior_1, tuya.tz.backlight_indicator_mode_1],
        configure: async (device, coordinatorEndpoint, logger) => {
            const endpoint = device.getEndpoint(1);
            await reporting.bind(endpoint, coordinatorEndpoint, ['genOnOff', 'haElectricalMeasurement', 'seMetering']);
            endpoint.saveClusterAttributeKeyValue('seMetering', {divisor: 100, multiplier: 1});
            endpoint.saveClusterAttributeKeyValue('haElectricalMeasurement', {
                acVoltageMultiplier: 1, acVoltageDivisor: 1, acCurrentMultiplier: 1, acCurrentDivisor: 1000, acPowerMultiplier: 1,
                acPowerDivisor: 1,
            });
            try {
                await reporting.currentSummDelivered(endpoint);
                await reporting.rmsVoltage(endpoint, {change: 5});
                await reporting.rmsCurrent(endpoint, {change: 50});
                await reporting.activePower(endpoint, {change: 10});
            } catch (error) {/* fails for some https://github.com/Koenkk/zigbee2mqtt/issues/11179
                                and https://github.com/Koenkk/zigbee2mqtt/issues/16864 */}
            await endpoint.read('genOnOff', ['onOff', 'moesStartUpOnOff', 'tuyaBacklightMode']);
        },
        options: [exposes.options.measurement_poll_interval()],
        // This device doesn't support reporting correctly.
        // https://github.com/Koenkk/zigbee-herdsman-converters/pull/1270
        exposes: [e.switch(), e.power(), e.current(), e.voltage(),
            e.energy(), e.enum('power_outage_memory', ea.ALL, ['on', 'off', 'restore'])
                .withDescription('Recover state after power outage'),
            e.enum('indicator_mode', ea.ALL, ['off', 'off/on', 'on/off']).withDescription('LED indicator mode')],
        onEvent: (type, data, device, options) => tuya.onEventMeasurementPoll(type, data, device, options, true, false),
    },
    {
        fingerprint: [{modelID: 'TS0111', manufacturerName: '_TYZB01_ymcdbl3u'}],
        model: 'TS0111_valve',
        vendor: 'TuYa',
        whiteLabel: [{vendor: 'TuYa', model: 'SM-AW713Z'}],
        description: 'Smart water/gas valve',
        extend: tuya.extend.switch({indicatorMode: true}),
    },
    {
        // Note: below you will find the TS011F_plug_2 and TS011F_plug_3. These are identified via a fingerprint and
        // thus preferred above the TS011F_plug_1 if the fingerprint matches
        zigbeeModel: ['TS011F'],
        model: 'TS011F_plug_1',
        description: 'Smart plug (with power monitoring)',
        vendor: 'TuYa',
        whiteLabel: [{vendor: 'LELLKI', model: 'TS011F_plug'}, {vendor: 'NEO', model: 'NAS-WR01B'},
            {vendor: 'BlitzWolf', model: 'BW-SHP15'}, {vendor: 'BlitzWolf', model: 'BW-SHP13'},
            {vendor: 'MatSee Plus', model: 'PJ-ZSW01'}, {vendor: 'MODEMIX', model: 'MOD037'}, {vendor: 'MODEMIX', model: 'MOD048'},
            {vendor: 'Coswall', model: 'CS-AJ-DE2U-ZG-11'}, {vendor: 'Aubess', model: 'TS011F_plug_1'}, {vendor: 'Immax', model: '07752L'},
            tuya.whitelabel('Nous', 'A1Z', 'Smart plug (with power monitoring)', ['_TZ3000_2putqrmw']),
            tuya.whitelabel('Moes', 'MOES_plug', 'Smart plug (with power monitoring)', ['_TZ3000_yujkchbz']),
            tuya.whitelabel('Moes', 'ZK-EU', 'Smart wallsocket (with power monitoring)', ['_TZ3000_ss98ec5d']),
            tuya.whitelabel('Moes', '1AZ', 'Smart plug (with power monitoring)', ['_TZ3000_ksw8qtmt']),
        ],
        ota: ota.zigbeeOTA,
        extend: tuya.extend.switch({
            electricalMeasurements: true, electricalMeasurementsFzConverter: fzLocal.TS011F_electrical_measurement,
            powerOutageMemory: true, indicatorMode: true, childLock: true}),
        configure: async (device, coordinatorEndpoint, logger) => {
            await tuya.configureMagicPacket(device, coordinatorEndpoint, logger);
            const endpoint = device.getEndpoint(1);
            await reporting.bind(endpoint, coordinatorEndpoint, ['genOnOff', 'haElectricalMeasurement', 'seMetering']);
            await reporting.rmsVoltage(endpoint, {change: 5});
            await reporting.rmsCurrent(endpoint, {change: 50});
            await reporting.activePower(endpoint, {change: 10});
            await reporting.currentSummDelivered(endpoint);
            const acCurrentDivisor = device.manufacturerName === '_TZ3000_typdpbpg' ? 2000 : 1000;
            endpoint.saveClusterAttributeKeyValue('haElectricalMeasurement', {acCurrentDivisor, acCurrentMultiplier: 1});
            endpoint.saveClusterAttributeKeyValue('seMetering', {divisor: 100, multiplier: 1});
            device.save();
        },
    },
    {
        fingerprint: tuya.fingerprint('TS011F',
            ['_TZ3000_hyfvrar3', '_TZ3000_v1pdxuqq', '_TZ3000_8a833yls', '_TZ3000_bfn1w0mm', '_TZ3000_nzkqcvvs', '_TZ3000_rtcrrvia']),
        model: 'TS011F_plug_2',
        description: 'Smart plug (without power monitoring)',
        vendor: 'TuYa',
        extend: tuya.extend.switch({powerOutageMemory: true, indicatorMode: true, childLock: true}),
        configure: async (device, coordinatorEndpoint, logger) => {
            const endpoint = device.getEndpoint(1);
            await reporting.bind(endpoint, coordinatorEndpoint, ['genOnOff']);
        },
    },
    {
        fingerprint: [160, 100, 69, 68, 65, 64, 66].map((applicationVersion) => {
            return {modelID: 'TS011F', applicationVersion, priority: -1};
        }),
        model: 'TS011F_plug_3',
        description: 'Smart plug (with power monitoring by polling)',
        vendor: 'TuYa',
        whiteLabel: [{vendor: 'VIKEFON', model: 'TS011F'}, {vendor: 'BlitzWolf', model: 'BW-SHP15'},
            {vendor: 'Avatto', model: 'MIUCOT10Z'}, {vendor: 'Neo', model: 'NAS-WR01B'}, {vendor: 'Neo', model: 'PLUG-001SPB2'},
            tuya.whitelabel('TuYa', 'BSD29', 'Smart plug (with power monitoring by polling)', ['_TZ3000_okaz9tjs']),
        ],
        ota: ota.zigbeeOTA,
        extend: tuya.extend.switch({electricalMeasurements: true, powerOutageMemory: true, indicatorMode: true, childLock: true}),
        configure: async (device, coordinatorEndpoint, logger) => {
            await tuya.configureMagicPacket(device, coordinatorEndpoint, logger);
            const endpoint = device.getEndpoint(1);
            endpoint.saveClusterAttributeKeyValue('haElectricalMeasurement', {acCurrentDivisor: 1000, acCurrentMultiplier: 1});
            endpoint.saveClusterAttributeKeyValue('seMetering', {divisor: 100, multiplier: 1});
            device.save();
        },
        options: [exposes.options.measurement_poll_interval()],
        onEvent: (type, data, device, options) =>
            tuya.onEventMeasurementPoll(type, data, device, options,
                device.applicationVersion !== 66, // polling for voltage, current and power
                [66, 100, 160].includes(device.applicationVersion), // polling for energy
            ),
    },
    {
        fingerprint: tuya.fingerprint('TS011F', ['_TZ3000_in5s3wn1', '_TZ3000_wbloefbf']),
        model: 'TS011F_switch_5_gang',
        description: '2 gang 2 usb 1 wall ac outlet',
        whiteLabel: [{vendor: 'Milfra', model: 'M11Z'}],
        vendor: 'TuYa',
        extend: tuya.extend.switch({powerOutageMemory: true, childLock: true, endpoints: ['l1', 'l2', 'l3', 'l4', 'l5']}),
        endpoint: (device) => {
            return {l1: 1, l2: 2, l3: 3, l4: 4, l5: 5};
        },
        meta: {multiEndpoint: true},
        configure: async (device, coordinatorEndpoint, logger) => {
            await tuya.configureMagicPacket(device, coordinatorEndpoint, logger);
            await reporting.bind(device.getEndpoint(1), coordinatorEndpoint, ['genOnOff']);
            await reporting.bind(device.getEndpoint(2), coordinatorEndpoint, ['genOnOff']);
            await reporting.bind(device.getEndpoint(3), coordinatorEndpoint, ['genOnOff']);
            await reporting.bind(device.getEndpoint(4), coordinatorEndpoint, ['genOnOff']);
            await reporting.bind(device.getEndpoint(5), coordinatorEndpoint, ['genOnOff']);
        },
    },
    {
        fingerprint: tuya.fingerprint('TS011F', ['_TZ3000_dlug3kbc']),
        model: 'TS011F_3_gang',
        description: '3 gang wall ac outlet',
        vendor: 'TuYa',
        extend: tuya.extend.switch({powerOutageMemory: true, childLock: true, endpoints: ['l1', 'l2', 'l3']}),
        endpoint: (device) => {
            return {l1: 1, l2: 2, l3: 3, l4: 4, l5: 5};
        },
        meta: {multiEndpoint: true},
        configure: async (device, coordinatorEndpoint, logger) => {
            await tuya.configureMagicPacket(device, coordinatorEndpoint, logger);
            for (const ep of [1, 2, 3]) {
                await reporting.bind(device.getEndpoint(ep), coordinatorEndpoint, ['genOnOff']);
            }
        },
    },
    {
        fingerprint: tuya.fingerprint('TS0601', ['_TZE200_ntcy3xu1']),
        model: 'TS0601_smoke_1',
        vendor: 'TuYa',
        description: 'Smoke sensor',
        fromZigbee: [tuya.fz.datapoints],
        toZigbee: [tuya.tz.datapoints],
        configure: tuya.configureMagicPacket,
        exposes: [e.smoke(), e.tamper(), e.battery_low()],
        meta: {
            tuyaDatapoints: [
                [1, 'smoke', tuya.valueConverter.trueFalse0],
                [4, 'tamper', tuya.valueConverter.raw],
                [14, 'battery_low', tuya.valueConverter.trueFalse0],
            ],
        },
    },
    {
        fingerprint: tuya.fingerprint('TS0601', ['_TZE200_m9skfctm']),
        model: 'TS0601_smoke_2',
        vendor: 'TuYa',
        description: 'Photoelectric smoke detector',
        fromZigbee: [tuya.fz.datapoints],
        toZigbee: [tuya.tz.datapoints],
        onEvent: tuya.onEventSetTime,
        configure: tuya.configureMagicPacket,
        exposes: [
            e.smoke(), e.battery(), e.test(),
            e.numeric('smoke_concentration', ea.STATE).withUnit('ppm').withDescription('Parts per million of smoke detected'),
            e.binary('device_fault', ea.STATE, true, false).withDescription('Indicates a fault with the device'),
        ],
        meta: {
            tuyaDatapoints: [
                [1, 'smoke', tuya.valueConverter.trueFalse0],
                [2, 'smoke_concentration', tuya.valueConverter.divideBy10],
                [11, 'device_fault', tuya.valueConverter.raw],
                [15, 'battery', tuya.valueConverter.raw],
                [101, 'test', tuya.valueConverter.raw],
            ],
        },
        whiteLabel: [
            tuya.whitelabel('TuYa', 'PA-44Z', 'Smoke detector', ['_TZE200_m9skfctm']),
        ],
    },
    {
        fingerprint: [
            {modelID: 'TS0601', manufacturerName: '_TZE200_ux5v4dbd'}, // [KnockautX / Brelag AG, Switzerland](https://www.brelag.com)
        ],
        vendor: 'TuYa',
        model: 'TS0601_smoke_3',
        description: 'Photoelectric smoke detector',
        whiteLabel: [
            {vendor: 'KnockautX', model: 'SMOAL024'},
        ],
        configure: tuya.configureMagicPacket,
        fromZigbee: [tuya.fz.datapoints],
        toZigbee: [tuya.tz.datapoints],
        exposes: [e.smoke(), tuya.exposes.batteryState()],
        meta: {
            tuyaDatapoints: [
                /**
                 * According to the Vendor "KnockautX / Brelag AG" DP 16 "muffling"
                 * is supported as well. But it was not possible to verify this using
                 * SMOLA024 devices - therefore it is not included in the device definition.
                 *
                 * Data Transfer Type: Send and Report
                 * Data Type: Bool
                 * muffling: 16,
                 */
                [1, 'smoke', tuya.valueConverter.trueFalse0],
                [14, 'battery_state', tuya.valueConverter.batteryState],
            ],
        },
    },
    {
        zigbeeModel: ['5p1vj8r'],
        fingerprint: tuya.fingerprint('TS0601', ['_TZE200_t5p1vj8r', '_TZE200_uebojraa', '_TZE200_vzekyi4c', '_TZE200_yh7aoahi', '_TZE200_dq1mfjug']),
        model: 'TS0601_smoke_4',
        vendor: 'TuYa',
        description: 'Smoke sensor',
        fromZigbee: [tuya.fz.datapoints],
        toZigbee: [tuya.tz.datapoints],
        exposes: [e.smoke(), e.battery(), tuya.exposes.batteryState()],
        meta: {
            tuyaDatapoints: [
                [1, 'smoke', tuya.valueConverter.trueFalse0],
                [14, 'battery_state', tuya.valueConverter.batteryState],
                [15, 'battery', tuya.valueConverter.raw],
            ],
        },
    },
    {
        fingerprint: tuya.fingerprint('TS0601', ['_TZE200_ytibqbra']),
        model: 'TS0601_smoke_5',
        vendor: 'TuYa',
        description: 'Smoke sensor',
        fromZigbee: [tuya.fz.datapoints],
        toZigbee: [tuya.tz.datapoints],
        configure: tuya.configureMagicPacket,
        exposes: [e.smoke(), e.tamper(), e.battery(), tuya.exposes.faultAlarm(),
            tuya.exposes.silence(), e.binary('alarm', ea.STATE_SET, 'ON', 'OFF').withDescription('Enable the alarm')],
        meta: {
            tuyaDatapoints: [
                [1, 'smoke', tuya.valueConverter.trueFalse0],
                [4, 'tamper', tuya.valueConverter.raw],
                [11, 'fault_alarm', tuya.valueConverter.trueFalse1],
                [15, 'battery', tuya.valueConverter.raw],
                [16, 'silence', tuya.valueConverter.raw],
                [17, 'alarm', tuya.valueConverter.onOff],
            ],
        },
    },
    {
        fingerprint: tuya.fingerprint('TS0601', ['_TZE200_e2bedvo9', '_TZE200_dnz6yvl2']),
        model: 'ZSS-QY-SSD-A-EN',
        vendor: 'TuYa',
        description: 'Smart smoke alarm',
        fromZigbee: [tuya.fz.datapoints],
        toZigbee: [tuya.tz.datapoints],
        onEvent: tuya.onEventSetTime,
        configure: tuya.configureMagicPacket,
        exposes: [e.smoke(), tuya.exposes.faultAlarm(), tuya.exposes.batteryState(), e.battery(), tuya.exposes.silence(), tuya.exposes.selfTest(),
            e.numeric('smoke_concentration', ea.STATE).withUnit('ppm').withDescription('Parts per million of smoke detected')],
        meta: {
            tuyaDatapoints: [
                [1, 'smoke', tuya.valueConverter.trueFalse0],
                [2, 'smoke_concentration', tuya.valueConverter.divideBy10],
                [11, 'fault_alarm', tuya.valueConverter.trueFalse1],
                [14, 'battery_state', tuya.valueConverter.batteryState],
                [15, 'battery', tuya.valueConverter.raw],
                [16, 'silence', tuya.valueConverter.raw],
                [17, 'self_test', tuya.valueConverter.raw],
            ],
        },
    },
    {
        fingerprint: [{modelID: 'TS0601', manufacturerName: '_TZE200_5d3vhjro'}],
        model: 'SA12IZL',
        vendor: 'TuYa',
        description: 'Smart smoke alarm',
        meta: {timeout: 30000, disableDefaultResponse: true},
        fromZigbee: [legacy.fromZigbee.SA12IZL],
        toZigbee: [legacy.toZigbee.SA12IZL_silence_siren, legacy.toZigbee.SA12IZL_alarm],
        exposes: [e.battery(),
            e.binary('smoke', ea.STATE, true, false).withDescription('Smoke alarm status'),
            e.enum('battery_level', ea.STATE, ['low', 'middle', 'high']).withDescription('Battery level state'),
            e.binary('alarm', ea.STATE_SET, true, false).withDescription('Enable the alarm'),
            e.binary('silence_siren', ea.STATE_SET, true, false).withDescription('Silence the siren')],
        onEvent: tuya.onEventSetTime,
    },
    {
        fingerprint: tuya.fingerprint('TS0601', ['_TZE204_cjbofhxw']),
        model: 'PJ-MGW1203',
        vendor: 'TuYa',
        description: 'Clamp meter',
        fromZigbee: [tuya.fz.datapoints, tuya.fz.gateway_connection_status],
        toZigbee: [tuya.tz.datapoints],
        configure: tuya.configureMagicPacket,
        exposes: [e.current(), e.power(), e.voltage(), e.energy()],
        meta: {
            tuyaDatapoints: [
                [18, 'current', tuya.valueConverter.divideBy1000],
                [19, 'power', tuya.valueConverter.divideBy10],
                [20, 'voltage', tuya.valueConverter.divideBy10],
                [101, 'energy', tuya.valueConverter.divideBy1000],
            ],
        },
    },
    {
        fingerprint: tuya.fingerprint('TS0601', ['_TZE200_bkkmqmyo', '_TZE200_eaac7dkw', '_TZE204_wbhaespm']),
        model: 'TS0601_din_1',
        vendor: 'TuYa',
        description: 'Zigbee DIN energy meter',
        fromZigbee: [tuya.fz.datapoints],
        toZigbee: [tuya.tz.datapoints],
        configure: tuya.configureMagicPacket,
        exposes: [tuya.exposes.switch(), e.ac_frequency(), e.energy(), e.power(), e.power_factor(), e.voltage(), e.current(),
            e.produced_energy()],
        meta: {
            tuyaDatapoints: [
                [1, 'energy', tuya.valueConverter.divideBy100],
                [6, null, tuya.valueConverter.phaseVariant1], // voltage and current
                [16, 'state', tuya.valueConverter.onOff],
                [102, 'produced_energy', tuya.valueConverter.divideBy100],
                [103, 'power', tuya.valueConverter.raw],
                [105, 'ac_frequency', tuya.valueConverter.divideBy100],
                [111, 'power_factor', tuya.valueConverter.divideBy10],
                // Ignored for now; we don't know what the values mean
                [109, null, null], // reactive_power in VArh, ignored for now
                [101, null, null], // total active power (translated from chinese) - same as energy dp 1??
                [9, null, null], // Fault - we don't know the possible values here
                [110, null, null], // total reactive power (translated from chinese) - value is 0.03kvar, we already have kvarh on dp 109
                [17, null, null], // Alarm set1 - value seems garbage "AAAAAAAAAAAAAABkAAEOAACqAAAAAAAKAAAAAAAA"
                [18, null, null], // 18 - Alarm set2 - value seems garbage "AAUAZAAFAB4APAAAAAAAAAA="
            ],
        },
        whiteLabel: [{vendor: 'Hiking', model: 'DDS238-2'}, {vendor: 'TuYa', model: 'RC-MCB'},
            tuya.whitelabel('RTX', 'ZCR1-40EM', 'Zigbee DIN energy meter', ['_TZE204_wbhaespm']),
        ],
    },
    {
        fingerprint: tuya.fingerprint('TS0601', ['_TZE200_lsanae15', '_TZE204_lsanae15']),
        model: 'TS0601_din_2',
        vendor: 'TuYa',
        description: 'Zigbee DIN energy meter',
        fromZigbee: [tuya.fz.datapoints],
        toZigbee: [tuya.tz.datapoints],
        configure: tuya.configureMagicPacket,
        exposes: [tuya.exposes.switch(), e.energy(), e.power(), e.voltage(), e.current(),
            e.enum('fault', ea.STATE, ['clear', 'over_current_threshold', 'over_power_threshold',
                'over_voltage threshold', 'wrong_frequency_threshold']).withDescription('Fault status of the device (clear = nothing)'),
            e.enum('threshold_1', ea.STATE, ['not_set', 'over_current_threshold', 'over_voltage_threshold'])
                .withDescription('State of threshold_1'),
            e.binary('threshold_1_protection', ea.STATE, 'ON', 'OFF')
                .withDescription('OFF - alarm only, ON - relay will be off when threshold reached'),
            e.numeric('threshold_1_value', ea.STATE)
                .withDescription('Can be in Volt or Ampere depending on threshold setting. Setup the value on the device'),
            e.enum('threshold_2', ea.STATE, ['not_set', 'over_current_threshold', 'over_voltage_threshold'])
                .withDescription('State of threshold_2'),
            e.binary('threshold_2_protection', ea.STATE, 'ON', 'OFF')
                .withDescription('OFF - alarm only, ON - relay will be off when threshold reached'),
            e.numeric('threshold_2_value', ea.STATE)
                .withDescription('Setup value on the device'),
            e.binary('clear_fault', ea.STATE_SET, 'ON', 'OFF')
                .withDescription('Turn ON to clear last the fault'),
            e.text('meter_id', ea.STATE).withDescription('Meter ID (ID of device)'),
        ],
        meta: {
            tuyaDatapoints: [
                [1, 'energy', tuya.valueConverter.divideBy100],
                [3, null, null], // Monthly, but sends data only after request
                [4, null, null], // Dayly, but sends data only after request
                [6, null, tuya.valueConverter.phaseVariant2], // voltage and current
                [10, 'fault', tuya.valueConverterBasic.lookup({'clear': 0, 'over_current_threshold': 1,
                    'over_power_threshold': 2, 'over_voltage_threshold': 4, 'wrong_frequency_threshold': 8})],
                [11, null, null], // Frozen - strange function, in native app - nothing is clear
                [16, 'state', tuya.valueConverter.onOff],
                [17, null, tuya.valueConverter.threshold], // It's settable, but can't write converter
                [18, 'meter_id', tuya.valueConverter.raw],
                [20, 'clear_fault', tuya.valueConverter.onOff], // Clear fault
                [21, null, null], // Forward Energy T1 - don't know what this
                [22, null, null], // Forward Energy T2 - don't know what this
                [23, null, null], // Forward Energy T3 - don't know what this
                [24, null, null], // Forward Energy T4 - don't know what this
            ],
        },
        whiteLabel: [
            tuya.whitelabel('MatSee Plus', 'DAC2161C', 'Smart Zigbee energy meter 80A din rail', ['_TZE200_lsanae15', '_TZE204_lsanae15']),
        ],
    },
    {
        fingerprint: tuya.fingerprint('TS0601', ['_TZE200_rhblgy0z']),
        model: 'TS0601_din_3',
        vendor: 'TuYa',
        description: 'Zigbee DIN energy meter',
        fromZigbee: [tuya.fz.datapoints],
        toZigbee: [tuya.tz.datapoints],
        configure: tuya.configureMagicPacket,
        whiteLabel: [{vendor: 'XOCA', model: 'DAC2161C'}],
        exposes: [tuya.exposes.switch(), e.energy(), e.produced_energy(), e.power(), e.voltage(), e.current(),
            e.enum('fault', ea.STATE, ['clear', 'over_current_threshold', 'over_power_threshold',
                'over_voltage threshold', 'wrong_frequency_threshold']).withDescription('Fault status of the device (clear = nothing)'),
            e.enum('threshold_1', ea.STATE, ['not_set', 'over_current_threshold', 'over_voltage_threshold'])
                .withDescription('State of threshold_1'),
            e.binary('threshold_1_protection', ea.STATE, 'ON', 'OFF')
                .withDescription('OFF - alarm only, ON - relay will be off when threshold reached'),
            e.numeric('threshold_1_value', ea.STATE)
                .withDescription('Can be in Volt or Ampere depending on threshold setting. Setup the value on the device'),
            e.enum('threshold_2', ea.STATE, ['not_set', 'over_current_threshold', 'over_voltage_threshold'])
                .withDescription('State of threshold_2'),
            e.binary('threshold_2_protection', ea.STATE, 'ON', 'OFF')
                .withDescription('OFF - alarm only, ON - relay will be off when threshold reached'),
            e.numeric('threshold_2_value', ea.STATE)
                .withDescription('Setup value on the device'),
            e.binary('clear_fault', ea.STATE_SET, 'ON', 'OFF')
                .withDescription('Turn ON to clear last the fault'),
            e.text('meter_id', ea.STATE).withDescription('Meter ID (ID of device)'),
        ],
        meta: {
            tuyaDatapoints: [
                [1, 'energy', tuya.valueConverter.divideBy100],
                [2, 'produced_energy', tuya.valueConverter.divideBy100],
                [3, null, null], // Monthly, but sends data only after request
                [4, null, null], // Dayly, but sends data only after request
                [6, null, tuya.valueConverter.phaseVariant2], // voltage and current
                [10, 'fault', tuya.valueConverterBasic.lookup({'clear': 0, 'over_current_threshold': 1,
                    'over_power_threshold': 2, 'over_voltage_threshold': 4, 'wrong_frequency_threshold': 8})],
                [11, null, null], // Frozen - strange function, in native app - nothing is clear
                [16, 'state', tuya.valueConverter.onOff],
                [17, null, tuya.valueConverter.threshold], // It's settable, but can't write converter
                [18, 'meter_id', tuya.valueConverter.raw],
                [20, 'clear_fault', tuya.valueConverter.onOff], // Clear fault
                [21, null, null], // Forward Energy T1 - don't know what this
                [22, null, null], // Forward Energy T2 - don't know what this
                [23, null, null], // Forward Energy T3 - don't know what this
                [24, null, null], // Forward Energy T4 - don't know what this
            ],
        },
    },
    {
        fingerprint: [{modelID: 'TS0601', manufacturerName: '_TZE200_byzdayie'},
            {modelID: 'TS0601', manufacturerName: '_TZE200_fsb6zw01'},
            {modelID: 'TS0601', manufacturerName: '_TZE200_ewxhg6o9'}],
        model: 'TS0601_din',
        vendor: 'TuYa',
        description: 'Zigbee smart energy meter DDS238-2 Zigbee',
        fromZigbee: [legacy.fromZigbee.tuya_dinrail_switch],
        toZigbee: [legacy.toZigbee.tuya_switch_state],
        configure: async (device, coordinatorEndpoint, logger) => {
            const endpoint = device.getEndpoint(1);
            await reporting.bind(endpoint, coordinatorEndpoint, ['genOnOff']);
        },
        exposes: [e.switch().setAccess('state', ea.STATE_SET), e.voltage(), e.power(), e.current(), e.energy()],
    },
    {
        fingerprint: [{modelID: 'TS1101', manufacturerName: '_TZ3000_xfs39dbf'}],
        model: 'TS1101_dimmer_module_1ch',
        vendor: 'TuYa',
        description: 'Zigbee dimmer module 1 channel',
        extend: tuya.extend.light_onoff_brightness({minBrightness: true}),
    },
    {
        fingerprint: [{modelID: 'TS1101', manufacturerName: '_TZ3000_7ysdnebc'}],
        model: 'TS1101_dimmer_module_2ch',
        vendor: 'TuYa',
        description: 'Zigbee dimmer module 2 channel',
        whiteLabel: [{vendor: 'OXT', model: 'SWTZ25'}],
        extend: tuya.extend.light_onoff_brightness({minBrightness: true, endpoints: ['l1', 'l2'], noConfigure: true}),
        endpoint: (device) => {
            return {'l1': 1, 'l2': 2};
        },
        meta: {multiEndpoint: true},
        configure: async (device, coordinatorEndpoint, logger) => {
            await tuya.configureMagicPacket(device, coordinatorEndpoint, logger);
            await tuya.extend.light_onoff_brightness().configure(device, coordinatorEndpoint, logger);
            await reporting.bind(device.getEndpoint(1), coordinatorEndpoint, ['genOnOff', 'genLevelCtrl']);
            await reporting.bind(device.getEndpoint(2), coordinatorEndpoint, ['genOnOff', 'genLevelCtrl']);
        },
    },
    {
        zigbeeModel: ['RH3001'],
        fingerprint: [{type: 'EndDevice', manufacturerID: 4098, applicationVersion: 66, endpoints: [
            {ID: 1, profileID: 260, deviceID: 1026, inputClusters: [0, 10, 1, 1280], outputClusters: [25]},
        ]}],
        model: 'SNTZ007',
        vendor: 'TuYa',
        description: 'Rechargeable Zigbee contact sensor',
        fromZigbee: [fz.ias_contact_alarm_1, fz.battery, fz.ignore_basic_report, fz.ignore_time_read],
        toZigbee: [],
        exposes: [e.contact(), e.battery_low(), e.tamper(), e.battery()],
        whiteLabel: [{vendor: 'BlitzWolf', model: 'BW-IS2'}],
    },
    {
        zigbeeModel: ['RH3040'],
        model: 'RH3040',
        vendor: 'TuYa',
        description: 'PIR sensor',
        fromZigbee: [fz.battery, fz.ignore_basic_report, fz.ias_occupancy_alarm_1],
        toZigbee: [],
        whiteLabel: [{vendor: 'Samotech', model: 'SM301Z'}, {vendor: 'Nedis', model: 'ZBSM10WT'}],
        exposes: [e.battery(), e.occupancy(), e.battery_low(), e.tamper()],
    },
    {
        zigbeeModel: ['TS0115'],
        model: 'TS0115',
        vendor: 'TuYa',
        description: 'Multiprise with 4 AC outlets and 2 USB super charging ports (10A or 16A)',
        extend: tuya.extend.switch({endpoints: ['l1', 'l2', 'l3', 'l4', 'l5']}),
        whiteLabel: [{vendor: 'UseeLink', model: 'SM-SO306E/K/M'}],
        endpoint: (device) => {
            return {l1: 1, l2: 2, l3: 3, l4: 4, l5: 7};
        },
        meta: {multiEndpoint: true},
        configure: async (device, coordinatorEndpoint, logger) => {
            await tuya.configureMagicPacket(device, coordinatorEndpoint, logger);
            await reporting.bind(device.getEndpoint(1), coordinatorEndpoint, ['genOnOff']);
            await reporting.bind(device.getEndpoint(2), coordinatorEndpoint, ['genOnOff']);
            await reporting.bind(device.getEndpoint(3), coordinatorEndpoint, ['genOnOff']);
            await reporting.bind(device.getEndpoint(4), coordinatorEndpoint, ['genOnOff']);
            await reporting.bind(device.getEndpoint(7), coordinatorEndpoint, ['genOnOff']);
            await device.getEndpoint(1).read('genOnOff', ['onOff', 'moesStartUpOnOff']);
            await device.getEndpoint(2).read('genOnOff', ['onOff']);
            await device.getEndpoint(3).read('genOnOff', ['onOff']);
            await device.getEndpoint(4).read('genOnOff', ['onOff']);
            await device.getEndpoint(7).read('genOnOff', ['onOff']);
        },
    },
    {
        zigbeeModel: ['RH3052'],
        model: 'TT001ZAV20',
        vendor: 'TuYa',
        description: 'Temperature & humidity sensor',
        fromZigbee: [fz.humidity, fz.temperature, fz.battery],
        toZigbee: [],
        exposes: [e.humidity(), e.temperature(), e.battery()],
    },
    {
        fingerprint: [{modelID: 'TS0011', manufacturerName: '_TZ3000_l8fsgo6p'}],
        zigbeeModel: ['TS0011'],
        model: 'TS0011',
        vendor: 'TuYa',
        description: 'Smart light switch - 1 gang',
        extend: tuya.extend.switch({backlightModeOffNormalInverted: true}),
        whiteLabel: [
            {vendor: 'Vrey', model: 'VR-X712U-0013'},
            {vendor: 'TUYATEC', model: 'GDKES-01TZXD'},
            {vendor: 'Lonsonho', model: 'QS-Zigbee-S05-L', description: '1 gang smart switch module without neutral wire'},
            {vendor: 'Mercator Ikuü', model: 'SSW01'},
        ],
        configure: async (device, coordinatorEndpoint, logger) => {
            await tuya.configureMagicPacket(device, coordinatorEndpoint, logger);
            await reporting.bind(device.getEndpoint(1), coordinatorEndpoint, ['genOnOff']);
            // Reports itself as battery which is not correct: https://github.com/Koenkk/zigbee2mqtt/issues/6190
            device.powerSource = 'Mains (single phase)';
            device.save();
        },
    },
    {
        fingerprint: [{modelID: 'TS0011', manufacturerName: '_TZ3000_qmi1cfuq'},
            {modelID: 'TS0011', manufacturerName: '_TZ3000_txpirhfq'}, {modelID: 'TS0011', manufacturerName: '_TZ3000_ji4araar'}],
        model: 'TS0011_switch_module',
        vendor: 'TuYa',
        description: '1 gang switch module - (without neutral)',
        extend: tuya.extend.switch({switchType: true}),
        whiteLabel: [{vendor: 'AVATTO', model: '1gang N-ZLWSM01'}, {vendor: 'SMATRUL', model: 'TMZ02L-16A-W'},
            {vendor: 'Aubess', model: 'TMZ02L-16A-B'}],
        configure: async (device, coordinatorEndpoint, logger) => {
            await tuya.configureMagicPacket(device, coordinatorEndpoint, logger);
            await reporting.bind(device.getEndpoint(1), coordinatorEndpoint, ['genOnOff']);
            device.powerSource = 'Mains (single phase)';
            device.save();
        },
    },
    {
        zigbeeModel: ['TS0012'],
        model: 'TS0012',
        vendor: 'TuYa',
        description: 'Smart light switch - 2 gang',
        whiteLabel: [{vendor: 'Vrey', model: 'VR-X712U-0013'}, {vendor: 'TUYATEC', model: 'GDKES-02TZXD'},
            {vendor: 'Earda', model: 'ESW-2ZAA-EU'}, {vendor: 'Moes', model: 'ZS-US2-WH-MS'}, {vendor: 'Moes', model: 'ZS-US2-BK-MS'}],
        extend: tuya.extend.switch({backlightModeOffNormalInverted: true, endpoints: ['left', 'right']}),
        endpoint: (device) => {
            return {'left': 1, 'right': 2};
        },
        meta: {multiEndpoint: true},
        configure: async (device, coordinatorEndpoint, logger) => {
            await tuya.configureMagicPacket(device, coordinatorEndpoint, logger);
            await reporting.bind(device.getEndpoint(1), coordinatorEndpoint, ['genOnOff']);
            await reporting.bind(device.getEndpoint(2), coordinatorEndpoint, ['genOnOff']);
            device.powerSource = 'Mains (single phase)';
            device.save();
        },
    },
    {
        fingerprint: [{modelID: 'TS0012', manufacturerName: '_TZ3000_jl7qyupf'},
            {modelID: 'TS0012', manufacturerName: '_TZ3000_nPGIPl5D'},
            {modelID: 'TS0012', manufacturerName: '_TZ3000_4zf0crgo'}],
        model: 'TS0012_switch_module',
        vendor: 'TuYa',
        description: '2 gang switch module - (without neutral)',
        whiteLabel: [{vendor: 'AVATTO', model: '2gang N-ZLWSM01'}],
        extend: tuya.extend.switch({switchType: true, endpoints: ['left', 'right']}),
        endpoint: (device) => {
            return {'left': 1, 'right': 2};
        },
        meta: {multiEndpoint: true},
        configure: async (device, coordinatorEndpoint, logger) => {
            await tuya.configureMagicPacket(device, coordinatorEndpoint, logger);
            await reporting.bind(device.getEndpoint(1), coordinatorEndpoint, ['genOnOff']);
            await reporting.bind(device.getEndpoint(2), coordinatorEndpoint, ['genOnOff']);
            device.powerSource = 'Mains (single phase)';
            device.save();
        },
    },
    {
        zigbeeModel: ['TS0013'],
        model: 'TS0013',
        vendor: 'TuYa',
        description: 'Smart light switch - 3 gang without neutral wire',
        extend: tuya.extend.switch({backlightModeLowMediumHigh: true, endpoints: ['left', 'center', 'right']}),
        endpoint: (device) => {
            return {'left': 1, 'center': 2, 'right': 3};
        },
        whiteLabel: [{vendor: 'TUYATEC', model: 'GDKES-03TZXD'}],
        meta: {multiEndpoint: true},
        configure: async (device, coordinatorEndpoint, logger) => {
            await tuya.configureMagicPacket(device, coordinatorEndpoint, logger);
            try {
                for (const ID of [1, 2, 3]) {
                    const endpoint = device.getEndpoint(ID);
                    await reporting.bind(endpoint, coordinatorEndpoint, ['genOnOff']);
                }
            } catch (e) {
                // Fails for some: https://github.com/Koenkk/zigbee2mqtt/issues/4872
            }
            device.powerSource = 'Mains (single phase)';
            device.save();
        },
    },
    {
        fingerprint: [{modelID: 'TS0013', manufacturerName: '_TZ3000_ypgri8yz'}],
        model: 'TS0013_switch_module',
        vendor: 'TuYa',
        description: '3 gang switch module - (without neutral)',
        whiteLabel: [{vendor: 'AVATTO', model: '3gang N-ZLWSM01'}],
        extend: tuya.extend.switch({switchType: true, endpoints: ['left', 'center', 'right']}),
        endpoint: (device) => {
            return {'left': 1, 'center': 2, 'right': 3};
        },
        meta: {multiEndpoint: true},
        configure: async (device, coordinatorEndpoint, logger) => {
            await tuya.configureMagicPacket(device, coordinatorEndpoint, logger);
            try {
                for (const ID of [1, 2, 3]) {
                    const endpoint = device.getEndpoint(ID);
                    await reporting.bind(endpoint, coordinatorEndpoint, ['genOnOff']);
                }
            } catch (e) {
                // Fails for some: https://github.com/Koenkk/zigbee2mqtt/issues/4872
            }
            device.powerSource = 'Mains (single phase)';
            device.save();
        },
    },
    {
        fingerprint: tuya.fingerprint('TS0014', ['_TZ3000_jr2atpww', '_TYZB01_dvakyzhd', '_TZ3000_mrduubod',
            '_TZ3210_w3hl6rao', '_TYZB01_bagt1e4o', '_TZ3000_r0pmi2p3', '_TZ3000_fxjdcikv', '_TZ3000_q6vxaod1']),
        model: 'TS0014',
        vendor: 'TuYa',
        description: 'Smart light switch - 4 gang without neutral wire',
        extend: tuya.extend.switch({backlightModeLowMediumHigh: true, endpoints: ['l1', 'l2', 'l3', 'l4']}),
        endpoint: (device) => {
            return {'l1': 1, 'l2': 2, 'l3': 3, 'l4': 4};
        },
        whiteLabel: [{vendor: 'TUYATEC', model: 'GDKES-04TZXD'}, {vendor: 'Vizo', model: 'VZ-222S'},
            {vendor: 'MakeGood', model: 'MG-ZG04W/B/G'}, {vendor: 'Mercator Ikuü', model: 'SSW04'}],
        meta: {multiEndpoint: true},
        configure: async (device, coordinatorEndpoint, logger) => {
            await tuya.configureMagicPacket(device, coordinatorEndpoint, logger);
            try {
                for (const ID of [1, 2, 3, 4]) {
                    const endpoint = device.getEndpoint(ID);
                    await reporting.bind(endpoint, coordinatorEndpoint, ['genOnOff']);
                }
            } catch (e) {
                // Fails for some: https://github.com/Koenkk/zigbee2mqtt/issues/4872
            }
            device.powerSource = 'Mains (single phase)';
            device.save();
        },
    },
    {
        zigbeeModel: ['gq8b1uv'],
        model: 'gq8b1uv',
        vendor: 'TuYa',
        description: 'Zigbee smart dimmer',
        fromZigbee: [legacy.fromZigbee.tuya_dimmer, fz.ignore_basic_report],
        toZigbee: [legacy.toZigbee.tuya_dimmer_state, legacy.toZigbee.tuya_dimmer_level],
        exposes: [e.light_brightness().setAccess('state', ea.STATE_SET).setAccess('brightness', ea.STATE_SET)],
        configure: async (device, coordinatorEndpoint, logger) => {
            await tuya.configureMagicPacket(device, coordinatorEndpoint, logger);
            const endpoint = device.getEndpoint(1);
            await reporting.bind(endpoint, coordinatorEndpoint, ['genOnOff', 'genLevelCtrl']);
        },
    },
    {
        zigbeeModel: ['HY0017', '005f0c3b'],
        model: 'U86KCJ-ZP',
        vendor: 'TuYa',
        description: 'Smart 6 key scene wall switch',
        fromZigbee: [fzLocal.scenes_recall_scene_65029],
        exposes: [e.action(['scene_1', 'scene_2', 'scene_3', 'scene_4', 'scene_5', 'scene_6'])],
        toZigbee: [],
    },
    {
        zigbeeModel: ['TS0026'],
        model: 'TS0026',
        vendor: 'TuYa',
        description: '6 button scene wall switch',
        fromZigbee: [fzLocal.scenes_recall_scene_65029],
        exposes: [e.action(['scene_1', 'scene_2', 'scene_3', 'scene_4', 'scene_5', 'scene_6'])],
        toZigbee: [],
    },
    {
        zigbeeModel: ['q9mpfhw'],
        model: 'SNTZ009',
        vendor: 'TuYa',
        description: 'Water leak sensor',
        fromZigbee: [legacy.fromZigbee.tuya_water_leak, fz.ignore_basic_report],
        exposes: [e.water_leak()],
        toZigbee: [],
    },
    {
        zigbeeModel: ['TS0004'],
        model: 'TS0004',
        vendor: 'TuYa',
        description: 'Smart light switch - 4 gang with neutral wire',
        extend: tuya.extend.switch({powerOnBehavior2: true, endpoints: ['l1', 'l2', 'l3', 'l4']}),
        endpoint: (device) => {
            return {'l1': 1, 'l2': 2, 'l3': 3, 'l4': 4};
        },
        whiteLabel: [
            tuya.whitelabel('TuYa', 'DS-111', 'Smart light switch - 4 gang with neutral wire', ['_TZ3000_mdj7kra9']),
            tuya.whitelabel('MHCOZY', 'TYWB 4ch-RF', '4 channel relay', ['_TZ3000_u3oupgdy']),
        ],
        meta: {multiEndpoint: true},
        configure: async (device, coordinatorEndpoint, logger) => {
            await tuya.configureMagicPacket(device, coordinatorEndpoint, logger);
            await reporting.bind(device.getEndpoint(1), coordinatorEndpoint, ['genOnOff']);
            await reporting.bind(device.getEndpoint(2), coordinatorEndpoint, ['genOnOff']);
            await reporting.bind(device.getEndpoint(3), coordinatorEndpoint, ['genOnOff']);
            await reporting.bind(device.getEndpoint(4), coordinatorEndpoint, ['genOnOff']);
        },
    },
    {
        zigbeeModel: ['TS0726'],
        model: 'TS0726',
        vendor: 'TuYa',
        description: '4 gang switch with neutral wire',
        fromZigbee: [fz.on_off, tuya.fz.power_on_behavior_2, fz.ignore_basic_report, fzLocal.TS0726_action],
        toZigbee: [tz.on_off, tuya.tz.power_on_behavior_2, tzLocal.TS0726_switch_mode],
        exposes: [
            ...[1, 2, 3, 4].map((ep) => e.switch().withEndpoint(`l${ep}`)),
            ...[1, 2, 3, 4].map((ep) => e.power_on_behavior().withEndpoint(`l${ep}`)),
            ...[1, 2, 3, 4].map((ep) => e.enum('switch_mode', ea.STATE_SET, ['switch', 'scene']).withEndpoint(`l${ep}`)),
            e.action(['scene_1', 'scene_2', 'scene_3', 'scene_4']),
        ],
        endpoint: (device) => {
            return {'l1': 1, 'l2': 2, 'l3': 3, 'l4': 4};
        },
        meta: {multiEndpoint: true},
        configure: async (device, coordinatorEndpoint, logger) => {
            await tuya.configureMagicPacket(device, coordinatorEndpoint, logger);
            for (const ep of [1, 2, 3, 4]) {
                await reporting.bind(device.getEndpoint(ep), coordinatorEndpoint, ['genOnOff']);
            }
        },
    },
    {
        fingerprint: [{modelID: 'TS0006', manufacturerName: '_TYZB01_ltundz9m'},
            {modelID: 'TS0006', manufacturerName: '_TZ3000_jyupj3fw'}],
        model: 'TS0006',
        vendor: 'TuYa',
        description: '6 gang switch module with neutral wire',
        extend: tuya.extend.switch(),
        exposes: [e.switch().withEndpoint('l1'), e.switch().withEndpoint('l2'), e.switch().withEndpoint('l3'),
            e.switch().withEndpoint('l4'), e.switch().withEndpoint('l5'), e.switch().withEndpoint('l6')],
        endpoint: (device) => {
            return {'l1': 1, 'l2': 2, 'l3': 3, 'l4': 4, 'l5': 5, 'l6': 6};
        },
        meta: {multiEndpoint: true},
        configure: async (device, coordinatorEndpoint, logger) => {
            await tuya.configureMagicPacket(device, coordinatorEndpoint, logger);
            await reporting.bind(device.getEndpoint(1), coordinatorEndpoint, ['genOnOff']);
            await reporting.bind(device.getEndpoint(2), coordinatorEndpoint, ['genOnOff']);
            await reporting.bind(device.getEndpoint(3), coordinatorEndpoint, ['genOnOff']);
            await reporting.bind(device.getEndpoint(4), coordinatorEndpoint, ['genOnOff']);
            await reporting.bind(device.getEndpoint(5), coordinatorEndpoint, ['genOnOff']);
            await reporting.bind(device.getEndpoint(6), coordinatorEndpoint, ['genOnOff']);
        },
    },
    {
        zigbeeModel: ['HY0080'],
        model: 'U86KWF-ZPSJ',
        vendor: 'TuYa',
        description: 'Environment controller',
        fromZigbee: [legacy.fromZigbee.thermostat_att_report, fz.fan],
        toZigbee: [tz.thermostat_local_temperature, tz.thermostat_local_temperature_calibration,
            tz.thermostat_occupancy, tz.thermostat_occupied_heating_setpoint, tz.thermostat_unoccupied_heating_setpoint,
            tz.thermostat_occupied_cooling_setpoint, tz.thermostat_unoccupied_cooling_setpoint,
            tz.thermostat_setpoint_raise_lower, tz.thermostat_remote_sensing,
            tz.thermostat_control_sequence_of_operation, tz.thermostat_system_mode, tz.thermostat_weekly_schedule,
            tz.thermostat_clear_weekly_schedule, tz.thermostat_relay_status_log,
            tz.thermostat_temperature_setpoint_hold, tz.thermostat_temperature_setpoint_hold_duration, tz.fan_mode],
        exposes: [e.climate().withSetpoint('occupied_heating_setpoint', 5, 30, 0.5).withLocalTemperature()
            .withSystemMode(['off', 'auto', 'heat'], ea.ALL)
            .withRunningState(['idle', 'heat', 'cool'], ea.STATE)
            .withLocalTemperatureCalibration(-30, 30, 0.1, ea.ALL).withPiHeatingDemand()],
        configure: async (device, coordinatorEndpoint, logger) => {
            const endpoint = device.getEndpoint(9);
            await reporting.bind(endpoint, coordinatorEndpoint, ['hvacThermostat', 'hvacFanCtrl']);
            await reporting.thermostatTemperature(endpoint);
            await reporting.thermostatSystemMode(endpoint);
            await reporting.thermostatOccupiedHeatingSetpoint(endpoint);
            await reporting.thermostatUnoccupiedHeatingSetpoint(endpoint);
            await reporting.thermostatOccupiedCoolingSetpoint(endpoint);
            await reporting.thermostatUnoccupiedCoolingSetpoint(endpoint);
            await reporting.fanMode(endpoint);
        },
    },
    {
        zigbeeModel: ['6dfgetq'],
        model: 'D3-DPWK-TY',
        vendor: 'TuYa',
        description: 'HVAC controller',
        exposes: [e.climate().withSetpoint('current_heating_setpoint', 5, 30, 0.5, ea.STATE_SET)
            .withLocalTemperature(ea.STATE)
            .withSystemMode(['off', 'auto', 'heat'], ea.STATE_SET)
            .withRunningState(['idle', 'heat', 'cool'], ea.STATE)],
        fromZigbee: [legacy.fromZigbee.tuya_thermostat, fz.ignore_basic_report, legacy.fromZigbee.tuya_dimmer],
        meta: {tuyaThermostatSystemMode: legacy.thermostatSystemModes2, tuyaThermostatPreset: legacy.thermostatPresets},
        toZigbee: [legacy.toZigbee.tuya_thermostat_current_heating_setpoint, legacy.toZigbee.tuya_thermostat_system_mode,
            legacy.toZigbee.tuya_thermostat_fan_mode, legacy.toZigbee.tuya_dimmer_state],
    },
    {
        zigbeeModel: ['E220-KR4N0Z0-HA', 'JZ-ZB-004'],
        model: 'E220-KR4N0Z0-HA',
        vendor: 'TuYa',
        description: 'Multiprise with 4 AC outlets and 2 USB super charging ports (16A)',
        extend: tuya.extend.switch(),
        fromZigbee: [fz.on_off_skip_duplicate_transaction],
        exposes: [e.switch().withEndpoint('l1'), e.switch().withEndpoint('l2'), e.switch().withEndpoint('l3'),
            e.switch().withEndpoint('l4')],
        whiteLabel: [{vendor: 'LEELKI', model: 'WP33-EU'}],
        meta: {multiEndpoint: true},
        endpoint: (device) => {
            return {l1: 1, l2: 2, l3: 3, l4: 4};
        },
        configure: async (device, coordinatorEndpoint, logger) => {
            await tuya.configureMagicPacket(device, coordinatorEndpoint, logger);
            await reporting.bind(device.getEndpoint(1), coordinatorEndpoint, ['genOnOff']);
            await reporting.bind(device.getEndpoint(2), coordinatorEndpoint, ['genOnOff']);
            await reporting.bind(device.getEndpoint(3), coordinatorEndpoint, ['genOnOff']);
            await reporting.bind(device.getEndpoint(4), coordinatorEndpoint, ['genOnOff']);
        },
    },
    {
        zigbeeModel: ['TS0216'],
        model: 'TS0216',
        vendor: 'TuYa',
        description: 'Sound and flash siren',
        fromZigbee: [fz.ts0216_siren, fz.battery],
        exposes: [e.battery(), e.binary('alarm', ea.STATE_SET, true, false),
            e.numeric('volume', ea.ALL).withValueMin(0).withValueMax(100).withDescription('Volume of siren')],
        toZigbee: [tz.ts0216_alarm, tz.ts0216_duration, tz.ts0216_volume],
        configure: async (device, coordinatorEndpoint, logger) => {
            const endpoint = device.getEndpoint(1);
            await reporting.bind(endpoint, coordinatorEndpoint, ['genPowerCfg']);
            // Device advertises itself as Router but is an EndDevice
            device.type = 'EndDevice';
            device.save();
        },
    },
    {
        fingerprint: [{modelID: 'TS0601', manufacturerName: '_TZE200_znzs7yaw'}],
        model: 'HY08WE',
        vendor: 'TuYa',
        description: 'Wall-mount thermostat',
        fromZigbee: [legacy.fromZigbee.hy_thermostat, fz.ignore_basic_report],
        toZigbee: [legacy.toZigbee.hy_thermostat],
        onEvent: tuya.onEventSetTime,
        exposes: [e.climate().withSetpoint('current_heating_setpoint', 5, 30, 0.5, ea.STATE_SET)
            .withLocalTemperature(ea.STATE)
            .withSystemMode(['off', 'auto', 'heat'], ea.STATE_SET).withRunningState(['idle', 'heat'], ea.STATE)],
    },
    {
        fingerprint: [{modelID: 'TS0601', manufacturerName: '_TZE200_2ekuz3dz'}],
        model: 'X5H-GB-B',
        vendor: 'TuYa',
        description: 'Wall-mount thermostat',
        fromZigbee: [fz.ignore_basic_report, legacy.fromZigbee.x5h_thermostat],
        toZigbee: [legacy.toZigbee.x5h_thermostat],
        whiteLabel: [{vendor: 'Beok', model: 'TGR85-ZB'}],
        exposes: [
            e.climate().withSetpoint('current_heating_setpoint', 5, 60, 0.5, ea.STATE_SET)
                .withLocalTemperature(ea.STATE).withLocalTemperatureCalibration(-9.9, 9.9, 0.1, ea.STATE_SET)
                .withSystemMode(['off', 'heat'], ea.STATE_SET).withRunningState(['idle', 'heat'], ea.STATE)
                .withPreset(['manual', 'program']),
            e.temperature_sensor_select(['internal', 'external', 'both']),
            e.text('schedule', ea.STATE_SET).withDescription('There are 8 periods in the schedule in total. ' +
                '6 for workdays and 2 for holidays. It should be set in the following format for each of the periods: ' +
                '`hours:minutes/temperature`. All periods should be set at once and delimited by the space symbol. ' +
                'For example: `06:00/20.5 08:00/15 11:30/15 13:30/15 17:00/22 22:00/15 06:00/20 22:00/15`. ' +
                'The thermostat doesn\'t report the schedule by itself even if you change it manually from device'),
            e.child_lock(), e.week(),
            e.enum('brightness_state', ea.STATE_SET, ['off', 'low', 'medium', 'high'])
                .withDescription('Screen brightness'),
            e.binary('sound', ea.STATE_SET, 'ON', 'OFF')
                .withDescription('Switches beep sound when interacting with thermostat'),
            e.binary('frost_protection', ea.STATE_SET, 'ON', 'OFF')
                .withDescription('Antifreeze function'),
            e.binary('factory_reset', ea.STATE_SET, 'ON', 'OFF')
                .withDescription('Resets all settings to default. Doesn\'t unpair device.'),
            e.numeric('heating_temp_limit', ea.STATE_SET).withUnit('°C').withValueMax(60)
                .withValueMin(5).withValueStep(1).withPreset('default', 35, 'Default value')
                .withDescription('Heating temperature limit'),
            e.numeric('deadzone_temperature', ea.STATE_SET).withUnit('°C').withValueMax(9.5)
                .withValueMin(0.5).withValueStep(0.5).withPreset('default', 1, 'Default value')
                .withDescription('The delta between local_temperature and current_heating_setpoint to trigger Heat'),
            e.numeric('upper_temp', ea.STATE_SET).withUnit('°C').withValueMax(95)
                .withValueMin(35).withValueStep(1).withPreset('default', 60, 'Default value'),
        ],
        onEvent: tuya.onEventSetTime,
    },
    {
        fingerprint: tuya.fingerprint('TS0222', ['_TZ3000_kky16aay']),
        model: 'TS0222_temperature_humidity',
        vendor: 'TuYa',
        description: 'Temperature & humidity sensor',
        fromZigbee: [fzLocal.TS0222_humidity, fz.battery, fz.temperature, fz.illuminance],
        toZigbee: [],
        configure: tuya.configureMagicPacket,
        exposes: [e.battery(), e.temperature(), e.humidity(), e.illuminance()],
        whiteLabel: [
            tuya.whitelabel('TuYa', 'QT-07S', 'Soil sensor', ['_TZ3000_kky16aay']),
        ],
    },
    {
        fingerprint: [{modelID: 'TS0222', manufacturerName: '_TYZB01_4mdqxxnn'},
            {modelID: 'TS0222', manufacturerName: '_TYZB01_m6ec2pgj'}],
        model: 'TS0222',
        vendor: 'TuYa',
        description: 'Light intensity sensor',
        fromZigbee: [fz.battery, fz.illuminance, legacy.fromZigbee.TS0222],
        toZigbee: [],
        exposes: [e.battery(), e.illuminance(), e.illuminance_lux()],
        configure: tuya.configureMagicPacket,
    },
    {
        fingerprint: [{modelID: 'TS0210', manufacturerName: '_TYZB01_3zv6oleo'},
            {modelID: 'TS0210', manufacturerName: '_TYZB01_j9xxahcl'},
            {modelID: 'TS0210', manufacturerName: '_TYZB01_kulduhbj'},
            {modelID: 'TS0210', manufacturerName: '_TYZB01_cc3jzhlj'},
            {modelID: 'TS0210', manufacturerName: '_TZ3000_bmfw9ykl'},
            {modelID: 'TS0210', manufacturerName: '_TYZB01_geigpsy4'},
            {modelID: 'TS0210', manufacturerName: '_TZ3000_fkxmyics'}],
        model: 'TS0210',
        vendor: 'TuYa',
        description: 'Vibration sensor',
        fromZigbee: [fz.battery, fz.ias_vibration_alarm_1_with_timeout],
        toZigbee: [tz.TS0210_sensitivity],
        exposes: [e.battery(), e.battery_voltage(), e.vibration(), e.numeric('sensitivity', ea.STATE_SET).withValueMin(0).withValueMax(50)],
    },
    {
        fingerprint: [{modelID: 'TS011F', manufacturerName: '_TZ3000_8bxrzyxz'},
            {modelID: 'TS011F', manufacturerName: '_TZ3000_ky0fq4ho'}],
        model: 'TS011F_din_smart_relay',
        description: 'Din smart relay (with power monitoring)',
        vendor: 'TuYa',
        fromZigbee: [fz.on_off, fz.electrical_measurement, fz.metering, fz.ignore_basic_report, tuya.fz.power_outage_memory,
            fz.tuya_relay_din_led_indicator],
        toZigbee: [tz.on_off, tuya.tz.power_on_behavior_1, tz.tuya_relay_din_led_indicator],
        whiteLabel: [{vendor: 'MatSee Plus', model: 'ATMS1602Z'}, {vendor: 'Tongou', model: 'TO-Q-SY1-JZT'}],
        ota: ota.zigbeeOTA,
        configure: async (device, coordinatorEndpoint, logger) => {
            const endpoint = device.getEndpoint(1);
            await reporting.bind(endpoint, coordinatorEndpoint, ['genOnOff', 'haElectricalMeasurement', 'seMetering']);
            await reporting.rmsVoltage(endpoint, {change: 5});
            await reporting.rmsCurrent(endpoint, {change: 50});
            await reporting.activePower(endpoint, {change: 10});
            await reporting.currentSummDelivered(endpoint);
            endpoint.saveClusterAttributeKeyValue('haElectricalMeasurement', {acCurrentDivisor: 1000, acCurrentMultiplier: 1});
            endpoint.saveClusterAttributeKeyValue('seMetering', {divisor: 100, multiplier: 1});
            device.save();
        },
        exposes: [e.switch(), e.power(), e.current(), e.voltage(),
            e.energy(), e.enum('power_outage_memory', ea.ALL, ['on', 'off', 'restore'])
                .withDescription('Recover state after power outage'),
            e.enum('indicator_mode', ea.STATE_SET, ['off', 'on_off', 'off_on'])
                .withDescription('Relay LED indicator mode')],
    },
    {
        fingerprint: [{modelID: 'TS011F', manufacturerName: '_TZ3000_qeuvnohg'}],
        model: 'TS011F_din_smart_relay_polling',
        description: 'Din smart relay (with power monitoring via polling)',
        vendor: 'TuYa',
        fromZigbee: [fz.on_off, fz.electrical_measurement, fz.metering, fz.ignore_basic_report, tuya.fz.power_outage_memory,
            fz.tuya_relay_din_led_indicator],
        toZigbee: [tz.on_off, tuya.tz.power_on_behavior_1, tz.tuya_relay_din_led_indicator],
        whiteLabel: [{vendor: 'MatSee Plus', model: 'ATMS1602Z'}, {vendor: 'Tongou', model: 'TO-Q-SY1-JZT'}],
        ota: ota.zigbeeOTA,
        configure: async (device, coordinatorEndpoint, logger) => {
            const endpoint = device.getEndpoint(1);
            await reporting.bind(endpoint, coordinatorEndpoint, ['genOnOff', 'haElectricalMeasurement', 'seMetering']);
            await reporting.rmsVoltage(endpoint, {change: 5});
            await reporting.rmsCurrent(endpoint, {change: 50});
            await reporting.activePower(endpoint, {change: 10});
            await reporting.currentSummDelivered(endpoint);
            endpoint.saveClusterAttributeKeyValue('haElectricalMeasurement', {acCurrentDivisor: 1000, acCurrentMultiplier: 1});
            endpoint.saveClusterAttributeKeyValue('seMetering', {divisor: 100, multiplier: 1});
            device.save();
        },
        exposes: [e.switch(), e.power(), e.current(), e.voltage(),
            e.energy(), e.enum('power_outage_memory', ea.ALL, ['on', 'off', 'restore'])
                .withDescription('Recover state after power outage'),
            e.enum('indicator_mode', ea.STATE_SET, ['off', 'on_off', 'off_on'])
                .withDescription('Relay LED indicator mode')],
        options: [exposes.options.measurement_poll_interval()],
        onEvent: (type, data, device, options) => tuya.onEventMeasurementPoll(type, data, device, options, true, false),
    },
    {
        fingerprint: [{modelID: 'TS011F', manufacturerName: '_TZ3000_7issjl2q'}],
        model: 'ATMS1601Z',
        description: 'Din smart relay (without power monitoring)',
        vendor: 'TuYa',
        fromZigbee: [fz.on_off, fz.ignore_basic_report, tuya.fz.power_outage_memory, fz.tuya_relay_din_led_indicator],
        toZigbee: [tz.on_off, tuya.tz.power_on_behavior_1, tz.tuya_relay_din_led_indicator],
        configure: async (device, coordinatorEndpoint, logger) => {
            const endpoint = device.getEndpoint(1);
            await reporting.bind(endpoint, coordinatorEndpoint, ['genOnOff']);
            device.save();
        },
        exposes: [e.switch(),
            e.enum('power_outage_memory', ea.ALL, ['on', 'off', 'restore'])
                .withDescription('Recover state after power outage'),
            e.enum('indicator_mode', ea.STATE_SET, ['off', 'on_off', 'off_on'])
                .withDescription('Relay LED indicator mode')],
    },
    {
        fingerprint: [{modelID: 'TS0601', manufacturerName: '_TZE200_nklqjk62'}],
        model: 'PJ-ZGD01',
        vendor: 'TuYa',
        description: 'Garage door opener',
        fromZigbee: [legacy.fromZigbee.matsee_garage_door_opener, fz.ignore_basic_report],
        toZigbee: [legacy.toZigbee.matsee_garage_door_opener, legacy.toZigbee.tuya_data_point_test],
        whiteLabel: [{vendor: 'MatSee Plus', model: 'PJ-ZGD01'}],
        configure: async (device, coordinatorEndpoint, logger) => {
            await tuya.configureMagicPacket(device, coordinatorEndpoint, logger);
            const endpoint = device.getEndpoint(1);
            await reporting.bind(endpoint, coordinatorEndpoint, ['genBasic']);
        },
        exposes: [e.binary('trigger', ea.STATE_SET, true, false).withDescription('Trigger the door movement'),
            e.binary('garage_door_contact', ea.STATE, true, false)],
    },
    {
        fingerprint: [{modelID: 'TS0601', manufacturerName: '_TZE200_wfxuhoea'}],
        model: 'GDC311ZBQ1',
        vendor: 'TuYa',
        description: 'LoraTap garage door opener with wireless sensor',
        fromZigbee: [legacy.fromZigbee.matsee_garage_door_opener, fz.ignore_basic_report],
        toZigbee: [legacy.toZigbee.matsee_garage_door_opener, legacy.toZigbee.tuya_data_point_test],
        whiteLabel: [{vendor: 'LoraTap', model: 'GDC311ZBQ1'}],
        configure: async (device, coordinatorEndpoint, logger) => {
            await tuya.configureMagicPacket(device, coordinatorEndpoint, logger);
            const endpoint = device.getEndpoint(1);
            await reporting.bind(endpoint, coordinatorEndpoint, ['genBasic']);
        },
        exposes: [e.binary('trigger', ea.STATE_SET, true, false).withDescription('Trigger the door movement'),
            e.binary('garage_door_contact', ea.STATE, false, true)
                .withDescription('Indicates if the garage door contact is closed (= true) or open (= false)')],
    },
    {
        fingerprint: [{modelID: 'TS0201', manufacturerName: '_TZ3000_qaaysllp'}],
        model: 'LCZ030',
        vendor: 'TuYa',
        description: 'Temperature & humidity & illuminance sensor with display',
        fromZigbee: [fz.battery, fz.illuminance, fz.temperature, fz.humidity, fz.ts0201_temperature_humidity_alarm],
        toZigbee: [tz.ts0201_temperature_humidity_alarm],
        configure: async (device, coordinatorEndpoint, logger) => {
            const endpoint = device.getEndpoint(1);
            // Enables reporting of measurement state changes
            await tuya.configureMagicPacket(device, coordinatorEndpoint, logger);
            await reporting.bind(endpoint, coordinatorEndpoint, ['genBasic', 'genPowerCfg',
                'msTemperatureMeasurement', 'msIlluminanceMeasurement', 'msRelativeHumidity', 'manuSpecificTuya_2']);
        },
        exposes: [e.temperature(), e.humidity(), e.battery(), e.illuminance(), e.illuminance_lux(),
            e.numeric('alarm_temperature_max', ea.STATE_SET).withUnit('°C').withDescription('Alarm temperature max')
                .withValueMin(-20).withValueMax(80),
            e.numeric('alarm_temperature_min', ea.STATE_SET).withUnit('°C').withDescription('Alarm temperature min')
                .withValueMin(-20).withValueMax(80),
            e.numeric('alarm_humidity_max', ea.STATE_SET).withUnit('%').withDescription('Alarm humidity max')
                .withValueMin(0).withValueMax(100),
            e.numeric('alarm_humidity_min', ea.STATE_SET).withUnit('%').withDescription('Alarm humidity min')
                .withValueMin(0).withValueMax(100),
            e.enum('alarm_humidity', ea.STATE, ['below_min_humdity', 'over_humidity', 'off'])
                .withDescription('Alarm humidity status'),
            e.enum('alarm_temperature', ea.STATE, ['below_min_temperature', 'over_temperature', 'off'])
                .withDescription('Alarm temperature status'),
        ],
    },
    {
        fingerprint: [{modelID: 'TS0601', manufacturerName: '_TZE200_auin8mzr'}],
        model: 'TS0601_motion_sensor',
        vendor: 'TuYa',
        description: 'Human presence sensor AIR',
        fromZigbee: [legacy.fromZigbee.tuya_motion_sensor],
        toZigbee: [legacy.toZigbee.tuya_motion_sensor],
        exposes: [
            e.occupancy(),
            e.enum('o_sensitivity', ea.STATE_SET, Object.values(legacy.msLookups.OSensitivity)).withDescription('O-Sensitivity mode'),
            e.enum('v_sensitivity', ea.STATE_SET, Object.values(legacy.msLookups.VSensitivity)).withDescription('V-Sensitivity mode'),
            e.enum('led_status', ea.STATE_SET, ['ON', 'OFF']).withDescription('Led status switch'),
            e.numeric('vacancy_delay', ea.STATE_SET).withUnit('sec').withDescription('Vacancy delay').withValueMin(0)
                .withValueMax(1000),
            e.numeric('light_on_luminance_prefer', ea.STATE_SET).withDescription('Light-On luminance prefer')
                .withValueMin(0).withValueMax(10000),
            e.numeric('light_off_luminance_prefer', ea.STATE_SET).withDescription('Light-Off luminance prefer')
                .withValueMin(0).withValueMax(10000),
            e.enum('mode', ea.STATE_SET, Object.values(legacy.msLookups.Mode)).withDescription('Working mode'),
            e.numeric('luminance_level', ea.STATE).withDescription('Luminance level'),
            e.numeric('reference_luminance', ea.STATE).withDescription('Reference luminance'),
            e.numeric('vacant_confirm_time', ea.STATE).withDescription('Vacant confirm time'),
        ],
    },
    {
        fingerprint: tuya.fingerprint('TS0601', ['_TZE200_lu01t0zl', '_TZE200_vrfecyku', '_TZE200_ypprdwsl']),
        model: 'MIR-HE200-TY',
        vendor: 'TuYa',
        description: 'Human presence sensor with fall function',
        fromZigbee: [tuya.fz.datapoints],
        toZigbee: [tuya.tz.datapoints],
        configure: async (device, coordinatorEndpoint, logger) => {
            const endpoint = device.getEndpoint(1);
            await tuya.sendDataPointEnum(endpoint, legacy.dataPoints.trsfTumbleSwitch, 0);
            await tuya.configureMagicPacket(device, coordinatorEndpoint, logger);
        },
        exposes: [
            e.illuminance_lux(), e.presence(), e.occupancy(),
            e.numeric('motion_speed', ea.STATE).withDescription('Speed of movement'),
            e.enum('motion_direction', ea.STATE, ['standing_still', 'moving_forward', 'moving_backward'])
                .withDescription('direction of movement from the point of view of the radar'),
            e.numeric('radar_sensitivity', ea.STATE_SET).withValueMin(0).withValueMax(10).withValueStep(1)
                .withDescription('Sensitivity of the radar'),
            e.enum('radar_scene', ea.STATE_SET, ['default', 'area', 'toilet', 'bedroom', 'parlour', 'office', 'hotel'])
                .withDescription('Presets for sensitivity for presence and movement'),
            e.enum('tumble_switch', ea.STATE_SET, ['ON', 'OFF']).withDescription('Tumble status switch'),
            e.numeric('fall_sensitivity', ea.STATE_SET).withValueMin(1).withValueMax(10).withValueStep(1)
                .withDescription('Fall sensitivity of the radar'),
            e.numeric('tumble_alarm_time', ea.STATE_SET).withValueMin(1).withValueMax(5).withValueStep(1)
                .withUnit('min').withDescription('Tumble alarm time'),
            e.enum('fall_down_status', ea.STATE, ['none', 'maybe_fall', 'fall'])
                .withDescription('Fall down status'),
            e.text('static_dwell_alarm', ea.STATE).withDescription('Static dwell alarm'),
        ],
        meta: {
            tuyaDatapoints: [
                [1, 'presence', tuya.valueConverter.trueFalse1],
                [2, 'radar_sensitivity', tuya.valueConverter.raw],
                [102, 'occupancy', tuya.valueConverter.trueFalse1],
                [103, 'illuminance_lux', tuya.valueConverter.raw],
                [105, 'tumble_switch', tuya.valueConverter.plus1],
                [106, 'tumble_alarm_time', tuya.valueConverter.raw],
                [112, 'radar_scene', tuya.valueConverterBasic.lookup(
                    {'default': 0, 'area': 1, 'toilet': 2, 'bedroom': 3, 'parlour': 4, 'office': 5, 'hotel': 6})],
                [114, 'motion_direction', tuya.valueConverterBasic.lookup(
                    {'standing_still': 0, 'moving_forward': 1, 'moving_backward': 2})],
                [115, 'motion_speed', tuya.valueConverter.raw],
                [116, 'fall_down_status', tuya.valueConverterBasic.lookup({'none': 0, 'maybe_fall': 1, 'fall': 2})],
                [117, 'static_dwell_alarm', tuya.valueConverter.raw],
                [118, 'fall_sensitivity', tuya.valueConverter.raw],
                // Below are ignored
                [101, null, null], // reset_flag_code
                [104, null, null], // detection_flag_code
                [107, null, null], // radar_check_end_code
                [108, null, null], // radar_check_start_code
                [109, null, null], // hw_version_code
                [110, null, null], // sw_version_code
                [111, null, null], // radar_id_code
            ],
        },
    },
    {
        zigbeeModel: ['TS0046'],
        model: 'TS0046',
        vendor: 'TuYa',
        description: 'Wireless switch with 6 buttons',
        whiteLabel: [{vendor: 'LoraTap', model: 'SS9600ZB'}],
        fromZigbee: [fz.tuya_on_off_action, fz.battery],
        exposes: [e.battery(), e.action(['1_single', '1_double', '1_hold', '2_single', '2_double', '2_hold',
            '3_single', '3_double', '3_hold', '4_single', '4_double', '4_hold',
            '5_single', '5_double', '5_hold', '6_single', '6_double', '6_hold'])],
        toZigbee: [],
        configure: tuya.configureMagicPacket,
    },
    {
        fingerprint: [{modelID: 'TS004F', manufacturerName: '_TZ3000_pcqjmcud'}],
        model: 'YSR-MINI-Z',
        vendor: 'TuYa',
        description: '2 in 1 dimming remote control and scene control',
        exposes: [
            e.battery(),
            e.action(['on', 'off',
                'brightness_move_up', 'brightness_step_up', 'brightness_step_down', 'brightness_move_down', 'brightness_stop',
                'color_temperature_step_down', 'color_temperature_step_up',
                '1_single', '1_double', '1_hold', '2_single', '2_double', '2_hold',
                '3_single', '3_double', '3_hold', '4_single', '4_double', '4_hold',
            ]),
            e.enum('operation_mode', ea.ALL, ['command', 'event']).withDescription(
                'Operation mode: "command" - for group control, "event" - for clicks'),
        ],
        fromZigbee: [fz.battery, fz.command_on, fz.command_off, fz.command_step, fz.command_move, fz.command_stop,
            fz.command_step_color_temperature, fz.tuya_on_off_action, fz.tuya_operation_mode],
        toZigbee: [tz.tuya_operation_mode],
        onEvent: tuya.onEventSetLocalTime,
        configure: async (device, coordinatorEndpoint, logger) => {
            const endpoint = device.getEndpoint(1);
            await endpoint.read('genBasic', [0x0004, 0x000, 0x0001, 0x0005, 0x0007, 0xfffe]);
            await endpoint.write('genOnOff', {'tuyaOperationMode': 1});
            await endpoint.read('genOnOff', ['tuyaOperationMode']);
            try {
                await endpoint.read(0xE001, [0xD011]);
            } catch (err) {/* do nothing */}
            await endpoint.read('genPowerCfg', ['batteryVoltage', 'batteryPercentageRemaining']);
            await reporting.bind(endpoint, coordinatorEndpoint, ['genPowerCfg']);
            await reporting.bind(endpoint, coordinatorEndpoint, ['genOnOff']);
            await reporting.batteryPercentageRemaining(endpoint);
        },
    },
    {
        fingerprint: [{modelID: 'TS0601', manufacturerName: '_TZE200_hkdl5fmv'}],
        model: 'TS0601_rcbo',
        vendor: 'TuYa',
        whiteLabel: [
            {vendor: 'HOCH', model: 'ZJSBL7-100Z'},
            {vendor: 'WDYK', model: 'ZJSBL7-100Z'},
        ],
        description: 'DIN mount RCBO with smart energy metering',
        fromZigbee: [legacy.fromZigbee.hoch_din],
        toZigbee: [legacy.toZigbee.hoch_din],
        exposes: [
            e.text('meter_number', ea.STATE).withDescription('Meter number'),
            e.binary('state', ea.STATE_SET, 'ON', 'OFF').withDescription('State'),
            e.text('alarm', ea.STATE).withDescription('Alarm text'),
            e.binary('trip', ea.STATE_SET, 'trip', 'clear').withDescription('Trip'),
            e.binary('child_lock', ea.STATE_SET, 'ON', 'OFF').withDescription('Child lock'),
            e.enum('power_on_behavior', ea.STATE_SET, ['off', 'on', 'previous']).withDescription('Power on behavior'),
            e.numeric('countdown_timer', ea.STATE_SET).withValueMin(0).withValueMax(86400).withUnit('s').withDescription('Countdown timer'),
            e.numeric('voltage_rms', ea.STATE).withUnit('V').withDescription('Voltage RMS'),
            e.numeric('current', ea.STATE).withUnit('A').withDescription('Current'),
            e.numeric('current_average', ea.STATE).withUnit('A').withDescription('Current average'),
            e.power(), e.voltage(), e.energy(), e.temperature(),
            e.numeric('power_l1', ea.STATE).withUnit('W').withDescription('Instantaneous measured power on phase 1'),
            e.numeric('power_l2', ea.STATE).withUnit('W').withDescription('Instantaneous measured power on phase 2'),
            e.numeric('power_l3', ea.STATE).withUnit('W').withDescription('Instantaneous measured power on phase 3'),
            e.numeric('energy_consumed', ea.STATE).withUnit('kWh').withDescription('Consumed energy'),
            e.enum('clear_device_data', ea.SET, ['']).withDescription('Clear device data'),
        ],
    },
    {
        fingerprint: [{modelID: 'TS004F', manufacturerName: '_TZ3000_4fjiwweb'}, {modelID: 'TS004F', manufacturerName: '_TZ3000_uri7ongn'},
            {modelID: 'TS004F', manufacturerName: '_TZ3000_ixla93vd'}, {modelID: 'TS004F', manufacturerName: '_TZ3000_qja6nq5z'},
            {modelID: 'TS004F', manufacturerName: '_TZ3000_abrsvsou'}],
        model: 'ERS-10TZBVK-AA',
        vendor: 'TuYa',
        description: 'Smart knob',
        fromZigbee: [
            fz.command_step, fz.command_toggle, fz.command_move_hue, fz.command_step_color_temperature, fz.command_stop_move_raw,
            fz.tuya_multi_action, fz.tuya_operation_mode, fz.battery,
        ],
        toZigbee: [tz.tuya_operation_mode],
        exposes: [
            e.action([
                'toggle', 'brightness_step_up', 'brightness_step_down', 'color_temperature_step_up', 'color_temperature_step_down',
                'saturation_move', 'hue_move', 'hue_stop', 'single', 'double', 'hold', 'rotate_left', 'rotate_right',
            ]),
            e.numeric('action_step_size', ea.STATE).withValueMin(0).withValueMax(255),
            e.numeric('action_transition_time', ea.STATE).withUnit('s'),
            e.numeric('action_rate', ea.STATE).withValueMin(0).withValueMax(255),
            e.battery(),
            e.enum('operation_mode', ea.ALL, ['command', 'event']).withDescription(
                'Operation mode: "command" - for group control, "event" - for clicks'),
        ],
        configure: async (device, coordinatorEndpoint, logger) => {
            const endpoint = device.getEndpoint(1);
            await endpoint.read('genBasic', [0x0004, 0x000, 0x0001, 0x0005, 0x0007, 0xfffe]);
            await endpoint.write('genOnOff', {'tuyaOperationMode': 1});
            await endpoint.read('genOnOff', ['tuyaOperationMode']);
            try {
                await endpoint.read(0xE001, [0xD011]);
            } catch (err) {/* do nothing */}
            await endpoint.read('genPowerCfg', ['batteryVoltage', 'batteryPercentageRemaining']);
            await reporting.bind(endpoint, coordinatorEndpoint, ['genPowerCfg']);
            await reporting.bind(endpoint, coordinatorEndpoint, ['genOnOff']);
            await reporting.batteryPercentageRemaining(endpoint);
        },
    },
    {
        fingerprint: [{modelID: 'TS0601', manufacturerName: '_TZE200_kzm5w4iz'}],
        model: 'TS0601_vibration_sensor',
        vendor: 'TuYa',
        description: 'Smart vibration sensor',
        fromZigbee: [legacy.fromZigbee.tuya_smart_vibration_sensor],
        toZigbee: [],
        exposes: [e.contact(), e.battery(), e.vibration()],
    },
    {
        fingerprint: [{modelID: `TS0601`, manufacturerName: `_TZE200_yi4jtqq1`}, {modelID: `TS0601`, manufacturerName: `_TZE200_khx7nnka`}],
        model: `XFY-CGQ-ZIGB`,
        vendor: `TuYa`,
        description: `Illuminance sensor`,
        fromZigbee: [legacy.fromZigbee.tuya_illuminance_sensor],
        toZigbee: [],
        exposes: [e.illuminance_lux(), e.brightness_state()],
    },
    {
        fingerprint: [{modelID: 'TS0601', manufacturerName: '_TZE200_kltffuzl'}, {modelID: 'TS0601', manufacturerName: '_TZE200_fwoorn8y'}],
        model: 'TM001-ZA/TM081',
        vendor: 'TuYa',
        description: 'Door and window sensor',
        fromZigbee: [legacy.fromZigbee.tm081],
        toZigbee: [],
        exposes: [e.contact(), e.battery()],
    },
    {
        fingerprint: [{modelID: `TS0601`, manufacturerName: `_TZE200_2m38mh6k`}],
        model: 'SS9600ZB',
        vendor: 'TuYa',
        description: '6 gang remote',
        exposes: [e.battery(),
            e.action(['1_single', '1_double', '1_hold', '2_single', '2_double', '2_hold', '3_single', '3_double', '3_hold',
                '4_single', '4_double', '4_hold', '5_single', '5_double', '5_hold', '6_single', '6_double', '6_hold'])],
        fromZigbee: [legacy.fromZigbee.tuya_remote],
        toZigbee: [],
    },
    {
        zigbeeModel: ['TS0052'],
        model: 'TS0052',
        vendor: 'TuYa',
        description: 'Zigbee dimmer module 1 channel',
        extend: tuya.extend.light_onoff_brightness(),
    },
    {
        fingerprint: [{modelID: 'TS0601', manufacturerName: '_TZE200_ikvncluo'},
            {modelID: 'TS0601', manufacturerName: '_TZE200_lyetpprm'},
            {modelID: 'TS0601', manufacturerName: '_TZE200_jva8ink8'},
            {modelID: 'TS0601', manufacturerName: '_TZE200_holel4dk'},
            {modelID: 'TS0601', manufacturerName: '_TZE200_xpq2rzhq'},
            {modelID: 'TS0601', manufacturerName: '_TZE200_wukb7rhc'},
            {modelID: 'TS0601', manufacturerName: '_TZE204_xsm7l9xa'},
            {modelID: 'TS0601', manufacturerName: '_TZE204_ztc6ggyl'},
            {modelID: 'TS0601', manufacturerName: '_TZE200_ztc6ggyl'}],
        model: 'TS0601_smart_human_presence_sensor_1',
        vendor: 'TuYa',
        description: 'Smart Human presence sensor',
        fromZigbee: [legacy.fz.tuya_smart_human_presense_sensor],
        toZigbee: [legacy.tz.tuya_smart_human_presense_sensor],
        whiteLabel: [
            tuya.whitelabel('TuYa', 'ZY-M100-L', 'Ceiling human breathe sensor', ['_TZE204_ztc6ggyl']),
        ],
        exposes: [
            e.illuminance_lux(), e.presence(),
            e.numeric('target_distance', ea.STATE).withDescription('Distance to target').withUnit('m'),
            e.numeric('radar_sensitivity', ea.STATE_SET).withValueMin(0).withValueMax(9).withValueStep(1)
                .withDescription('sensitivity of the radar'),
            e.numeric('minimum_range', ea.STATE_SET).withValueMin(0).withValueMax(9.5).withValueStep(0.15)
                .withDescription('Minimum range').withUnit('m'),
            e.numeric('maximum_range', ea.STATE_SET).withValueMin(0).withValueMax(9.5).withValueStep(0.15)
                .withDescription('Maximum range').withUnit('m'),
            e.numeric('detection_delay', ea.STATE_SET).withValueMin(0).withValueMax(10).withValueStep(0.1)
                .withDescription('Detection delay').withUnit('s'),
            e.numeric('fading_time', ea.STATE_SET).withValueMin(0).withValueMax(1500).withValueStep(1)
                .withDescription('Fading time').withUnit('s'),
            // e.text('cli', ea.STATE).withDescription('not recognize'),
            e.enum('self_test', ea.STATE, Object.values(legacy.tuyaHPSCheckingResult))
                .withDescription('Self_test, possible resuts: checking, check_success, check_failure, others, comm_fault, radar_fault.'),
        ],
    },
    {
        fingerprint: tuya.fingerprint('TS0601', ['_TZE204_sxm7l9xa']),
        model: 'ZY-M100-S',
        vendor: 'TuYa',
        description: 'Mini Human Breathe Sensor',
        fromZigbee: [tuya.fz.datapoints],
        toZigbee: [tuya.tz.datapoints],
        exposes: [
            e.illuminance_lux(), e.presence(),
            e.numeric('target_distance', ea.STATE).withDescription('Distance to target').withUnit('m'),
            e.numeric('radar_sensitivity', ea.STATE_SET).withValueMin(0).withValueMax(9).withValueStep(1)
                .withDescription('sensitivity of the radar'),
            e.numeric('minimum_range', ea.STATE_SET).withValueMin(0).withValueMax(9.5).withValueStep(0.15)
                .withDescription('Minimum range').withUnit('m'),
            e.numeric('maximum_range', ea.STATE_SET).withValueMin(0).withValueMax(9.5).withValueStep(0.15)
                .withDescription('Maximum range').withUnit('m'),
            e.numeric('detection_delay', ea.STATE_SET).withValueMin(0).withValueMax(10).withValueStep(0.1)
                .withDescription('Detection delay').withUnit('s'),
            e.numeric('fading_time', ea.STATE_SET).withValueMin(0.5).withValueMax(1500).withValueStep(1)
                .withDescription('Fading time').withUnit('s'),
        ],
        meta: {
            tuyaDatapoints: [
                [104, 'illuminance_lux', tuya.valueConverter.raw],
                [105, 'presence', tuya.valueConverter.trueFalse1],
                [106, 'radar_sensitivity', tuya.valueConverter.raw],
                [107, 'maximum_range', tuya.valueConverter.divideBy100],
                [108, 'minimum_range', tuya.valueConverter.divideBy100],
                [109, 'target_distance', tuya.valueConverter.divideBy100],
                [110, 'fading_time', tuya.valueConverter.divideBy10],
                [111, 'detection_delay', tuya.valueConverter.divideBy10],
            ],
        },
    },
    {
        fingerprint: [{modelID: 'TS0601', manufacturerName: '_TZE200_whkgqxse'}],
        model: 'JM-TRH-ZGB-V1',
        vendor: 'TuYa',
        description: 'Temperature & humidity sensor with clock',
        fromZigbee: [legacy.fromZigbee.nous_lcd_temperature_humidity_sensor, fz.ignore_tuya_set_time],
        toZigbee: [legacy.toZigbee.nous_lcd_temperature_humidity_sensor],
        onEvent: tuya.onEventSetLocalTime,
        configure: async (device, coordinatorEndpoint, logger) => {
            const endpoint = device.getEndpoint(1);
            await reporting.bind(endpoint, coordinatorEndpoint, ['genBasic']);
        },
        exposes: [
            e.temperature(), e.humidity(), e.battery(),
            e.numeric('temperature_report_interval', ea.STATE_SET).withUnit('min').withValueMin(5).withValueMax(60).withValueStep(5)
                .withDescription('Temperature Report interval'),
            e.enum('temperature_unit_convert', ea.STATE_SET, ['celsius', 'fahrenheit']).withDescription('Current display unit'),
            e.enum('temperature_alarm', ea.STATE, ['canceled', 'lower_alarm', 'upper_alarm'])
                .withDescription('Temperature alarm status'),
            e.numeric('max_temperature', ea.STATE_SET).withUnit('°C').withValueMin(-20).withValueMax(60)
                .withDescription('Alarm temperature max'),
            e.numeric('min_temperature', ea.STATE_SET).withUnit('°C').withValueMin(-20).withValueMax(60)
                .withDescription('Alarm temperature min'),
            e.enum('humidity_alarm', ea.STATE, ['canceled', 'lower_alarm', 'upper_alarm'])
                .withDescription('Humidity alarm status'),
            e.numeric('max_humidity', ea.STATE_SET).withUnit('%').withValueMin(0).withValueMax(100)
                .withDescription('Alarm humidity max'),
            e.numeric('min_humidity', ea.STATE_SET).withUnit('%').withValueMin(0).withValueMax(100)
                .withDescription('Alarm humidity min'),
        ],
    },
    {
        fingerprint: tuya.fingerprint('TS0601', ['_TZE200_3towulqd', '_TZE200_1ibpyhdc', '_TZE200_bh3n6gk8']),
        model: 'ZG-204ZL',
        vendor: 'TuYa',
        description: 'Luminance motion sensor',
        fromZigbee: [legacy.fromZigbee.ZG204ZL_lms],
        toZigbee: [legacy.toZigbee.ZG204ZL_lms],
        exposes: [
            e.occupancy(), e.illuminance().withUnit('lx'), e.battery(),
            e.enum('sensitivity', ea.ALL, ['low', 'medium', 'high'])
                .withDescription('PIR sensor sensitivity (refresh and update only while active)'),
            e.enum('keep_time', ea.ALL, ['10', '30', '60', '120'])
                .withDescription('PIR keep time in seconds (refresh and update only while active)'),
        ],
    },
    {
        fingerprint: [{modelID: 'TS004F', manufacturerName: '_TZ3000_kjfzuycl'},
            {modelID: 'TS004F', manufacturerName: '_TZ3000_ja5osu5g'}],
        model: 'ERS-10TZBVB-AA',
        vendor: 'TuYa',
        description: 'Smart button',
        fromZigbee: [
            fz.command_step, fz.command_on, fz.command_off, fz.command_move_to_color_temp, fz.command_move_to_level,
            fz.tuya_multi_action, fz.tuya_operation_mode, fz.battery,
        ],
        toZigbee: [tz.tuya_operation_mode],
        exposes: [
            e.action([
                'single', 'double', 'hold', 'brightness_move_to_level', 'color_temperature_move',
                'brightness_step_up', 'brightness_step_down', 'on', 'off',
            ]),
            e.battery(),
            e.enum('operation_mode', ea.ALL, ['command', 'event']).withDescription(
                'Operation mode: "command" - for group control, "event" - for clicks'),
        ],
        configure: async (device, coordinatorEndpoint, logger) => {
            const endpoint = device.getEndpoint(1);
            await endpoint.read('genBasic', [0x0004, 0x000, 0x0001, 0x0005, 0x0007, 0xfffe]);
            await endpoint.write('genOnOff', {'tuyaOperationMode': 1});
            await endpoint.read('genOnOff', ['tuyaOperationMode']);
            try {
                await endpoint.read(0xE001, [0xD011]);
            } catch (err) {/* do nothing */}
            await endpoint.read('genPowerCfg', ['batteryVoltage', 'batteryPercentageRemaining']);
            await reporting.bind(endpoint, coordinatorEndpoint, ['genPowerCfg']);
            await reporting.bind(endpoint, coordinatorEndpoint, ['genOnOff']);
            await reporting.batteryPercentageRemaining(endpoint);
        },
    },
    {
        fingerprint: [{modelID: 'TS0601', manufacturerName: '_TZE200_zyrdrmno'}],
        model: 'ZB-Sm',
        vendor: 'TuYa',
        description: 'Tubular motor',
        fromZigbee: [legacy.fromZigbee.zb_sm_cover, fz.ignore_basic_report],
        toZigbee: [legacy.toZigbee.zb_sm_cover],
        onEvent: tuya.onEventSetTime,
        exposes: [
            e.cover_position().setAccess('position', ea.STATE_SET),
            e.enum('goto_positon', ea.SET, ['25', '50', '75', 'FAVORITE']),
            e.enum('motor_state', ea.STATE, ['OPENING', 'CLOSING', 'STOPPED']),
            e.numeric('active_power', ea.STATE).withDescription('Active power').withUnit('mWt'),
            e.numeric('cycle_count', ea.STATE).withDescription('Cycle count'),
            e.numeric('cycle_time', ea.STATE).withDescription('Cycle time').withUnit('ms'),
            e.enum('top_limit', ea.STATE_SET, ['SET', 'CLEAR']).withDescription('Setup or clear top limit'),
            e.enum('bottom_limit', ea.STATE_SET, ['SET', 'CLEAR']).withDescription('Setup or clear bottom limit'),
            e.numeric('favorite_position', ea.STATE_SET).withValueMin(0).withValueMax(100)
                .withDescription('Favorite position of this cover'),
            e.binary(`reverse_direction`, ea.STATE_SET, true, false).withDescription(`Inverts the cover direction`),
            e.text('motor_type', ea.STATE),
            e.enum('report', ea.SET, ['']),
        ],
    },
    {
        fingerprint: [{modelID: 'TS1201', manufacturerName: '_TZ3290_7v1k4vufotpowp9z'}],
        model: 'ZS06',
        vendor: 'TuYa',
        description: 'Universal smart IR remote control',
        fromZigbee: [
            fzZosung.zosung_send_ir_code_00, fzZosung.zosung_send_ir_code_01, fzZosung.zosung_send_ir_code_02,
            fzZosung.zosung_send_ir_code_03, fzZosung.zosung_send_ir_code_04, fzZosung.zosung_send_ir_code_05,
        ],
        toZigbee: [tzZosung.zosung_ir_code_to_send, tzZosung.zosung_learn_ir_code],
        exposes: [ez.learn_ir_code(), ez.learned_ir_code(), ez.ir_code_to_send()],
    },
    {
        fingerprint: [{modelID: 'TS0201', manufacturerName: '_TZ3000_itnrsufe'}],
        model: 'KCTW1Z',
        vendor: 'TuYa',
        description: 'Temperature & humidity sensor with LCD',
        fromZigbee: [fz.temperature, fzLocal.humidity10, fzLocal.temperature_unit, fz.battery, fz.ignore_tuya_set_time],
        toZigbee: [tzLocal.temperature_unit],
        onEvent: tuya.onEventSetLocalTime,
        exposes: [
            e.temperature(), e.humidity(), e.battery(), e.battery_voltage(),
            e.enum('temperature_unit', ea.STATE_SET, ['celsius', 'fahrenheit']).withDescription('Current display unit'),
        ],
        configure: async (device, coordinatorEndpoint, logger) => {
            const endpoint = device.getEndpoint(1);
            await reporting.bind(endpoint, coordinatorEndpoint, ['genPowerCfg', 'msTemperatureMeasurement', 'msRelativeHumidity']);
            await endpoint.read('genPowerCfg', ['batteryVoltage', 'batteryPercentageRemaining']);
            await reporting.batteryPercentageRemaining(endpoint);
        },
    },
    {
        fingerprint: [{modelID: 'TS0601', manufacturerName: '_TZE200_0u3bj3rc'},
            {modelID: 'TS0601', manufacturerName: '_TZE200_v6ossqfy'},
            {modelID: 'TS0601', manufacturerName: '_TZE200_mx6u6l4y'}],
        model: 'TS0601_human_presence_sensor',
        vendor: 'TuYa',
        description: 'Human presence sensor Zigbee',
        fromZigbee: [legacy.fromZigbee.hpsz],
        toZigbee: [legacy.toZigbee.hpsz],
        onEvent: tuya.onEventSetLocalTime,
        exposes: [e.presence(),
            e.numeric('duration_of_attendance', ea.STATE).withUnit('min')
                .withDescription('Shows the presence duration in minutes'),
            e.numeric('duration_of_absence', ea.STATE).withUnit('min')
                .withDescription('Shows the duration of the absence in minutes'),
            e.binary('led_state', ea.STATE_SET, true, false)
                .withDescription('Turns the onboard LED on or off'),
        ],
    },
    {
        fingerprint: tuya.fingerprint('TS0601', ['_TZE200_qoy0ekbd', '_TZE200_znbl8dj5', '_TZE200_a8sdabtg']),
        model: 'ZG-227ZL',
        vendor: 'TuYa',
        description: 'Temperature & humidity LCD sensor',
        fromZigbee: [tuya.fz.datapoints],
        toZigbee: [tuya.tz.datapoints],
        configure: tuya.configureMagicPacket,
        exposes: [e.temperature(), e.humidity(), tuya.exposes.temperatureUnit(), tuya.exposes.temperatureCalibration(),
            tuya.exposes.humidityCalibration(), e.battery()],
        whiteLabel: [
            tuya.whitelabel('TuYa', 'ZG-227Z', 'Temperature and humidity sensor', ['_TZE200_a8sdabtg']),
        ],
        meta: {
            tuyaDatapoints: [
                [1, 'temperature', tuya.valueConverter.divideBy10],
                [2, 'humidity', tuya.valueConverter.raw],
                [4, 'battery', tuya.valueConverter.raw],
                [9, 'temperature_unit', tuya.valueConverter.temperatureUnit],
                [23, 'temperature_calibration', tuya.valueConverter.divideBy10],
                [24, 'humidity_calibration', tuya.valueConverter.raw],
            ],
        },
    },
    {
        fingerprint: tuya.fingerprint('TS0601', ['_TZE200_n8dljorx', '_TZE200_pay2byax']),
        model: 'ZG-102ZL',
        vendor: 'TuYa',
        description: 'Luminance door sensor',
        fromZigbee: [tuya.fz.datapoints],
        toZigbee: [tuya.tz.datapoints],
        configure: tuya.configureMagicPacket,
        exposes: [e.contact(), e.illuminance().withUnit('lx'), e.battery()],
        meta: {
            tuyaDatapoints: [
                [1, 'contact', tuya.valueConverter.inverse],
                [101, 'illuminance', tuya.valueConverter.raw],
                [2, 'battery', tuya.valueConverter.raw],
            ],
        },
    },
    {
        fingerprint: tuya.fingerprint('TS0601', ['_TZE200_8isdky6j']),
        model: 'ZG-225Z',
        vendor: 'TuYa',
        description: 'Gas sensor',
        fromZigbee: [tuya.fz.datapoints],
        toZigbee: [tuya.tz.datapoints],
        configure: tuya.configureMagicPacket,
        exposes: [e.gas(), tuya.exposes.gasValue().withUnit('ppm')],
        meta: {
            tuyaDatapoints: [
                [1, 'gas', tuya.valueConverter.trueFalse0],
                [2, 'gas_value', tuya.valueConverter.raw],
            ],
        },
    },
    {
        fingerprint: tuya.fingerprint('TS110E', ['_TZ3210_zxbtub8r', '_TZ3210_k1msuvg6']),
        model: 'TS110E_1gang_1',
        vendor: 'TuYa',
        description: '1 channel dimmer',
        fromZigbee: extend.light_onoff_brightness({disablePowerOnBehavior: true, disableMoveStep: true, disableTransition: true})
            .fromZigbee.concat([tuya.fz.power_on_behavior_1, fzLocal.TS110E_switch_type, fzLocal.TS110E]),
        toZigbee: utils.replaceInArray(
            extend.light_onoff_brightness({disablePowerOnBehavior: true, disableMoveStep: true, disableTransition: true})
                .toZigbee.concat([tuya.tz.power_on_behavior_1, tzLocal.TS110E_options]),
            [tz.light_onoff_brightness],
            [tzLocal.TS110E_light_onoff_brightness],
        ),
        exposes: [e.light_brightness().withMinBrightness().withMaxBrightness(), e.power_on_behavior(), tuya.exposes.switchType()],
        configure: async (device, coordinatorEndpoint, logger) => {
            await tuya.configureMagicPacket(device, coordinatorEndpoint, logger);
            await extend.light_onoff_brightness().configure(device, coordinatorEndpoint, logger);
            await reporting.bind(device.getEndpoint(1), coordinatorEndpoint, ['genOnOff', 'genLevelCtrl']);
        },
    },
    {
        fingerprint: tuya.fingerprint('TS110E', ['_TZ3210_ngqk6jia', '_TZ3210_weaqkhab', '_TZ3210_tkkb1ym8']),
        model: 'TS110E_1gang_2',
        vendor: 'TuYa',
        description: '1 channel dimmer',
        whiteLabel: [{vendor: 'RTX', model: 'QS-Zigbee-D02-TRIAC-LN'}],
        fromZigbee: [fzLocal.TS110E, fzLocal.TS110E_light_type, tuya.fz.power_on_behavior_1, fz.on_off],
        toZigbee: [tzLocal.TS110E_onoff_brightness, tzLocal.TS110E_options, tuya.tz.power_on_behavior_1, tz.light_brightness_move],
        exposes: [
            e.light_brightness().withMinBrightness().withMaxBrightness(),
            tuya.exposes.lightType().withAccess(ea.ALL), e.power_on_behavior().withAccess(ea.ALL)],
        configure: async (device, coordinatorEndpoint, logger) => {
            await tuya.configureMagicPacket(device, coordinatorEndpoint, logger);
            const endpoint = device.getEndpoint(1);
            await reporting.bind(endpoint, coordinatorEndpoint, ['genOnOff', 'genLevelCtrl']);
            await reporting.onOff(endpoint);
        },
    },
    {
        fingerprint: [{modelID: 'TS110E', manufacturerName: '_TZ3210_wdexaypg'}, {modelID: 'TS110E', manufacturerName: '_TZ3210_3mpwqzuu'}],
        model: 'TS110E_2gang_1',
        vendor: 'TuYa',
        description: '2 channel dimmer',
        fromZigbee: extend.light_onoff_brightness({disablePowerOnBehavior: true, disableMoveStep: true, disableTransition: true})
            .fromZigbee.concat([tuya.fz.power_on_behavior_1, fzLocal.TS110E_switch_type, fzLocal.TS110E]),
        toZigbee: utils.replaceInArray(
            extend.light_onoff_brightness({disablePowerOnBehavior: true, disableMoveStep: true, disableTransition: true})
                .toZigbee.concat([tuya.tz.power_on_behavior_1, tzLocal.TS110E_options]),
            [tz.light_onoff_brightness],
            [tzLocal.TS110E_light_onoff_brightness],
        ),
        meta: {multiEndpoint: true},
        exposes: [
            e.light_brightness().withMinBrightness().withMaxBrightness().withEndpoint('l1'),
            e.light_brightness().withMinBrightness().withMaxBrightness().withEndpoint('l2'),
            e.power_on_behavior(),
            tuya.exposes.switchType().withEndpoint('l1'),
            tuya.exposes.switchType().withEndpoint('l2'),
        ],
        configure: async (device, coordinatorEndpoint, logger) => {
            await tuya.configureMagicPacket(device, coordinatorEndpoint, logger);
            await extend.light_onoff_brightness().configure(device, coordinatorEndpoint, logger);
            await reporting.bind(device.getEndpoint(1), coordinatorEndpoint, ['genOnOff', 'genLevelCtrl']);
            await reporting.bind(device.getEndpoint(2), coordinatorEndpoint, ['genOnOff', 'genLevelCtrl']);
        },
        endpoint: (device) => {
            return {l1: 1, l2: 2};
        },
    },
    {
        fingerprint: tuya.fingerprint('TS110E', ['_TZ3210_pagajpog', '_TZ3210_4ubylghk']),
        model: 'TS110E_2gang_2',
        vendor: 'TuYa',
        description: '2 channel dimmer',
        fromZigbee: [fzLocal.TS110E, fzLocal.TS110E_light_type, tuya.fz.power_on_behavior_1, fz.on_off],
        toZigbee: [tzLocal.TS110E_onoff_brightness, tzLocal.TS110E_options, tuya.tz.power_on_behavior_1, tz.light_brightness_move],
        meta: {multiEndpoint: true},
        exposes: [
            e.light_brightness().withMinBrightness().withMaxBrightness().withEndpoint('l1'),
            e.light_brightness().withMinBrightness().withMaxBrightness().withEndpoint('l2'),
            e.power_on_behavior().withAccess(ea.ALL)],
        configure: async (device, coordinatorEndpoint, logger) => {
            await tuya.configureMagicPacket(device, coordinatorEndpoint, logger);
            const endpoint = device.getEndpoint(1);
            await reporting.bind(endpoint, coordinatorEndpoint, ['genOnOff', 'genLevelCtrl']);
            await reporting.onOff(endpoint);
        },
        endpoint: (device) => {
            return {l1: 1, l2: 2};
        },
    },
    {
        fingerprint: tuya.fingerprint('TS0601', ['_TZE200_nslr42tt']),
        model: 'TS0601_3_phase_clamp_meter',
        vendor: 'TuYa',
        description: '3-phase clamp power meter',
        fromZigbee: [tuya.fz.datapoints],
        toZigbee: [tuya.tz.datapoints],
        configure: tuya.configureMagicPacket,
        whiteLabel: [{vendor: 'MatSeePlus', model: 'PC321-Z-TY'}],
        exposes: [
            e.ac_frequency(), e.temperature(), e.current(), e.power(), e.energy(),
            tuya.exposes.energyWithPhase('a'), tuya.exposes.energyWithPhase('b'), tuya.exposes.energyWithPhase('c'),
            tuya.exposes.voltageWithPhase('a'), tuya.exposes.voltageWithPhase('b'), tuya.exposes.voltageWithPhase('c'),
            tuya.exposes.powerWithPhase('a'), tuya.exposes.powerWithPhase('b'), tuya.exposes.powerWithPhase('c'),
            tuya.exposes.currentWithPhase('a'), tuya.exposes.currentWithPhase('b'), tuya.exposes.currentWithPhase('c'),
            tuya.exposes.powerFactorWithPhase('a'), tuya.exposes.powerFactorWithPhase('b'), tuya.exposes.powerFactorWithPhase('c'),
        ],
        meta: {
            tuyaDatapoints: [
                [132, 'ac_frequency', tuya.valueConverter.raw],
                [133, 'temperature', tuya.valueConverter.divideBy10],
                [1, 'energy', tuya.valueConverter.divideBy100],
                [101, 'energy_a', tuya.valueConverter.divideBy1000],
                [111, 'energy_b', tuya.valueConverter.divideBy1000],
                [121, 'energy_c', tuya.valueConverter.divideBy1000],
                [131, 'current', tuya.valueConverter.divideBy1000],
                [9, 'power', tuya.valueConverter.raw],
                [102, 'power_factor_a', tuya.valueConverter.raw],
                [112, 'power_factor_b', tuya.valueConverter.raw],
                [122, 'power_factor_c', tuya.valueConverter.raw],
                [6, null, tuya.valueConverter.phaseVariant2WithPhase('a')],
                [7, null, tuya.valueConverter.phaseVariant2WithPhase('b')],
                [8, null, tuya.valueConverter.phaseVariant2WithPhase('c')],
                [134, 'device_status', tuya.valueConverter.raw],
            ],
        },
    },
    {
        fingerprint: tuya.fingerprint('TS0601', ['_TZE200_x8fp01wi']),
        model: 'TS0601_3_phase_clamp_meter_relay',
        vendor: 'TuYa',
        description: '3-phase clamp power meter with relay',
        fromZigbee: [tuya.fz.datapoints],
        toZigbee: [tuya.tz.datapoints],
        configure: tuya.configureMagicPacket,
        whiteLabel: [{vendor: 'Wenzhou Taiye Electric', model: 'TAC7361C BI'}],
        exposes: [
            e.switch().setAccess('state', ea.STATE_SET), e.power(), e.energy(), e.produced_energy(),
            tuya.exposes.voltageWithPhase('a'), tuya.exposes.voltageWithPhase('b'), tuya.exposes.voltageWithPhase('c'),
            tuya.exposes.powerWithPhase('a'), tuya.exposes.powerWithPhase('b'), tuya.exposes.powerWithPhase('c'),
            tuya.exposes.currentWithPhase('a'), tuya.exposes.currentWithPhase('b'), tuya.exposes.currentWithPhase('c'),
        ],
        meta: {
            tuyaDatapoints: [
                [16, 'state', tuya.valueConverter.onOff],
                [1, 'energy', tuya.valueConverter.divideBy100],
                [2, 'produced_energy', tuya.valueConverter.divideBy100],
                [9, 'power', tuya.valueConverter.raw],
                [6, null, tuya.valueConverter.phaseVariant2WithPhase('a')],
                [7, null, tuya.valueConverter.phaseVariant2WithPhase('b')],
                [8, null, tuya.valueConverter.phaseVariant2WithPhase('c')],
            ],
        },
    },
    {
        zigbeeModel: ['TS0049'],
        model: 'TS0049',
        vendor: 'TuYa',
        description: 'Water valve',
        fromZigbee: [tuya.fz.datapoints],
        toZigbee: [tuya.tz.datapoints],
        onEvent: tuya.onEventSetLocalTime,
        configure: tuya.configureMagicPacket,
        exposes: [tuya.exposes.errorStatus(), tuya.exposes.switch(), tuya.exposes.batteryState(),
            tuya.exposes.countdown().withValueMin(0).withValueMax(255).withUnit('minutes')
                .withDescription('Max on time in minutes'),
        ],
        meta: {
            tuyaSendCommand: 'sendData',
            tuyaDatapoints: [
                [26, 'error_status', tuya.valueConverter.raw],
                [101, 'state', tuya.valueConverter.onOff],
                [111, 'countdown', tuya.valueConverter.raw],
                [115, 'battery_state', tuya.valueConverter.batteryState],
            ],
        },
    },
    {
        fingerprint: tuya.fingerprint('TS0601', ['_TZE200_r32ctezx']),
        model: 'TS0601_fan_switch',
        vendor: 'TuYa',
        description: 'Fan switch',
        fromZigbee: [tuya.fz.datapoints],
        toZigbee: [tuya.tz.datapoints],
        configure: tuya.configureMagicPacket,
        exposes: [
            tuya.exposes.switch(), e.power_on_behavior(['off', 'on']).withAccess(ea.STATE_SET),
            tuya.exposes.countdown().withValueMin(0).withValueMax(43200).withUnit('s').withDescription('Max ON time in seconds'),
            e.numeric('fan_speed', ea.STATE_SET).withValueMin(1).withValueMax(5).withValueStep(1)
                .withDescription('Speed off the fan'),
        ],
        meta: {
            tuyaDatapoints: [
                [1, 'state', tuya.valueConverter.onOff],
                [2, 'countdown', tuya.valueConverter.countdown],
                [3, 'fan_speed', tuya.valueConverterBasic
                    .lookup({'1': tuya.enum(0), '2': tuya.enum(1), '3': tuya.enum(2), '4': tuya.enum(3), '5': tuya.enum(4)})],
                [11, 'power_on_behavior', tuya.valueConverterBasic.lookup({'off': tuya.enum(0), 'on': tuya.enum(1)})],
            ],
        },
        whiteLabel: [
            {vendor: 'Lerlink', model: 'T2-Z67/T2-W67'},
        ],
    },
    {
        zigbeeModel: ['TS0224'],
        model: 'TS0224',
        vendor: 'TuYa',
        description: 'Smart light & sound siren',
        fromZigbee: [],
        toZigbee: [tz.warning, tzLocal.TS0224],
        exposes: [e.warning(),
            e.binary('light', ea.STATE_SET, 'ON', 'OFF').withDescription('Turn the light of the alarm ON/OFF'),
            e.numeric('duration', ea.STATE_SET).withValueMin(60).withValueMax(3600).withValueStep(1).withUnit('s')
                .withDescription('Duration of the alarm'),
            e.enum('volume', ea.STATE_SET, ['mute', 'low', 'medium', 'high'])
                .withDescription('Volume of the alarm'),
        ],
    },
    {
        fingerprint: tuya.fingerprint('TS0041', ['_TZ3000_fa9mlvja']),
        model: 'IH-K663',
        vendor: 'TuYa',
        description: 'Smart button',
        exposes: [e.battery(), e.battery_voltage(), e.action(['single', 'double'])],
        fromZigbee: [fz.tuya_on_off_action, fz.battery],
        toZigbee: [],
        configure: tuya.configureMagicPacket,
    },
    {
        fingerprint: tuya.fingerprint('TS011F', ['_TZ3000_cayepv1a']),
        model: 'TS011F_with_threshold',
        description: 'Din rail switch with power monitoring and threshold settings',
        vendor: 'TuYa',
        ota: ota.zigbeeOTA,
        extend: tuya.extend.switch({
            electricalMeasurements: true, electricalMeasurementsFzConverter: fzLocal.TS011F_electrical_measurement,
            powerOutageMemory: true, indicatorMode: true,
            fromZigbee: [fz.temperature, fzLocal.TS011F_threshold],
            toZigbee: [tzLocal.TS011F_threshold],
            exposes: [
                e.temperature(),
                e.numeric('temperature_threshold', ea.STATE_SET).withValueMin(40).withValueMax(100).withValueStep(1).withUnit('*C')
                    .withDescription('High temperature threshold'),
                e.binary('temperature_breaker', ea.STATE_SET, 'ON', 'OFF')
                    .withDescription('High temperature breaker'),
                e.numeric('power_threshold', ea.STATE_SET).withValueMin(1).withValueMax(26).withValueStep(1).withUnit('kW')
                    .withDescription('High power threshold'),
                e.binary('power_breaker', ea.STATE_SET, 'ON', 'OFF')
                    .withDescription('High power breaker'),
                e.numeric('over_current_threshold', ea.STATE_SET).withValueMin(1).withValueMax(64).withValueStep(1).withUnit('A')
                    .withDescription('Over-current threshold'),
                e.binary('over_current_breaker', ea.STATE_SET, 'ON', 'OFF')
                    .withDescription('Over-current breaker'),
                e.numeric('over_voltage_threshold', ea.STATE_SET).withValueMin(220).withValueMax(260).withValueStep(1).withUnit('V')
                    .withDescription('Over-voltage threshold'),
                e.binary('over_voltage_breaker', ea.STATE_SET, 'ON', 'OFF')
                    .withDescription('Over-voltage breaker'),
                e.numeric('under_voltage_threshold', ea.STATE_SET).withValueMin(76).withValueMax(240).withValueStep(1).withUnit('V')
                    .withDescription('Under-voltage threshold'),
                e.binary('under_voltage_breaker', ea.STATE_SET, 'ON', 'OFF')
                    .withDescription('Under-voltage breaker'),
            ],
        }),
        configure: async (device, coordinatorEndpoint, logger) => {
            await tuya.configureMagicPacket(device, coordinatorEndpoint, logger);
            const endpoint = device.getEndpoint(1);
            endpoint.command('genBasic', 'tuyaSetup', {});
            await reporting.bind(endpoint, coordinatorEndpoint, ['msTemperatureMeasurement']);
            await reporting.bind(endpoint, coordinatorEndpoint, ['genOnOff', 'haElectricalMeasurement', 'seMetering']);
            await reporting.rmsVoltage(endpoint, {change: 5});
            await reporting.rmsCurrent(endpoint, {change: 50});
            await reporting.activePower(endpoint, {change: 10});
            await reporting.currentSummDelivered(endpoint);
            endpoint.saveClusterAttributeKeyValue('haElectricalMeasurement', {acCurrentDivisor: 1000, acCurrentMultiplier: 1});
            endpoint.saveClusterAttributeKeyValue('seMetering', {divisor: 100, multiplier: 1});
            device.save();
        },
        whiteLabel: [
            tuya.whitelabel('TONGOU', 'TO-Q-SY2-163JZT', 'Smart circuit breaker', ['_TZ3000_cayepv1a']),
            tuya.whitelabel('EARU', 'EAKCB-T-M-Z', 'Smart circuit breaker', ['_TZ3000_lepzuhto']),
        ],
    },
    {
        fingerprint: tuya.fingerprint('TS000F', ['_TZ3000_hdc8bbha']),
        model: 'QS-Zigbee-SEC01-U',
        vendor: 'TuYa',
        description: 'Zigbee 3.0 smart light switch module 1 gang',
        extend: tuya.extend.switch({switchType: true}),
        configure: async (device, coordinatorEndpoint, logger) => {
            await reporting.bind(device.getEndpoint(1), coordinatorEndpoint, ['genOnOff']);
            device.powerSource = 'Mains (single phase)';
            device.save();
        },
    },
    {
        fingerprint: tuya.fingerprint('TS000F', ['_TZ3000_m8f3z8ju']),
        model: 'QS-Zigbee-SEC02-U',
        vendor: 'TuYa',
        description: 'Zigbee 3.0 smart light switch module 2 gang',
        toZigbee: [tz.on_off],
        extend: extend.switch(),
        exposes: [e.switch().withEndpoint('l1'), e.switch().withEndpoint('l2')],
        endpoint: (device) => {
            return {'l1': 1, 'l2': 2};
        },
        meta: {multiEndpoint: true},
        configure: async (device, coordinatorEndpoint, logger) => {
            await reporting.bind(device.getEndpoint(1), coordinatorEndpoint, ['genOnOff']);
            await reporting.bind(device.getEndpoint(2), coordinatorEndpoint, ['genOnOff']);
        },
    },
    {
        fingerprint: [
            {modelID: 'TS0001', manufacturerName: '_TZ3000_bmqxalil'},
        ],
        model: 'TS0001_switch_1_gang',
        vendor: 'TuYa',
        description: '1-Gang switch with backlight',
        extend: tuya.extend.switch({powerOnBehavior2: true, backlightModeOffOn: true}),
        configure: async (device, coordinatorEndpoint, logger) => {
            await tuya.configureMagicPacket(device, coordinatorEndpoint, logger);
            await reporting.bind(device.getEndpoint(1), coordinatorEndpoint, ['genOnOff']);
        },
        whiteLabel: [
            tuya.whitelabel('Homeetec', '37022454', '1 Gang switch with backlight', ['_TZ3000_bmqxalil']),
        ],
    },
    {
        fingerprint: [
            {modelID: 'TS0002', manufacturerName: '_TZ3000_in5qxhtt'},
        ],
        model: 'TS0002_switch_2_gang',
        vendor: 'TuYa',
        description: '2-Gang switch with backlight',
        extend: tuya.extend.switch({powerOnBehavior2: true, backlightModeOffOn: true, endpoints: ['l1', 'l2']}),
        endpoint: (device) => {
            return {'l1': 1, 'l2': 2};
        },
        meta: {multiEndpoint: true},
        configure: async (device, coordinatorEndpoint, logger) => {
            await tuya.configureMagicPacket(device, coordinatorEndpoint, logger);
            await reporting.bind(device.getEndpoint(1), coordinatorEndpoint, ['genOnOff']);
            await reporting.bind(device.getEndpoint(2), coordinatorEndpoint, ['genOnOff']);
        },
        whiteLabel: [
            tuya.whitelabel('Homeetec', '37022463', '2 Gang switch with backlight', ['_TZ3000_in5qxhtt']),
        ],
    },
    {
        fingerprint: [
            {modelID: 'TS0003', manufacturerName: '_TZ3000_pv4puuxi'},
        ],
        model: 'TS0003_switch_3_gang',
        vendor: 'TuYa',
        description: '3-Gang switch with backlight',
        extend: tuya.extend.switch({powerOnBehavior2: true, backlightModeOffOn: true, endpoints: ['left', 'center', 'right']}),
        endpoint: (device) => {
            return {'left': 1, 'center': 2, 'right': 3};
        },
        meta: {multiEndpoint: true},
        configure: async (device, coordinatorEndpoint, logger) => {
            await tuya.configureMagicPacket(device, coordinatorEndpoint, logger);
            await reporting.bind(device.getEndpoint(1), coordinatorEndpoint, ['genOnOff']);
            await reporting.bind(device.getEndpoint(2), coordinatorEndpoint, ['genOnOff']);
            await reporting.bind(device.getEndpoint(3), coordinatorEndpoint, ['genOnOff']);
        },
        whiteLabel: [
            tuya.whitelabel('Homeetec', '37022474', '3 Gang switch with backlight', ['_TZ3000_pv4puuxi']),
        ],
    },
    {
        fingerprint: [
            {modelID: 'TS0601', manufacturerName: '_TZE200_hewlydpz'},
        ],
        model: 'TS0601_switch_4_gang_2',
        vendor: 'TuYa',
        description: '4-Gang switch with backlight',
        fromZigbee: [tuya.fz.datapoints],
        toZigbee: [tuya.tz.datapoints],
        configure: tuya.configureMagicPacket,
        exposes: [
            tuya.exposes.switch().withEndpoint('l1'),
            tuya.exposes.switch().withEndpoint('l2'),
            tuya.exposes.switch().withEndpoint('l3'),
            tuya.exposes.switch().withEndpoint('l4'),
            tuya.exposes.backlightModeOffOn(),
        ],
        endpoint: (device) => {
            return {'l1': 1, 'l2': 1, 'l3': 1, 'l4': 1};
        },
        meta: {
            multiEndpoint: true,
            tuyaDatapoints: [
                [1, 'state_l1', tuya.valueConverter.onOff],
                [2, 'state_l2', tuya.valueConverter.onOff],
                [3, 'state_l3', tuya.valueConverter.onOff],
                [4, 'state_l4', tuya.valueConverter.onOff],
                [7, 'backlight_mode', tuya.valueConverter.onOff],
            ],
        },
        whiteLabel: [
            tuya.whitelabel('Homeetec', '37022714', '4 Gang switch with backlight', ['_TZE200_hewlydpz']),
        ],
    },
    {
        fingerprint: [
            {modelID: 'TS0601', manufacturerName: '_TZE200_p6vz3wzt'},
        ],
        model: 'TS0601_cover_5',
        vendor: 'TuYa',
        description: 'Curtain/blind switch',
        options: [exposes.options.invert_cover()],
        fromZigbee: [tuya.fz.datapoints],
        toZigbee: [tuya.tz.datapoints],
        exposes: [
            e.cover_position(),
            e.enum('calibration', ea.STATE_SET, ['START', 'END']).withDescription('Calibration'),
            e.binary('backlight_mode', ea.STATE_SET, 'ON', 'OFF').withDescription('Backlight'),
            e.enum('motor_steering', ea.STATE_SET, ['FORWARD', 'BACKWARD']).withDescription('Motor Steering'),
            e.binary('child_lock', ea.STATE_SET, 'ON', 'OFF').withDescription('Child Lock'),
        ],
        meta: {
            tuyaDatapoints: [
                [1, 'state', tuya.valueConverterBasic.lookup({'OPEN': tuya.enum(0), 'STOP': tuya.enum(1), 'CLOSE': tuya.enum(2)})],
                [2, 'position', tuya.valueConverter.coverPosition],
                [3, 'calibration', tuya.valueConverterBasic.lookup({'START': tuya.enum(0), 'END': tuya.enum(1)})],
                [7, 'backlight_mode', tuya.valueConverter.onOff],
                [8, 'motor_steering', tuya.valueConverterBasic.lookup({'FORWARD': tuya.enum(0), 'BACKWARD': tuya.enum(1)})],
                [103, 'child_lock', tuya.valueConverter.onOff],
            ],
        },
        whiteLabel: [
            tuya.whitelabel('Homeetec', '37022483', 'Curtain/blind switch', ['_TZE200_p6vz3wzt']),
        ],
    },
    {
        fingerprint: [
            {modelID: 'TS0601', manufacturerName: '_TZE200_jhkttplm'},
        ],
        model: 'TS0601_cover_with_1_switch',
        vendor: 'TuYa',
        description: 'Curtain/blind switch with 1 Gang switch',
        options: [exposes.options.invert_cover()],
        fromZigbee: [tuya.fz.datapoints],
        toZigbee: [tuya.tz.datapoints],
        exposes: [
            e.cover_position(),
            tuya.exposes.switch().withEndpoint('l1'),
            e.enum('calibration', ea.STATE_SET, ['START', 'END']).withDescription('Calibration'),
            e.binary('backlight_mode', ea.STATE_SET, 'ON', 'OFF').withDescription('Backlight'),
            e.enum('motor_steering', ea.STATE_SET, ['FORWARD', 'BACKWARD']).withDescription('Motor Steering'),
            e.binary('child_lock', ea.STATE_SET, 'ON', 'OFF').withDescription('Child Lock'),
        ],
        endpoint: (device) => {
            return {'l1': 1};
        },
        meta: {
            multiEndpoint: true,
            tuyaDatapoints: [
                [1, 'state', tuya.valueConverterBasic.lookup({'OPEN': tuya.enum(0), 'STOP': tuya.enum(1), 'CLOSE': tuya.enum(2)})],
                [2, 'position', tuya.valueConverter.coverPosition],
                [3, 'calibration', tuya.valueConverterBasic.lookup({'START': tuya.enum(0), 'END': tuya.enum(1)})],
                [7, 'backlight_mode', tuya.valueConverter.onOff],
                [8, 'motor_steering', tuya.valueConverterBasic.lookup({'FORWARD': tuya.enum(0), 'BACKWARD': tuya.enum(1)})],
                [101, 'state_l1', tuya.valueConverter.onOff],
                [103, 'child_lock', tuya.valueConverter.onOff],
            ],
        },
        whiteLabel: [
            tuya.whitelabel('Homeetec', '37022493', 'Curtain/blind switch with 1 Gang switch', ['_TZE200_jhkttplm']),
        ],
    },
    {
        fingerprint: [
            {modelID: 'TS0601', manufacturerName: '_TZE200_5nldle7w'},
        ],
        model: 'TS0601_cover_with_2_switch',
        vendor: 'TuYa',
        description: 'Curtain/blind switch with 2 Gang switch',
        options: [exposes.options.invert_cover()],
        fromZigbee: [tuya.fz.datapoints],
        toZigbee: [tuya.tz.datapoints],
        exposes: [
            e.cover_position().setAccess('position', ea.STATE_SET),
            tuya.exposes.switch().withEndpoint('l1'),
            tuya.exposes.switch().withEndpoint('l2'),
            e.enum('calibration', ea.STATE_SET, ['START', 'END']).withDescription('Calibration'),
            e.binary('backlight_mode', ea.STATE_SET, 'ON', 'OFF').withDescription('Backlight'),
            e.enum('motor_steering', ea.STATE_SET, ['FORWARD', 'BACKWARD']).withDescription('Motor Steering'),
            e.binary('child_lock', ea.STATE_SET, 'ON', 'OFF').withDescription('Child Lock'),
        ],
        endpoint: (device) => {
            return {'l1': 1, 'l2': 1};
        },
        meta: {
            multiEndpoint: true,
            tuyaDatapoints: [
                [1, 'state', tuya.valueConverterBasic.lookup({'OPEN': tuya.enum(0), 'STOP': tuya.enum(1), 'CLOSE': tuya.enum(2)})],
                [2, 'position', tuya.valueConverter.coverPosition],
                [3, 'calibration', tuya.valueConverterBasic.lookup({'START': tuya.enum(0), 'END': tuya.enum(1)})],
                [7, 'backlight_mode', tuya.valueConverter.onOff],
                [8, 'motor_steering', tuya.valueConverterBasic.lookup({'FORWARD': tuya.enum(0), 'BACKWARD': tuya.enum(1)})],
                [101, 'state_l2', tuya.valueConverter.onOff],
                [102, 'state_l1', tuya.valueConverter.onOff],
                [103, 'child_lock', tuya.valueConverter.onOff],
            ],
        },
        whiteLabel: [
            tuya.whitelabel('Homeetec', '37022173', 'Curtain/blind switch with 2 Gang switch', ['_TZE200_5nldle7w']),
        ],
    },
    {
        fingerprint: [{modelID: 'TS0601', manufacturerName: '_TZE200_bcusnqt8'}],
        model: 'SPM01',
        vendor: 'TuYa',
        description: 'Smart energy monitor for 1P+N system',
        fromZigbee: [tuya.fz.datapoints],
        toZigbee: [tuya.tz.datapoints],
        configure: tuya.configureMagicPacket,
        exposes: [e.voltage(), e.power(), e.current(),
            // Change the description according to the specifications of the device
            e.energy().withDescription('Total forward active energy'),
            e.produced_energy().withDescription('Total reverse active energy'),
        ],
        meta: {
            tuyaDatapoints: [
                [1, 'energy', tuya.valueConverter.divideBy100],
                [2, 'produced_energy', tuya.valueConverter.divideBy100],
                [6, null, {
                    from: (v: Buffer) => {
                        return {
                            voltage: v.readUint16BE(0)/10,
                            current: ((v.readUint8(2)<<16)+(v.readUint8(3)<<8)+v.readUint8(4))/1000,
                            power: ((v.readUint8(5)<<16)+(v.readUint8(6)<<8)+v.readUint8(7)),
                        };
                    },
                }],
                [6, 'voltage', tuya.valueConverter.raw],
                [6, 'current', tuya.valueConverter.raw],
                [6, 'power', tuya.valueConverter.raw],
                // [9,'',tuya.valueConverter.raw] // Unknown / datatype=5 (bitmap)
            ],
        },
    },
    {
        fingerprint: [{modelID: 'TS0601', manufacturerName: '_TZE204_ves1ycwx'}],
        model: 'SPM02',
        vendor: 'TuYa',
        description: 'Smart energy monitor for 3P+N system',
        fromZigbee: [tuya.fz.datapoints],
        toZigbee: [tuya.tz.datapoints],
        configure: tuya.configureMagicPacket,
        exposes: [tuya.exposes.voltageWithPhase('X'), tuya.exposes.voltageWithPhase('Y'), tuya.exposes.voltageWithPhase('Z'),
            tuya.exposes.powerWithPhase('X'), tuya.exposes.powerWithPhase('Y'), tuya.exposes.powerWithPhase('Z'),
            tuya.exposes.currentWithPhase('X'), tuya.exposes.currentWithPhase('Y'), tuya.exposes.currentWithPhase('Z'),
            // Change the description according to the specifications of the device
            e.energy().withDescription('Total forward active energy'),
            e.produced_energy().withDescription('Total reverse active energy'),
        ],
        meta: {
            tuyaDatapoints: [
                [1, 'energy', tuya.valueConverter.divideBy100],
                [2, 'produced_energy', tuya.valueConverter.divideBy100],
                [6, null, tuya.valueConverter.phaseVariant2WithPhase('X')],
                [7, null, tuya.valueConverter.phaseVariant2WithPhase('Y')],
                [8, null, tuya.valueConverter.phaseVariant2WithPhase('Z')],
                // [9,'',tuya.valueConverter.raw] // Unknown / datatype=5 (bitmap)
            ],
        },
    },
    {
        fingerprint: tuya.fingerprint('TS0601', ['_TZE204_ac0fhfiq']),
        model: 'TS0601_bidirectional_energy meter',
        vendor: 'TuYa',
        description: 'Bidirectional energy meter with 150A Current Clamp',
        fromZigbee: [tuya.fz.datapoints],
        toZigbee: [tuya.tz.datapoints],
        onEvent: tuya.onEventSetTime,
        configure: tuya.configureMagicPacket,
        exposes: [
            e.energy(), e.produced_energy(), e.power(), e.voltage(), e.current(),
            e.enum('energy_flow', ea.STATE, ['consuming', 'producing']).withDescription('Direction of energy'),
        ],
        meta: {
            tuyaDatapoints: [
                [1, 'energy', tuya.valueConverter.divideBy100],
                [2, 'produced_energy', tuya.valueConverter.divideBy100],
                [6, null, tuya.valueConverter.phaseVariant3],
                [102, 'energy_flow', tuya.valueConverterBasic.lookup({'consuming': 0, 'producing': 1})],
            ],
        },
    },
    {
        fingerprint: [
            {modelID: 'TS0601', manufacturerName: '_TZE200_vmcgja59'},
        ],
        model: 'TS0601_switch_8',
        vendor: 'TuYa',
        description: '8 Gang switch',
        fromZigbee: [tuya.fz.datapoints],
        toZigbee: [tuya.tz.datapoints],
        configure: tuya.configureMagicPacket,
        exposes: [
            tuya.exposes.switch().withEndpoint('l1'),
            tuya.exposes.switch().withEndpoint('l2'),
            tuya.exposes.switch().withEndpoint('l3'),
            tuya.exposes.switch().withEndpoint('l4'),
            tuya.exposes.switch().withEndpoint('l5'),
            tuya.exposes.switch().withEndpoint('l6'),
            tuya.exposes.switch().withEndpoint('l7'),
            tuya.exposes.switch().withEndpoint('l8'),
        ],
        endpoint: (device) => {
            return {'l1': 1, 'l2': 1, 'l3': 1, 'l4': 1, 'l5': 1, 'l6': 1, 'l7': 1, 'l8': 1};
        },
        meta: {
            multiEndpoint: true,
            tuyaDatapoints: [
                [1, 'state_l1', tuya.valueConverter.onOff],
                [2, 'state_l2', tuya.valueConverter.onOff],
                [3, 'state_l3', tuya.valueConverter.onOff],
                [4, 'state_l4', tuya.valueConverter.onOff],
                [5, 'state_l5', tuya.valueConverter.onOff],
                [6, 'state_l6', tuya.valueConverter.onOff],
                [0x65, 'state_l7', tuya.valueConverter.onOff],
                [0x66, 'state_l8', tuya.valueConverter.onOff],
            ],
        },
        whiteLabel: [
            tuya.whitelabel('ZYXH', 'TS0601_switch_8', '8 Gang switch', ['_TZE200_vmcgja59']),
        ],
    },

    // TS011F
    {
        fingerprint: tuya.fingerprint('TS011F', ['_TZ3000_8fdayfch', '_TZ3000_1hwjutgo', '_TZ3000_lnggrqqi', '_TZ3000_tvuarksa']),
        model: 'TS011F_1',
        vendor: 'TuYa',
        description: 'Switch',
        extend: tuya.extend.switch(),
        whiteLabel: [
            {vendor: 'Mumubiz', model: 'ZJSB9-80Z'},
            tuya.whitelabel('KTNNKG', 'ZB1248-10A', 'Relay switch', ['_TZ3000_8fdayfch']),
            tuya.whitelabel('UseeLink', 'SM-AZ713', 'Smart water/gas valve', ['_TZ3000_tvuarksa']),
        ],
    },
    {
        fingerprint: tuya.fingerprint('TS011F', ['_TZ3000_rqbjepe8']),
        model: 'TS011F_4',
        description: '2 gang plug',
        vendor: 'TuYa',
        ota: ota.zigbeeOTA,
        extend: tuya.extend.switch({
            electricalMeasurements: true, powerOutageMemory: true, indicatorMode: true, childLock: true, endpoints: ['l1', 'l2']}),
        endpoint: (device) => {
            return {l1: 1, l2: 2};
        },
        meta: {multiEndpoint: true, multiEndpointSkip: ['energy', 'current', 'voltage', 'power']},
        configure: async (device, coordinatorEndpoint, logger) => {
            await tuya.configureMagicPacket(device, coordinatorEndpoint, logger);
            const endpoint = device.getEndpoint(1);
            endpoint.saveClusterAttributeKeyValue('haElectricalMeasurement', {acCurrentDivisor: 1000, acCurrentMultiplier: 1});
            endpoint.saveClusterAttributeKeyValue('seMetering', {divisor: 100, multiplier: 1});
            device.save();
        },
        options: [exposes.options.measurement_poll_interval()],
        onEvent: (type, data, device, options) => tuya.onEventMeasurementPoll(type, data, device, options, true, false),
        whiteLabel: [
            tuya.whitelabel('Nous', 'A4Z', '2 gang outdoor plug', ['_TZ3000_rqbjepe8']),
        ],
    },
    {
        fingerprint: tuya.fingerprint('TS011F', ['_TZ3000_cfnprab5', '_TZ3000_o005nuxx']),
        model: 'TS011F_5',
        description: '5 gang switch',
        vendor: 'TuYa',
        extend: tuya.extend.switch({powerOutageMemory: true, childLock: true, endpoints: ['l1', 'l2', 'l3', 'l4', 'l5']}),
        endpoint: (device) => {
            return {l1: 1, l2: 2, l3: 3, l4: 4, l5: 5};
        },
        meta: {multiEndpoint: true},
        configure: async (device, coordinatorEndpoint, logger) => {
            await tuya.configureMagicPacket(device, coordinatorEndpoint, logger);
            for (const ID of [1, 2, 3, 4, 5]) {
                await reporting.bind(device.getEndpoint(ID), coordinatorEndpoint, ['genOnOff']);
            }
        },
        whiteLabel: [
            tuya.whitelabel('UseeLink', 'SM-0306E-2W', '4 gang switch, with USB', ['_TZ3000_cfnprab5']),
            tuya.whitelabel('UseeLink', 'SM-O301-AZ', 'AU 4 plug 10A power board + USB', ['_TZ3000_o005nuxx']),
        ],
    },
    {
        zigbeeModel: ['SM0202'],
        model: 'SM0202',
        vendor: 'TuYa',
        description: 'Motion sensor',
        fromZigbee: [fz.ias_occupancy_alarm_1_with_timeout, fz.battery],
        toZigbee: [],
        exposes: [e.occupancy(), e.battery_low(), e.linkquality(), e.battery(), e.battery_voltage()],
        configure: async (device, coordinatorEndpoint, logger) => {
            const endpoint = device.getEndpoint(1);
            await reporting.bind(endpoint, coordinatorEndpoint, ['genPowerCfg']);
            await reporting.batteryPercentageRemaining(endpoint);
        },
        whiteLabel: [
            tuya.whitelabel('Cleverio', 'SS200', 'Motion sensor', ['_TYZB01_z2umiwvq']),
            tuya.whitelabel('Marmitek', 'SM0202_1', 'Motion sensor', ['_TYZB01_yr95mpib']),
        ],
    },
    {
        fingerprint: tuya.fingerprint('TS0001', ['_TZ3210_dse8ogfy']),
        model: 'TS0001_fingerbot',
        vendor: 'TuYa',
        description: 'Zigbee fingerbot plus',
        whiteLabel: [
            tuya.whitelabel('Adaprox', 'TS0001_fingerbot_1', 'Zigbee fingerbot plus', ['_TZ3210_dse8ogfy']),
        ],
        fromZigbee: [fz.on_off, tuya.fz.datapoints],
        toZigbee: [tz.on_off, tuya.tz.datapoints],
        exposes: [
            e.switch(), e.battery(),
            e.enum('mode', ea.STATE_SET, ['click', 'switch', 'program']).withDescription('Working mode'),
            e.numeric('lower', ea.STATE_SET).withValueMin(50).withValueMax(100).withValueStep(1).withUnit('%')
                .withDescription('Down movement limit'),
            e.numeric('upper', ea.STATE_SET).withValueMin(0).withValueMax(50).withValueStep(1).withUnit('%')
                .withDescription('Up movement limit'),
            e.numeric('delay', ea.STATE_SET).withValueMin(0).withValueMax(10).withValueStep(1).withUnit('s')
                .withDescription('Sustain time'),
            e.binary('reverse', ea.STATE_SET, 'ON', 'OFF').withDescription('Reverse'),
            e.binary('touch', ea.STATE_SET, 'ON', 'OFF').withDescription('Touch controll'),
        ],
        configure: async (device, coordinatorEndpoint, logger) => {
            await tuya.configureMagicPacket(device, coordinatorEndpoint, logger);
            await reporting.bind(device.getEndpoint(1), coordinatorEndpoint, ['genOnOff']);
        },
        meta: {
            tuyaSendCommand: 'sendData',
            tuyaDatapoints: [
                [0x65, 'mode', tuya.valueConverterBasic.lookup({'click': tuya.enum(0), 'switch': tuya.enum(1), 'program': tuya.enum(2)})],
                [0x66, 'lower', tuya.valueConverter.raw],
                [0x67, 'delay', tuya.valueConverter.raw],
                [0x68, 'reverse', tuya.valueConverterBasic.lookup({'ON': tuya.enum(1), 'OFF': tuya.enum(0)})],
                [0x69, 'battery', tuya.valueConverter.raw],
                [0x6a, 'upper', tuya.valueConverter.raw],
                [0x6b, 'touch', tuya.valueConverterBasic.lookup({'ON': true, 'OFF': false})],
                // ? [0x6c, '', tuya.valueConverter.onOff],
                [0x6d, 'program', tuya.valueConverter.raw],
                // ? [0x70, '', tuya.valueConverter.raw],
            ],
        },
    },
    {
        fingerprint: tuya.fingerprint('TS0601', ['_TZE200_8eazvzo6']),
        model: 'SWS6TZ-WHITE',
        vendor: 'TuYa',
        description: '6 gang wall switch',
        fromZigbee: [tuya.fz.datapoints],
        toZigbee: [tuya.tz.datapoints],
        configure: tuya.configureMagicPacket,
        exposes: [
            e.switch().withEndpoint('l1'),
            e.switch().withEndpoint('l2'),
            e.switch().withEndpoint('l3'),
            e.switch().withEndpoint('l4'),
            e.switch().withEndpoint('l5'),
            e.switch().withEndpoint('l6'),
            e.current(), e.power(), e.voltage(),
        ],
        endpoint: (device) => {
            return {'l1': 1, 'l2': 1, 'l3': 1, 'l4': 1, 'l5': 1, 'l6': 1};
        },
        meta: {
            multiEndpoint: true,
            tuyaDatapoints: [
                [1, 'state_l1', tuya.valueConverter.onOff],
                [2, 'state_l2', tuya.valueConverter.onOff],
                [3, 'state_l3', tuya.valueConverter.onOff],
                [4, 'state_l4', tuya.valueConverter.onOff],
                [5, 'state_l5', tuya.valueConverter.onOff],
                [6, 'state_l6', tuya.valueConverter.onOff],
                [21, 'current', tuya.valueConverter.divideBy1000],
                [22, 'power', tuya.valueConverter.divideBy10],
                [23, 'voltage', tuya.valueConverter.divideBy10],
            ],
        },
    },
    {
        fingerprint: [{modelID: 'TS0601', manufacturerName: '_TZE200_0j5jma9b'}],
        model: 'ZS-TYG3-SM-61Z',
        vendor: 'TuYa',
        description: 'Smart switch (4 gang + 2 scene) with backlight and neutral wire',
        fromZigbee: [tuya.fz.datapoints],
        toZigbee: [tuya.tz.datapoints],
        configure: tuya.configureMagicPacket,
        exposes: [
            tuya.exposes.switch().withDescription('All Switches'),
            tuya.exposes.switch().withEndpoint('l1'),
            tuya.exposes.switch().withEndpoint('l2'),
            tuya.exposes.switch().withEndpoint('l3'),
            tuya.exposes.switch().withEndpoint('l4'),
            tuya.exposes.switch().withEndpoint('l5'),
            tuya.exposes.switch().withEndpoint('l6'),
            tuya.exposes.backlightModeOffOn().withAccess(ea.STATE_SET),
            tuya.exposes.countdown().withEndpoint('l1'),
            tuya.exposes.countdown().withEndpoint('l2'),
            tuya.exposes.countdown().withEndpoint('l3'),
            tuya.exposes.countdown().withEndpoint('l4'),
            tuya.exposes.countdown().withEndpoint('l5'),
            tuya.exposes.countdown().withEndpoint('l6'),
            e.power_on_behavior().withAccess(ea.STATE_SET),
        ],
        onEvent: tuya.onEventSetTime,
        endpoint: (device) => {
            return {'l1': 1, 'l2': 1, 'l3': 1, 'l4': 1, 'l5': 1, 'l6': 1, 'state': 1, 'backlight': 1};
        },
        meta: {
            multiEndpoint: true,
            tuyaDatapoints: [
                [1, 'state_l1', tuya.valueConverter.onOff],
                [2, 'state_l2', tuya.valueConverter.onOff],
                [3, 'state_l3', tuya.valueConverter.onOff],
                [4, 'state_l4', tuya.valueConverter.onOff],
                [5, 'state_l5', tuya.valueConverter.onOff],
                [6, 'state_l6', tuya.valueConverter.onOff],
                [7, 'countdown_l1', tuya.valueConverter.countdown],
                [8, 'countdown_l2', tuya.valueConverter.countdown],
                [9, 'countdown_l3', tuya.valueConverter.countdown],
                [10, 'countdown_l4', tuya.valueConverter.countdown],
                [11, 'countdown_l5', tuya.valueConverter.countdown],
                [12, 'countdown_l6', tuya.valueConverter.countdown],
                [13, 'state', tuya.valueConverter.onOff],
                [14, 'power_on_behavior', tuya.valueConverter.powerOnBehaviorEnum],
                [16, 'backlight_mode', tuya.valueConverter.onOff],
            ],
        },
    },
    {
        fingerprint: [{modelID: 'TS0601', manufacturerName: '_TZE200_wunufsil'}],
        model: 'ZS-TYG3-SM-21Z',
        vendor: 'TuYa',
        description: '2 gang smart switch with backlight and neutral wire',
        fromZigbee: [tuya.fz.datapoints],
        toZigbee: [tuya.tz.datapoints],
        configure: tuya.configureMagicPacket,
        exposes: [
            tuya.exposes.switch().withDescription('All Switches'),
            tuya.exposes.switch().withEndpoint('l1'),
            tuya.exposes.switch().withEndpoint('l2'),
            tuya.exposes.backlightModeOffOn().withAccess(ea.STATE_SET),
            tuya.exposes.countdown().withEndpoint('l1'),
            tuya.exposes.countdown().withEndpoint('l2'),
            e.power_on_behavior().withAccess(ea.STATE_SET),
        ],
        onEvent: tuya.onEventSetTime,
        endpoint: (device) => {
            return {'l1': 1, 'l2': 1, 'state': 1, 'backlight': 1};
        },
        meta: {
            multiEndpoint: true,
            tuyaDatapoints: [
                [1, 'state_l1', tuya.valueConverter.onOff],
                [2, 'state_l2', tuya.valueConverter.onOff],
                [7, 'countdown_l1', tuya.valueConverter.countdown],
                [8, 'countdown_l2', tuya.valueConverter.countdown],
                [13, 'state', tuya.valueConverter.onOff],
                [14, 'power_on_behavior', tuya.valueConverter.powerOnBehaviorEnum],
                [16, 'backlight_mode', tuya.valueConverter.onOff],
            ],
        },
    },
    {
        fingerprint: [{modelID: 'TS0601', manufacturerName: '_TZE200_vhy3iakz'}],
        model: 'ZS-TYG3-SM-31Z',
        vendor: 'TuYa',
        description: '3 gang smart switch with backlight and neutral wire',
        fromZigbee: [tuya.fz.datapoints],
        toZigbee: [tuya.tz.datapoints],
        configure: tuya.configureMagicPacket,
        exposes: [
            tuya.exposes.switch().withDescription('All Switches'),
            tuya.exposes.switch().withEndpoint('l1'),
            tuya.exposes.switch().withEndpoint('l2'),
            tuya.exposes.switch().withEndpoint('l3'),
            tuya.exposes.backlightModeOffOn().withAccess(ea.STATE_SET),
            tuya.exposes.countdown().withEndpoint('l1'),
            tuya.exposes.countdown().withEndpoint('l2'),
            tuya.exposes.countdown().withEndpoint('l3'),
            e.power_on_behavior(['off', 'on', 'previous']).withAccess(ea.STATE_SET),
        ],
        onEvent: tuya.onEventSetTime,
        endpoint: (device) => {
            return {'l1': 1, 'l2': 1, 'l3': 1, 'state': 1, 'backlight': 1};
        },
        meta: {
            multiEndpoint: true,
            tuyaDatapoints: [
                [1, 'state_l1', tuya.valueConverter.onOff],
                [2, 'state_l2', tuya.valueConverter.onOff],
                [3, 'state_l3', tuya.valueConverter.onOff],
                [7, 'countdown_l1', tuya.valueConverter.countdown],
                [8, 'countdown_l2', tuya.valueConverter.countdown],
                [9, 'countdown_l3', tuya.valueConverter.countdown],
                [13, 'state', tuya.valueConverter.onOff],
                [14, 'power_on_behavior', tuya.valueConverter.powerOnBehaviorEnum],
                [16, 'backlight_mode', tuya.valueConverter.onOff],
            ],
        },
    },
    {
        fingerprint: [{modelID: 'TS0601', manufacturerName: '_TZE200_k6jhsr0q'}],
        model: 'ZS-TYG3-SM-41Z',
        vendor: 'TuYa',
        description: '4 gang smart switch with backlight and neutral wire',
        fromZigbee: [tuya.fz.datapoints],
        toZigbee: [tuya.tz.datapoints],
        configure: tuya.configureMagicPacket,
        exposes: [
            tuya.exposes.switch().withDescription('All Switches'),
            tuya.exposes.switch().withEndpoint('l1'),
            tuya.exposes.switch().withEndpoint('l2'),
            tuya.exposes.switch().withEndpoint('l3'),
            tuya.exposes.switch().withEndpoint('l4'),
            tuya.exposes.backlightModeOffOn().withAccess(ea.STATE_SET),
            tuya.exposes.countdown().withEndpoint('l1'),
            tuya.exposes.countdown().withEndpoint('l2'),
            tuya.exposes.countdown().withEndpoint('l3'),
            tuya.exposes.countdown().withEndpoint('l4'),
            e.power_on_behavior(['off', 'on', 'previous']).withAccess(ea.STATE_SET),
        ],
        onEvent: tuya.onEventSetTime,
        endpoint: (device) => {
            return {'l1': 1, 'l2': 1, 'l3': 1, 'l4': 1, 'state': 1, 'backlight': 1};
        },
        meta: {
            multiEndpoint: true,
            tuyaDatapoints: [
                [1, 'state_l1', tuya.valueConverter.onOff],
                [2, 'state_l2', tuya.valueConverter.onOff],
                [3, 'state_l3', tuya.valueConverter.onOff],
                [4, 'state_l4', tuya.valueConverter.onOff],
                [7, 'countdown_l1', tuya.valueConverter.countdown],
                [8, 'countdown_l2', tuya.valueConverter.countdown],
                [9, 'countdown_l3', tuya.valueConverter.countdown],
                [10, 'countdown_l4', tuya.valueConverter.countdown],
                [13, 'state', tuya.valueConverter.onOff],
                [14, 'power_on_behavior', tuya.valueConverter.powerOnBehaviorEnum],
                [16, 'backlight_mode', tuya.valueConverter.onOff],
            ],
        },
    },
    {
        fingerprint: tuya.fingerprint('TS0601', ['_TZE200_nvodulvi']),
        model: 'M9-zigbee-SL',
        vendor: 'TuYa',
        description: 'Smart Switch (4 gang + 4 scene) with neutral wire and motion sensing',
        fromZigbee: [tuya.fz.datapoints, fz.ias_occupancy_only_alarm_2, tuya.fz.indicator_mode],
        toZigbee: [tuya.tz.datapoints, tuya.tz.power_on_behavior_1, tuya.tz.backlight_indicator_mode_1],
        configure: tuya.configureMagicPacket,
        exposes: [
            ...[1, 2, 3, 4, 5, 6, 7, 8].map((i) => tuya.exposes.switch().withEndpoint(`l${i}`)),
            ...[1, 2, 3, 4, 5, 6, 7, 8].map((i) => e.power_on_behavior().withAccess(ea.STATE_SET).withEndpoint(`l${i}`)),
            ...[1, 2, 3, 4, 5, 6, 7, 8].map((i) => tuya.exposes.switchMode().withEndpoint(`l${i}`)),
            ...[1, 2, 3, 4, 5, 6, 7, 8].map((i) => tuya.exposes.lightMode().withEndpoint(`l${i}`)),
            tuya.exposes.backlightModeOffOn().withAccess(ea.STATE_SET),
            e.action(['scene_1', 'scene_2', 'scene_3', 'scene_4', 'scene_5', 'scene_6', 'scene_7', 'scene_8']),
            e.presence(),
            new exposes.Numeric('delay', ea.STATE_SET).withUnit('sec').withDescription('light off delay').withValueMin(0).withValueMax(1000),
        ],
        endpoint: (device) => {
            return {'l1': 1, 'l2': 1, 'l3': 1, 'l4': 1, 'l5': 1, 'l6': 1, 'state': 1, 'backlight': 1, 'l7': 1, 'l8': 1};
        },
        meta: {
            multiEndpoint: true,
            tuyaDatapoints: [
                [1, 'state_l1', tuya.valueConverter.onOff],
                [2, 'state_l2', tuya.valueConverter.onOff],
                [3, 'state_l3', tuya.valueConverter.onOff],
                [4, 'state_l4', tuya.valueConverter.onOff],
                [5, 'state_l5', tuya.valueConverter.onOff],
                [6, 'state_l6', tuya.valueConverter.onOff],
                [16, 'backlight_mode', tuya.valueConverter.onOff],
                [29, 'power_on_behavior_l1', tuya.valueConverter.powerOnBehaviorEnum],
                [30, 'power_on_behavior_l2', tuya.valueConverter.powerOnBehaviorEnum],
                [31, 'power_on_behavior_l3', tuya.valueConverter.powerOnBehaviorEnum],
                [32, 'power_on_behavior_l4', tuya.valueConverter.powerOnBehaviorEnum],
                [33, 'power_on_behavior_l5', tuya.valueConverter.powerOnBehaviorEnum],
                [34, 'power_on_behavior_l6', tuya.valueConverter.powerOnBehaviorEnum],
                [101, 'action', tuya.valueConverter.static('scene_1')],
                [102, 'action', tuya.valueConverter.static('scene_2')],
                [103, 'action', tuya.valueConverter.static('scene_3')],
                [104, 'action', tuya.valueConverter.static('scene_4')],
                [105, 'presence', tuya.valueConverter.raw],
                [106, 'delay', tuya.valueConverter.raw],
                [108, 'action', tuya.valueConverter.static('scene_5')],
                [109, 'action', tuya.valueConverter.static('scene_6')],
                [110, 'action', tuya.valueConverter.static('scene_7')],
                [111, 'action', tuya.valueConverter.static('scene_8')],
                [112, 'state_l7', tuya.valueConverter.onOff],
                [113, 'state_l8', tuya.valueConverter.onOff],
                [114, 'switch_mode_l1', tuya.valueConverter.switchMode],
                [115, 'switch_mode_l2', tuya.valueConverter.switchMode],
                [116, 'switch_mode_l3', tuya.valueConverter.switchMode],
                [117, 'switch_mode_l4', tuya.valueConverter.switchMode],
                [118, 'switch_mode_l5', tuya.valueConverter.switchMode],
                [119, 'switch_mode_l6', tuya.valueConverter.switchMode],
                [120, 'switch_mode_l7', tuya.valueConverter.switchMode],
                [121, 'switch_mode_l8', tuya.valueConverter.switchMode],
                [122, 'light_mode_l1', tuya.valueConverter.lightMode],
                [123, 'light_mode_l2', tuya.valueConverter.lightMode],
                [124, 'light_mode_l3', tuya.valueConverter.lightMode],
                [125, 'light_mode_l4', tuya.valueConverter.lightMode],
                [126, 'light_mode_l5', tuya.valueConverter.lightMode],
                [127, 'light_mode_l6', tuya.valueConverter.lightMode],
                [128, 'light_mode_l7', tuya.valueConverter.lightMode],
                [129, 'light_mode_l8', tuya.valueConverter.lightMode],
                [130, 'power_on_behavior_l7', tuya.valueConverter.powerOnBehaviorEnum],
                [131, 'power_on_behavior_l8', tuya.valueConverter.powerOnBehaviorEnum],
            ],
        },
    },
    {
        fingerprint: tuya.fingerprint('TS0601', ['_TZE204_sooucan5']),
        model: 'YXZBRB58',
        vendor: 'TuYa',
        description: 'Smart human presence sensor',
        fromZigbee: [tuya.fz.datapoints],
        toZigbee: [tuya.tz.datapoints],
        exposes: [
            e.illuminance_lux(), e.presence(),
            e.numeric('target_distance', ea.STATE).withDescription('Distance to target').withUnit('m'),
            e.numeric('radar_sensitivity', ea.STATE_SET).withValueMin(0).withValueMax(9).withValueStep(1)
                .withDescription('Sensitivity of the radar'),
            e.numeric('minimum_range', ea.STATE_SET).withValueMin(0).withValueMax(10).withValueStep(0.1)
                .withDescription('Minimum range').withUnit('m'),
            e.numeric('maximum_range', ea.STATE_SET).withValueMin(0).withValueMax(10).withValueStep(0.1)
                .withDescription('Maximum range').withUnit('m'),
            e.numeric('detection_delay', ea.STATE_SET).withValueMin(0).withValueMax(10).withValueStep(0.1)
                .withDescription('Detection delay').withUnit('s'),
            e.numeric('fading_time', ea.STATE_SET).withValueMin(0).withValueMax(1500).withValueStep(1)
                .withDescription('Fading time').withUnit('s'),
            e.enum('radar_scene', ea.STATE_SET, ['default', 'bathroom', 'bedroom', 'sleeping'])
                .withDescription('Presets for sensitivity for presence and movement'),
        ],
        meta: {
            tuyaDatapoints: [
                [0x01, 'presence', tuya.valueConverter.trueFalse1],
                [0x02, 'radar_sensitivity', tuya.valueConverter.raw],
                [0x03, 'minimum_range', tuya.valueConverter.divideBy100],
                [0x04, 'maximum_range', tuya.valueConverter.divideBy100],
                [0x65, 'illuminance_lux', tuya.valueConverter.raw],
                [0x66, 'fading_time', tuya.valueConverter.divideBy10],
                [0x67, 'detection_delay', tuya.valueConverter.divideBy10],
                [0x68, 'radar_scene', tuya.valueConverterBasic.lookup({
                    'default': tuya.enum(0),
                    'bathroom': tuya.enum(1),
                    'bedroom': tuya.enum(2),
                    'sleeping': tuya.enum(3),
                })],
                [0x69, 'target_distance', tuya.valueConverter.divideBy100],
            ],
        },
    },
    {
<<<<<<< HEAD
        fingerprint: tuya.fingerprint('TS0601', ['_TZE200_86nbew0j', '_TZE200_io0zdqh1', '_TZE200_drs6j6m5']),
        model: 'TS0601_light',
        vendor: 'TuYa',
        description: 'Light',
        fromZigbee: [tuya.fz.datapoints],
        toZigbee: [tuya.tz.datapoints],
        exposes: [tuya.exposes.lightBrightness()],
        meta: {
            tuyaDatapoints: [
                [1, 'state', tuya.valueConverter.onOff, {skip: tuya.skip.stateOnAndBrightnessPresent}],
                [3, 'brightness', tuya.valueConverter.scale0_254to0_1000],
            ],
        },
        whiteLabel: [
            tuya.whitelabel('Ltech', 'TY-12-100-400-W1Z', '12W 100-400mA Zigbee CC Dimmable LED driver', ['_TZE200_86nbew0j']),
            tuya.whitelabel('Ltech', 'TY-75-24-G2Z2', '150W 24V Zigbee CV tunable white LED driver', ['_TZE200_io0zdqh1']),
            tuya.whitelabel('Lifud', 'LF-AAZ012-0400-42', 'Zigbee dimmable LED driver 4-40W 220-240Vac', ['_TZE200_drs6j6m5']),
        ],
=======
        fingerprint: tuya.fingerprint('TS0601', ['_TZE204_k7mfgaen']),
        model: 'YXZBSL',
        vendor: 'TuYa',
        description: 'Smart siren',
        fromZigbee: [tuya.fz.datapoints],
        toZigbee: [tuya.tz.datapoints],
        exposes: [
            e.binary('alarm', ea.STATE_SET, 'ON', 'OFF').withDescription('Turn the light of the alarm ON/OFF'),
            e.enum('type', ea.STATE_SET, ['sound', 'light', 'sound+light', 'normal']).withDescription('Alarm type'),
            e.enum('volume', ea.STATE_SET, ['mute', 'low', 'medium', 'high']).withDescription('Volume of the alarm'),
            e.enum('ringtone', ea.STATE_SET, [
                'melody1', 'melody2', 'melody3', 'melody4', 'melody5', 'melody6', 'melody7', 'melody8',
                'door', 'water', 'temperature', 'entered', 'left',
            ]).withDescription('Ringtone of the alarm'),
            e.enum('power_type', ea.STATE, ['battery', 'cable']).withDescription('Power type'),
            e.numeric('duration', ea.STATE_SET).withValueMin(1).withValueMax(60).withValueStep(1)
                .withUnit('min').withDescription('Duration of the alarm'),
            e.enum('battery_level', ea.STATE, ['low', 'middle', 'high']).withDescription('Battery level state'),
            e.battery(),
        ],
        meta: {
            tuyaDatapoints: [
                [1, 'type', tuya.valueConverterBasic.lookup({
                    'sound': tuya.enum(0), 'light': tuya.enum(1), 'sound+light': tuya.enum(2), 'normal': tuya.enum(3)})],
                [5, 'volume', tuya.valueConverterBasic.lookup({
                    'low': tuya.enum(0), 'middle': tuya.enum(1), 'high': tuya.enum(2), 'mute': tuya.enum(3)})],
                [6, 'power_type', tuya.valueConverterBasic.lookup({'cable': false, 'battery': true})],
                [7, 'duration', tuya.valueConverter.raw],
                [13, 'alarm', tuya.valueConverter.onOff],
                [14, 'battery_level', tuya.valueConverterBasic.lookup({
                    'low': tuya.enum(0), 'middle': tuya.enum(1), 'high': tuya.enum(2)})],
                [15, 'battery', tuya.valueConverter.raw],
                [21, 'ringtone', tuya.valueConverterBasic.lookup({
                    'melody1': tuya.enum(0), 'melody2': tuya.enum(1), 'melody3': tuya.enum(2), 'melody4': tuya.enum(3),
                    'melody5': tuya.enum(4), 'melody6': tuya.enum(5), 'melody7': tuya.enum(6), 'melody8': tuya.enum(7),
                    'door': tuya.enum(8), 'water': tuya.enum(9), 'temperature': tuya.enum(10), 'entered': tuya.enum(11), 'left': tuya.enum(12),
                })],
            ],
        },
>>>>>>> e08d2a34
    },
];

module.exports = definitions;<|MERGE_RESOLUTION|>--- conflicted
+++ resolved
@@ -5484,7 +5484,6 @@
         },
     },
     {
-<<<<<<< HEAD
         fingerprint: tuya.fingerprint('TS0601', ['_TZE200_86nbew0j', '_TZE200_io0zdqh1', '_TZE200_drs6j6m5']),
         model: 'TS0601_light',
         vendor: 'TuYa',
@@ -5503,7 +5502,8 @@
             tuya.whitelabel('Ltech', 'TY-75-24-G2Z2', '150W 24V Zigbee CV tunable white LED driver', ['_TZE200_io0zdqh1']),
             tuya.whitelabel('Lifud', 'LF-AAZ012-0400-42', 'Zigbee dimmable LED driver 4-40W 220-240Vac', ['_TZE200_drs6j6m5']),
         ],
-=======
+    },
+    {
         fingerprint: tuya.fingerprint('TS0601', ['_TZE204_k7mfgaen']),
         model: 'YXZBSL',
         vendor: 'TuYa',
@@ -5543,7 +5543,6 @@
                 })],
             ],
         },
->>>>>>> e08d2a34
     },
 ];
 
