--- conflicted
+++ resolved
@@ -709,20 +709,7 @@
             'scene_7', 'scene_8', 'scene_9', 'scene_10', 'scene_11', 'scene_12', 'scene_13', 'scene_14', 'scene_15', 'scene_16',
             'scene_17', 'scene_18']),
         ],
-<<<<<<< HEAD
-        
-=======
-     },
-     {
-        fingerprint: [{modelID: 'TS0601', manufacturerName: '_TZE200_mfamvsdb'}],
-        model: 'F00MB00-04-1',
-        vendor: 'FORIA',
-        description: '4 scenes switch',
-        fromZigbee: [tuya.fz.datapoints],
-        toZigbee: [tuya.tz.datapoints],
-        configure: tuya.configureMagicPacket,
-        exposes: [e.action(['scene_1', 'scene_2', 'scene_3', 'scene_4'])],
->>>>>>> 0503a5da
+
         meta: {
             multiEndpoint: true,
             tuyaDatapoints: [
