import * as exposes from '../lib/exposes';
import * as legacy from '../lib/legacy';
import * as tuya from '../lib/tuya';
import * as ota from '../lib/ota';
import * as reporting from '../lib/reporting';
import * as libColor from '../lib/color';
import * as utils from '../lib/utils';
import * as zosung from '../lib/zosung';
import * as globalStore from '../lib/store';
import {ColorMode, colorModeLookup} from '../lib/constants';
import fz from '../converters/fromZigbee';
import tz from '../converters/toZigbee';
import {KeyValue, Definition, Zh, Tz, Fz, Expose, KeyValueAny, KeyValueString} from '../lib/types';
import {onOff, quirkCheckinInterval, battery, deviceEndpoints, light, iasZoneAlarm, temperature, humidity, identify,
    actionEnumLookup, commandsOnOff, commandsLevelCtrl} from '../lib/modernExtend';
import {logger} from '../lib/logger';
import {addActionGroup, hasAlreadyProcessedMessage, postfixWithEndpointName} from '../lib/utils';

const NS = 'zhc:tuya';
const {tuyaLight} = tuya.modernExtend;

const e = exposes.presets;
const ea = exposes.access;

const fzZosung = zosung.fzZosung;
const tzZosung = zosung.tzZosung;
const ez = zosung.presetsZosung;

const storeLocal = {

    getPrivatePJ1203A: (device: Zh.Device) => {
        let priv = globalStore.getValue(device, 'private_state');
        if (priv===undefined) {
            //
            // The PJ-1203A is sending quick sequences of messages containing a single datapoint.
            // A sequence occurs every `update_frequency` seconds (10s by default)
            //
            // A typical sequence is composed of two identical groups for channel a and b.
            //
            //     102 energy_flow_a
            //     112 voltage
            //     113 current_a
            //     101 power_a
            //     110 power_factor_a
            //     111 ac_frequency
            //     115 power_ab
            //     ---
            //     104 energy_flow_b
            //     112 voltage
            //     114 current_b
            //     105 power_b
            //     121 power_factor_b
            //     111 ac_frequency
            //     115 power_ab
            //
            // It should be noted that when no current is detected on channel x then
            // energy_flow_x is not emited and current_x==0, power_x==0 and power_factor_x==100.
            //
            // The other datapoints are emitted every few minutes.
            //
            // There is a known issue on the _TZE204_81yrt3lo (with appVersion 74, stackVersion 0 and hwVersion 1).
            // The energy_flow datapoints are (incorrectly) emited during the next update. This is quite problematic
            // because that means that the direction can be inverted for up to update_frequency seconds.
            //
            // The features implemented here are
            //   - cache the datapoints for each channel and publish them together.
            //   - (OPTIONAL) solve the issue described above by waiting for the next energy flow datapoint
            //     before publishing the cached channel data.
            //   - (OPTIONAL) provide signed power instead of energy flow.
            //   - detect missing or reordered Zigbee message using the Tuya 'seq' attibute and invalidate
            //     cached data accordingly.
            //
            priv = {
                // Cached values for both channels
                sign_a: null,
                sign_b: null,
                power_a: null,
                power_b: null,
                current_a: null,
                current_b: null,
                power_factor_a: null,
                power_factor_b: null,
                timestamp_a: null,
                timestamp_b: null,
                // Used to detect missing or misordered messages.
                last_seq: -99999,
                // Do all PJ-1203A increment seq by 256? If not, then this is
                // the value that will have to be customized.
                seq_inc: 256,
                // Also need to save the last published SIGNED values of
                // power_a and power_b to recompute power_ab on the fly.
                pub_power_a: null,
                pub_power_b: null,

                recompute_power_ab: function(result: KeyValueAny) {
                    let modified = false;
                    if ('power_a' in result) {
                        this.pub_power_a = result.power_a * ( result.energy_flow_a == 'producing' ? -1 : 1 );
                        modified = true;
                    }
                    if ('power_b' in result) {
                        this.pub_power_b = result.power_b * ( result.energy_flow_b == 'producing' ? -1 : 1 );
                        modified = true;
                    }
                    if (modified) {
                        if ( this.pub_power_a!==null && this.pub_power_b!==null ) {
                            // Cancel and reapply the scaling by 10 to avoid floating-point rounding errors
                            // such as 79.8 - 37.1 = 42.699999999999996
                            result['power_ab'] = Math.round(10*this.pub_power_a + 10*this.pub_power_b) / 10;
                        }
                    }
                },

                flush: function(result: KeyValueAny, channel: string, options: KeyValue) {
                    const sign = this['sign_'+channel];
                    const power = this['power_'+channel];
                    const current = this['current_'+channel];
                    const powerFactor = this['power_factor_'+channel];
                    this['sign_'+channel] = this['power_'+channel] = this['current_'+channel] = this['power_factor_'+channel] = null;
                    // Only publish if the set is complete otherwise discard everything.
                    if ( sign!==null && power!==null && current!==null && powerFactor!==null ) {
                        const signedPowerKey = 'signed_power_'+channel;
                        const signedPower = options.hasOwnProperty(signedPowerKey) ? options[signedPowerKey] : false;
                        if (signedPower) {
                            result['power_'+channel] = sign * power;
                            result['energy_flow_'+channel] = 'sign';
                        } else {
                            result['power_'+channel] = power;
                            result['energy_flow_'+channel] = (sign>0) ? 'consuming' : 'producing';
                        }
                        result['timestamp_'+channel] = this['timestamp_'+channel];
                        result['current_'+channel] = current;
                        result['power_factor_'+channel] = powerFactor;
                        this.recompute_power_ab(result);
                        return true;
                    }
                    return false;
                },

                // When the device does not detect any flow, it stops sending
                // the energy_flow datapoint (102 and 104) and always set
                // current_x=0, power_x=0 and power_factor_x=100.
                //
                // So if we see a datapoint with current==0 or power==0
                // then we can safely assume that we are in that zero energy state.
                //
                // Also, the publication of a zero energy state is not delayed
                // when option late_energy_flow_a|b is set.
                flushZero: function(result: KeyValueAny, channel:string, options: KeyValue) {
                    this['sign_'+channel] = +1;
                    this['power_'+channel] = 0;
                    this['timestamp_'+channel] = new Date().toISOString();
                    this['current_'+channel] = 0;
                    this['power_factor_'+channel] = 100;
                    this.flush(result, channel, options);
                },

                clear: function() {
                    priv.sign_a = null;
                    priv.sign_b = null;
                    priv.power_a = null;
                    priv.power_b = null;
                    priv.current_a = null;
                    priv.current_b = null;
                    priv.power_factor_a = null;
                    priv.power_factor_b = null;
                },
            };
            globalStore.putValue(device, 'private_state', priv );
        }
        return priv;
    },
};

const convLocal = {
    energyFlowPJ1203A: (channel: string) => {
        return {
            from: (v:number, meta: Fz.Meta, options: KeyValue) => {
                const priv = storeLocal.getPrivatePJ1203A(meta.device);
                const result = {};
                priv['sign_'+channel] = (v==1) ? -1 : +1;
                const lateEnergyFlowKey = 'late_energy_flow_'+channel;
                const lateEnergyFlow = options.hasOwnProperty(lateEnergyFlowKey) ? options[lateEnergyFlowKey] : false;
                if (lateEnergyFlow) {
                    priv.flush(result, channel, options);
                }
                return result;
            },
        };
    },

    powerPJ1203A: (channel: string) => {
        return {
            from: (v:number, meta: Fz.Meta, options: KeyValue) => {
                const priv = storeLocal.getPrivatePJ1203A(meta.device);
                const result = {};
                priv['power_'+channel] = v/10;
                priv['timestamp_'+channel] = new Date().toISOString();
                if (v==0) {
                    priv.flushZero(result, channel, options);
                    return result;
                }
                return result;
            },
        };
    },

    currentPJ1203A: (channel: string) => {
        return {
            from: (v: number, meta: Fz.Meta, options: KeyValue) => {
                const priv = storeLocal.getPrivatePJ1203A(meta.device);
                const result = {};
                priv['current_'+channel] = v/1000;
                if (v==0) {
                    priv.flushZero(result, channel, options);
                    return result;
                }
                return result;
            },
        };
    },

    powerFactorPJ1203A: (channel: string) => {
        return {
            from: (v:number, meta: Fz.Meta, options: KeyValue) => {
                const priv = storeLocal.getPrivatePJ1203A(meta.device);
                const result = {};
                priv['power_factor_'+channel] = v;
                const lateEnergyFlowKey = 'late_energy_flow_'+channel;
                const lateEnergyFlow = options.hasOwnProperty(lateEnergyFlowKey) ? options[lateEnergyFlowKey] : false;
                if (!lateEnergyFlow) {
                    priv.flush(result, channel, options);
                }
                return result;
            },
        };
    },

    powerAbPJ1203A: () => {
        return {
            // power_ab datapoint is broken and will be recomputed so ignore it.
            from: (v: number, meta: Fz.Meta, options: KeyValue) => {
                return {};
            },
        };
    },
};

const tzLocal = {
    TS030F_border: {
        key: ['border'],
        convertSet: async (entity, key, value, meta) => {
            const lookup = {up: 0, down: 1, up_delete: 2, down_delete: 3};
            await entity.write(0xe001, {0xe001: {value: utils.getFromLookup(value, lookup), type: 0x30}});
        },
    } satisfies Tz.Converter,
    TS0726_switch_mode: {
        key: ['switch_mode'],
        convertSet: async (entity, key, value, meta) => {
            await entity.write(0xe001, {0xd020: {value: utils.getFromLookup(value, {switch: 0, scene: 1}), type: 0x30}});
            return {state: {switch_mode: value}};
        },
    } satisfies Tz.Converter,
    led_control: {
        key: ['brightness', 'color', 'color_temp', 'transition'],
        options: [exposes.options.color_sync()],
        convertSet: async (entity, _key, _value, meta) => {
            const newState: KeyValue = {};

            // The color mode encodes whether the light is using its white LEDs or its color LEDs
            let colorMode = meta.state.color_mode ?? colorModeLookup[ColorMode.ColorTemp];

            // Color mode switching is done by setting color temperature (switch to white LEDs) or setting color (switch
            // to color LEDs)
            if ('color_temp' in meta.message) colorMode = colorModeLookup[ColorMode.ColorTemp];
            if ('color' in meta.message) colorMode = colorModeLookup[ColorMode.HS];

            if (colorMode != meta.state.color_mode) {
                newState.color_mode = colorMode;

                // To switch between white mode and color mode, we have to send a special command:
                const rgbMode = (colorMode == colorModeLookup[ColorMode.HS]);
                await entity.command('lightingColorCtrl', 'tuyaRgbMode', {enable: rgbMode});
            }

            // A transition time of 0 would be treated as about 1 second, probably some kind of fallback/default
            // transition time, so for "no transition" we use 1 (tenth of a second).
            const transtime = typeof meta.message.transition === 'number' ? (meta.message.transition * 10) : 0.1;

            if (colorMode == colorModeLookup[ColorMode.ColorTemp]) {
                if ('brightness' in meta.message) {
                    const zclData = {level: Number(meta.message.brightness), transtime};
                    await entity.command('genLevelCtrl', 'moveToLevel', zclData, utils.getOptions(meta.mapped, entity));
                    newState.brightness = meta.message.brightness;
                }

                if ('color_temp' in meta.message) {
                    const zclData = {colortemp: meta.message.color_temp, transtime: transtime};
                    await entity.command('lightingColorCtrl', 'moveToColorTemp', zclData, utils.getOptions(meta.mapped, entity));
                    newState.color_temp = meta.message.color_temp;
                }
            } else if (colorMode == colorModeLookup[ColorMode.HS]) {
                if ('brightness' in meta.message || 'color' in meta.message) {
                    // We ignore the brightness of the color and instead use the overall brightness setting of the lamp
                    // for the brightness because I think that's the expected behavior and also because the color
                    // conversion below always returns 100 as brightness ("value") even for very dark colors, except
                    // when the color is completely black/zero.

                    // Load current state or defaults
                    const newSettings = {
                        brightness: meta.state.brightness ?? 254, //      full brightness
                        // @ts-expect-error
                        hue: (meta.state.color ?? {}).hue ?? 0, //          red
                        // @ts-expect-error
                        saturation: (meta.state.color ?? {}).saturation ?? 100, // full saturation
                    };

                    // Apply changes
                    if ('brightness' in meta.message) {
                        newSettings.brightness = meta.message.brightness;
                        newState.brightness = meta.message.brightness;
                    }
                    if ('color' in meta.message) {
                        // The Z2M UI sends `{ hex:'#xxxxxx' }`.
                        // Home Assistant sends `{ h: xxx, s: xxx }`.
                        // We convert the former into the latter.
                        const c = libColor.Color.fromConverterArg(meta.message.color);
                        if (c.isRGB()) {
                            // https://github.com/Koenkk/zigbee2mqtt/issues/13421#issuecomment-1426044963
                            c.hsv = c.rgb.gammaCorrected().toXY().toHSV();
                        }
                        const color = c.hsv;

                        newSettings.hue = color.hue;
                        newSettings.saturation = color.saturation;

                        newState.color = {
                            hue: color.hue,
                            saturation: color.saturation,
                        };
                    }

                    // Convert to device specific format and send
                    const brightness = utils.toNumber(newSettings.brightness, 'brightness');
                    const zclData = {
                        brightness: utils.mapNumberRange(brightness, 0, 254, 0, 1000),
                        hue: newSettings.hue,
                        saturation: utils.mapNumberRange(newSettings.saturation, 0, 100, 0, 1000),
                    };
                    // This command doesn't support a transition time
                    await entity.command('lightingColorCtrl', 'tuyaMoveToHueAndSaturationBrightness2', zclData,
                        utils.getOptions(meta.mapped, entity));
                }
            }

            // If we're in white mode, calculate a matching display color for the set color temperature. This also kind
            // of works in the other direction.
            Object.assign(newState, libColor.syncColorState(newState, meta.state, entity, meta.options));

            return {state: newState};
        },
        convertGet: async (entity, key, meta) => {
            await entity.read('lightingColorCtrl', ['currentHue', 'currentSaturation', 'currentLevel', 'tuyaRgbMode', 'colorTemperature']);
        },
    } satisfies Tz.Converter,
    TS0504B_color: {
        key: ['color'],
        convertSet: async (entity, key, value, meta) => {
            const color = libColor.Color.fromConverterArg(value);
            const enableWhite =
                (color.isRGB() && (color.rgb.red === 1 && color.rgb.green === 1 && color.rgb.blue === 1)) ||
                // Zigbee2MQTT frontend white value
                (color.isXY() && (color.xy.x === 0.3125 || color.xy.y === 0.32894736842105265)) ||
                // Home Assistant white color picker value
                (color.isXY() && (color.xy.x === 0.323 || color.xy.y === 0.329));

            if (enableWhite) {
                await entity.command('lightingColorCtrl', 'tuyaRgbMode', {enable: false});
                const newState: KeyValue = {color_mode: 'xy'};
                if (color.isXY()) {
                    newState.color = color.xy;
                } else {
                    newState.color = color.rgb.gammaCorrected().toXY().rounded(4);
                }
                return {state: libColor.syncColorState(newState, meta.state, entity, meta.options) as KeyValue};
            } else {
                return await tz.light_color.convertSet(entity, key, value, meta);
            }
        },
        convertGet: tz.light_color.convertGet,
    } satisfies Tz.Converter,
    TS0224: {
        key: ['light', 'duration', 'volume'],
        convertSet: async (entity, key, value, meta) => {
            if (key === 'light') {
                utils.assertString(value, 'light');
                await entity.command('genOnOff', value.toLowerCase() === 'on' ? 'on' : 'off', {}, utils.getOptions(meta.mapped, entity));
            } else if (key === 'duration') {
                await entity.write('ssIasWd', {'maxDuration': value}, utils.getOptions(meta.mapped, entity));
            } else if (key === 'volume') {
                const lookup: KeyValue = {'mute': 0, 'low': 10, 'medium': 30, 'high': 50};
                utils.assertString(value, 'volume');
                const lookupValue = lookup[value];
                value = value.toLowerCase();
                utils.validateValue(value, Object.keys(lookup));
                await entity.write('ssIasWd', {0x0002: {value: lookupValue, type: 0x0a}}, utils.getOptions(meta.mapped, entity));
            }
            return {state: {[key]: value}};
        },
    } satisfies Tz.Converter,
    temperature_unit: {
        key: ['temperature_unit'],
        convertSet: async (entity, key, value, meta) => {
            switch (key) {
            case 'temperature_unit': {
                utils.assertString(value, 'temperature_unit');
                await entity.write('manuSpecificTuya_2', {'57355': {value: {'celsius': 0, 'fahrenheit': 1}[value], type: 48}});
                break;
            }
            default: // Unknown key
                logger.warning(`Unhandled key ${key}`, NS);
            }
        },
    } satisfies Tz.Converter,
    TS011F_threshold: {
        key: [
            'temperature_threshold', 'temperature_breaker', 'power_threshold', 'power_breaker',
            'over_current_threshold', 'over_current_breaker', 'over_voltage_threshold', 'over_voltage_breaker',
            'under_voltage_threshold', 'under_voltage_breaker',
        ],
        convertSet: async (entity, key, value, meta) => {
            const onOffLookup = {'on': 1, 'off': 0};
            switch (key) {
            case 'temperature_threshold': {
                const state = meta.state['temperature_breaker'];
                const buf = Buffer.from([5, utils.getFromLookup(state, onOffLookup), 0, utils.toNumber(value, 'temperature_threshold')]);
                await entity.command('manuSpecificTuya_3', 'setOptions2', {data: buf});
                break;
            }
            case 'temperature_breaker': {
                const threshold = meta.state['temperature_threshold'];
                const number = utils.toNumber(threshold, 'temperature_threshold');
                const buf = Buffer.from([5, utils.getFromLookup(value, onOffLookup), 0, number]);
                await entity.command('manuSpecificTuya_3', 'setOptions2', {data: buf});
                break;
            }
            case 'power_threshold': {
                const state = meta.state['power_breaker'];
                const buf = Buffer.from([7, utils.getFromLookup(state, onOffLookup), 0, utils.toNumber(value, 'power_breaker')]);
                await entity.command('manuSpecificTuya_3', 'setOptions2', {data: buf});
                break;
            }
            case 'power_breaker': {
                const threshold = meta.state['power_threshold'];
                const number = utils.toNumber(threshold, 'power_breaker');
                const buf = Buffer.from([7, utils.getFromLookup(value, onOffLookup), 0, number]);
                await entity.command('manuSpecificTuya_3', 'setOptions2', {data: buf});
                break;
            }
            case 'over_current_threshold': {
                const state = meta.state['over_current_breaker'];
                const buf = Buffer.from([1, utils.getFromLookup(state, onOffLookup), 0, utils.toNumber(value, 'over_current_threshold')]);
                await entity.command('manuSpecificTuya_3', 'setOptions3', {data: buf});
                break;
            }
            case 'over_current_breaker': {
                const threshold = meta.state['over_current_threshold'];
                const number = utils.toNumber(threshold, 'over_current_threshold');
                const buf = Buffer.from([1, utils.getFromLookup(value, onOffLookup), 0, number]);
                await entity.command('manuSpecificTuya_3', 'setOptions3', {data: buf});
                break;
            }
            case 'over_voltage_threshold': {
                const state = meta.state['over_voltage_breaker'];
                const buf = Buffer.from([3, utils.getFromLookup(state, onOffLookup), 0, utils.toNumber(value, 'over_voltage_breaker')]);
                await entity.command('manuSpecificTuya_3', 'setOptions3', {data: buf});
                break;
            }
            case 'over_voltage_breaker': {
                const threshold = meta.state['over_voltage_threshold'];
                const number = utils.toNumber(threshold, 'over_voltage_threshold');
                const buf = Buffer.from([3, utils.getFromLookup(value, onOffLookup), 0, number]);
                await entity.command('manuSpecificTuya_3', 'setOptions3', {data: buf});
                break;
            }
            case 'under_voltage_threshold': {
                const state = meta.state['under_voltage_breaker'];
                const buf = Buffer.from([4, utils.getFromLookup(state, onOffLookup), 0, utils.toNumber(value, 'under_voltage_threshold')]);
                await entity.command('manuSpecificTuya_3', 'setOptions3', {data: buf});
                break;
            }
            case 'under_voltage_breaker': {
                const threshold = meta.state['under_voltage_threshold'];
                const number = utils.toNumber(threshold, 'under_voltage_breaker');
                const buf = Buffer.from([4, utils.getFromLookup(value, onOffLookup), 0, number]);
                await entity.command('manuSpecificTuya_3', 'setOptions3', {data: buf});
                break;
            }
            default: // Unknown key
                logger.warning(`Unhandled key ${key}`, NS);
            }
        },
    } satisfies Tz.Converter,
};

const fzLocal = {
    TS0726_action: {
        cluster: 'genOnOff',
        type: ['commandTuyaAction'],
        convert: (model, msg, publish, options, meta) => {
            return {action: `scene_${msg.endpoint.ID}`};
        },
    } satisfies Fz.Converter,
    TS0222_humidity: {
        ...fz.humidity,
        convert: async (model, msg, publish, options, meta) => {
            const result = await fz.humidity.convert(model, msg, publish, options, meta);
            if (result) result.humidity *= 10;
            return result;
        },
    } satisfies Fz.Converter,
    scene_recall: {
        cluster: 'genScenes',
        type: 'commandRecall',
        convert: (model, msg, publish, options, meta) => {
            if (hasAlreadyProcessedMessage(msg, model)) return;
            const payload = {action: postfixWithEndpointName(`scene_${msg.data.sceneid}`, msg, model, meta)};
            addActionGroup(payload, msg, model);
            return payload;
        },
    } satisfies Fz.Converter,
    scenes_recall_scene_65029: {
        cluster: '65029',
        type: ['raw', 'attributeReport'],
        convert: (model, msg, publish, options, meta) => {
            const id = meta.device.modelID === '005f0c3b' ? msg.data[0] : msg.data[msg.data.length - 1];
            return {action: `scene_${id}`};
        },
    } satisfies Fz.Converter,
    TS0201_battery: {
        cluster: 'genPowerCfg',
        type: ['attributeReport', 'readResponse'],
        convert: (model, msg, publish, options, meta) => {
            // https://github.com/Koenkk/zigbee2mqtt/issues/11470
            if (msg.data.batteryPercentageRemaining == 200 && msg.data.batteryVoltage < 30) return;
            return fz.battery.convert(model, msg, publish, options, meta);
        },
    } satisfies Fz.Converter,
    TS0201_humidity: {
        ...fz.humidity,
        convert: (model, msg, publish, options, meta) => {
            if (['_TZ3210_ncw88jfq', '_TZ3000_ywagc4rj'].includes(meta.device.manufacturerName)) {
                msg.data['measuredValue'] *= 10;
            }
            return fz.humidity.convert(model, msg, publish, options, meta);
        },
    } satisfies Fz.Converter,
    humidity10: {
        cluster: 'msRelativeHumidity',
        type: ['attributeReport', 'readResponse'],
        convert: (model, msg, publish, options, meta) => {
            const humidity = parseFloat(msg.data['measuredValue']) / 10.0;
            if (humidity >= 0 && humidity <= 100) {
                return {humidity};
            }
        },
    } satisfies Fz.Converter,
    temperature_unit: {
        cluster: 'manuSpecificTuya_2',
        type: ['attributeReport', 'readResponse'],
        convert: (model, msg, publish, options, meta) => {
            const result: KeyValue = {};
            if (msg.data.hasOwnProperty('57355')) {
                result.temperature_unit = utils.getFromLookup(msg.data['57355'], {'0': 'celsius', '1': 'fahrenheit'});
            }
            return result;
        },
    } satisfies Fz.Converter,
    TS011F_electrical_measurement: {
        ...fz.electrical_measurement,
        convert: async (model, msg, publish, options, meta) => {
            const result = await fz.electrical_measurement.convert(model, msg, publish, options, meta) ?? {};
            const lookup: KeyValueString = {power: 'activePower', current: 'rmsCurrent', voltage: 'rmsVoltage'};

            // Wait 5 seconds before reporting a 0 value as this could be an invalid measurement.
            // https://github.com/Koenkk/zigbee2mqtt/issues/16709#issuecomment-1509599046
            if (result) {
                for (const key of ['power', 'current', 'voltage']) {
                    if (key in result) {
                        const value = result[key];
                        clearTimeout(globalStore.getValue(msg.endpoint, key));
                        if (value === 0) {
                            const configuredReporting = msg.endpoint.configuredReportings.find((c) =>
                                c.cluster.name === 'haElectricalMeasurement' && c.attribute.name === lookup[key]);
                            const time = ((configuredReporting ? configuredReporting.minimumReportInterval : 5) * 2) + 1;
                            globalStore.putValue(msg.endpoint, key, setTimeout(() => {
                                const payload = {[key]: value};
                                // Device takes a lot of time to report power 0 in some cases. When current == 0 we can assume power == 0
                                // https://github.com/Koenkk/zigbee2mqtt/discussions/19680#discussioncomment-7868445
                                if (key === 'current') {
                                    payload.power = 0;
                                }
                                publish(payload);
                            }, time * 1000));
                            delete result[key];
                        }
                    }
                }
            }

            // Device takes a lot of time to report power 0 in some cases. When the state is OFF we can assume power == 0
            // https://github.com/Koenkk/zigbee2mqtt/discussions/19680#discussioncomment-7868445
            if (meta.state.state === 'OFF') {
                result.power = 0;
            }

            return result;
        },
    } satisfies Fz.Converter,
    TS011F_threshold: {
        cluster: 'manuSpecificTuya_3',
        type: 'raw',
        convert: (model, msg, publish, options, meta) => {
            const splitToAttributes = (value: Buffer): KeyValueAny => {
                const result: KeyValue = {};
                const len = value.length;
                let i = 0;
                while (i < len) {
                    const key = value.readUInt8(i);
                    result[key] = [value.readUInt8(i+1), value.readUInt16BE(i+2)];
                    i += 4;
                }
                return result;
            };
            const lookup: KeyValue = {0: 'OFF', 1: 'ON'};
            const command = msg.data[2];
            const data = msg.data.slice(3);
            if (command == 0xE6) {
                const value = splitToAttributes(data);
                return {
                    'temperature_threshold': value[0x05][1],
                    'temperature_breaker': lookup[value[0x05][0]],
                    'power_threshold': value[0x07][1],
                    'power_breaker': lookup[value[0x07][0]],
                };
            }
            if (command == 0xE7) {
                const value = splitToAttributes(data);
                return {
                    'over_current_threshold': value[0x01][1],
                    'over_current_breaker': lookup[value[0x01][0]],
                    'over_voltage_threshold': value[0x03][1],
                    'over_voltage_breaker': lookup[value[0x03][0]],
                    'under_voltage_threshold': value[0x04][1],
                    'under_voltage_breaker': lookup[value[0x04][0]],
                };
            }
        },
    } satisfies Fz.Converter,
    PJ1203A_sync_time_increase_seq: {
        cluster: 'manuSpecificTuya',
        type: ['commandMcuSyncTime'],
        convert: (model, msg, publish, options, meta) => {
            const priv = storeLocal.getPrivatePJ1203A(meta.device);
            priv.last_seq += priv.seq_inc;
        },
    } satisfies Fz.Converter,
    PJ1203A_strict_fz_datapoints: {
        ...tuya.fz.datapoints,
        convert: (model, msg, publish, options, meta) => {
            // Uncomment the next line to test the behavior when random messages are lost
            // if ( Math.random() < 0.05 ) return;
            const priv = storeLocal.getPrivatePJ1203A(meta.device);
            // Detect missing or re-ordered messages but allow duplicate messages (should we?).
            const expectedSeq = (priv.last_seq+priv.seq_inc) & 0xFFFF;
            if ( (msg.data.seq != expectedSeq) && (msg.data.seq != priv.last_seq) ) {
                logger.debug(`[PJ1203A] Missing or re-ordered message detected: Got seq=${msg.data.seq}, expected ${priv.next_seq}`, NS);
                priv.clear();
            }
            priv.last_seq = msg.data.seq;
            // And finally, process the datapoint using tuya.fz.datapoints
            return tuya.fz.datapoints.convert(model, msg, publish, options, meta);
        },
    } satisfies Fz.Converter,
};

const definitions: Definition[] = [
    {
        zigbeeModel: ['TS0204'],
        model: 'TS0204',
        vendor: 'Tuya',
        description: 'Gas sensor',
        whiteLabel: [{vendor: 'Tesla Smart', model: 'TSL-SEN-GAS'}],
        fromZigbee: [fz.ias_gas_alarm_1, fz.ignore_basic_report],
        toZigbee: [],
        exposes: [e.gas(), e.tamper()],
    },
    {
        zigbeeModel: ['TS0205'],
        model: 'TS0205',
        vendor: 'Tuya',
        description: 'Smoke sensor',
        whiteLabel: [
            {vendor: 'Tesla Smart', model: 'TSL-SEN-SMOKE'},
            {vendor: 'Dongguan Daying Electornics Technology', model: 'YG400A'},
            tuya.whitelabel('Tuya', 'TS0205_smoke_2', 'Smoke sensor', ['_TZ3210_up3pngle']),
        ],
        fromZigbee: [fz.ias_smoke_alarm_1, fz.ignore_basic_report],
        toZigbee: [],
        exposes: [e.smoke(), e.battery_low(), e.tamper()],
        extend: [battery()],
    },
    {
        zigbeeModel: ['TS0111'],
        model: 'TS0111',
        vendor: 'Tuya',
        description: 'Socket',
        extend: [tuya.modernExtend.tuyaOnOff()],
    },
    {
        zigbeeModel: ['TS0218'],
        model: 'TS0218',
        vendor: 'Tuya',
        description: 'Button',
        fromZigbee: [legacy.fromZigbee.TS0218_click, fz.battery],
        exposes: [e.battery(), e.action(['click'])],
        toZigbee: [],
    },
    {
        zigbeeModel: ['TS0203'],
        model: 'TS0203',
        vendor: 'Tuya',
        description: 'Door sensor',
        fromZigbee: [fz.ias_contact_alarm_1, fz.battery, fz.ignore_basic_report, fz.ias_contact_alarm_1_report],
        toZigbee: [],
        whiteLabel: [
            {vendor: 'CR Smart Home', model: 'TS0203'},
            {vendor: 'Tuya', model: 'iH-F001'},
            {vendor: 'Tesla Smart', model: 'TSL-SEN-DOOR'},
            {vendor: 'Cleverio', model: 'SS100'},
            tuya.whitelabel('Niceboy', 'ORBIS Windows & Door Sensor', 'Door sensor', ['_TZ3000_qrldbmfn']),
            tuya.whitelabel('Tuya', 'ZD08', 'Door sensor', ['_TZ3000_7d8yme6f']),
            tuya.whitelabel('Tuya', 'MC500A', 'Door sensor', ['_TZ3000_2mbfxlzr']),
            tuya.whitelabel('Tuya', '19DZT', 'Door sensor', ['_TZ3000_n2egfsli']),
            tuya.whitelabel('Tuya', 'DS04', 'Door sensor', ['_TZ3000_yfekcy3n']),
            tuya.whitelabel('Moes', 'ZSS-JM-GWM-C-MS', 'Smart door and window sensor', ['_TZ3000_decxrtwa']),
            tuya.whitelabel('Moes', 'ZSS-X-GWM-C', 'Door/window magnetic sensor', ['_TZ3000_gntwytxo']),
            tuya.whitelabel('Luminea', 'ZX-5232', 'Smart door and window sensor', ['_TZ3000_4ugnzsli']),
            tuya.whitelabel('QA', 'QASD1', 'Door sensor', ['_TZ3000_udyjylt7']),
        ],
        exposes: (device, options) => {
            const exps: Expose[] = [e.contact(), e.battery_low(), e.battery(), e.battery_voltage()];
            const noTamperModels = [ // manufacturerName for models without a tamper sensor
                '_TZ3000_2mbfxlzr', // Tuya MC500A
                '_TZ3000_n2egfsli', // Tuya 19DZT
                '_TZ3000_yfekcy3n', // Tuya DS04
                '_TZ3000_bpkijo14',
                '_TZ3000_gntwytxo', // Moes ZSS-X-GWM-C
                '_TZ3000_4ugnzsli', // Luminea ZX-5232
            ];
            if (!device || !noTamperModels.includes(device.manufacturerName)) {
                exps.push(e.tamper());
            }
            exps.push(e.linkquality());
            return exps;
        },
        configure: async (device, coordinatorEndpoint) => {
            try {
                const endpoint = device.getEndpoint(1);
                await reporting.bind(endpoint, coordinatorEndpoint, ['genPowerCfg']);
                await reporting.batteryPercentageRemaining(endpoint);
                await reporting.batteryVoltage(endpoint);
            } catch (error) {/* Fails for some*/}
        },
    },
    {
        fingerprint: tuya.fingerprint('TS0203', ['_TZ3210_jowhpxop']),
        model: 'TS0203_1',
        vendor: 'Tuya',
        description: 'Door sensor with scene switch',
        fromZigbee: [tuya.fz.datapoints, fz.ias_contact_alarm_1, fz.battery, fz.ignore_basic_report, fz.ias_contact_alarm_1_report],
        toZigbee: [tuya.tz.datapoints],
        onEvent: tuya.onEventSetTime,
        configure: tuya.configureMagicPacket,
        exposes: [e.action(['single', 'double', 'hold']), e.contact(), e.battery_low(), e.tamper(), e.battery(), e.battery_voltage()],
        meta: {
            tuyaDatapoints: [
                [101, 'action', tuya.valueConverterBasic.lookup({'single': 0, 'double': 1, 'hold': 2})],
            ],
        },
        whiteLabel: [
            tuya.whitelabel('Linkoze', 'LKDSZ001', 'Door sensor with scene switch', ['_TZ3210_jowhpxop']),
        ],
    },
    {
        fingerprint: [
            {modelID: 'TS0021', manufacturerName: '_TZ3210_3ulg9kpo'},
        ],
        model: 'LKWSZ211',
        vendor: 'Tuya',
        description: 'Scene remote with 2 keys',
        fromZigbee: [tuya.fz.datapoints, fz.ignore_basic_report],
        toZigbee: [tuya.tz.datapoints],
        onEvent: tuya.onEventSetTime,
        configure: tuya.configureMagicPacket,
        exposes: [
            e.battery(), e.action([
                'button_1_single', 'button_1_double', 'button_1_hold',
                'button_2_single', 'button_2_double', 'button_2_hold',
            ]),
        ],
        meta: {
            tuyaDatapoints: [
                [1, 'action',
                    tuya.valueConverterBasic.lookup({
                        'button_1_single': tuya.enum(0),
                        'button_1_double': tuya.enum(1),
                        'button_1_hold': tuya.enum(2),
                    }),
                ],
                [2, 'action',
                    tuya.valueConverterBasic.lookup({
                        'button_2_single': tuya.enum(0),
                        'button_2_double': tuya.enum(1),
                        'button_2_hold': tuya.enum(2),
                    }),
                ],
                [10, 'battery', tuya.valueConverter.raw],
            ],
        },
        whiteLabel: [
            tuya.whitelabel('Linkoze', 'LKWSZ211', 'Wireless switch (2-key)', ['_TZ3210_3ulg9kpo']),
            tuya.whitelabel('Adaprox', 'LKWSZ211', 'Remote wireless switch (2-key)', ['_TZ3210_3ulg9kpo']),
        ],
    },
    {
        fingerprint: [{modelID: 'TS0601', manufacturerName: '_TZE200_bq5c8xfe'},
            {modelID: 'TS0601', manufacturerName: '_TZE200_bjawzodf'},
            {modelID: 'TS0601', manufacturerName: '_TZE200_qyflbnbj'},
            {modelID: 'TS0601', manufacturerName: '_TZE200_vs0skpuc'},
            {modelID: 'TS0601', manufacturerName: '_TZE200_44af8vyi'},
            {modelID: 'TS0601', manufacturerName: '_TZE200_zl1kmjqx'}],
        model: 'TS0601_temperature_humidity_sensor_1',
        vendor: 'Tuya',
        description: 'Temperature & humidity sensor',
        fromZigbee: [legacy.fromZigbee.tuya_temperature_humidity_sensor],
        toZigbee: [],
        exposes: (device, options) => {
            const exps: Expose[] = [e.temperature(), e.humidity(), e.battery()];
            if (!device || device.manufacturerName === '_TZE200_qyflbnbj') {
                exps.push(e.battery_low());
                exps.push(e.enum('battery_level', ea.STATE, ['low', 'middle', 'high']).withDescription('Battery level state'));
            }
            exps.push(e.linkquality());
            return exps;
        },
    },
    {
        fingerprint: [{modelID: 'TS0601', manufacturerName: '_TZE200_mfamvsdb'}],
        model: 'F00MB00-04-1',
        vendor: 'FORIA',
        description: '4 scenes switch',
        extend: [
            tuya.modernExtend.tuyaMagicPacket(),
            tuya.modernExtend.combineActions([
                tuya.modernExtend.dpAction({dp: 1, lookup: {'scene_1': 0}}),
                tuya.modernExtend.dpAction({dp: 2, lookup: {'scene_2': 0}}),
                tuya.modernExtend.dpAction({dp: 3, lookup: {'scene_3': 0}}),
                tuya.modernExtend.dpAction({dp: 4, lookup: {'scene_4': 0}}),
            ]),
            tuya.modernExtend.dpBinary({
                name: 'vibration',
                dp: 0x6c, type: tuya.dataTypes.enum,
                valueOn: ['ON', 1],
                valueOff: ['OFF', 0],
                description: 'Enable vibration',
            }),
            tuya.modernExtend.dpBinary({
                name: 'approach',
                dp: 0x6b, type: tuya.dataTypes.enum,
                valueOn: ['ON', 1],
                valueOff: ['OFF', 0],
                description: 'Enable approach detection',
            }),
            tuya.modernExtend.dpBinary({
                name: 'illumination',
                dp: 0x6a, type: tuya.dataTypes.enum,
                valueOn: ['ON', 1],
                valueOff: ['OFF', 0],
                description: 'Enable illumination detection',
            }),
            tuya.modernExtend.dpBinary({
                name: 'backlight',
                dp: 0x69, type: tuya.dataTypes.enum,
                valueOn: ['ON', 1],
                valueOff: ['OFF', 0],
                description: 'Enable backlight',
            }),
        ],
    },
    {
        fingerprint: tuya.fingerprint('TS0601', ['_TZE200_dhke3p9w']),
        model: 'F00YK04-18-1',
        vendor: 'FORIA',
        description: '18 scenes remote',
        extend: [
            tuya.modernExtend.tuyaMagicPacket(),
            tuya.modernExtend.combineActions([
                tuya.modernExtend.dpAction({dp: 1, lookup: {'scene_1': 0}}),
                tuya.modernExtend.dpAction({dp: 2, lookup: {'scene_2': 0}}),
                tuya.modernExtend.dpAction({dp: 3, lookup: {'scene_3': 0}}),
                tuya.modernExtend.dpAction({dp: 4, lookup: {'scene_4': 0}}),
                tuya.modernExtend.dpAction({dp: 5, lookup: {'scene_5': 0}}),
                tuya.modernExtend.dpAction({dp: 6, lookup: {'scene_6': 0}}),
                tuya.modernExtend.dpAction({dp: 7, lookup: {'scene_7': 0}}),
                tuya.modernExtend.dpAction({dp: 8, lookup: {'scene_8': 0}}),
                tuya.modernExtend.dpAction({dp: 9, lookup: {'scene_9': 0}}),
                tuya.modernExtend.dpAction({dp: 10, lookup: {'scene_10': 0}}),
                tuya.modernExtend.dpAction({dp: 11, lookup: {'scene_11': 0}}),
                tuya.modernExtend.dpAction({dp: 12, lookup: {'scene_12': 0}}),
                tuya.modernExtend.dpAction({dp: 13, lookup: {'scene_13': 0}}),
                tuya.modernExtend.dpAction({dp: 14, lookup: {'scene_14': 0}}),
                tuya.modernExtend.dpAction({dp: 15, lookup: {'scene_15': 0}}),
                tuya.modernExtend.dpAction({dp: 16, lookup: {'scene_16': 0}}),
                tuya.modernExtend.dpAction({dp: 101, lookup: {'scene_17': 0}}),
                tuya.modernExtend.dpAction({dp: 102, lookup: {'scene_18': 0}}),
            ]),
        ],
    },
    {
        fingerprint: tuya.fingerprint('TS0601', [
            '_TZE200_yjjdcqsq', '_TZE200_9yapgbuv', '_TZE200_utkemkbs', '_TZE204_utkemkbs',
            '_TZE204_9yapgbuv', '_TZE204_upagmta9', '_TZE200_cirvgep4', '_TZE200_upagmta9',
            '_TZE204_yjjdcqsq', '_TZE204_cirvgep4',
        ]),
        model: 'TS0601_temperature_humidity_sensor_2',
        vendor: 'Tuya',
        description: 'Temperature and humidity sensor',
        fromZigbee: [tuya.fz.datapoints],
        toZigbee: [tuya.tz.datapoints],
        onEvent: tuya.onEvent({queryOnDeviceAnnounce: true}),
        configure: async (device, coordinatorEndpoint) => {
            await tuya.configureMagicPacket(device, coordinatorEndpoint);
            // Required to get the device to start reporting
            await device.getEndpoint(1).command('manuSpecificTuya', 'dataQuery', {});
        },
        exposes: [e.temperature(), e.humidity(), tuya.exposes.batteryState(), tuya.exposes.temperatureUnit()],
        meta: {
            tuyaDatapoints: [
                [1, 'temperature', tuya.valueConverter.divideBy10],
                [2, 'humidity', tuya.valueConverter.raw],
                [3, 'battery_state', tuya.valueConverter.batteryState],
                [9, 'temperature_unit', tuya.valueConverter.temperatureUnitEnum],
            ],
        },
        whiteLabel: [
            tuya.whitelabel('Tuya', 'ZTH01', 'Temperature and humidity sensor', ['_TZE200_yjjdcqsq', '_TZE204_yjjdcqsq']),
            tuya.whitelabel('Tuya', 'SZTH02', 'Temperature and humidity sensor', ['_TZE200_utkemkbs', '_TZE204_utkemkbs']),
            tuya.whitelabel('Tuya', 'ZTH02', 'Temperature and humidity sensor', ['_TZE200_9yapgbuv', '_TZE204_9yapgbuv']),
            tuya.whitelabel('Tuya', 'ZTH05', 'Temperature and humidity sensor', ['_TZE204_upagmta9', '_TZE200_upagmta9']),
            tuya.whitelabel('Tuya', 'ZTH08-E', 'Temperature and humidity sensor', ['_TZE200_cirvgep4', '_TZE204_cirvgep4']),
        ],
    },
    {
        fingerprint: [{modelID: 'TS0601', manufacturerName: '_TZE200_s1xgth2u'}],
        model: 'TS0601_temperature_humidity_sensor_3',
        vendor: 'Tuya',
        description: 'Temperature & humidity sensor',
        fromZigbee: [tuya.fz.datapoints],
        configure: async (device, coordinatorEndpoint) => {
            await tuya.configureMagicPacket(device, coordinatorEndpoint);
            // Required to get the device to start reporting (-- Maybe needed? Copied this from another humidity sensor configuration)
            await device.getEndpoint(1).command('manuSpecificTuya', 'dataQuery', {});
        },
        toZigbee: [tuya.tz.datapoints],
        onEvent: tuya.onEventSetLocalTime,
        exposes: [e.temperature(), e.humidity(), e.battery(), tuya.exposes.temperatureUnit()],
        meta: {
            tuyaDatapoints: [
                [1, 'temperature', tuya.valueConverter.divideBy10],
                [2, 'humidity', tuya.valueConverter.raw],
                [4, 'battery', tuya.valueConverter.raw], // maybe?
                [9, 'temperature_unit', tuya.valueConverter.temperatureUnitEnum],
                [19, 'temperature_sensitivity', tuya.valueConverter.raw], // maybe? commented this out for now
            ],
        },
    },
    {
        fingerprint: tuya.fingerprint('TS0601', ['_TZE200_vvmbj46n']),
        model: 'ZTH05Z',
        vendor: 'Tuya',
        description: 'Temperature and humidity sensor',
        fromZigbee: [tuya.fz.datapoints],
        toZigbee: [tuya.tz.datapoints],
        onEvent: tuya.onEvent({queryOnDeviceAnnounce: true}),
        configure: async (device, coordinatorEndpoint) => {
            await tuya.configureMagicPacket(device, coordinatorEndpoint);
            // Required to get the device to start reporting
            await device.getEndpoint(1).command('manuSpecificTuya', 'dataQuery', {});
        },
        exposes: [
            e.temperature(), e.humidity(), e.battery(),
            e.enum('temperature_unit', ea.STATE_SET, ['celsius', 'fahrenheit']).withDescription('Temperature unit'),
            e.numeric('max_temperature_alarm', ea.STATE_SET).withUnit('°C').withValueMin(-20).withValueMax(60)
                .withDescription('Alarm temperature max'),
            e.numeric('min_temperature_alarm', ea.STATE_SET).withUnit('°C').withValueMin(-20).withValueMax(60)
                .withDescription('Alarm temperature min'),
            e.numeric('max_humidity_alarm', ea.STATE_SET).withUnit('%').withValueMin(0).withValueMax(100).withDescription('Alarm humidity max'),
            e.numeric('min_humidity_alarm', ea.STATE_SET).withUnit('%').withValueMin(0).withValueMax(100).withDescription('Alarm humidity min'),
            e.enum('temperature_alarm', ea.STATE_SET, ['lower_alarm', 'upper_alarm', 'cancel']).withDescription('Temperature alarm'),
            e.enum('humidity_alarm', ea.STATE_SET, ['lower_alarm', 'upper_alarm', 'cancel']).withDescription('Humidity alarm'),
            e.numeric('temperature_periodic_report', ea.STATE_SET).withUnit('%').withValueMin(0).withValueMax(100)
                .withDescription('Temp periodic report'),
            e.numeric('humidity_periodic_report', ea.STATE_SET).withUnit('%').withValueMin(0).withValueMax(100)
                .withDescription('Humidity periodic report'),
            e.numeric('temperature_sensitivity', ea.STATE_SET).withUnit('°C').withValueMin(3).withValueMax(10).withValueStep(1)
                .withDescription('Sensitivity of temperature'),
            e.numeric('humidity_sensitivity', ea.STATE_SET).withUnit('%').withValueMin(3).withValueMax(10).withValueStep(1)
                .withDescription('Sensitivity of humidity'),
        ],
        meta: {
            tuyaDatapoints: [
                [1, 'temperature', tuya.valueConverter.divideBy10],
                [2, 'humidity', tuya.valueConverter.raw],
                [4, 'battery', tuya.valueConverter.raw],
                [9, 'temperature_unit', tuya.valueConverter.temperatureUnitEnum],
                [10, 'max_temperature_alarm', tuya.valueConverter.divideBy10],
                [11, 'min_temperature_alarm', tuya.valueConverter.divideBy10],
                [12, 'max_humidity_alarm', tuya.valueConverter.raw],
                [13, 'min_humidity_alarm', tuya.valueConverter.raw],
                [14, 'temperature_alarm', tuya.valueConverterBasic.lookup(
                    {'lower_alarm': tuya.enum(0), 'upper_alarm': tuya.enum(1), 'cancel': tuya.enum(2)})],
                [15, 'humidity_alarm', tuya.valueConverterBasic.lookup(
                    {'lower_alarm': tuya.enum(0), 'upper_alarm': tuya.enum(1), 'cancel': tuya.enum(2)})],
                [17, 'temperature_periodic_report', tuya.valueConverter.raw],
                [18, 'humidity_periodic_report', tuya.valueConverter.raw],
                [19, 'temperature_sensitivity', tuya.valueConverter.raw],
                [20, 'humidity_sensitivity', tuya.valueConverter.raw],
            ],
        },
    },
    {
        fingerprint: tuya.fingerprint('TS0601', ['_TZE200_nvups4nh']),
        model: 'TS0601_contact_temperature_humidity_sensor',
        vendor: 'Tuya',
        description: 'Contact, temperature and humidity sensor',
        fromZigbee: [tuya.fz.datapoints, tuya.fz.gateway_connection_status],
        toZigbee: [tuya.tz.datapoints],
        configure: tuya.configureMagicPacket,
        exposes: [e.contact(), e.temperature(), e.humidity(), e.battery()],
        meta: {
            tuyaDatapoints: [
                [1, 'contact', tuya.valueConverter.trueFalseInvert],
                [2, 'battery', tuya.valueConverter.raw],
                [7, 'temperature', tuya.valueConverter.divideBy10],
                [8, 'humidity', tuya.valueConverter.raw],
            ],
        },
        whiteLabel: [
            tuya.whitelabel('Aubess', '1005005194831629', 'Contact, temperature and humidity sensor', ['_TZE200_nvups4nh']),
        ],
    },
    {
        fingerprint: [{modelID: 'TS0601', manufacturerName: '_TZE200_vzqtvljm'}],
        model: 'TS0601_illuminance_temperature_humidity_sensor_1',
        vendor: 'Tuya',
        description: 'Illuminance, temperature & humidity sensor',
        fromZigbee: [legacy.fromZigbee.tuya_illuminance_temperature_humidity_sensor],
        toZigbee: [],
        exposes: [e.temperature(), e.humidity(), e.illuminance_lux(), e.battery()],
    },
    {
        fingerprint: [{modelID: 'TS0601', manufacturerName: '_TZE200_8ygsuhe1'},
            {modelID: 'TS0601', manufacturerName: '_TZE200_yvx5lh6k'},
            {modelID: 'TS0601', manufacturerName: '_TZE200_ryfmq5rl'},
            {modelID: 'TS0601', manufacturerName: '_TZE200_c2fmom5z'},
            {modelID: 'TS0601', manufacturerName: '_TZE200_mja3fuja'}],
        model: 'TS0601_air_quality_sensor',
        vendor: 'Tuya',
        description: 'Air quality sensor',
        fromZigbee: [legacy.fromZigbee.tuya_air_quality],
        toZigbee: [],
        exposes: [e.temperature(), e.humidity(), e.co2(), e.voc().withUnit('ppm'), e.formaldehyd()],
    },
    {
        fingerprint: [{modelID: 'TS0601', manufacturerName: '_TZE200_rbbx5mfq'}],
        model: 'TS0601_illuminance_temperature_humidity_sensor_2',
        vendor: 'Tuya',
        description: 'Illuminance sensor',
        fromZigbee: [tuya.fz.datapoints],
        toZigbee: [tuya.tz.datapoints],
        configure: tuya.configureMagicPacket,
        exposes: [e.illuminance().withUnit('lx'), e.temperature(), e.humidity()],
        meta: {
            tuyaDatapoints: [
                [2, 'illuminance', tuya.valueConverter.raw],
                [6, 'temperature', tuya.valueConverter.divideBy10],
                [7, 'humidity', tuya.valueConverter.divideBy10],
            ],
        },
    },
    {
        fingerprint: tuya.fingerprint('TS0601', ['_TZE200_dwcarsat']),
        model: 'TS0601_smart_air_house_keeper',
        vendor: 'Tuya',
        description: 'Smart air house keeper',
        fromZigbee: [legacy.fromZigbee.tuya_air_quality],
        toZigbee: [],
        exposes: [e.temperature(), e.humidity(), e.co2(), e.voc().withUnit('ppm'), e.formaldehyd().withUnit('µg/m³'),
            e.pm25().withValueMin(0).withValueMax(999).withValueStep(1)],
    },
    {
        fingerprint: tuya.fingerprint('TS0601', ['_TZE200_ogkdpgy2', '_TZE200_3ejwxpmu']),
        model: 'TS0601_co2_sensor',
        vendor: 'Tuya',
        description: 'NDIR co2 sensor',
        fromZigbee: [legacy.fromZigbee.tuya_air_quality],
        toZigbee: [],
        exposes: [e.temperature(), e.humidity(), e.co2()],
    },
    {
        fingerprint: [{modelID: 'TS0601', manufacturerName: '_TZE200_7bztmfm1'}],
        model: 'TS0601_smart_CO_air_box',
        vendor: 'Tuya',
        description: 'Smart air box (carbon monoxide)',
        fromZigbee: [legacy.fromZigbee.tuya_CO],
        toZigbee: [],
        exposes: [e.carbon_monoxide(), e.co()],
    },
    {
        fingerprint: tuya.fingerprint('TS0601', ['_TZE200_ggev5fsl', '_TZE200_u319yc66', '_TZE200_kvpwq8z7']),
        model: 'TS0601_gas_sensor_1',
        vendor: 'Tuya',
        description: 'Gas sensor',
        fromZigbee: [tuya.fz.datapoints],
        toZigbee: [tuya.tz.datapoints],
        configure: tuya.configureMagicPacket,
        exposes: [e.gas(), tuya.exposes.selfTest(), tuya.exposes.selfTestResult(), tuya.exposes.faultAlarm(), tuya.exposes.silence()],
        meta: {
            tuyaDatapoints: [
                [1, 'gas', tuya.valueConverter.trueFalse0],
                [8, 'self_test', tuya.valueConverter.raw],
                [9, 'self_test_result', tuya.valueConverter.selfTestResult],
                [11, 'fault_alarm', tuya.valueConverter.trueFalse1],
                [16, 'silence', tuya.valueConverter.raw],
            ],
        },
    },
    {
        fingerprint: tuya.fingerprint('TS0601', ['_TZE200_yojqa8xn', '_TZE204_zougpkpy', '_TZE204_chbyv06x', '_TZE204_yojqa8xn']),
        model: 'TS0601_gas_sensor_2',
        vendor: 'Tuya',
        description: 'Gas sensor',
        fromZigbee: [tuya.fz.datapoints],
        toZigbee: [tuya.tz.datapoints],
        configure: tuya.configureMagicPacket,
        exposes: [
            e.gas(), tuya.exposes.gasValue().withUnit('LEL'), tuya.exposes.selfTest(), tuya.exposes.selfTestResult(),
            tuya.exposes.silence(),
            e.enum('alarm_ringtone', ea.STATE_SET, [
                'melody_1', 'melody_2', 'melody_3', 'melody_4', 'melody_5']).withDescription('Ringtone of the alarm'),
            e.numeric('alarm_time', ea.STATE_SET).withValueMin(1).withValueMax(180).withValueStep(1)
                .withUnit('s').withDescription('Alarm time'),
            e.binary('preheat', ea.STATE, true, false).withDescription('Indicates sensor preheat is active'),
        ],
        whiteLabel: [
            tuya.whitelabel('DYGSM', 'DY-RQ500A', 'Gas sensor', ['_TZE204_zougpkpy']),
            tuya.whitelabel('DYGSM', 'DY-RQ500A', 'Gas sensor', ['_TZE204_chbyv06x']),
        ],
        meta: {
            tuyaDatapoints: [
                [1, 'gas', tuya.valueConverter.trueFalseEnum0],
                [2, 'gas_value', tuya.valueConverter.divideBy10],
                [6, 'alarm_ringtone', tuya.valueConverterBasic.lookup({'melody_1': tuya.enum(0), 'melody_2': tuya.enum(1),
                    'melody_3': tuya.enum(2), 'melody_4': tuya.enum(3), 'melody_5': tuya.enum(4)})],
                [7, 'alarm_time', tuya.valueConverter.raw],
                [8, 'self_test', tuya.valueConverter.raw],
                [9, 'self_test_result', tuya.valueConverter.selfTestResult],
                [10, 'preheat', tuya.valueConverter.raw],
                [13, null, null], // alarm_switch; ignore for now since it is unclear what it does
                [16, 'silence', tuya.valueConverter.raw],
            ],
        },
    },
    {
        fingerprint: tuya.fingerprint('TS0601', ['_TZE200_nus5kk3n']),
        model: 'TS0601_gas_sensor_3',
        vendor: 'Tuya',
        description: 'Gas sensor',
        fromZigbee: [tuya.fz.datapoints],
        toZigbee: [tuya.tz.datapoints],
        configure: tuya.configureMagicPacket,
        exposes: [e.gas(), tuya.exposes.selfTest(), tuya.exposes.selfTestResult(), tuya.exposes.faultAlarm(), tuya.exposes.silence()],
        meta: {
            tuyaDatapoints: [
                [1, 'gas', tuya.valueConverter.trueFalse0],
                [9, 'self_test_result', tuya.valueConverter.selfTestResult],
                [11, 'fault_alarm', tuya.valueConverter.trueFalse1],
            ],
        },
    },
    {
        fingerprint: tuya.fingerprint('TS0601', ['_TZE200_mby4kbtq']),
        model: 'TS0601_gas_sensor_4', // _TZE200_mby4kbtq looks like TS0601_gas_sensor_2
        vendor: 'Tuya',
        description: 'Gas sensor',
        fromZigbee: [tuya.fz.datapoints],
        toZigbee: [tuya.tz.datapoints],
        configure: tuya.configureMagicPacket,
        exposes: [
            e.gas(),
            tuya.exposes.gasValue().withUnit('LEL'),
            e.binary('preheat', ea.STATE, true, false).withDescription('Indicates sensor preheat is active'),
            tuya.exposes.faultAlarm(),
            e.binary('alarm_switch', ea.STATE_SET, true, false),
            tuya.exposes.silence(),
        ],
        meta: {
            tuyaDatapoints: [
                [1, 'gas', tuya.valueConverter.trueFalse0],
                [2, 'gas_value', tuya.valueConverter.divideBy10],
                [10, 'preheat', tuya.valueConverter.raw],
                [11, 'fault_alarm', tuya.valueConverter.trueFalse1],
                [13, 'alarm_switch', tuya.valueConverter.raw],
                [16, 'silence', tuya.valueConverter.raw],
            ],
        },
    },
    {
        fingerprint: [{modelID: 'TS0001', manufacturerName: '_TZ3000_hktqahrq'}, {manufacturerName: '_TZ3000_hktqahrq'},
            {manufacturerName: '_TZ3000_q6a3tepg'}, {modelID: 'TS000F', manufacturerName: '_TZ3000_m9af2l6g'},
            {modelID: 'TS000F', manufacturerName: '_TZ3000_mx3vgyea'},
            {modelID: 'TS000F', manufacturerName: '_TZ3000_skueekg3'},
            {modelID: 'TS000F', manufacturerName: '_TZ3000_dlhhrhs8'},
            {modelID: 'TS000F', manufacturerName: '_TZ3000_fdxihpp7'},
            {modelID: 'TS0001', manufacturerName: '_TZ3000_skueekg3'},
            {modelID: 'TS0001', manufacturerName: '_TZ3000_npzfdcof'},
            {modelID: 'TS0001', manufacturerName: '_TZ3000_5ng23zjs'},
            {modelID: 'TS0001', manufacturerName: '_TZ3000_rmjr4ufz'},
            {modelID: 'TS0001', manufacturerName: '_TZ3000_v7gnj3ad'},
            {modelID: 'TS0001', manufacturerName: '_TZ3000_3a9beq8a'},
            {modelID: 'TS0001', manufacturerName: '_TZ3000_ark8nv4y'},
            {modelID: 'TS0001', manufacturerName: '_TZ3000_mx3vgyea'},
            {modelID: 'TS0001', manufacturerName: '_TZ3000_fdxihpp7'},
            {modelID: 'TS0001', manufacturerName: '_TZ3000_qsp2pwtf'},
            {modelID: 'TS0001', manufacturerName: '_TZ3000_kycczpw8'},
            {modelID: 'TS0001', manufacturerName: '_TZ3000_46t1rvdu'}],
        model: 'WHD02',
        vendor: 'Tuya',
        whiteLabel: [
            {vendor: 'Tuya', model: 'iHSW02'}, {vendor: 'Aubess', model: 'TMZ02'},
            tuya.whitelabel('Tuya', 'QS-zigbee-S08-16A-RF', 'Wall switch module', ['_TZ3000_dlhhrhs8']),
        ],
        description: 'Wall switch module',
        extend: [tuya.modernExtend.tuyaOnOff({switchType: true, onOffCountdown: true})],
        configure: async (device, coordinatorEndpoint) => {
            await tuya.configureMagicPacket(device, coordinatorEndpoint);
            const endpoint = device.getEndpoint(1);
            await reporting.bind(endpoint, coordinatorEndpoint, ['genOnOff']);
            await reporting.onOff(endpoint);
        },
    },
    {
        fingerprint: tuya.fingerprint('TS011F', ['_TZ3000_mvn6jl7x', '_TZ3000_raviyuvk', '_TYZB01_hlla45kx', '_TZ3000_92qd4sqa',
            '_TZ3000_zwaadvus', '_TZ3000_k6fvknrr', '_TZ3000_6s5dc9lx', '_TZ3000_helyqdvs', '_TZ3000_rgpqqmbj', '_TZ3000_8nyaanzb',
            '_TZ3000_iy2c3n6p']),
        model: 'TS011F_2_gang_wall',
        vendor: 'Tuya',
        description: '2 gang wall outlet',
        ota: ota.zigbeeOTA,
        extend: [tuya.modernExtend.tuyaOnOff({backlightModeLowMediumHigh: true, childLock: true, endpoints: ['l1', 'l2']})],
        whiteLabel: [
            tuya.whitelabel('ClickSmart+', 'CMA30036', '2 gang socket outlet', ['_TYZB01_hlla45kx']),
            tuya.whitelabel('Rylike', 'RY-WS02Z', '2 gang socket outlet AU', ['_TZ3000_rgpqqmbj', '_TZ3000_8nyaanzb', '_TZ3000_iy2c3n6p']),
        ],
        endpoint: (device) => {
            return {'l1': 1, 'l2': 2};
        },
        meta: {multiEndpoint: true, multiEndpointSkip: ['power_on_behavior']},
        configure: tuya.configureMagicPacket,
    },
    {
        fingerprint: [{modelID: 'TS011F', manufacturerName: '_TZ3000_rk2yzt0u'},
            {modelID: 'TS0001', manufacturerName: '_TZ3000_o4cjetlm'}, {manufacturerName: '_TZ3000_o4cjetlm'},
            {modelID: 'TS0001', manufacturerName: '_TZ3000_iedbgyxt'}, {modelID: 'TS0001', manufacturerName: '_TZ3000_h3noz0a5'},
            {modelID: 'TS0001', manufacturerName: '_TYZB01_4tlksk8a'}, {modelID: 'TS0011', manufacturerName: '_TYZB01_rifa0wlb'},
            {modelID: 'TS0001', manufacturerName: '_TZ3000_5ucujjts'}, {modelID: 'TS0001', manufacturerName: '_TZ3000_h8ngtlxy'},
            {modelID: 'TS0001', manufacturerName: '_TZ3000_w0ypwa1f'}, {modelID: 'TS0001', manufacturerName: '_TZ3000_wpueorev'},
        ],
        model: 'ZN231392',
        vendor: 'Tuya',
        description: 'Smart water/gas valve',
        extend: [tuya.modernExtend.tuyaOnOff({indicatorMode: true})],
        configure: async (device, coordinatorEndpoint) => {
            await tuya.configureMagicPacket(device, coordinatorEndpoint);
            const endpoint = device.getEndpoint(1);
            await endpoint.read('genOnOff', ['onOff', 'moesStartUpOnOff']);
        },
    },
    {
        zigbeeModel: ['CK-BL702-AL-01(7009_Z102LG03-1)', 'CK-BL702-AL-01(7009_Z102LG04-2)'],
        model: 'CK-BL702-AL-01',
        vendor: 'Tuya',
        description: 'Zigbee LED bulb',
        extend: [tuya.modernExtend.tuyaLight({colorTemp: {range: [142, 500]}, color: true})],
    },
    {
        zigbeeModel: ['SM0001'],
        model: 'SM0001',
        vendor: 'Tuya',
        description: 'Switch',
        extend: [tuya.modernExtend.tuyaOnOff()],
        configure: async (device, coordinatorEndpoint) => {
            await tuya.configureMagicPacket(device, coordinatorEndpoint);
            await reporting.bind(device.getEndpoint(1), coordinatorEndpoint, ['genOnOff']);
        },
        whiteLabel: [
            tuya.whitelabel('Zemismart', 'ZM-H7', 'Hand wave wall smart switch', ['_TZ3000_jcqs2mrv']),
        ],
    },
    {
        zigbeeModel: ['TS0505B'],
        model: 'TS0505B_1',
        vendor: 'Tuya',
        description: 'Zigbee RGB+CCT light',
        whiteLabel: [{vendor: 'Mercator Ikuü', model: 'SMD4106W-RGB-ZB'},
            {vendor: 'Tuya', model: 'A5C-21F7-01'}, {vendor: 'Mercator Ikuü', model: 'S9E27LED9W-RGB-Z'},
            {vendor: 'Aldi', model: 'L122CB63H11A9.0W', description: 'LIGHTWAY smart home LED-lamp - bulb'},
            {vendor: 'Lidl', model: '14153706L', description: 'Livarno smart LED ceiling light'},
            {vendor: 'Zemismart', model: 'LXZB-ZB-09A', description: 'Zemismart LED Surface Mounted Downlight 9W RGBW'},
            {vendor: 'Feconn', model: 'FE-GU10-5W', description: 'Zigbee GU10 5W smart bulb'},
            {vendor: 'Nedis', model: 'ZBLC1E14'},
            tuya.whitelabel('Aldi', 'L122FF63H11A5.0W', 'LIGHTWAY smart home LED-lamp - spot', ['_TZ3000_j0gtlepx']),
            tuya.whitelabel('Aldi', 'L122AA63H11A6.5W', 'LIGHTWAY smart home LED-lamp - candle', ['_TZ3000_iivsrikg']),
            tuya.whitelabel('Aldi', 'C422AC11D41H140.0W', 'MEGOS LED panel RGB+CCT 40W 3600lm 62 x 62 cm', ['_TZ3000_v1srfw9x']),
            tuya.whitelabel('Aldi', 'C422AC14D41H140.0W', 'MEGOS LED panel RGB+CCT 40W 3600lm 30 x 120 cm', ['_TZ3000_gb5gaeca']),
            tuya.whitelabel('MiBoxer', 'FUT066Z', 'RGB+CCT LED Downlight', ['_TZ3210_zrvxvydd']),
            tuya.whitelabel('MiBoxer', 'FUT039Z', 'RGB+CCT LED controller', ['_TZ3210_jicmoite']),
            tuya.whitelabel('Lidl', '14156506L', 'Livarno Lux smart LED mood light', ['_TZ3210_r0xgkft5']),
            tuya.whitelabel('Lidl', 'HG08010', 'Livarno Home outdoor spotlight', ['_TZ3210_umi6vbsz']),
            tuya.whitelabel('Lidl', 'HG08008', 'Livarno Home LED ceiling light', ['_TZ3210_p9ao60da']),
            tuya.whitelabel('Tuya', 'HG08007', 'Livarno Home outdoor LED band', ['_TZ3210_zbabx9wh']),
            tuya.whitelabel('Lidl', '14158704L', 'Livarno Home LED floor lamp, RGBW', ['_TZ3210_z1vlyufu']),
            tuya.whitelabel('Lidl', '14158804L', 'Livarno Home LED desk lamp RGBW', ['_TZ3210_hxtfthp5']),
            tuya.whitelabel('Lidl', 'HG07834A/HG09155A', 'Livarno Lux GU10 spot RGB', ['_TZ3000_quqaeew6']),
            tuya.whitelabel('Lidl', 'HG07834B', 'Livarno Lux E14 candle RGB', ['_TZ3000_th6zqqy6', '_TZ3000_wr6g6olr']),
            tuya.whitelabel('Lidl', 'HG08131C', 'Livarno Home outdoor E27 bulb in set with flare', ['_TZ3000_q50zhdsc']),
            tuya.whitelabel('Lidl', 'HG07834C', 'Livarno Lux E27 bulb RGB', ['_TZ3000_qd7hej8u']),
            tuya.whitelabel('MiBoxer', 'FUT037Z+', 'RGB led controller', ['_TZB210_417ikxay', '_TZB210_wxazcmsh']),
            tuya.whitelabel('MiBoxer', 'E2-ZR', '2 in 1 led controller', ['_TZB210_ayx58ft5']),
            tuya.whitelabel('Lidl', 'HG08383B', 'Livarno outdoor LED light chain', ['_TZ3000_bwlvyjwk']),
            tuya.whitelabel('Lidl', 'HG08383A', 'Livarno outdoor LED light chain', ['_TZ3000_taspddvq']),
            tuya.whitelabel('Garza Smart', 'Garza-Standard-A60', 'Standard A60 bulb', ['_TZ3210_sln7ah6r']),
            tuya.whitelabel('UR Lighting', 'TH008L10RGBCCT', '10W RGB+CCT downlight', ['_TZ3210_dn5higyl', '_TZ3210_hicxa0rh']),
            tuya.whitelabel('Lidl', 'HG08010', 'Livarno Home outdoor spotlight', ['_TZ3210_umi6vbsz']),
            tuya.whitelabel('Lidl', 'HG08008', 'Livarno Home LED ceiling light', ['_TZ3210_p9ao60da']),
            tuya.whitelabel('Lidl', 'HG08007', 'Livarno Home outdoor LED band', ['_TZ3210_zbabx9wh']),
            tuya.whitelabel('Lidl', '399629_2110', 'Livarno Lux Ceiling Panel RGB+CCT', ['_TZ3210_c0s1xloa', '_TZ3210_x13bu7za']),
            tuya.whitelabel('Nous', 'P3Z', 'Smart light bulb', ['_TZ3210_cieijuw1']),
            tuya.whitelabel('Moes', 'ZLD-RCW_1', 'RGB+CCT Zigbee LED controller', ['_TZ3000_7hcgjxpc']),
            tuya.whitelabel('Moes', 'ZB-TD5-RCW-GU10', 'RGB+CCT 4.7W GU10 LED bulb', ['_TZ3210_rcggc0ys']),
            tuya.whitelabel('Moes', 'ZB-TDA9-RCW-E27-MS', 'RGB+CCT 9W E27 LED bulb', ['_TZ3210_wxa85bwk']),
            tuya.whitelabel('Moes', 'ZB-LZD10-RCW', '10W RGB+CCT Smart Downlight', ['_TZ3210_s9lumfhn']),
            tuya.whitelabel('MiBoxer', 'FUT106ZR', 'GU10 bulb', ['_TZB210_rwy5hexp']),
            tuya.whitelabel('Tuya', 'TS0505B_1_1', 'Zigbee 3.0 18W led light bulb E27 RGBCW', ['_TZ3210_jd3z4yig', '_TZ3210_r5afgmkl']),
            tuya.whitelabel('MiBoxer', 'FUTC11ZR', 'Outdoor light', ['_TZB210_zmppwawa']),
        ],
        extend: [tuya.modernExtend.tuyaLight({colorTemp: {range: [153, 500]}, color: true})],
        configure: async (device, coordinatorEndpoint) => {
            device.getEndpoint(1).saveClusterAttributeKeyValue('lightingColorCtrl', {colorCapabilities: 29});
        },
    },
    {
        fingerprint: tuya.fingerprint('TS0505B',
            ['_TZ3210_iystcadi', '_TZ3210_mja6r5ix', '_TZ3210_it1u8ahz']),
        model: 'TS0505B_2',
        vendor: 'Tuya',
        description: 'Zigbee RGB+CCT light',
        whiteLabel: [
            tuya.whitelabel('Lidl', '14149505L/14149506L_2', 'Livarno Lux light bar RGB+CCT (black/white)', ['_TZ3210_iystcadi']),
            tuya.whitelabel('Tuya', 'TS0505B_2_1', 'Zigbee 3.0 18W led light bulb E27 RGBCW', ['_TZ3210_mja6r5ix']),
            tuya.whitelabel('Tuya', 'TS0505B_2_2', 'Zigbee GU10/E14 5W smart bulb', ['_TZ3210_it1u8ahz']),
        ],
        toZigbee: [tz.on_off, tzLocal.led_control, tuya.tz.do_not_disturb],
        fromZigbee: [fz.on_off, fz.tuya_led_controller, fz.brightness, fz.ignore_basic_report],
        exposes: [e.light_brightness_colortemp_colorhs([143, 500]).removeFeature('color_temp_startup'), tuya.exposes.doNotDisturb()],
        configure: async (device, coordinatorEndpoint) => {
            device.getEndpoint(1).saveClusterAttributeKeyValue('lightingColorCtrl', {colorCapabilities: 29});
        },
    },
    {
        fingerprint: tuya.fingerprint('TS0505B', ['_TZB210_3zfp8mki', '_TZB210_gj0ccsar']),
        model: 'TS0505B_3',
        vendor: 'Tuya',
        description: 'Zigbee RGB+CCT light',
        whiteLabel: [
            tuya.whitelabel('Skydance', 'WZ5_dim_2', 'Zigbee & RF 5 in 1 LED controller (DIM mode)', ['_TZB210_3zfp8mki']),
            tuya.whitelabel('QA', 'QADZC5', '5 in 1 LED controller', ['_TZB210_gj0ccsar']),
        ],
        extend: [light({colorTemp: {range: [153, 500]}, color: {modes: ['hs'], applyRedFix: true, enhancedHue: false}})],
        configure: async (device, coordinatorEndpoint) => {
            device.getEndpoint(1).saveClusterAttributeKeyValue('lightingColorCtrl', {colorCapabilities: 29});
        },
    },
    {
        zigbeeModel: ['TS0503B'],
        model: 'TS0503B',
        vendor: 'Tuya',
        description: 'Zigbee RGB light',
        whiteLabel: [
            {vendor: 'BTF-Lighting', model: 'C03Z'},
            tuya.whitelabel('MiBoxer', 'FUT037Z', 'RGB led controller', ['_TZ3210_778drfdt']),
        ],
        extend: [tuya.modernExtend.tuyaLight({color: true})],
    },
    {
        zigbeeModel: ['TS0504B'],
        model: 'TS0504B',
        vendor: 'Tuya',
        description: 'Zigbee RGBW light',
        toZigbee: [tzLocal.TS0504B_color],
        extend: [tuya.modernExtend.tuyaLight({color: true})],
    },
    {
        zigbeeModel: ['TS0501A'],
        model: 'TS0501A',
        description: 'Zigbee light',
        vendor: 'Tuya',
        extend: [tuyaLight()],
        whiteLabel: [
            tuya.whitelabel('Lidl', 'HG06463A', 'Livarno Lux E27 ST64 filament bulb', ['_TZ3000_j2w1dw29']),
            tuya.whitelabel('Lidl', 'HG06463B', 'Livarno Lux E27 G95 filament bulb', ['_TZ3000_nosnx7im']),
            tuya.whitelabel('Lidl', 'HG06462A', 'Livarno Lux E27 A60 filament bulb', ['_TZ3000_7dcddnye', '_TZ3000_nbnmw9nc']),
        ],
    },
    {
        fingerprint: tuya.fingerprint('TS0501B', ['_TZB210_rkgngb5o']),
        model: 'TS0501B_dimmer',
        description: 'Zigbee dimmer',
        vendor: 'Tuya',
        extend: [tuyaLight({configureReporting: true, effect: false})],
        whiteLabel: [
            tuya.whitelabel('Tuya', 'L1(ZW)', 'Light dimmer 0-10V', ['_TZB210_rkgngb5o']),
        ],
    },
    {
        zigbeeModel: ['TS0501B'],
        model: 'TS0501B',
        description: 'Zigbee light',
        vendor: 'Tuya',
        extend: [tuyaLight()],
        whiteLabel: [
            tuya.whitelabel('MiBoxer', 'FUT036Z', 'Single color LED controller', ['_TZ3210_dxroobu3', '_TZ3210_dbilpfqk']),
            tuya.whitelabel('Mercator Ikuü', 'SMFL20W-ZB', 'Ridley Floodlight', ['_TZ3000_juq7i1fr']),
        ],
    },
    {
        fingerprint: tuya.fingerprint('TS0202', ['_TYZB01_vwqnz1sn']),
        model: 'TS0202_3',
        vendor: 'Tuya',
        description: 'Motion detector with illuminance',
        fromZigbee: [fz.ias_occupancy_alarm_1, fz.battery, fz.ignore_basic_report, fz.ias_occupancy_alarm_1_report, fz.illuminance],
        toZigbee: [],
        onEvent: tuya.onEventSetTime,
        configure: tuya.configureMagicPacket,
        exposes: [e.occupancy(), e.battery_low(), e.battery(), e.tamper(), e.illuminance_lux()],
    },
    {
        fingerprint: tuya.fingerprint('TS0202', ['_TZ3210_cwamkvua']),
        model: 'TS0202_2',
        vendor: 'Tuya',
        description: 'Motion sensor with scene switch',
        fromZigbee: [tuya.fz.datapoints, fz.ias_occupancy_alarm_1, fz.battery],
        toZigbee: [tuya.tz.datapoints],
        configure: async (device, coordinatorEndpoint) => {
            const endpoint = device.getEndpoint(1);
            await tuya.configureMagicPacket(device, coordinatorEndpoint);
            await reporting.batteryPercentageRemaining(endpoint);
            await reporting.batteryVoltage(endpoint);
        },
        exposes: [e.battery(), e.battery_voltage(), e.occupancy(), e.action(['single', 'double', 'hold']),
            e.enum('light', ea.STATE, ['dark', 'bright'])],
        meta: {
            tuyaDatapoints: [
                [102, 'light', tuya.valueConverterBasic.lookup({'dark': false, 'bright': true})],
                [101, 'action', tuya.valueConverterBasic.lookup({'single': 0, 'double': 1, 'hold': 2})],
            ],
        },
        whiteLabel: [
            {vendor: 'Linkoze', model: 'LKMSZ001'},
        ],
    },
    {
        fingerprint: [{modelID: 'TS0202', manufacturerName: '_TYZB01_jytabjkb'},
            {modelID: 'TS0202', manufacturerName: '_TZ3000_lltemgsf'},
            {modelID: 'TS0202', manufacturerName: '_TYZB01_5nr7ncpl'},
            {modelID: 'TS0202', manufacturerName: '_TZ3000_mg4dy6z6'},
            {modelID: 'TS0202', manufacturerName: '_TZ3000_bsvqrxru'},
        ],
        model: 'TS0202_1',
        vendor: 'Tuya',
        description: 'Motion sensor',
        // Requires alarm_1_with_timeout https://github.com/Koenkk/zigbee2mqtt/issues/2818#issuecomment-776119586
        fromZigbee: [fz.ias_occupancy_alarm_1_with_timeout, fz.battery, fz.ignore_basic_report],
        toZigbee: [],
        exposes: [e.occupancy(), e.battery_low(), e.linkquality(), e.battery(), e.battery_voltage()],
        configure: async (device, coordinatorEndpoint) => {
            const endpoint = device.getEndpoint(1);
            await reporting.bind(endpoint, coordinatorEndpoint, ['genPowerCfg']);
            await reporting.batteryPercentageRemaining(endpoint);
        },
    },
    {
        fingerprint: tuya.fingerprint('WHD02', ['_TZ3000_hktqahrq']),
        zigbeeModel: ['TS0202'],
        model: 'TS0202',
        vendor: 'Tuya',
        description: 'Motion sensor',
        whiteLabel: [{vendor: 'Mercator Ikuü', model: 'SMA02P'},
            {vendor: 'Tuya', model: 'TY-ZPR06'},
            {vendor: 'Tesla Smart', model: 'TS0202'},
            tuya.whitelabel('MiBoxer', 'PIR1-ZB', 'PIR sensor', ['_TZ3040_wqmtjsyk']),
            tuya.whitelabel('Tuya', 'ZMS01', 'Motion sensor', ['_TZ3000_otvn3lne']),
            tuya.whitelabel('Nous', 'E2', 'Motion sensor', ['_TZ3000_h4wnrtck']),
            tuya.whitelabel('Tuya', '809WZT', 'Motion sensor', ['_TZ3040_bb6xaihh']),
            tuya.whitelabel('Niceboy', 'ORBIS Motion Sensor', 'Motion sensor', ['_TZ3000_qomxlryd']),
            tuya.whitelabel('Luminea', 'ZX-5311', 'Motion sensor', ['_TZ3000_jmrgyl7o']),
            tuya.whitelabel('Tuya', 'ZP01', 'Motion sensor', ['_TZ3000_lf56vpxj']),
            tuya.whitelabel('Tuya', 'HW500A', 'Motion sensor', ['_TZ3000_bsvqrxru']),
            tuya.whitelabel('Nedis', 'ZBSM10WT', 'Motion sensor', ['_TZ3000_nss8amz9']),
        ],
        fromZigbee: [fz.ias_occupancy_alarm_1, fz.battery, fz.ignore_basic_report, fz.ias_occupancy_alarm_1_report],
        toZigbee: [],
        exposes: (device, options) => {
            const exps: Expose[] = [e.occupancy(), e.battery_low(), e.battery(), e.battery_voltage()];
            if (!device || !['_TZ3000_bsvqrxru', '_TZ3000_nss8amz9'].includes(device.manufacturerName)) {
                exps.push(e.tamper());
            }
            exps.push(e.linkquality());
            return exps;
        },
        configure: async (device, coordinatorEndpoint) => {
            const endpoint = device.getEndpoint(1);
            await reporting.bind(endpoint, coordinatorEndpoint, ['genPowerCfg']);
            try {
                await reporting.batteryPercentageRemaining(endpoint);
                await reporting.batteryVoltage(endpoint);
            } catch (error) {/* Fails for some https://github.com/Koenkk/zigbee2mqtt/issues/13708 */}
        },
    },
    {
        fingerprint: tuya.fingerprint('TS0202', ['_TZ3040_fwxuzcf4', '_TZ3040_msl6wxk9']),
        model: 'ZM-35H-Q',
        vendor: 'Tuya',
        description: 'Motion sensor',
        fromZigbee: [fz.ias_occupancy_alarm_1, fz.battery, fz.ignore_basic_report, fz.ZM35HQ_attr, legacy.fromZigbee.ZM35HQ_battery],
        toZigbee: [tz.ZM35HQ_attr],
        extend: [quirkCheckinInterval(15000)],
        exposes: [e.occupancy(), e.battery_low(), e.battery(),
            e.enum('sensitivity', ea.ALL, ['low', 'medium', 'high']).withDescription('PIR sensor sensitivity'),
            e.enum('keep_time', ea.ALL, [30, 60, 120]).withDescription('PIR keep time in seconds'),
        ],
        configure: tuya.configureMagicPacket,
        whiteLabel: [
            tuya.whitelabel('Aubess', '40ZH-O', 'Motion sensor', ['_TZ3040_msl6wxk9']),
        ],
    },
    {
        fingerprint: tuya.fingerprint('TS0202', ['_TZ3000_mcxw5ehu', '_TZ3000_6ygjfyll', '_TZ3040_6ygjfyll', '_TZ3000_msl6wxk9']),
        model: 'IH012-RT01',
        vendor: 'Tuya',
        description: 'Motion sensor',
        fromZigbee: [fz.ias_occupancy_alarm_1, fz.ignore_basic_report, fz.ZM35HQ_attr, fz.battery],
        toZigbee: [tz.ZM35HQ_attr],
        extend: [quirkCheckinInterval(15000)],
        exposes: [e.occupancy(), e.battery_low(), e.battery(), e.battery_voltage(),
            e.enum('sensitivity', ea.ALL, ['low', 'medium', 'high']).withDescription('PIR sensor sensitivity'),
            e.enum('keep_time', ea.ALL, [30, 60, 120]).withDescription('PIR keep time in seconds'),
        ],
        configure: async (device, coordinatorEndpoint) => {
            const endpoint = device.getEndpoint(1);
            await reporting.bind(endpoint, coordinatorEndpoint, ['genPowerCfg']);
            await reporting.batteryPercentageRemaining(endpoint);
            await reporting.batteryVoltage(endpoint);
        },
        whiteLabel: [
            tuya.whitelabel('Tuya', 'ZMS-102', 'Motion sensor', ['_TZ3000_msl6wxk9']),
        ],
    },
    {
        fingerprint: tuya.fingerprint('TS0202', ['_TZ3000_o4mkahkc']),
        model: 'IH012-RT02',
        vendor: 'Tuya',
        description: 'Motion sensor',
        fromZigbee: [fz.ias_occupancy_alarm_1, fz.ignore_basic_report, fz.ZM35HQ_attr, fz.battery],
        toZigbee: [tz.ZM35HQ_attr],
        extend: [quirkCheckinInterval(15000)],
        exposes: [e.occupancy(), e.battery_low(), e.tamper(), e.battery(), e.battery_voltage(),
            e.enum('sensitivity', ea.ALL, ['low', 'medium', 'high']).withDescription('PIR sensor sensitivity'),
            e.enum('keep_time', ea.ALL, [30, 60, 120]).withDescription('PIR keep time in seconds'),
        ],
        configure: async (device, coordinatorEndpoint) => {
            const endpoint = device.getEndpoint(1);
            await reporting.bind(endpoint, coordinatorEndpoint, ['genPowerCfg']);
            await reporting.batteryPercentageRemaining(endpoint);
            await reporting.batteryVoltage(endpoint);
        },
    },
    {
        fingerprint: [{modelID: 'TS0207', manufacturerName: '_TZ3000_m0vaazab'},
            {modelID: 'TS0207', manufacturerName: '_TZ3000_ufttklsz'},
            {modelID: 'TS0207', manufacturerName: '_TZ3000_nkkl7uzv'},
            {modelID: 'TS0207', manufacturerName: '_TZ3000_misw04hq'},
            {modelID: 'TS0207', manufacturerName: '_TZ3000_nlsszmzl'},
            {modelID: 'TS0207', manufacturerName: '_TZ3000_gszjt2xx'},
            {modelID: 'TS0207', manufacturerName: '_TZ3000_wlquqiiz'},
            {modelID: 'TS0207', manufacturerName: '_TZ3000_5k5vh43t'}],
        model: 'TS0207_repeater',
        vendor: 'Tuya',
        description: 'Repeater',
        fromZigbee: [fz.linkquality_from_basic],
        toZigbee: [],
        exposes: [],
    },
    {
        zigbeeModel: ['TS0207', 'FNB54-WTS08ML1.0'],
        model: 'TS0207_water_leak_detector',
        vendor: 'Tuya',
        description: 'Water leak detector',
        fromZigbee: [fz.ias_water_leak_alarm_1, fz.battery, fz.ignore_basic_report],
        whiteLabel: [
            {vendor: 'CR Smart Home', model: 'TS0207'},
            tuya.whitelabel('Meian', 'SW02', 'Water leak sensor', ['_TZ3000_kyb656no']),
            tuya.whitelabel('Aubess', 'IH-K665', 'Water leak sensor', ['_TZ3000_k4ej3ww2', '_TZ3000_kstbkt6a', '_TZ3000_upgcbody']),
            tuya.whitelabel('Tuya', 'TS0207_water_leak_detector_1', 'Zigbee water flood sensor + 1m probe cable', ['_TZ3000_ocjlo4ea']),
            tuya.whitelabel('Tuya', 'TS0207_water_leak_detector_3', 'Zigbee water leak sensor', ['_TYZB01_sqmd19i1']),
            tuya.whitelabel('Tuya', '899WZ', 'Water leak detector with 80DB Alarm', ['_TZ3000_mugyhz0q']),
            tuya.whitelabel('Niceboy', 'ORBIS Water Sensor', 'Water leak sensor', ['_TZ3000_awvmkayh']),
            tuya.whitelabel('Nous', 'E4', 'Water Leakage Sensor)', ['_TZ3000_0s9gukzt']),
        ],
        toZigbee: [],
        configure: async (device, coordinatorEndpoint) => {
            const endpoint = device.getEndpoint(1);
            await reporting.bind(endpoint, coordinatorEndpoint, ['genPowerCfg']);
            await reporting.batteryPercentageRemaining(endpoint);
        },
        exposes: (device, options) => {
            const exps: Expose[] = [e.water_leak(), e.battery_low(), e.battery()];
            const noTamperModels = [ // manufacturerName for models without a tamper sensor
                '_TZ3000_mugyhz0q', // Tuya 899WZ
                '_TZ3000_k4ej3ww2', // Aubess IH-K665
                '_TZ3000_kstbkt6a', // Aubess IH-K665
                '_TZ3000_upgcbody', // Zigbee water leak sensor
            ];
            if (!device || !noTamperModels.includes(device.manufacturerName)) {
                exps.push(e.tamper());
            }
            exps.push(e.linkquality());
            return exps;
        },
    },
    {
        fingerprint: tuya.fingerprint('TS0101', ['_TYZB01_ijihzffk', '_TZ3210_tfxwxklq', '_TZ3210_2dfy6tol']),
        model: 'TS0101',
        vendor: 'Tuya',
        description: 'Zigbee Socket',
        whiteLabel: [
            {vendor: 'Larkkey', model: 'PS080'},
            {vendor: 'Mercator Ikuü', model: 'SPBS01G'},
            tuya.whitelabel('Mercator Ikuü', 'SISW01', 'Inline Switch', ['_TZ3210_2dfy6tol']),
        ],
        extend: [tuya.modernExtend.tuyaOnOff()],
        configure: async (device, coordinatorEndpoint) => {
            const endpoint = device.getEndpoint(1);
            await reporting.bind(endpoint, coordinatorEndpoint, ['genOnOff']);
            await reporting.onOff(endpoint);
        },
    },
    {
        fingerprint: [{modelID: 'TS0108', manufacturerName: '_TYZB01_7yidyqxd'}],
        model: 'TS0108',
        vendor: 'Tuya',
        description: 'Socket with 2 USB',
        whiteLabel: [{vendor: 'Larkkey', model: 'PS580'}],
        extend: [tuya.modernExtend.tuyaOnOff()],
        exposes: [e.switch().withEndpoint('l1'), e.switch().withEndpoint('l2')],
        endpoint: (device) => {
            return {'l1': 1, 'l2': 7};
        },
        meta: {multiEndpoint: true, disableDefaultResponse: true},
        configure: async (device, coordinatorEndpoint) => {
            await tuya.configureMagicPacket(device, coordinatorEndpoint);
            await reporting.bind(device.getEndpoint(1), coordinatorEndpoint, ['genOnOff']);
            await reporting.bind(device.getEndpoint(7), coordinatorEndpoint, ['genOnOff']);
        },
    },
    {
        fingerprint: tuya.fingerprint('TS0601', ['_TZE200_myd45weu', '_TZE200_ga1maeof', '_TZE200_2se8efxh', '_TZE204_myd45weu']),
        model: 'TS0601_soil',
        vendor: 'Tuya',
        description: 'Soil sensor',
        fromZigbee: [tuya.fz.datapoints],
        toZigbee: [tuya.tz.datapoints],
        configure: tuya.configureMagicPacket,
        exposes: [e.temperature(), e.soil_moisture(), tuya.exposes.temperatureUnit(), e.battery(), tuya.exposes.batteryState()],
        meta: {
            tuyaDatapoints: [
                [3, 'soil_moisture', tuya.valueConverter.raw],
                [5, 'temperature', tuya.valueConverter.raw],
                [9, 'temperature_unit', tuya.valueConverter.temperatureUnit],
                [14, 'battery_state', tuya.valueConverter.batteryState],
                [15, 'battery', tuya.valueConverter.raw],
            ],
        },
    },
    {
        fingerprint: tuya.fingerprint('TS0601', ['_TZE284_g2e6cpnw']),
        model: 'TS0601_soil_2',
        vendor: 'Tuya',
        description: 'Soil sensor',
        fromZigbee: [tuya.fz.datapoints],
        toZigbee: [tuya.tz.datapoints],
        configure: tuya.configureMagicPacket,
        exposes: [e.temperature(), e.soil_moisture(), e.battery(), tuya.exposes.batteryState()],
        meta: {
            tuyaDatapoints: [
                [3, 'soil_moisture', tuya.valueConverter.raw],
                [5, 'temperature', tuya.valueConverter.divideBy10],
                [102, 'battery_state', tuya.valueConverter.batteryState],
                [110, 'battery', tuya.valueConverter.divideBy10],
            ],
        },
    },
    {
        fingerprint: tuya.fingerprint('TS0601', ['_TZE200_ip2akl4w', '_TZE200_1agwnems', '_TZE200_la2c2uo9', '_TZE200_579lguh2',
            '_TZE200_vucankjx', '_TZE200_4mh6tyyo', '_TZE204_hlx9tnzb', '_TZE204_n9ctkb6j', '_TZE204_9qhuzgo0', '_TZE200_9cxuhakf',
            '_TZE200_a0syesf5', '_TZE200_3p5ydos3', '_TZE200_swaamsoy', '_TZE200_ojzhk75b', '_TZE200_w4cryh2i', '_TZE200_dfxkcots',
            '_TZE200_9i9dt8is', '_TZE200_ctq0k47x', '_TZE200_ebwgzdqq', '_TZE200_whpb9yts', '_TZE204_vevc4c6g', '_TZE200_0nauxa0p']),
        model: 'TS0601_dimmer_1',
        vendor: 'Tuya',
        description: '1 gang smart dimmer',
        fromZigbee: [tuya.fz.datapoints],
        toZigbee: [tuya.tz.datapoints],
        configure: tuya.configureMagicPacket,
        exposes: [tuya.exposes.lightBrightnessWithMinMax(), tuya.exposes.countdown(), tuya.exposes.lightType(),
            e.power_on_behavior().withAccess(ea.STATE_SET),
            tuya.exposes.backlightModeOffNormalInverted().withAccess(ea.STATE_SET)],
        meta: {
            tuyaDatapoints: [
                [1, 'state', tuya.valueConverter.onOff, {skip: tuya.skip.stateOnAndBrightnessPresent}],
                [2, 'brightness', tuya.valueConverter.scale0_254to0_1000],
                [3, 'min_brightness', tuya.valueConverter.scale0_254to0_1000],
                [4, 'light_type', tuya.valueConverter.lightType],
                [5, 'max_brightness', tuya.valueConverter.scale0_254to0_1000],
                [6, 'countdown', tuya.valueConverter.countdown],
                [14, 'power_on_behavior', tuya.valueConverter.powerOnBehavior],
                [21, 'backlight_mode', tuya.valueConverter.backlightModeOffNormalInverted],
            ],
        },
        whiteLabel: [
            {vendor: 'Lerlink', model: 'X706U'},
            {vendor: 'Moes', model: 'ZS-EUD_1gang'},
            {vendor: 'Larkkey', model: 'ZSTY-SM-1DMZG-EU'},
            {vendor: 'Earda', model: 'EDM-1ZAA-EU'},
            {vendor: 'Earda', model: 'EDM-1ZAB-EU'},
            {vendor: 'Earda', model: 'EDM-1ZBA-EU'},
            {vendor: 'Mercator Ikuü', model: 'SSWD01'},
            {vendor: 'Moes', model: 'ZS-USD'},
            {vendor: 'Moes', model: 'EDM-1ZBB-EU'},
            tuya.whitelabel('Moes', 'ZS-SR-EUD-1', 'Star ring smart dimmer switch 1 gang', ['_TZE204_hlx9tnzb']),
            tuya.whitelabel('Moes', 'MS-105Z', 'Smart Dimmer module', ['_TZE200_la2c2uo9']),
            tuya.whitelabel('Mercator Ikuü', 'SSWM-DIMZ', 'Switch Mechanism', ['_TZE200_9cxuhakf']),
            tuya.whitelabel('Mercator Ikuü', 'SSWRM-ZB', 'Rotary dimmer mechanism', ['_TZE200_a0syesf5']),
            tuya.whitelabel('Lonsonho', 'EDM-1ZBB-EU', 'Smart Dimmer Switch', ['_TZE200_0nauxa0p']),
        ],
    },
    {
        fingerprint: tuya.fingerprint('TS0601', ['_TZE200_fjjbhx9d', '_TZE200_e3oitdyu', '_TZE200_gwkapsoq', '_TZE204_zenj4lxv']),
        model: 'TS0601_dimmer_2',
        vendor: 'Tuya',
        description: '2 gang smart dimmer',
        whiteLabel: [
            {vendor: 'Moes', model: 'ZS-EUD_2gang'},
            {vendor: 'Moes', model: 'MS-105B'}, // _TZE200_e3oitdyu
            tuya.whitelabel('Moes', 'ZS-SR-EUD-2', 'Star ring smart dimmer switch 2 gangs', ['_TZE204_zenj4lxv']),
        ],
        extend: [
            tuya.modernExtend.tuyaMagicPacket(),
            deviceEndpoints({endpoints: {'l1': 1, 'l2': 1}}),
            tuya.modernExtend.dpLight({
                state: {dp: 1, type: tuya.dataTypes.bool, valueOn: ['ON', true], valueOff: ['OFF', false],
                    skip: tuya.skip.stateOnAndBrightnessPresent},
                brightness: {dp: 2, type: tuya.dataTypes.number, scale: [0, 254, 0, 1000]},
                min: {dp: 3, type: tuya.dataTypes.number, scale: [0, 254, 0, 1000]},
                max: {dp: 5, type: tuya.dataTypes.number, scale: [0, 254, 0, 1000]},
                endpoint: 'l1',
            }),
            tuya.modernExtend.dpNumeric({
                name: 'countdown',
                dp: 6, type: tuya.dataTypes.number,
                expose: tuya.exposes.countdown(),
                endpoint: 'l1',
            }),
            tuya.modernExtend.dpLight({
                state: {dp: 7, type: tuya.dataTypes.bool, valueOn: ['ON', true], valueOff: ['OFF', false],
                    skip: tuya.skip.stateOnAndBrightnessPresent},
                brightness: {dp: 8, type: tuya.dataTypes.number, scale: [0, 254, 0, 1000]},
                min: {dp: 9, type: tuya.dataTypes.number, scale: [0, 254, 0, 1000]},
                max: {dp: 11, type: tuya.dataTypes.number, scale: [0, 254, 0, 1000]},
                endpoint: 'l2',
            }),
            tuya.modernExtend.dpNumeric({
                name: 'countdown',
                dp: 12, type: tuya.dataTypes.number,
                expose: tuya.exposes.countdown(),
                endpoint: 'l2',
            }),
            tuya.modernExtend.dpPowerOnBehavior({
                dp: 14, type: tuya.dataTypes.enum,
            }),
            tuya.modernExtend.dpBacklightMode({
                dp: 21, type: tuya.dataTypes.enum,
            }),
        ],
    },
    {
        fingerprint: tuya.fingerprint('TS0601', ['_TZE200_vm1gyrso', '_TZE204_1v1dxkck', '_TZE204_znvwzxkq']),
        model: 'TS0601_dimmer_3',
        vendor: 'Tuya',
        description: '3 gang smart dimmer',
        fromZigbee: [tuya.fz.datapoints],
        toZigbee: [tuya.tz.datapoints],
        configure: tuya.configureMagicPacket,
        exposes: [
            tuya.exposes.lightBrightnessWithMinMax().withEndpoint('l1'),
            tuya.exposes.lightBrightnessWithMinMax().withEndpoint('l2'),
            tuya.exposes.lightBrightnessWithMinMax().withEndpoint('l3'),
            tuya.exposes.countdown().withEndpoint('l1'),
            tuya.exposes.countdown().withEndpoint('l2'),
            tuya.exposes.countdown().withEndpoint('l3'),
            e.power_on_behavior().withAccess(ea.STATE_SET),
            tuya.exposes.backlightModeOffNormalInverted().withAccess(ea.STATE_SET)],
        meta: {
            multiEndpoint: true,
            tuyaDatapoints: [
                [1, 'state_l1', tuya.valueConverter.onOff, {skip: tuya.skip.stateOnAndBrightnessPresent}],
                [2, 'brightness_l1', tuya.valueConverter.scale0_254to0_1000],
                [3, 'min_brightness_l1', tuya.valueConverter.scale0_254to0_1000],
                [5, 'max_brightness_l1', tuya.valueConverter.scale0_254to0_1000],
                [6, 'countdown_l1', tuya.valueConverter.countdown],
                [7, 'state_l2', tuya.valueConverter.onOff, {skip: tuya.skip.stateOnAndBrightnessPresent}],
                [8, 'brightness_l2', tuya.valueConverter.scale0_254to0_1000],
                [9, 'min_brightness_l2', tuya.valueConverter.scale0_254to0_1000],
                [11, 'max_brightness_l2', tuya.valueConverter.scale0_254to0_1000],
                [12, 'countdown_l2', tuya.valueConverter.countdown],
                [15, 'state_l3', tuya.valueConverter.onOff, {skip: tuya.skip.stateOnAndBrightnessPresent}],
                [16, 'brightness_l3', tuya.valueConverter.scale0_254to0_1000],
                [17, 'min_brightness_l3', tuya.valueConverter.scale0_254to0_1000],
                [19, 'max_brightness_l3', tuya.valueConverter.scale0_254to0_1000],
                [20, 'countdown_l3', tuya.valueConverter.countdown],
                [14, 'power_on_behavior', tuya.valueConverter.powerOnBehaviorEnum],
                [21, 'backlight_mode', tuya.valueConverter.backlightModeOffNormalInverted],
            ],
        },
        endpoint: (device) => {
            return {'l1': 1, 'l2': 1, 'l3': 1};
        },
        whiteLabel: [
            {vendor: 'Moes', model: 'ZS-EUD_3gang'},
            tuya.whitelabel('Moes', 'ZS-SR-EUD-3', 'Star ring smart dimmer switch 3 gangs', ['_TZE204_1v1dxkck']),
            tuya.whitelabel('Zemismart', 'ZN2S-RS3E-DH', '3 gang dimmer', ['_TZE204_znvwzxkq']),
        ],
    },
    {
        fingerprint: tuya.fingerprint('TS0601', ['_TZE204_bxoo2swd', '_TZE200_tsxpl0d0']),
        model: 'TS0601_dimmer_4',
        vendor: 'Tuya',
        description: '2 gang smart dimmer module',
        fromZigbee: [tuya.fz.datapoints],
        toZigbee: [tuya.tz.datapoints],
        configure: tuya.configureMagicPacket,
        exposes: [
            tuya.exposes.lightBrightnessWithMinMax().withEndpoint('l1'),
            tuya.exposes.lightBrightnessWithMinMax().withEndpoint('l2'),
            tuya.exposes.countdown().withEndpoint('l1'),
            tuya.exposes.countdown().withEndpoint('l2'),
            tuya.exposes.lightType().withEndpoint('l1'),
            tuya.exposes.lightType().withEndpoint('l2'),
            e.enum('power_on_behavior', ea.STATE_SET, ['off', 'on', 'previous']),
        ],
        meta: {
            multiEndpoint: true,
            tuyaDatapoints: [
                [1, 'state_l1', tuya.valueConverter.onOff, {skip: tuya.skip.stateOnAndBrightnessPresent}],
                [2, 'brightness_l1', tuya.valueConverter.scale0_254to0_1000],
                [3, 'min_brightness_l1', tuya.valueConverter.scale0_254to0_1000],
                [4, 'light_type_l1', tuya.valueConverterBasic.lookup({'led': tuya.enum(0), 'incandescent': tuya.enum(1), 'halogen': tuya.enum(2)})],
                [5, 'max_brightness_l1', tuya.valueConverter.scale0_254to0_1000],
                [6, 'countdown_l1', tuya.valueConverter.countdown],
                [7, 'state_l2', tuya.valueConverter.onOff, {skip: tuya.skip.stateOnAndBrightnessPresent}],
                [8, 'brightness_l2', tuya.valueConverter.scale0_254to0_1000],
                [9, 'min_brightness_l2', tuya.valueConverter.scale0_254to0_1000],
                [10, 'light_type_l2', tuya.valueConverterBasic.lookup({'led': tuya.enum(0), 'incandescent': tuya.enum(1), 'halogen': tuya.enum(2)})],
                [11, 'max_brightness_l2', tuya.valueConverter.scale0_254to0_1000],
                [12, 'countdown_l2', tuya.valueConverter.countdown],
                [14, 'power_on_behavior', tuya.valueConverterBasic.lookup({'off': tuya.enum(0), 'on': tuya.enum(1), 'previous': tuya.enum(2)})],
            ],
        },
        endpoint: (device) => {
            return {'l1': 1, 'l2': 1};
        },
        whiteLabel: [
            {vendor: 'Moes', model: 'MS-105B-M'},
            tuya.whitelabel('KnockautX', 'FMD2C018', '2 gang smart dimmer module', ['_TZE200_tsxpl0d0']),
        ],
    },
    {
        fingerprint: tuya.fingerprint('TS0601', ['_TZE204_dcnsggvz']),
        model: 'TS0601_dimmer_5',
        vendor: 'Tuya',
        description: '1 gang smart dimmer module',
        fromZigbee: [tuya.fz.datapoints],
        toZigbee: [tuya.tz.datapoints],
        configure: tuya.configureMagicPacket,
        exposes: [
            tuya.exposes.lightBrightnessWithMinMax(),
            e.enum('power_on_behavior', ea.STATE_SET, ['off', 'on', 'previous']),
            tuya.exposes.countdown(), tuya.exposes.lightType(), tuya.exposes.switchType(),
        ],
        meta: {
            tuyaDatapoints: [
                [1, 'state', tuya.valueConverter.onOff, {skip: tuya.skip.stateOnAndBrightnessPresent}],
                [2, 'brightness', tuya.valueConverter.scale0_254to0_1000],
                [3, 'min_brightness', tuya.valueConverter.scale0_254to0_1000],
                [4, 'light_type', tuya.valueConverterBasic.lookup({'led': tuya.enum(0), 'incandescent': tuya.enum(1), 'halogen': tuya.enum(2)})],
                [4, 'light_type', tuya.valueConverter.lightType],
                [5, 'max_brightness', tuya.valueConverter.scale0_254to0_1000],
                [6, 'countdown', tuya.valueConverter.countdown],
                [14, 'power_on_behavior', tuya.valueConverterBasic.lookup({'off': tuya.enum(0), 'on': tuya.enum(1), 'previous': tuya.enum(2)})],
                [57, 'switch_type', tuya.valueConverterBasic.lookup({'toggle': tuya.enum(0), 'state': tuya.enum(1), 'momentary': tuya.enum(2)})],
            ],
        },
        whiteLabel: [
            {vendor: 'Moes', model: 'MS-105-M'},
        ],
    },
    {
        fingerprint: [
            {
                modelID: 'TS0601',
                manufacturerName: '_TZE204_5cuocqty',
            },
        ],
        model: 'ZDMS16-1',
        vendor: 'Avatto',
        description: 'Zigbee 1 channel Dimmer',
        fromZigbee: [tuya.fz.datapoints],
        toZigbee: [tuya.tz.datapoints],
        configure: tuya.configureMagicPacket,
        exposes: [
            tuya.exposes.lightBrightnessWithMinMax(),
            tuya.exposes.countdown(),
            tuya.exposes.switchType(),
            e.power_on_behavior().withAccess(ea.STATE_SET),
        ],
        meta: {
            tuyaDatapoints: [
                [1, 'state', tuya.valueConverter.onOff, {skip: tuya.skip.stateOnAndBrightnessPresent}],
                [2, 'brightness', tuya.valueConverter.scale0_254to0_1000],
                [3, 'min_brightness', tuya.valueConverter.scale0_254to0_1000],
                [4, 'switch_type', tuya.valueConverter.switchType2],
                [5, 'max_brightness', tuya.valueConverter.scale0_254to0_1000],
                [6, 'countdown', tuya.valueConverter.countdown],
                [14, 'power_on_behavior', tuya.valueConverter.powerOnBehaviorEnum],
            ],
        },
    },
    {
        fingerprint: [
            {
                modelID: 'TS0601',
                manufacturerName: '_TZE204_o9gyszw2',
            },
        ],
        model: 'ZDMS16-2',
        vendor: 'Avatto',
        description: 'Zigbee 2 channels Dimmer',
        fromZigbee: [tuya.fz.datapoints],
        toZigbee: [tuya.tz.datapoints],
        configure: tuya.configureMagicPacket,
        exposes: [
            tuya.exposes.lightBrightnessWithMinMax().withEndpoint('l1'),
            tuya.exposes.countdown().withEndpoint('l1'),
            tuya.exposes.switchType().withEndpoint('l1'),
            tuya.exposes.lightBrightnessWithMinMax().withEndpoint('l2'),
            tuya.exposes.countdown().withEndpoint('l2'),
            tuya.exposes.switchType().withEndpoint('l2'),
            e.power_on_behavior().withAccess(ea.STATE_SET),
        ],
        meta: {
            multiEndpoint: true,
            tuyaDatapoints: [
                [1, 'state_l1', tuya.valueConverter.onOff, {skip: tuya.skip.stateOnAndBrightnessPresent}],
                [2, 'brightness_l1', tuya.valueConverter.scale0_254to0_1000],
                [3, 'min_brightness_l1', tuya.valueConverter.scale0_254to0_1000],
                [4, 'switch_type_l1', tuya.valueConverter.switchType2],
                [5, 'max_brightness_l1', tuya.valueConverter.scale0_254to0_1000],
                [6, 'countdown_l1', tuya.valueConverter.countdown],
                [7, 'state_l2', tuya.valueConverter.onOff, {skip: tuya.skip.stateOnAndBrightnessPresent}],
                [8, 'brightness_l2', tuya.valueConverter.scale0_254to0_1000],
                [9, 'min_brightness_l2', tuya.valueConverter.scale0_254to0_1000],
                [10, 'switch_type_l2', tuya.valueConverter.switchType2],
                [11, 'max_brightness_l2', tuya.valueConverter.scale0_254to0_1000],
                [12, 'countdown_l2', tuya.valueConverter.countdown],
                [14, 'power_on_behavior', tuya.valueConverter.powerOnBehaviorEnum],
            ],
        },
        endpoint: (device) => {
            return {'l1': 1, 'l2': 1};
        },
    },
    {
        fingerprint: tuya.fingerprint('TS0601', ['_TZE200_p0gzbqct']),
        model: 'TS0601_dimmer_knob',
        vendor: 'Tuya',
        description: 'Zigbee smart knob dimmer',
        fromZigbee: [tuya.fz.datapoints],
        toZigbee: [tuya.tz.datapoints],
        configure: tuya.configureMagicPacket,
        exposes: [tuya.exposes.lightBrightness().withMinBrightness().setAccess('min_brightness', ea.STATE_SET), tuya.exposes.lightType(),
            tuya.exposes.indicatorModeNoneRelayPos()],
        meta: {
            tuyaDatapoints: [
                [1, 'state', tuya.valueConverter.onOff, {skip: tuya.skip.stateOnAndBrightnessPresent}],
                [2, 'brightness', tuya.valueConverter.scale0_254to0_1000],
                [3, 'min_brightness', tuya.valueConverter.scale0_254to0_1000],
                [4, 'light_type', tuya.valueConverter.lightType],
                [21, 'indicator_mode', tuya.valueConverterBasic.lookup({'none': 0, 'relay': 1, 'pos': 2})],
            ],
        },
        whiteLabel: [
            {vendor: 'Moes', model: 'WS-SY-EURD'},
            {vendor: 'Moes', model: 'WS-SY-EURD-WH-MS'},
        ],
    },
    {
        fingerprint: [{modelID: 'TS011F', manufacturerName: '_TZ3000_oiymh3qu'}],
        model: 'TS011F_socket_module',
        vendor: 'Tuya',
        description: 'Socket module',
        extend: [tuya.modernExtend.tuyaOnOff()],
        whiteLabel: [{vendor: 'LoraTap', model: 'RR400ZB'}, {vendor: 'LoraTap', model: 'SP400ZB'}],
        configure: async (device, coordinatorEndpoint) => {
            await tuya.configureMagicPacket(device, coordinatorEndpoint);
            const endpoint = device.getEndpoint(1);
            await reporting.bind(endpoint, coordinatorEndpoint, ['genOnOff']);
            await reporting.onOff(endpoint);
        },
    },
    {
        fingerprint: [{modelID: 'TS011F', manufacturerName: '_TZ3000_wxtp7c5y'},
            {modelID: 'TS011F', manufacturerName: '_TYZB01_mtunwanm'}],
        model: 'TS011F_wall_outlet',
        vendor: 'Tuya',
        description: 'In-wall outlet',
        extend: [tuya.modernExtend.tuyaOnOff()],
        whiteLabel: [{vendor: 'Teekar', model: 'SWP86-01OG'},
            tuya.whitelabel('ClickSmart+', 'CMA30035', '1 gang socket outlet', ['_TYZB01_mtunwanm']),
            {vendor: 'BSEED', model: 'Zigbee Socket'}],
    },
    {
        fingerprint: [{modelID: 'isltm67\u0000', manufacturerName: '_TYST11_pisltm67'},
            {modelID: 'TS0601', manufacturerName: '_TZE200_pisltm67'}],
        model: 'S-LUX-ZB',
        vendor: 'Tuya',
        description: 'Light sensor',
        fromZigbee: [legacy.fromZigbee.SLUXZB],
        toZigbee: [],
        configure: async (device, coordinatorEndpoint) => {
            const endpoint = device.getEndpoint(1);
            await reporting.bind(endpoint, coordinatorEndpoint, ['genBasic']);
        },
        exposes: [e.battery(), e.illuminance_lux(), e.linkquality(),
            e.enum('brightness_level', ea.STATE, ['LOW', 'MEDIUM', 'HIGH'])],
    },
    {
        zigbeeModel: ['TS130F'],
        model: 'TS130F',
        vendor: 'Tuya',
        description: 'Curtain/blind switch',
        fromZigbee: [fz.cover_position_tilt, tuya.fz.indicator_mode, fz.tuya_cover_options, tuya.fz.backlight_mode_off_on],
        toZigbee: [tz.cover_state, tz.cover_position_tilt, tz.tuya_cover_calibration, tz.tuya_cover_reversal,
            tuya.tz.backlight_indicator_mode_2, tuya.tz.backlight_indicator_mode_1],
        meta: {coverInverted: true},
        whiteLabel: [
            {vendor: 'LoraTap', model: 'SC400'},
            tuya.whitelabel('Zemismart', 'ZN-LC1E', 'Smart curtain/shutter switch', ['_TZ3000_74hsp7qy']),
            tuya.whitelabel('Nous', 'L12Z', 'Smart ZigBee Curtain Module L12Z', ['_TZ3000_jwv3cwak']),
            tuya.whitelabel('Danor', 'SK-Z802C-US', 'Smart curtain/shutter switch', ['_TZ3000_8h7wgocw']),
            tuya.whitelabel('Moes', 'MS-108ZR', 'Zigbee + RF curtain switch module', ['_TZ3000_1dd0d5yi']),
            tuya.whitelabel('QA', 'QACZ1', 'Curtain switch', ['_TZ3210_xbpt8ewc']),
        ],
        exposes: (device) => {
            const exps = [e.cover_position(), e.enum('moving', ea.STATE, ['UP', 'STOP', 'DOWN']),
                e.binary('calibration', ea.ALL, 'ON', 'OFF'),
                e.binary('motor_reversal', ea.ALL, 'ON', 'OFF'),
                e.numeric('calibration_time', ea.STATE).withUnit('s').withDescription('Calibration time')];
            if (!device || device.manufacturerName !== ('_TZ3210_xbpt8ewc' || '_TZ3000_1dd0d5yi')) {
                exps.push(tuya.exposes.indicatorMode(), tuya.exposes.backlightModeOffOn());
            }
            return exps;
        },
    },
    {
        fingerprint: [{modelID: 'TS130F', manufacturerName: '_TZ3000_1dd0d5yi'}],
        model: 'MS-108ZR',
        vendor: 'Moes',
        description: 'Zigbee + RF curtain switch module',
        meta: {coverInverted: true},
        whiteLabel: [
            tuya.whitelabel('QA', 'QACZ1', 'Curtain switch', ['_TZ3210_xbpt8ewc']),
        ],
        ota: ota.zigbeeOTA,
        fromZigbee: [fz.tuya_cover_options, fz.cover_position_tilt],
        toZigbee: [tz.cover_state, tz.moes_cover_calibration, tz.cover_position_tilt, tz.tuya_cover_reversal],
        exposes: [e.cover_position(), e.numeric('calibration_time', ea.ALL).withValueMin(0).withValueMax(100),
            e.enum('moving', ea.STATE, ['UP', 'STOP', 'DOWN']), e.binary('motor_reversal', ea.ALL, 'ON', 'OFF')],
    },
    {
        zigbeeModel: ['qnazj70', 'kjintbl'],
        fingerprint: [
            {modelID: 'TS0601', manufacturerName: '_TZE200_oisqyl4o'},
            {modelID: 'TS0601', manufacturerName: '_TZ3000_uim07oem'},
            {modelID: 'TS0601', manufacturerName: '_TZE200_js3mgbjb'},
            {modelID: 'TS0601', manufacturerName: '_TZE200_7deq70b8'},
            {modelID: 'TS0601', manufacturerName: '_TZE204_ptaqh9tk'},
        ],
        model: 'TS0601_switch',
        vendor: 'Tuya',
        description: '1, 2, 3 or 4 gang switch',
        exposes: [e.switch().withEndpoint('l1').setAccess('state', ea.STATE_SET),
            e.switch().withEndpoint('l2').setAccess('state', ea.STATE_SET),
            e.switch().withEndpoint('l3').setAccess('state', ea.STATE_SET), e.switch().withEndpoint('l4').setAccess('state', ea.STATE_SET)],
        fromZigbee: [fz.ignore_basic_report, legacy.fromZigbee.tuya_switch],
        toZigbee: [legacy.toZigbee.tuya_switch_state],
        meta: {multiEndpoint: true},
        whiteLabel: [
            {vendor: 'Norklmes', model: 'MKS-CM-W5'},
            {vendor: 'Somgoms', model: 'ZSQB-SMB-ZB'},
            {vendor: 'Moes', model: 'WS-EUB1-ZG'},
            {vendor: 'AVATTO', model: 'ZGB-WS-EU'},
        ],
        configure: async (device, coordinatorEndpoint) => {
            await tuya.configureMagicPacket(device, coordinatorEndpoint);
            await reporting.bind(device.getEndpoint(1), coordinatorEndpoint, ['genOnOff']);
            if (device.getEndpoint(2)) await reporting.bind(device.getEndpoint(2), coordinatorEndpoint, ['genOnOff']);
            if (device.getEndpoint(3)) await reporting.bind(device.getEndpoint(3), coordinatorEndpoint, ['genOnOff']);
            if (device.getEndpoint(4)) await reporting.bind(device.getEndpoint(4), coordinatorEndpoint, ['genOnOff']);
        },
        endpoint: (device) => {
            // Endpoint selection is made in tuya_switch_state
            return {'l1': 1, 'l2': 1, 'l3': 1, 'l4': 1};
        },
    },
    {
        fingerprint: tuya.fingerprint('TS0601', ['_TZE200_aqnazj70', '_TZE200_di3tfv5b', '_TZE200_mexisfik', '_TZE204_6wi2mope', '_TZE204_iik0pquw',
            '_TZE204_aagrxlbd']),
        model: 'TS0601_switch_4_gang_1',
        vendor: 'Tuya',
        description: '4 gang switch',
        exposes: [
            tuya.exposes.switch().withEndpoint('l1'),
            tuya.exposes.switch().withEndpoint('l2'),
            tuya.exposes.switch().withEndpoint('l3'),
            tuya.exposes.switch().withEndpoint('l4'),
        ],
        fromZigbee: [tuya.fz.datapoints],
        toZigbee: [tuya.tz.datapoints],
        configure: tuya.configureMagicPacket,
        whiteLabel: [
            tuya.whitelabel('ZYXH', 'TY-04Z', '4 gang switch', ['_TZE204_iik0pquw']),
            {vendor: 'Norklmes', model: 'MKS-CM-W5'},
            {vendor: 'Somgoms', model: 'ZSQB-SMB-ZB'},
            {vendor: 'Moes', model: 'WS-EUB1-ZG'},
            {vendor: 'AVATTO', model: 'ZGB-WS-EU'},
        ],
        meta: {
            multiEndpoint: true,
            tuyaDatapoints: [
                [1, 'state_l1', tuya.valueConverter.onOff],
                [2, 'state_l2', tuya.valueConverter.onOff],
                [3, 'state_l3', tuya.valueConverter.onOff],
                [4, 'state_l4', tuya.valueConverter.onOff],
            ],
        },
        endpoint: (device) => {
            return {'l1': 1, 'l2': 1, 'l3': 1, 'l4': 1};
        },
    },
    {
        fingerprint: tuya.fingerprint('TS0601', ['_TZE200_jwsjbxjs', '_TZE200_leaqthqq']),
        model: 'TS0601_switch_5_gang',
        vendor: 'Tuya',
        description: '5 gang switch',
        fromZigbee: [tuya.fz.datapoints],
        toZigbee: [tuya.tz.datapoints],
        configure: tuya.configureMagicPacket,
        exposes: [
            tuya.exposes.switch().withEndpoint('l1'),
            tuya.exposes.switch().withEndpoint('l2'),
            tuya.exposes.switch().withEndpoint('l3'),
            tuya.exposes.switch().withEndpoint('l4'),
            tuya.exposes.switch().withEndpoint('l5'),
        ],
        endpoint: (device) => {
            return {'l1': 1, 'l2': 1, 'l3': 1, 'l4': 1, 'l5': 1};
        },
        meta: {
            multiEndpoint: true,
            tuyaDatapoints: [
                [1, 'state_l1', tuya.valueConverter.onOff],
                [2, 'state_l2', tuya.valueConverter.onOff],
                [3, 'state_l3', tuya.valueConverter.onOff],
                [4, 'state_l4', tuya.valueConverter.onOff],
                [5, 'state_l5', tuya.valueConverter.onOff],
            ],
        },
    },
    {
        fingerprint: tuya.fingerprint('TS0601', ['_TZE200_mwvfvw8g', '_TZE200_wnp4d4va', '_TZE200_cduqh1l0', '_TZE200_emxxanvi']),
        model: 'TS0601_switch_6_gang',
        vendor: 'Tuya',
        description: '6 gang switch',
        fromZigbee: [tuya.fz.datapoints],
        toZigbee: [tuya.tz.datapoints],
        configure: async (device, coordinatorEndpoint) => {
            await tuya.configureMagicPacket(device, coordinatorEndpoint);
            const endpoint = device.getEndpoint(1);
            await reporting.bind(endpoint, coordinatorEndpoint, ['genOnOff']);
            device.powerSource = 'Mains (single phase)';
            device.save();
        },
        exposes: [
            tuya.exposes.switch().withEndpoint('l1'),
            tuya.exposes.switch().withEndpoint('l2'),
            tuya.exposes.switch().withEndpoint('l3'),
            tuya.exposes.switch().withEndpoint('l4'),
            tuya.exposes.switch().withEndpoint('l5'),
            tuya.exposes.switch().withEndpoint('l6'),
        ],
        endpoint: (device) => {
            return {'l1': 1, 'l2': 1, 'l3': 1, 'l4': 1, 'l5': 1, 'l6': 1};
        },
        whiteLabel: [
            tuya.whitelabel('Mercator Ikuü', 'SSW06G', '6 Gang switch', ['_TZE200_wnp4d4va']),
        ],
        meta: {
            multiEndpoint: true,
            tuyaDatapoints: [
                [1, 'state_l1', tuya.valueConverter.onOff],
                [2, 'state_l2', tuya.valueConverter.onOff],
                [3, 'state_l3', tuya.valueConverter.onOff],
                [4, 'state_l4', tuya.valueConverter.onOff],
                [5, 'state_l5', tuya.valueConverter.onOff],
                [6, 'state_l6', tuya.valueConverter.onOff],
            ],
        },
    },
    {
        fingerprint: tuya.fingerprint('TS0601', ['_TZE204_ojtqawav']),
        model: 'TS0601_switch_1_gang',
        vendor: 'Tuya',
        description: '1 gang switch',
        exposes: [e.switch().setAccess('state', ea.STATE_SET)],
        fromZigbee: [fz.ignore_basic_report, legacy.fromZigbee.tuya_switch],
        toZigbee: [legacy.toZigbee.tuya_switch_state],
        whiteLabel: [
            tuya.whitelabel('Shawader', 'SMKG-1KNL-US/TZB-W', '1 gang switch', ['_TZE204_ojtqawav']),
        ],
        configure: async (device, coordinatorEndpoint) => {
            await tuya.configureMagicPacket(device, coordinatorEndpoint);
            await reporting.bind(device.getEndpoint(1), coordinatorEndpoint, ['genOnOff']);
        },
    },
    {
        fingerprint: tuya.fingerprint('TS0601', ['_TZE200_gbagoilo']),
        model: 'MG-ZG01W',
        vendor: 'Tuya',
        description: '1 gang switch',
        exposes: [e.switch().withEndpoint('l1').setAccess('state', ea.STATE_SET)],
        fromZigbee: [tuya.fz.datapoints],
        toZigbee: [tuya.tz.datapoints],
        configure: tuya.configureMagicPacket,
        meta: {
            tuyaDatapoints: [
                [1, 'state', tuya.valueConverter.onOff],
            ],
        },
        endpoint: (device) => {
            return {'l1': 1};
        },
    },
    {
        fingerprint: tuya.fingerprint('TS0601', ['_TZE200_nkjintbl', '_TZE200_ji1gn7rw', '_TZE200_3t91nb6k', '_TZE204_wvovwe9h', '_TZE204_3t91nb6k']),
        model: 'TS0601_switch_2_gang',
        vendor: 'Tuya',
        description: '2 gang switch',
        exposes: [e.switch().withEndpoint('l1').setAccess('state', ea.STATE_SET),
            e.switch().withEndpoint('l2').setAccess('state', ea.STATE_SET)],
        fromZigbee: [fz.ignore_basic_report, legacy.fromZigbee.tuya_switch],
        toZigbee: [legacy.toZigbee.tuya_switch_state],
        meta: {multiEndpoint: true},
        configure: async (device, coordinatorEndpoint) => {
            await tuya.configureMagicPacket(device, coordinatorEndpoint);
            await reporting.bind(device.getEndpoint(1), coordinatorEndpoint, ['genOnOff']);
            if (device.getEndpoint(2)) await reporting.bind(device.getEndpoint(2), coordinatorEndpoint, ['genOnOff']);
        },
        endpoint: (device) => {
            // Endpoint selection is made in tuya_switch_state
            return {'l1': 1, 'l2': 1};
        },
    },
    {
        fingerprint: tuya.fingerprint('TS0601', ['_TZE200_nh9m9emk']),
        model: 'MG-ZG02W',
        vendor: 'Tuya',
        description: '2 gang switch',
        exposes: [
            e.switch().withEndpoint('l1').setAccess('state', ea.STATE_SET),
            e.switch().withEndpoint('l2').setAccess('state', ea.STATE_SET),
        ],
        fromZigbee: [tuya.fz.datapoints],
        toZigbee: [tuya.tz.datapoints],
        configure: tuya.configureMagicPacket,
        meta: {
            multiEndpoint: true,
            tuyaDatapoints: [
                [1, 'state_l1', tuya.valueConverter.onOff],
                [2, 'state_l2', tuya.valueConverter.onOff],
            ],
        },
        endpoint: (device) => {
            return {'l1': 1, 'l2': 1};
        },
    },
    {
        fingerprint: [{modelID: 'TS0601', manufacturerName: '_TZE200_kyfqmmyl'},
            {modelID: 'TS0601', manufacturerName: '_TZE200_2hf7x9n3'},
            {modelID: 'TS0601', manufacturerName: '_TZE204_atpwqgml'},
            {modelID: 'TS0601', manufacturerName: '_TZE200_bynnczcb'},
            {modelID: 'TS0601', manufacturerName: '_TZE200_atpwqgml'}],
        model: 'TS0601_switch_3_gang',
        vendor: 'Tuya',
        description: '3 gang switch',
        whiteLabel: [{vendor: 'NOVADIGITAL', model: 'WS-US-ZB', description: 'Interruptor touch Zigbee 3 Teclas'}],
        exposes: [e.switch().withEndpoint('l1').setAccess('state', ea.STATE_SET),
            e.switch().withEndpoint('l2').setAccess('state', ea.STATE_SET),
            e.switch().withEndpoint('l3').setAccess('state', ea.STATE_SET)],
        fromZigbee: [fz.ignore_basic_report, legacy.fromZigbee.tuya_switch],
        toZigbee: [legacy.toZigbee.tuya_switch_state],
        meta: {multiEndpoint: true},
        configure: async (device, coordinatorEndpoint) => {
            await tuya.configureMagicPacket(device, coordinatorEndpoint);
            await reporting.bind(device.getEndpoint(1), coordinatorEndpoint, ['genOnOff']);
            await reporting.bind(device.getEndpoint(2), coordinatorEndpoint, ['genOnOff']);
        },
        endpoint: (device) => {
            // Endpoint selection is made in tuya_switch_state
            return {'l1': 1, 'l2': 1, 'l3': 1};
        },
    },
    {
        fingerprint: tuya.fingerprint('TS0601', ['_TZE200_go3tvswy']),
        model: 'MG-ZG03W',
        vendor: 'Tuya',
        description: '3 gang switch',
        fromZigbee: [tuya.fz.datapoints],
        toZigbee: [tuya.tz.datapoints],
        configure: tuya.configureMagicPacket,
        exposes: [
            e.switch().withEndpoint('l1').setAccess('state', ea.STATE_SET),
            e.switch().withEndpoint('l2').setAccess('state', ea.STATE_SET),
            e.switch().withEndpoint('l3').setAccess('state', ea.STATE_SET),
        ],
        meta: {
            multiEndpoint: true,
            tuyaDatapoints: [
                [1, 'state_l1', tuya.valueConverter.onOff],
                [2, 'state_l2', tuya.valueConverter.onOff],
                [3, 'state_l3', tuya.valueConverter.onOff],
            ],
        },
        endpoint: (device) => {
            return {'l1': 1, 'l2': 1, 'l3': 1};
        },
    },
    {
        fingerprint: tuya.fingerprint('TS0215A', ['_TZ3000_4fsgukof', '_TZ3000_wr2ucaj9', '_TZ3000_zsh6uat3', '_TZ3000_tj4pwzzm',
            '_TZ3000_2izubafb', '_TZ3000_pkfazisv', '_TZ3000_0dumfk2z', '_TZ3000_ssp0maqm', '_TZ3000_p3fph1go']),
        model: 'TS0215A_sos',
        vendor: 'Tuya',
        description: 'SOS button',
        fromZigbee: [fz.command_emergency, fz.battery],
        exposes: [e.battery(), e.battery_voltage(), e.action(['emergency'])],
        toZigbee: [],
        whiteLabel: [
            tuya.whitelabel('Tuya', 'BT400B', 'Zigbee Panic Button', ['_TZ3000_0dumfk2z']),
            tuya.whitelabel('Woox', 'R7052', 'Smart SOS button', ['_TZ3000_ssp0maqm']),
        ],
        configure: async (device, coordinatorEndpoint) => {
            const endpoint = device.getEndpoint(1);
            await reporting.bind(endpoint, coordinatorEndpoint, ['genPowerCfg', 'genTime', 'genBasic', 'ssIasAce', 'ssIasZone']);
            await reporting.batteryPercentageRemaining(endpoint);
            await reporting.batteryVoltage(endpoint);
        },
    },
    {
        fingerprint: [{modelID: 'TS0215A', manufacturerName: '_TZ3000_p6ju8myv'},
            {modelID: 'TS0215A', manufacturerName: '_TZ3000_0zrccfgx'},
            {modelID: 'TS0215A', manufacturerName: '_TZ3000_fsiepnrh'},
            {modelID: 'TS0215A', manufacturerName: '_TZ3000_ug1vtuzn'},
            {modelID: 'TS0215A', manufacturerName: '_TZ3000_eo3dttwe'}],
        model: 'TS0215A_remote',
        vendor: 'Tuya',
        description: 'Security remote control',
        fromZigbee: [fz.command_arm, fz.command_emergency, fz.battery],
        exposes: [e.battery(), e.action(['disarm', 'arm_day_zones', 'arm_night_zones', 'arm_all_zones', 'exit_delay', 'emergency'])],
        toZigbee: [],
        whiteLabel: [{vendor: 'Woox', model: 'R7054'}, {vendor: 'Nedis', model: 'ZBRC10WT'}],
        configure: async (device, coordinatorEndpoint) => {
            const endpoint = device.getEndpoint(1);
            await reporting.bind(endpoint, coordinatorEndpoint, ['genPowerCfg', 'genTime', 'genBasic', 'ssIasAce', 'ssIasZone']);
        },
    },
    {
        fingerprint: [{modelID: 'TS0503A', manufacturerName: '_TZ3000_obacbukl'}],
        model: 'TS0503A',
        vendor: 'Tuya',
        description: 'Led strip controller',
        extend: [tuya.modernExtend.tuyaLight({color: true})],
    },
    {
        zigbeeModel: ['TS0503A'],
        model: 'TYZS1L',
        vendor: 'Tuya',
        description: 'Led strip controller HSB',
        exposes: [e.light_colorhs()],
        fromZigbee: [fz.on_off, fz.tuya_led_controller],
        toZigbee: [tz.tuya_led_controller, tz.ignore_transition, tz.ignore_rate],
    },
    {
        zigbeeModel: ['TS0502A'],
        model: 'TS0502A',
        vendor: 'Tuya',
        description: 'Light controller',
        extend: [tuya.modernExtend.tuyaLight({colorTemp: {range: [153, 500]}})],
        whiteLabel: [
            tuya.whitelabel('Lidl', 'HG06492B', 'Livarno Lux E14 candle CCT', ['_TZ3000_oborybow']),
            tuya.whitelabel('Lidl', 'HG06492A/HG08130A', 'Livarno Lux GU10 spot CCT', ['_TZ3000_el5kt5im']),
            tuya.whitelabel('Lidl', 'HG06492C/HG08130C/HG09154C', 'Livarno Lux E27 bulb CCT', ['_TZ3000_49qchf10']),
            tuya.whitelabel('Lidl', '14147206L', 'Livarno Lux ceiling light', ['_TZ3000_rylaozuc', '_TZ3000_5fkufhn1']),
            tuya.whitelabel('Lidl', '14153905L', 'Livarno Home LED floor lamp', ['_TZ3000_8uaoilu9']),
        ],
        configure: async (device, coordinatorEndpoint) => {
            device.getEndpoint(1).saveClusterAttributeKeyValue('lightingColorCtrl', {colorCapabilities: 16});
        },
    },
    {
        zigbeeModel: ['TS0502B'],
        model: 'TS0502B',
        vendor: 'Tuya',
        description: 'Light controller',
        whiteLabel: [
            tuya.whitelabel('Mercator Ikuü', 'SMI7040', 'Ford Batten Light', ['_TZ3000_zw7wr5uo']),
            {vendor: 'Mercator Ikuü', model: 'SMD9300', description: 'Donovan Panel Light'},
            tuya.whitelabel('Aldi', 'F122SB62H22A4.5W', 'LIGHTWAY smart home LED-lamp - filament', ['_TZ3000_g1glzzfk']),
            tuya.whitelabel('MiBoxer', 'FUT035Z+', 'Dual white LED controller',
                ['_TZ3210_frm6149r', '_TZ3210_jtifm80b', '_TZ3210_xwqng7ol', '_TZB210_lmqquxus']),
            tuya.whitelabel('Lidl', '14156408L', 'Livarno Lux smart LED ceiling light', ['_TZ3210_c2iwpxf1']),
        ],
        extend: [tuya.modernExtend.tuyaLight({colorTemp: {range: [153, 500]}, configureReporting: true})],
        configure: async (device, coordinatorEndpoint) => {
            device.getEndpoint(1).saveClusterAttributeKeyValue('lightingColorCtrl', {colorCapabilities: 16});
            await tuya.configureMagicPacket(device, coordinatorEndpoint);
        },
    },
    {
        zigbeeModel: ['TS0504A'],
        model: 'TS0504A',
        vendor: 'Tuya',
        description: 'RGBW LED controller',
        extend: [tuya.modernExtend.tuyaLight({colorTemp: {range: undefined}, color: true})],
    },
    {
        fingerprint: [{modelID: 'TS0505A', manufacturerName: '_TZ3000_sosdczdl'}],
        model: 'TS0505A_led',
        vendor: 'Tuya',
        description: 'RGB+CCT LED',
        toZigbee: [tz.on_off, tz.tuya_led_control],
        fromZigbee: [fz.on_off, fz.tuya_led_controller, fz.brightness, fz.ignore_basic_report],
        exposes: [e.light_brightness_colortemp_colorhs([153, 500]).removeFeature('color_temp_startup')],
    },
    {
        zigbeeModel: ['TS0505A'],
        model: 'TS0505A',
        vendor: 'Tuya',
        description: 'RGB+CCT light controller',
        extend: [tuya.modernExtend.tuyaLight({colorTemp: {range: undefined}, color: true})],
        whiteLabel: [
            tuya.whitelabel('Lidl', 'HG06106B', 'Livarno Lux E14 candle RGB', ['_TZ3000_odygigth']),
            tuya.whitelabel('Lidl', 'HG06106A', 'Livarno Lux GU10 spot RGB', ['_TZ3000_kdpxju99']),
            tuya.whitelabel('Lidl', 'HG06106C', 'Livarno Lux E27 bulb RGB', ['_TZ3000_dbou1ap4']),
            tuya.whitelabel('Lidl', '14148906L', 'Livarno Lux mood light RGB+CCT', ['_TZ3000_9cpuaca6']),
            tuya.whitelabel('Lidl', '14149505L/14149506L_1', 'Livarno Lux light bar RGB+CCT (black/white)', ['_TZ3000_gek6snaj']),
            tuya.whitelabel('Mycket', 'MS-SP-LE27WRGB', 'E27 RGBW bulb', ['_TZ3000_evag0pvn']),
            tuya.whitelabel('Lidl', 'HG06104A', 'Livarno Lux smart LED light strip 2.5m', ['_TZ3000_riwp3k79', '_TZ3000_riwp3k79']),
        ],
        configure: async (device, coordinatorEndpoint) => {
            device.getEndpoint(1).saveClusterAttributeKeyValue('lightingColorCtrl', {colorCapabilities: 29});
        },
    },
    {
        fingerprint: [{manufacturerName: '_TZ2000_a476raq2'}],
        zigbeeModel: ['TS0201', 'SNTZ003', 'TY0201'],
        model: 'TS0201',
        vendor: 'Tuya',
        description: 'Temperature & humidity sensor with display',
        fromZigbee: [fzLocal.TS0201_battery, fz.temperature, fzLocal.TS0201_humidity],
        toZigbee: [],
        exposes: [e.battery(), e.temperature(), e.humidity(), e.battery_voltage()],
        configure: tuya.configureMagicPacket,
        whiteLabel: [
            {vendor: 'BlitzWolf', model: 'BW-IS4'},
            tuya.whitelabel('Tuya', 'TS0201_1', 'Zigbee 3.0 temperature humidity sensor with display', ['_TZ3210_alxkwn0h']),
            tuya.whitelabel('Tuya', 'ZTH01/ZTH02', 'Temperature and humidity sensor', ['_TZ3000_0s1izerx']),
        ],
    },
    {
        fingerprint: [
            {modelID: 'TS0201', manufacturerName: '_TZ3000_bguser20'},
            {modelID: 'TS0201', manufacturerName: '_TZ3000_yd2e749y'},
            {modelID: 'TS0201', manufacturerName: '_TZ3000_6uzkisv2'},
            {modelID: 'TS0201', manufacturerName: '_TZ3000_xr3htd96'},
            {modelID: 'TS0201', manufacturerName: '_TZ3000_fllyghyj'},
            {modelID: 'TS0201', manufacturerName: '_TZ3000_saiqcn0y'},
        ],
        model: 'WSD500A',
        vendor: 'Tuya',
        description: 'Temperature & humidity sensor',
        fromZigbee: [fzLocal.TS0201_battery, fz.temperature, fz.humidity],
        toZigbee: [],
        exposes: [e.battery(), e.temperature(), e.humidity(), e.battery_voltage()],
        configure: tuya.configureMagicPacket,
        whiteLabel: [
            tuya.whitelabel('Tuya', 'TH02Z', 'Temperature and humidity sensor', ['_TZ3000_fllyghyj', '_TZ3000_saiqcn0y']),
        ],
    },
    {
        fingerprint: [
            ...tuya.fingerprint('TS0201', ['_TZ3000_dowj6gyi', '_TZ3000_8ybe88nf']),
            {manufacturerName: '_TZ3000_zl1kmjqx'},
        ],
        model: 'IH-K009',
        vendor: 'Tuya',
        description: 'Temperature & humidity sensor',
        fromZigbee: [fzLocal.TS0201_battery, fz.temperature, fz.humidity],
        toZigbee: [],
        exposes: [e.battery(), e.temperature(), e.humidity(), e.battery_voltage()],
        configure: tuya.configureMagicPacket,
        whiteLabel: [
            tuya.whitelabel('Tuya', 'RSH-HS06_1', 'Temperature & humidity sensor', ['_TZ3000_zl1kmjqx']),
        ],
    },
    {
        fingerprint: tuya.fingerprint('SM0201', ['_TYZB01_cbiezpds', '_TYZB01_zqvwka4k']),
        model: 'SM0201',
        vendor: 'Tuya',
        description: 'Temperature & humidity sensor with LED screen',
        fromZigbee: [fz.battery, fz.temperature, fz.humidity],
        toZigbee: [],
        exposes: [e.battery(), e.temperature(), e.humidity(), e.battery_voltage()],
    },
    {
        fingerprint: tuya.fingerprint('TS011F', ['_TZ3000_3zofvcaa', '_TZ3000_pvlvoxvt']),
        model: 'TS011F_2_gang_2_usb_wall',
        vendor: 'Tuya',
        description: '2 gang 2 usb wall outlet',
        extend: [tuya.modernExtend.tuyaOnOff({backlightModeLowMediumHigh: true, endpoints: ['l1', 'l2', 'l3', 'l4'], childLock: true})],
        endpoint: () => {
            return {'l1': 1, 'l2': 2, 'l3': 3, 'l4': 4};
        },
        meta: {multiEndpoint: true},
        configure: async (device, coordinatorEndpoint) => {
            await tuya.configureMagicPacket(device, coordinatorEndpoint);
            for (const endpointID of [1, 2, 3, 4]) {
                const endpoint = device.getEndpoint(endpointID);
                await reporting.bind(endpoint, coordinatorEndpoint, ['genOnOff']);
                await reporting.onOff(endpoint);
            }
        },
    },
    {
        zigbeeModel: ['TS0041'],
        fingerprint: [{manufacturerName: '_TZ3000_tk3s5tyg'}],
        model: 'TS0041',
        vendor: 'Tuya',
        description: 'Wireless switch with 1 button',
        whiteLabel: [{vendor: 'Smart9', model: 'S9TSZGB'}, {vendor: 'Lonsonho', model: 'TS0041'}, {vendor: 'Benexmart', model: 'ZM-sui1'},
            tuya.whitelabel('Tuya', 'SH-SC07', 'Button scene switch', ['_TZ3000_mrpevh8p']),
            tuya.whitelabel('Tuya', 'MINI-ZSB', 'Smart button', ['_TZ3000_qgwcxxws']),
        ],
        exposes: [e.battery(), e.action(['single', 'double', 'hold'])],
        fromZigbee: [tuya.fz.on_off_action, fz.battery],
        toZigbee: [],
        configure: tuya.configureMagicPacket,
        /*
         * reporting.batteryPercentageRemaining removed as it was causing devices to fall of the network
         * every 1 hour, with light flashing when it happened, extremely short battery life, 2 presses for
         * action to register: https://github.com/Koenkk/zigbee2mqtt/issues/8072
         * Initially wrapped in a try catch: https://github.com/Koenkk/zigbee2mqtt/issues/6313
         */
    },
    {
        zigbeeModel: ['TS0042'],
        model: 'TS0042',
        vendor: 'Tuya',
        description: 'Wireless switch with 2 buttons',
        whiteLabel: [{vendor: 'Smart9', model: 'S9TSZGB'}, {vendor: 'Lonsonho', model: 'TS0042'},
            {vendor: 'ClickSmart+', model: 'CSPGM2075PW'}],
        exposes: [e.battery(), e.action(['1_single', '1_double', '1_hold', '2_single', '2_double', '2_hold'])],
        fromZigbee: [tuya.fz.on_off_action, fz.battery],
        toZigbee: [],
        configure: tuya.configureMagicPacket,
        /*
         * reporting.batteryPercentageRemaining removed as it was causing devices to fall of the network
         * every 1 hour, with light flashing when it happened, extremely short battery life, 2 presses for
         * action to register: https://github.com/Koenkk/zigbee2mqtt/issues/8072
         * Initially wrapped in a try catch: https://github.com/Koenkk/zigbee2mqtt/issues/6313
         */
    },
    {
        zigbeeModel: ['TS0043'],
        model: 'TS0043',
        vendor: 'Tuya',
        description: 'Wireless switch with 3 buttons',
        whiteLabel: [{vendor: 'Smart9', model: 'S9TSZGB'}, {vendor: 'Lonsonho', model: 'TS0043'}, {vendor: 'LoraTap', model: 'SS600ZB'}],
        exposes: [e.battery(),
            e.action(['1_single', '1_double', '1_hold', '2_single', '2_double', '2_hold', '3_single', '3_double', '3_hold'])],
        fromZigbee: [tuya.fz.on_off_action, fz.battery],
        toZigbee: [],
        configure: tuya.configureMagicPacket,
        /*
         * reporting.batteryPercentageRemaining removed as it was causing devices to fall of the network
         * every 1 hour, with light flashing when it happened, extremely short battery life, 2 presses for
         * action to register: https://github.com/Koenkk/zigbee2mqtt/issues/8072
         * Initially wrapped in a try catch: https://github.com/Koenkk/zigbee2mqtt/issues/6313
         */
    },
    {
        zigbeeModel: ['TS0044'],
        model: 'TS0044',
        vendor: 'Tuya',
        description: 'Wireless switch with 4 buttons',
        whiteLabel: [
            {vendor: 'Lonsonho', model: 'TS0044'}, {vendor: 'Haozee', model: 'ESW-OZAA-EU'},
            {vendor: 'LoraTap', model: 'SS6400ZB'}, {vendor: 'Moes', model: 'ZT-SY-EU-G-4S-WH-MS'},
            tuya.whitelabel('Moes', 'ZT-SR-EU4', 'Star Ring 4 Gang Scene Switch', ['_TZ3000_a4xycprs']),
            tuya.whitelabel('Tuya', 'TS0044_1', 'Zigbee 4 button remote - 12 scene',
                ['_TZ3000_dziaict4', '_TZ3000_mh9px7cq', '_TZ3000_j61x9rxn']),
            tuya.whitelabel('Tuya', 'TM-YKQ004', 'Zigbee 4 button remote - 12 scene', ['_TZ3000_u3nv1jwk']),
        ],
        fromZigbee: [tuya.fz.on_off_action, fz.battery],
        exposes: [e.battery(), e.action(['1_single', '1_double', '1_hold', '2_single', '2_double', '2_hold',
            '3_single', '3_double', '3_hold', '4_single', '4_double', '4_hold'])],
        toZigbee: [],
        configure: tuya.configureMagicPacket,
        /*
         * reporting.batteryPercentageRemaining removed as it was causing devices to fall of the network
         * every 1 hour, with light flashing when it happened, extremely short battery life, 2 presses for
         * action to register: https://github.com/Koenkk/zigbee2mqtt/issues/8072
         * Initially wrapped in a try catch: https://github.com/Koenkk/zigbee2mqtt/issues/6313
         */
    },
    {
        fingerprint: tuya.fingerprint('TS004F', ['_TZ3000_nuombroo', '_TZ3000_xabckq1v', '_TZ3000_czuyt8lz',
            '_TZ3000_0ht8dnxj', '_TZ3000_b3mgfu0d']),
        model: 'TS004F',
        vendor: 'Tuya',
        description: 'Wireless switch with 4 buttons',
        exposes: [
            e.battery(),
            e.enum('operation_mode', ea.ALL, ['command', 'event']).withDescription(
                'Operation mode: "command" - for group control, "event" - for clicks'),
            e.action(['on', 'off', 'brightness_step_up', 'brightness_step_down', 'brightness_move_up',
                'brightness_move_down', '1_single', '1_double', '1_hold', '2_single', '2_double', '2_hold',
                '3_single', '3_double', '3_hold', '4_single', '4_double', '4_hold'])],
        fromZigbee: [fz.battery, tuya.fz.on_off_action, fz.tuya_operation_mode,
            fz.command_on, fz.command_off, fz.command_step, fz.command_move],
        toZigbee: [tz.tuya_operation_mode],
        configure: async (device, coordinatorEndpoint) => {
            const endpoint = device.getEndpoint(1);
            await endpoint.read('genBasic', [0x0004, 0x000, 0x0001, 0x0005, 0x0007, 0xfffe]);
            await endpoint.write('genOnOff', {'tuyaOperationMode': 1});
            await endpoint.read('genOnOff', ['tuyaOperationMode']);
            try {
                await endpoint.read(0xE001, [0xD011]);
            } catch (err) {/* do nothing */}
            await endpoint.read('genPowerCfg', ['batteryVoltage', 'batteryPercentageRemaining']);
            await reporting.bind(endpoint, coordinatorEndpoint, ['genPowerCfg']);
            for (const ep of [1, 2, 3, 4]) {
                // Not all variants have all endpoints
                // https://github.com/Koenkk/zigbee2mqtt/issues/15730#issuecomment-1364498358
                if (device.getEndpoint(ep)) {
                    await reporting.bind(device.getEndpoint(ep), coordinatorEndpoint, ['genOnOff']);
                }
            }
            await reporting.batteryPercentageRemaining(endpoint);
        },
    },
    {
        fingerprint: tuya.fingerprint('TS004F', ['_TZ3000_r0o2dahu']),
        model: 'TS004F_6_button',
        vendor: 'Tuya',
        description: 'Wireless switch with 6 buttons',
        exposes: [
            e.battery(),
            e.enum('operation_mode', ea.ALL, ['command', 'event']).withDescription(
                'Operation mode: "command" - for group control, "event" - for clicks'),
            e.action(['on', 'off', 'brightness_step_up', 'brightness_step_down', 'brightness_move_up',
                'brightness_move_down', '1_single', '1_double', '1_hold', '2_single', '2_double', '2_hold',
                '3_single', '3_double', '3_hold', '4_single', '4_double', '4_hold',
                '5_single', '5_double', '5_hold', '6_single', '6_double', '6_hold'])],
        fromZigbee: [fz.battery, tuya.fz.on_off_action, fz.tuya_operation_mode,
            fz.command_on, fz.command_off, fz.command_step, fz.command_move],
        toZigbee: [tz.tuya_operation_mode],
        configure: async (device, coordinatorEndpoint) => {
            const endpoint = device.getEndpoint(1);
            await endpoint.read('genBasic', [0x0004, 0x000, 0x0001, 0x0005, 0x0007, 0xfffe]);
            await endpoint.write('genOnOff', {'tuyaOperationMode': 1});
            await endpoint.read('genOnOff', ['tuyaOperationMode']);
            try {
                await endpoint.read(0xE001, [0xD011]);
            } catch (err) {/* do nothing */}
            await endpoint.read('genPowerCfg', ['batteryVoltage', 'batteryPercentageRemaining']);
            await reporting.bind(endpoint, coordinatorEndpoint, ['genPowerCfg']);
            for (const ep of [1, 2, 3, 4, 5, 6]) {
                // Not all variants have all endpoints
                // https://github.com/Koenkk/zigbee2mqtt/issues/15730#issuecomment-1364498358
                if (device.getEndpoint(ep)) {
                    await reporting.bind(device.getEndpoint(ep), coordinatorEndpoint, ['genOnOff']);
                }
            }
            await reporting.batteryPercentageRemaining(endpoint);
        },
    },
    {
        fingerprint: tuya.fingerprint('TS0601', ['_TZE200_dzuqwsyg', '_TZE204_dzuqwsyg']),
        model: 'BAC-003',
        vendor: 'Tuya',
        description: 'FCU thermostat temperature controller',
        fromZigbee: [tuya.fz.datapoints],
        toZigbee: [tuya.tz.datapoints],
        onEvent: tuya.onEventSetTime,
        configure: tuya.configureMagicPacket,
        exposes: [
            e.climate()
                .withLocalTemperature(ea.STATE)
                .withSystemMode(['off', 'cool', 'heat', 'fan_only'], ea.STATE_SET)
                .withFanMode(['low', 'medium', 'high', 'auto'], ea.STATE_SET)
                .withSetpoint('current_heating_setpoint', 5, 35, 1, ea.STATE_SET)
                .withPreset(['auto', 'manual'])
                .withLocalTemperatureCalibration(-3, 3, 1, ea.STATE_SET),
            e.numeric('deadzone_temperature', ea.STATE_SET)
                .withUnit('°C')
                .withValueMax(5)
                .withValueMin(1)
                .withValueStep(1)
                .withPreset('default', 1, 'Default value')
                .withDescription('The delta between local_temperature and current_heating_setpoint to trigger activity'),
            e.child_lock(),
            e.text('schedule', ea.STATE_SET)
                .withDescription('Schedule will work with "auto" preset. In this mode, the device executes ' +
                'a preset week programming temperature time and temperature. Schedule can contains 12 segments. ' +
                'All 12 segments should be defined. It should be defined in the following format: "hh:mm/tt". ' +
                'Segments should be divided by space symbol. ' +
                'Example: "06:00/20 11:30/21 13:30/22 17:30/23 06:00/24 12:00/23 14:30/22 17:30/21 06:00/19 12:30/20 14:30/21 18:30/20"'),
        ],
        meta: {
            tuyaDatapoints: [
                [1, null, {
                    from: (v, meta) => {
                        return v === true ?
                            {state: 'ON', system_mode: meta.state.system_mode_device ? meta.state.system_mode_device : 'cool'} :
                            {state: 'OFF', system_mode: 'off'};
                    },
                }],
                [null, 'system_mode', {
                    // Extend system_mode to support 'off' in addition to 'cool', 'heat' and 'fan_only'
                    to: async (v: string, meta) => {
                        const entity = meta.device.endpoints[0];

                        // Power State
                        await tuya.sendDataPointBool(entity, 1, v !== 'off', 'dataRequest', 1);

                        switch (v) {
                        case 'cool':
                            await tuya.sendDataPointEnum(entity, 2, 0, 'dataRequest', 1);
                            break;
                        case 'heat':
                            await tuya.sendDataPointEnum(entity, 2, 1, 'dataRequest', 1);
                            break;
                        case 'fan_only':
                            await tuya.sendDataPointEnum(entity, 2, 2, 'dataRequest', 1);
                            break;
                        }
                    },
                }],
                [2, null, {
                    // Map system_mode back to both 'state' and 'system_mode'
                    from: (v: number, meta) => {
                        const modes = ['cool', 'heat', 'fan_only'];

                        return {
                            system_mode: modes[v],
                            system_mode_device: modes[v],
                        };
                    },
                }],
                [4, 'preset', tuya.valueConverterBasic.lookup({'manual': true, 'auto': false})],
                [16, 'current_heating_setpoint', tuya.valueConverter.raw],
                [24, 'local_temperature', tuya.valueConverter.divideBy10],
                [26, 'deadzone_temperature', tuya.valueConverter.raw],
                [27, 'local_temperature_calibration', tuya.valueConverter.localTemperatureCalibration],
                [28, 'fan_mode', tuya.valueConverterBasic.lookup(
                    {'low': tuya.enum(0), 'medium': tuya.enum(1), 'high': tuya.enum(2), 'auto': tuya.enum(3)})],
                [40, 'child_lock', tuya.valueConverter.lockUnlock],
                [101, 'schedule', {
                    to: (v: string, meta) => {
                        const regex = /((?<h>[01][0-9]|2[0-3]):(?<m>[0-5][0-9])\/(?<t>[0-3][0-9](\.[0,5]|)))/gm;
                        const matches = [...v.matchAll(regex)];

                        if (matches.length == 12) {
                            return matches.reduce((arr, m) => {
                                arr.push(parseInt(m.groups.h));
                                arr.push(parseInt(m.groups.m));
                                arr.push(parseFloat(m.groups.t) * 2);
                                return arr;
                            }, []);
                        }

                        logger.warning('Ignoring invalid or incomplete schedule', NS);
                    },
                    from: (v: number[], meta) => {
                        let r = '';

                        for (let i = 0; i < 12; i++) {
                            r += `${v[i*3].toString().padStart(2, '0')}:${v[i*3 + 1].toString().padStart(2, '0')}/${(v[i*3 + 2] / 2)}`;

                            if (i < 11) {
                                r += ' ';
                            }
                        }

                        return r;
                    },
                }],
            ],
        },
        whiteLabel: [
            tuya.whitelabel('Tuya', 'BAC-003', 'FCU thermostat temperature controller', ['_TZE204_dzuqwsyg']),
            tuya.whitelabel('Tuya', 'BAC-002-ALZB', 'FCU thermostat temperature controller', ['_TZE200_dzuqwsyg']),
        ],
    },
    {
        fingerprint: [{modelID: 'TS0601', manufacturerName: '_TZE200_qq9mpfhw'}],
        model: 'TS0601_water_sensor',
        vendor: 'Tuya',
        description: 'Water leak sensor',
        fromZigbee: [legacy.fromZigbee.tuya_water_leak, fz.ignore_basic_report],
        exposes: [e.water_leak()],
        toZigbee: [],
        whiteLabel: [{vendor: 'Neo', model: 'NAS-WS02B0'}],
    },
    {
        fingerprint: [{modelID: 'TS0601', manufacturerName: '_TZE200_jthf7vb6'}],
        model: 'WLS-100z',
        vendor: 'Tuya',
        description: 'Water leak sensor',
        fromZigbee: [fz.ignore_basic_report, fz.ignore_tuya_raw, legacy.fromZigbee.wls100z_water_leak],
        toZigbee: [],
        onEvent: tuya.onEventSetTime,
        configure: async (device, coordinatorEndpoint) => {
            const endpoint = device.getEndpoint(1);
            await reporting.bind(endpoint, coordinatorEndpoint, ['genBasic']);
        },
        exposes: [e.battery(), e.water_leak()],
    },
    {
        fingerprint: tuya.fingerprint('TS0001', ['_TZ3000_xkap8wtb', '_TZ3000_qnejhcsu', '_TZ3000_x3ewpzyr',
            '_TZ3000_mkhkxx1p', '_TZ3000_tgddllx4', '_TZ3000_kqvb5akv', '_TZ3000_g92baclx', '_TZ3000_qlai3277', '_TZ3000_qaabwu5c']),
        model: 'TS0001_power',
        description: 'Switch with power monitoring',
        vendor: 'Tuya',
        fromZigbee: [fz.on_off, fz.electrical_measurement, fz.metering, fz.ignore_basic_report,
            tuya.fz.power_outage_memory, tuya.fz.switch_type],
        toZigbee: [tz.on_off, tuya.tz.power_on_behavior_1, tuya.tz.switch_type],
        configure: async (device, coordinatorEndpoint) => {
            await tuya.configureMagicPacket(device, coordinatorEndpoint);
            const endpoint = device.getEndpoint(1);
            await reporting.bind(endpoint, coordinatorEndpoint, ['genOnOff', 'haElectricalMeasurement', 'seMetering']);
            await reporting.rmsVoltage(endpoint, {change: 5});
            await reporting.rmsCurrent(endpoint, {change: 50});
            await reporting.activePower(endpoint, {change: 10});
            await reporting.currentSummDelivered(endpoint);
            endpoint.saveClusterAttributeKeyValue('haElectricalMeasurement', {acCurrentDivisor: 1000, acCurrentMultiplier: 1});
            endpoint.saveClusterAttributeKeyValue('seMetering', {divisor: 100, multiplier: 1});
            device.save();
        },
        exposes: [e.switch(), e.power(), e.current(), e.voltage(), e.energy(), tuya.exposes.switchType(),
            e.enum('power_outage_memory', ea.ALL, ['on', 'off', 'restore']).withDescription('Recover state after power outage')],
        whiteLabel: [
            tuya.whitelabel('Nous', 'B2Z', '1 gang switch with power monitoring', ['_TZ3000_qlai3277']),
            tuya.whitelabel('Colorock', 'CR-MNZ1', '1 gang switch 30A with power monitoring', ['_TZ3000_tgddllx4']),
            tuya.whitelabel('Nous', 'L6Z', 'Switch with power monitoring', ['_TZ3000_qaabwu5c']),
        ],
    },
    {
        fingerprint: tuya.fingerprint('TS0002', ['_TZ3000_aaifmpuq', '_TZ3000_irrmjcgi']),
        model: 'TS0002_power',
        vendor: 'Tuya',
        description: '2 gang switch with power monitoring',
        extend: [tuya.modernExtend.tuyaOnOff({switchType: true, endpoints: ['l1', 'l2'], electricalMeasurements: true})],
        endpoint: (device) => {
            return {'l1': 1, 'l2': 2};
        },
        meta: {multiEndpoint: true, multiEndpointSkip: ['energy', 'current', 'voltage', 'power']},
        configure: async (device, coordinatorEndpoint) => {
            const endpoint = device.getEndpoint(1);
            await endpoint.read('genBasic', ['manufacturerName', 'zclVersion', 'appVersion', 'modelId', 'powerSource', 0xfffe]);
            await reporting.bind(endpoint, coordinatorEndpoint, ['genOnOff', 'haElectricalMeasurement', 'seMetering']);
            await reporting.rmsVoltage(endpoint, {change: 5});
            await reporting.rmsCurrent(endpoint, {change: 50});
            await reporting.activePower(endpoint, {change: 10});
            await reporting.currentSummDelivered(endpoint);
            endpoint.saveClusterAttributeKeyValue('haElectricalMeasurement', {acCurrentDivisor: 1000, acCurrentMultiplier: 1});
            endpoint.saveClusterAttributeKeyValue('seMetering', {divisor: 100, multiplier: 1});
            device.save();
            await reporting.bind(device.getEndpoint(2), coordinatorEndpoint, ['genOnOff']);
        },
        whiteLabel: [
            tuya.whitelabel('Tuya', 'XSH01B', '2 gang switch module with power monitoring', ['_TZ3000_irrmjcgi']),
            tuya.whitelabel('Nous', 'B3Z', '2 gang switch module with power monitoring', ['_TZ3000_aaifmpuq']),
        ],
    },
    {
        fingerprint: tuya.fingerprint('TS000F', ['_TZ3000_xkap8wtb']),
        model: 'TS000F_power',
        description: 'Switch with power monitoring',
        vendor: 'Tuya',
        fromZigbee: [fz.on_off, fz.electrical_measurement, fz.metering, fz.ignore_basic_report, tuya.fz.power_on_behavior_1,
            tuya.fz.switch_type],
        toZigbee: [tz.on_off, tuya.tz.power_on_behavior_1, tuya.tz.switch_type],
        configure: async (device, coordinatorEndpoint) => {
            const endpoint = device.getEndpoint(1);
            await tuya.configureMagicPacket(device, coordinatorEndpoint);
            await reporting.bind(endpoint, coordinatorEndpoint, ['genOnOff', 'haElectricalMeasurement', 'seMetering']);
            await reporting.rmsVoltage(endpoint, {change: 5});
            await reporting.rmsCurrent(endpoint, {change: 50});
            await reporting.currentSummDelivered(endpoint);
            endpoint.saveClusterAttributeKeyValue('haElectricalMeasurement', {acCurrentDivisor: 1000, acCurrentMultiplier: 1});
            endpoint.saveClusterAttributeKeyValue('seMetering', {divisor: 100, multiplier: 1});
            device.save();
        },
        whiteLabel: [{vendor: 'Aubess', model: 'WHD02'}],
        exposes: [e.switch(), e.power(), e.current(), e.voltage(), e.energy(), e.power_on_behavior(),
            tuya.exposes.switchType()],
    },
    {
        zigbeeModel: ['TS0001'],
        model: 'TS0001',
        vendor: 'Tuya',
        description: '1 gang switch',
        extend: [tuya.modernExtend.tuyaOnOff()],
        whiteLabel: [{vendor: 'CR Smart Home', model: 'TS0001', description: 'Valve control'}, {vendor: 'Lonsonho', model: 'X701'},
            {vendor: 'Bandi', model: 'BDS03G1'},
        ],
        configure: async (device, coordinatorEndpoint) => {
            await tuya.configureMagicPacket(device, coordinatorEndpoint);
            await reporting.bind(device.getEndpoint(1), coordinatorEndpoint, ['genOnOff']);
        },
    },
    {
        fingerprint: tuya.fingerprint('TS0001', ['_TZ3000_myaaknbq']),
        model: 'TS0001_switch_module_1',
        vendor: 'Tuya',
        description: '1 gang switch module',
        extend: [tuya.modernExtend.tuyaOnOff({indicatorMode: true, backlightModeOffOn: true, onOffCountdown: true})],
        whiteLabel: [
            tuya.whitelabel('PSMART', 'T441', '1 gang switch module', ['_TZ3000_myaaknbq']),
        ],
        configure: async (device, coordinatorEndpoint) => {
            await tuya.configureMagicPacket(device, coordinatorEndpoint);
            await reporting.bind(device.getEndpoint(1), coordinatorEndpoint, ['genOnOff']);
        },
    },
    {
        fingerprint: tuya.fingerprint('TS0002', ['_TZ3000_54hjn4vs', '_TZ3000_aa5t61rh']),
        model: 'TS0002_switch_module_3',
        vendor: 'Tuya',
        description: '2 gang switch with backlight',
        extend: [tuya.modernExtend.tuyaOnOff({powerOnBehavior2: true, indicatorMode: true, endpoints: ['l1', 'l2']})],
        endpoint: (device) => {
            return {'l1': 1, 'l2': 2};
        },
        meta: {multiEndpoint: true},
        configure: async (device, coordinatorEndpoint) => {
            await tuya.configureMagicPacket(device, coordinatorEndpoint);
            await reporting.bind(device.getEndpoint(1), coordinatorEndpoint, ['genOnOff']);
            await reporting.bind(device.getEndpoint(2), coordinatorEndpoint, ['genOnOff']);
        },
        whiteLabel: [
            tuya.whitelabel('Lonsonho', 'X702A', '2 gang switch with backlight', ['_TZ3000_54hjn4vs', '_TZ3000_aa5t61rh']),
        ],
    },
    {
        fingerprint: tuya.fingerprint('TS0002', ['_TZ3000_mufwv0ry']),
        model: 'TS0002_switch_module_1',
        vendor: 'Tuya',
        description: '1 gang switch module',
        extend: [tuya.modernExtend.tuyaOnOff({endpoints: ['l1', 'l2'], indicatorMode: true, backlightModeOffOn: true})],
        endpoint: (device) => {
            return {'l1': 1, 'l2': 2};
        },
        meta: {multiEndpoint: true},
        whiteLabel: [
            tuya.whitelabel('PSMART', 'T442', '2 gang switch module', ['_TZ3000_mufwv0ry']),
        ],
        configure: async (device, coordinatorEndpoint) => {
            await tuya.configureMagicPacket(device, coordinatorEndpoint);
            await reporting.bind(device.getEndpoint(1), coordinatorEndpoint, ['genOnOff']);
        },
    },
    {
        fingerprint: tuya.fingerprint('TS0003', ['_TZ3000_rhkfbfcv', '_TZ3000_empogkya', '_TZ3000_lubfc1t5', '_TZ3000_lsunm46z']),
        model: 'TS0003_switch_3_gang_with_backlight',
        vendor: 'Tuya',
        description: '3-Gang switch with backlight',
        extend: [tuya.modernExtend.tuyaOnOff({powerOnBehavior2: true, indicatorMode: true, backlightModeOffOn: true, endpoints: ['l1', 'l2', 'l3']})],
        endpoint: (device) => {
            return {'l1': 1, 'l2': 2, 'l3': 3};
        },
        meta: {multiEndpoint: true},
        configure: async (device, coordinatorEndpoint) => {
            await tuya.configureMagicPacket(device, coordinatorEndpoint);
            await reporting.bind(device.getEndpoint(1), coordinatorEndpoint, ['genOnOff']);
            await reporting.bind(device.getEndpoint(2), coordinatorEndpoint, ['genOnOff']);
            await reporting.bind(device.getEndpoint(3), coordinatorEndpoint, ['genOnOff']);
        },
        whiteLabel: [
            tuya.whitelabel('Lonsonho', 'X703A', '3 Gang switch with backlight', ['_TZ3000_rhkfbfcv']),
            tuya.whitelabel('Zemismart', 'ZM-L03E-Z', '3 gang switch with neutral', ['_TZ3000_empogkya', '_TZ3000_lsunm46z']),
            tuya.whitelabel('Tuya', 'M10Z', '2 gang switch with 20A power socket', ['_TZ3000_lubfc1t5']),
        ],
    },
    {
        zigbeeModel: ['TS0002'],
        model: 'TS0002',
        vendor: 'Tuya',
        description: '2 gang switch',
        whiteLabel: [
            {vendor: 'Zemismart', model: 'ZM-CSW002-D_switch'},
            {vendor: 'Lonsonho', model: 'X702'},
            {vendor: 'AVATTO', model: 'ZTS02'},
            tuya.whitelabel('Tuya', 'ZG-2002-RF', 'Three mode Zigbee Switch', ['_TZ3000_lugaswf8']),
            tuya.whitelabel('Mercator Ikuü', 'SSW02', '2 gang switch', ['_TZ3000_fbjdkph9']),
        ],
        extend: [tuya.modernExtend.tuyaOnOff()],
        exposes: [e.switch().withEndpoint('l1'), e.switch().withEndpoint('l2')],
        endpoint: (device) => {
            return {'l1': 1, 'l2': 2};
        },
        meta: {multiEndpoint: true},
        configure: async (device, coordinatorEndpoint) => {
            await tuya.configureMagicPacket(device, coordinatorEndpoint);
            await reporting.bind(device.getEndpoint(1), coordinatorEndpoint, ['genOnOff']);
            await reporting.bind(device.getEndpoint(2), coordinatorEndpoint, ['genOnOff']);
        },
    },
    {
        zigbeeModel: ['TS0003'],
        model: 'TS0003',
        vendor: 'Tuya',
        description: '3 gang switch',
        extend: [
            deviceEndpoints({endpoints: {left: 1, center: 2, right: 3}}),
            onOff({endpointNames: ['left', 'center', 'right'], powerOnBehavior: false}),
        ],
        whiteLabel: [
            {vendor: 'BSEED', model: 'TS0003', description: 'Zigbee switch'},
            tuya.whitelabel('Tuya', 'TS0003_1', '3 gang switch', ['_TZ3000_ouwfc1qj']),
        ],
        meta: {disableDefaultResponse: true},
        configure: async (device, coordinatorEndpoint) => {
            await tuya.configureMagicPacket(device, coordinatorEndpoint);
        },
    },
    {
        fingerprint: tuya.fingerprint('TS0001', ['_TZ3000_tqlv4ug4', '_TZ3000_gjrubzje', '_TZ3000_tygpxwqa', '_TZ3000_4rbqgcuv', '_TZ3000_veu2v775']),
        model: 'TS0001_switch_module',
        vendor: 'Tuya',
        description: '1 gang switch module',
        whiteLabel: [
            {vendor: 'OXT', model: 'SWTZ21'},
            {vendor: 'Moes', model: 'ZM-104-M'},
            tuya.whitelabel('AVATTO', 'ZWSM16-1-Zigbee', '1 gang switch module', ['_TZ3000_4rbqgcuv']),
        ],
        extend: [tuya.modernExtend.tuyaOnOff({switchType: true, onOffCountdown: true})],
        configure: async (device, coordinatorEndpoint) => {
            await tuya.configureMagicPacket(device, coordinatorEndpoint);
            await reporting.bind(device.getEndpoint(1), coordinatorEndpoint, ['genOnOff']);
        },
    },
    {
        fingerprint: tuya.fingerprint('TS0002', ['_TZ3000_01gpyda5', '_TZ3000_bvrlqyj7', '_TZ3000_7ed9cqgi',
            '_TZ3000_zmy4lslw', '_TZ3000_ruxexjfz', '_TZ3000_4xfqlgqo', '_TZ3000_eei0ubpy', '_TZ3000_qaa59zqd', '_TZ3000_lmlsduws']),
        model: 'TS0002_switch_module',
        vendor: 'Tuya',
        description: '2 gang switch module',
        whiteLabel: [
            {vendor: 'OXT', model: 'SWTZ22'},
            {vendor: 'Moes', model: 'ZM-104B-M'},
            tuya.whitelabel('pcblab.io', 'RR620ZB', '2 gang Zigbee switch module', ['_TZ3000_4xfqlgqo']),
            tuya.whitelabel('Nous', 'L13Z', '2 gang switch', ['_TZ3000_ruxexjfz']),
        ],
        extend: [tuya.modernExtend.tuyaOnOff({switchType: true, endpoints: ['l1', 'l2']})],
        endpoint: (device) => {
            return {'l1': 1, 'l2': 2};
        },
        meta: {multiEndpoint: true},
        configure: async (device, coordinatorEndpoint) => {
            await tuya.configureMagicPacket(device, coordinatorEndpoint);
            await reporting.bind(device.getEndpoint(1), coordinatorEndpoint, ['genOnOff']);
            await reporting.bind(device.getEndpoint(2), coordinatorEndpoint, ['genOnOff']);
        },
    },
    {
        fingerprint: tuya.fingerprint('TS0002', ['_TZ3000_fisb3ajo', '_TZ3000_5gey1ohx', '_TZ3000_mtnpt6ws']),
        model: 'TS0002_switch_module_2',
        vendor: 'Tuya',
        description: '2 gang switch module',
        extend: [tuya.modernExtend.tuyaOnOff({switchType: true, indicatorMode: true, endpoints: ['l1', 'l2']})],
        endpoint: (device) => {
            return {'l1': 1, 'l2': 2};
        },
        meta: {multiEndpoint: true},
        configure: async (device, coordinatorEndpoint) => {
            await tuya.configureMagicPacket(device, coordinatorEndpoint);
            await reporting.bind(device.getEndpoint(1), coordinatorEndpoint, ['genOnOff']);
            await reporting.bind(device.getEndpoint(2), coordinatorEndpoint, ['genOnOff']);
        },
        whiteLabel: [
            tuya.whitelabel('AVATTO', 'ZWSM16-2-Zigbee', '2 gang switch module', ['_TZ3000_mtnpt6ws']),
        ],
    },
    {
        fingerprint: tuya.fingerprint('TS0003', ['_TZ3000_4o16jdca', '_TZ3000_odzoiovu', '_TZ3000_hbic3ka3', '_TZ3000_lvhy15ix']),
        model: 'TS0003_switch_module_2',
        vendor: 'Tuya',
        description: '3 gang switch module',
        extend: [tuya.modernExtend.tuyaOnOff({switchType: true, indicatorMode: true, endpoints: ['l1', 'l2', 'l3']})],
        endpoint: (device) => {
            return {'l1': 1, 'l2': 2, 'l3': 3};
        },
        meta: {multiEndpoint: true},
        configure: async (device, coordinatorEndpoint) => {
            await tuya.configureMagicPacket(device, coordinatorEndpoint);
            await reporting.bind(device.getEndpoint(1), coordinatorEndpoint, ['genOnOff']);
            await reporting.bind(device.getEndpoint(2), coordinatorEndpoint, ['genOnOff']);
            await reporting.bind(device.getEndpoint(3), coordinatorEndpoint, ['genOnOff']);
        },
        whiteLabel: [
            tuya.whitelabel('AVATTO', 'ZWSM16-3-Zigbee', '3 gang switch module', ['_TZ3000_hbic3ka3']),
        ],
    },
    {
        fingerprint: tuya.fingerprint('TS0003', ['_TZ3000_vsasbzkf', '_TZ3000_nnwehhst']),
        model: 'TS0003_switch_module_1',
        vendor: 'Tuya',
        description: '3 gang switch module',
        whiteLabel: [{vendor: 'OXT', model: 'SWTZ23'}],
        extend: [tuya.modernExtend.tuyaOnOff({switchType: true, backlightModeOffOn: true, endpoints: ['l1', 'l2', 'l3']})],
        endpoint: (device) => {
            return {'l1': 1, 'l2': 2, 'l3': 3};
        },
        meta: {multiEndpoint: true},
        configure: async (device, coordinatorEndpoint) => {
            await tuya.configureMagicPacket(device, coordinatorEndpoint);
            await reporting.bind(device.getEndpoint(1), coordinatorEndpoint, ['genOnOff']);
            await reporting.bind(device.getEndpoint(2), coordinatorEndpoint, ['genOnOff']);
            await reporting.bind(device.getEndpoint(3), coordinatorEndpoint, ['genOnOff']);
        },
    },
    {
        fingerprint: tuya.fingerprint('TS0004', ['_TZ3000_ltt60asa']),
        model: 'TS0004_switch_module',
        vendor: 'Tuya',
        description: '4 gang switch module',
        whiteLabel: [{vendor: 'OXT', model: 'SWTZ27'}],
        extend: [tuya.modernExtend.tuyaOnOff({switchType: true, endpoints: ['l1', 'l2', 'l3', 'l4']})],
        endpoint: (device) => {
            return {'l1': 1, 'l2': 2, 'l3': 3, 'l4': 4};
        },
        meta: {multiEndpoint: true},
        configure: async (device, coordinatorEndpoint) => {
            await tuya.configureMagicPacket(device, coordinatorEndpoint);
            await reporting.bind(device.getEndpoint(1), coordinatorEndpoint, ['genOnOff']);
            await reporting.bind(device.getEndpoint(2), coordinatorEndpoint, ['genOnOff']);
            await reporting.bind(device.getEndpoint(3), coordinatorEndpoint, ['genOnOff']);
            await reporting.bind(device.getEndpoint(4), coordinatorEndpoint, ['genOnOff']);
        },
    },
    {
        zigbeeModel: [
            'owvfni3\u0000', 'owvfni3', 'u1rkty3', 'aabybja', // Curtain motors
            'mcdj3aq', 'mcdj3aq\u0000', // Tubular motors
        ],
        fingerprint: [
            // Curtain motors:
            {modelID: 'TS0601', manufacturerName: '_TZE200_5zbp6j0u'},
            {modelID: 'TS0601', manufacturerName: '_TZE200_nkoabg8w'},
            {modelID: 'TS0601', manufacturerName: '_TZE200_xuzcvlku'},
            {modelID: 'TS0601', manufacturerName: '_TZE200_4vobcgd3'},
            {modelID: 'TS0601', manufacturerName: '_TZE200_nogaemzt'},
            {modelID: 'TS0601', manufacturerName: '_TZE200_r0jdjrvi'},
            {modelID: 'TS0601', manufacturerName: '_TZE200_pk0sfzvr'},
            {modelID: 'TS0601', manufacturerName: '_TZE200_fdtjuw7u'},
            {modelID: 'TS0601', manufacturerName: '_TZE200_zpzndjez'},
            {modelID: 'TS0601', manufacturerName: '_TZE200_wmcdj3aq'},
            {modelID: 'TS0601', manufacturerName: '_TZE200_cowvfni3'},
            {modelID: 'TS0601', manufacturerName: '_TZE200_rddyvrci'},
            {modelID: 'TS0601', manufacturerName: '_TZE200_nueqqe6k'},
            {modelID: 'TS0601', manufacturerName: '_TZE200_bqcqqjpb'},
            {modelID: 'TS0601', manufacturerName: '_TZE200_xaabybja'},
            {modelID: 'TS0601', manufacturerName: '_TZE200_rmymn92d'},
            {modelID: 'TS0601', manufacturerName: '_TZE200_feolm6rk'},
            {modelID: 'TS0601', manufacturerName: '_TZE200_3i3exuay'},
            {modelID: 'TS0601', manufacturerName: '_TZE200_tvrvdj6o'},
            {modelID: 'zo2pocs\u0000', manufacturerName: '_TYST11_fzo2pocs'},
            {modelID: 'TS0601', manufacturerName: '_TZE200_b2u1drdv'},
            {modelID: 'TS0601', manufacturerName: '_TZE200_ol5jlkkr'},
            {modelID: 'TS0601', manufacturerName: '_TZE204_guvc7pdy'},
            {modelID: 'TS0601', manufacturerName: '_TZE200_zxxfv8wi'},
            {modelID: 'TS0601', manufacturerName: '_TZE200_1fuxihti'},
            {modelID: 'TS0601', manufacturerName: '_TZE204_1fuxihti'},
            {modelID: 'TS0601', manufacturerName: '_TZE204_57hjqelq'},
            // Roller blinds:
            {modelID: 'TS0601', manufacturerName: '_TZE200_fctwhugx'},
            {modelID: 'TS0601', manufacturerName: '_TZE200_hsgrhjpf'},
            // Window pushers:
            {modelID: 'TS0601', manufacturerName: '_TZE200_g5wdnuow'},
            // Tubular motors:
            {modelID: 'TS0601', manufacturerName: '_TZE200_5sbebbzs'},
            {modelID: 'TS0601', manufacturerName: '_TZE200_udank5zs'},
            {modelID: 'TS0601', manufacturerName: '_TZE200_zuz7f94z'},
            {modelID: 'TS0601', manufacturerName: '_TZE200_nv6nxo0c'},
            {modelID: 'TS0601', manufacturerName: '_TZE200_3ylew7b4'},
            {modelID: 'TS0601', manufacturerName: '_TZE200_llm0epxg'},
            {modelID: 'TS0601', manufacturerName: '_TZE200_n1aauwb4'},
            {modelID: 'TS0601', manufacturerName: '_TZE200_xu4a5rhj'},
            {modelID: 'TS0601', manufacturerName: '_TZE200_bjzrowv2'},
            {modelID: 'TS0601', manufacturerName: '_TZE204_bjzrowv2'},
            {modelID: 'TS0601', manufacturerName: '_TZE200_axgvo9jh'},
            {modelID: 'TS0601', manufacturerName: '_TZE200_gaj531w3'},
            {modelID: 'TS0601', manufacturerName: '_TZE200_yia0p3tr'},
            {modelID: 'TS0601', manufacturerName: '_TZE200_rsj5pu8y'},
            {modelID: 'TS0601', manufacturerName: '_TZE204_xu4a5rhj'},
            {modelID: 'TS0601', manufacturerName: '_TZE200_2odrmqwq'},
            {modelID: 'TS0601', manufacturerName: '_TZE204_lh3arisb'},
        ],
        model: 'TS0601_cover_1',
        vendor: 'Tuya',
        description: 'Curtain motor/roller blind motor/window pusher/tubular motor',
        whiteLabel: [
            {vendor: 'Yushun', model: 'YS-MT750'},
            tuya.whitelabel('Yushun', 'YS-MT750L', 'Curtain motor', ['_TZE200_bqcqqjpb', '_TZE200_gaj531w3']),
            {vendor: 'Zemismart', model: 'ZM79E-DT'},
            {vendor: 'Binthen', model: 'BCM100D'},
            {vendor: 'Binthen', model: 'CV01A'},
            {vendor: 'Zemismart', model: 'M515EGB'},
            {vendor: 'Oz Smart Things', model: 'ZM85EL-1Z'},
            {vendor: 'Tuya', model: 'M515EGZT'},
            {vendor: 'Tuya', model: 'DT82LEMA-1.2N'},
            {vendor: 'Tuya', model: 'ZD82TN', description: 'Curtain motor'},
            {vendor: 'Larkkey', model: 'ZSTY-SM-1SRZG-EU'},
            {vendor: 'Zemismart', model: 'AM43', description: 'Roller blind motor'},
            {vendor: 'Zemismart', model: 'M2805EGBZTN', description: 'Tubular motor'},
            {vendor: 'Zemismart', model: 'BCM500DS-TYZ', description: 'Curtain motor'},
            {vendor: 'A-OK', model: 'AM25', description: 'Tubular motor'},
            {vendor: 'Alutech', model: 'AM/R-Sm', description: 'Tubular motor'},
            tuya.whitelabel('Shenzhen Golden Security Technology', 'GM46', 'Curtain motor', ['_TZE204_guvc7pdy']),
            {vendor: 'Quoya', model: 'AT8510-TY'},
            tuya.whitelabel('Somgoms', 'ZSTY-SM-1DMZG-US-W_1', 'Curtain switch', ['_TZE200_axgvo9jh']),
            tuya.whitelabel('HUARUI', 'CMD900LE', 'Lithium battery intelligent curtain opening and closing motor', ['_TZE200_zxxfv8wi']),
            tuya.whitelabel('Novato', 'WPK', 'Smart curtain track', ['_TZE204_lh3arisb']),
        ],
        fromZigbee: [legacy.fromZigbee.tuya_cover, fz.ignore_basic_report],
        toZigbee: [legacy.toZigbee.tuya_cover_control, legacy.toZigbee.tuya_cover_options],
        exposes: [
            e.cover_position().setAccess('position', ea.STATE_SET),
            e.composite('options', 'options', ea.STATE_SET)
                .withFeature(e.numeric('motor_speed', ea.STATE_SET)
                    .withValueMin(0).withValueMax(255).withDescription('Motor speed'))
                .withFeature(e.binary('reverse_direction', ea.STATE_SET, true, false)
                    .withDescription('Reverse the motor direction'))],
    },
    {
        fingerprint: [
            // Curtain motors:
            {modelID: 'TS0601', manufacturerName: '_TZE200_eegnwoyw'},
        ],
        model: 'TS0601_cover_2',
        vendor: 'Tuya',
        description: 'Curtain motor fixed speed',
        whiteLabel: [
            {vendor: 'Zemismart', model: 'BCM100DB'},
        ],
        fromZigbee: [legacy.fromZigbee.tuya_cover, fz.ignore_basic_report],
        toZigbee: [legacy.toZigbee.tuya_cover_control],
        exposes: [e.cover_position().setAccess('position', ea.STATE_SET)],
    },
    {
        fingerprint: [
            {modelID: 'TS0601', manufacturerName: '_TZE200_cpbo62rn'},
        ],
        model: 'TS0601_cover_6',
        vendor: 'Tuya',
        description: 'Cover motor',
        fromZigbee: [tuya.fz.datapoints],
        toZigbee: [tuya.tz.datapoints],
        exposes: [
            e.text('work_state', ea.STATE),
            e.cover_position().setAccess('position', ea.STATE_SET),
            e.battery(),
            e.enum('opening_mode', ea.STATE_SET, ['tilt', 'lift']).withDescription('Opening mode'),
            e.enum('motor_direction', ea.STATE_SET, ['left', 'right']).withDescription('Motor side'),
            e.enum('set_upper_limit', ea.STATE_SET, ['start', 'stop']).withDescription('Learning'),
            e.enum('factory_reset', ea.STATE_SET, ['SET']).withDescription('Remove limits'),
        ],
        whiteLabel: [
            tuya.whitelabel('Tuya', 'LY-108', 'Cover', ['_TZE200_cpbo62rn']),
        ],
        meta: {
            tuyaDatapoints: [
                [1, 'state', tuya.valueConverterBasic.lookup({'CLOSE': tuya.enum(2), 'STOP': tuya.enum(1), 'OPEN': tuya.enum(0)})],
                [2, 'position', tuya.valueConverter.coverPositionInverted],
                [3, 'position', tuya.valueConverter.coverPositionInverted],
                [4, 'opening_mode', tuya.valueConverterBasic.lookup({'tilt': tuya.enum(0), 'lift': tuya.enum(1)})],
                [7, 'work_state', tuya.valueConverterBasic.lookup({'standby': tuya.enum(0), 'success': tuya.enum(1), 'learning': tuya.enum(2)})],
                [13, 'battery', tuya.valueConverter.raw],
                [101, 'motor_direction', tuya.valueConverterBasic.lookup({'left': tuya.enum(0), 'right': tuya.enum(1)})],
                [102, 'set_upper_limit', tuya.valueConverterBasic.lookup({'start': tuya.enum(1), 'stop': tuya.enum(0)})],
                [107, 'factory_reset', tuya.valueConverter.setLimit],
            ],
        },
    },
    {
        fingerprint: tuya.fingerprint('TS0601', ['_TZE200_zvo63cmo']),
        model: 'TS0601_cover_7',
        vendor: 'Tuya',
        description: 'Cover motor',
        onEvent: tuya.onEvent(),
        configure: tuya.configureMagicPacket,
        fromZigbee: [tuya.fz.datapoints],
        toZigbee: [tuya.tz.datapoints],
        exposes: [e.cover_position().setAccess('position', ea.STATE_SET), e.battery()],
        meta: {
            tuyaDatapoints: [
                [1, 'state', tuya.valueConverterBasic.lookup({'OPEN': tuya.enum(0), 'STOP': tuya.enum(1), 'CLOSE': tuya.enum(2)})],
                [2, 'position', tuya.valueConverter.coverPosition],
                [3, 'position', tuya.valueConverter.raw],
                // motor_direction doesn't work: https://github.com/Koenkk/zigbee2mqtt/issues/18103
                // [5, 'motor_direction', tuya.valueConverterBasic.lookup({'normal': tuya.enum(0), 'reversed': tuya.enum(1)})],
                [101, 'battery', tuya.valueConverter.raw],
            ],
        },
    },
    {
        fingerprint: tuya.fingerprint('TS0601', ['_TZE204_r0jdjrvi', '_TZE200_g5xqosu7']),
        model: 'TS0601_cover_8',
        vendor: 'Tuya',
        description: 'Cover motor',
        configure: tuya.configureMagicPacket,
        fromZigbee: [tuya.fz.datapoints],
        toZigbee: [tuya.tz.datapoints],
        options: [exposes.options.invert_cover()],
        exposes: [
            e.cover_position().setAccess('position', ea.STATE_SET),
            e.enum('reverse_direction', ea.STATE_SET, ['forward', 'back'])
                .withDescription('Reverse the motor direction'),
            e.binary('motor_fault', ea.STATE, true, false)
                .withDescription('Motor Fault'),
        ],
        meta: {
            tuyaDatapoints: [
                [1, 'state', tuya.valueConverterBasic.lookup({'OPEN': tuya.enum(0), 'STOP': tuya.enum(1), 'CLOSE': tuya.enum(2)})],
                [2, 'position', tuya.valueConverter.coverPositionInverted],
                [3, 'position', tuya.valueConverter.coverPositionInverted],
                [5, 'reverse_direction', tuya.valueConverterBasic.lookup({'forward': tuya.enum(0), 'back': tuya.enum(1)})],
                [12, 'motor_fault', tuya.valueConverter.trueFalse1],
            ],
        },
        whiteLabel: [
            // https://www.amazon.ae/dp/B09JG92Z88
            // Tuya ZigBee Intelligent Curtain Blind Switch Electric Motorized Curtain Roller
            tuya.whitelabel('Lilistore', 'TS0601_lilistore', 'Cover motor', ['_TZE204_r0jdjrvi']),
        ],
    },
    {
        fingerprint: tuya.fingerprint('TS0601', ['_TZE200_p2qzzazi']),
        model: 'TS0601_cover_9',
        vendor: 'Tuya',
        description: 'Cover motor',
        onEvent: tuya.onEvent(),
        configure: tuya.configureMagicPacket,
        fromZigbee: [tuya.fz.datapoints],
        toZigbee: [tuya.tz.datapoints],
        exposes: [e.cover_position().setAccess('position', ea.STATE_SET), e.battery()],
        meta: {
            tuyaDatapoints: [
                [1, 'state', tuya.valueConverterBasic.lookup({'OPEN': tuya.enum(0), 'STOP': tuya.enum(1), 'CLOSE': tuya.enum(2)})],
                [2, 'position', tuya.valueConverter.coverPosition],
                [3, 'position', tuya.valueConverter.raw],
                [5, 'motor_direction', tuya.valueConverterBasic.lookup({'normal': tuya.enum(0), 'reversed': tuya.enum(1)})],
                [101, 'battery', tuya.valueConverter.raw],
            ],
        },
    },
    {
        zigbeeModel: ['kud7u2l'],
        fingerprint: [
            {modelID: 'TS0601', manufacturerName: '_TZE200_ckud7u2l'},
            {modelID: 'TS0601', manufacturerName: '_TZE200_ywdxldoj'},
            {modelID: 'TS0601', manufacturerName: '_TZE200_do5qy8zo'},
            {modelID: 'TS0601', manufacturerName: '_TZE200_cwnjrr72'},
            {modelID: 'TS0601', manufacturerName: '_TZE200_pvvbommb'},
            {modelID: 'TS0601', manufacturerName: '_TZE200_9sfg7gm0'}, // HomeCloud
            {modelID: 'TS0601', manufacturerName: '_TZE200_2atgpdho'}, // HY367
            {modelID: 'TS0601', manufacturerName: '_TZE200_cpmgn2cf'},
            {modelID: 'TS0601', manufacturerName: '_TZE200_znlqjmih'},
            {modelID: 'TS0601', manufacturerName: '_TZE200_8thwkzxl'}, // Tervix eva2
            {modelID: 'TS0601', manufacturerName: '_TZE200_4eeyebrt'}, // Immax 07732B
            {modelID: 'TS0601', manufacturerName: '_TZE200_8whxpsiw'}, // EVOLVEO
            {modelID: 'TS0601', manufacturerName: '_TZE200_xby0s3ta'}, // Sandy Beach HY367
            {modelID: 'TS0601', manufacturerName: '_TZE200_7fqkphoq'}, // AFINTEK
            {modelID: 'TS0601', manufacturerName: '_TZE200_rufdtfyv'},
            {modelID: 'TS0601', manufacturerName: '_TZE200_lpwgshtl'},
        ],
        model: 'TS0601_thermostat',
        vendor: 'Tuya',
        description: 'Radiator valve with thermostat',
        whiteLabel: [
            {vendor: 'Moes', model: 'HY368'},
            {vendor: 'Moes', model: 'HY369RT'},
            {vendor: 'SHOJZJ', model: '378RT'},
            {vendor: 'Silvercrest', model: 'TVR01'},
            {vendor: 'Immax', model: '07732B'},
            tuya.whitelabel('Immax', '07732L', 'Radiator valve with thermostat', ['_TZE200_rufdtfyv']),
            {vendor: 'Evolveo', model: 'Heat M30'},
        ],
        meta: {tuyaThermostatPreset: legacy.thermostatPresets, tuyaThermostatSystemMode: legacy.thermostatSystemModes3},
        ota: ota.zigbeeOTA,
        onEvent: tuya.onEventSetLocalTime,
        fromZigbee: [legacy.fromZigbee.tuya_thermostat, fz.ignore_basic_report, fz.ignore_tuya_set_time],
        toZigbee: [legacy.toZigbee.tuya_thermostat_child_lock, legacy.toZigbee.tuya_thermostat_window_detection,
            legacy.toZigbee.tuya_thermostat_valve_detection,
            legacy.toZigbee.tuya_thermostat_current_heating_setpoint, legacy.toZigbee.tuya_thermostat_auto_lock,
            legacy.toZigbee.tuya_thermostat_calibration, legacy.toZigbee.tuya_thermostat_min_temp, legacy.toZigbee.tuya_thermostat_max_temp,
            legacy.toZigbee.tuya_thermostat_boost_time, legacy.toZigbee.tuya_thermostat_comfort_temp, legacy.toZigbee.tuya_thermostat_eco_temp,
            legacy.toZigbee.tuya_thermostat_force_to_mode, legacy.toZigbee.tuya_thermostat_force, legacy.toZigbee.tuya_thermostat_preset,
            legacy.toZigbee.tuya_thermostat_window_detect, legacy.toZigbee.tuya_thermostat_schedule, legacy.toZigbee.tuya_thermostat_week,
            legacy.toZigbee.tuya_thermostat_schedule_programming_mode, legacy.toZigbee.tuya_thermostat_away_mode,
            legacy.toZigbee.tuya_thermostat_away_preset],
        exposes: [
            e.child_lock(), e.window_detection(),
            e.binary('window_open', ea.STATE, true, false).withDescription('Window open?'),
            e.battery_low(), e.valve_detection(), e.position(),
            e.climate().withSetpoint('current_heating_setpoint', 5, 35, 0.5, ea.STATE_SET)
                .withLocalTemperature(ea.STATE).withSystemMode(['heat', 'auto', 'off'], ea.STATE_SET,
                    'Mode of this device, in the `heat` mode the TS0601 will remain continuously heating, i.e. it does not regulate ' +
                    'to the desired temperature. If you want TRV to properly regulate the temperature you need to use mode `auto` ' +
                    'instead setting the desired temperature.')
                .withLocalTemperatureCalibration(-9, 9, 0.5, ea.STATE_SET)
                .withPreset(['schedule', 'manual', 'boost', 'complex', 'comfort', 'eco', 'away'])
                .withRunningState(['idle', 'heat'], ea.STATE),
            e.auto_lock(), e.away_mode(), e.away_preset_days(), e.boost_time(), e.comfort_temperature(), e.eco_temperature(), e.force(),
            e.max_temperature().withValueMin(16).withValueMax(70), e.min_temperature(), e.away_preset_temperature(),
            e.week(),
            e.text('workdays_schedule', ea.STATE_SET)
                .withDescription('Workdays schedule, 6 entries max, example: "00:20/5°C 01:20/5°C 6:59/15°C 18:00/5°C 20:00/5°C 23:30/5°C"'),
            e.text('holidays_schedule', ea.STATE_SET)
                .withDescription('Holidays schedule, 6 entries max, example: "00:20/5°C 01:20/5°C 6:59/15°C 18:00/5°C 20:00/5°C 23:30/5°C"'),
        ],
    },
    {
        fingerprint: tuya.fingerprint('TS0601', ['_TZE204_g2ki0ejr']),
        model: 'BAB-1413_Pro',
        vendor: 'Tuya',
        description: 'Thermostat radiator valve',
        fromZigbee: [tuya.fz.datapoints],
        toZigbee: [tuya.tz.datapoints],
        onEvent: tuya.onEventSetTime,
        configure: tuya.configureMagicPacket,
        exposes: [
            e.battery(), e.child_lock(),
            e.max_temperature().withValueMin(15).withValueMax(45),
            e.min_temperature().withValueMin(5).withValueMax(15),
            e.window_detection(),
            e.open_window_temperature().withValueMin(5).withValueMax(25),
            e.comfort_temperature().withValueMin(5).withValueMax(35),
            e.eco_temperature().withValueMin(5).withValueMax(35),
            e.holiday_temperature().withValueMin(5).withValueMax(35),
            e.climate().withPreset(['auto', 'manual', 'holiday', 'comfort']).withLocalTemperatureCalibration(-9, 9, 0.1, ea.STATE_SET)
                .withLocalTemperature(ea.STATE).withSetpoint('current_heating_setpoint', 5, 30, 0.5, ea.STATE_SET)
                .withSystemMode(['off', 'heat'], ea.STATE_SET, 'Only for Homeassistant')
                .withRunningState(['idle', 'heat'], ea.STATE_SET),
            tuya.exposes.frostProtection('When Anti-Freezing function is activated, the temperature in the house is kept '+
                    'at 8 °C, the device display "AF".press the pair button to cancel.'),
            e.numeric('boost_timeset_countdown', ea.STATE_SET).withUnit('s').withDescription('Setting '+
                    'minimum 0 - maximum 465 seconds boost time. The boost function is activated. The remaining '+
                    'time for the function will be counted down in seconds ( 465 to 0 ).').withValueMin(0).withValueMax(465),
            e.composite('schedule', 'schedule', ea.STATE_SET).withFeature(e.enum('week_day', ea.SET, ['monday', 'tuesday',
                'wednesday', 'thursday', 'friday', 'saturday', 'sunday'])).withFeature(e.text('schedule', ea.SET))
                .withDescription('Schedule will work with "auto" preset. In this mode, the device executes ' +
                'a preset week programming temperature time and temperature. Before using these properties, check `working_day` ' +
                'property. Each day can contain up to 10 segments. At least 1 segment should be defined. Different count of segments ' +
                'can be defined for each day, e.g., 3 segments for Monday, 5 segments for Thursday, etc. It should be defined in the ' +
                'following format: `hours:minutes/temperature`. Minutes can be only tens, i.e., 00, 10, 20, 30, 40, 50. Segments should ' +
                'be divided by space symbol. Each day should end with the last segment of 24:00. Examples: `04:00/20 08:30/22 10:10/18 ' +
                '18:40/24 22:50/19.5`; `06:00/21.5 17:20/26 24:00/18`. The temperature will be set from the beginning/start of one ' +
                'period and until the next period, e.g., `04:00/20 24:00/22` means that from 00:00 to 04:00 temperature will be 20 ' +
                'degrees and from 04:00 to 00:00 temperature will be 22 degrees.'),
            ...tuya.exposes.scheduleAllDays(ea.STATE, 'HH:MM/C'),
            e.binary('valve', ea.STATE, 'CLOSED', 'OPEN'),
            e.enum('factory_reset', ea.STATE_SET, ['SET']).withDescription('Remove limits'),
            tuya.exposes.errorStatus(),
        ],
        meta: {
            tuyaDatapoints: [
                [49, 'running_state', tuya.valueConverterBasic.lookup({'heat': tuya.enum(1), 'idle': tuya.enum(0)})],
                [49, 'system_mode', tuya.valueConverterBasic.lookup({'heat': tuya.enum(1), 'off': tuya.enum(0)})],
                [2, 'preset', tuya.valueConverterBasic.lookup({'comfort': tuya.enum(3), 'auto': tuya.enum(0),
                    'manual': tuya.enum(2), 'holiday': tuya.enum(1)})],
                [4, 'current_heating_setpoint', tuya.valueConverter.divideBy10],
                [5, 'local_temperature', tuya.valueConverter.divideBy10],
                [6, 'battery', tuya.valueConverter.raw],
                [7, 'child_lock', tuya.valueConverter.lockUnlock],
                [9, 'max_temperature_limit', tuya.valueConverter.divideBy10],
                [10, 'min_temperature_limit', tuya.valueConverter.divideBy10],
                [14, 'window_detection', tuya.valueConverter.onOff],
                [16, 'open_window_temperature', tuya.valueConverter.divideBy10],
                [17, 'open_window_time', tuya.valueConverter.raw],
                [18, 'backlight', tuya.valueConverter.raw],
                [19, 'factory_reset', tuya.valueConverter.setLimit],
                [21, 'holiday_temperature', tuya.valueConverter.raw],
                [24, 'comfort_temperature', tuya.valueConverter.divideBy10],
                [25, 'eco_temperature', tuya.valueConverter.divideBy10],
                [28, 'schedule_monday', tuya.valueConverter.thermostatScheduleDayMultiDP],
                [29, 'schedule_tuesday', tuya.valueConverter.thermostatScheduleDayMultiDP],
                [30, 'schedule_wednesday', tuya.valueConverter.thermostatScheduleDayMultiDP],
                [31, 'schedule_thursday', tuya.valueConverter.thermostatScheduleDayMultiDP],
                [32, 'schedule_friday', tuya.valueConverter.thermostatScheduleDayMultiDP],
                [33, 'schedule_saturday', tuya.valueConverter.thermostatScheduleDayMultiDP],
                [34, 'schedule_sunday', tuya.valueConverter.thermostatScheduleDayMultiDP],
                [35, 'error_status', tuya.valueConverter.raw],
                [36, 'frost_protection', tuya.valueConverter.onOff],
                [37, 'boost_heating', tuya.valueConverter.onOff],
                [38, 'boost_time', tuya.valueConverter.countdown],
                [39, 'Switch Scale', tuya.valueConverter.raw],
                [47, 'local_temperature_calibration', tuya.valueConverter.localTempCalibration1],
                [48, 'valve_testing', tuya.valueConverter.raw],
                [49, 'valve', tuya.valueConverterBasic.lookup({'OPEN': 1, 'CLOSE': 0})],
            ],
        },
    },
    {
        fingerprint: tuya.fingerprint('TS0601', ['_TZE200_68nvbio9', '_TZE200_pw7mji0l', '_TZE200_cf1sl3tj', '_TZE200_nw1r9hp6', '_TZE200_9p5xmj5r',
            '_TZE200_eevqq1uv']),
        model: 'TS0601_cover_3',
        vendor: 'Tuya',
        description: 'Cover motor',
        fromZigbee: [tuya.fz.datapoints],
        toZigbee: [tuya.tz.datapoints],
        onEvent: tuya.onEventSetTime,
        options: [exposes.options.invert_cover()],
        configure: tuya.configureMagicPacket,
        exposes: [
            e.battery(), e.cover_position(),
            e.enum('reverse_direction', ea.STATE_SET, ['forward', 'back']).withDescription('Reverse the motor direction'),
            e.enum('border', ea.STATE_SET, ['up', 'down', 'up_delete', 'down_delete', 'remove_top_bottom']),
            e.enum('click_control', ea.STATE_SET, ['up', 'down']).withDescription('Single motor steps'),
            e.binary('motor_fault', ea.STATE, true, false),
        ],
        whiteLabel: [
            tuya.whitelabel('Zemismart', 'ZM16EL-03/33', 'Cover motor', ['_TZE200_68nvbio9']),
            tuya.whitelabel('Zemismart', 'ZM25EL', 'Cover motor', ['_TZE200_pw7mji0l']),
            tuya.whitelabel('Zemismart', 'ZM85EL-2Z', 'Roman Rod I type U curtains track', ['_TZE200_cf1sl3tj', '_TZE200_nw1r9hp6']),
            tuya.whitelabel('Hiladuo', 'B09M3R35GC', 'Motorized roller shade', ['_TZE200_9p5xmj5r']),
        ],
        meta: {
            // All datapoints go in here
            tuyaDatapoints: [
                [1, 'state', tuya.valueConverterBasic.lookup({'OPEN': tuya.enum(0), 'STOP': tuya.enum(1), 'CLOSE': tuya.enum(2)})],
                [2, 'position', tuya.valueConverter.coverPosition],
                [3, 'position', tuya.valueConverter.raw],
                [5, 'reverse_direction', tuya.valueConverterBasic.lookup({'forward': tuya.enum(0), 'back': tuya.enum(1)})],
                [12, 'motor_fault', tuya.valueConverter.trueFalse1],
                [13, 'battery', tuya.valueConverter.raw],
                [16, 'border', tuya.valueConverterBasic.lookup({
                    'up': tuya.enum(0), 'down': tuya.enum(1), 'up_delete': tuya.enum(2), 'down_delete': tuya.enum(3),
                    'remove_top_bottom': tuya.enum(4)})],
                [20, 'click_control', tuya.valueConverterBasic.lookup({'up': tuya.enum(0), 'down': tuya.enum(1)})],
            ],
        },
    },
    {
        fingerprint: tuya.fingerprint('TS0601', ['_TZE200_zah67ekd', '_TZE200_icka1clh']),
        model: 'TS0601_cover_4',
        vendor: 'Tuya',
        description: 'Cover',
        fromZigbee: [tuya.fz.datapoints],
        toZigbee: [tuya.tz.datapoints],
        exposes: [
            e.cover_position().setAccess('position', ea.STATE_SET),
            e.enum('motor_direction', ea.STATE_SET, ['normal', 'reversed']).withDescription('Set the motor direction'),
            e.numeric('motor_speed', ea.STATE_SET).withValueMin(0).withValueMax(255).withDescription('Motor speed').withUnit('rpm'),
            e.enum('opening_mode', ea.STATE_SET, ['tilt', 'lift']).withDescription('Opening mode'),
            e.enum('set_upper_limit', ea.SET, ['SET']).withDescription('Set the upper limit, to reset limits use factory_reset'),
            e.enum('set_bottom_limit', ea.SET, ['SET']).withDescription('Set the bottom limit, to reset limits use factory_reset'),
            e.binary('factory_reset', ea.SET, true, false).withDescription('Factory reset the device'),
        ],
        whiteLabel: [
            tuya.whitelabel('Moes', 'AM43-0.45/40-ES-EB', 'Roller blind/shades drive motor', ['_TZE200_zah67ekd', '_TZE200_icka1clh']),
        ],
        configure: async (device, coordinatorEndpoint) => {
            device.powerSource = 'Mains (single phase)';
            device.save();
        },
        meta: {
            tuyaDatapoints: [
                [1, 'state', tuya.valueConverterBasic.lookup({'OPEN': tuya.enum(0), 'STOP': tuya.enum(1), 'CLOSE': tuya.enum(2)})],
                [2, 'position', tuya.valueConverter.coverPosition],
                [3, 'position', tuya.valueConverter.raw],
                [5, 'motor_direction', tuya.valueConverter.tubularMotorDirection],
                [7, null, null], // work_state, not useful, ignore
                [101, 'opening_mode', tuya.valueConverterBasic.lookup({'tilt': tuya.enum(0), 'lift': tuya.enum(1)})],
                [102, 'factory_reset', tuya.valueConverter.raw],
                [103, 'set_upper_limit', tuya.valueConverter.setLimit],
                [104, 'set_bottom_limit', tuya.valueConverter.setLimit],
                [105, 'motor_speed', tuya.valueConverter.raw],
            ],
        },
    },
    {
        fingerprint: tuya.fingerprint('TS0601', [
            '_TZE200_sur6q7ko', /* model: '3012732', vendor: 'LSC Smart Connect' */
            '_TZE200_hue3yfsn', /* model: 'TV02-Zigbee', vendor: 'Tuya' */
            '_TZE200_e9ba97vf', /* model: 'TV01-ZB', vendor: 'Moes' */
            '_TZE200_husqqvux', /* model: 'TSL-TRV-TV01ZG', vendor: 'Tesla Smart' */
            '_TZE200_lnbfnyxd', /* model: 'TSL-TRV-TV01ZG', vendor: 'Tesla Smart' */
            '_TZE200_lllliz3p', /* model: 'TV02-Zigbee', vendor: 'Tuya' */
            '_TZE200_mudxchsu', /* model: 'TV05-ZG curve', vendor: 'Tuya' */
            '_TZE200_7yoranx2', /* model: 'TV01-ZB', vendor: 'Moes' */
            '_TZE200_kds0pmmv', /* model: 'TV01-ZB', vendor: 'Moes' */
            '_TZE200_py4cm3he', /* model: 'TV06-Zigbee', vendor: 'Tuya' */
        ]),
        model: 'TV02-Zigbee',
        vendor: 'Tuya',
        description: 'Thermostat radiator valve',
        whiteLabel: [
            {vendor: 'Moes', model: 'TV01-ZB'},
            {vendor: 'AVATTO', model: 'TRV06'},
            {vendor: 'Tesla Smart', model: 'TSL-TRV-TV01ZG'},
            {vendor: 'Unknown/id3.pl', model: 'GTZ08'},
            tuya.whitelabel('Moes', 'ZTRV-ZX-TV01-MS', 'Thermostat radiator valve', ['_TZE200_7yoranx2']),
            tuya.whitelabel('Moes', 'TV01-ZB', 'Thermostat radiator valve', ['_TZE200_e9ba97vf', '_TZE200_kds0pmmv']),
        ],
        ota: ota.zigbeeOTA,
        fromZigbee: [tuya.fz.datapoints],
        toZigbee: [tuya.tz.datapoints],
        onEvent: tuya.onEventSetLocalTime,
        configure: tuya.configureMagicPacket,
        exposes: [
            e.battery_low(), e.child_lock(), e.open_window(), e.open_window_temperature().withValueMin(5).withValueMax(30),
            e.comfort_temperature().withValueMin(5).withValueMax(30), e.eco_temperature().withValueMin(5).withValueMax(30),
            e.climate().withPreset(['auto', 'manual', 'holiday']).withLocalTemperatureCalibration(-5, 5, 0.1, ea.STATE_SET)
                .withLocalTemperature(ea.STATE).withSetpoint('current_heating_setpoint', 5, 30, 0.5, ea.STATE_SET)
                .withSystemMode(['off', 'heat'], ea.STATE_SET, 'Only for Homeassistant'),
            e.binary('heating_stop', ea.STATE_SET, 'ON', 'OFF').withDescription('Battery life can be prolonged'+
                    ' by switching the heating off. To achieve this, the valve is closed fully. To activate the '+
                    'heating stop, the device display "HS", press the pair button to cancel.'),
            tuya.exposes.frostProtection('When Anti-Freezing function is activated, the temperature in the house is kept '+
                    'at 8 °C, the device display "AF".press the pair button to cancel.'),
            e.numeric('boost_timeset_countdown', ea.STATE_SET).withUnit('s').withDescription('Setting '+
                    'minimum 0 - maximum 465 seconds boost time. The boost (â¨) function is activated. The remaining '+
                    'time for the function will be counted down in seconds ( 465 to 0 ).').withValueMin(0).withValueMax(465),
            e.holiday_temperature().withValueMin(5).withValueMax(30),
            e.text('holiday_start_stop', ea.STATE_SET).withDescription('The holiday mode will automatically start ' +
                'at the set time starting point and run the holiday temperature. Can be defined in the following format: ' +
                '`startYear/startMonth/startDay startHours:startMinutes | endYear/endMonth/endDay endHours:endMinutes`. ' +
                'For example: `2022/10/01 16:30 | 2022/10/21 18:10`. After the end of holiday mode, it switches to "auto" ' +
                'mode and uses schedule.'),
            e.enum('working_day', ea.STATE_SET, ['mon_sun', 'mon_fri+sat+sun', 'separate']).withDescription('`mon_sun` ' +
                '- schedule for Monday used for each day (define it only for Monday). `mon_fri+sat+sun` - schedule for ' +
                'workdays used from Monday (define it only for Monday), Saturday and Sunday are defined separately. `separate` ' +
                '- schedule for each day is defined separately.'),
            e.composite('schedule', 'schedule', ea.SET).withFeature(e.enum('week_day', ea.SET, ['monday', 'tuesday',
                'wednesday', 'thursday', 'friday', 'saturday', 'sunday'])).withFeature(e.text('schedule', ea.SET))
                .withDescription('Schedule will work with "auto" preset. In this mode, the device executes ' +
                'a preset week programming temperature time and temperature. Before using these properties, check `working_day` ' +
                'property. Each day can contain up to 10 segments. At least 1 segment should be defined. Different count of segments ' +
                'can be defined for each day, e.g., 3 segments for Monday, 5 segments for Thursday, etc. It should be defined in the ' +
                'following format: `hours:minutes/temperature`. Minutes can be only tens, i.e., 00, 10, 20, 30, 40, 50. Segments should ' +
                'be divided by space symbol. Each day should end with the last segment of 24:00. Examples: `04:00/20 08:30/22 10:10/18 ' +
                '18:40/24 22:50/19.5`; `06:00/21.5 17:20/26 24:00/18`. The temperature will be set from the beginning/start of one ' +
                'period and until the next period, e.g., `04:00/20 24:00/22` means that from 00:00 to 04:00 temperature will be 20 ' +
                'degrees and from 04:00 to 00:00 temperature will be 22 degrees.'),
            ...tuya.exposes.scheduleAllDays(ea.STATE, 'HH:MM/C'),
            e.binary('online', ea.STATE_SET, 'ON', 'OFF').withDescription('The current data request from the device.'),
            tuya.exposes.errorStatus(),
        ],
        meta: {
            tuyaDatapoints: [
                [2, 'preset', tuya.valueConverter.tv02Preset()],
                [8, 'open_window', tuya.valueConverter.onOff],
                [10, null, tuya.valueConverter.TV02FrostProtection],
                [10, 'frost_protection', tuya.valueConverter.TV02FrostProtection],
                [16, 'current_heating_setpoint', tuya.valueConverter.divideBy10],
                [24, 'local_temperature', tuya.valueConverter.divideBy10],
                [27, 'local_temperature_calibration', tuya.valueConverter.localTempCalibration1],
                [31, 'working_day', tuya.valueConverterBasic.lookup({'mon_sun': tuya.enum(0), 'mon_fri+sat+sun': tuya.enum(1),
                    'separate': tuya.enum(2)})],
                [32, 'holiday_temperature', tuya.valueConverter.divideBy10],
                [35, 'battery_low', tuya.valueConverter.trueFalse0],
                [40, 'child_lock', tuya.valueConverter.lockUnlock],
                [45, 'error_status', tuya.valueConverter.raw],
                [46, 'holiday_start_stop', tuya.valueConverter.thermostatHolidayStartStop],
                [101, 'boost_timeset_countdown', tuya.valueConverter.raw],
                [102, 'open_window_temperature', tuya.valueConverter.divideBy10],
                [104, 'comfort_temperature', tuya.valueConverter.divideBy10],
                [105, 'eco_temperature', tuya.valueConverter.divideBy10],
                [106, 'schedule', tuya.valueConverter.thermostatScheduleDaySingleDP],
                [107, null, tuya.valueConverter.TV02SystemMode],
                [107, 'system_mode', tuya.valueConverter.TV02SystemMode],
                [107, 'heating_stop', tuya.valueConverter.TV02SystemMode],
                [115, 'online', tuya.valueConverter.onOffNotStrict],
                [108, 'schedule_monday', tuya.valueConverter.thermostatScheduleDaySingleDP],
                [112, 'schedule_tuesday', tuya.valueConverter.thermostatScheduleDaySingleDP],
                [109, 'schedule_wednesday', tuya.valueConverter.thermostatScheduleDaySingleDP],
                [113, 'schedule_thursday', tuya.valueConverter.thermostatScheduleDaySingleDP],
                [110, 'schedule_friday', tuya.valueConverter.thermostatScheduleDaySingleDP],
                [114, 'schedule_saturday', tuya.valueConverter.thermostatScheduleDaySingleDP],
                [111, 'schedule_sunday', tuya.valueConverter.thermostatScheduleDaySingleDP],
            ],
        },
    },
    {
        fingerprint: tuya.fingerprint('TS0601', [
            '_TZE200_0hg58wyk', /* model: 'S366', vendor: 'Cloud Even' */
        ]),
        model: 'TS0601_thermostat_2',
        vendor: 'Tuya',
        description: 'Thermostat radiator valve',
        whiteLabel: [
            {vendor: 'S366', model: 'Cloud Even'},
        ],
        fromZigbee: [tuya.fz.datapoints],
        toZigbee: [tuya.tz.datapoints],
        onEvent: tuya.onEventSetLocalTime,
        configure: tuya.configureMagicPacket,
        meta: {
            tuyaDatapoints: [
                [1, 'system_mode', tuya.valueConverterBasic.lookup({'heat': true, 'off': false})],
                [2, 'preset', tuya.valueConverterBasic.lookup({'manual': tuya.enum(0), 'holiday': tuya.enum(1), 'program': tuya.enum(2)})],
                [3, null, null], // TODO: Unknown DP
                [8, 'open_window', tuya.valueConverter.onOff],
                [10, 'frost_protection', tuya.valueConverter.onOff],
                [16, 'current_heating_setpoint', tuya.valueConverter.divideBy10],
                [24, 'local_temperature', tuya.valueConverter.divideBy10],
                [27, 'local_temperature_calibration', tuya.valueConverter.localTempCalibration1],
                [35, 'battery_low', tuya.valueConverter.trueFalse0],
                [40, 'child_lock', tuya.valueConverter.lockUnlock],
                [45, 'error_status', tuya.valueConverter.raw],
                [101, 'schedule_monday', tuya.valueConverter.thermostatScheduleDayMultiDP],
                [102, 'schedule_tuesday', tuya.valueConverter.thermostatScheduleDayMultiDP],
                [103, 'schedule_wednesday', tuya.valueConverter.thermostatScheduleDayMultiDP],
                [104, 'schedule_thursday', tuya.valueConverter.thermostatScheduleDayMultiDP],
                [105, 'schedule_friday', tuya.valueConverter.thermostatScheduleDayMultiDP],
                [106, 'schedule_saturday', tuya.valueConverter.thermostatScheduleDayMultiDP],
                [107, 'schedule_sunday', tuya.valueConverter.thermostatScheduleDayMultiDP],
            ],
        },
        exposes: [
            e.battery_low(), e.child_lock(), e.open_window(), tuya.exposes.frostProtection(), tuya.exposes.errorStatus(),
            e.climate()
                .withSystemMode(['off', 'heat'], ea.STATE_SET)
                .withPreset(['manual', 'holiday', 'program'])
                .withLocalTemperatureCalibration(-5, 5, 0.1, ea.STATE_SET)
                .withLocalTemperature(ea.STATE)
                .withSetpoint('current_heating_setpoint', 5, 30, 0.5, ea.STATE_SET),
            ...tuya.exposes.scheduleAllDays(ea.STATE_SET, 'HH:MM/C HH:MM/C HH:MM/C HH:MM/C'),
        ],
    },
    {
        fingerprint: tuya.fingerprint('TS0601', [
            '_TZE200_bvu2wnxz', /* model: 'ME167', vendor: 'AVATTO' */
            '_TZE200_6rdj8dzm', /* model: 'ME167', vendor: 'AVATTO' */
            '_TZE200_p3dbf6qs', /* model: 'ME168', vendor: 'AVATTO' */
            '_TZE200_rxntag7i', /* model: 'ME168', vendor: 'AVATTO' */
        ]),
        model: 'TS0601_thermostat_3',
        vendor: 'Tuya',
        description: 'Thermostatic radiator valve',
        fromZigbee: [tuya.fz.datapoints],
        toZigbee: [tuya.tz.datapoints],
        whiteLabel: [
            tuya.whitelabel('AVATTO', 'ME167', 'Thermostatic radiator valve', ['_TZE200_bvu2wnxz', '_TZE200_6rdj8dzm']),
            tuya.whitelabel('AVATTO', 'ME168', 'Thermostatic radiator valve', ['_TZE200_p3dbf6qs', '_TZE200_rxntag7i']),
        ],
        onEvent: tuya.onEventSetTime,
        configure: tuya.configureMagicPacket,
        exposes: [
            e.child_lock(), e.battery_low(),
            e.climate()
                .withSetpoint('current_heating_setpoint', 5, 35, 1, ea.STATE_SET)
                .withLocalTemperature(ea.STATE)
                .withSystemMode(['auto', 'heat', 'off'], ea.STATE_SET)
                .withRunningState(['idle', 'heat'], ea.STATE)
                .withLocalTemperatureCalibration(-9, 9, 1, ea.STATE_SET),
            ...tuya.exposes.scheduleAllDays(ea.STATE_SET, 'HH:MM/C HH:MM/C HH:MM/C HH:MM/C HH:MM/C HH:MM/C'),
            e.binary('scale_protection', ea.STATE_SET, 'ON', 'OFF').withDescription('If the heat sink is not fully opened within ' +
                'two weeks or is not used for a long time, the valve will be blocked due to silting up and the heat sink will not be ' +
                'able to be used. To ensure normal use of the heat sink, the controller will automatically open the valve fully every ' +
                'two weeks. It will run for 30 seconds per time with the screen displaying "Ad", then return to its normal working state ' +
                'again.'),
            e.binary('frost_protection', ea.STATE_SET, 'ON', 'OFF').withDescription('When the room temperature is lower than ' +
                '5 °C, the valve opens; when the temperature rises to 8 °C, the valve closes.'),
            e.numeric('error', ea.STATE).withDescription('If NTC is damaged, "Er" will be on the TRV display.'),
        ],
        meta: {
            tuyaDatapoints: [
                [2, 'system_mode', tuya.valueConverterBasic.lookup({'auto': tuya.enum(0), 'heat': tuya.enum(1), 'off': tuya.enum(2)})],
                [3, 'running_state', tuya.valueConverterBasic.lookup({'heat': tuya.enum(0), 'idle': tuya.enum(1)})],
                [4, 'current_heating_setpoint', tuya.valueConverter.divideBy10],
                [5, 'local_temperature', tuya.valueConverter.divideBy10],
                [7, 'child_lock', tuya.valueConverter.lockUnlock],
                [28, 'schedule_monday', tuya.valueConverter.thermostatScheduleDayMultiDPWithDayNumber(1)],
                [29, 'schedule_tuesday', tuya.valueConverter.thermostatScheduleDayMultiDPWithDayNumber(2)],
                [30, 'schedule_wednesday', tuya.valueConverter.thermostatScheduleDayMultiDPWithDayNumber(3)],
                [31, 'schedule_thursday', tuya.valueConverter.thermostatScheduleDayMultiDPWithDayNumber(4)],
                [32, 'schedule_friday', tuya.valueConverter.thermostatScheduleDayMultiDPWithDayNumber(5)],
                [33, 'schedule_saturday', tuya.valueConverter.thermostatScheduleDayMultiDPWithDayNumber(6)],
                [34, 'schedule_sunday', tuya.valueConverter.thermostatScheduleDayMultiDPWithDayNumber(7)],
                [35, null, tuya.valueConverter.errorOrBatteryLow],
                [36, 'frost_protection', tuya.valueConverter.onOff],
                [39, 'scale_protection', tuya.valueConverter.onOff],
                [47, 'local_temperature_calibration', tuya.valueConverter.localTempCalibration2],
            ],
        },
    },
    {
        fingerprint: tuya.fingerprint('TS0601', [
            '_TZE204_pcdmj88b',
        ]),
        model: 'TS0601_thermostat_4',
        vendor: 'Tuya',
        description: 'Thermostatic radiator valve',
        fromZigbee: [tuya.fz.datapoints],
        toZigbee: [tuya.tz.datapoints],
        onEvent: tuya.onEventSetLocalTime,
        configure: tuya.configureMagicPacket,
        exposes: [
            e.child_lock(),
            e.battery(),
            e.battery_low(),
            e.climate()
                .withSetpoint('current_heating_setpoint', 5, 35, 0.5, ea.STATE_SET)
                .withLocalTemperature(ea.STATE)
                .withPreset(['schedule', 'holiday', 'manual', 'comfort', 'eco'])
                .withSystemMode(['off', 'heat'], ea.STATE)
                .withLocalTemperatureCalibration(-3, 3, 1, ea.STATE_SET),
            ...tuya.exposes.scheduleAllDays(ea.STATE_SET, 'HH:MM/C HH:MM/C HH:MM/C HH:MM/C HH:MM/C HH:MM/C'),
            e.holiday_temperature().withValueMin(5).withValueMax(30),
            e.comfort_temperature().withValueMin(5).withValueMax(30),
            e.eco_temperature().withValueMin(5).withValueMax(30),
            e.binary('scale_protection', ea.STATE_SET, 'ON', 'OFF').withDescription('If the heat sink is not fully opened within ' +
                'two weeks or is not used for a long time, the valve will be blocked due to silting up and the heat sink will not be ' +
                'able to be used. To ensure normal use of the heat sink, the controller will automatically open the valve fully every ' +
                'two weeks. It will run for 30 seconds per time with the screen displaying "Ad", then return to its normal working state ' +
                'again.'),
            e.binary('frost_protection', ea.STATE_SET, 'ON', 'OFF').withDescription('When the room temperature is lower than ' +
                '5 °C, the valve opens; when the temperature rises to 8 °C, the valve closes.'),
            e.numeric('error', ea.STATE).withDescription('If NTC is damaged, "Er" will be on the TRV display.'),
            e.binary('boost_heating', ea.STATE_SET, 'ON', 'OFF')
                .withDescription('Boost Heating: the device will enter the boost heating mode.'),
        ],
        meta: {
            tuyaDatapoints: [
                [2, 'preset', tuya.valueConverterBasic.lookup(
                    {'schedule': tuya.enum(0), 'holiday': tuya.enum(1), 'manual': tuya.enum(2), 'comfort': tuya.enum(3), 'eco': tuya.enum(4)})],
                [4, 'current_heating_setpoint', tuya.valueConverter.divideBy10],
                [5, 'local_temperature', tuya.valueConverter.divideBy10],
                [6, 'battery', tuya.valueConverter.raw],
                [7, 'child_lock', tuya.valueConverter.lockUnlock],
                [21, 'holiday_temperature', tuya.valueConverter.divideBy10],
                [24, 'comfort_temperature', tuya.valueConverter.divideBy10],
                [25, 'eco_temperature', tuya.valueConverter.divideBy10],
                [28, 'schedule_monday', tuya.valueConverter.thermostatScheduleDayMultiDPWithDayNumber(1)],
                [29, 'schedule_tuesday', tuya.valueConverter.thermostatScheduleDayMultiDPWithDayNumber(2)],
                [30, 'schedule_wednesday', tuya.valueConverter.thermostatScheduleDayMultiDPWithDayNumber(3)],
                [31, 'schedule_thursday', tuya.valueConverter.thermostatScheduleDayMultiDPWithDayNumber(4)],
                [32, 'schedule_friday', tuya.valueConverter.thermostatScheduleDayMultiDPWithDayNumber(5)],
                [33, 'schedule_saturday', tuya.valueConverter.thermostatScheduleDayMultiDPWithDayNumber(6)],
                [34, 'schedule_sunday', tuya.valueConverter.thermostatScheduleDayMultiDPWithDayNumber(7)],
                [35, 'fault_alarm', tuya.valueConverter.errorOrBatteryLow],
                [36, 'frost_protection', tuya.valueConverter.onOff],
                [37, 'boost_heating', tuya.valueConverter.onOff],
                [39, 'scale_protection', tuya.valueConverter.onOff],
                [47, 'local_temperature_calibration', tuya.valueConverter.localTempCalibration2],
                [49, 'system_mode', tuya.valueConverterBasic.lookup({'off': tuya.enum(0), 'heat': tuya.enum(1)})],
            ],
        },
    },
    {
        fingerprint: [
            {modelID: 'v90ladg\u0000', manufacturerName: '_TYST11_wv90ladg'},
            {modelID: 'TS0601', manufacturerName: '_TZE200_wv90ladg'},
        ],
        model: 'HT-08',
        vendor: 'ETOP',
        description: 'Wall-mount thermostat',
        fromZigbee: [legacy.fromZigbee.tuya_thermostat_weekly_schedule_1, legacy.fromZigbee.etop_thermostat,
            fz.ignore_basic_report, fz.ignore_tuya_set_time],
        toZigbee: [legacy.toZigbee.etop_thermostat_system_mode, legacy.toZigbee.etop_thermostat_away_mode, legacy.toZigbee.tuya_thermostat_child_lock,
            legacy.toZigbee.tuya_thermostat_current_heating_setpoint, legacy.toZigbee.tuya_thermostat_weekly_schedule],
        onEvent: tuya.onEventSetTime,
        meta: {
            thermostat: {
                weeklyScheduleMaxTransitions: 4,
                weeklyScheduleSupportedModes: [1], // bits: 0-heat present, 1-cool present (dec: 1-heat,2-cool,3-heat+cool)
                weeklyScheduleFirstDayDpId: 101,
            },
        },
        exposes: [e.child_lock(), e.away_mode(), e.climate().withSetpoint('current_heating_setpoint', 5, 35, 0.5, ea.STATE_SET)
            .withLocalTemperature(ea.STATE)
            .withSystemMode(['off', 'heat', 'auto'], ea.STATE_SET).withRunningState(['idle', 'heat'], ea.STATE)],
    },
    {
        fingerprint: [{modelID: 'dpplnsn\u0000', manufacturerName: '_TYST11_2dpplnsn'},
            {modelID: 'TS0601', manufacturerName: '_TZE200_2dpplnsn'}],
        model: 'HT-10',
        vendor: 'ETOP',
        description: 'Radiator valve',
        fromZigbee: [legacy.fromZigbee.tuya_thermostat_weekly_schedule_1, legacy.fromZigbee.etop_thermostat,
            fz.ignore_basic_report, fz.ignore_tuya_set_time],
        toZigbee: [legacy.toZigbee.etop_thermostat_system_mode, legacy.toZigbee.etop_thermostat_away_mode, legacy.toZigbee.tuya_thermostat_child_lock,
            legacy.toZigbee.tuya_thermostat_current_heating_setpoint, legacy.toZigbee.tuya_thermostat_weekly_schedule],
        onEvent: tuya.onEventSetTime,
        meta: {
            timeout: 20000, // TRV wakes up every 10sec
            thermostat: {
                weeklyScheduleMaxTransitions: 4,
                weeklyScheduleSupportedModes: [1], // bits: 0-heat present, 1-cool present (dec: 1-heat,2-cool,3-heat+cool)
                weeklyScheduleFirstDayDpId: 101,
            },
        },
        exposes: [
            e.battery_low(), e.child_lock(), e.away_mode(), e.climate()
                .withSetpoint('current_heating_setpoint', 5, 35, 0.5, ea.STATE_SET)
                .withLocalTemperature(ea.STATE)
                .withSystemMode(['off', 'heat', 'auto'], ea.STATE_SET).withRunningState(['idle', 'heat'], ea.STATE),
        ],
    },
    {
        fingerprint: [
            {modelID: 'TS0601', manufacturerName: '_TZE200_a4bpgplm'},
            {modelID: 'TS0601', manufacturerName: '_TZE200_dv8abrrz'},
            {modelID: 'TS0601', manufacturerName: '_TZE200_z1tyspqw'},
        ],
        model: 'TS0601_thermostat_1',
        vendor: 'Tuya',
        description: 'Thermostatic radiator valve',
        whiteLabel: [
            tuya.whitelabel('id3', 'GTZ06', 'Thermostatic radiator valve', ['_TZE200_z1tyspqw']),
        ],
        onEvent: tuya.onEventSetLocalTime,
        fromZigbee: [tuya.fz.datapoints],
        toZigbee: [tuya.tz.datapoints],
        configure: tuya.configureMagicPacket,
        exposes: [
            e.battery(), e.child_lock(), e.max_temperature(), e.min_temperature(),
            e.position(), e.window_detection(),
            e.binary('window', ea.STATE, 'CLOSED', 'OPEN').withDescription('Window status closed or open '),
            e.binary('alarm_switch', ea.STATE, 'ON', 'OFF').withDescription('Thermostat in error state'),
            e.climate()
                .withLocalTemperature(ea.STATE).withSetpoint('current_heating_setpoint', 5, 35, 0.5, ea.STATE_SET)
                .withLocalTemperatureCalibration(-30, 30, 0.1, ea.STATE_SET)
                .withPreset(['auto', 'manual', 'off', 'on'],
                    'MANUAL MODE ☝ - In this mode, the device executes manual temperature setting. ' +
                'When the set temperature is lower than the "minimum temperature", the valve is closed (forced closed). ' +
                'AUTO MODE ⏱ - In this mode, the device executes a preset week programming temperature time and temperature. ' +
                'ON - In this mode, the thermostat stays open ' +
                'OFF - In this mode, the thermostat stays closed')
                .withSystemMode(['auto', 'heat', 'off'], ea.STATE)
                .withRunningState(['idle', 'heat'], ea.STATE),
            ...tuya.exposes.scheduleAllDays(ea.STATE_SET, 'HH:MM/C HH:MM/C HH:MM/C HH:MM/C'),
            e.binary('boost_heating', ea.STATE_SET, 'ON', 'OFF')
                .withDescription('Boost Heating: press and hold "+" for 3 seconds, ' +
                'the device will enter the boost heating mode, and the ▷╵◁ will flash. The countdown will be displayed in the APP'),
            e.numeric('boost_time', ea.STATE_SET).withUnit('min').withDescription('Countdown in minutes')
                .withValueMin(0).withValueMax(1000),
        ],
        meta: {
            tuyaDatapoints: [
                [1, null, tuya.valueConverter.thermostatSystemModeAndPreset(null)],
                [1, 'system_mode', tuya.valueConverter.thermostatSystemModeAndPreset('system_mode')],
                [1, 'preset', tuya.valueConverter.thermostatSystemModeAndPreset('preset')],
                [2, 'current_heating_setpoint', tuya.valueConverter.divideBy10],
                [3, 'local_temperature', tuya.valueConverter.divideBy10],
                [4, 'boost_heating', tuya.valueConverter.onOff],
                [5, 'boost_time', tuya.valueConverter.countdown],
                [6, 'running_state', tuya.valueConverterBasic.lookup({'heat': 1, 'idle': 0})],
                [7, 'window', tuya.valueConverterBasic.lookup({'OPEN': 1, 'CLOSE': 0})],
                [8, 'window_detection', tuya.valueConverter.onOff],
                [12, 'child_lock', tuya.valueConverter.lockUnlock],
                [13, 'battery', tuya.valueConverter.raw],
                [14, 'alarm_switch', tuya.valueConverter.onOff],
                [15, 'min_temperature', tuya.valueConverter.divideBy10],
                [16, 'max_temperature', tuya.valueConverter.divideBy10],
                [17, 'schedule_monday', tuya.valueConverter.thermostatScheduleDayMultiDPWithDayNumber(1)],
                [18, 'schedule_tuesday', tuya.valueConverter.thermostatScheduleDayMultiDPWithDayNumber(2)],
                [19, 'schedule_wednesday', tuya.valueConverter.thermostatScheduleDayMultiDPWithDayNumber(3)],
                [20, 'schedule_thursday', tuya.valueConverter.thermostatScheduleDayMultiDPWithDayNumber(4)],
                [21, 'schedule_friday', tuya.valueConverter.thermostatScheduleDayMultiDPWithDayNumber(5)],
                [22, 'schedule_saturday', tuya.valueConverter.thermostatScheduleDayMultiDPWithDayNumber(6)],
                [23, 'schedule_sunday', tuya.valueConverter.thermostatScheduleDayMultiDPWithDayNumber(7)],
                [101, 'local_temperature_calibration', tuya.valueConverter.localTempCalibration1],
                [102, 'position', tuya.valueConverter.divideBy10],
            ],
        },
    },
    {
        fingerprint: [
            {modelID: 'TS0601', manufacturerName: '_TZE204_rtrmfadk'},
        ],
        model: 'TRV601',
        vendor: 'Tuya',
        description: 'Thermostatic radiator valve.',
        onEvent: tuya.onEventSetLocalTime,
        fromZigbee: [tuya.fz.datapoints],
        toZigbee: [tuya.tz.datapoints],
        configure: tuya.configureMagicPacket,
        exposes: [
            e.battery(), e.child_lock(), e.max_temperature(), e.min_temperature(),
            e.position(), e.window_detection(),
            e.binary('window', ea.STATE, 'OPEN', 'CLOSE').withDescription('Window status closed or open '),
            e.binary('alarm_switch', ea.STATE, 'ON', 'OFF').withDescription('Thermostat in error state'),
            e.climate()
                .withLocalTemperature(ea.STATE).withSetpoint('current_heating_setpoint', 5, 35, 0.5, ea.STATE_SET)
                .withLocalTemperatureCalibration(-30, 30, 0.1, ea.STATE_SET)
                .withPreset(['auto', 'manual', 'off', 'on'],
                    'MANUAL MODE ☝ - In this mode, the device executes manual temperature setting. ' +
                    'When the set temperature is lower than the "minimum temperature", the valve is closed (forced closed). ' +
                    'AUTO MODE ⏱ - In this mode, the device executes a preset week programming temperature time and temperature. ' +
                    'ON - In this mode, the thermostat stays open ' +
                    'OFF - In this mode, the thermostat stays closed')
                .withSystemMode(['auto', 'heat', 'off'], ea.STATE)
                .withRunningState(['idle', 'heat'], ea.STATE),
            ...tuya.exposes.scheduleAllDays(ea.STATE_SET, 'HH:MM/C HH:MM/C HH:MM/C HH:MM/C'),
            e.enum('mode', ea.STATE_SET, ['comfort', 'eco']).withDescription('Hysteresis - comfort > switches off/on exactly at reached ' +
                'temperature with valve smooth from 0 to 100%, eco > 0.5 degrees above or below, valve either 0 or 100%'),
        ],
        meta: {
            tuyaDatapoints: [
                [1, null, tuya.valueConverter.thermostatSystemModeAndPreset(null)],
                [1, 'system_mode', tuya.valueConverter.thermostatSystemModeAndPreset('system_mode')],
                [1, 'preset', tuya.valueConverter.thermostatSystemModeAndPreset('preset')],
                [2, 'current_heating_setpoint', tuya.valueConverter.divideBy10],
                [3, 'local_temperature', tuya.valueConverter.divideBy10],
                [6, 'running_state', tuya.valueConverterBasic.lookup({'heat': 1, 'idle': 0})],
                [7, 'window', tuya.valueConverterBasic.lookup({'OPEN': 1, 'CLOSE': 0})],
                [8, 'window_detection', tuya.valueConverter.onOff],
                [12, 'child_lock', tuya.valueConverter.lockUnlock],
                [13, 'battery', tuya.valueConverter.raw],
                [14, 'alarm_switch', tuya.valueConverter.onOff],
                [15, 'min_temperature', tuya.valueConverter.divideBy10],
                [16, 'max_temperature', tuya.valueConverter.divideBy10],
                [17, 'schedule_monday', tuya.valueConverter.thermostatScheduleDayMultiDPWithDayNumber(1)],
                [18, 'schedule_tuesday', tuya.valueConverter.thermostatScheduleDayMultiDPWithDayNumber(2)],
                [19, 'schedule_wednesday', tuya.valueConverter.thermostatScheduleDayMultiDPWithDayNumber(3)],
                [20, 'schedule_thursday', tuya.valueConverter.thermostatScheduleDayMultiDPWithDayNumber(4)],
                [21, 'schedule_friday', tuya.valueConverter.thermostatScheduleDayMultiDPWithDayNumber(5)],
                [22, 'schedule_saturday', tuya.valueConverter.thermostatScheduleDayMultiDPWithDayNumber(6)],
                [23, 'schedule_sunday', tuya.valueConverter.thermostatScheduleDayMultiDPWithDayNumber(7)],
                [101, 'local_temperature_calibration', tuya.valueConverter.localTempCalibration1],
                [108, 'position', tuya.valueConverter.divideBy10],
                [114, 'mode', tuya.valueConverterBasic.lookup({'comfort': tuya.enum(0), 'eco': tuya.enum(1)})],
            ],
        },
    },
    {
        fingerprint: [
            {modelID: 'TS0601', manufacturerName: '_TZE200_rtrmfadk'},
        ],
        model: 'TRV602',
        vendor: 'Tuya',
        description: 'Thermostatic radiator valve.',
        onEvent: tuya.onEventSetLocalTime,
        fromZigbee: [tuya.fz.datapoints],
        toZigbee: [tuya.tz.datapoints],
        configure: tuya.configureMagicPacket,
        exposes: [
            e.battery(), e.child_lock(), e.max_temperature(), e.min_temperature(),
            e.position(), e.window_detection(),
            e.binary('window', ea.STATE, 'OPEN', 'CLOSE').withDescription('Window status closed or open '),
            e.binary('alarm_switch', ea.STATE, 'ON', 'OFF').withDescription('Thermostat in error state'),
            e.climate()
                .withLocalTemperature(ea.STATE).withSetpoint('current_heating_setpoint', 5, 35, 0.5, ea.STATE_SET)
                .withLocalTemperatureCalibration(-30, 30, 0.1, ea.STATE_SET)
                .withPreset(['auto', 'manual', 'off', 'on'],
                    'MANUAL MODE ☝ - In this mode, the device executes manual temperature setting. ' +
                    'When the set temperature is lower than the "minimum temperature", the valve is closed (forced closed). ' +
                    'AUTO MODE ⏱ - In this mode, the device executes a preset week programming temperature time and temperature. ' +
                    'ON - In this mode, the thermostat stays open ' +
                    'OFF - In this mode, the thermostat stays closed')
                .withSystemMode(['auto', 'heat', 'off'], ea.STATE)
                .withRunningState(['idle', 'heat'], ea.STATE),
            ...tuya.exposes.scheduleAllDays(ea.STATE_SET, 'HH:MM/C HH:MM/C HH:MM/C HH:MM/C'),
            e.enum('display_brightness', ea.STATE_SET, ['high', 'medium', 'low']).withDescription('Display brightness'),
            e.enum('screen_orientation', ea.STATE_SET, ['up', 'right', 'down', 'left']).withDescription('Screen orientation'),
            e.enum('mode', ea.STATE_SET, ['comfort', 'eco']).withDescription('Hysteresis - comfort > switches off/on exactly at reached ' +
                'temperature with valve smooth from 0 to 100%, eco > 0.5 degrees above or below, valve either 0 or 100%'),
        ],
        meta: {
            tuyaDatapoints: [
                [1, null, tuya.valueConverter.thermostatSystemModeAndPreset(null)],
                [1, 'system_mode', tuya.valueConverter.thermostatSystemModeAndPreset('system_mode')],
                [1, 'preset', tuya.valueConverter.thermostatSystemModeAndPreset('preset')],
                [2, 'current_heating_setpoint', tuya.valueConverter.divideBy10],
                [3, 'local_temperature', tuya.valueConverter.divideBy10],
                [6, 'running_state', tuya.valueConverterBasic.lookup({'heat': 1, 'idle': 0})],
                [7, 'window', tuya.valueConverterBasic.lookup({'OPEN': 1, 'CLOSE': 0})],
                [8, 'window_detection', tuya.valueConverter.onOff],
                [12, 'child_lock', tuya.valueConverter.lockUnlock],
                [13, 'battery', tuya.valueConverter.raw],
                [14, 'alarm_switch', tuya.valueConverter.onOff],
                [15, 'min_temperature', tuya.valueConverter.divideBy10],
                [16, 'max_temperature', tuya.valueConverter.divideBy10],
                [17, 'schedule_monday', tuya.valueConverter.thermostatScheduleDayMultiDPWithDayNumber(1)],
                [18, 'schedule_tuesday', tuya.valueConverter.thermostatScheduleDayMultiDPWithDayNumber(2)],
                [19, 'schedule_wednesday', tuya.valueConverter.thermostatScheduleDayMultiDPWithDayNumber(3)],
                [20, 'schedule_thursday', tuya.valueConverter.thermostatScheduleDayMultiDPWithDayNumber(4)],
                [21, 'schedule_friday', tuya.valueConverter.thermostatScheduleDayMultiDPWithDayNumber(5)],
                [22, 'schedule_saturday', tuya.valueConverter.thermostatScheduleDayMultiDPWithDayNumber(6)],
                [23, 'schedule_sunday', tuya.valueConverter.thermostatScheduleDayMultiDPWithDayNumber(7)],
                [101, 'local_temperature_calibration', tuya.valueConverter.localTempCalibration1],
                [108, 'position', tuya.valueConverter.divideBy10],
                [111, 'display_brightness', tuya.valueConverterBasic.lookup({'high': tuya.enum(0), 'medium': tuya.enum(1), 'low': tuya.enum(2)})],
                [113, 'screen_orientation', tuya.valueConverterBasic.lookup({
                    'up': tuya.enum(0), 'right': tuya.enum(1), 'down': tuya.enum(2), 'left': tuya.enum(3),
                })],
                [114, 'mode', tuya.valueConverterBasic.lookup({'comfort': tuya.enum(0), 'eco': tuya.enum(1)})],
            ],
        },
    },
    {
        zigbeeModel: ['TS0121'],
        model: 'TS0121_plug',
        description: '10A UK or 16A EU smart plug',
        whiteLabel: [
            {vendor: 'BlitzWolf', model: 'BW-SHP13'},
            {vendor: 'Connecte', model: '4500990'},
            {vendor: 'Connecte', model: '4500991'},
            {vendor: 'Connecte', model: '4500992'},
            {vendor: 'Connecte', model: '4500993'},
        ],
        vendor: 'Tuya',
        fromZigbee: [fz.on_off, fz.electrical_measurement, fz.metering, fz.ignore_basic_report, tuya.fz.power_outage_memory,
            tuya.fz.indicator_mode],
        toZigbee: [tz.on_off, tuya.tz.power_on_behavior_1, tuya.tz.backlight_indicator_mode_1],
        configure: async (device, coordinatorEndpoint) => {
            const endpoint = device.getEndpoint(1);
            await reporting.bind(endpoint, coordinatorEndpoint, ['genOnOff', 'haElectricalMeasurement', 'seMetering']);
            endpoint.saveClusterAttributeKeyValue('seMetering', {divisor: 100, multiplier: 1});
            endpoint.saveClusterAttributeKeyValue('haElectricalMeasurement', {
                acVoltageMultiplier: 1, acVoltageDivisor: 1, acCurrentMultiplier: 1, acCurrentDivisor: 1000, acPowerMultiplier: 1,
                acPowerDivisor: 1,
            });
            try {
                await reporting.currentSummDelivered(endpoint);
                await reporting.rmsVoltage(endpoint, {change: 5});
                await reporting.rmsCurrent(endpoint, {change: 50});
                await reporting.activePower(endpoint, {change: 10});
            } catch (error) {/* fails for some https://github.com/Koenkk/zigbee2mqtt/issues/11179
                                and https://github.com/Koenkk/zigbee2mqtt/issues/16864 */}
            await endpoint.read('genOnOff', ['onOff', 'moesStartUpOnOff', 'tuyaBacklightMode']);
        },
        options: [exposes.options.measurement_poll_interval()],
        // This device doesn't support reporting correctly.
        // https://github.com/Koenkk/zigbee-herdsman-converters/pull/1270
        exposes: [e.switch(), e.power(), e.current(), e.voltage(),
            e.energy(), e.enum('power_outage_memory', ea.ALL, ['on', 'off', 'restore'])
                .withDescription('Recover state after power outage'),
            e.enum('indicator_mode', ea.ALL, ['off', 'off/on', 'on/off']).withDescription('LED indicator mode')],
        onEvent: (type, data, device, options) => tuya.onEventMeasurementPoll(type, data, device, options, true, false),
    },
    {
        fingerprint: [{modelID: 'TS0111', manufacturerName: '_TYZB01_ymcdbl3u'}],
        model: 'TS0111_valve',
        vendor: 'Tuya',
        whiteLabel: [{vendor: 'Tuya', model: 'SM-AW713Z'}],
        description: 'Smart water/gas valve',
        extend: [tuya.modernExtend.tuyaOnOff({indicatorMode: true})],
    },
    {
        // Note: below you will find the TS011F_plug_2 and TS011F_plug_3. These are identified via a fingerprint and
        // thus preferred above the TS011F_plug_1 if the fingerprint matches
        zigbeeModel: ['TS011F'],
        model: 'TS011F_plug_1',
        description: 'Smart plug (with power monitoring)',
        vendor: 'Tuya',
        whiteLabel: [{vendor: 'LELLKI', model: 'TS011F_plug'}, {vendor: 'Neo', model: 'NAS-WR01B'},
            {vendor: 'BlitzWolf', model: 'BW-SHP15'}, {vendor: 'BlitzWolf', model: 'BW-SHP13'},
            {vendor: 'MatSee Plus', model: 'PJ-ZSW01'}, {vendor: 'MODEMIX', model: 'MOD037'}, {vendor: 'MODEMIX', model: 'MOD048'},
            {vendor: 'Coswall', model: 'CS-AJ-DE2U-ZG-11'}, {vendor: 'Aubess', model: 'TS011F_plug_1'},
            tuya.whitelabel('Nous', 'A1Z', 'Smart plug (with power monitoring)', ['_TZ3000_2putqrmw']),
            tuya.whitelabel('Moes', 'MOES_plug', 'Smart plug (with power monitoring)', ['_TZ3000_yujkchbz']),
            tuya.whitelabel('Moes', 'ZK-EU', 'Smart wallsocket (with power monitoring)', ['_TZ3000_ss98ec5d']),
            tuya.whitelabel('Nous', 'A1Z', 'Smart plug (with power monitoring)', ['_TZ3000_ksw8qtmt']),
        ],
        ota: ota.zigbeeOTA,
        extend: [tuya.modernExtend.tuyaOnOff({
            electricalMeasurements: true, electricalMeasurementsFzConverter: fzLocal.TS011F_electrical_measurement,
            powerOutageMemory: true, indicatorMode: true, childLock: true, onOffCountdown: true})],
        configure: async (device, coordinatorEndpoint) => {
            await tuya.configureMagicPacket(device, coordinatorEndpoint);
            const endpoint = device.getEndpoint(1);
            await reporting.bind(endpoint, coordinatorEndpoint, ['genOnOff', 'haElectricalMeasurement', 'seMetering']);
            await reporting.rmsVoltage(endpoint, {change: 5});
            await reporting.rmsCurrent(endpoint, {change: 50});

            if (!['_TZ3000_0zfrhq4i', '_TZ3000_okaz9tjs', '_TZ3000_typdpbpg'].includes(device.manufacturerName)) {
                // Gives INVALID_DATA_TYPE error for _TZ3000_0zfrhq4i (as well as a few others in issue 20028)
                // https://github.com/Koenkk/zigbee2mqtt/discussions/19680#discussioncomment-7667035
                await reporting.activePower(endpoint, {change: 10});
            }
            await reporting.currentSummDelivered(endpoint);
            const acCurrentDivisor = device.manufacturerName === '_TZ3000_typdpbpg' ? 2000 : 1000;
            endpoint.saveClusterAttributeKeyValue('haElectricalMeasurement', {acCurrentDivisor, acCurrentMultiplier: 1});
            endpoint.saveClusterAttributeKeyValue('seMetering', {divisor: 100, multiplier: 1});
            utils.attachOutputCluster(device, 'genOta');
            device.save();
        },
    },
    {
        fingerprint: tuya.fingerprint('TS011F',
            ['_TZ3000_hyfvrar3', '_TZ3000_v1pdxuqq', '_TZ3000_8a833yls', '_TZ3000_bfn1w0mm', '_TZ3000_nzkqcvvs', '_TZ3000_rtcrrvia']),
        model: 'TS011F_plug_2',
        description: 'Smart plug (without power monitoring)',
        vendor: 'Tuya',
        extend: [tuya.modernExtend.tuyaOnOff({powerOutageMemory: true, indicatorMode: true, childLock: true})],
        configure: async (device, coordinatorEndpoint) => {
            const endpoint = device.getEndpoint(1);
            await reporting.bind(endpoint, coordinatorEndpoint, ['genOnOff']);
        },
    },
    {
        fingerprint: [
            {modelID: 'TS011F', applicationVersion: 160, priority: -1},
            {modelID: 'TS011F', applicationVersion: 100, priority: -1},
            {modelID: 'TS011F', applicationVersion: 69, priority: -1},
            {modelID: 'TS011F', applicationVersion: 68, priority: -1},
            {modelID: 'TS011F', applicationVersion: 65, priority: -1},
            {modelID: 'TS011F', applicationVersion: 64, priority: -1},
            {modelID: 'TS011F', softwareBuildID: '1.0.5\u0000', priority: -1},
        ],
        model: 'TS011F_plug_3',
        description: 'Smart plug (with power monitoring by polling)',
        vendor: 'Tuya',
        whiteLabel: [{vendor: 'VIKEFON', model: 'TS011F'}, {vendor: 'BlitzWolf', model: 'BW-SHP15'},
            {vendor: 'AVATTO', model: 'MIUCOT10Z'}, {vendor: 'Neo', model: 'NAS-WR01B'}, {vendor: 'Neo', model: 'PLUG-001SPB2'},
            tuya.whitelabel('Tuya', 'BSD29_1', 'Smart plug (with power monitoring by polling)', ['_TZ3000_okaz9tjs']),
        ],
        ota: ota.zigbeeOTA,
        extend: [tuya.modernExtend.tuyaOnOff({electricalMeasurements: true, powerOutageMemory: true, indicatorMode: true, childLock: true})],
        configure: async (device, coordinatorEndpoint) => {
            await tuya.configureMagicPacket(device, coordinatorEndpoint);
            const endpoint = device.getEndpoint(1);
            endpoint.saveClusterAttributeKeyValue('haElectricalMeasurement', {acCurrentDivisor: 1000, acCurrentMultiplier: 1});
            endpoint.saveClusterAttributeKeyValue('seMetering', {divisor: 100, multiplier: 1});
            utils.attachOutputCluster(device, 'genOta');
            device.save();
        },
        options: [exposes.options.measurement_poll_interval()],
        onEvent: (type, data, device, options) =>
            tuya.onEventMeasurementPoll(type, data, device, options,
                true, // polling for voltage, current and power
                [100, 160].includes(device.applicationVersion) || ['1.0.5\u0000'].includes(device.softwareBuildID), // polling for energy
            ),
    },
    {
        fingerprint: tuya.fingerprint('TS011F', ['_TZ3000_in5s3wn1', '_TZ3000_wbloefbf']),
        model: 'TS011F_switch_5_gang',
        description: '2 gang 2 usb 1 wall ac outlet',
        whiteLabel: [{vendor: 'Milfra', model: 'M11Z'}],
        vendor: 'Tuya',
        extend: [tuya.modernExtend.tuyaOnOff({powerOutageMemory: true, childLock: true, endpoints: ['l1', 'l2', 'l3', 'l4', 'l5']})],
        endpoint: (device) => {
            return {l1: 1, l2: 2, l3: 3, l4: 4, l5: 5};
        },
        meta: {multiEndpoint: true},
        configure: async (device, coordinatorEndpoint) => {
            await tuya.configureMagicPacket(device, coordinatorEndpoint);
            await reporting.bind(device.getEndpoint(1), coordinatorEndpoint, ['genOnOff']);
            await reporting.bind(device.getEndpoint(2), coordinatorEndpoint, ['genOnOff']);
            await reporting.bind(device.getEndpoint(3), coordinatorEndpoint, ['genOnOff']);
            await reporting.bind(device.getEndpoint(4), coordinatorEndpoint, ['genOnOff']);
            await reporting.bind(device.getEndpoint(5), coordinatorEndpoint, ['genOnOff']);
        },
    },
    {
        fingerprint: tuya.fingerprint('TS011F', ['_TZ3000_dlug3kbc']),
        model: 'TS011F_3_gang',
        description: '3 gang wall ac outlet',
        vendor: 'Tuya',
        extend: [tuya.modernExtend.tuyaOnOff({powerOutageMemory: true, childLock: true, endpoints: ['l1', 'l2', 'l3']})],
        endpoint: (device) => {
            return {l1: 1, l2: 2, l3: 3, l4: 4, l5: 5};
        },
        meta: {multiEndpoint: true},
        configure: async (device, coordinatorEndpoint) => {
            await tuya.configureMagicPacket(device, coordinatorEndpoint);
            for (const ep of [1, 2, 3]) {
                await reporting.bind(device.getEndpoint(ep), coordinatorEndpoint, ['genOnOff']);
            }
        },
    },
    {
        fingerprint: [
            {modelID: 'TS0601', manufacturerName: '_TZE204_ntcy3xu1'},
        ],
        model: 'TS0601_smoke_1',
        vendor: 'Tuya',
        description: 'Smoke sensor',
        fromZigbee: [tuya.fz.datapoints],
        toZigbee: [tuya.tz.datapoints],
        configure: tuya.configureMagicPacket,
        exposes: [e.smoke(), e.tamper(), e.battery_low()],
        meta: {
            tuyaDatapoints: [
                [1, 'smoke', tuya.valueConverter.trueFalse0],
                [4, 'tamper', tuya.valueConverter.raw],
                [14, 'battery_low', tuya.valueConverter.trueFalse0],
            ],
        },
    },
    {
        fingerprint: [
            {modelID: 'TS0601', manufacturerName: '_TZE200_ntcy3xu1'},
        ],
        model: 'TS0601_smoke_6',
        vendor: 'Tuya',
        description: 'Smoke sensor',
        fromZigbee: [tuya.fz.datapoints],
        toZigbee: [tuya.tz.datapoints],
        configure: tuya.configureMagicPacket,
        exposes: [e.smoke(), e.tamper(), tuya.exposes.batteryState()],
        meta: {
            tuyaDatapoints: [
                [1, 'smoke', tuya.valueConverter.trueFalse0],
                [4, 'tamper', tuya.valueConverter.raw],
                [14, 'battery_state', tuya.valueConverter.batteryState],
            ],
        },
    },
    {
        fingerprint: tuya.fingerprint('TS0601', ['_TZE200_m9skfctm', '_TZE200_rccxox8p']),
        model: 'PA-44Z',
        vendor: 'Tuya',
        description: 'Photoelectric smoke detector',
        fromZigbee: [tuya.fz.datapoints],
        toZigbee: [tuya.tz.datapoints],
        onEvent: tuya.onEventSetTime,
        configure: tuya.configureMagicPacket,
        exposes: [
            e.smoke(), e.battery(), e.test(),
            e.numeric('smoke_concentration', ea.STATE).withUnit('ppm').withDescription('Parts per million of smoke detected'),
            e.binary('device_fault', ea.STATE, true, false).withDescription('Indicates a fault with the device'),
        ],
        meta: {
            tuyaDatapoints: [
                [1, 'smoke', tuya.valueConverter.trueFalse0],
                [2, 'smoke_concentration', tuya.valueConverter.divideBy10],
                [11, 'device_fault', tuya.valueConverter.raw],
                [15, 'battery', tuya.valueConverter.raw],
                [101, 'test', tuya.valueConverter.raw],
            ],
        },
    },
    {
        fingerprint: [
            {modelID: 'TS0601', manufacturerName: '_TZE200_ux5v4dbd'}, // [KnockautX / Brelag AG, Switzerland](https://www.brelag.com)
        ],
        vendor: 'Tuya',
        model: 'TS0601_smoke_3',
        description: 'Photoelectric smoke detector',
        whiteLabel: [
            {vendor: 'KnockautX', model: 'SMOAL024'},
        ],
        configure: tuya.configureMagicPacket,
        fromZigbee: [tuya.fz.datapoints],
        toZigbee: [tuya.tz.datapoints],
        exposes: [e.smoke(), tuya.exposes.batteryState()],
        meta: {
            tuyaDatapoints: [
                /**
                 * According to the Vendor "KnockautX / Brelag AG" DP 16 "muffling"
                 * is supported as well. But it was not possible to verify this using
                 * SMOLA024 devices - therefore it is not included in the device definition.
                 *
                 * Data Transfer Type: Send and Report
                 * Data Type: Bool
                 * muffling: 16,
                 */
                [1, 'smoke', tuya.valueConverter.trueFalse0],
                [14, 'battery_state', tuya.valueConverter.batteryState],
            ],
        },
    },
    {
        zigbeeModel: ['5p1vj8r'],
        fingerprint: tuya.fingerprint('TS0601', ['_TZE200_t5p1vj8r', '_TZE200_uebojraa', '_TZE200_vzekyi4c', '_TZE200_yh7aoahi', '_TZE200_dq1mfjug']),
        model: 'TS0601_smoke_4',
        vendor: 'Tuya',
        description: 'Smoke sensor',
        fromZigbee: [tuya.fz.datapoints],
        toZigbee: [tuya.tz.datapoints],
        exposes: [e.smoke(), e.battery(), tuya.exposes.batteryState()],
        meta: {
            tuyaDatapoints: [
                [1, 'smoke', tuya.valueConverter.trueFalse0],
                [14, 'battery_state', tuya.valueConverter.batteryState],
                [15, 'battery', tuya.valueConverter.raw],
            ],
        },
    },
    {
        fingerprint: tuya.fingerprint('TS0601', ['_TZE200_ytibqbra']),
        model: 'TS0601_smoke_5',
        vendor: 'Tuya',
        description: 'Smoke sensor',
        fromZigbee: [tuya.fz.datapoints],
        toZigbee: [tuya.tz.datapoints],
        configure: tuya.configureMagicPacket,
        exposes: [e.smoke(), e.tamper(), e.battery(), tuya.exposes.faultAlarm(),
            tuya.exposes.silence(), e.binary('alarm', ea.STATE_SET, 'ON', 'OFF').withDescription('Enable the alarm')],
        meta: {
            tuyaDatapoints: [
                [1, 'smoke', tuya.valueConverter.trueFalse0],
                [4, 'tamper', tuya.valueConverter.raw],
                [11, 'fault_alarm', tuya.valueConverter.trueFalse1],
                [15, 'battery', tuya.valueConverter.raw],
                [16, 'silence', tuya.valueConverter.raw],
                [17, 'alarm', tuya.valueConverter.onOff],
            ],
        },
    },
    {
        fingerprint: tuya.fingerprint('TS0601', ['_TZE200_e2bedvo9', '_TZE200_dnz6yvl2']),
        model: 'ZSS-QY-SSD-A-EN',
        vendor: 'Tuya',
        description: 'Smart smoke alarm',
        fromZigbee: [tuya.fz.datapoints],
        toZigbee: [tuya.tz.datapoints],
        onEvent: tuya.onEventSetTime,
        configure: tuya.configureMagicPacket,
        exposes: [e.smoke(), tuya.exposes.faultAlarm(), tuya.exposes.batteryState(), e.battery(), tuya.exposes.silence(), tuya.exposes.selfTest(),
            e.numeric('smoke_concentration', ea.STATE).withUnit('ppm').withDescription('Parts per million of smoke detected')],
        meta: {
            tuyaDatapoints: [
                [1, 'smoke', tuya.valueConverter.trueFalse0],
                [2, 'smoke_concentration', tuya.valueConverter.divideBy10],
                [11, 'fault_alarm', tuya.valueConverter.trueFalse1],
                [14, 'battery_state', tuya.valueConverter.batteryState],
                [15, 'battery', tuya.valueConverter.raw],
                [16, 'silence', tuya.valueConverter.raw],
                [17, 'self_test', tuya.valueConverter.raw],
            ],
        },
    },
    {
        fingerprint: [{modelID: 'TS0601', manufacturerName: '_TZE200_5d3vhjro'}],
        model: 'SA12IZL',
        vendor: 'Tuya',
        description: 'Smart smoke alarm',
        meta: {timeout: 30000, disableDefaultResponse: true},
        fromZigbee: [legacy.fromZigbee.SA12IZL],
        toZigbee: [legacy.toZigbee.SA12IZL_silence_siren, legacy.toZigbee.SA12IZL_alarm],
        exposes: [e.battery(),
            e.binary('smoke', ea.STATE, true, false).withDescription('Smoke alarm status'),
            e.enum('battery_level', ea.STATE, ['low', 'middle', 'high']).withDescription('Battery level state'),
            e.binary('alarm', ea.STATE_SET, true, false).withDescription('Enable the alarm'),
            e.binary('silence_siren', ea.STATE_SET, true, false).withDescription('Silence the siren')],
        onEvent: tuya.onEventSetTime,
    },
    {
        fingerprint: tuya.fingerprint('TS0601', ['_TZE204_cjbofhxw', '_TZE284_cjbofhxw']),
        model: 'PJ-MGW1203',
        vendor: 'Tuya',
        description: 'Clamp meter',
        fromZigbee: [tuya.fz.datapoints, tuya.fz.gateway_connection_status],
        toZigbee: [tuya.tz.datapoints],
        configure: tuya.configureMagicPacket,
        exposes: [e.current(), e.power(), e.voltage(), e.energy()],
        meta: {
            tuyaDatapoints: [
                [18, 'current', tuya.valueConverter.divideBy1000],
                [19, 'power', tuya.valueConverter.divideBy10],
                [20, 'voltage', tuya.valueConverter.divideBy10],
                [101, 'energy', tuya.valueConverter.divideBy1000],
            ],
        },
        whiteLabel: [
            tuya.whitelabel('Tuya', 'PJ-1203-W', 'Electricity energy monitor', ['_TZE284_cjbofhxw']),
        ],
    },
    {
        fingerprint: tuya.fingerprint('TS0601', ['_TZE200_bkkmqmyo', '_TZE200_eaac7dkw', '_TZE204_wbhaespm', '_TZE204_bkkmqmyo']),
        model: 'TS0601_din_1',
        vendor: 'Tuya',
        description: 'Zigbee DIN energy meter',
        fromZigbee: [tuya.fz.datapoints],
        toZigbee: [tuya.tz.datapoints],
        configure: tuya.configureMagicPacket,
        exposes: [tuya.exposes.switch(), e.ac_frequency(), e.energy(), e.power(), e.power_factor().withUnit('%'),
            e.voltage(), e.current(), e.produced_energy(), e.power_reactive(),
            e.numeric('energy_reactive', ea.STATE).withUnit('kVArh').withDescription('Sum of reactive energy'),
            e.numeric('total_energy', ea.STATE).withUnit('kWh').withDescription('Total consumed and produced energy')],
        meta: {
            tuyaDatapoints: [
                [1, 'energy', tuya.valueConverter.divideBy100],
                [6, null, tuya.valueConverter.phaseVariant1], // voltage and current
                [16, 'state', tuya.valueConverter.onOff],
                [101, 'total_energy', tuya.valueConverter.divideBy100], // total energy produced + consumed
                [102, 'produced_energy', tuya.valueConverter.divideBy100],
                [103, 'power', tuya.valueConverter.raw],
                [105, 'ac_frequency', tuya.valueConverter.divideBy100],
                [109, 'energy_reactive', tuya.valueConverter.divideBy100], // reactive energy in VArh
                [110, 'power_reactive', tuya.valueConverter.raw], // reactive power
                [111, 'power_factor', tuya.valueConverter.divideBy10],
                // Ignored for now; we don't know what the values mean
                [9, null, null], // Fault - we don't know the possible values here
                [17, null, null], // Alarm set1 - value seems garbage "AAAAAAAAAAAAAABkAAEOAACqAAAAAAAKAAAAAAAA"
                [18, null, null], // 18 - Alarm set2 - value seems garbage "AAUAZAAFAB4APAAAAAAAAAA="
            ],
        },
        whiteLabel: [{vendor: 'Tuya', model: 'RC-MCB'},
            tuya.whitelabel('RTX', 'ZCR1-40EM', 'Zigbee DIN energy meter', ['_TZE204_wbhaespm']),
            tuya.whitelabel('Hiking', 'DDS238-2',
                'Single phase DIN-rail energy meter with switch function', ['_TZE200_bkkmqmyo', '_TZE204_bkkmqmyo']),
        ],
    },
    {
        fingerprint: tuya.fingerprint('TS0601', ['_TZE200_lsanae15', '_TZE204_lsanae15']),
        model: 'TS0601_din_2',
        vendor: 'Tuya',
        description: 'Zigbee DIN energy meter',
        fromZigbee: [tuya.fz.datapoints],
        toZigbee: [tuya.tz.datapoints],
        configure: tuya.configureMagicPacket,
        exposes: [tuya.exposes.switch(), e.energy(), e.power(), e.voltage(), e.current(),
            e.enum('fault', ea.STATE, ['clear', 'over_current_threshold', 'over_power_threshold',
                'over_voltage threshold', 'wrong_frequency_threshold']).withDescription('Fault status of the device (clear = nothing)'),
            e.enum('threshold_1', ea.STATE, ['not_set', 'over_current_threshold', 'over_voltage_threshold'])
                .withDescription('State of threshold_1'),
            e.binary('threshold_1_protection', ea.STATE, 'ON', 'OFF')
                .withDescription('OFF - alarm only, ON - relay will be off when threshold reached'),
            e.numeric('threshold_1_value', ea.STATE)
                .withDescription('Can be in Volt or Ampere depending on threshold setting. Setup the value on the device'),
            e.enum('threshold_2', ea.STATE, ['not_set', 'over_current_threshold', 'over_voltage_threshold'])
                .withDescription('State of threshold_2'),
            e.binary('threshold_2_protection', ea.STATE, 'ON', 'OFF')
                .withDescription('OFF - alarm only, ON - relay will be off when threshold reached'),
            e.numeric('threshold_2_value', ea.STATE)
                .withDescription('Setup value on the device'),
            e.binary('clear_fault', ea.STATE_SET, 'ON', 'OFF')
                .withDescription('Turn ON to clear last the fault'),
            e.text('meter_id', ea.STATE).withDescription('Meter ID (ID of device)'),
        ],
        meta: {
            tuyaDatapoints: [
                [1, 'energy', tuya.valueConverter.divideBy100],
                [3, null, null], // Monthly, but sends data only after request
                [4, null, null], // Dayly, but sends data only after request
                [6, null, tuya.valueConverter.phaseVariant2], // voltage and current
                [10, 'fault', tuya.valueConverterBasic.lookup({'clear': 0, 'over_current_threshold': 1,
                    'over_power_threshold': 2, 'over_voltage_threshold': 4, 'wrong_frequency_threshold': 8})],
                [11, null, null], // Frozen - strange function, in native app - nothing is clear
                [16, 'state', tuya.valueConverter.onOff],
                [17, null, tuya.valueConverter.threshold], // It's settable, but can't write converter
                [18, 'meter_id', tuya.valueConverter.raw],
                [20, 'clear_fault', tuya.valueConverter.onOff], // Clear fault
                [21, null, null], // Forward Energy T1 - don't know what this
                [22, null, null], // Forward Energy T2 - don't know what this
                [23, null, null], // Forward Energy T3 - don't know what this
                [24, null, null], // Forward Energy T4 - don't know what this
            ],
        },
        whiteLabel: [
            tuya.whitelabel('MatSee Plus', 'DAC2161C', 'Smart Zigbee energy meter 80A din rail', ['_TZE200_lsanae15', '_TZE204_lsanae15']),
        ],
    },
    {
        fingerprint: tuya.fingerprint('TS0601', ['_TZE200_rhblgy0z', '_TZE204_rhblgy0z']),
        model: 'TS0601_din_3',
        vendor: 'Tuya',
        description: 'Zigbee DIN energy meter',
        fromZigbee: [tuya.fz.datapoints],
        toZigbee: [tuya.tz.datapoints],
        configure: tuya.configureMagicPacket,
        whiteLabel: [{vendor: 'XOCA', model: 'DAC2161C'}],
        exposes: [tuya.exposes.switch(), e.energy(), e.produced_energy(), e.power(), e.voltage(), e.current(),
            e.enum('fault', ea.STATE, ['clear', 'over_current_threshold', 'over_power_threshold',
                'over_voltage threshold', 'wrong_frequency_threshold']).withDescription('Fault status of the device (clear = nothing)'),
            e.enum('threshold_1', ea.STATE, ['not_set', 'over_current_threshold', 'over_voltage_threshold'])
                .withDescription('State of threshold_1'),
            e.binary('threshold_1_protection', ea.STATE, 'ON', 'OFF')
                .withDescription('OFF - alarm only, ON - relay will be off when threshold reached'),
            e.numeric('threshold_1_value', ea.STATE)
                .withDescription('Can be in Volt or Ampere depending on threshold setting. Setup the value on the device'),
            e.enum('threshold_2', ea.STATE, ['not_set', 'over_current_threshold', 'over_voltage_threshold'])
                .withDescription('State of threshold_2'),
            e.binary('threshold_2_protection', ea.STATE, 'ON', 'OFF')
                .withDescription('OFF - alarm only, ON - relay will be off when threshold reached'),
            e.numeric('threshold_2_value', ea.STATE)
                .withDescription('Setup value on the device'),
            e.binary('clear_fault', ea.STATE_SET, 'ON', 'OFF')
                .withDescription('Turn ON to clear last the fault'),
            e.text('meter_id', ea.STATE).withDescription('Meter ID (ID of device)'),
        ],
        meta: {
            tuyaDatapoints: [
                [1, 'energy', tuya.valueConverter.divideBy100],
                [2, 'produced_energy', tuya.valueConverter.divideBy100],
                [3, null, null], // Monthly, but sends data only after request
                [4, null, null], // Dayly, but sends data only after request
                [6, null, tuya.valueConverter.phaseVariant2], // voltage and current
                [10, 'fault', tuya.valueConverterBasic.lookup({'clear': 0, 'over_current_threshold': 1,
                    'over_power_threshold': 2, 'over_voltage_threshold': 4, 'wrong_frequency_threshold': 8})],
                [11, null, null], // Frozen - strange function, in native app - nothing is clear
                [16, 'state', tuya.valueConverter.onOff],
                [17, null, tuya.valueConverter.threshold], // It's settable, but can't write converter
                [18, 'meter_id', tuya.valueConverter.raw],
                [20, 'clear_fault', tuya.valueConverter.onOff], // Clear fault
                [21, null, null], // Forward Energy T1 - don't know what this
                [22, null, null], // Forward Energy T2 - don't know what this
                [23, null, null], // Forward Energy T3 - don't know what this
                [24, null, null], // Forward Energy T4 - don't know what this
            ],
        },
    },
    {
        fingerprint: [{modelID: 'TS0601', manufacturerName: '_TZE200_byzdayie'},
            {modelID: 'TS0601', manufacturerName: '_TZE200_fsb6zw01'},
            {modelID: 'TS0601', manufacturerName: '_TZE200_ewxhg6o9'}],
        model: 'TS0601_din',
        vendor: 'Tuya',
        description: 'Zigbee smart energy meter DDS238-2 Zigbee',
        fromZigbee: [legacy.fromZigbee.tuya_dinrail_switch],
        toZigbee: [legacy.toZigbee.tuya_switch_state],
        configure: async (device, coordinatorEndpoint) => {
            const endpoint = device.getEndpoint(1);
            await reporting.bind(endpoint, coordinatorEndpoint, ['genOnOff']);
        },
        exposes: [e.switch().setAccess('state', ea.STATE_SET), e.voltage(), e.power(), e.current(), e.energy()],
    },
    {
        fingerprint: [{modelID: 'TS1101', manufacturerName: '_TZ3000_xfs39dbf'}],
        model: 'TS1101_dimmer_module_1ch',
        vendor: 'Tuya',
        description: 'Zigbee dimmer module 1 channel',
        extend: [tuyaLight({minBrightness: true})],
    },
    {
        fingerprint: [{modelID: 'TS1101', manufacturerName: '_TZ3000_7ysdnebc'}],
        model: 'TS1101_dimmer_module_2ch',
        vendor: 'Tuya',
        description: 'Zigbee dimmer module 2 channel',
        whiteLabel: [{vendor: 'OXT', model: 'SWTZ25'}],
        extend: [
            deviceEndpoints({endpoints: {'l1': 1, 'l2': 2}}),
            tuyaLight({minBrightness: true, endpointNames: ['l1', 'l2'], configureReporting: true}),
        ],
        configure: async (device, coordinatorEndpoint) => {
            await tuya.configureMagicPacket(device, coordinatorEndpoint);
        },
    },
    {
        zigbeeModel: ['RH3001'],
        fingerprint: [{type: 'EndDevice', manufacturerID: 4098, applicationVersion: 66, endpoints: [
            {ID: 1, profileID: 260, deviceID: 1026, inputClusters: [0, 10, 1, 1280], outputClusters: [25]},
        ]}],
        model: 'SNTZ007',
        vendor: 'Tuya',
        description: 'Rechargeable Zigbee contact sensor',
        fromZigbee: [fz.ias_contact_alarm_1, fz.battery, fz.ignore_basic_report, fz.ignore_time_read],
        toZigbee: [],
        exposes: [e.contact(), e.battery_low(), e.tamper(), e.battery()],
        whiteLabel: [{vendor: 'BlitzWolf', model: 'BW-IS2'}],
    },
    {
        zigbeeModel: ['RH3040'],
        model: 'RH3040',
        vendor: 'Tuya',
        description: 'PIR sensor',
        fromZigbee: [fz.battery, fz.ignore_basic_report, fz.ias_occupancy_alarm_1],
        toZigbee: [],
        whiteLabel: [{vendor: 'Samotech', model: 'SM301Z'}, {vendor: 'Nedis', model: 'ZBSM10WT'}],
        exposes: [e.battery(), e.occupancy(), e.battery_low(), e.tamper()],
    },
    {
        zigbeeModel: ['TS0115'],
        model: 'TS0115',
        vendor: 'Tuya',
        description: 'Multiprise with 4 AC outlets and 2 USB super charging ports (10A or 16A)',
        extend: [tuya.modernExtend.tuyaOnOff({endpoints: ['l1', 'l2', 'l3', 'l4', 'l5']})],
        whiteLabel: [{vendor: 'UseeLink', model: 'SM-SO306E/K/M'}],
        endpoint: (device) => {
            return {l1: 1, l2: 2, l3: 3, l4: 4, l5: 7};
        },
        meta: {multiEndpoint: true},
        configure: async (device, coordinatorEndpoint) => {
            await tuya.configureMagicPacket(device, coordinatorEndpoint);
            await reporting.bind(device.getEndpoint(1), coordinatorEndpoint, ['genOnOff']);
            await reporting.bind(device.getEndpoint(2), coordinatorEndpoint, ['genOnOff']);
            await reporting.bind(device.getEndpoint(3), coordinatorEndpoint, ['genOnOff']);
            await reporting.bind(device.getEndpoint(4), coordinatorEndpoint, ['genOnOff']);
            await reporting.bind(device.getEndpoint(7), coordinatorEndpoint, ['genOnOff']);
            await device.getEndpoint(1).read('genOnOff', ['onOff', 'moesStartUpOnOff']);
            await device.getEndpoint(2).read('genOnOff', ['onOff']);
            await device.getEndpoint(3).read('genOnOff', ['onOff']);
            await device.getEndpoint(4).read('genOnOff', ['onOff']);
            await device.getEndpoint(7).read('genOnOff', ['onOff']);
        },
    },
    {
        zigbeeModel: ['RH3052'],
        model: 'TT001ZAV20',
        vendor: 'Tuya',
        description: 'Temperature & humidity sensor',
        fromZigbee: [fz.humidity, fz.temperature, fz.battery],
        toZigbee: [],
        exposes: [e.humidity(), e.temperature(), e.battery()],
    },
    {
        fingerprint: [{modelID: 'TS0011', manufacturerName: '_TZ3000_l8fsgo6p'}],
        zigbeeModel: ['TS0011'],
        model: 'TS0011',
        vendor: 'Tuya',
        description: 'Smart light switch - 1 gang',
        extend: [tuya.modernExtend.tuyaOnOff({backlightModeOffNormalInverted: true})],
        whiteLabel: [
            {vendor: 'Vrey', model: 'VR-X712U-0013'},
            {vendor: 'TUYATEC', model: 'GDKES-01TZXD'},
            {vendor: 'Lonsonho', model: 'QS-Zigbee-S05-L', description: '1 gang smart switch module without neutral wire'},
            {vendor: 'Mercator Ikuü', model: 'SSW01'},
        ],
        configure: async (device, coordinatorEndpoint) => {
            await tuya.configureMagicPacket(device, coordinatorEndpoint);
            await reporting.bind(device.getEndpoint(1), coordinatorEndpoint, ['genOnOff']);
            // Reports itself as battery which is not correct: https://github.com/Koenkk/zigbee2mqtt/issues/6190
            device.powerSource = 'Mains (single phase)';
            device.save();
        },
    },
    {
        fingerprint: [{modelID: 'TS0011', manufacturerName: '_TZ3000_qmi1cfuq'},
            {modelID: 'TS0011', manufacturerName: '_TZ3000_txpirhfq'}, {modelID: 'TS0011', manufacturerName: '_TZ3000_ji4araar'}],
        model: 'TS0011_switch_module',
        vendor: 'Tuya',
        description: '1 gang switch module - (without neutral)',
        extend: [tuya.modernExtend.tuyaOnOff({switchType: true})],
        whiteLabel: [{vendor: 'AVATTO', model: '1gang N-ZLWSM01'}, {vendor: 'SMATRUL', model: 'TMZ02L-16A-W'},
            {vendor: 'Aubess', model: 'TMZ02L-16A-B'}],
        configure: async (device, coordinatorEndpoint) => {
            await tuya.configureMagicPacket(device, coordinatorEndpoint);
            await reporting.bind(device.getEndpoint(1), coordinatorEndpoint, ['genOnOff']);
            device.powerSource = 'Mains (single phase)';
            device.save();
        },
    },
    {
        zigbeeModel: ['TS0012'],
        model: 'TS0012',
        vendor: 'Tuya',
        description: 'Smart light switch - 2 gang',
        whiteLabel: [{vendor: 'Vrey', model: 'VR-X712U-0013'}, {vendor: 'TUYATEC', model: 'GDKES-02TZXD'},
            {vendor: 'Earda', model: 'ESW-2ZAA-EU'}, {vendor: 'Moes', model: 'ZS-US2-BK-MS'},
            tuya.whitelabel('Moes', 'ZS-EUB_2gang', 'Smart light switch - 2 gang', ['_TZ3000_18ejxno0']),
        ],
        extend: [tuya.modernExtend.tuyaOnOff({backlightModeOffNormalInverted: true, endpoints: ['left', 'right']})],
        endpoint: (device) => {
            return {'left': 1, 'right': 2};
        },
        meta: {multiEndpoint: true},
        configure: async (device, coordinatorEndpoint) => {
            await tuya.configureMagicPacket(device, coordinatorEndpoint);
            await reporting.bind(device.getEndpoint(1), coordinatorEndpoint, ['genOnOff']);
            await reporting.bind(device.getEndpoint(2), coordinatorEndpoint, ['genOnOff']);
            device.powerSource = 'Mains (single phase)';
            device.save();
        },
    },
    {
        fingerprint: [{modelID: 'TS0012', manufacturerName: '_TZ3000_jl7qyupf'},
            {modelID: 'TS0012', manufacturerName: '_TZ3000_nPGIPl5D'},
            {modelID: 'TS0012', manufacturerName: '_TZ3000_kpatq5pq'},
            {modelID: 'TS0012', manufacturerName: '_TZ3000_ljhbw1c9'},
            {modelID: 'TS0012', manufacturerName: '_TZ3000_4zf0crgo'}],
        model: 'TS0012_switch_module',
        vendor: 'Tuya',
        description: '2 gang switch module - (without neutral)',
        whiteLabel: [
            {vendor: 'AVATTO', model: '2gang N-ZLWSM01'},
            tuya.whitelabel('AVATTO', 'LZWSM16-2', '2 gang switch module - (without neutral)', ['_TZ3000_kpatq5pq', '_TZ3000_ljhbw1c9']),
        ],
        extend: [tuya.modernExtend.tuyaOnOff({switchType: true, endpoints: ['left', 'right']})],
        endpoint: (device) => {
            return {'left': 1, 'right': 2};
        },
        meta: {multiEndpoint: true},
        configure: async (device, coordinatorEndpoint) => {
            await tuya.configureMagicPacket(device, coordinatorEndpoint);
            await reporting.bind(device.getEndpoint(1), coordinatorEndpoint, ['genOnOff']);
            await reporting.bind(device.getEndpoint(2), coordinatorEndpoint, ['genOnOff']);
            device.powerSource = 'Mains (single phase)';
            device.save();
        },
    },
    {
        zigbeeModel: ['TS0013'],
        model: 'TS0013',
        vendor: 'Tuya',
        description: 'Smart light switch - 3 gang without neutral wire',
        extend: [tuya.modernExtend.tuyaOnOff({backlightModeOffNormalInverted: true, endpoints: ['left', 'center', 'right']})],
        endpoint: (device) => {
            return {'left': 1, 'center': 2, 'right': 3};
        },
        whiteLabel: [{vendor: 'TUYATEC', model: 'GDKES-03TZXD'}],
        meta: {multiEndpoint: true},
        configure: async (device, coordinatorEndpoint) => {
            await tuya.configureMagicPacket(device, coordinatorEndpoint);
            try {
                for (const ID of [1, 2, 3]) {
                    const endpoint = device.getEndpoint(ID);
                    await reporting.bind(endpoint, coordinatorEndpoint, ['genOnOff']);
                }
            } catch (e) {
                // Fails for some: https://github.com/Koenkk/zigbee2mqtt/issues/4872
            }
            device.powerSource = 'Mains (single phase)';
            device.save();
        },
    },
    {
        fingerprint: [
            {modelID: 'TS0013', manufacturerName: '_TZ3000_ypgri8yz'},
            {modelID: 'TS0013', manufacturerName: '_TZ3000_sznawwyw'},
        ],
        model: 'TS0013_switch_module',
        vendor: 'Tuya',
        description: '3 gang switch module - (without neutral)',
        whiteLabel: [
            {vendor: 'AVATTO', model: '3gang N-ZLWSM01'},
            tuya.whitelabel('AVATTO', 'LZWSM16-3', '3 gang switch module - (without neutral)', ['_TZ3000_sznawwyw']),
        ],
        extend: [tuya.modernExtend.tuyaOnOff({switchType: true, endpoints: ['left', 'center', 'right']})],
        endpoint: (device) => {
            return {'left': 1, 'center': 2, 'right': 3};
        },
        meta: {multiEndpoint: true},
        configure: async (device, coordinatorEndpoint) => {
            await tuya.configureMagicPacket(device, coordinatorEndpoint);
            try {
                for (const ID of [1, 2, 3]) {
                    const endpoint = device.getEndpoint(ID);
                    await reporting.bind(endpoint, coordinatorEndpoint, ['genOnOff']);
                }
            } catch (e) {
                // Fails for some: https://github.com/Koenkk/zigbee2mqtt/issues/4872
            }
            device.powerSource = 'Mains (single phase)';
            device.save();
        },
    },
    {
        zigbeeModel: ['TS0014'],
        model: 'TS0014',
        vendor: 'Tuya',
        description: 'Smart light switch - 4 gang without neutral wire',
        extend: [tuya.modernExtend.tuyaOnOff({backlightModeLowMediumHigh: true, endpoints: ['l1', 'l2', 'l3', 'l4']})],
        endpoint: (device) => {
            return {'l1': 1, 'l2': 2, 'l3': 3, 'l4': 4};
        },
        whiteLabel: [{vendor: 'TUYATEC', model: 'GDKES-04TZXD'}, {vendor: 'Vizo', model: 'VZ-222S'},
            {vendor: 'MakeGood', model: 'MG-ZG04W/B/G'}, {vendor: 'Mercator Ikuü', model: 'SSW04'}],
        meta: {multiEndpoint: true},
        configure: async (device, coordinatorEndpoint) => {
            await tuya.configureMagicPacket(device, coordinatorEndpoint);
            try {
                for (const ID of [1, 2, 3, 4]) {
                    const endpoint = device.getEndpoint(ID);
                    await reporting.bind(endpoint, coordinatorEndpoint, ['genOnOff']);
                }
            } catch (e) {
                // Fails for some: https://github.com/Koenkk/zigbee2mqtt/issues/4872
            }
            device.powerSource = 'Mains (single phase)';
            device.save();
        },
    },
    {
        zigbeeModel: ['gq8b1uv'],
        model: 'gq8b1uv',
        vendor: 'Tuya',
        description: 'Zigbee smart dimmer',
        fromZigbee: [legacy.fromZigbee.tuya_dimmer, fz.ignore_basic_report],
        toZigbee: [legacy.toZigbee.tuya_dimmer_state, legacy.toZigbee.tuya_dimmer_level],
        exposes: [e.light_brightness().setAccess('state', ea.STATE_SET).setAccess('brightness', ea.STATE_SET)],
        configure: async (device, coordinatorEndpoint) => {
            await tuya.configureMagicPacket(device, coordinatorEndpoint);
            const endpoint = device.getEndpoint(1);
            await reporting.bind(endpoint, coordinatorEndpoint, ['genOnOff', 'genLevelCtrl']);
        },
    },
    {
        zigbeeModel: ['HY0017', '005f0c3b'],
        model: 'U86KCJ-ZP',
        vendor: 'Tuya',
        description: 'Smart 6 key scene wall switch',
        fromZigbee: [fzLocal.scenes_recall_scene_65029],
        exposes: [e.action(['scene_1', 'scene_2', 'scene_3', 'scene_4', 'scene_5', 'scene_6'])],
        toZigbee: [],
    },
    {
        zigbeeModel: ['TS0026'],
        model: 'TS0026',
        vendor: 'Tuya',
        description: '6 button scene wall switch',
        fromZigbee: [fzLocal.scenes_recall_scene_65029, fzLocal.scene_recall],
        exposes: [e.action(['scene_1', 'scene_2', 'scene_3', 'scene_4', 'scene_5', 'scene_6'])],
        toZigbee: [],
    },
    {
        zigbeeModel: ['q9mpfhw'],
        model: 'SNTZ009',
        vendor: 'Tuya',
        description: 'Water leak sensor',
        fromZigbee: [legacy.fromZigbee.tuya_water_leak, fz.ignore_basic_report],
        exposes: [e.water_leak()],
        toZigbee: [],
    },
    {
        zigbeeModel: ['TS0004'],
        model: 'TS0004',
        vendor: 'Tuya',
        description: 'Smart light switch - 4 gang with neutral wire',
        extend: [tuya.modernExtend.tuyaOnOff({powerOnBehavior2: true, backlightModeOffOn: true, endpoints: ['l1', 'l2', 'l3', 'l4']})],
        endpoint: (device) => {
            return {'l1': 1, 'l2': 2, 'l3': 3, 'l4': 4};
        },
        whiteLabel: [
            tuya.whitelabel('Tuya', 'DS-111', 'Smart light switch - 4 gang with neutral wire', ['_TZ3000_mdj7kra9']),
            tuya.whitelabel('MHCOZY', 'TYWB 4ch-RF', '4 channel relay', ['_TZ3000_u3oupgdy', '_TZ3000_imaccztn']),
            tuya.whitelabel('Avatto', 'TS0004_1', 'Smart light switch - 4 gang with neutral wire', ['_TZ3000_nivavasg', '_TZ3000_gexniqbq']),
        ],
        meta: {multiEndpoint: true},
        configure: async (device, coordinatorEndpoint) => {
            await tuya.configureMagicPacket(device, coordinatorEndpoint);
            await reporting.bind(device.getEndpoint(1), coordinatorEndpoint, ['genOnOff']);
            await reporting.bind(device.getEndpoint(2), coordinatorEndpoint, ['genOnOff']);
            await reporting.bind(device.getEndpoint(3), coordinatorEndpoint, ['genOnOff']);
            await reporting.bind(device.getEndpoint(4), coordinatorEndpoint, ['genOnOff']);
        },
    },
    {
        zigbeeModel: ['TS0726'],
        model: 'TS0726',
        vendor: 'Tuya',
        description: '4 gang switch with neutral wire',
        fromZigbee: [fz.on_off, tuya.fz.power_on_behavior_2, fz.ignore_basic_report, fzLocal.TS0726_action],
        toZigbee: [tz.on_off, tuya.tz.power_on_behavior_2, tzLocal.TS0726_switch_mode],
        exposes: [
            ...[1, 2, 3, 4].map((ep) => e.switch().withEndpoint(`l${ep}`)),
            ...[1, 2, 3, 4].map((ep) => e.power_on_behavior().withEndpoint(`l${ep}`)),
            ...[1, 2, 3, 4].map((ep) => e.enum('switch_mode', ea.STATE_SET, ['switch', 'scene']).withEndpoint(`l${ep}`)),
            e.action(['scene_1', 'scene_2', 'scene_3', 'scene_4']),
        ],
        endpoint: (device) => {
            return {'l1': 1, 'l2': 2, 'l3': 3, 'l4': 4};
        },
        meta: {multiEndpoint: true},
        configure: async (device, coordinatorEndpoint) => {
            await tuya.configureMagicPacket(device, coordinatorEndpoint);
            for (const ep of [1, 2, 3, 4]) {
                await reporting.bind(device.getEndpoint(ep), coordinatorEndpoint, ['genOnOff']);
            }
        },
    },
    {
        zigbeeModel: ['TS0006'],
        model: 'TS0006',
        vendor: 'Tuya',
        description: '6 gang switch module with neutral wire',
        extend: [tuya.modernExtend.tuyaOnOff()],
        exposes: [e.switch().withEndpoint('l1'), e.switch().withEndpoint('l2'), e.switch().withEndpoint('l3'),
            e.switch().withEndpoint('l4'), e.switch().withEndpoint('l5'), e.switch().withEndpoint('l6')],
        endpoint: (device) => {
            return {'l1': 1, 'l2': 2, 'l3': 3, 'l4': 4, 'l5': 5, 'l6': 6};
        },
        meta: {multiEndpoint: true},
        configure: async (device, coordinatorEndpoint) => {
            await tuya.configureMagicPacket(device, coordinatorEndpoint);
            await reporting.bind(device.getEndpoint(1), coordinatorEndpoint, ['genOnOff']);
            await reporting.bind(device.getEndpoint(2), coordinatorEndpoint, ['genOnOff']);
            await reporting.bind(device.getEndpoint(3), coordinatorEndpoint, ['genOnOff']);
            await reporting.bind(device.getEndpoint(4), coordinatorEndpoint, ['genOnOff']);
            await reporting.bind(device.getEndpoint(5), coordinatorEndpoint, ['genOnOff']);
            await reporting.bind(device.getEndpoint(6), coordinatorEndpoint, ['genOnOff']);
        },
        whiteLabel: [
            tuya.whitelabel('AVATTO', 'TS0006_1', '4 gang switch module with neutral wire and socket', ['_TZ3000_cvis4qmw']),
        ],
    },
    {
        zigbeeModel: ['HY0080'],
        model: 'U86KWF-ZPSJ',
        vendor: 'Tuya',
        description: 'Environment controller',
        fromZigbee: [legacy.fromZigbee.thermostat_att_report, fz.fan],
        toZigbee: [tz.thermostat_local_temperature, tz.thermostat_local_temperature_calibration,
            tz.thermostat_occupancy, tz.thermostat_occupied_heating_setpoint, tz.thermostat_unoccupied_heating_setpoint,
            tz.thermostat_occupied_cooling_setpoint, tz.thermostat_unoccupied_cooling_setpoint,
            tz.thermostat_setpoint_raise_lower, tz.thermostat_remote_sensing,
            tz.thermostat_control_sequence_of_operation, tz.thermostat_system_mode, tz.thermostat_weekly_schedule,
            tz.thermostat_clear_weekly_schedule, tz.thermostat_relay_status_log,
            tz.thermostat_temperature_setpoint_hold, tz.thermostat_temperature_setpoint_hold_duration, tz.fan_mode],
        exposes: [e.climate().withSetpoint('occupied_heating_setpoint', 5, 30, 0.5).withLocalTemperature()
            .withSystemMode(['off', 'auto', 'heat'], ea.ALL)
            .withRunningState(['idle', 'heat', 'cool'], ea.STATE)
            .withLocalTemperatureCalibration(-30, 30, 0.1, ea.ALL).withPiHeatingDemand()],
        configure: async (device, coordinatorEndpoint) => {
            const endpoint = device.getEndpoint(9);
            await reporting.bind(endpoint, coordinatorEndpoint, ['hvacThermostat', 'hvacFanCtrl']);
            await reporting.thermostatTemperature(endpoint);
            await reporting.thermostatSystemMode(endpoint);
            await reporting.thermostatOccupiedHeatingSetpoint(endpoint);
            await reporting.thermostatUnoccupiedHeatingSetpoint(endpoint);
            await reporting.thermostatOccupiedCoolingSetpoint(endpoint);
            await reporting.thermostatUnoccupiedCoolingSetpoint(endpoint);
            await reporting.fanMode(endpoint);
        },
    },
    {
        zigbeeModel: ['6dfgetq'],
        model: 'D3-DPWK-TY',
        vendor: 'Tuya',
        description: 'HVAC controller',
        exposes: [e.climate().withSetpoint('current_heating_setpoint', 5, 30, 0.5, ea.STATE_SET)
            .withLocalTemperature(ea.STATE)
            .withSystemMode(['off', 'auto', 'heat'], ea.STATE_SET)
            .withRunningState(['idle', 'heat', 'cool'], ea.STATE)],
        fromZigbee: [legacy.fromZigbee.tuya_thermostat, fz.ignore_basic_report, legacy.fromZigbee.tuya_dimmer],
        meta: {tuyaThermostatSystemMode: legacy.thermostatSystemModes2, tuyaThermostatPreset: legacy.thermostatPresets},
        toZigbee: [legacy.toZigbee.tuya_thermostat_current_heating_setpoint, legacy.toZigbee.tuya_thermostat_system_mode,
            legacy.toZigbee.tuya_thermostat_fan_mode, legacy.toZigbee.tuya_dimmer_state],
    },
    {
        zigbeeModel: ['E220-KR4N0Z0-HA', 'JZ-ZB-004'],
        model: 'E220-KR4N0Z0-HA',
        vendor: 'Tuya',
        description: 'Multiprise with 4 AC outlets and 2 USB super charging ports (16A)',
        extend: [tuya.modernExtend.tuyaOnOff()],
        fromZigbee: [fz.on_off_skip_duplicate_transaction],
        exposes: [e.switch().withEndpoint('l1'), e.switch().withEndpoint('l2'), e.switch().withEndpoint('l3'),
            e.switch().withEndpoint('l4')],
        whiteLabel: [{vendor: 'LEELKI', model: 'WP33-EU'}],
        meta: {multiEndpoint: true},
        endpoint: (device) => {
            return {l1: 1, l2: 2, l3: 3, l4: 4};
        },
        configure: async (device, coordinatorEndpoint) => {
            await tuya.configureMagicPacket(device, coordinatorEndpoint);
            await reporting.bind(device.getEndpoint(1), coordinatorEndpoint, ['genOnOff']);
            await reporting.bind(device.getEndpoint(2), coordinatorEndpoint, ['genOnOff']);
            await reporting.bind(device.getEndpoint(3), coordinatorEndpoint, ['genOnOff']);
            await reporting.bind(device.getEndpoint(4), coordinatorEndpoint, ['genOnOff']);
        },
    },
    {
        zigbeeModel: ['TS0216'],
        model: 'TS0216',
        vendor: 'Tuya',
        description: 'Sound and flash siren',
        fromZigbee: [fz.ts0216_siren, fz.battery],
        exposes: [e.battery(), e.binary('alarm', ea.STATE_SET, true, false),
            e.numeric('volume', ea.ALL).withValueMin(0).withValueMax(100).withDescription('Volume of siren')],
        toZigbee: [tz.ts0216_alarm, tz.ts0216_duration, tz.ts0216_volume],
        configure: async (device, coordinatorEndpoint) => {
            const endpoint = device.getEndpoint(1);
            await reporting.bind(endpoint, coordinatorEndpoint, ['genPowerCfg']);
            // Device advertises itself as Router but is an EndDevice
            device.type = 'EndDevice';
            device.save();
        },
    },
    {
        fingerprint: [{modelID: 'TS0601', manufacturerName: '_TZE200_znzs7yaw'}],
        model: 'HY08WE',
        vendor: 'Tuya',
        description: 'Wall-mount thermostat',
        fromZigbee: [legacy.fromZigbee.hy_thermostat, fz.ignore_basic_report],
        toZigbee: [legacy.toZigbee.hy_thermostat],
        onEvent: tuya.onEventSetTime,
        exposes: [e.climate().withSetpoint('current_heating_setpoint', 5, 30, 0.5, ea.STATE_SET)
            .withLocalTemperature(ea.STATE)
            .withSystemMode(['off', 'auto', 'heat'], ea.STATE_SET).withRunningState(['idle', 'heat'], ea.STATE)],
    },
    {
        fingerprint: [{modelID: 'TS0601', manufacturerName: '_TZE200_g9a3awaj'}],
        model: 'ZWT07',
        vendor: 'Tuya',
        description: 'Wall-mount thermostat',
        fromZigbee: [tuya.fz.datapoints],
        toZigbee: [tuya.tz.datapoints],
        onEvent: tuya.onEvent({timeStart: '1970'}),
        configure: tuya.configureMagicPacket,
        exposes: [
            e.climate().withSetpoint('current_heating_setpoint', 5, 60, 0.5, ea.STATE_SET)
                .withSystemMode(['off', 'heat'], ea.STATE_SET).withRunningState(['idle', 'heat'], ea.STATE)
                .withPreset(['manual', 'program'])
                .withLocalTemperature(),
            e.binary('frost', ea.STATE_SET, 'ON', 'OFF').withDescription('Antifreeze function')],
        meta: {
            tuyaDatapoints: [
                [1, 'system_mode', tuya.valueConverterBasic.lookup({'heat': true, 'off': false})],
                [2, 'preset', tuya.valueConverterBasic.lookup({'manual': tuya.enum(1), 'program': tuya.enum(0)})],
                [36, 'running_state', tuya.valueConverterBasic.lookup({'heat': 1, 'idle': 0})],
                [16, 'current_heating_setpoint', tuya.valueConverter.divideBy10],
                [24, 'local_temperature', tuya.valueConverter.divideBy10],
                [10, 'frost', tuya.valueConverter.onOff],
            ],
        },
    },
    {
        fingerprint: [{modelID: 'TS0601', manufacturerName: '_TZE200_2ekuz3dz'}],
        model: 'X5H-GB-B',
        vendor: 'Tuya',
        description: 'Wall-mount thermostat',
        fromZigbee: [fz.ignore_basic_report, fz.ignore_tuya_set_time, legacy.fromZigbee.x5h_thermostat],
        toZigbee: [legacy.toZigbee.x5h_thermostat],
        whiteLabel: [{vendor: 'Beok', model: 'TGR85-ZB'}, {vendor: 'AVATTO', model: 'ZWT-100-16A'}],
        exposes: [
            e.climate().withSetpoint('current_heating_setpoint', 5, 60, 0.5, ea.STATE_SET)
                .withLocalTemperature(ea.STATE).withLocalTemperatureCalibration(-9.9, 9.9, 0.1, ea.STATE_SET)
                .withSystemMode(['off', 'heat'], ea.STATE_SET).withRunningState(['idle', 'heat'], ea.STATE)
                .withPreset(['manual', 'program']),
            e.temperature_sensor_select(['internal', 'external', 'both']),
            e.text('schedule', ea.STATE_SET).withDescription('There are 8 periods in the schedule in total. ' +
                '6 for workdays and 2 for holidays. It should be set in the following format for each of the periods: ' +
                '`hours:minutes/temperature`. All periods should be set at once and delimited by the space symbol. ' +
                'For example: `06:00/20.5 08:00/15 11:30/15 13:30/15 17:00/22 22:00/15 06:00/20 22:00/15`. ' +
                'The thermostat doesn\'t report the schedule by itself even if you change it manually from device'),
            e.child_lock(), e.week(),
            e.enum('brightness_state', ea.STATE_SET, ['off', 'low', 'medium', 'high'])
                .withDescription('Screen brightness'),
            e.binary('sound', ea.STATE_SET, 'ON', 'OFF')
                .withDescription('Switches beep sound when interacting with thermostat'),
            e.binary('frost_protection', ea.STATE_SET, 'ON', 'OFF')
                .withDescription('Antifreeze function'),
            e.binary('factory_reset', ea.STATE_SET, 'ON', 'OFF')
                .withDescription('Resets all settings to default. Doesn\'t unpair device.'),
            e.numeric('heating_temp_limit', ea.STATE_SET).withUnit('°C').withValueMax(60)
                .withValueMin(5).withValueStep(1).withPreset('default', 35, 'Default value')
                .withDescription('Heating temperature limit'),
            e.numeric('deadzone_temperature', ea.STATE_SET).withUnit('°C').withValueMax(9.5)
                .withValueMin(0.5).withValueStep(0.5).withPreset('default', 1, 'Default value')
                .withDescription('The delta between local_temperature and current_heating_setpoint to trigger Heat'),
            e.numeric('upper_temp', ea.STATE_SET).withUnit('°C').withValueMax(95)
                .withValueMin(35).withValueStep(1).withPreset('default', 60, 'Default value'),
        ],
        onEvent: tuya.onEventSetTime,
    },
    {
        fingerprint: tuya.fingerprint('TS0601', ['_TZE200_viy9ihs7', '_TZE204_lzriup1j']),
        model: 'ZWT198/ZWT100-BH',
        vendor: 'Tuya',
        description: 'Avatto wall thermostat',
        onEvent: tuya.onEvent({timeStart: '1970'}),
        fromZigbee: [tuya.fz.datapoints],
        toZigbee: [tuya.tz.datapoints],
        configure: tuya.configureMagicPacket,
        exposes: [
            e.binary('factory_reset', ea.STATE_SET, 'ON', 'OFF')
                .withDescription('Full factory reset, use with caution!'),
            e.child_lock(),
            e.temperature_sensor_select(['internal', 'external', 'both']),
            e.climate()
                .withSystemMode(['off', 'heat'], ea.STATE_SET)
                .withPreset(['manual', 'auto', 'temporary_manual'])
                .withSetpoint('current_heating_setpoint', 5, 35, 0.5, ea.STATE_SET)
                .withRunningState(['idle', 'heat'], ea.STATE)
                .withLocalTemperature(ea.STATE)
                .withLocalTemperatureCalibration(-9.9, 9.9, 0.1, ea.STATE_SET),
            e.binary('frost_protection', ea.STATE_SET, 'ON', 'OFF')
                .withDescription('Antifreeze function'),
            e.max_temperature_limit()
                .withUnit('°C')
                .withValueMin(15)
                .withValueMax(90)
                .withValueStep(0.5)
                .withPreset('default', 60, 'Default value')
                .withDescription('Maximum upper temperature'),
            e.numeric('deadzone_temperature', ea.STATE_SET)
                .withUnit('°C')
                .withValueMax(10)
                .withValueMin(0.5)
                .withValueStep(0.5)
                .withPreset('default', 1, 'Default value')
                .withDescription('The delta between local_temperature (5<t<35)and current_heating_setpoint to trigger Heat'),
            e.enum('backlight_mode', ea.STATE_SET, ['off', 'low', 'medium', 'high'])
                .withDescription('Intensity of the backlight'),
            e.enum('working_day', ea.STATE_SET, ['disabled', '6-1', '5-2', '7'])
                .withDescription('Workday setting'),
            e.text('schedule_weekday', ea.STATE_SET).withDescription('Workdays (6 times `hh:mm/cc.c°C`)'),
            e.text('schedule_holiday', ea.STATE_SET).withDescription('Holidays (2 times `hh:mm/cc.c°C)`'),
            // ============== exposes for found, but not functional datapoints:
            /*
            e.min_temperature_limit() // dp 16
                .withValueMin(5)
                .withValueMax(15)
                .withValueStep(0.5)
                .withPreset('default', 10, 'Default value')
                .withDescription('dp16 is listed in Tuya, but no communication from device'),

            e.binary('dp105', ea.STATE_SET, 'ON', 'OFF')
                .withDescription('dp105 is not listed in Tuya, but device sends datapoint, binary: true/false'),

            e.binary('dp111', ea.STATE_SET, 'ON', 'OFF')
                .withDescription('dp111 is not listed in Tuya, but device sends datapoint, binary: true/false'),
            */
        ],
        meta: {
            tuyaDatapoints: [
                [1, 'system_mode', tuya.valueConverterBasic.lookup({'heat': true, 'off': false})],
                [2, 'current_heating_setpoint', tuya.valueConverter.divideBy10],
                [3, 'local_temperature', tuya.valueConverter.divideBy10],
                [4, 'preset', tuya.valueConverterBasic.lookup((_, device) => {
                    // https://github.com/Koenkk/zigbee2mqtt/issues/21353#issuecomment-1938328429
                    if (device.manufacturerName === '_TZE200_viy9ihs7') {
                        return {'auto': tuya.enum(1), 'manual': tuya.enum(0), 'temporary_manual': tuya.enum(2)};
                    } else {
                        return {'manual': tuya.enum(0), 'auto': tuya.enum(1), 'temporary_manual': tuya.enum(2)};
                    }
                })],
                [9, 'child_lock', tuya.valueConverter.lockUnlock],
                [11, 'faultalarm', tuya.valueConverter.raw],
                [15, 'max_temperature_limit', tuya.valueConverter.divideBy10],
                [19, 'local_temperature_calibration', tuya.valueConverter.localTempCalibration3],
                [101, 'running_state', tuya.valueConverterBasic.lookup({'heat': tuya.enum(1), 'idle': tuya.enum(0)})],
                [102, 'frost_protection', tuya.valueConverter.onOff],
                [103, 'factory_reset', tuya.valueConverter.onOff],
                [104, 'working_day', tuya.valueConverter.workingDay],
                [106, 'sensor', tuya.valueConverterBasic.lookup({'internal': tuya.enum(0), 'external': tuya.enum(1), 'both': tuya.enum(2)})],
                [107, 'deadzone_temperature', tuya.valueConverter.divideBy10],
                [109, null, tuya.valueConverter.ZWT198_schedule],
                [109, 'schedule_weekday', tuya.valueConverter.ZWT198_schedule],
                [109, 'schedule_holiday', tuya.valueConverter.ZWT198_schedule],
                [110, 'backlight_mode', tuya.valueConverter.backlightModeOffLowMediumHigh],
                // ============== found but not functional datapoints:

                // [16, 'min_temperature_limit', tuya.valueConverter.divideBy10],  // datapoint listed in Tuya, but no communication from device
                // [105, 'dp105', tuya.valueConverter.onOff],                      // not listed in Tuya, but device sends datapoint
                // [111, 'dp111', tuya.valueConverter.onOff],                      // not listed in Tuya, but device sends datapoint

                // These are the schedule values in bytes, 8 periods in total (4 bytes per period).
                // For each period:
                // 1st byte: hour
                // 2nd byte: minute
                // 3rd, 4th bytes: temperature multiplied by 10
                // On the device last 2 periods are ignored if schedule_mode is 7day. When schedule_mode is disabled,
                // scheduling can't be configured at all on the device.
                // For example, if schedule_mode is weekday/sat+sun and this byte array is received:
                // [6,10,1,144,8,10,0,170,11,40,0,170,12,40,0,170,17,10,0,230,22,10,0,170,8,5,0,200,23,0,0,160]
                // Then the schedule is:
                // Mon-Fri: 6:10 --> 40C, 8:10 --> 17C, 11:40 --> 17C, 12:40 --> 17C, 17:10 --> 23C, 22:10 --> 17C
                // Sat-Sun: 8:05 --> 20C, 23:00 --> 16C
            ],
        },
    },
    {
        fingerprint: tuya.fingerprint('TS0222', ['_TZ3000_kky16aay']),
        model: 'TS0222_temperature_humidity',
        vendor: 'Tuya',
        description: 'Temperature & humidity sensor',
        fromZigbee: [fzLocal.TS0222_humidity, fz.battery, fz.temperature, fz.illuminance],
        toZigbee: [],
        configure: tuya.configureMagicPacket,
        exposes: [e.battery(), e.temperature(), e.humidity(), e.illuminance()],
        whiteLabel: [
            tuya.whitelabel('Tuya', 'QT-07S', 'Soil sensor', ['_TZ3000_kky16aay']),
        ],
    },
    {
        fingerprint: [{modelID: 'TS0222', manufacturerName: '_TYZB01_4mdqxxnn'},
            {modelID: 'TS0222', manufacturerName: '_TYZB01_m6ec2pgj'}],
        model: 'TS0222',
        vendor: 'Tuya',
        description: 'Light intensity sensor',
        fromZigbee: [fz.battery, fz.illuminance, legacy.fromZigbee.TS0222],
        toZigbee: [],
        exposes: [e.battery(), e.illuminance(), e.illuminance_lux()],
        configure: tuya.configureMagicPacket,
    },
    {
        zigbeeModel: ['TS0210'],
        model: 'TS0210',
        vendor: 'Tuya',
        description: 'Vibration sensor',
        whiteLabel: [
            tuya.whitelabel('Niceboy', 'ORBIS Vibration Sensor', 'Vibration sensor', ['_TYZB01_821siati']),
        ],
        fromZigbee: [fz.battery, fz.ias_vibration_alarm_1_with_timeout],
        toZigbee: [tz.TS0210_sensitivity],
        exposes: [e.battery(), e.battery_voltage(), e.vibration(),
            e.numeric('sensitivity', ea.STATE_SET).withValueMin(0).withValueMax(50)
                .withDescription(
                    'Sensitivty of the sensor (0 = highest sensitivity, 50 = lowest sensitivity). ' +
                    'Press button on the device right before changing this',
                )],
    },
    {
        fingerprint: tuya.fingerprint('TS0601', ['_TZE200_8ply8mjj']),
        model: 'COZIGVS',
        vendor: 'Conecto',
        description: 'Vibration sensor',
        fromZigbee: [tuya.fz.datapoints],
        toZigbee: [tuya.tz.datapoints],
        configure: tuya.configureMagicPacket,
        exposes: [
            e.vibration(),
            e.numeric('sensitivity', ea.STATE_SET).withValueMin(0).withValueMax(2)
                .withDescription('Sensitivity of the sensor (single press the button when muted to switch between' +
                    ' low (one beep), medium (two beeps) and max (three beeps))'),
            e.text('buzzer_mute', ea.STATE).withDescription('ON when buzzer is muted (double press the button on device to toggle)'),
        ],
        meta: {
            tuyaDatapoints: [
                [1, 'vibration', tuya.valueConverter.trueFalse1],
                [101, 'sensitivity', tuya.valueConverter.raw],
                [103, 'buzzer_mute', tuya.valueConverter.onOff],
            ],
        },
    },
    {
        fingerprint: [{modelID: 'TS011F', manufacturerName: '_TZ3000_8bxrzyxz'},
            {modelID: 'TS011F', manufacturerName: '_TZ3000_ky0fq4ho'}],
        model: 'TS011F_din_smart_relay',
        description: 'Din smart relay (with power monitoring)',
        vendor: 'Tuya',
        fromZigbee: [fz.on_off, fz.electrical_measurement, fz.metering, fz.ignore_basic_report, tuya.fz.power_outage_memory,
            fz.tuya_relay_din_led_indicator],
        toZigbee: [tz.on_off, tuya.tz.power_on_behavior_1, tz.tuya_relay_din_led_indicator],
        whiteLabel: [{vendor: 'MatSee Plus', model: 'ATMS1602Z'}],
        ota: ota.zigbeeOTA,
        configure: async (device, coordinatorEndpoint) => {
            const endpoint = device.getEndpoint(1);
            await reporting.bind(endpoint, coordinatorEndpoint, ['genOnOff', 'haElectricalMeasurement', 'seMetering']);
            await reporting.rmsVoltage(endpoint, {change: 5});
            await reporting.rmsCurrent(endpoint, {change: 50});
            await reporting.activePower(endpoint, {change: 10});
            await reporting.currentSummDelivered(endpoint);
            endpoint.saveClusterAttributeKeyValue('haElectricalMeasurement', {acCurrentDivisor: 1000, acCurrentMultiplier: 1});
            endpoint.saveClusterAttributeKeyValue('seMetering', {divisor: 100, multiplier: 1});
            device.save();
        },
        exposes: [e.switch(), e.power(), e.current(), e.voltage(),
            e.energy(), e.enum('power_outage_memory', ea.ALL, ['on', 'off', 'restore'])
                .withDescription('Recover state after power outage'),
            e.enum('indicator_mode', ea.STATE_SET, ['off', 'on_off', 'off_on'])
                .withDescription('Relay LED indicator mode')],
    },
    {
        fingerprint: [{modelID: 'TS011F', manufacturerName: '_TZ3000_qeuvnohg'}],
        model: 'TS011F_din_smart_relay_polling',
        description: 'Din smart relay (with power monitoring via polling)',
        vendor: 'Tuya',
        fromZigbee: [fz.on_off, fz.electrical_measurement, fz.metering, fz.ignore_basic_report, tuya.fz.power_outage_memory,
            fz.tuya_relay_din_led_indicator],
        toZigbee: [tz.on_off, tuya.tz.power_on_behavior_1, tz.tuya_relay_din_led_indicator],
        whiteLabel: [tuya.whitelabel('Tongou', 'TO-Q-SY1-JZT', 'Din smart relay (with power monitoring via polling)', ['_TZ3000_qeuvnohg'])],
        ota: ota.zigbeeOTA,
        configure: async (device, coordinatorEndpoint) => {
            const endpoint = device.getEndpoint(1);
            await reporting.bind(endpoint, coordinatorEndpoint, ['genOnOff', 'haElectricalMeasurement', 'seMetering']);
            await reporting.rmsVoltage(endpoint, {change: 5});
            await reporting.rmsCurrent(endpoint, {change: 50});
            await reporting.activePower(endpoint, {change: 10});
            await reporting.currentSummDelivered(endpoint);
            endpoint.saveClusterAttributeKeyValue('haElectricalMeasurement', {acCurrentDivisor: 1000, acCurrentMultiplier: 1});
            endpoint.saveClusterAttributeKeyValue('seMetering', {divisor: 100, multiplier: 1});
            device.save();
        },
        exposes: [e.switch(), e.power(), e.current(), e.voltage(),
            e.energy(), e.enum('power_outage_memory', ea.ALL, ['on', 'off', 'restore'])
                .withDescription('Recover state after power outage'),
            e.enum('indicator_mode', ea.STATE_SET, ['off', 'on_off', 'off_on'])
                .withDescription('Relay LED indicator mode')],
        options: [exposes.options.measurement_poll_interval()],
        onEvent: (type, data, device, options) => tuya.onEventMeasurementPoll(type, data, device, options, true, false),
    },
    {
        fingerprint: [{modelID: 'TS011F', manufacturerName: '_TZ3000_7issjl2q'}],
        model: 'ATMS1601Z',
        description: 'Din smart relay (without power monitoring)',
        vendor: 'Tuya',
        fromZigbee: [fz.on_off, fz.ignore_basic_report, tuya.fz.power_outage_memory, fz.tuya_relay_din_led_indicator],
        toZigbee: [tz.on_off, tuya.tz.power_on_behavior_1, tz.tuya_relay_din_led_indicator],
        configure: async (device, coordinatorEndpoint) => {
            const endpoint = device.getEndpoint(1);
            await reporting.bind(endpoint, coordinatorEndpoint, ['genOnOff']);
            device.save();
        },
        exposes: [e.switch(),
            e.enum('power_outage_memory', ea.ALL, ['on', 'off', 'restore'])
                .withDescription('Recover state after power outage'),
            e.enum('indicator_mode', ea.STATE_SET, ['off', 'on_off', 'off_on'])
                .withDescription('Relay LED indicator mode')],
    },
    {
        fingerprint: tuya.fingerprint('TS0601', ['_TZE204_nklqjk62', '_TZE200_nklqjk62']),
        model: 'PJ-ZGD01',
        vendor: 'Tuya',
        description: 'Garage door opener',
        fromZigbee: [legacy.fromZigbee.matsee_garage_door_opener, fz.ignore_basic_report],
        toZigbee: [legacy.toZigbee.matsee_garage_door_opener, legacy.toZigbee.tuya_data_point_test],
        whiteLabel: [{vendor: 'MatSee Plus', model: 'PJ-ZGD01'}],
        configure: async (device, coordinatorEndpoint) => {
            await tuya.configureMagicPacket(device, coordinatorEndpoint);
            const endpoint = device.getEndpoint(1);
            await reporting.bind(endpoint, coordinatorEndpoint, ['genBasic']);
        },
        exposes: [e.binary('trigger', ea.STATE_SET, true, false).withDescription('Trigger the door movement'),
            e.binary('garage_door_contact', ea.STATE, true, false)],
    },
    {
        fingerprint: [{modelID: 'TS0601', manufacturerName: '_TZE200_wfxuhoea'}],
        model: 'GDC311ZBQ1',
        vendor: 'Tuya',
        description: 'LoraTap garage door opener with wireless sensor',
        fromZigbee: [legacy.fromZigbee.matsee_garage_door_opener, fz.ignore_basic_report],
        toZigbee: [legacy.toZigbee.matsee_garage_door_opener, legacy.toZigbee.tuya_data_point_test],
        whiteLabel: [{vendor: 'LoraTap', model: 'GDC311ZBQ1'}],
        configure: async (device, coordinatorEndpoint) => {
            await tuya.configureMagicPacket(device, coordinatorEndpoint);
            const endpoint = device.getEndpoint(1);
            await reporting.bind(endpoint, coordinatorEndpoint, ['genBasic']);
        },
        exposes: [e.binary('trigger', ea.STATE_SET, true, false).withDescription('Trigger the door movement'),
            e.binary('garage_door_contact', ea.STATE, false, true)
                .withDescription('Indicates if the garage door contact is closed (= true) or open (= false)')],
    },
    {
        fingerprint: [{modelID: 'TS0603', manufacturerName: '_TZE608_c75zqghm'}],
        model: 'TS0603',
        vendor: 'Tuya',
        meta: {
            tuyaDatapoints: [
                [1, 'state', tuya.valueConverter.raw],
                [3, 'garage_door_contact', tuya.valueConverter.trueFalseInvert],
                [12, null, null],
            ],
        },
        description: 'Garage door opener',
        configure: async (device, coordinatorEndpoint) => {
            await tuya.configureMagicPacket(device, coordinatorEndpoint);
            const endpoint = device.getEndpoint(1);
            await reporting.bind(endpoint, coordinatorEndpoint, ['genBasic']);
        },
        fromZigbee: [tuya.fz.datapoints],
        toZigbee: [tuya.tz.datapoints],
        exposes: [
            e.binary('state', ea.STATE_SET, true, false).withDescription('Trigger the door movement'),
            e.binary('garage_door_contact', ea.STATE, true, false)
                .withDescription('Indicates if the garage door contact is closed (= true) or open (= false)')],
    },
    {
        fingerprint: [{modelID: 'TS0201', manufacturerName: '_TZ3000_qaaysllp'}],
        model: 'LCZ030',
        vendor: 'Tuya',
        description: 'Temperature & humidity & illuminance sensor with display',
        fromZigbee: [fz.battery, fz.illuminance, fz.temperature, fz.humidity, fz.ts0201_temperature_humidity_alarm],
        toZigbee: [tz.ts0201_temperature_humidity_alarm],
        configure: async (device, coordinatorEndpoint) => {
            const endpoint = device.getEndpoint(1);
            // Enables reporting of measurement state changes
            await tuya.configureMagicPacket(device, coordinatorEndpoint);
            await reporting.bind(endpoint, coordinatorEndpoint, ['genBasic', 'genPowerCfg',
                'msTemperatureMeasurement', 'msIlluminanceMeasurement', 'msRelativeHumidity', 'manuSpecificTuya_2']);
        },
        exposes: [e.temperature(), e.humidity(), e.battery(), e.illuminance(), e.illuminance_lux(),
            e.numeric('alarm_temperature_max', ea.STATE_SET).withUnit('°C').withDescription('Alarm temperature max')
                .withValueMin(-20).withValueMax(80),
            e.numeric('alarm_temperature_min', ea.STATE_SET).withUnit('°C').withDescription('Alarm temperature min')
                .withValueMin(-20).withValueMax(80),
            e.numeric('alarm_humidity_max', ea.STATE_SET).withUnit('%').withDescription('Alarm humidity max')
                .withValueMin(0).withValueMax(100),
            e.numeric('alarm_humidity_min', ea.STATE_SET).withUnit('%').withDescription('Alarm humidity min')
                .withValueMin(0).withValueMax(100),
            e.enum('alarm_humidity', ea.STATE, ['below_min_humdity', 'over_humidity', 'off'])
                .withDescription('Alarm humidity status'),
            e.enum('alarm_temperature', ea.STATE, ['below_min_temperature', 'over_temperature', 'off'])
                .withDescription('Alarm temperature status'),
        ],
    },
    {
        fingerprint: [{modelID: 'TS0601', manufacturerName: '_TZE200_auin8mzr'}],
        model: 'TS0601_motion_sensor',
        vendor: 'Tuya',
        description: 'Human presence sensor AIR',
        fromZigbee: [legacy.fromZigbee.tuya_motion_sensor],
        toZigbee: [legacy.toZigbee.tuya_motion_sensor],
        exposes: [
            e.occupancy(),
            e.enum('o_sensitivity', ea.STATE_SET, Object.values(legacy.msLookups.OSensitivity)).withDescription('O-Sensitivity mode'),
            e.enum('v_sensitivity', ea.STATE_SET, Object.values(legacy.msLookups.VSensitivity)).withDescription('V-Sensitivity mode'),
            e.enum('led_status', ea.STATE_SET, ['ON', 'OFF']).withDescription('Led status switch'),
            e.numeric('vacancy_delay', ea.STATE_SET).withUnit('sec').withDescription('Vacancy delay').withValueMin(0)
                .withValueMax(1000),
            e.numeric('light_on_luminance_prefer', ea.STATE_SET).withDescription('Light-On luminance prefer')
                .withValueMin(0).withValueMax(10000),
            e.numeric('light_off_luminance_prefer', ea.STATE_SET).withDescription('Light-Off luminance prefer')
                .withValueMin(0).withValueMax(10000),
            e.enum('mode', ea.STATE_SET, Object.values(legacy.msLookups.Mode)).withDescription('Working mode'),
            e.numeric('luminance_level', ea.STATE).withDescription('Luminance level'),
            e.numeric('reference_luminance', ea.STATE).withDescription('Reference luminance'),
            e.numeric('vacant_confirm_time', ea.STATE).withDescription('Vacant confirm time'),
        ],
    },
    {
        fingerprint: tuya.fingerprint('TS0601', ['_TZE200_lu01t0zl', '_TZE200_vrfecyku', '_TZE200_ypprdwsl', '_TZE200_jkbljri7']),
        model: 'MIR-HE200-TY',
        vendor: 'Tuya',
        description: 'Human presence sensor with fall function',
        fromZigbee: [tuya.fz.datapoints],
        toZigbee: [tuya.tz.datapoints],
        configure: async (device, coordinatorEndpoint) => {
            const endpoint = device.getEndpoint(1);
            await tuya.sendDataPointEnum(endpoint, legacy.dataPoints.trsfTumbleSwitch, 0);
            await tuya.configureMagicPacket(device, coordinatorEndpoint);
        },
        exposes: [
            e.illuminance_lux(), e.presence(), e.occupancy(),
            e.numeric('motion_speed', ea.STATE).withDescription('Speed of movement'),
            e.enum('motion_direction', ea.STATE, ['standing_still', 'moving_forward', 'moving_backward'])
                .withDescription('direction of movement from the point of view of the radar'),
            e.numeric('radar_sensitivity', ea.STATE_SET).withValueMin(0).withValueMax(10).withValueStep(1)
                .withDescription('Sensitivity of the radar'),
            e.enum('radar_scene', ea.STATE_SET, ['default', 'area', 'toilet', 'bedroom', 'parlour', 'office', 'hotel'])
                .withDescription('Presets for sensitivity for presence and movement'),
            e.enum('tumble_switch', ea.STATE_SET, ['ON', 'OFF']).withDescription('Tumble status switch'),
            e.numeric('fall_sensitivity', ea.STATE_SET).withValueMin(1).withValueMax(10).withValueStep(1)
                .withDescription('Fall sensitivity of the radar'),
            e.numeric('tumble_alarm_time', ea.STATE_SET).withValueMin(1).withValueMax(5).withValueStep(1)
                .withUnit('min').withDescription('Tumble alarm time'),
            e.enum('fall_down_status', ea.STATE, ['none', 'maybe_fall', 'fall'])
                .withDescription('Fall down status'),
            e.text('static_dwell_alarm', ea.STATE).withDescription('Static dwell alarm'),
        ],
        meta: {
            tuyaDatapoints: [
                [1, 'presence', tuya.valueConverter.trueFalse1],
                [2, 'radar_sensitivity', tuya.valueConverter.raw],
                [102, 'occupancy', tuya.valueConverter.trueFalse1],
                [103, 'illuminance_lux', tuya.valueConverter.raw],
                [105, 'tumble_switch', tuya.valueConverter.plus1],
                [106, 'tumble_alarm_time', tuya.valueConverter.raw],
                [112, 'radar_scene', tuya.valueConverterBasic.lookup(
                    {'default': 0, 'area': 1, 'toilet': 2, 'bedroom': 3, 'parlour': 4, 'office': 5, 'hotel': 6})],
                [114, 'motion_direction', tuya.valueConverterBasic.lookup(
                    {'standing_still': 0, 'moving_forward': 1, 'moving_backward': 2})],
                [115, 'motion_speed', tuya.valueConverter.raw],
                [116, 'fall_down_status', tuya.valueConverterBasic.lookup({'none': 0, 'maybe_fall': 1, 'fall': 2})],
                [117, 'static_dwell_alarm', tuya.valueConverter.raw],
                [118, 'fall_sensitivity', tuya.valueConverter.raw],
                // Below are ignored
                [101, null, null], // reset_flag_code
                [104, null, null], // detection_flag_code
                [107, null, null], // radar_check_end_code
                [108, null, null], // radar_check_start_code
                [109, null, null], // hw_version_code
                [110, null, null], // sw_version_code
                [111, null, null], // radar_id_code
            ],
        },
    },
    {
        zigbeeModel: ['TS0046'],
        model: 'TS0046',
        vendor: 'Tuya',
        description: 'Wireless switch with 6 buttons',
        whiteLabel: [{vendor: 'LoraTap', model: 'SS9600ZB'}],
        fromZigbee: [tuya.fz.on_off_action, fz.battery],
        exposes: [e.battery(), e.action(['1_single', '1_double', '1_hold', '2_single', '2_double', '2_hold',
            '3_single', '3_double', '3_hold', '4_single', '4_double', '4_hold',
            '5_single', '5_double', '5_hold', '6_single', '6_double', '6_hold'])],
        toZigbee: [],
        configure: tuya.configureMagicPacket,
    },
    {
        fingerprint: tuya.fingerprint('TS004F', ['_TZ3000_g9g2xnch', '_TZ3000_pcqjmcud']),
        model: 'YSR-MINI-Z',
        vendor: 'Tuya',
        description: '2 in 1 dimming remote control and scene control',
        exposes: [
            e.battery(),
            e.action(['on', 'off',
                'brightness_move_up', 'brightness_step_up', 'brightness_step_down', 'brightness_move_down', 'brightness_stop',
                'color_temperature_step_down', 'color_temperature_step_up',
                '1_single', '1_double', '1_hold', '2_single', '2_double', '2_hold',
                '3_single', '3_double', '3_hold', '4_single', '4_double', '4_hold',
            ]),
            e.enum('operation_mode', ea.ALL, ['command', 'event']).withDescription(
                'Operation mode: "command" - for group control, "event" - for clicks'),
        ],
        fromZigbee: [fz.battery, fz.command_on, fz.command_off, fz.command_step, fz.command_move, fz.command_stop,
            fz.command_step_color_temperature, tuya.fz.on_off_action, fz.tuya_operation_mode],
        toZigbee: [tz.tuya_operation_mode],
        onEvent: tuya.onEventSetLocalTime,
        configure: async (device, coordinatorEndpoint) => {
            const endpoint = device.getEndpoint(1);
            await endpoint.read('genBasic', [0x0004, 0x000, 0x0001, 0x0005, 0x0007, 0xfffe]);
            await endpoint.write('genOnOff', {'tuyaOperationMode': 1});
            await endpoint.read('genOnOff', ['tuyaOperationMode']);
            try {
                await endpoint.read(0xE001, [0xD011]);
            } catch (err) {/* do nothing */}
            await endpoint.read('genPowerCfg', ['batteryVoltage', 'batteryPercentageRemaining']);
            await reporting.bind(endpoint, coordinatorEndpoint, ['genPowerCfg']);
            await reporting.bind(endpoint, coordinatorEndpoint, ['genOnOff']);
            await reporting.batteryPercentageRemaining(endpoint);
        },
    },
    {
        fingerprint: [{modelID: 'TS0601', manufacturerName: '_TZE200_hkdl5fmv'}],
        model: 'TS0601_rcbo',
        vendor: 'Tuya',
        whiteLabel: [
            {vendor: 'HOCH', model: 'ZJSBL7-100Z'},
            {vendor: 'WDYK', model: 'ZJSBL7-100Z'},
        ],
        description: 'DIN mount RCBO with smart energy metering',
        fromZigbee: [legacy.fromZigbee.hoch_din],
        toZigbee: [legacy.toZigbee.hoch_din],
        exposes: [
            e.text('meter_number', ea.STATE).withDescription('Meter number'),
            e.binary('state', ea.STATE_SET, 'ON', 'OFF').withDescription('State'),
            e.text('alarm', ea.STATE).withDescription('Alarm text'),
            e.binary('trip', ea.STATE_SET, 'trip', 'clear').withDescription('Trip'),
            e.binary('child_lock', ea.STATE_SET, 'ON', 'OFF').withDescription('Child lock'),
            e.enum('power_on_behavior', ea.STATE_SET, ['off', 'on', 'previous']).withDescription('Power on behavior'),
            e.numeric('countdown_timer', ea.STATE_SET).withValueMin(0).withValueMax(86400).withUnit('s').withDescription('Countdown timer'),
            e.numeric('voltage_rms', ea.STATE).withUnit('V').withDescription('Voltage RMS'),
            e.numeric('current', ea.STATE).withUnit('A').withDescription('Current'),
            e.numeric('current_average', ea.STATE).withUnit('A').withDescription('Current average'),
            e.power(), e.voltage(), e.energy(), e.temperature(),
            e.numeric('power_l1', ea.STATE).withUnit('W').withDescription('Instantaneous measured power on phase 1'),
            e.numeric('power_l2', ea.STATE).withUnit('W').withDescription('Instantaneous measured power on phase 2'),
            e.numeric('power_l3', ea.STATE).withUnit('W').withDescription('Instantaneous measured power on phase 3'),
            e.numeric('energy_consumed', ea.STATE).withUnit('kWh').withDescription('Consumed energy'),
            e.enum('clear_device_data', ea.SET, ['']).withDescription('Clear device data'),
        ],
    },
    {
        fingerprint: [{modelID: 'TS004F', manufacturerName: '_TZ3000_4fjiwweb'}, {modelID: 'TS004F', manufacturerName: '_TZ3000_uri7ongn'},
            {modelID: 'TS004F', manufacturerName: '_TZ3000_ixla93vd'}, {modelID: 'TS004F', manufacturerName: '_TZ3000_qja6nq5z'},
            {modelID: 'TS004F', manufacturerName: '_TZ3000_abrsvsou'}],
        model: 'ERS-10TZBVK-AA',
        vendor: 'Tuya',
        description: 'Smart knob',
        fromZigbee: [
            fz.command_step, fz.command_toggle, fz.command_move_hue, fz.command_step_color_temperature, fz.command_stop_move_raw,
            fz.tuya_multi_action, fz.tuya_operation_mode, fz.battery,
        ],
        toZigbee: [tz.tuya_operation_mode],
        exposes: [
            e.action([
                'toggle', 'brightness_step_up', 'brightness_step_down', 'color_temperature_step_up', 'color_temperature_step_down',
                'saturation_move', 'hue_move', 'hue_stop', 'single', 'double', 'hold', 'rotate_left', 'rotate_right',
            ]),
            e.numeric('action_step_size', ea.STATE).withValueMin(0).withValueMax(255),
            e.numeric('action_transition_time', ea.STATE).withUnit('s'),
            e.numeric('action_rate', ea.STATE).withValueMin(0).withValueMax(255),
            e.battery(),
            e.enum('operation_mode', ea.ALL, ['command', 'event']).withDescription(
                'Operation mode: "command" - for group control, "event" - for clicks'),
        ],
        configure: async (device, coordinatorEndpoint) => {
            const endpoint = device.getEndpoint(1);
            await endpoint.read('genBasic', [0x0004, 0x000, 0x0001, 0x0005, 0x0007, 0xfffe]);
            await endpoint.write('genOnOff', {'tuyaOperationMode': 1});
            await endpoint.read('genOnOff', ['tuyaOperationMode']);
            try {
                await endpoint.read(0xE001, [0xD011]);
            } catch (err) {/* do nothing */}
            await endpoint.read('genPowerCfg', ['batteryVoltage', 'batteryPercentageRemaining']);
            await reporting.bind(endpoint, coordinatorEndpoint, ['genPowerCfg']);
            await reporting.bind(endpoint, coordinatorEndpoint, ['genOnOff']);
            await reporting.batteryPercentageRemaining(endpoint);
        },
    },
    {
        fingerprint: [{modelID: 'TS0601', manufacturerName: '_TZE200_kzm5w4iz'}],
        model: 'TS0601_vibration_sensor',
        vendor: 'Tuya',
        description: 'Smart vibration sensor',
        fromZigbee: [legacy.fromZigbee.tuya_smart_vibration_sensor],
        toZigbee: [],
        exposes: [e.contact(), e.battery(), e.vibration()],
    },
    {
        fingerprint: [{modelID: 'TS0601', manufacturerName: '_TZE200_yi4jtqq1'}, {modelID: 'TS0601', manufacturerName: '_TZE200_khx7nnka'}],
        model: 'XFY-CGQ-ZIGB',
        vendor: 'Tuya',
        description: 'Illuminance sensor',
        fromZigbee: [legacy.fromZigbee.tuya_illuminance_sensor],
        toZigbee: [],
        exposes: [e.illuminance_lux(), e.brightness_state()],
    },
    {
        fingerprint: [{modelID: 'TS0601', manufacturerName: '_TZE200_kltffuzl'}, {modelID: 'TS0601', manufacturerName: '_TZE200_fwoorn8y'}],
        model: 'TM001-ZA/TM081',
        vendor: 'Tuya',
        description: 'Door and window sensor',
        fromZigbee: [legacy.fromZigbee.tm081],
        toZigbee: [],
        exposes: [e.contact(), e.battery()],
    },
    {
        fingerprint: [{modelID: 'TS0601', manufacturerName: '_TZE200_2m38mh6k'}],
        model: 'SS9600ZB',
        vendor: 'Tuya',
        description: '6 gang remote',
        exposes: [e.battery(),
            e.action(['1_single', '1_double', '1_hold', '2_single', '2_double', '2_hold', '3_single', '3_double', '3_hold',
                '4_single', '4_double', '4_hold', '5_single', '5_double', '5_hold', '6_single', '6_double', '6_hold'])],
        fromZigbee: [legacy.fromZigbee.tuya_remote],
        toZigbee: [],
    },
    {
        zigbeeModel: ['TS0052'],
        model: 'TS0052',
        vendor: 'Tuya',
        description: 'Zigbee dimmer module 1 channel',
        extend: [tuyaLight({powerOnBehavior: true, configureReporting: true, switchType: true, minBrightness: true})],
    },
    {
        fingerprint: tuya.fingerprint('TS0052', ['_TZ3000_zjtxnoft', '_TZ3000_kvwrdf47']),
        model: 'TS0052_2',
        vendor: 'Tuya',
        description: 'Zigbee dimmer module 2 channel',
        extend: [
            deviceEndpoints({endpoints: {'l1': 1, 'l2': 2}}),
            tuyaLight({powerOnBehavior: true, configureReporting: true, switchType: true, minBrightness: true, endpointNames: ['l1', 'l2']}),
        ],
        configure: async (device, coordinatorEndpoint) => {
            await tuya.configureMagicPacket(device, coordinatorEndpoint);
        },
    },
    {
        fingerprint: [{modelID: 'TS0601', manufacturerName: '_TZE200_ikvncluo'},
            {modelID: 'TS0601', manufacturerName: '_TZE200_lyetpprm'},
            {modelID: 'TS0601', manufacturerName: '_TZE200_jva8ink8'},
            {modelID: 'TS0601', manufacturerName: '_TZE204_xpq2rzhq'},
            {modelID: 'TS0601', manufacturerName: '_TZE200_holel4dk'},
            {modelID: 'TS0601', manufacturerName: '_TZE200_xpq2rzhq'},
            {modelID: 'TS0601', manufacturerName: '_TZE200_wukb7rhc'},
            {modelID: 'TS0601', manufacturerName: '_TZE204_xsm7l9xa'},
            {modelID: 'TS0601', manufacturerName: '_TZE204_ztc6ggyl'},
            {modelID: 'TS0601', manufacturerName: '_TZE200_ztc6ggyl'},
            {modelID: 'TS0601', manufacturerName: '_TZE200_sgpeacqp'}],
        model: 'TS0601_smart_human_presence_sensor_1',
        vendor: 'Tuya',
        description: 'Smart Human presence sensor',
        fromZigbee: [legacy.fz.tuya_smart_human_presense_sensor],
        toZigbee: [legacy.tz.tuya_smart_human_presense_sensor],
        whiteLabel: [
            tuya.whitelabel('Tuya', 'ZY-M100-L', 'Ceiling human breathe sensor', ['_TZE204_ztc6ggyl']),
        ],
        exposes: [
            e.illuminance_lux(), e.presence(),
            e.numeric('target_distance', ea.STATE).withDescription('Distance to target').withUnit('m'),
            e.numeric('radar_sensitivity', ea.STATE_SET).withValueMin(0).withValueMax(9).withValueStep(1)
                .withDescription('sensitivity of the radar'),
            e.numeric('minimum_range', ea.STATE_SET).withValueMin(0).withValueMax(9.5).withValueStep(0.15)
                .withDescription('Minimum range').withUnit('m'),
            e.numeric('maximum_range', ea.STATE_SET).withValueMin(0).withValueMax(9.5).withValueStep(0.15)
                .withDescription('Maximum range').withUnit('m'),
            e.numeric('detection_delay', ea.STATE_SET).withValueMin(0).withValueMax(10).withValueStep(0.1)
                .withDescription('Detection delay').withUnit('s'),
            e.numeric('fading_time', ea.STATE_SET).withValueMin(0).withValueMax(1500).withValueStep(1)
                .withDescription('Fading time').withUnit('s'),
            // e.text('cli', ea.STATE).withDescription('not recognize'),
            e.enum('self_test', ea.STATE, Object.values(legacy.tuyaHPSCheckingResult))
                .withDescription('Self_test, possible results: checking, check_success, check_failure, others, comm_fault, radar_fault.'),
        ],
    },
    {
        fingerprint: tuya.fingerprint('TS0601', ['_TZE204_sxm7l9xa', '_TZE204_e5m9c5hl']),
        model: 'ZY-M100-S_1',
        vendor: 'Tuya',
        description: 'Mini human breathe sensor',
        fromZigbee: [tuya.fz.datapoints],
        toZigbee: [tuya.tz.datapoints],
        whiteLabel: [
            tuya.whitelabel('Wenzhi', 'WZ-M100-W', 'Human presence sensor', ['_TZE204_e5m9c5hl']),
        ],
        exposes: [
            e.illuminance_lux(), e.presence(),
            e.numeric('target_distance', ea.STATE).withDescription('Distance to target').withUnit('m'),
            e.numeric('radar_sensitivity', ea.STATE_SET).withValueMin(0).withValueMax(9).withValueStep(1)
                .withDescription('sensitivity of the radar'),
            e.numeric('minimum_range', ea.STATE_SET).withValueMin(0).withValueMax(9.5).withValueStep(0.15)
                .withDescription('Minimum range').withUnit('m'),
            e.numeric('maximum_range', ea.STATE_SET).withValueMin(0).withValueMax(9.5).withValueStep(0.15)
                .withDescription('Maximum range').withUnit('m'),
            e.numeric('detection_delay', ea.STATE_SET).withValueMin(0).withValueMax(10).withValueStep(0.1)
                .withDescription('Detection delay').withUnit('s'),
            e.numeric('fading_time', ea.STATE_SET).withValueMin(0.5).withValueMax(1500).withValueStep(1)
                .withDescription('Fading time').withUnit('s'),
        ],
        meta: {
            tuyaDatapoints: [
                [104, 'illuminance_lux', tuya.valueConverter.raw],
                [105, 'presence', tuya.valueConverter.trueFalse1],
                [106, 'radar_sensitivity', tuya.valueConverter.raw],
                [107, 'maximum_range', tuya.valueConverter.divideBy100],
                [108, 'minimum_range', tuya.valueConverter.divideBy100],
                [109, 'target_distance', tuya.valueConverter.divideBy100],
                [110, 'fading_time', tuya.valueConverter.divideBy10],
                [111, 'detection_delay', tuya.valueConverter.divideBy10],
            ],
        },
    },
    {
        fingerprint: tuya.fingerprint('TS0601', ['_TZE204_qasjif9e', '_TZE204_ztqnh5cg']),
        model: 'ZY-M100-S_2',
        vendor: 'Tuya',
        description: 'Mini human breathe sensor',
        fromZigbee: [tuya.fz.datapoints],
        toZigbee: [tuya.tz.datapoints],
        exposes: [
            e.illuminance_lux(), e.presence(),
            e.numeric('target_distance', ea.STATE).withDescription('Distance to target').withUnit('m'),
            e.numeric('radar_sensitivity', ea.STATE_SET).withValueMin(0).withValueMax(9).withValueStep(1)
                .withDescription('sensitivity of the radar'),
            e.numeric('minimum_range', ea.STATE_SET).withValueMin(0).withValueMax(9.5).withValueStep(0.15)
                .withDescription('Minimum range').withUnit('m'),
            e.numeric('maximum_range', ea.STATE_SET).withValueMin(0).withValueMax(9.5).withValueStep(0.15)
                .withDescription('Maximum range').withUnit('m'),
            e.numeric('detection_delay', ea.STATE_SET).withValueMin(0).withValueMax(10).withValueStep(0.1)
                .withDescription('Detection delay').withUnit('s'),
            e.numeric('fading_time', ea.STATE_SET).withValueMin(0.5).withValueMax(1500).withValueStep(1)
                .withDescription('Fading time').withUnit('s'),
        ],
        meta: {
            tuyaDatapoints: [
                [1, 'presence', tuya.valueConverter.trueFalse1],
                [9, 'target_distance', tuya.valueConverter.divideBy100],
                [104, 'illuminance_lux', tuya.valueConverter.raw],
                [2, 'radar_sensitivity', tuya.valueConverter.raw],
                [4, 'maximum_range', tuya.valueConverter.divideBy100],
                [3, 'minimum_range', tuya.valueConverter.divideBy100],
                [102, 'fading_time', tuya.valueConverter.divideBy10],
                [101, 'detection_delay', tuya.valueConverter.divideBy10],
            ],
        },
        whiteLabel: [
            tuya.whitelabel('iHenso', '_TZE204_ztqnh5cg', 'Human presence sensor', ['_TZE204_ztqnh5cg']),
        ],
    },
    {
        fingerprint: tuya.fingerprint('TS0225', ['_TZE200_hl0ss9oa']),
        model: 'ZG-205ZL',
        vendor: 'Tuya',
        description: '24Ghz/5.8GHz human presence sensor',
        fromZigbee: [tuya.fz.datapoints],
        toZigbee: [tuya.tz.datapoints],
        exposes: [
            e.presence(),
            e.enum('motion_state', ea.STATE, ['none', 'large', 'small', 'static']).withDescription('Motion state'),
            e.illuminance_lux(),
            e.numeric('fading_time', ea.STATE_SET).withValueMin(0).withValueMax(3600).withValueStep(1).withUnit('s')
                .withDescription('Presence keep time'),
            e.numeric('large_motion_detection_distance', ea.STATE_SET).withValueMin(0).withValueMax(10).withValueStep(0.01).withUnit('m')
                .withDescription('Large motion detection distance'),
            e.numeric('large_motion_detection_sensitivity', ea.STATE_SET).withValueMin(0).withValueMax(10).withValueStep(1).withUnit('x')
                .withDescription('Large motion detection sensitivity'),
            e.numeric('small_motion_detection_distance', ea.STATE_SET).withValueMin(0).withValueMax(6).withValueStep(0.01).withUnit('m')
                .withDescription('Small motion detection distance'),
            e.numeric('small_motion_detection_sensitivity', ea.STATE_SET).withValueMin(0).withValueMax(10).withValueStep(1).withUnit('x')
                .withDescription('Small motion detection sensitivity'),
            e.numeric('static_detection_distance', ea.STATE_SET).withValueMin(0).withValueMax(6).withValueStep(0.01).withUnit('m')
                .withDescription('Static detection distance'),
            e.numeric('static_detection_sensitivity', ea.STATE_SET).withValueMin(0).withValueMax(10).withValueStep(1).withUnit('x')
                .withDescription('Static detection sensitivity'),
            e.enum('mode', ea.STATE_SET, ['off', 'arm', 'alarm', 'doorbell']).withDescription('Working mode'),
            e.enum('alarm_volume', ea.STATE_SET, ['mute', 'low', 'medium', 'high']).withDescription('Alarm volume'),
            e.numeric('alarm_time', ea.STATE_SET).withValueMin(1).withValueMax(60).withValueStep(1).withUnit('m').withDescription('Alarm time'),
            e.binary('light_mode', ea.STATE_SET, 'ON', 'OFF').withDescription('LED indicator mode'),
        ],
        meta: {
            tuyaDatapoints: [
                [1, 'presence', tuya.valueConverter.trueFalse1],
                [20, 'illuminance_lux', tuya.valueConverter.raw],
                [11, 'motion_state', tuya.valueConverterBasic.lookup({
                    'none': tuya.enum(0), 'large': tuya.enum(1), 'small': tuya.enum(2), 'static': tuya.enum(3),
                })],
                [12, 'fading_time', tuya.valueConverter.raw],
                [13, 'large_motion_detection_distance', tuya.valueConverter.divideBy100],
                [15, 'large_motion_detection_sensitivity', tuya.valueConverter.raw],
                [14, 'small_motion_detection_distance', tuya.valueConverter.divideBy100],
                [16, 'small_motion_detection_sensitivity', tuya.valueConverter.raw],
                [103, 'static_detection_distance', tuya.valueConverter.divideBy100],
                [104, 'static_detection_sensitivity', tuya.valueConverter.raw],
                [105, 'mode', tuya.valueConverterBasic.lookup(
                    {'arm': tuya.enum(0), 'off': tuya.enum(1), 'alarm': tuya.enum(2), 'doorbell': tuya.enum(3)})],
                [102, 'alarm_volume', tuya.valueConverterBasic.lookup({
                    'low': tuya.enum(0), 'medium': tuya.enum(1), 'high': tuya.enum(2), 'mute': tuya.enum(3),
                })],
                [101, 'alarm_time', tuya.valueConverter.raw],
                [24, 'light_mode', tuya.valueConverter.onOff],
            ],
        },
    },
    {
        fingerprint: [{modelID: 'TS0601', manufacturerName: '_TZE200_whkgqxse'}],
        model: 'JM-TRH-ZGB-V1',
        vendor: 'Tuya',
        description: 'Temperature & humidity sensor with clock',
        fromZigbee: [legacy.fromZigbee.nous_lcd_temperature_humidity_sensor, fz.ignore_tuya_set_time],
        toZigbee: [legacy.toZigbee.nous_lcd_temperature_humidity_sensor],
        onEvent: tuya.onEventSetLocalTime,
        configure: async (device, coordinatorEndpoint) => {
            const endpoint = device.getEndpoint(1);
            await reporting.bind(endpoint, coordinatorEndpoint, ['genBasic']);
        },
        exposes: [
            e.temperature(), e.humidity(), e.battery(),
            e.numeric('temperature_report_interval', ea.STATE_SET).withUnit('min').withValueMin(5).withValueMax(60).withValueStep(5)
                .withDescription('Temperature Report interval'),
            e.enum('temperature_unit_convert', ea.STATE_SET, ['celsius', 'fahrenheit']).withDescription('Current display unit'),
            e.enum('temperature_alarm', ea.STATE, ['canceled', 'lower_alarm', 'upper_alarm'])
                .withDescription('Temperature alarm status'),
            e.numeric('max_temperature', ea.STATE_SET).withUnit('°C').withValueMin(-20).withValueMax(60)
                .withDescription('Alarm temperature max'),
            e.numeric('min_temperature', ea.STATE_SET).withUnit('°C').withValueMin(-20).withValueMax(60)
                .withDescription('Alarm temperature min'),
            e.enum('humidity_alarm', ea.STATE, ['canceled', 'lower_alarm', 'upper_alarm'])
                .withDescription('Humidity alarm status'),
            e.numeric('max_humidity', ea.STATE_SET).withUnit('%').withValueMin(0).withValueMax(100)
                .withDescription('Alarm humidity max'),
            e.numeric('min_humidity', ea.STATE_SET).withUnit('%').withValueMin(0).withValueMax(100)
                .withDescription('Alarm humidity min'),
        ],
    },
    {
        fingerprint: [{modelID: 'TS0601', manufacturerName: '_TZE200_zyrdrmno'}],
        model: 'ZB-Sm',
        vendor: 'Tuya',
        description: 'Tubular motor',
        fromZigbee: [legacy.fromZigbee.zb_sm_cover, fz.ignore_basic_report],
        toZigbee: [legacy.toZigbee.zb_sm_cover],
        onEvent: tuya.onEventSetTime,
        exposes: [
            e.cover_position().setAccess('position', ea.STATE_SET),
            e.enum('goto_positon', ea.SET, ['25', '50', '75', 'FAVORITE']),
            e.enum('motor_state', ea.STATE, ['OPENING', 'CLOSING', 'STOPPED']),
            e.numeric('active_power', ea.STATE).withDescription('Active power').withUnit('mWt'),
            e.numeric('cycle_count', ea.STATE).withDescription('Cycle count'),
            e.numeric('cycle_time', ea.STATE).withDescription('Cycle time').withUnit('ms'),
            e.enum('top_limit', ea.STATE_SET, ['SET', 'CLEAR']).withDescription('Setup or clear top limit'),
            e.enum('bottom_limit', ea.STATE_SET, ['SET', 'CLEAR']).withDescription('Setup or clear bottom limit'),
            e.numeric('favorite_position', ea.STATE_SET).withValueMin(0).withValueMax(100)
                .withDescription('Favorite position of this cover'),
            e.binary(`reverse_direction`, ea.STATE_SET, true, false).withDescription(`Inverts the cover direction`),
            e.text('motor_type', ea.STATE),
            e.enum('report', ea.SET, ['']),
        ],
    },
    {
        fingerprint: tuya.fingerprint('TS1201', ['_TZ3290_7v1k4vufotpowp9z', '_TZ3290_rlkmy85q4pzoxobl', '_TZ3290_lypnqvlem5eq1ree']),
        model: 'ZS06',
        vendor: 'Tuya',
        description: 'Universal smart IR remote control',
        fromZigbee: [
            fzZosung.zosung_send_ir_code_00, fzZosung.zosung_send_ir_code_01, fzZosung.zosung_send_ir_code_02,
            fzZosung.zosung_send_ir_code_03, fzZosung.zosung_send_ir_code_04, fzZosung.zosung_send_ir_code_05,
        ],
        toZigbee: [tzZosung.zosung_ir_code_to_send, tzZosung.zosung_learn_ir_code],
        exposes: [ez.learn_ir_code(), ez.learned_ir_code(), ez.ir_code_to_send()],
        whiteLabel: [
            tuya.whitelabel('Tuya', 'UFO-R4Z', 'Universal smart IR remote control', ['_TZ3290_rlkmy85q4pzoxobl']),
<<<<<<< HEAD
            tuya.whitelabel('QA', 'QAIRZPRO', 'Infrared hub pro', ['_TZ3290_jxvzqatwgsaqzx1u', '_TZ3290_lypnqvlem5eq1ree']),
=======
            tuya.whitelabel('QA', 'QAIRZPRO', 'Infrared hub pro', ['_TZ3290_jxvzqatwgsaqzx1u']),
>>>>>>> 85c0ed52
        ],
    },
    {
        fingerprint: [{modelID: 'TS0201', manufacturerName: '_TZ3000_itnrsufe'}],
        model: 'KCTW1Z',
        vendor: 'Tuya',
        description: 'Temperature & humidity sensor with LCD',
        fromZigbee: [fz.temperature, fzLocal.humidity10, fzLocal.temperature_unit, fz.battery, fz.ignore_tuya_set_time],
        toZigbee: [tzLocal.temperature_unit],
        onEvent: tuya.onEventSetLocalTime,
        exposes: [
            e.temperature(), e.humidity(), e.battery(), e.battery_voltage(),
            e.enum('temperature_unit', ea.STATE_SET, ['celsius', 'fahrenheit']).withDescription('Current display unit'),
        ],
        configure: async (device, coordinatorEndpoint) => {
            const endpoint = device.getEndpoint(1);
            await reporting.bind(endpoint, coordinatorEndpoint, ['genPowerCfg', 'msTemperatureMeasurement', 'msRelativeHumidity']);
            await endpoint.read('genPowerCfg', ['batteryVoltage', 'batteryPercentageRemaining']);
            await reporting.batteryPercentageRemaining(endpoint);
        },
    },
    {
        fingerprint: [{modelID: 'TS0601', manufacturerName: '_TZE200_0u3bj3rc'},
            {modelID: 'TS0601', manufacturerName: '_TZE200_v6ossqfy'},
            {modelID: 'TS0601', manufacturerName: '_TZE200_mx6u6l4y'}],
        model: 'TS0601_human_presence_sensor',
        vendor: 'Tuya',
        description: 'Human presence sensor Zigbee',
        fromZigbee: [legacy.fromZigbee.hpsz],
        toZigbee: [legacy.toZigbee.hpsz],
        onEvent: tuya.onEventSetLocalTime,
        exposes: [e.presence(),
            e.numeric('duration_of_attendance', ea.STATE).withUnit('min')
                .withDescription('Shows the presence duration in minutes'),
            e.numeric('duration_of_absence', ea.STATE).withUnit('min')
                .withDescription('Shows the duration of the absence in minutes'),
            e.binary('led_state', ea.STATE_SET, true, false)
                .withDescription('Turns the onboard LED on or off'),
        ],
    },
    {
        fingerprint: tuya.fingerprint('TS0601', ['_TZE200_qoy0ekbd', '_TZE200_znbl8dj5', '_TZE200_a8sdabtg', '_TZE200_dikkika5']),
        model: 'ZG-227ZL',
        vendor: 'Tuya',
        description: 'Temperature & humidity LCD sensor',
        fromZigbee: [tuya.fz.datapoints],
        toZigbee: [tuya.tz.datapoints],
        configure: tuya.configureMagicPacket,
        exposes: [e.temperature(), e.humidity(), tuya.exposes.temperatureUnit(), tuya.exposes.temperatureCalibration(),
            tuya.exposes.humidityCalibration(), e.battery()],
        whiteLabel: [
            tuya.whitelabel('Tuya', 'ZG-227Z', 'Temperature and humidity sensor', ['_TZE200_a8sdabtg']),
            tuya.whitelabel('KOJIMA', 'KOJIMA-THS-ZG-LCD', 'Temperature and humidity sensor', ['_TZE200_dikkika5']),
        ],
        meta: {
            tuyaDatapoints: [
                [1, 'temperature', tuya.valueConverter.divideBy10],
                [2, 'humidity', tuya.valueConverter.raw],
                [4, 'battery', tuya.valueConverter.raw],
                [9, 'temperature_unit', tuya.valueConverter.temperatureUnit],
                [23, 'temperature_calibration', tuya.valueConverter.divideBy10],
                [24, 'humidity_calibration', tuya.valueConverter.raw],
            ],
        },
    },
    {
        fingerprint: tuya.fingerprint('TS0601', ['_TZE200_j7sgd8po']),
        model: 'SODA_S8',
        vendor: 'Tuya',
        description: 'SODA S8 premium window handle',
        extend: [],
        toZigbee: [tuya.tz.datapoints],
        fromZigbee: [tuya.fz.datapoints],
        configure: tuya.configureMagicPacket,
        exposes: [
            e.battery(), e.battery_low(),
            e.binary('vacation', ea.STATE_SET, 'ON', 'OFF').withDescription('Vacation mode'),
            e.enum('alarm', ea.STATE, ['ALARM', 'IDLE']).withDescription('Alarm'),
            e.binary('alarm_switch', ea.STATE_SET, 'ON', 'OFF').withDescription('Alarm enable'),
            e.binary('handlesound', ea.STATE_SET, 'ON', 'OFF').withDescription('Handle closed sound'),
            e.enum('opening_mode', ea.STATE, ['closed', 'tilted']).withDescription('Window tilt'),
            e.temperature(), e.humidity(),
            e.binary('keysound', ea.STATE_SET, 'ON', 'OFF').withDescription('Key beep sound'),
            e.enum('sensitivity', ea.STATE_SET, ['off', 'low', 'medium', 'high', 'max']).withDescription('Sensitivity of the alarm sensor'),
            e.enum('position', ea.STATE, ['up', 'right', 'down', 'left']),
            e.enum('button_left', ea.STATE, ['released', 'pressed']),
            e.enum('button_right', ea.STATE, ['released', 'pressed']),
            e.numeric('duration', ea.STATE_SET).withValueMin(0).withValueMax(300).withValueStep(1)
                .withUnit('sec').withDescription('Duration of the alarm').withPreset('default', 180, 'Default value'),
            e.numeric('update_frequency', ea.STATE_SET).withUnit('min').withDescription('Update frequency').withValueMin(0).withValueMax(700)
                .withPreset('default', 20, 'Default value'),
            e.enum('calibrate', ea.STATE_SET, ['clear', 'execute']),
        ],
        meta: {
            tuyaDatapoints: [
                [3, 'battery', tuya.valueConverter.raw],
                [8, 'temperature', tuya.valueConverter.divideBy10],
                [101, 'humidity', tuya.valueConverter.raw],
                [102, 'alarm', tuya.valueConverterBasic.lookup({'IDLE': tuya.enum(0), 'ALARM': tuya.enum(1)})],
                [103, 'opening_mode', tuya.valueConverterBasic.lookup({'closed': tuya.enum(0), 'tilted': tuya.enum(1)})],
                [104, 'position', tuya.valueConverterBasic.lookup(
                    {'left': tuya.enum(4), 'up': tuya.enum(1), 'down': tuya.enum(2), 'right': tuya.enum(3)})],
                [105, 'button_left', tuya.valueConverterBasic.lookup({'released': tuya.enum(0), 'pressed': tuya.enum(1)})],
                [106, 'button_right', tuya.valueConverterBasic.lookup({'released': tuya.enum(0), 'pressed': tuya.enum(1)})],
                [107, 'vacation', tuya.valueConverterBasic.lookup({'OFF': tuya.enum(0), 'ON': tuya.enum(1)})],
                [108, 'sensitivity', tuya.valueConverterBasic.lookup(
                    {'off': tuya.enum(0), 'low': tuya.enum(1), 'medium': tuya.enum(2), 'high': tuya.enum(3), 'max': tuya.enum(4)})],
                [109, 'alarm_switch', tuya.valueConverterBasic.lookup({'OFF': tuya.enum(0), 'ON': tuya.enum(1)})],
                [110, 'update_frequency', tuya.valueConverter.raw],
                [111, 'keysound', tuya.valueConverterBasic.lookup({'OFF': tuya.enum(0), 'ON': tuya.enum(1)})],
                [112, 'battery_low', tuya.valueConverterBasic.lookup({'ON': tuya.enum(0), 'OFF': tuya.enum(1)})],
                [113, 'duration', tuya.valueConverter.raw],
                [114, 'handlesound', tuya.valueConverterBasic.lookup({'OFF': tuya.enum(0), 'ON': tuya.enum(1)})],
                [120, 'calibrate', tuya.valueConverterBasic.lookup({'clear': tuya.enum(0), 'execute': tuya.enum(1)})],
            ],
        },
    },
    {
        fingerprint: tuya.fingerprint('TS0601', ['_TZE200_ysm4dsb1']),
        model: 'RSH-HS06',
        vendor: 'Tuya',
        description: 'Temperature and humidity sensor',
        fromZigbee: [tuya.fz.datapoints],
        toZigbee: [tuya.tz.datapoints],
        onEvent: tuya.onEvent({queryOnDeviceAnnounce: true}),
        configure: async (device, coordinatorEndpoint) => {
            await tuya.configureMagicPacket(device, coordinatorEndpoint);
            await device.getEndpoint(1).command('manuSpecificTuya', 'dataQuery', {});
        },
        exposes: [e.temperature(), e.humidity(), tuya.exposes.temperatureUnit(), tuya.exposes.temperatureCalibration(),
            tuya.exposes.humidityCalibration(), e.battery()],
        meta: {
            tuyaDatapoints: [
                [1, 'temperature', tuya.valueConverter.divideBy10],
                [2, 'humidity', tuya.valueConverter.raw],
                [4, 'battery', tuya.valueConverter.raw],
                [9, 'temperature_unit', tuya.valueConverter.temperatureUnit],
                [23, 'temperature_calibration', tuya.valueConverter.divideBy10],
                [24, 'humidity_calibration', tuya.valueConverter.raw],
            ],
        },
    },
    {
        fingerprint: tuya.fingerprint('TS0601', ['_TZE200_n8dljorx']),
        model: 'ZG-102Z',
        vendor: 'Tuya',
        description: 'Door sensor',
        fromZigbee: [tuya.fz.datapoints],
        toZigbee: [tuya.tz.datapoints],
        configure: tuya.configureMagicPacket,
        exposes: [e.contact(), e.battery()],
        meta: {
            tuyaDatapoints: [
                [1, 'contact', tuya.valueConverter.inverse],
                [2, 'battery', tuya.valueConverter.raw],
            ],
        },
    },
    {
        fingerprint: tuya.fingerprint('TS0601', ['_TZE200_pay2byax', '_TZE200_ijey4q29']),
        model: 'ZG-102ZL',
        vendor: 'Tuya',
        description: 'Luminance door sensor',
        fromZigbee: [tuya.fz.datapoints],
        toZigbee: [tuya.tz.datapoints],
        configure: tuya.configureMagicPacket,
        exposes: [e.contact(), e.illuminance().withUnit('lx'), e.battery(),
            e.numeric('illuminance_interval', ea.STATE_SET).withValueMin(1).withValueMax(720).withValueStep(1).withUnit('minutes')
                .withDescription('Brightness acquisition interval (refresh and update only while active)')],
        meta: {
            tuyaDatapoints: [
                [1, 'contact', tuya.valueConverter.inverse],
                [101, 'illuminance', tuya.valueConverter.raw],
                [2, 'battery', tuya.valueConverter.raw],
                [102, 'illuminance_interval', tuya.valueConverter.raw],
            ],
        },
    },
    {
        fingerprint: tuya.fingerprint('TS0601', ['_TZE200_f1pvdgoh']),
        model: 'TS0601_pir',
        vendor: 'Tuya',
        description: 'Haozee PIR sensor',
        fromZigbee: [tuya.fz.datapoints],
        toZigbee: [tuya.tz.datapoints],
        onEvent: tuya.onEvent(),
        configure: tuya.configureMagicPacket,
        exposes: [e.occupancy(), e.illuminance(), e.battery()],
        meta: {
            tuyaDatapoints: [
                [1, 'occupancy', tuya.valueConverter.trueFalse0],
                [4, 'battery', tuya.valueConverter.raw],
                [101, 'illuminance', tuya.valueConverter.raw],
            ],
        },
    },
    {
        fingerprint: [{modelID: 'TS0601', manufacturerName: '_TZE200_8isdky6j'}, {modelID: 'TS0225', manufacturerName: '_TZE200_p6fuhvez'}],
        model: 'ZG-225Z',
        vendor: 'Tuya',
        description: 'Gas sensor',
        fromZigbee: [tuya.fz.datapoints],
        toZigbee: [tuya.tz.datapoints],
        configure: tuya.configureMagicPacket,
        exposes: [e.gas(), tuya.exposes.gasValue().withUnit('ppm'),
            e.enum('sensitivity', ea.STATE_SET, ['low', 'medium', 'high']).withDescription('Gas sensor sensitivity'),
            e.enum('ring', ea.STATE_SET, ['ring1', 'ring2']).withDescription('Ring'),
        ],
        meta: {
            tuyaDatapoints: [
                [1, 'gas', tuya.valueConverter.trueFalse0],
                [2, 'gas_value', tuya.valueConverter.raw],
                [101, 'sensitivity', tuya.valueConverterBasic.lookup({'low': tuya.enum(0), 'medium': tuya.enum(1), 'high': tuya.enum(2)})],
                [6, 'ring', tuya.valueConverterBasic.lookup({'ring1': tuya.enum(0), 'ring2': tuya.enum(1)})],
            ],
        },
    },
    {
        fingerprint: tuya.fingerprint('TS0601', ['_TZE200_3towulqd', '_TZE200_1ibpyhdc', '_TZE200_bh3n6gk8', '_TZE200_ttcovulf']),
        model: 'ZG-204ZL',
        vendor: 'Tuya',
        description: 'Luminance motion sensor',
        fromZigbee: [tuya.fz.datapoints],
        toZigbee: [tuya.tz.datapoints],
        exposes: [
            e.occupancy(), e.illuminance().withUnit('lx'), e.battery(),
            e.enum('sensitivity', ea.STATE_SET, ['low', 'medium', 'high'])
                .withDescription('PIR sensor sensitivity (refresh and update only while active)'),
            e.enum('keep_time', ea.STATE_SET, ['10', '30', '60', '120'])
                .withDescription('PIR keep time in seconds (refresh and update only while active)'),
            e.numeric('illuminance_interval', ea.STATE_SET).withValueMin(1).withValueMax(720).withValueStep(1).withUnit('minutes')
                .withDescription('Brightness acquisition interval (refresh and update only while active)'),
        ],
        meta: {
            tuyaDatapoints: [
                [1, 'occupancy', tuya.valueConverter.trueFalse0],
                [4, 'battery', tuya.valueConverter.raw],
                [9, 'sensitivity', tuya.valueConverterBasic.lookup({'low': tuya.enum(0), 'medium': tuya.enum(1), 'high': tuya.enum(2)})],
                [10, 'keep_time', tuya.valueConverterBasic.lookup(
                    {'10': tuya.enum(0), '30': tuya.enum(1), '60': tuya.enum(2), '120': tuya.enum(3)})],
                [12, 'illuminance', tuya.valueConverter.raw],
                [102, 'illuminance_interval', tuya.valueConverter.raw],

            ],
        },
    },
    {
        fingerprint: tuya.fingerprint('TS0225', ['_TZE200_2aaelwxk']),
        model: 'ZG-205Z/A',
        vendor: 'Tuya',
        description: '5.8Ghz/24Ghz Human presence sensor',
        fromZigbee: [tuya.fz.datapoints],
        toZigbee: [tuya.tz.datapoints],
        exposes: [
            e.presence(), e.illuminance().withUnit('lx'),
            e.numeric('large_motion_detection_sensitivity', ea.STATE_SET).withValueMin(0).withValueMax(10).withValueStep(1).withUnit('x')
                .withDescription('Motion detection sensitivity'),
            e.numeric('large_motion_detection_distance', ea.STATE_SET).withValueMin(0).withValueMax(10).withValueStep(0.01).withUnit('m')
                .withDescription('Motion detection distance'),
            e.enum('motion_state', ea.STATE, ['none', 'small', 'medium', 'large']).withDescription('State of the motion'),
            e.numeric('fading_time', ea.STATE_SET).withValueMin(0).withValueMax(28800).withValueStep(1).withUnit('s')
                .withDescription('For how much time presence should stay true after detecting it'),
            e.numeric('medium_motion_detection_distance', ea.STATE_SET).withValueMin(0).withValueMax(6).withValueStep(0.01).withUnit('m')
                .withDescription('Medium motion detection distance'),
            e.numeric('medium_motion_detection_sensitivity', ea.STATE_SET).withValueMin(0).withValueMax(10).withValueStep(1).withUnit('x')
                .withDescription('Medium motion detection sensitivity'),
            e.binary('indicator', ea.STATE_SET, 'ON', 'OFF').withDescription('LED Indicator'),
            e.numeric('small_detection_distance', ea.STATE_SET).withValueMin(0).withValueMax(6).withValueStep(0.01).withUnit('m')
                .withDescription('Small detection distance'),
            e.numeric('small_detection_sensitivity', ea.STATE_SET).withValueMin(0).withValueMax(10).withValueStep(1).withUnit('x')
                .withDescription('Small detection sensitivity'),
        ],
        meta: {
            tuyaDatapoints: [
                [1, 'presence', tuya.valueConverter.trueFalse1],
                [2, 'large_motion_detection_sensitivity', tuya.valueConverter.raw],
                [4, 'large_motion_detection_distance', tuya.valueConverter.divideBy100],
                [101, 'motion_state', tuya.valueConverterBasic.lookup(
                    {'none': tuya.enum(0), 'large': tuya.enum(1), 'medium': tuya.enum(2), 'small': tuya.enum(3)})],
                [102, 'fading_time', tuya.valueConverter.raw],
                [104, 'medium_motion_detection_distance', tuya.valueConverter.divideBy100],
                [105, 'medium_motion_detection_sensitivity', tuya.valueConverter.raw],
                [106, 'illuminance', tuya.valueConverter.raw],
                [107, 'indicator', tuya.valueConverter.onOff],
                [108, 'small_detection_distance', tuya.valueConverter.divideBy100],
                [109, 'small_detection_sensitivity', tuya.valueConverter.raw],
                // Not exposed DPs/untested
                // [103, 'motion_false_detection', tuya.valueConverter.raw],
                // [113, 'breathe_false_detection', tuya.valueConverter.raw],
                // [3, 'mov_minimum_distance', tuya.valueConverter.raw],
                // [110, 'micro_minimum_distance', tuya.valueConverter.raw],
                // [111, 'motionless_minimum_distance', tuya.valueConverter.raw],
                // [112, 'reset_setting', tuya.valueConverter.raw],
                // [114, 'time', tuya.valueConverter.raw],
                // [115, 'alarm_time', tuya.valueConverter.raw],
                // [116, 'alarm_volume', tuya.valueConverterBasic.lookup(
                //  {'low': tuya.enum(0), 'medium': tuya.enum(1), 'high': tuya.enum(2), 'mute': tuya.enum(3)})],
                // [117, 'working_mode', tuya.valueConverterBasic.lookup(
                // {'arm': tuya.enum(0), 'off': tuya.enum(1), 'alarm': tuya.enum(2),  'doorbell': tuya.enum(3)})],
                // [118, 'auto1', tuya.valueConverter.raw],
                // [119, 'auto2', tuya.valueConverter.raw],
                // [120, 'auto3', tuya.valueConverter.raw],
            ],
        },
    },
    {
        fingerprint: tuya.fingerprint('TS0601', ['_TZE200_2aaelwxk', '_TZE200_kb5noeto']),
        model: 'ZG-204ZM',
        vendor: 'Tuya',
        description: 'PIR 24Ghz human presence sensor',
        fromZigbee: [tuya.fz.datapoints],
        toZigbee: [tuya.tz.datapoints],
        exposes: [
            e.presence(),
            e.enum('motion_state', ea.STATE, ['none', 'large', 'small', 'static']).withDescription('Motion state'),
            e.illuminance_lux(), e.battery(),
            e.numeric('fading_time', ea.STATE_SET).withValueMin(0).withValueMax(28800).withValueStep(1).withUnit('s')
                .withDescription('Presence keep time'),
            e.numeric('static_detection_distance', ea.STATE_SET).withValueMin(0).withValueMax(10).withValueStep(0.01).withUnit('m')
                .withDescription('Static detection distance'),
            e.numeric('static_detection_sensitivity', ea.STATE_SET).withValueMin(0).withValueMax(10).withValueStep(1).withUnit('x')
                .withDescription('Static detection sensitivity'),
            e.binary('indicator', ea.STATE_SET, 'ON', 'OFF').withDescription('LED indicator mode'),
            e.enum('motion_detection_mode', ea.STATE_SET, ['only_pir', 'pir_and_radar', 'only_radar'])
                .withDescription('Motion detection mode (Firmware version>=0122052017)'),
            e.numeric('motion_detection_sensitivity', ea.STATE_SET).withValueMin(0).withValueMax(10).withValueStep(1).withUnit('x')
                .withDescription('Motion detection sensitivity (Firmware version>=0122052017)'),
        ],
        meta: {
            tuyaDatapoints: [
                [1, 'presence', tuya.valueConverter.trueFalse1],
                [106, 'illuminance_lux', tuya.valueConverter.raw],
                [101, 'motion_state', tuya.valueConverterBasic.lookup({
                    'none': tuya.enum(0), 'large': tuya.enum(1), 'small': tuya.enum(2), 'static': tuya.enum(3),
                })],
                [102, 'fading_time', tuya.valueConverter.raw],
                [4, 'static_detection_distance', tuya.valueConverter.divideBy100],
                [2, 'static_detection_sensitivity', tuya.valueConverter.raw],
                [107, 'indicator', tuya.valueConverter.onOff],
                [121, 'battery', tuya.valueConverter.raw],
                [122, 'motion_detection_mode', tuya.valueConverterBasic.lookup({
                    'only_pir': tuya.enum(0), 'pir_and_radar': tuya.enum(1), 'only_radar': tuya.enum(2),
                })],
                [123, 'motion_detection_sensitivity', tuya.valueConverter.raw],

            ],
        },
    },
    {
        fingerprint: tuya.fingerprint('TS110E', ['_TZ3210_ngqk6jia', '_TZ3210_weaqkhab']),
        model: 'TS110E_1gang_2',
        vendor: 'Tuya',
        description: '1 channel dimmer',
        whiteLabel: [
            tuya.whitelabel('Lonsonho', 'QS-Zigbee-D02-TRIAC-L_1', '1 channel dimmer', ['_TZ3210_weaqkhab']),
            tuya.whitelabel('Lonsonho', 'QS-Zigbee-D02-TRIAC-LN_1', '1 channel dimmer', ['_TZ3210_ngqk6jia']),
        ],
        ota: ota.zigbeeOTA,
        fromZigbee: [fz.TS110E, fz.TS110E_light_type, tuya.fz.power_on_behavior_1, fz.on_off],
        toZigbee: [tz.TS110E_onoff_brightness, tz.TS110E_options, tuya.tz.power_on_behavior_1, tz.light_brightness_move],
        exposes: [
            e.light_brightness().withMinBrightness().withMaxBrightness(),
            tuya.exposes.lightType().withAccess(ea.ALL), e.power_on_behavior().withAccess(ea.ALL)],
        configure: async (device, coordinatorEndpoint) => {
            await tuya.configureMagicPacket(device, coordinatorEndpoint);
            const endpoint = device.getEndpoint(1);
            await reporting.bind(endpoint, coordinatorEndpoint, ['genOnOff', 'genLevelCtrl']);
            await reporting.onOff(endpoint);
        },
    },
    {
        fingerprint: tuya.fingerprint('TS110E', ['_TZ3210_ysfo0wla']),
        model: 'EKAC-T3095Z',
        vendor: 'Ekaza',
        description: '1 channel dimmer',
        fromZigbee: [fz.TS110E, tuya.fz.power_on_behavior_1, fz.on_off],
        toZigbee: [tz.TS110E_onoff_brightness, tz.TS110E_options, tuya.tz.power_on_behavior_1, tz.light_brightness_move],
        exposes: [
            e.light_brightness().withMinBrightness().withMaxBrightness(),
            e.power_on_behavior().withAccess(ea.ALL),
        ],
        configure: async (device, coordinatorEndpoint) => {
            await tuya.configureMagicPacket(device, coordinatorEndpoint);
            const endpoint = device.getEndpoint(1);
            await reporting.bind(endpoint, coordinatorEndpoint, ['genOnOff', 'genLevelCtrl']);
            await reporting.onOff(endpoint);
        },
    },
    {
        fingerprint: [{modelID: 'TS110E', manufacturerName: '_TZ3210_wdexaypg'}, {modelID: 'TS110E', manufacturerName: '_TZ3210_3mpwqzuu'}],
        model: 'TS110E_2gang_1',
        vendor: 'Tuya',
        description: '2 channel dimmer',
        extend: [
            deviceEndpoints({endpoints: {l1: 1, l2: 2}}),
            light({powerOnBehavior: false, endpointNames: ['l1', 'l2'], configureReporting: true}),
        ],
        fromZigbee: [tuya.fz.power_on_behavior_1, fz.TS110E_switch_type, fz.TS110E],
        toZigbee: [tz.TS110E_light_onoff_brightness, tuya.tz.power_on_behavior_1, tz.TS110E_options],
        configure: tuya.configureMagicPacket,
        exposes: [
            e.min_brightness().withEndpoint('l1'), e.max_brightness().withEndpoint('l1'),
            e.min_brightness().withEndpoint('l2'), e.max_brightness().withEndpoint('l2'),
            e.power_on_behavior(),
            tuya.exposes.switchType().withEndpoint('l1'),
            tuya.exposes.switchType().withEndpoint('l2'),
        ],
    },
    {
        fingerprint: tuya.fingerprint('TS110E', ['_TZ3210_pagajpog', '_TZ3210_4ubylghk', '_TZ3210_vfwhhldz']),
        model: 'TS110E_2gang_2',
        vendor: 'Tuya',
        description: '2 channel dimmer',
        fromZigbee: [fz.TS110E, fz.TS110E_light_type, tuya.fz.power_on_behavior_1, fz.on_off],
        toZigbee: [tz.TS110E_onoff_brightness, tz.TS110E_options, tuya.tz.power_on_behavior_1, tz.light_brightness_move],
        meta: {multiEndpoint: true},
        exposes: [
            e.light_brightness().withMinBrightness().withMaxBrightness().withEndpoint('l1'),
            e.light_brightness().withMinBrightness().withMaxBrightness().withEndpoint('l2'),
            e.power_on_behavior().withAccess(ea.ALL)],
        configure: async (device, coordinatorEndpoint) => {
            await tuya.configureMagicPacket(device, coordinatorEndpoint);
            const endpoint = device.getEndpoint(1);
            await reporting.bind(endpoint, coordinatorEndpoint, ['genOnOff', 'genLevelCtrl']);
            await reporting.onOff(endpoint);
        },
        endpoint: (device) => {
            return {l1: 1, l2: 2};
        },
    },
    {
        fingerprint: tuya.fingerprint('TS0601', ['_TZE200_nslr42tt']),
        model: 'TS0601_3_phase_clamp_meter',
        vendor: 'Tuya',
        description: '3-phase clamp power meter',
        fromZigbee: [tuya.fz.datapoints],
        toZigbee: [tuya.tz.datapoints],
        configure: tuya.configureMagicPacket,
        whiteLabel: [
            {vendor: 'MatSee Plus', model: 'PC321-Z-TY'},
            {vendor: 'Owon', model: 'PC321-Z-TY'},
        ],
        exposes: [
            e.ac_frequency(), e.temperature(), e.current(), e.power(), e.energy(),
            tuya.exposes.energyWithPhase('a'), tuya.exposes.energyWithPhase('b'), tuya.exposes.energyWithPhase('c'),
            tuya.exposes.voltageWithPhase('a'), tuya.exposes.voltageWithPhase('b'), tuya.exposes.voltageWithPhase('c'),
            tuya.exposes.powerWithPhase('a'), tuya.exposes.powerWithPhase('b'), tuya.exposes.powerWithPhase('c'),
            tuya.exposes.currentWithPhase('a'), tuya.exposes.currentWithPhase('b'), tuya.exposes.currentWithPhase('c'),
            tuya.exposes.powerFactorWithPhase('a'), tuya.exposes.powerFactorWithPhase('b'), tuya.exposes.powerFactorWithPhase('c'),
        ],
        meta: {
            multiEndpointSkip: ['power_factor', 'power_factor_phase_b', 'power_factor_phase_c', 'energy'],
            tuyaDatapoints: [
                [132, 'ac_frequency', tuya.valueConverter.raw],
                [133, 'temperature', tuya.valueConverter.divideBy10],
                [1, 'energy', tuya.valueConverter.divideBy100],
                [101, 'energy_a', tuya.valueConverter.divideBy1000],
                [111, 'energy_b', tuya.valueConverter.divideBy1000],
                [121, 'energy_c', tuya.valueConverter.divideBy1000],
                [131, 'current', tuya.valueConverter.divideBy1000],
                [9, 'power', tuya.valueConverter.raw],
                [102, 'power_factor_a', tuya.valueConverter.raw],
                [112, 'power_factor_b', tuya.valueConverter.raw],
                [122, 'power_factor_c', tuya.valueConverter.raw],
                [6, null, tuya.valueConverter.phaseVariant2WithPhase('a')],
                [7, null, tuya.valueConverter.phaseVariant2WithPhase('b')],
                [8, null, tuya.valueConverter.phaseVariant2WithPhase('c')],
                [134, 'device_status', tuya.valueConverter.raw],
            ],
        },
    },
    {
        fingerprint: tuya.fingerprint('TS0601', ['_TZE200_x8fp01wi', '_TZE204_x8fp01wi']),
        model: 'TS0601_3_phase_clamp_meter_relay',
        vendor: 'Tuya',
        description: '3-phase clamp power meter with relay',
        fromZigbee: [tuya.fz.datapoints],
        toZigbee: [tuya.tz.datapoints],
        configure: tuya.configureMagicPacket,
        whiteLabel: [{vendor: 'Wenzhou Taiye Electric', model: 'TAC7361C BI'}],
        exposes: [
            e.switch().setAccess('state', ea.STATE_SET), e.power(), e.energy(), e.produced_energy(),
            tuya.exposes.voltageWithPhase('a'), tuya.exposes.voltageWithPhase('b'), tuya.exposes.voltageWithPhase('c'),
            tuya.exposes.powerWithPhase('a'), tuya.exposes.powerWithPhase('b'), tuya.exposes.powerWithPhase('c'),
            tuya.exposes.currentWithPhase('a'), tuya.exposes.currentWithPhase('b'), tuya.exposes.currentWithPhase('c'),
        ],
        meta: {
            tuyaDatapoints: [
                [16, 'state', tuya.valueConverter.onOff],
                [1, 'energy', tuya.valueConverter.divideBy100],
                [2, 'produced_energy', tuya.valueConverter.divideBy100],
                [9, 'power', tuya.valueConverter.raw],
                [6, null, tuya.valueConverter.phaseVariant2WithPhase('a')],
                [7, null, tuya.valueConverter.phaseVariant2WithPhase('b')],
                [8, null, tuya.valueConverter.phaseVariant2WithPhase('c')],
            ],
        },
    },
    {
        zigbeeModel: ['TS0049'],
        model: 'TS0049',
        vendor: 'Tuya',
        description: 'Water valve',
        fromZigbee: [tuya.fz.datapoints],
        toZigbee: [tuya.tz.datapoints],
        onEvent: tuya.onEventSetLocalTime,
        configure: tuya.configureMagicPacket,
        exposes: [tuya.exposes.errorStatus(), tuya.exposes.switch(), tuya.exposes.batteryState(),
            tuya.exposes.countdown().withValueMin(0).withValueMax(255).withUnit('minutes')
                .withDescription('Max on time in minutes'),
        ],
        meta: {
            tuyaSendCommand: 'sendData',
            tuyaDatapoints: [
                [26, 'error_status', tuya.valueConverter.raw],
                [101, 'state', tuya.valueConverter.onOff],
                [111, 'countdown', tuya.valueConverter.raw],
                [115, 'battery_state', tuya.valueConverter.batteryState],
            ],
        },
    },
    {
        fingerprint: tuya.fingerprint('TS0601', ['_TZE200_r32ctezx']),
        model: 'TS0601_fan_switch',
        vendor: 'Tuya',
        description: 'Fan switch',
        fromZigbee: [tuya.fz.datapoints],
        toZigbee: [tuya.tz.datapoints],
        configure: tuya.configureMagicPacket,
        exposes: [
            tuya.exposes.switch(), e.power_on_behavior(['off', 'on']).withAccess(ea.STATE_SET),
            tuya.exposes.countdown().withValueMin(0).withValueMax(43200).withUnit('s').withDescription('Max ON time in seconds'),
            e.numeric('fan_speed', ea.STATE_SET).withValueMin(1).withValueMax(5).withValueStep(1)
                .withDescription('Speed off the fan'),
        ],
        meta: {
            tuyaDatapoints: [
                [1, 'state', tuya.valueConverter.onOff],
                [2, 'countdown', tuya.valueConverter.countdown],
                [3, 'fan_speed', tuya.valueConverterBasic
                    .lookup({'1': tuya.enum(0), '2': tuya.enum(1), '3': tuya.enum(2), '4': tuya.enum(3), '5': tuya.enum(4)})],
                [11, 'power_on_behavior', tuya.valueConverterBasic.lookup({'off': tuya.enum(0), 'on': tuya.enum(1)})],
            ],
        },
        whiteLabel: [
            {vendor: 'Lerlink', model: 'T2-Z67/T2-W67'},
        ],
    },
    {
        fingerprint: tuya.fingerprint('TS0601', ['_TZE200_hmqzfqml']),
        model: 'TS0601_fan_and_light_switch',
        vendor: 'Tuya',
        description: 'Fan & light switch',
        fromZigbee: [tuya.fz.datapoints],
        toZigbee: [tuya.tz.datapoints],
        configure: tuya.configureMagicPacket,
        exposes: [
            e.binary('status_indication', ea.STATE_SET, 'ON', 'OFF').withDescription('Light switch'),
            tuya.exposes.switch(),
            e.power_on_behavior(['OFF', 'ON']).withAccess(ea.STATE_SET),
            e.enum('fan_speed', ea.STATE_SET, ['minimum', 'medium', 'maximum']).withDescription('Speed off the fan'),
        ],
        meta: {
            tuyaDatapoints: [
                [1, 'state', tuya.valueConverter.onOff],
                [101, 'fan_speed', tuya.valueConverterBasic.lookup({'minimum': tuya.enum(0), 'medium': tuya.enum(1), 'maximum': tuya.enum(2)})],
                [11, 'power_on_behavior', tuya.valueConverterBasic.lookup({'OFF': tuya.enum(0), 'ON': tuya.enum(1)})],
                [5, 'status_indication', tuya.valueConverter.onOff],
            ],
        },
        whiteLabel: [
            {vendor: 'Liwokit', model: 'Fan+Light-01'},
        ],
    },
    {
        fingerprint: tuya.fingerprint('TS0601', ['_TZE200_lawxy9e2']),
        model: 'TS0601_fan_5_levels_and_light_switch',
        vendor: 'Tuya',
        description: 'Fan with 5 levels & light switch',
        fromZigbee: [tuya.fz.datapoints],
        toZigbee: [tuya.tz.datapoints],
        configure: tuya.configureMagicPacket,
        exposes: [
            e.binary('status_indication', ea.STATE_SET, 'ON', 'OFF').withDescription('Light switch'),
            tuya.exposes.switch(),
            e.power_on_behavior(['OFF', 'ON']).withAccess(ea.STATE_SET).withDescription('Fan On Off'),
            e.numeric('fan_speed', ea.STATE_SET).withValueMin(1).withValueMax(5).withValueStep(1)
                .withDescription('Speed off the fan'),
        ],
        meta: {
            tuyaDatapoints: [
                [1, 'state', tuya.valueConverter.onOff],
                [3, 'fan_speed', tuya.valueConverterBasic
                    .lookup({'1': tuya.enum(0), '2': tuya.enum(1), '3': tuya.enum(2), '4': tuya.enum(3), '5': tuya.enum(4)}, '5')],
                [11, 'power_on_behavior', tuya.valueConverterBasic.lookup({'OFF': tuya.enum(0), 'ON': tuya.enum(1)})],
                [5, 'status_indication', tuya.valueConverter.onOff],
            ],
        },
        whiteLabel: [
            {vendor: 'Liwokit', model: 'Fan+Light-01'},
        ],
    },
    {
        zigbeeModel: ['TS0224'],
        model: 'TS0224',
        vendor: 'Tuya',
        description: 'Smart light & sound siren',
        fromZigbee: [],
        toZigbee: [tz.warning, tzLocal.TS0224],
        exposes: [e.warning(),
            e.binary('light', ea.STATE_SET, 'ON', 'OFF').withDescription('Turn the light of the alarm ON/OFF'),
            e.numeric('duration', ea.STATE_SET).withValueMin(60).withValueMax(3600).withValueStep(1).withUnit('s')
                .withDescription('Duration of the alarm'),
            e.enum('volume', ea.STATE_SET, ['mute', 'low', 'medium', 'high'])
                .withDescription('Volume of the alarm'),
        ],
    },
    {
        fingerprint: tuya.fingerprint('TS0041', ['_TZ3000_fa9mlvja']),
        model: 'IH-K663',
        vendor: 'Tuya',
        description: 'Smart button',
        exposes: [e.battery(), e.battery_voltage(), e.action(['single', 'double'])],
        fromZigbee: [tuya.fz.on_off_action, fz.battery],
        toZigbee: [],
        configure: tuya.configureMagicPacket,
    },
    {
        fingerprint: tuya.fingerprint('TS011F', ['_TZ3000_cayepv1a', '_TZ3000_lepzuhto', '_TZ3000_qystbcjg', '_TZ3000_zrm3oxsh']),
        model: 'TS011F_with_threshold',
        description: 'Din rail switch with power monitoring and threshold settings',
        vendor: 'Tuya',
        ota: ota.zigbeeOTA,
        extend: [tuya.modernExtend.tuyaOnOff({
            electricalMeasurements: true, electricalMeasurementsFzConverter: fzLocal.TS011F_electrical_measurement,
            powerOutageMemory: true, indicatorMode: true,
        })],
        fromZigbee: [fz.temperature, fzLocal.TS011F_threshold],
        toZigbee: [tzLocal.TS011F_threshold],
        exposes: [
            e.temperature(),
            e.numeric('temperature_threshold', ea.STATE_SET).withValueMin(40).withValueMax(100).withValueStep(1).withUnit('*C')
                .withDescription('High temperature threshold'),
            e.binary('temperature_breaker', ea.STATE_SET, 'ON', 'OFF')
                .withDescription('High temperature breaker'),
            e.numeric('power_threshold', ea.STATE_SET).withValueMin(1).withValueMax(26).withValueStep(1).withUnit('kW')
                .withDescription('High power threshold'),
            e.binary('power_breaker', ea.STATE_SET, 'ON', 'OFF')
                .withDescription('High power breaker'),
            e.numeric('over_current_threshold', ea.STATE_SET).withValueMin(1).withValueMax(64).withValueStep(1).withUnit('A')
                .withDescription('Over-current threshold'),
            e.binary('over_current_breaker', ea.STATE_SET, 'ON', 'OFF')
                .withDescription('Over-current breaker'),
            e.numeric('over_voltage_threshold', ea.STATE_SET).withValueMin(220).withValueMax(265).withValueStep(1).withUnit('V')
                .withDescription('Over-voltage threshold'),
            e.binary('over_voltage_breaker', ea.STATE_SET, 'ON', 'OFF')
                .withDescription('Over-voltage breaker'),
            e.numeric('under_voltage_threshold', ea.STATE_SET).withValueMin(76).withValueMax(240).withValueStep(1).withUnit('V')
                .withDescription('Under-voltage threshold'),
            e.binary('under_voltage_breaker', ea.STATE_SET, 'ON', 'OFF')
                .withDescription('Under-voltage breaker'),
        ],
        configure: async (device, coordinatorEndpoint) => {
            await tuya.configureMagicPacket(device, coordinatorEndpoint);
            const endpoint = device.getEndpoint(1);
            await endpoint.command('genBasic', 'tuyaSetup', {});
            await reporting.bind(endpoint, coordinatorEndpoint, ['msTemperatureMeasurement']);
            await reporting.bind(endpoint, coordinatorEndpoint, ['genOnOff', 'haElectricalMeasurement', 'seMetering']);
            await reporting.rmsVoltage(endpoint, {change: 5});
            await reporting.rmsCurrent(endpoint, {change: 50});
            await reporting.activePower(endpoint, {change: 10});
            await reporting.currentSummDelivered(endpoint);
            endpoint.saveClusterAttributeKeyValue('haElectricalMeasurement', {acCurrentDivisor: 1000, acCurrentMultiplier: 1});
            endpoint.saveClusterAttributeKeyValue('seMetering', {divisor: 100, multiplier: 1});
            device.save();
        },
        whiteLabel: [
            tuya.whitelabel('Tongou', 'TO-Q-SY2-163JZT', 'Smart circuit breaker', ['_TZ3000_cayepv1a']),
            tuya.whitelabel('EARU', 'EAKCB-T-M-Z', 'Smart circuit breaker', ['_TZ3000_lepzuhto']),
            tuya.whitelabel('EARU', 'EAYCB-Z-2P', 'Smart circuit breaker with Leakage Protection', ['_TZ3000_zrm3oxsh']),
            tuya.whitelabel('UNSH', 'SMKG-1KNL-EU-Z', 'Smart Circuit Breaker', ['_TZ3000_qystbcjg']),
        ],
    },
    {
        fingerprint: tuya.fingerprint('TS000F', ['_TZ3000_hdc8bbha']),
        model: 'QS-Zigbee-SEC01-U',
        vendor: 'Tuya',
        description: 'Zigbee 3.0 smart light switch module 1 gang',
        extend: [tuya.modernExtend.tuyaOnOff({switchType: true})],
        configure: async (device, coordinatorEndpoint) => {
            await reporting.bind(device.getEndpoint(1), coordinatorEndpoint, ['genOnOff']);
            device.powerSource = 'Mains (single phase)';
            device.save();
        },
    },
    {
        fingerprint: tuya.fingerprint('TS000F', ['_TZ3000_m8f3z8ju']),
        model: 'QS-Zigbee-SEC02-U',
        vendor: 'Tuya',
        description: 'Zigbee 3.0 smart light switch module 2 gang',
        extend: [tuya.modernExtend.tuyaOnOff({switchType: true, endpoints: ['l1', 'l2']})],
        endpoint: (device) => {
            return {'l1': 1, 'l2': 2};
        },
        meta: {multiEndpoint: true},
        configure: async (device, coordinatorEndpoint) => {
            await reporting.bind(device.getEndpoint(1), coordinatorEndpoint, ['genOnOff']);
            await reporting.bind(device.getEndpoint(2), coordinatorEndpoint, ['genOnOff']);
        },
    },
    {
        fingerprint: [
            {modelID: 'TS0001', manufacturerName: '_TZ3000_bmqxalil'},
            {modelID: 'TS0001', manufacturerName: '_TZ3000_w1tcofu8'},
        ],
        model: 'TS0001_switch_1_gang',
        vendor: 'Tuya',
        description: '1-Gang switch with backlight',
        extend: [tuya.modernExtend.tuyaOnOff({powerOnBehavior2: true, backlightModeOffOn: true})],
        configure: async (device, coordinatorEndpoint) => {
            await tuya.configureMagicPacket(device, coordinatorEndpoint);
            await reporting.bind(device.getEndpoint(1), coordinatorEndpoint, ['genOnOff']);
        },
        whiteLabel: [
            tuya.whitelabel('Homeetec', 'Homeetec_37022454', '1 Gang switch with backlight', ['_TZ3000_bmqxalil']),
            tuya.whitelabel('RoomsAI', 'RoomsAI_37022454', '1 Gang switch with backlight', ['_TZ3000_w1tcofu8']),
        ],
    },
    {
        fingerprint: [
            {modelID: 'TS0002', manufacturerName: '_TZ3000_in5qxhtt'},
            {modelID: 'TS0002', manufacturerName: '_TZ3000_ogpla3lh'},
        ],
        model: 'TS0002_switch_2_gang',
        vendor: 'Tuya',
        description: '2-Gang switch with backlight',
        extend: [tuya.modernExtend.tuyaOnOff({powerOnBehavior2: true, backlightModeOffOn: true, endpoints: ['l1', 'l2']})],
        endpoint: (device) => {
            return {'l1': 1, 'l2': 2};
        },
        meta: {multiEndpoint: true},
        configure: async (device, coordinatorEndpoint) => {
            await tuya.configureMagicPacket(device, coordinatorEndpoint);
            await reporting.bind(device.getEndpoint(1), coordinatorEndpoint, ['genOnOff']);
            await reporting.bind(device.getEndpoint(2), coordinatorEndpoint, ['genOnOff']);
        },
        whiteLabel: [
            tuya.whitelabel('Homeetec', '37022463', '2 Gang switch with backlight', ['_TZ3000_in5qxhtt']),
            tuya.whitelabel('RoomsAI', '37022463', '2 Gang switch with backlight', ['_TZ3000_ogpla3lh']),
        ],
    },
    {
        fingerprint: [
            {modelID: 'TS0002', manufacturerName: '_TZ3000_i9w5mehz'},
        ],
        model: 'TS0002_switch_module_4',
        vendor: 'Tuya',
        description: '2 gang switch with backlight',
        extend: [tuya.modernExtend.tuyaOnOff({powerOnBehavior2: true, backlightModeOffOn: true, indicatorMode: true, endpoints: ['l1', 'l2']})],
        endpoint: (device) => {
            return {'l1': 1, 'l2': 2};
        },
        meta: {multiEndpoint: true},
        configure: async (device, coordinatorEndpoint) => {
            await tuya.configureMagicPacket(device, coordinatorEndpoint);
            await reporting.bind(device.getEndpoint(1), coordinatorEndpoint, ['genOnOff']);
            await reporting.bind(device.getEndpoint(2), coordinatorEndpoint, ['genOnOff']);
        },
    },
    {
        fingerprint: [
            {modelID: 'TS0003', manufacturerName: '_TZ3000_pv4puuxi'},
            {modelID: 'TS0003', manufacturerName: '_TZ3000_avky2mvc'},
        ],
        model: 'TS0003_switch_3_gang',
        vendor: 'Tuya',
        description: '3-Gang switch with backlight',
        extend: [tuya.modernExtend.tuyaOnOff({powerOnBehavior2: true, backlightModeOffOn: true, endpoints: ['left', 'center', 'right']})],
        endpoint: (device) => {
            return {'left': 1, 'center': 2, 'right': 3};
        },
        meta: {multiEndpoint: true},
        configure: async (device, coordinatorEndpoint) => {
            await tuya.configureMagicPacket(device, coordinatorEndpoint);
            await reporting.bind(device.getEndpoint(1), coordinatorEndpoint, ['genOnOff']);
            await reporting.bind(device.getEndpoint(2), coordinatorEndpoint, ['genOnOff']);
            await reporting.bind(device.getEndpoint(3), coordinatorEndpoint, ['genOnOff']);
        },
        whiteLabel: [
            tuya.whitelabel('Homeetec', '37022474', '3 Gang switch with backlight', ['_TZ3000_pv4puuxi']),
            tuya.whitelabel('RoomsAI', '37022474', '3 Gang switch with backlight', ['_TZ3000_avky2mvc']),
        ],
    },
    {
        fingerprint: [
            {modelID: 'TS0601', manufacturerName: '_TZE200_hewlydpz'},
        ],
        model: 'TS0601_switch_4_gang_2',
        vendor: 'Tuya',
        description: '4 gang switch with backlight',
        fromZigbee: [tuya.fz.datapoints],
        toZigbee: [tuya.tz.datapoints],
        configure: tuya.configureMagicPacket,
        exposes: [
            tuya.exposes.switch().withEndpoint('l1'),
            tuya.exposes.switch().withEndpoint('l2'),
            tuya.exposes.switch().withEndpoint('l3'),
            tuya.exposes.switch().withEndpoint('l4'),
            tuya.exposes.backlightModeOffOn(),
        ],
        endpoint: (device) => {
            return {'l1': 1, 'l2': 1, 'l3': 1, 'l4': 1};
        },
        meta: {
            multiEndpoint: true,
            tuyaDatapoints: [
                [1, 'state_l1', tuya.valueConverter.onOff],
                [2, 'state_l2', tuya.valueConverter.onOff],
                [3, 'state_l3', tuya.valueConverter.onOff],
                [4, 'state_l4', tuya.valueConverter.onOff],
                [7, 'backlight_mode', tuya.valueConverter.onOff],
            ],
        },
        whiteLabel: [
            tuya.whitelabel('Homeetec', '37022714', '4 Gang switch with backlight', ['_TZE200_hewlydpz']),
        ],
    },
    {
        fingerprint: [
            {modelID: 'TS0601', manufacturerName: '_TZE200_p6vz3wzt'},
        ],
        model: 'TS0601_cover_5',
        vendor: 'Tuya',
        description: 'Curtain/blind switch',
        options: [exposes.options.invert_cover()],
        fromZigbee: [tuya.fz.datapoints],
        toZigbee: [tuya.tz.datapoints],
        exposes: [
            e.cover_position(),
            e.enum('calibration', ea.STATE_SET, ['START', 'END']).withDescription('Calibration'),
            e.binary('backlight_mode', ea.STATE_SET, 'ON', 'OFF').withDescription('Backlight'),
            e.enum('motor_steering', ea.STATE_SET, ['FORWARD', 'BACKWARD']).withDescription('Motor Steering'),
            e.binary('child_lock', ea.STATE_SET, 'ON', 'OFF').withDescription('Child Lock'),
        ],
        meta: {
            tuyaDatapoints: [
                [1, 'state', tuya.valueConverterBasic.lookup({'OPEN': tuya.enum(0), 'STOP': tuya.enum(1), 'CLOSE': tuya.enum(2)})],
                [2, 'position', tuya.valueConverter.coverPosition],
                [3, 'calibration', tuya.valueConverterBasic.lookup({'START': tuya.enum(0), 'END': tuya.enum(1)})],
                [7, 'backlight_mode', tuya.valueConverter.onOff],
                [8, 'motor_steering', tuya.valueConverterBasic.lookup({'FORWARD': tuya.enum(0), 'BACKWARD': tuya.enum(1)})],
                [103, 'child_lock', tuya.valueConverter.onOff],
            ],
        },
        whiteLabel: [
            tuya.whitelabel('Homeetec', '37022483', 'Curtain/blind switch', ['_TZE200_p6vz3wzt']),
        ],
    },
    {
        zigbeeModel: ['TS030F'],
        model: 'TS030F',
        vendor: 'Tuya',
        description: 'Smart blind controller',
        fromZigbee: [fz.cover_position_tilt, fz.tuya_cover_options_2],
        toZigbee: [tz.cover_position_tilt, tz.cover_state, tzLocal.TS030F_border, tz.moes_cover_calibration, tz.tuya_cover_reversal],
        configure: async (device, coordinatorEndpoint) => {
            const endpoint = device.getEndpoint(1);
            await reporting.bind(endpoint, coordinatorEndpoint, ['genPowerCfg', 'closuresWindowCovering']);
            await reporting.batteryPercentageRemaining(endpoint);
            await reporting.currentPositionLiftPercentage(endpoint);
        },
        whiteLabel: [
            tuya.whitelabel('Lidl', 'HG09648', 'Livarno roller blinds', ['_TZB000_42ha4rsc']),
        ],
        exposes: [
            e.cover_position(),
            e.enum('border', ea.SET, ['up', 'down', 'up_delete', 'down_delete']),
            e.numeric('calibration_time', ea.ALL).withValueMin(0).withValueMax(100),
            e.binary('motor_reversal', ea.ALL, 'ON', 'OFF')
                .withDescription('Reverse the motor, resets all endpoints! Also the upper border after hardware initialisation. Be careful!' +
                    'After this you have to turn off and turn on the roller so that it can drive into the uppest position.'),
        ],
    },
    {
        fingerprint: [
            {modelID: 'TS0601', manufacturerName: '_TZE200_jhkttplm'},
        ],
        model: 'TS0601_cover_with_1_switch',
        vendor: 'Tuya',
        description: 'Curtain/blind switch with 1 Gang switch',
        options: [exposes.options.invert_cover()],
        fromZigbee: [tuya.fz.datapoints],
        toZigbee: [tuya.tz.datapoints],
        exposes: [
            e.cover_position(),
            tuya.exposes.switch().withEndpoint('l1'),
            e.enum('calibration', ea.STATE_SET, ['START', 'END']).withDescription('Calibration'),
            e.binary('backlight_mode', ea.STATE_SET, 'ON', 'OFF').withDescription('Backlight'),
            e.enum('motor_steering', ea.STATE_SET, ['FORWARD', 'BACKWARD']).withDescription('Motor Steering'),
            e.binary('child_lock', ea.STATE_SET, 'ON', 'OFF').withDescription('Child Lock'),
        ],
        endpoint: (device) => {
            return {'l1': 1};
        },
        meta: {
            multiEndpoint: true,
            tuyaDatapoints: [
                [1, 'state', tuya.valueConverterBasic.lookup({'OPEN': tuya.enum(0), 'STOP': tuya.enum(1), 'CLOSE': tuya.enum(2)})],
                [2, 'position', tuya.valueConverter.coverPosition],
                [3, 'calibration', tuya.valueConverterBasic.lookup({'START': tuya.enum(0), 'END': tuya.enum(1)})],
                [7, 'backlight_mode', tuya.valueConverter.onOff],
                [8, 'motor_steering', tuya.valueConverterBasic.lookup({'FORWARD': tuya.enum(0), 'BACKWARD': tuya.enum(1)})],
                [101, 'state_l1', tuya.valueConverter.onOff],
                [103, 'child_lock', tuya.valueConverter.onOff],
            ],
        },
        whiteLabel: [
            tuya.whitelabel('Homeetec', '37022493', 'Curtain/blind switch with 1 Gang switch', ['_TZE200_jhkttplm']),
        ],
    },
    {
        fingerprint: [
            {modelID: 'TS0601', manufacturerName: '_TZE200_5nldle7w'},
        ],
        model: 'TS0601_cover_with_2_switch',
        vendor: 'Tuya',
        description: 'Curtain/blind switch with 2 Gang switch',
        options: [exposes.options.invert_cover()],
        fromZigbee: [tuya.fz.datapoints],
        toZigbee: [tuya.tz.datapoints],
        exposes: [
            e.cover_position().setAccess('position', ea.STATE_SET),
            tuya.exposes.switch().withEndpoint('l1'),
            tuya.exposes.switch().withEndpoint('l2'),
            e.enum('calibration', ea.STATE_SET, ['START', 'END']).withDescription('Calibration'),
            e.binary('backlight_mode', ea.STATE_SET, 'ON', 'OFF').withDescription('Backlight'),
            e.enum('motor_steering', ea.STATE_SET, ['FORWARD', 'BACKWARD']).withDescription('Motor Steering'),
            e.binary('child_lock', ea.STATE_SET, 'ON', 'OFF').withDescription('Child Lock'),
        ],
        endpoint: (device) => {
            return {'l1': 1, 'l2': 1};
        },
        meta: {
            multiEndpoint: true,
            tuyaDatapoints: [
                [1, 'state', tuya.valueConverterBasic.lookup({'OPEN': tuya.enum(0), 'STOP': tuya.enum(1), 'CLOSE': tuya.enum(2)})],
                [2, 'position', tuya.valueConverter.coverPosition],
                [3, 'calibration', tuya.valueConverterBasic.lookup({'START': tuya.enum(0), 'END': tuya.enum(1)})],
                [7, 'backlight_mode', tuya.valueConverter.onOff],
                [8, 'motor_steering', tuya.valueConverterBasic.lookup({'FORWARD': tuya.enum(0), 'BACKWARD': tuya.enum(1)})],
                [101, 'state_l2', tuya.valueConverter.onOff],
                [102, 'state_l1', tuya.valueConverter.onOff],
                [103, 'child_lock', tuya.valueConverter.onOff],
            ],
        },
        whiteLabel: [
            tuya.whitelabel('Homeetec', '37022173', 'Curtain/blind switch with 2 Gang switch', ['_TZE200_5nldle7w']),
        ],
    },
    {
        fingerprint: [{modelID: 'TS0601', manufacturerName: '_TZE200_bcusnqt8'}],
        model: 'SPM01',
        vendor: 'Tuya',
        description: 'Smart energy monitor for 1P+N system',
        fromZigbee: [tuya.fz.datapoints],
        toZigbee: [tuya.tz.datapoints],
        configure: tuya.configureMagicPacket,
        exposes: [e.voltage(), e.power(), e.current(),
            // Change the description according to the specifications of the device
            e.energy().withDescription('Total forward active energy'),
            e.produced_energy().withDescription('Total reverse active energy'),
        ],
        meta: {
            tuyaDatapoints: [
                [1, 'energy', tuya.valueConverter.divideBy100],
                [2, 'produced_energy', tuya.valueConverter.divideBy100],
                [6, null, {
                    from: (v: Buffer) => {
                        return {
                            voltage: v.readUint16BE(0)/10,
                            current: ((v.readUint8(2)<<16)+(v.readUint8(3)<<8)+v.readUint8(4))/1000,
                            power: ((v.readUint8(5)<<16)+(v.readUint8(6)<<8)+v.readUint8(7)),
                        };
                    },
                }],
                [6, 'voltage', tuya.valueConverter.raw],
                [6, 'current', tuya.valueConverter.raw],
                [6, 'power', tuya.valueConverter.raw],
                // [9,'',tuya.valueConverter.raw] // Unknown / datatype=5 (bitmap)
            ],
        },
    },
    {
        fingerprint: [{modelID: 'TS0601', manufacturerName: '_TZE204_ves1ycwx'}, {modelID: 'TS0601', manufacturerName: '_TZE200_ves1ycwx'}],
        model: 'SPM02',
        vendor: 'Tuya',
        description: 'Smart energy monitor for 3P+N system',
        fromZigbee: [tuya.fz.datapoints],
        toZigbee: [tuya.tz.datapoints],
        configure: tuya.configureMagicPacket,
        exposes: [tuya.exposes.voltageWithPhase('X'), tuya.exposes.voltageWithPhase('Y'), tuya.exposes.voltageWithPhase('Z'),
            tuya.exposes.powerWithPhase('X'), tuya.exposes.powerWithPhase('Y'), tuya.exposes.powerWithPhase('Z'),
            tuya.exposes.currentWithPhase('X'), tuya.exposes.currentWithPhase('Y'), tuya.exposes.currentWithPhase('Z'),
            // Change the description according to the specifications of the device
            e.energy().withDescription('Total forward active energy'),
            e.produced_energy().withDescription('Total reverse active energy'),
        ],
        meta: {
            tuyaDatapoints: [
                [1, 'energy', tuya.valueConverter.divideBy100],
                [2, 'produced_energy', tuya.valueConverter.divideBy100],
                [6, null, tuya.valueConverter.phaseVariant2WithPhase('X')],
                [7, null, tuya.valueConverter.phaseVariant2WithPhase('Y')],
                [8, null, tuya.valueConverter.phaseVariant2WithPhase('Z')],
                // [9,'',tuya.valueConverter.raw] // Unknown / datatype=5 (bitmap)
            ],
        },
    },
    {
        fingerprint: [{modelID: 'TS0601', manufacturerName: '_TZE200_qhlxve78'}, {modelID: 'TS0601', manufacturerName: '_TZE204_qhlxve78'}],
        model: 'SPM01V2',
        vendor: 'Tuya',
        description: 'Smart energy monitor for 1P+N system',
        fromZigbee: [tuya.fz.datapoints],
        toZigbee: [tuya.tz.datapoints],
        configure: tuya.configureMagicPacket,
        exposes: [e.voltage(), e.power(), e.current(),
            e.energy().withDescription('Total forward active energy'),
            e.produced_energy().withDescription('Total reverse active energy'),
            e.power_factor().withUnit('%'), e.ac_frequency(),
        ],
        meta: {
            tuyaDatapoints: [
                [1, 'energy', tuya.valueConverter.divideBy100],
                [2, 'produced_energy', tuya.valueConverter.divideBy100],
                // [6, null, tuya.valueConverter.phaseVariant3],
                [15, 'power_factor', tuya.valueConverter.raw],
                // [16, 'clear_energy', tuya.valueConverter.onOff],
                [101, 'ac_frequency', tuya.valueConverter.divideBy100],
                [102, 'voltage', tuya.valueConverter.divideBy10],
                [103, 'current', tuya.valueConverter.divideBy1000],
                [104, 'power', tuya.valueConverter.raw],
            ],
        },
    },
    {
        fingerprint: [{modelID: 'TS0601', manufacturerName: '_TZE204_v9hkz2yn'}, {modelID: 'TS0601', manufacturerName: '_TZE200_v9hkz2yn'}],
        model: 'SPM02V2',
        vendor: 'Tuya',
        description: 'Smart energy monitor for 3P+N system',
        fromZigbee: [tuya.fz.datapoints],
        toZigbee: [tuya.tz.datapoints],
        configure: tuya.configureMagicPacket,
        exposes: [tuya.exposes.voltageWithPhase('a'), tuya.exposes.voltageWithPhase('b'), tuya.exposes.voltageWithPhase('c'),
            tuya.exposes.powerWithPhase('a'), tuya.exposes.powerWithPhase('b'), tuya.exposes.powerWithPhase('c'),
            tuya.exposes.currentWithPhase('a'), tuya.exposes.currentWithPhase('b'), tuya.exposes.currentWithPhase('c'),
            e.energy().withDescription('Total forward active energy'),
            e.produced_energy().withDescription('Total reverse active energy'),
            e.power_factor().withUnit('%'), e.power(),
            e.ac_frequency(),
        ],
        meta: {
            tuyaDatapoints: [
                [1, 'energy', tuya.valueConverter.divideBy100],
                [2, 'produced_energy', tuya.valueConverter.divideBy100],
                // [6, null, tuya.valueConverter.phaseVariant2WithPhase('X')],
                // [7, null, tuya.valueConverter.phaseVariant2WithPhase('Y')],
                // [8, null, tuya.valueConverter.phaseVariant2WithPhase('Z')],
                [15, 'power_factor', tuya.valueConverter.raw],
                [101, 'ac_frequency', tuya.valueConverter.divideBy100],
                [102, 'voltage_a', tuya.valueConverter.divideBy10],
                [103, 'current_a', tuya.valueConverter.divideBy1000],
                [104, 'power_a', tuya.valueConverter.raw],
                [105, 'voltage_b', tuya.valueConverter.divideBy10],
                [106, 'current_b', tuya.valueConverter.divideBy1000],
                [107, 'power_b', tuya.valueConverter.raw],
                [108, 'voltage_c', tuya.valueConverter.divideBy10],
                [109, 'current_c', tuya.valueConverter.divideBy1000],
                [110, 'power_c', tuya.valueConverter.raw],
                [111, 'power', tuya.valueConverter.raw],
            ],
        },
    },
    {
        fingerprint: [{modelID: 'TS0601', manufacturerName: '_TZE204_ugekduaj'}, {modelID: 'TS0601', manufacturerName: '_TZE200_ugekduaj'},
            {modelID: 'TS0601', manufacturerName: '_TZE204_iwn0gpzz'}, {modelID: 'TS0601', manufacturerName: '_TZE200_iwn0gpzz'}],
        model: 'SDM01',
        vendor: 'Tuya',
        description: 'Smart energy monitor for 3P+N system',
        fromZigbee: [tuya.fz.datapoints],
        toZigbee: [tuya.tz.datapoints],
        configure: tuya.configureMagicPacket,
        exposes: [tuya.exposes.voltageWithPhase('a'), tuya.exposes.voltageWithPhase('b'), tuya.exposes.voltageWithPhase('c'),
            tuya.exposes.powerWithPhase('a'), tuya.exposes.powerWithPhase('b'), tuya.exposes.powerWithPhase('c'),
            tuya.exposes.currentWithPhase('a'), tuya.exposes.currentWithPhase('b'), tuya.exposes.currentWithPhase('c'),
            e.energy().withDescription('Total forward active energy'),
            e.produced_energy().withDescription('Total reverse active energy'),
            e.power_factor().withUnit('%').withDescription('Total power factor'), e.power().withDescription('Total active power'),
            e.ac_frequency(),
            tuya.exposes.energyWithPhase('a'), tuya.exposes.energyWithPhase('b'), tuya.exposes.energyWithPhase('c'),
            tuya.exposes.energyProducedWithPhase('a'), tuya.exposes.energyProducedWithPhase('b'), tuya.exposes.energyProducedWithPhase('c'),
            tuya.exposes.powerFactorWithPhase('a'), tuya.exposes.powerFactorWithPhase('b'), tuya.exposes.powerFactorWithPhase('c'),
        ],
        meta: {
            tuyaDatapoints: [
                [1, 'energy', tuya.valueConverter.divideBy100],
                [2, 'produced_energy', tuya.valueConverter.divideBy100],
                [15, 'power_factor', tuya.valueConverter.raw],
                [101, 'ac_frequency', tuya.valueConverter.divideBy100],
                [102, 'voltage_a', tuya.valueConverter.divideBy10],
                [103, 'current_a', tuya.valueConverter.divideBy1000],
                [104, 'power_a', tuya.valueConverter.raw],
                [105, 'voltage_b', tuya.valueConverter.divideBy10],
                [106, 'current_b', tuya.valueConverter.divideBy1000],
                [107, 'power_b', tuya.valueConverter.raw],
                [108, 'voltage_c', tuya.valueConverter.divideBy10],
                [109, 'current_c', tuya.valueConverter.divideBy1000],
                [110, 'power_c', tuya.valueConverter.raw],
                [111, 'power', tuya.valueConverter.raw],
                [112, 'energy_a', tuya.valueConverter.divideBy100],
                [114, 'energy_b', tuya.valueConverter.divideBy100],
                [116, 'energy_c', tuya.valueConverter.divideBy100],
                [113, 'energy_produced_a', tuya.valueConverter.divideBy100],
                [115, 'energy_produced_b', tuya.valueConverter.divideBy100],
                [117, 'energy_produced_c', tuya.valueConverter.divideBy100],
                [118, 'power_factor_a', tuya.valueConverter.raw],
                [119, 'power_factor_b', tuya.valueConverter.raw],
                [120, 'power_factor_c', tuya.valueConverter.raw],
            ],
        },
    },
    {
        fingerprint: tuya.fingerprint('TS0601', ['_TZE204_ac0fhfiq']),
        model: 'TS0601_bidirectional_energy meter',
        vendor: 'Tuya',
        description: 'Bidirectional energy meter with 150A Current Clamp',
        fromZigbee: [tuya.fz.datapoints],
        toZigbee: [tuya.tz.datapoints],
        onEvent: tuya.onEventSetTime,
        configure: tuya.configureMagicPacket,
        exposes: [
            e.energy(), e.produced_energy(), e.power(), e.voltage(), e.current(),
            e.enum('energy_flow', ea.STATE, ['consuming', 'producing']).withDescription('Direction of energy'),
        ],
        meta: {
            tuyaDatapoints: [
                [1, 'energy', tuya.valueConverter.divideBy100],
                [2, 'produced_energy', tuya.valueConverter.divideBy100],
                [6, null, tuya.valueConverter.phaseVariant3],
                [102, 'energy_flow', tuya.valueConverterBasic.lookup({'consuming': 0, 'producing': 1})],
            ],
        },
    },
    {
        fingerprint: [
            {modelID: 'TS0601', manufacturerName: '_TZE200_vmcgja59'},
            {modelID: 'TS0601', manufacturerName: '_TZE204_dvosyycn'},
        ],
        model: 'TS0601_switch_8',
        vendor: 'Tuya',
        description: 'ZYXH 8 gang switch',
        fromZigbee: [tuya.fz.datapoints],
        toZigbee: [tuya.tz.datapoints],
        configure: tuya.configureMagicPacket,
        exposes: [
            tuya.exposes.switch().withEndpoint('l1'),
            tuya.exposes.switch().withEndpoint('l2'),
            tuya.exposes.switch().withEndpoint('l3'),
            tuya.exposes.switch().withEndpoint('l4'),
            tuya.exposes.switch().withEndpoint('l5'),
            tuya.exposes.switch().withEndpoint('l6'),
            tuya.exposes.switch().withEndpoint('l7'),
            tuya.exposes.switch().withEndpoint('l8'),
        ],
        endpoint: (device) => {
            return {'l1': 1, 'l2': 1, 'l3': 1, 'l4': 1, 'l5': 1, 'l6': 1, 'l7': 1, 'l8': 1};
        },
        meta: {
            multiEndpoint: true,
            tuyaDatapoints: [
                [1, 'state_l1', tuya.valueConverter.onOff],
                [2, 'state_l2', tuya.valueConverter.onOff],
                [3, 'state_l3', tuya.valueConverter.onOff],
                [4, 'state_l4', tuya.valueConverter.onOff],
                [5, 'state_l5', tuya.valueConverter.onOff],
                [6, 'state_l6', tuya.valueConverter.onOff],
                [0x65, 'state_l7', tuya.valueConverter.onOff],
                [0x66, 'state_l8', tuya.valueConverter.onOff],
            ],
        },
    },
    {
        fingerprint: [
            {modelID: 'TS0601', manufacturerName: '_TZE204_adlblwab'},
        ],
        model: 'TS0601_switch_8_2',
        vendor: 'Tuya',
        description: '8 gang switch',
        fromZigbee: [tuya.fz.datapoints],
        toZigbee: [tuya.tz.datapoints],
        configure: tuya.configureMagicPacket,
        exposes: [
            tuya.exposes.switch().withEndpoint('l1'),
            tuya.exposes.switch().withEndpoint('l2'),
            tuya.exposes.switch().withEndpoint('l3'),
            tuya.exposes.switch().withEndpoint('l4'),
            tuya.exposes.switch().withEndpoint('l5'),
            tuya.exposes.switch().withEndpoint('l6'),
            tuya.exposes.switch().withEndpoint('l7'),
            tuya.exposes.switch().withEndpoint('l8'),
            tuya.exposes.countdown().withEndpoint('l1'),
            tuya.exposes.countdown().withEndpoint('l2'),
            tuya.exposes.countdown().withEndpoint('l3'),
            tuya.exposes.countdown().withEndpoint('l4'),
            tuya.exposes.countdown().withEndpoint('l5'),
            tuya.exposes.countdown().withEndpoint('l6'),
            tuya.exposes.countdown().withEndpoint('l7'),
            tuya.exposes.countdown().withEndpoint('l8'),
            e.power_on_behavior().withAccess(ea.STATE_SET),
        ],
        endpoint: (device) => {
            return {'l1': 1, 'l2': 1, 'l3': 1, 'l4': 1, 'l5': 1, 'l6': 1, 'l7': 1, 'l8': 1};
        },
        meta: {
            multiEndpoint: true,
            tuyaDatapoints: [
                [1, 'state_l1', tuya.valueConverter.onOff],
                [2, 'state_l2', tuya.valueConverter.onOff],
                [3, 'state_l3', tuya.valueConverter.onOff],
                [4, 'state_l4', tuya.valueConverter.onOff],
                [5, 'state_l5', tuya.valueConverter.onOff],
                [6, 'state_l6', tuya.valueConverter.onOff],
                [7, 'state_l7', tuya.valueConverter.onOff],
                [8, 'state_l8', tuya.valueConverter.onOff],
                [9, 'countdown_l1', tuya.valueConverter.countdown],
                [10, 'countdown_l2', tuya.valueConverter.countdown],
                [11, 'countdown_l3', tuya.valueConverter.countdown],
                [12, 'countdown_l4', tuya.valueConverter.countdown],
                [13, 'countdown_l5', tuya.valueConverter.countdown],
                [14, 'countdown_l6', tuya.valueConverter.countdown],
                [15, 'countdown_l7', tuya.valueConverter.countdown],
                [16, 'countdown_l8', tuya.valueConverter.countdown],
                [27, 'power_on_behavior', tuya.valueConverter.powerOnBehaviorEnum],
            ],
        },
    },
    {
        fingerprint: tuya.fingerprint('TS0601', ['_TZE200_7sjncirf']),
        model: 'TS0601_switch_10',
        vendor: 'Tuya',
        description: '10 gang switch',
        fromZigbee: [tuya.fz.datapoints],
        toZigbee: [tuya.tz.datapoints],
        configure: tuya.configureMagicPacket,
        exposes: [...Array.from({length: 10}, (_, i) => tuya.exposes.switch().withEndpoint(`l${i + 1}`))],
        endpoint: (device) => {
            return {'l1': 1, 'l2': 1, 'l3': 1, 'l4': 1, 'l5': 1, 'l6': 1, 'l7': 1, 'l8': 1, 'l9': 1, 'l10': 1, 'l11': 1, 'l12': 1};
        },
        meta: {
            multiEndpoint: true,
            tuyaDatapoints: [
                [1, 'state_l1', tuya.valueConverter.onOff],
                [2, 'state_l2', tuya.valueConverter.onOff],
                [3, 'state_l3', tuya.valueConverter.onOff],
                [4, 'state_l4', tuya.valueConverter.onOff],
                [5, 'state_l5', tuya.valueConverter.onOff],
                [6, 'state_l6', tuya.valueConverter.onOff],
                [0x65, 'state_l7', tuya.valueConverter.onOff],
                [0x66, 'state_l8', tuya.valueConverter.onOff],
                [0x67, 'state_l9', tuya.valueConverter.onOff],
                [0x68, 'state_l10', tuya.valueConverter.onOff],
            ],
        },
    },
    {
        fingerprint: tuya.fingerprint('TS0601', ['_TZE204_dqolcpcp']),
        model: 'TS0601_switch_12',
        vendor: 'Tuya',
        description: 'ZXYH 12 gang switch',
        fromZigbee: [tuya.fz.datapoints],
        toZigbee: [tuya.tz.datapoints],
        configure: tuya.configureMagicPacket,
        exposes: [...Array.from({length: 12}, (_, i) => tuya.exposes.switch().withEndpoint(`l${i + 1}`))],
        endpoint: (device) => {
            return {'l1': 1, 'l2': 1, 'l3': 1, 'l4': 1, 'l5': 1, 'l6': 1, 'l7': 1, 'l8': 1, 'l9': 1, 'l10': 1, 'l11': 1, 'l12': 1};
        },
        meta: {
            multiEndpoint: true,
            tuyaDatapoints: [
                [1, 'state_l1', tuya.valueConverter.onOff],
                [2, 'state_l2', tuya.valueConverter.onOff],
                [3, 'state_l3', tuya.valueConverter.onOff],
                [4, 'state_l4', tuya.valueConverter.onOff],
                [5, 'state_l5', tuya.valueConverter.onOff],
                [6, 'state_l6', tuya.valueConverter.onOff],
                [0x65, 'state_l7', tuya.valueConverter.onOff],
                [0x66, 'state_l8', tuya.valueConverter.onOff],
                [0x67, 'state_l9', tuya.valueConverter.onOff],
                [0x68, 'state_l10', tuya.valueConverter.onOff],
                [0x69, 'state_l11', tuya.valueConverter.onOff],
                [0x6A, 'state_l12', tuya.valueConverter.onOff],
            ],
        },
    },

    // TS011F
    {
        fingerprint: tuya.fingerprint('TS011F', ['_TZ3000_8fdayfch', '_TZ3000_1hwjutgo', '_TZ3000_lnggrqqi', '_TZ3000_tvuarksa']),
        model: 'TS011F_1',
        vendor: 'Tuya',
        description: 'Switch',
        extend: [tuya.modernExtend.tuyaOnOff()],
        whiteLabel: [
            {vendor: 'Mumubiz', model: 'ZJSB9-80Z'},
            tuya.whitelabel('KTNNKG', 'ZB1248-10A', 'Relay switch', ['_TZ3000_8fdayfch']),
            tuya.whitelabel('UseeLink', 'SM-AZ713', 'Smart water/gas valve', ['_TZ3000_tvuarksa']),
        ],
    },
    {
        fingerprint: tuya.fingerprint('TS011F', ['_TZ3000_rqbjepe8', '_TZ3000_uwkja6z1']),
        model: 'TS011F_4',
        description: '2 gang plug',
        vendor: 'Tuya',
        ota: ota.zigbeeOTA,
        extend: [tuya.modernExtend.tuyaOnOff({
            electricalMeasurements: true, powerOutageMemory: true, indicatorMode: true, childLock: true, endpoints: ['l1', 'l2']})],
        endpoint: (device) => {
            return {l1: 1, l2: 2};
        },
        meta: {multiEndpoint: true, multiEndpointSkip: ['energy', 'current', 'voltage', 'power']},
        configure: async (device, coordinatorEndpoint) => {
            await tuya.configureMagicPacket(device, coordinatorEndpoint);
            const endpoint = device.getEndpoint(1);
            endpoint.saveClusterAttributeKeyValue('haElectricalMeasurement', {acCurrentDivisor: 1000, acCurrentMultiplier: 1});
            endpoint.saveClusterAttributeKeyValue('seMetering', {divisor: 100, multiplier: 1});
            device.save();
        },
        options: [exposes.options.measurement_poll_interval()],
        onEvent: (type, data, device, options) => tuya.onEventMeasurementPoll(type, data, device, options, true, false),
        whiteLabel: [
            tuya.whitelabel('Nous', 'A4Z', '2 gang outdoor plug', ['_TZ3000_rqbjepe8', '_TZ3000_uwkja6z1']),
        ],
    },
    {
        fingerprint: tuya.fingerprint('TS011F', ['_TZ3000_cfnprab5', '_TZ3000_o005nuxx', '_TZ3000_gdyjfvgm']),
        model: 'TS011F_5',
        description: '5 gang switch',
        vendor: 'Tuya',
        extend: [tuya.modernExtend.tuyaOnOff({powerOutageMemory: true, childLock: true, endpoints: ['l1', 'l2', 'l3', 'l4', 'l5']})],
        endpoint: (device) => {
            return {l1: 1, l2: 2, l3: 3, l4: 4, l5: 5};
        },
        meta: {multiEndpoint: true},
        configure: async (device, coordinatorEndpoint) => {
            await tuya.configureMagicPacket(device, coordinatorEndpoint);
            for (const ID of [1, 2, 3, 4, 5]) {
                await reporting.bind(device.getEndpoint(ID), coordinatorEndpoint, ['genOnOff']);
            }
        },
        whiteLabel: [
            tuya.whitelabel('UseeLink', 'SM-0306E-2W', '4 gang switch, with USB', ['_TZ3000_cfnprab5']),
            tuya.whitelabel('UseeLink', 'SM-O301-AZ', 'AU 4 plug 10A power board + USB', ['_TZ3000_o005nuxx']),
        ],
    },
    {
        zigbeeModel: ['SM0202'],
        model: 'SM0202',
        vendor: 'Tuya',
        description: 'Motion sensor',
        fromZigbee: [fz.ias_occupancy_alarm_1_with_timeout, fz.battery],
        toZigbee: [],
        exposes: [e.occupancy(), e.battery_low(), e.linkquality(), e.battery(), e.battery_voltage()],
        configure: async (device, coordinatorEndpoint) => {
            const endpoint = device.getEndpoint(1);
            await reporting.bind(endpoint, coordinatorEndpoint, ['genPowerCfg']);
            await reporting.batteryPercentageRemaining(endpoint);
        },
        whiteLabel: [
            tuya.whitelabel('Cleverio', 'SS200', 'Motion sensor', ['_TYZB01_z2umiwvq']),
            tuya.whitelabel('Marmitek', 'SM0202_1', 'Motion sensor', ['_TYZB01_yr95mpib']),
        ],
    },
    {
        fingerprint: tuya.fingerprint('TS0001', ['_TZ3210_dse8ogfy', '_TZ3210_j4pdtz9v']),
        model: 'TS0001_fingerbot',
        vendor: 'Tuya',
        description: 'Zigbee fingerbot plus',
        whiteLabel: [
            tuya.whitelabel('Adaprox', 'TS0001_fingerbot_1', 'Zigbee fingerbot plus', ['_TZ3210_dse8ogfy']),
        ],
        fromZigbee: [fz.on_off, tuya.fz.datapoints],
        toZigbee: [tz.on_off, tuya.tz.datapoints],
        exposes: [
            e.switch(), e.battery(),
            e.enum('mode', ea.STATE_SET, ['click', 'switch', 'program']).withDescription('Working mode'),
            e.numeric('lower', ea.STATE_SET).withValueMin(50).withValueMax(100).withValueStep(1).withUnit('%')
                .withDescription('Down movement limit'),
            e.numeric('upper', ea.STATE_SET).withValueMin(0).withValueMax(50).withValueStep(1).withUnit('%')
                .withDescription('Up movement limit'),
            e.numeric('delay', ea.STATE_SET).withValueMin(0).withValueMax(10).withValueStep(1).withUnit('s')
                .withDescription('Sustain time'),
            e.binary('reverse', ea.STATE_SET, 'ON', 'OFF').withDescription('Reverse'),
            e.binary('touch', ea.STATE_SET, 'ON', 'OFF').withDescription('Touch controll'),
        ],
        configure: async (device, coordinatorEndpoint) => {
            await tuya.configureMagicPacket(device, coordinatorEndpoint);
            await reporting.bind(device.getEndpoint(1), coordinatorEndpoint, ['genOnOff']);
        },
        meta: {
            tuyaSendCommand: 'sendData',
            tuyaDatapoints: [
                [0x65, 'mode', tuya.valueConverterBasic.lookup({'click': tuya.enum(0), 'switch': tuya.enum(1), 'program': tuya.enum(2)})],
                [0x66, 'lower', tuya.valueConverter.raw],
                [0x67, 'delay', tuya.valueConverter.raw],
                [0x68, 'reverse', tuya.valueConverterBasic.lookup({'ON': tuya.enum(1), 'OFF': tuya.enum(0)})],
                [0x69, 'battery', tuya.valueConverter.raw],
                [0x6a, 'upper', tuya.valueConverter.raw],
                [0x6b, 'touch', tuya.valueConverterBasic.lookup({'ON': true, 'OFF': false})],
                // ? [0x6c, '', tuya.valueConverter.onOff],
                [0x6d, 'program', tuya.valueConverter.raw],
                // ? [0x70, '', tuya.valueConverter.raw],
            ],
        },
    },
    {
        fingerprint: tuya.fingerprint('TS0601', ['_TZE200_8eazvzo6']),
        model: 'SWS6TZ-WHITE',
        vendor: 'Tuya',
        description: '6 gang wall switch',
        fromZigbee: [tuya.fz.datapoints],
        toZigbee: [tuya.tz.datapoints],
        configure: tuya.configureMagicPacket,
        exposes: [
            e.switch().withEndpoint('l1'),
            e.switch().withEndpoint('l2'),
            e.switch().withEndpoint('l3'),
            e.switch().withEndpoint('l4'),
            e.switch().withEndpoint('l5'),
            e.switch().withEndpoint('l6'),
            e.current(), e.power(), e.voltage(),
        ],
        endpoint: (device) => {
            return {'l1': 1, 'l2': 1, 'l3': 1, 'l4': 1, 'l5': 1, 'l6': 1};
        },
        meta: {
            multiEndpoint: true,
            tuyaDatapoints: [
                [1, 'state_l1', tuya.valueConverter.onOff],
                [2, 'state_l2', tuya.valueConverter.onOff],
                [3, 'state_l3', tuya.valueConverter.onOff],
                [4, 'state_l4', tuya.valueConverter.onOff],
                [5, 'state_l5', tuya.valueConverter.onOff],
                [6, 'state_l6', tuya.valueConverter.onOff],
                [21, 'current', tuya.valueConverter.divideBy1000],
                [22, 'power', tuya.valueConverter.divideBy10],
                [23, 'voltage', tuya.valueConverter.divideBy10],
            ],
        },
    },
    {
        fingerprint: [{modelID: 'TS0601', manufacturerName: '_TZE200_0j5jma9b'}],
        model: 'ZS-TYG3-SM-61Z',
        vendor: 'Tuya',
        description: 'Smart switch (4 gang + 2 scene) with backlight and neutral wire',
        fromZigbee: [tuya.fz.datapoints],
        toZigbee: [tuya.tz.datapoints],
        configure: tuya.configureMagicPacket,
        exposes: [
            tuya.exposes.switch().withDescription('All Switches'),
            tuya.exposes.switch().withEndpoint('l1'),
            tuya.exposes.switch().withEndpoint('l2'),
            tuya.exposes.switch().withEndpoint('l3'),
            tuya.exposes.switch().withEndpoint('l4'),
            tuya.exposes.switch().withEndpoint('l5'),
            tuya.exposes.switch().withEndpoint('l6'),
            tuya.exposes.backlightModeOffOn().withAccess(ea.STATE_SET),
            tuya.exposes.countdown().withEndpoint('l1'),
            tuya.exposes.countdown().withEndpoint('l2'),
            tuya.exposes.countdown().withEndpoint('l3'),
            tuya.exposes.countdown().withEndpoint('l4'),
            tuya.exposes.countdown().withEndpoint('l5'),
            tuya.exposes.countdown().withEndpoint('l6'),
            e.power_on_behavior().withAccess(ea.STATE_SET),
        ],
        onEvent: tuya.onEventSetTime,
        endpoint: (device) => {
            return {'l1': 1, 'l2': 1, 'l3': 1, 'l4': 1, 'l5': 1, 'l6': 1, 'state': 1, 'backlight': 1};
        },
        meta: {
            multiEndpoint: true,
            tuyaDatapoints: [
                [1, 'state_l1', tuya.valueConverter.onOff],
                [2, 'state_l2', tuya.valueConverter.onOff],
                [3, 'state_l3', tuya.valueConverter.onOff],
                [4, 'state_l4', tuya.valueConverter.onOff],
                [5, 'state_l5', tuya.valueConverter.onOff],
                [6, 'state_l6', tuya.valueConverter.onOff],
                [7, 'countdown_l1', tuya.valueConverter.countdown],
                [8, 'countdown_l2', tuya.valueConverter.countdown],
                [9, 'countdown_l3', tuya.valueConverter.countdown],
                [10, 'countdown_l4', tuya.valueConverter.countdown],
                [11, 'countdown_l5', tuya.valueConverter.countdown],
                [12, 'countdown_l6', tuya.valueConverter.countdown],
                [13, 'state', tuya.valueConverter.onOff],
                [14, 'power_on_behavior', tuya.valueConverter.powerOnBehaviorEnum],
                [16, 'backlight_mode', tuya.valueConverter.onOff],
            ],
        },
    },
    {
        fingerprint: [{modelID: 'TS0601', manufacturerName: '_TZE200_wunufsil'}],
        model: 'ZS-TYG3-SM-21Z',
        vendor: 'Tuya',
        description: '2 gang smart switch with backlight and neutral wire',
        fromZigbee: [tuya.fz.datapoints],
        toZigbee: [tuya.tz.datapoints],
        configure: tuya.configureMagicPacket,
        exposes: [
            tuya.exposes.switch().withDescription('All Switches'),
            tuya.exposes.switch().withEndpoint('l1'),
            tuya.exposes.switch().withEndpoint('l2'),
            tuya.exposes.backlightModeOffOn().withAccess(ea.STATE_SET),
            tuya.exposes.countdown().withEndpoint('l1'),
            tuya.exposes.countdown().withEndpoint('l2'),
            e.power_on_behavior().withAccess(ea.STATE_SET),
        ],
        onEvent: tuya.onEventSetTime,
        endpoint: (device) => {
            return {'l1': 1, 'l2': 1, 'state': 1, 'backlight': 1};
        },
        meta: {
            multiEndpoint: true,
            tuyaDatapoints: [
                [1, 'state_l1', tuya.valueConverter.onOff],
                [2, 'state_l2', tuya.valueConverter.onOff],
                [7, 'countdown_l1', tuya.valueConverter.countdown],
                [8, 'countdown_l2', tuya.valueConverter.countdown],
                [13, 'state', tuya.valueConverter.onOff],
                [14, 'power_on_behavior', tuya.valueConverter.powerOnBehaviorEnum],
                [16, 'backlight_mode', tuya.valueConverter.onOff],
            ],
        },
    },
    {
        fingerprint: [{modelID: 'TS0601', manufacturerName: '_TZE200_vhy3iakz'}],
        model: 'ZS-TYG3-SM-31Z',
        vendor: 'Tuya',
        description: '3 gang smart switch with backlight and neutral wire',
        fromZigbee: [tuya.fz.datapoints],
        toZigbee: [tuya.tz.datapoints],
        configure: tuya.configureMagicPacket,
        exposes: [
            tuya.exposes.switch().withDescription('All Switches'),
            tuya.exposes.switch().withEndpoint('l1'),
            tuya.exposes.switch().withEndpoint('l2'),
            tuya.exposes.switch().withEndpoint('l3'),
            tuya.exposes.backlightModeOffOn().withAccess(ea.STATE_SET),
            tuya.exposes.countdown().withEndpoint('l1'),
            tuya.exposes.countdown().withEndpoint('l2'),
            tuya.exposes.countdown().withEndpoint('l3'),
            e.power_on_behavior(['off', 'on', 'previous']).withAccess(ea.STATE_SET),
        ],
        onEvent: tuya.onEventSetTime,
        endpoint: (device) => {
            return {'l1': 1, 'l2': 1, 'l3': 1, 'state': 1, 'backlight': 1};
        },
        meta: {
            multiEndpoint: true,
            tuyaDatapoints: [
                [1, 'state_l1', tuya.valueConverter.onOff],
                [2, 'state_l2', tuya.valueConverter.onOff],
                [3, 'state_l3', tuya.valueConverter.onOff],
                [7, 'countdown_l1', tuya.valueConverter.countdown],
                [8, 'countdown_l2', tuya.valueConverter.countdown],
                [9, 'countdown_l3', tuya.valueConverter.countdown],
                [13, 'state', tuya.valueConverter.onOff],
                [14, 'power_on_behavior', tuya.valueConverter.powerOnBehaviorEnum],
                [16, 'backlight_mode', tuya.valueConverter.onOff],
            ],
        },
    },
    {
        fingerprint: [{modelID: 'TS0601', manufacturerName: '_TZE200_k6jhsr0q'}],
        model: 'ZS-TYG3-SM-41Z',
        vendor: 'Tuya',
        description: '4 gang smart switch with backlight and neutral wire',
        fromZigbee: [tuya.fz.datapoints],
        toZigbee: [tuya.tz.datapoints],
        configure: tuya.configureMagicPacket,
        exposes: [
            tuya.exposes.switch().withDescription('All Switches'),
            tuya.exposes.switch().withEndpoint('l1'),
            tuya.exposes.switch().withEndpoint('l2'),
            tuya.exposes.switch().withEndpoint('l3'),
            tuya.exposes.switch().withEndpoint('l4'),
            tuya.exposes.backlightModeOffOn().withAccess(ea.STATE_SET),
            tuya.exposes.countdown().withEndpoint('l1'),
            tuya.exposes.countdown().withEndpoint('l2'),
            tuya.exposes.countdown().withEndpoint('l3'),
            tuya.exposes.countdown().withEndpoint('l4'),
            e.power_on_behavior(['off', 'on', 'previous']).withAccess(ea.STATE_SET),
        ],
        onEvent: tuya.onEventSetTime,
        endpoint: (device) => {
            return {'l1': 1, 'l2': 1, 'l3': 1, 'l4': 1, 'state': 1, 'backlight': 1};
        },
        meta: {
            multiEndpoint: true,
            tuyaDatapoints: [
                [1, 'state_l1', tuya.valueConverter.onOff],
                [2, 'state_l2', tuya.valueConverter.onOff],
                [3, 'state_l3', tuya.valueConverter.onOff],
                [4, 'state_l4', tuya.valueConverter.onOff],
                [7, 'countdown_l1', tuya.valueConverter.countdown],
                [8, 'countdown_l2', tuya.valueConverter.countdown],
                [9, 'countdown_l3', tuya.valueConverter.countdown],
                [10, 'countdown_l4', tuya.valueConverter.countdown],
                [13, 'state', tuya.valueConverter.onOff],
                [14, 'power_on_behavior', tuya.valueConverter.powerOnBehaviorEnum],
                [16, 'backlight_mode', tuya.valueConverter.onOff],
            ],
        },
    },
    {
        fingerprint: tuya.fingerprint('TS0601', ['_TZE200_nvodulvi']),
        model: 'M9-zigbee-SL',
        vendor: 'Tuya',
        description: 'Smart Switch (4 gang + 4 scene) with neutral wire and motion sensing',
        fromZigbee: [tuya.fz.datapoints, fz.ias_occupancy_only_alarm_2, tuya.fz.indicator_mode],
        toZigbee: [tuya.tz.datapoints, tuya.tz.power_on_behavior_1, tuya.tz.backlight_indicator_mode_1],
        configure: tuya.configureMagicPacket,
        exposes: [
            ...[1, 2, 3, 4, 5, 6, 7, 8].map((i) => tuya.exposes.switch().withEndpoint(`l${i}`)),
            ...[1, 2, 3, 4, 5, 6, 7, 8].map((i) => e.power_on_behavior().withAccess(ea.STATE_SET).withEndpoint(`l${i}`)),
            ...[1, 2, 3, 4, 5, 6, 7, 8].map((i) => tuya.exposes.switchMode().withEndpoint(`l${i}`)),
            ...[1, 2, 3, 4, 5, 6, 7, 8].map((i) => tuya.exposes.lightMode().withEndpoint(`l${i}`)),
            tuya.exposes.backlightModeOffOn().withAccess(ea.STATE_SET),
            e.action(['scene_1', 'scene_2', 'scene_3', 'scene_4', 'scene_5', 'scene_6', 'scene_7', 'scene_8']),
            e.presence(),
            new exposes.Numeric('delay', ea.STATE_SET).withUnit('sec').withDescription('light off delay').withValueMin(0).withValueMax(1000),
        ],
        endpoint: (device) => {
            return {'l1': 1, 'l2': 1, 'l3': 1, 'l4': 1, 'l5': 1, 'l6': 1, 'state': 1, 'backlight': 1, 'l7': 1, 'l8': 1};
        },
        meta: {
            multiEndpoint: true,
            tuyaDatapoints: [
                [1, 'state_l1', tuya.valueConverter.onOff],
                [2, 'state_l2', tuya.valueConverter.onOff],
                [3, 'state_l3', tuya.valueConverter.onOff],
                [4, 'state_l4', tuya.valueConverter.onOff],
                [5, 'state_l5', tuya.valueConverter.onOff],
                [6, 'state_l6', tuya.valueConverter.onOff],
                [16, 'backlight_mode', tuya.valueConverter.onOff],
                [29, 'power_on_behavior_l1', tuya.valueConverter.powerOnBehaviorEnum],
                [30, 'power_on_behavior_l2', tuya.valueConverter.powerOnBehaviorEnum],
                [31, 'power_on_behavior_l3', tuya.valueConverter.powerOnBehaviorEnum],
                [32, 'power_on_behavior_l4', tuya.valueConverter.powerOnBehaviorEnum],
                [33, 'power_on_behavior_l5', tuya.valueConverter.powerOnBehaviorEnum],
                [34, 'power_on_behavior_l6', tuya.valueConverter.powerOnBehaviorEnum],
                [101, 'action', tuya.valueConverter.static('scene_1')],
                [102, 'action', tuya.valueConverter.static('scene_2')],
                [103, 'action', tuya.valueConverter.static('scene_3')],
                [104, 'action', tuya.valueConverter.static('scene_4')],
                [105, 'presence', tuya.valueConverter.raw],
                [106, 'delay', tuya.valueConverter.raw],
                [108, 'action', tuya.valueConverter.static('scene_5')],
                [109, 'action', tuya.valueConverter.static('scene_6')],
                [110, 'action', tuya.valueConverter.static('scene_7')],
                [111, 'action', tuya.valueConverter.static('scene_8')],
                [112, 'state_l7', tuya.valueConverter.onOff],
                [113, 'state_l8', tuya.valueConverter.onOff],
                [114, 'switch_mode_l1', tuya.valueConverter.switchMode],
                [115, 'switch_mode_l2', tuya.valueConverter.switchMode],
                [116, 'switch_mode_l3', tuya.valueConverter.switchMode],
                [117, 'switch_mode_l4', tuya.valueConverter.switchMode],
                [118, 'switch_mode_l5', tuya.valueConverter.switchMode],
                [119, 'switch_mode_l6', tuya.valueConverter.switchMode],
                [120, 'switch_mode_l7', tuya.valueConverter.switchMode],
                [121, 'switch_mode_l8', tuya.valueConverter.switchMode],
                [122, 'light_mode_l1', tuya.valueConverter.lightMode],
                [123, 'light_mode_l2', tuya.valueConverter.lightMode],
                [124, 'light_mode_l3', tuya.valueConverter.lightMode],
                [125, 'light_mode_l4', tuya.valueConverter.lightMode],
                [126, 'light_mode_l5', tuya.valueConverter.lightMode],
                [127, 'light_mode_l6', tuya.valueConverter.lightMode],
                [128, 'light_mode_l7', tuya.valueConverter.lightMode],
                [129, 'light_mode_l8', tuya.valueConverter.lightMode],
                [130, 'power_on_behavior_l7', tuya.valueConverter.powerOnBehaviorEnum],
                [131, 'power_on_behavior_l8', tuya.valueConverter.powerOnBehaviorEnum],
            ],
        },
    },
    {
        fingerprint: tuya.fingerprint('TS0601', ['_TZE204_sooucan5', '_TZE204_oqtpvx51']),
        model: 'YXZBRB58',
        vendor: 'Tuya',
        description: 'Smart human presence sensor',
        fromZigbee: [tuya.fz.datapoints],
        toZigbee: [tuya.tz.datapoints],
        exposes: [
            e.illuminance_lux(), e.presence(),
            e.numeric('target_distance', ea.STATE).withDescription('Distance to target').withUnit('m'),
            e.numeric('radar_sensitivity', ea.STATE_SET).withValueMin(0).withValueMax(9).withValueStep(1)
                .withDescription('Sensitivity of the radar'),
            e.numeric('minimum_range', ea.STATE_SET).withValueMin(0).withValueMax(10).withValueStep(0.1)
                .withDescription('Minimum range').withUnit('m'),
            e.numeric('maximum_range', ea.STATE_SET).withValueMin(0).withValueMax(10).withValueStep(0.1)
                .withDescription('Maximum range').withUnit('m'),
            e.numeric('detection_delay', ea.STATE_SET).withValueMin(0).withValueMax(10).withValueStep(0.1)
                .withDescription('Detection delay').withUnit('s'),
            e.numeric('fading_time', ea.STATE_SET).withValueMin(0).withValueMax(1500).withValueStep(1)
                .withDescription('Fading time').withUnit('s'),
            e.enum('radar_scene', ea.STATE_SET, ['default', 'bathroom', 'bedroom', 'sleeping', 'unknown'])
                .withDescription('Presets for sensitivity for presence and movement'),
        ],
        meta: {
            tuyaDatapoints: [
                [0x01, 'presence', tuya.valueConverter.trueFalse1],
                [0x02, 'radar_sensitivity', tuya.valueConverter.raw],
                [0x03, 'minimum_range', tuya.valueConverter.divideBy100],
                [0x04, 'maximum_range', tuya.valueConverter.divideBy100],
                [0x65, 'illuminance_lux', tuya.valueConverter.raw],
                [0x66, 'detection_delay', tuya.valueConverter.divideBy10],
                [0x67, 'fading_time', tuya.valueConverter.divideBy10],
                [0x68, 'radar_scene', tuya.valueConverterBasic.lookup({
                    'default': tuya.enum(0),
                    'bathroom': tuya.enum(1),
                    'bedroom': tuya.enum(2),
                    'sleeping': tuya.enum(3),
                    'unknown': tuya.enum(4),
                })],
                [0x69, 'target_distance', tuya.valueConverter.divideBy100],
            ],
        },
    },
    {
        fingerprint: tuya.fingerprint('TS0601', ['_TZE200_86nbew0j', '_TZE200_io0zdqh1', '_TZE200_drs6j6m5', '_TZE200_ywe90lt0', '_TZE200_qyss8gjy']),
        model: 'TS0601_light',
        vendor: 'Tuya',
        description: 'Light',
        fromZigbee: [tuya.fz.datapoints],
        toZigbee: [tuya.tz.datapoints],
        exposes: [tuya.exposes.lightBrightness(), e.power_on_behavior().withAccess(ea.STATE_SET)],
        meta: {
            tuyaDatapoints: [
                [1, 'state', tuya.valueConverter.onOff, {skip: tuya.skip.stateOnAndBrightnessPresent}],
                [2, 'power_on_behavior', tuya.valueConverter.powerOnBehavior],
                [3, 'brightness', tuya.valueConverter.scale0_254to0_1000],
            ],
        },
        whiteLabel: [
            tuya.whitelabel('Ltech', 'TY-12-100-400-W1Z', '12W 100-400mA Zigbee CC Dimmable LED driver', ['_TZE200_86nbew0j']),
            tuya.whitelabel('Ltech', 'TY-75-24-G2Z2', '150W 24V Zigbee CV tunable white LED driver', ['_TZE200_io0zdqh1']),
            tuya.whitelabel('Lifud', 'LF-AAZ012-0400-42', 'Zigbee dimmable LED driver 4-40W 220-240Vac', ['_TZE200_drs6j6m5']),
            tuya.whitelabel('Lifud', 'LF-GAZ150A6250-24', 'Lifud Zigbee LED Driver CCT 150W 24V', ['_TZE200_ywe90lt0']),
        ],
    },
    {
        fingerprint: tuya.fingerprint('TS0601', ['_TZE204_k7mfgaen', '_TZE204_fncxk3ob']),
        model: 'YXZBSL',
        vendor: 'Tuya',
        description: 'Smart siren',
        fromZigbee: [tuya.fz.datapoints],
        toZigbee: [tuya.tz.datapoints],
        exposes: [
            e.binary('alarm', ea.STATE_SET, 'ON', 'OFF').withDescription('Turn the light of the alarm ON/OFF'),
            e.enum('type', ea.STATE_SET, ['sound', 'light', 'sound+light', 'normal']).withDescription('Alarm type'),
            e.enum('volume', ea.STATE_SET, ['mute', 'low', 'middle', 'high']).withDescription('Volume of the alarm'),
            e.enum('ringtone', ea.STATE_SET, [
                'melody1', 'melody2', 'melody3', 'melody4', 'melody5', 'melody6', 'melody7', 'melody8',
                'door', 'water', 'temperature', 'entered', 'left',
            ]).withDescription('Ringtone of the alarm'),
            e.enum('power_type', ea.STATE, ['battery', 'cable']).withDescription('Power type'),
            e.numeric('duration', ea.STATE_SET).withValueMin(1).withValueMax(60).withValueStep(1)
                .withUnit('min').withDescription('Duration of the alarm'),
            e.enum('battery_level', ea.STATE, ['low', 'middle', 'high']).withDescription('Battery level state'),
            e.battery(),
        ],
        meta: {
            tuyaDatapoints: [
                [1, 'type', tuya.valueConverterBasic.lookup({
                    'sound': tuya.enum(0), 'light': tuya.enum(1), 'sound+light': tuya.enum(2), 'normal': tuya.enum(3)})],
                [5, 'volume', tuya.valueConverterBasic.lookup({
                    'low': tuya.enum(0), 'middle': tuya.enum(1), 'high': tuya.enum(2), 'mute': tuya.enum(3)})],
                [6, 'power_type', tuya.valueConverterBasic.lookup({'cable': false, 'battery': true})],
                [7, 'duration', tuya.valueConverter.raw],
                [13, 'alarm', tuya.valueConverter.onOff],
                [14, 'battery_level', tuya.valueConverterBasic.lookup({
                    'low': tuya.enum(0), 'middle': tuya.enum(1), 'high': tuya.enum(2)})],
                [15, 'battery', tuya.valueConverter.raw],
                [21, 'ringtone', tuya.valueConverterBasic.lookup({
                    'melody1': tuya.enum(0), 'melody2': tuya.enum(1), 'melody3': tuya.enum(2), 'melody4': tuya.enum(3),
                    'melody5': tuya.enum(4), 'melody6': tuya.enum(5), 'melody7': tuya.enum(6), 'melody8': tuya.enum(7),
                    'door': tuya.enum(8), 'water': tuya.enum(9), 'temperature': tuya.enum(10), 'entered': tuya.enum(11), 'left': tuya.enum(12),
                })],
            ],
        },
    },
    {
        fingerprint: tuya.fingerprint('TS0601', ['_TZE204_vmcgja59']),
        model: 'ZYXH',
        vendor: 'Tuya',
        description: '24 gang switch',
        fromZigbee: [tuya.fz.datapoints],
        toZigbee: [tuya.tz.datapoints],
        configure: tuya.configureMagicPacket,
        exposes: [...Array.from(Array(24).keys()).map((ep) => tuya.exposes.switch().withEndpoint(`l${ep + 1}`))],
        endpoint: (device) => {
            return {
                'l1': 1, 'l2': 1, 'l3': 1, 'l4': 1, 'l5': 1, 'l6': 1, 'l7': 1, 'l8': 1, 'l9': 1, 'l10': 1, 'l11': 1, 'l12': 1,
                'l13': 1, 'l14': 1, 'l15': 1, 'l16': 1, 'l17': 1, 'l18': 1, 'l19': 1, 'l20': 1, 'l21': 1, 'l22': 1, 'l23': 1, 'l24': 1,
            };
        },
        meta: {
            multiEndpoint: true,
            tuyaDatapoints: [
                [1, 'state_l1', tuya.valueConverter.onOff],
                [2, 'state_l2', tuya.valueConverter.onOff],
                [3, 'state_l3', tuya.valueConverter.onOff],
                [4, 'state_l4', tuya.valueConverter.onOff],
                [5, 'state_l5', tuya.valueConverter.onOff],
                [6, 'state_l6', tuya.valueConverter.onOff],
                [0x65, 'state_l7', tuya.valueConverter.onOff],
                [0x66, 'state_l8', tuya.valueConverter.onOff],
                [0x67, 'state_l9', tuya.valueConverter.onOff],
                [0x68, 'state_l10', tuya.valueConverter.onOff],
                [0x69, 'state_l11', tuya.valueConverter.onOff],
                [0x6A, 'state_l12', tuya.valueConverter.onOff],
                [0x6B, 'state_l13', tuya.valueConverter.onOff],
                [0x6C, 'state_l14', tuya.valueConverter.onOff],
                [0x6D, 'state_l15', tuya.valueConverter.onOff],
                [0x6E, 'state_l16', tuya.valueConverter.onOff],
                [0x6F, 'state_l17', tuya.valueConverter.onOff],
                [0x70, 'state_l18', tuya.valueConverter.onOff],
                [0x71, 'state_l19', tuya.valueConverter.onOff],
                [0x72, 'state_l20', tuya.valueConverter.onOff],
                [0x73, 'state_l21', tuya.valueConverter.onOff],
                [0x74, 'state_l22', tuya.valueConverter.onOff],
                [0x75, 'state_l23', tuya.valueConverter.onOff],
                [0x76, 'state_l24', tuya.valueConverter.onOff],
            ],
        },
    },
    {
        fingerprint: tuya.fingerprint('TS0601', ['_TZE204_ijxvkhd0']),
        model: 'ZY-M100-24G',
        vendor: 'Tuya',
        description: '24G MmWave radar human presence motion sensor',
        fromZigbee: [tuya.fz.datapoints],
        toZigbee: [tuya.tz.datapoints],
        configure: tuya.configureMagicPacket,
        exposes: [
            e.enum('state', ea.STATE, ['none', 'presence', 'move'])
                .withDescription('Presence state sensor'),
            e.presence().withDescription('Occupancy'),
            e.numeric('distance', ea.STATE).withDescription('Target distance'),
            e.illuminance_lux().withDescription('Illuminance sensor'),
            e.numeric('move_sensitivity', ea.STATE_SET).withValueMin(1)
                .withValueMax(10)
                .withValueStep(1)
                .withDescription('Motion sensitivity'),
            e.numeric('presence_sensitivity', ea.STATE_SET).withValueMin(1)
                .withValueMax(10)
                .withValueStep(1)
                .withDescription('Presence sensitivity'),
            e.numeric('radar_range', ea.STATE_SET).withValueMin(1.5)
                .withValueMax(5.5)
                .withValueStep(1)
                .withUnit('m').withDescription('Maximum range'),
            e.numeric('presence_timeout', ea.STATE_SET).withValueMin(1)
                .withValueMax(1500)
                .withValueStep(1)
                .withUnit('s').withDescription('Fade time'),
        ],
        meta: {
            multiEndpoint: true,
            tuyaDatapoints: [
                [112, 'presence', tuya.valueConverter.trueFalse1],
                [106, 'move_sensitivity', tuya.valueConverter.divideBy10FromOnly],
                [111, 'presence_sensitivity', tuya.valueConverter.divideBy10FromOnly],
                [107, 'radar_range', tuya.valueConverter.divideBy100],
                [109, 'distance', tuya.valueConverter.divideBy100],
                [110, 'presence_timeout', tuya.valueConverter.raw],
                [104, 'illuminance_lux', tuya.valueConverter.raw],
                [102, 'illuminance_treshold_max', tuya.valueConverter.raw],
                [103, 'illuminance_treshold_min', tuya.valueConverter.raw],
                [105, 'state', tuya.valueConverterBasic.lookup({'none': 0, 'presence': 1, 'move': 2})],
            ],
        },
    },
    {
        fingerprint: tuya.fingerprint('TS0601', ['_TZE204_7gclukjs']),
        model: 'ZY-M100-24GV2',
        vendor: 'Tuya',
        description: '24G MmWave radar human presence motion sensor',
        fromZigbee: [tuya.fz.datapoints],
        toZigbee: [tuya.tz.datapoints],
        configure: tuya.configureMagicPacket,
        exposes: [
            e.enum('state', ea.STATE, ['none', 'presence', 'move'])
                .withDescription('Presence state sensor'),
            e.presence().withDescription('Occupancy'),
            e.numeric('distance', ea.STATE).withDescription('Target distance'),
            e.illuminance_lux().withDescription('Illuminance sensor'),
            e.numeric('move_sensitivity', ea.STATE_SET).withValueMin(1)
                .withValueMax(10)
                .withValueStep(1)
                .withDescription('Motion Sensitivity'),
            e.numeric('presence_sensitivity', ea.STATE_SET).withValueMin(1)
                .withValueMax(10)
                .withValueStep(1)
                .withDescription('Presence Sensitivity'),
            e.numeric('detection_distance_min', ea.STATE_SET).withValueMin(0)
                .withValueMax(8.25)
                .withValueStep(0.75)
                .withUnit('m').withDescription('Minimum range'),
            e.numeric('detection_distance_max', ea.STATE_SET).withValueMin(0.75)
                .withValueMax(9.00)
                .withValueStep(0.75)
                .withUnit('m').withDescription('Maximum range'),
            e.numeric('presence_timeout', ea.STATE_SET).withValueMin(1)
                .withValueMax(1500)
                .withValueStep(1)
                .withUnit('s').withDescription('Fade time'),
        ],
        meta: {
            tuyaDatapoints: [
                [104, 'presence', tuya.valueConverter.trueFalse1],
                [2, 'move_sensitivity', tuya.valueConverter.divideBy10FromOnly],
                [102, 'presence_sensitivity', tuya.valueConverter.divideBy10FromOnly],
                [3, 'detection_distance_min', tuya.valueConverter.divideBy100],
                [4, 'detection_distance_max', tuya.valueConverter.divideBy100],
                [9, 'distance', tuya.valueConverter.divideBy100],
                [105, 'presence_timeout', tuya.valueConverter.raw],
                [103, 'illuminance_lux', tuya.valueConverter.raw],
                [1, 'state', tuya.valueConverterBasic.lookup({'none': 0, 'presence': 1, 'move': 2})],
            ],
        },
    },
    {
        fingerprint: tuya.fingerprint('TS0601', ['_TZE204_e9ajs4ft']),
        model: 'CTL-R1-TY-Zigbee',
        vendor: 'Tuya',
        description: '24G radar human presence motion sensor.',
        fromZigbee: [tuya.fz.datapoints],
        toZigbee: [tuya.tz.datapoints],
        exposes: [
            e.illuminance().withUnit('lx'), e.presence(),
            e.numeric('presence_sensitivity', ea.STATE_SET).withValueMin(0).withValueMax(100).withValueStep(1).withUnit('%')
                .withDescription('Presence sensitivity'),
            e.numeric('detection_range', ea.STATE_SET).withValueMin(1.5).withValueMax(4.5).withValueStep(0.1).withUnit('m')
                .withDescription('Detection range'),
            e.numeric('detection_delay', ea.STATE_SET).withValueMin(1).withValueMax(600).withValueStep(1).withUnit('s')
                .withDescription('Presence detection delay'),
            e.numeric('illuminance_treshold_max', ea.STATE_SET).withValueMin(0).withValueMax(2000).withValueStep(1).withUnit('lx')
                .withDescription('The max illumiance threshold to turn on the light'),
            e.numeric('illuminance_treshold_min', ea.STATE_SET).withValueMin(0).withValueMax(2000).withValueStep(1).withUnit('lx')
                .withDescription('The min illumiance threshold to turn on the light'),
            e.binary('presence_illuminance_switch', ea.STATE_SET, true, false).withDescription(
                `Whether to enable 'light_switch' illumination is between min/max threshold`),
            e.binary('light_switch', ea.STATE, 'ON', 'OFF').withDescription(
                'This state will determine the light on/off based on the lighting threshold and presence sensing'),
            e.binary('light_linkage', ea.STATE_SET, true, false).withDescription('Light linkage'),
            e.enum('detection_method', ea.STATE_SET, ['only_move', 'exist_move']).withDescription(
                `When 'only_move' is used, presence will only be triggered when there is movement`),
            e.enum('indicator_light', ea.STATE_SET, ['presence', 'off', 'on']).withDescription('Controls when the indicator light is turned on'),
            e.binary('identify', ea.STATE_SET, true, false)
                .withDescription('After turning on, the indicator light quickly flashes, used to locate devices'),
        ],
        meta: {
            tuyaDatapoints: [
                [1, 'presence', tuya.valueConverter.trueFalse1],
                [2, 'presence_sensitivity', tuya.valueConverter.raw],
                [4, 'detection_range', tuya.valueConverter.divideBy10],
                [101, 'illuminance', tuya.valueConverter.raw],
                [102, 'illuminance_treshold_max', tuya.valueConverter.raw],
                [103, 'illuminance_treshold_min', tuya.valueConverter.raw],
                [104, 'detection_delay', tuya.valueConverter.raw],
                [109, 'presence_illuminance_switch', tuya.valueConverter.trueFalseEnum1],
                [105, 'light_switch', tuya.valueConverter.onOff],
                [106, 'light_linkage', tuya.valueConverter.trueFalseEnum1],
                [107, 'indicator_light', tuya.valueConverterBasic.lookup({'presence': tuya.enum(0), 'off': tuya.enum(1), 'on': tuya.enum(2)})],
                [108, 'detection_method', tuya.valueConverterBasic.lookup({'only_move': tuya.enum(0), 'exist_move': tuya.enum(1)})],
                [113, 'find_switch', tuya.valueConverter.raw],
            ],
        },
    },
    {
        fingerprint: tuya.fingerprint('TS0601', ['_TZE204_sbyx0lm6', '_TZE204_clrdrnya', '_TZE204_dtzziy1e', '_TZE204_iaeejhvf', '_TZE204_mtoaryre',
            '_TZE200_mp902om5', '_TZE204_pfayrzcw', '_TZE284_4qznlkbu']),
        model: 'MTG075-ZB-RL',
        vendor: 'Tuya',
        description: '2.4G/5.8G human presence sensor with relay',
        whiteLabel: [
            tuya.whitelabel('Tuya', 'MTG275-ZB-RL', '2.4G/5.8G MmWave radar human presence motion sensor', ['_TZE204_dtzziy1e']),
            tuya.whitelabel('Tuya', 'MTG035-ZB-RL', 'Human presence sensor with relay', ['_TZE204_pfayrzcw']),
<<<<<<< HEAD
            tuya.whitelabel('QA', 'QASZ24R', 'mmWave 24 Ghz sensor with relay', ['_TZE284_4qznlkbu']),
=======
            tuya.whitelabel('QA', 'QASZ24R', 'mmWave 24 Ghz sensor with relay', ['_TZE204_4qznlkbu']),
>>>>>>> 85c0ed52
        ],
        configure: tuya.configureMagicPacket,
        fromZigbee: [tuya.fz.datapoints],
        toZigbee: [tuya.tz.datapoints],
        exposes: [
            e.presence(), e.illuminance_lux(),
            e.numeric('target_distance', ea.STATE).withDescription('Distance to target').withUnit('m'),
            e.numeric('radar_sensitivity', ea.STATE_SET).withValueMin(0).withValueMax(9).withValueStep(1)
                .withDescription('Detection threshold for the strength of object energy'),
            e.numeric('detection_range', ea.STATE_SET).withValueMin(0).withValueMax(8).withValueStep(0.1).withUnit('m')
                .withDescription('Maximum distance detected by the sensor'),
            e.numeric('shield_range', ea.STATE_SET).withValueMin(0).withValueMax(8).withValueStep(0.1).withUnit('m')
                .withDescription('Nearest distance detected by the sensor'),
            e.numeric('entry_sensitivity', ea.STATE_SET).withValueMin(0).withValueMax(9).withValueStep(1)
                .withDescription('Sensitivity threshold triggered for the first time when the target enters the detection range'),
            e.numeric('entry_distance_indentation', ea.STATE_SET).withValueMin(0).withValueMax(8).withValueStep(0.1).withUnit('m')
                .withDescription('Indent the distance inward based on the dectection distance'),
            e.numeric('entry_filter_time', ea.STATE_SET).withValueMin(0).withValueMax(10).withValueStep(0.1).withUnit('s')
                .withDescription('Sensitivity threshold triggered for the first time when the target enters the detection range '),
            e.numeric('departure_delay', ea.STATE_SET).withValueMin(0).withValueMax(600).withValueStep(1).withUnit('s').
                withDescription('Confirmation time after the target disappears'),
            e.numeric('block_time', ea.STATE_SET).withValueMin(0).withValueMax(10).withValueStep(0.1).withUnit('s')
                .withDescription('Time for the target to be detected again after switching from manned(occupy) to unmanned(unoccupy) mode'),
            e.binary('breaker_status', ea.STATE_SET, 'ON', 'OFF')
                .withDescription('Remotely control the breaker in standard mode'),
            e.enum('breaker_mode', ea.STATE_SET, ['standard', 'local'])
                .withDescription('Breaker mode: standard is remotely controlled, local is automatic'),
            e.numeric('illuminance_threshold', ea.STATE_SET).withValueMin(0).withValueMax(420).withValueStep(0.1).withUnit('lx')
                .withDescription('Illumination threshold for local (automatic) switching mode operation'),
            e.enum('status_indication', ea.STATE_SET, ['OFF', 'ON'])
                .withDescription('Indicator light will flash when human presence is detected'),
            e.enum('sensor', ea.STATE_SET, ['on', 'off', 'occupied', 'unoccupied'])
                .withDescription(`The radar sensor can be set in four states: on, off, occupied and unoccupied. For example, if set to occupied, ` +
                    `it will continue to maintain presence regardless of whether someone is present or not. If set to unoccupied, the unoccupied ` +
                    `state will be maintained permanently.`),
        ],
        meta: {
            tuyaDatapoints: [
                [1, 'presence', tuya.valueConverter.trueFalse1],
                [2, 'radar_sensitivity', tuya.valueConverter.raw],
                [3, 'shield_range', tuya.valueConverter.divideBy100],
                [4, 'detection_range', tuya.valueConverter.divideBy100],
                [6, 'equipment_status', tuya.valueConverter.raw],
                [9, 'target_distance', tuya.valueConverter.divideBy100],
                [101, 'entry_filter_time', tuya.valueConverter.divideBy10],
                [102, 'departure_delay', tuya.valueConverter.raw],
                [103, 'cline', tuya.valueConverter.raw],
                [104, 'illuminance_lux', tuya.valueConverter.divideBy10],
                [105, 'entry_sensitivity', tuya.valueConverter.raw],
                [106, 'entry_distance_indentation', tuya.valueConverter.divideBy100],
                [107, 'breaker_mode', tuya.valueConverterBasic.lookup({'standard': tuya.enum(0), 'local': tuya.enum(1)})],
                [108, 'breaker_status', tuya.valueConverterBasic.lookup({'OFF': tuya.enum(0), 'ON': tuya.enum(1)})],
                [109, 'status_indication', tuya.valueConverterBasic.lookup({'OFF': tuya.enum(0), 'ON': tuya.enum(1)})],
                [110, 'illuminance_threshold', tuya.valueConverter.divideBy10],
                [111, 'breaker_polarity', tuya.valueConverterBasic.lookup({'NC': tuya.enum(0), 'NO': tuya.enum(1)})],
                [112, 'block_time', tuya.valueConverter.divideBy10],
                [113, 'parameter_setting_result', tuya.valueConverter.raw],
                [114, 'factory_parameters', tuya.valueConverter.raw],
                [115, 'sensor', tuya.valueConverterBasic.lookup({
                    'on': tuya.enum(0), 'off': tuya.enum(1), 'occupied': tuya.enum(2), 'unoccupied': tuya.enum(3)})],
            ],
        },
    },
    {
        fingerprint: tuya.fingerprint('TS0601', ['_TZE204_81yrt3lo']),
        model: 'PJ-1203A',
        vendor: 'Tuya',
        description: 'Bidirectional energy meter with 80A current clamp',
        fromZigbee: [fzLocal.PJ1203A_strict_fz_datapoints, fzLocal.PJ1203A_sync_time_increase_seq],
        toZigbee: [tuya.tz.datapoints],
        onEvent: tuya.onEventSetTime,
        configure: tuya.configureMagicPacket,
        options: [
            e.binary('late_energy_flow_a', ea.SET, true, false )
                .withDescription(`Delay channel A publication until the next energy flow update (default false).`),
            e.binary('late_energy_flow_b', ea.SET, true, false )
                .withDescription(`Delay channel B publication until the next energy flow update (default false).`),
            e.binary('signed_power_a', ea.SET, true, false )
                .withDescription(`Report energy flow direction for channel A using signed power (default false).`),
            e.binary('signed_power_b', ea.SET, true, false )
                .withDescription(`Report energy flow direction for channel B using signed power (default false).`),
        ],
        exposes: [
            e.ac_frequency(), e.voltage(),
            tuya.exposes.powerWithPhase('a'), tuya.exposes.powerWithPhase('b'), tuya.exposes.powerWithPhase('ab'),
            tuya.exposes.currentWithPhase('a'), tuya.exposes.currentWithPhase('b'),
            tuya.exposes.powerFactorWithPhase('a'), tuya.exposes.powerFactorWithPhase('b'),
            tuya.exposes.energyFlowWithPhase('a', ['sign']), tuya.exposes.energyFlowWithPhase('b', ['sign']),
            tuya.exposes.energyWithPhase('a'), tuya.exposes.energyWithPhase('b'),
            tuya.exposes.energyProducedWithPhase('a'), tuya.exposes.energyProducedWithPhase('b'),
            e.numeric('update_frequency', ea.STATE_SET).withUnit('s').withDescription('Update frequency')
                .withValueMin(3)
                .withValueMax(60)
                .withPreset('default', 10, 'Default value'),
            // Timestamp a and b are basically equivalent to last_seen
            // but they indicate when the unsigned value of power_a and power_b
            // were received. They can be several seconds in the past if
            // the publication was delayed because of the late_energy_flow options.
            e.numeric('timestamp_a', ea.STATE).withDescription('Timestamp at power measure (phase a)'),
            e.numeric('timestamp_b', ea.STATE).withDescription('Timestamp at power measure (phase b)'),
        ],
        meta: {
            multiEndpointSkip: ['power_factor', 'power_factor_phase_b', 'power_factor_phase_c', 'energy'],
            tuyaDatapoints: [
                [111, 'ac_frequency', tuya.valueConverter.divideBy100],
                [112, 'voltage', tuya.valueConverter.divideBy10],
                [101, null, convLocal.powerPJ1203A('a')], // power_a
                [105, null, convLocal.powerPJ1203A('b')], // power_b
                [113, null, convLocal.currentPJ1203A('a')], // current_a
                [114, null, convLocal.currentPJ1203A('b')], // current_b
                [110, null, convLocal.powerFactorPJ1203A('a')], // power_factor_a
                [121, null, convLocal.powerFactorPJ1203A('b')], // power_factor_b
                [102, null, convLocal.energyFlowPJ1203A('a')], // energy_flow_a or the sign of power_a
                [104, null, convLocal.energyFlowPJ1203A('b')], // energy_flow_b or the sign of power_b
                [115, null, convLocal.powerAbPJ1203A()],
                [106, 'energy_a', tuya.valueConverter.divideBy100],
                [108, 'energy_b', tuya.valueConverter.divideBy100],
                [107, 'energy_produced_a', tuya.valueConverter.divideBy100],
                [109, 'energy_produced_b', tuya.valueConverter.divideBy100],
                [129, 'update_frequency', tuya.valueConverter.raw],
            ],
        },
    },
    {
        fingerprint: tuya.fingerprint('TS0601', ['_TZE200_rks0sgb7']),
        model: 'PC311-Z-TY',
        vendor: 'Tuya',
        description: 'Bidirectional energy meter with 80A current clamp',
        fromZigbee: [tuya.fz.datapoints],
        toZigbee: [tuya.tz.datapoints],
        onEvent: tuya.onEventSetTime,
        configure: tuya.configureMagicPacket,
        exposes: [
            e.ac_frequency(), e.voltage(), e.power(), e.current(), e.energy(), e.energy_produced(),
            tuya.exposes.powerWithPhase('a'), tuya.exposes.powerWithPhase('b'),
            tuya.exposes.currentWithPhase('a'), tuya.exposes.currentWithPhase('b'),
            tuya.exposes.powerFactorWithPhase('a'), tuya.exposes.powerFactorWithPhase('b'),
            tuya.exposes.energyWithPhase('a'), tuya.exposes.energyWithPhase('b'),
            tuya.exposes.energyProducedWithPhase('a'), tuya.exposes.energyProducedWithPhase('b'),
        ],
        meta: {
            multiEndpointSkip: ['power_factor', 'power_factor_phase_b', 'power_factor_phase_c', 'energy'],
            tuyaDatapoints: [
                [113, 'ac_frequency', tuya.valueConverter.raw],
                [108, 'power_a', tuya.valueConverter.raw],
                [111, 'power_b', tuya.valueConverter.raw],
                [9, 'power', tuya.valueConverter.raw],
                [106, 'voltage', tuya.valueConverter.divideBy10],
                [107, 'current_a', tuya.valueConverter.divideBy1000],
                [110, 'current_b', tuya.valueConverter.divideBy1000],
                [105, 'current', tuya.valueConverter.divideBy1000],
                [109, 'power_factor_a', tuya.valueConverter.raw],
                [112, 'power_factor_b', tuya.valueConverter.raw],
                [1, 'energy', tuya.valueConverter.divideBy100],
                [101, 'energy_a', tuya.valueConverter.divideBy100],
                [103, 'energy_b', tuya.valueConverter.divideBy100],
                [102, 'energy_produced_a', tuya.valueConverter.divideBy100],
                [104, 'energy_produced_b', tuya.valueConverter.divideBy100],
                [2, 'energy_produced', tuya.valueConverter.divideBy100],
            ],
        },
    },
    {
        fingerprint: tuya.fingerprint('TS0601', ['_TZE204_mpbki2zm']),
        model: 'TYBAC-006',
        vendor: 'Tuya',
        description: 'Wall-mount thermostat for 2-pipe fan-coil unit',
        fromZigbee: [tuya.fz.datapoints],
        toZigbee: [tuya.tz.datapoints],
        onEvent: tuya.onEventSetLocalTime,
        configure: tuya.configureMagicPacket,
        exposes: [
            e.binary('state', ea.STATE_SET, 'ON', 'OFF').withDescription('Turn the thermostat ON/OFF'),
            e.child_lock(),
            e.climate()
                .withLocalTemperature(ea.STATE)
                .withSetpoint('current_heating_setpoint', 5, 35, 1, ea.STATE_SET)
                .withSystemMode(['cool', 'heat', 'fan_only'], ea.STATE_SET)
                .withFanMode(['low', 'medium', 'high', 'auto'], ea.STATE_SET)
                .withLocalTemperatureCalibration(-5, 5, 0.5, ea.STATE_SET),
            e.min_temperature().withValueMin(5).withValueMax(15),
            e.max_temperature().withValueMin(15).withValueMax(45),
            e.binary('eco_mode', ea.STATE_SET, 'ON', 'OFF').withDescription('ECO mode ON/OFF'),
            e.max_temperature_limit().withDescription('ECO Heating energy-saving temperature (default: 20 ºC)').withValueMin(15).withValueMax(30),
            e.min_temperature_limit().withDescription('ECO Cooling energy-saving temperature (default: 26 ºC)').withValueMin(15).withValueMax(30),
            e.deadzone_temperature().withValueMin(0).withValueMax(5).withValueStep(1),
            e.binary('valve', ea.STATE, 'OPEN', 'CLOSE').withDescription('3-Way Valve State'),
            e.binary('manual_mode', ea.STATE_SET, 'ON', 'OFF').withDescription('Manual = ON or Schedule = OFF'),
            ...tuya.exposes.scheduleAllDays(ea.STATE_SET, 'HH:MM/C HH:MM/C HH:MM/C HH:MM/C HH:MM/C HH:MM/C'),
        ],
        meta: {
            tuyaDatapoints:
            [
                [1, 'state', tuya.valueConverter.onOff],
                [2, 'system_mode', tuya.valueConverterBasic.lookup({'cool': tuya.enum(0), 'heat': tuya.enum(1), 'fan_only': tuya.enum(2)})],
                [4, 'eco_mode', tuya.valueConverter.onOff],
                [16, 'current_heating_setpoint', tuya.valueConverter.divideBy10],
                [19, 'max_temperature', tuya.valueConverter.divideBy10],
                [24, 'local_temperature', tuya.valueConverter.divideBy10],
                [26, 'min_temperature', tuya.valueConverter.divideBy10],
                [27, 'local_temperature_calibration', tuya.valueConverter.localTemperatureCalibration],
                [28, 'fan_mode', tuya.valueConverterBasic.lookup(
                    {'low': tuya.enum(0), 'medium': tuya.enum(1), 'high': tuya.enum(2), 'auto': tuya.enum(3)})],
                [36, 'valve', tuya.valueConverterBasic.lookup({'OPEN': 0, 'CLOSE': 1})],
                [40, 'child_lock', tuya.valueConverter.lockUnlock],
                [103, 'deadzone_temperature', tuya.valueConverter.raw],
                [104, 'min_temperature_limit', tuya.valueConverter.divideBy10],
                [105, 'max_temperature_limit', tuya.valueConverter.divideBy10],
                [106, 'schedule_sunday', tuya.valueConverter.thermostatScheduleDayMultiDPWithDayNumber(7)],
                [107, 'schedule_saturday', tuya.valueConverter.thermostatScheduleDayMultiDPWithDayNumber(6)],
                [108, 'schedule_friday', tuya.valueConverter.thermostatScheduleDayMultiDPWithDayNumber(5)],
                [109, 'schedule_thursday', tuya.valueConverter.thermostatScheduleDayMultiDPWithDayNumber(4)],
                [110, 'schedule_wednesday', tuya.valueConverter.thermostatScheduleDayMultiDPWithDayNumber(3)],
                [111, 'schedule_tuesday', tuya.valueConverter.thermostatScheduleDayMultiDPWithDayNumber(2)],
                [112, 'schedule_monday', tuya.valueConverter.thermostatScheduleDayMultiDPWithDayNumber(1)],
                [101, 'manual_mode', tuya.valueConverter.onOff],
            ],
        },
    },
    {
        fingerprint: tuya.fingerprint('TS0601', ['_TZE204_mhxn2jso']),
        model: 'rtsc11r',
        vendor: 'Tuya',
        description: '5.8G human presence sensor with relay',
        configure: tuya.configureMagicPacket,
        fromZigbee: [tuya.fz.datapoints],
        toZigbee: [tuya.tz.datapoints],
        onEvent: tuya.onEventSetTime,
        exposes: [
            e.presence(), e.illuminance().withUnit('lx'),
            e.numeric('detection_delay', ea.STATE_SET).withValueMin(0).withValueMax(10).withValueStep(0.1)
                .withDescription('Detection delay').withUnit('s'),
            e.numeric('detection_distance', ea.STATE).withValueMin(0).withValueMax(1000).withValueStep(1)
                .withDescription('Distance of detected person').withUnit('cm'),
            e.numeric('sensitivity', ea.STATE_SET).withValueMin(0).withValueMax(10).withValueStep(1)
                .withDescription('Detection sensitivity'),
            e.numeric('keep_time', ea.STATE_SET).withValueMin(5).withValueMax(3600).withValueStep(1)
                .withDescription('Detection keep time').withUnit('s'),
            e.numeric('minimum_range', ea.STATE_SET).withValueMin(0).withValueMax(1000).withValueStep(50)
                .withDescription('Minimum detection range').withUnit('m'),
            e.numeric('maximum_range', ea.STATE_SET).withValueMin(50).withValueMax(1000).withValueStep(50)
                .withDescription('Maximum detection range').withUnit('m'),
        ],
        meta: {
            tuyaDatapoints: [
                [1, 'presence', tuya.valueConverter.trueFalse1],
                [12, 'detection_delay', tuya.valueConverter.divideBy10],
                [19, 'detection_distance', tuya.valueConverter.raw],
                [20, 'illuminance', tuya.valueConverter.raw],
                [101, 'sensitivity', tuya.valueConverter.divideBy10],
                [102, 'keep_time', tuya.valueConverter.raw],
                [111, 'minimum_range', tuya.valueConverter.divideBy100],
                [112, 'maximum_range', tuya.valueConverter.divideBy100],
            ],
        },
    },
    {
        fingerprint: tuya.fingerprint('TS0601', ['_TZE204_kyhbrfyl']),
        model: 'NAS-PS09B2',
        vendor: 'Neo',
        description: 'Human presence sensor',
        fromZigbee: [tuya.fz.datapoints],
        toZigbee: [tuya.tz.datapoints],
        configure: tuya.configureMagicPacket,
        exposes: [
            e.occupancy(),
            e.enum('human_motion_state', ea.STATE, ['none', 'small', 'large'])
                .withDescription('Human Motion State'),
            e.numeric('departure_delay', ea.STATE_SET).withUnit('s').withValueMin(3)
                .withValueMax(600).withValueStep(1).withDescription('Presence Time'),
            e.numeric('radar_range', ea.STATE_SET).withUnit('cm').withValueMin(150).withValueMax(600)
                .withValueStep(75).withDescription('Motion Range Detection'),
            e.numeric('radar_sensitivity', ea.STATE_SET).withValueMin(0).withValueMax(7)
                .withValueStep(1).withDescription('Motion Detection Sensitivity'),
            e.numeric('presence_sensitivity', ea.STATE_SET).withValueMin(0).withValueMax(7)
                .withValueStep(1).withDescription('Motionless Detection Sensitivity'),
            e.numeric('dis_current', ea.STATE).withUnit('cm').withValueMin(0).withValueMax(1000)
                .withValueStep(1).withLabel('Current distance')
                .withDescription('Current Distance of Detected Motion'),
        ],
        meta: {
            tuyaDatapoints: [
                [1, 'occupancy', tuya.valueConverter.trueFalse1],
                [11, 'human_motion_state', tuya.valueConverterBasic.lookup({'none': 0, 'small': 1, 'large': 2})],
                [12, 'departure_delay', tuya.valueConverter.raw],
                [13, 'radar_range', tuya.valueConverter.raw],
                [15, 'radar_sensitivity', tuya.valueConverter.raw],
                [16, 'presence_sensitivity', tuya.valueConverter.raw],
                [19, 'dis_current', tuya.valueConverter.raw],
            ],
        },
    },
    {
        fingerprint: tuya.fingerprint('TS0601', ['_TZE200_v1jqz5cy', '_TZE200_d9mzkhoq']),
        model: 'BLE-YL01',
        vendor: 'Tuya',
        description: 'Smart WiFi Zigbee chlorine meter',
        whiteLabel: [
            tuya.whitelabel('Tuya', 'BLE-YL01', 'Smart WiFi Zigbee chlorine meter', ['_TZE200_v1jqz5cy']),
            tuya.whitelabel('Tuya', 'YK-S03', 'Smart pH and Chlorine Tester for Swimming Pool', ['_TZE200_d9mzkhoq']),
        ],
        fromZigbee: [tuya.fz.datapoints],
        toZigbee: [tuya.tz.datapoints],
        // Don't query too often. Values are not always updated. https://github.com/Koenkk/zigbee2mqtt/issues/18704
        onEvent: tuya.onEvent({queryOnDeviceAnnounce: true, queryIntervalSeconds: 5 * 60}),
        configure: tuya.configureMagicPacket,
        exposes: [
            e.numeric('tds', ea.STATE).withUnit('ppm').withDescription('Total Dissolved Solids'),
            e.temperature(), e.battery(),
            e.numeric('ph', ea.STATE).withUnit('pH').withDescription('pH value, if the pH value is lower than 6.5, it means that the water quality ' +
                'is too acidic and has impurities, and it is necessary to add disinfectant water for disinfection'),
            e.numeric('ec', ea.STATE).withUnit('µS/cm').withDescription('Electrical conductivity'),
            e.numeric('orp', ea.STATE).withUnit('mV').withDescription('Oxidation Reduction Potential value. If the ORP value is above 850mv, it ' +
                'means that the disinfectant has been added too much, and it is necessary to add water or change the water for neutralization. ' +
                'If the ORP value is below 487mv, it means that too little disinfectant has been added and the pool needs to be disinfected again'),
            e.numeric('free_chlorine', ea.STATE).withUnit('mg/L').withDescription('Free chlorine value. The water in the swimming pool should ' +
                'be between 6.5-8ph and ORP should be between 487-840mv, and the chlorine value will be displayed normally. Chlorine will not ' +
                'be displayed if either value is out of range'),
            e.numeric('ph_max', ea.STATE_SET).withUnit('pH').withDescription('pH maximal value').withValueMin(0).withValueMax(20),
            e.numeric('ph_min', ea.STATE_SET).withUnit('pH').withDescription('pH minimal value').withValueMin(0).withValueMax(20),
            e.numeric('ec_max', ea.STATE_SET).withUnit('µS/cm').withDescription('Electrical Conductivity maximal value')
                .withValueMin(0).withValueMax(100),
            e.numeric('ec_min', ea.STATE_SET).withUnit('µS/cm').withDescription('Electrical Conductivity minimal value')
                .withValueMin(0).withValueMax(100),
            e.numeric('orp_max', ea.STATE_SET).withUnit('mV').withDescription('Oxidation Reduction Potential maximal value')
                .withValueMin(0).withValueMax(1000),
            e.numeric('orp_min', ea.STATE_SET).withUnit('mV').withDescription('Oxidation Reduction Potential minimal value')
                .withValueMin(0).withValueMax(1000),
            e.numeric('free_chlorine_max', ea.STATE_SET).withUnit('mg/L').withDescription('Free Chlorine maximal value')
                .withValueMin(0).withValueMax(15),
            e.numeric('free_chlorine_min', ea.STATE_SET).withUnit('mg/L').withDescription('Free Chlorine minimal value')
                .withValueMin(0).withValueMax(15),
            e.numeric('salinity', ea.STATE).withUnit('ppm').withDescription('Salt value'),
            // e.numeric('backlightvalue', ea.STATE).withUnit('gg').withDescription('Backlight Value'),
        ],
        meta: {
            // All datapoints go in here
            tuyaDatapoints: [
                [1, 'tds', tuya.valueConverter.raw],
                [2, 'temperature', tuya.valueConverter.divideBy10],
                [7, 'battery', tuya.valueConverter.raw],
                [10, 'ph', tuya.valueConverter.divideBy100],
                [11, 'ec', tuya.valueConverter.raw],
                [101, 'orp', tuya.valueConverter.raw],
                [102, 'free_chlorine', tuya.valueConverter.divideBy10],
                // [105, 'backlightvalue', tuya.valueConverter.raw],
                [106, 'ph_max', tuya.valueConverter.divideBy10],
                [107, 'ph_min', tuya.valueConverter.divideBy10],
                [108, 'ec_max', tuya.valueConverter.raw],
                [109, 'ec_min', tuya.valueConverter.raw],
                [110, 'orp_max', tuya.valueConverter.raw],
                [111, 'orp_min', tuya.valueConverter.raw],
                [112, 'free_chlorine_max', tuya.valueConverter.divideBy10],
                [113, 'free_chlorine_min', tuya.valueConverter.divideBy10],
                [117, 'salinity', tuya.valueConverter.raw],
            ],
        },
    },
    {
        fingerprint: tuya.fingerprint('TS0601', ['_TZE200_mgxy2d9f']),
        model: 'SP02-ZB001',
        vendor: 'iAlarm',
        description: 'Infrared motion sensor',
        fromZigbee: [tuya.fz.datapoints],
        toZigbee: [tuya.tz.datapoints],
        onEvent: tuya.onEventSetTime,
        configure: tuya.configureMagicPacket,
        exposes: [e.tamper(), e.battery(), e.occupancy()],
        meta: {
            tuyaDatapoints: [
                [1, 'occupancy', tuya.valueConverter.trueFalse0],
                [4, 'battery', tuya.valueConverter.raw],
                [5, 'tamper', tuya.valueConverter.raw],
            ],
        },
    },
    {
        fingerprint: tuya.fingerprint('TS0601', ['_TZE200_iuk8kupi']),
        model: 'DCR-RQJ',
        vendor: 'Tuya',
        description: 'Carbon monoxide sensor gas leak detector',
        fromZigbee: [tuya.fz.datapoints],
        toZigbee: [tuya.tz.datapoints],
        onEvent: tuya.onEventSetTime,
        configure: tuya.configureMagicPacket,
        exposes: [e.gas(), tuya.exposes.gasValue().withUnit('LEL %'), e.carbon_monoxide(), e.co()],
        meta: {
            tuyaDatapoints: [
                [1, 'gas', tuya.valueConverter.trueFalseEnum0],
                [2, 'gas_value', tuya.valueConverter.divideBy1000],
                [18, 'carbon_monoxide', tuya.valueConverter.trueFalseEnum0],
                [19, 'co', tuya.valueConverter.divideBy100],
            ],
        },
    },
    {
        fingerprint: tuya.fingerprint('TS0601', ['_TZE200_nojsjtj2']),
        model: 'ZG-101Z',
        vendor: 'Loginovo',
        description: 'SOS button',
        extend: [
            tuya.modernExtend.combineActions([
                tuya.modernExtend.dpAction({dp: 26, lookup: {'sos': 0}}),
                tuya.modernExtend.dpAction({dp: 29, lookup: {'emergency': 0}}),
            ]),
            iasZoneAlarm({zoneType: 'generic', zoneAttributes: ['battery_low']}),
        ],
    },
    {
        fingerprint: tuya.fingerprint('TS0601', ['_TZE204_muvkrjr5']),
        model: 'SZR07U',
        vendor: 'Tuya',
        description: '24GHz millimeter wave radar',
        configure: tuya.configureMagicPacket,
        fromZigbee: [tuya.fz.datapoints],
        toZigbee: [tuya.tz.datapoints],
        onEvent: tuya.onEventSetTime,
        exposes: [
            e.presence(),
            e.numeric('detection_range', ea.STATE_SET).withValueMin(1.5).withValueMax(6).withValueStep(0.75).withUnit('m')
                .withDescription('Maximum range'),
            e.numeric('radar_sensitivity', ea.STATE_SET).withValueMin(68).withValueMax(90).withValueStep(1)
                .withDescription('Sensitivity of the radar'),
            e.numeric('target_distance', ea.STATE).withValueMin(0).withValueMax(1000).withValueStep(1)
                .withDescription('Distance of detected target').withUnit('cm'),
            e.binary('indicator', ea.STATE_SET, 'ON', 'OFF').withDescription('LED indicator'),
            e.numeric('fading_time', ea.STATE_SET).withValueMin(3).withValueMax(1799).withValueStep(1)
                .withDescription('Fading time').withUnit('s'),
        ],
        meta: {
            tuyaDatapoints: [
                [1, 'presence', tuya.valueConverter.trueFalse1],
                [13, 'detection_range', tuya.valueConverter.divideBy100],
                [16, 'radar_sensitivity', tuya.valueConverter.raw],
                [19, 'target_distance', tuya.valueConverter.raw],
                [101, 'indicator', tuya.valueConverter.onOff],
                [102, null, null], // toggle to enable presence notifications in app is ignored
                [103, 'fading_time', tuya.valueConverter.raw],
            ],
        },
    },
    {
        fingerprint: tuya.fingerprint('TS0004', ['_TZ3000_5ajpkyq6']),
        model: 'TS0004_switch_module_2',
        vendor: 'Tuya',
        description: '4 gang switch module',
        extend: [tuya.modernExtend.tuyaOnOff({switchType: true, indicatorMode: true, endpoints: ['l1', 'l2', 'l3', 'l4']})],
        endpoint: (device) => {
            return {'l1': 1, 'l2': 2, 'l3': 3, 'l4': 4};
        },
        meta: {multiEndpoint: true},
        configure: async (device, coordinatorEndpoint) => {
            await tuya.configureMagicPacket(device, coordinatorEndpoint);
            await reporting.bind(device.getEndpoint(1), coordinatorEndpoint, ['genOnOff']);
            await reporting.bind(device.getEndpoint(2), coordinatorEndpoint, ['genOnOff']);
            await reporting.bind(device.getEndpoint(3), coordinatorEndpoint, ['genOnOff']);
            await reporting.bind(device.getEndpoint(4), coordinatorEndpoint, ['genOnOff']);
        },
        whiteLabel: [
            tuya.whitelabel('AVATTO', 'ZWSM16-4-Zigbee', '4 gang switch module', ['_TZ3000_5ajpkyq6']),
        ],
    },
    {
        fingerprint: [{modelID: 'TS1002', manufacturerName: '_TZ3000_etufnltx'}],
        model: 'F00XN00-04-1',
        vendor: 'FORIA',
        description: 'Dimmer 4 scenes',
        extend: [
            tuya.modernExtend.tuyaMagicPacket(),
            battery({voltage: true}),
            tuya.modernExtend.combineActions([
                actionEnumLookup({
                    actionLookup: {'scene_1': 1, 'scene_2': 2, 'scene_3': 3, 'scene_4': 4},
                    cluster: 'genOnOff',
                    commands: ['commandTuyaAction'],
                    attribute: 'data',
                    parse: (msg, attr) => msg.data[attr][1],
                }),
                commandsOnOff(),
                commandsLevelCtrl({commands: ['brightness_move_up', 'brightness_move_down', 'brightness_stop']}),
            ]),
        ],
    },
    {
        fingerprint: tuya.fingerprint('TS0601', ['_TZE204_l6llgoxq']),
        model: 'EA4161C-BI',
        vendor: 'Tuya',
        description: 'Single-phase multifunction energy meter (DIN Module)',
        fromZigbee: [tuya.fz.datapoints, tuya.fz.gateway_connection_status],
        toZigbee: [tuya.tz.datapoints],
        configure: tuya.configureMagicPacket,
        whiteLabel: [{vendor: 'XOCA', model: 'DAC4121C'}],
        exposes: [e.current(), e.power(), e.voltage(), e.energy(), e.text('meter_id', ea.STATE).withDescription('Meter ID (ID of device)')],
        meta: {
            tuyaDatapoints: [
                [1, 'energy', tuya.valueConverter.divideBy100],
                [3, null, null], // Monthly, but sends data only after request
                [4, null, null], // Dayly, but sends data only after request
                [6, null, tuya.valueConverter.phaseVariant2], // voltage and current
                [10, 'fault', tuya.valueConverterBasic.lookup({'clear': 0, 'over_current_threshold': 1,
                    'over_power_threshold': 2, 'over_voltage_threshold': 4, 'wrong_frequency_threshold': 8})],
                [11, null, null], // Frozen - strange function, in native app - nothing is clear
                [16, 'state', tuya.valueConverter.onOff],
                [17, null, tuya.valueConverter.threshold], // It's settable, but can't write converter
                [18, 'meter_id', tuya.valueConverter.raw],
                [20, 'clear_fault', tuya.valueConverter.onOff], // Clear fault
                [21, null, null], // Forward Energy T1 - don't know what this
                [22, null, null], // Forward Energy T2 - don't know what this
                [23, null, null], // Forward Energy T3 - don't know what this
                [24, null, null], // Forward Energy T4 - don't know what this
            ],
        },
    },
    {
        fingerprint: tuya.fingerprint('TS0601', ['_TZ3000_kkerjand']),
        model: 'SZT06 V2.0',
        vendor: 'Tuya',
        description: 'Smart mini temperature and humidity sensor',
        extend: [
            temperature(),
            humidity(),
            identify({isSleepy: true}),
            battery({voltage: true}),
        ],
    },
    {
        fingerprint: tuya.fingerprint('TS0601', ['_TZE200_pl31aqf5']),
        model: 'ZR360CDB',
        vendor: 'Zorro Alert',
        fromZigbee: [tuya.fz.datapoints],
        toZigbee: [tuya.tz.datapoints],
        description: 'Multifunctional CO2 detector',
        onEvent: tuya.onEventSetTime,
        configure: tuya.configureMagicPacket,
        exposes: [
            e.humidity(),
            e.temperature(),
            e.co2(),
            e.enum('alarm_ringtone', ea.STATE_SET, ['melody_1', 'melody_2', 'OFF']).withDescription('Ringtone of the alarm'),
            e.numeric('backlight_mode', ea.STATE_SET).withValueMin(1).withValueMax(3).withValueStep(1).withDescription('Backlight'),
            tuya.exposes.batteryState(),
            e.enum('air_quality', ea.STATE_GET, ['excellent', 'moderate', 'poor']),
        ],
        meta: {
            tuyaDatapoints: [
                [1, 'air_quality', tuya.valueConverterBasic.lookup({'excellent': tuya.enum(0), 'moderate': tuya.enum(1), 'poor': tuya.enum(2)})],
                [2, 'co2', tuya.valueConverter.raw],
                [5, 'alarm_ringtone', tuya.valueConverterBasic.lookup({'melody_1': tuya.enum(0), 'melody_2': tuya.enum(1), 'OFF': tuya.enum(2)})],
                [14, 'battery_state', tuya.valueConverter.batteryState],
                [17, 'backlight_mode', tuya.valueConverter.raw],
                [18, 'temperature', tuya.valueConverter.raw],
                [19, 'humidity', tuya.valueConverter.raw],
            ],
        },
    },
    {
        fingerprint: tuya.fingerprint('TS110E', ['_TZ3210_guijtl8k']),
        model: 'QS-Zigbee-D04',
        vendor: 'LEDRON',
        description: '0-10v dimmer',
        fromZigbee: [fz.TS110E, fz.on_off],
        toZigbee: [tz.TS110E_onoff_brightness, tz.TS110E_options, tz.light_brightness_move],
        exposes: [
            e.light_brightness().withMinBrightness().withMaxBrightness(),
        ],
        configure: async (device, coordinatorEndpoint) => {
            await tuya.configureMagicPacket(device, coordinatorEndpoint);
            const endpoint = device.getEndpoint(1);
            await reporting.bind(endpoint, coordinatorEndpoint, ['genOnOff', 'genLevelCtrl']);
            await reporting.onOff(endpoint);
        },
    },
    {
        fingerprint: tuya.fingerprint('TS0601', ['_TZE200_edl8pz1k', '_TZE204_edl8pz1k']),
        model: 'TS0601_floor_thermostat',
        vendor: 'Tuya',
        description: 'Zigbee thermostat for electric floors',
        fromZigbee: [tuya.fz.datapoints],
        toZigbee: [tuya.tz.datapoints],
        onEvent: tuya.onEventSetTime, // Add this if you are getting no converter for 'commandMcuSyncTime'
        configure: tuya.configureMagicPacket,
        exposes: [
            e.climate()
                .withSystemMode(['off', 'heat'], ea.STATE_SET)
                .withPreset(['manual', 'auto'])
                .withRunningState(['idle', 'heat'], ea.STATE)
                .withSetpoint('current_heating_setpoint', 5, 35, 0.5, ea.STATE_SET)
                .withLocalTemperature(ea.STATE).withDescription('Floor temperature')
                .withLocalTemperatureCalibration(-9, 9, 0.1, ea.STATE_SET).withDescription('Calibration floor temperature sensor'),
            e.deadzone_temperature().withValueMin(0).withValueMax(5).withValueStep(1).withDescription('Floor temperature'),
            e.child_lock(),
            ...tuya.exposes.scheduleAllDays(ea.STATE_SET, 'HH:MM/C HH:MM/C HH:MM/C HH:MM/C'),
        ],
        meta: {
            tuyaDatapoints: [
                [1, 'system_mode', tuya.valueConverterBasic.lookup({'heat': true, 'off': false})],
                [2, 'preset', tuya.valueConverter.tv02Preset()],
                [16, 'current_heating_setpoint', tuya.valueConverter.divideBy10],
                [24, 'device_temperature', tuya.valueConverter.divideBy10],
                [27, 'local_temperature_calibration', tuya.valueConverter.localTempCalibration2],
                [36, 'running_state', tuya.valueConverterBasic.lookup({'heat': tuya.enum(0), 'idle': tuya.enum(1)})],
                [40, 'child_lock', tuya.valueConverter.lockUnlock],
                [102, 'local_temperature', tuya.valueConverter.divideBy10],
                [103, 'deadzone_temperature', tuya.valueConverter.raw],
                [110, 'schedule_monday', tuya.valueConverter.thermostatScheduleDayMultiDP],
                [109, 'schedule_tuesday', tuya.valueConverter.thermostatScheduleDayMultiDP],
                [108, 'schedule_wednesday', tuya.valueConverter.thermostatScheduleDayMultiDP],
                [107, 'schedule_thursday', tuya.valueConverter.thermostatScheduleDayMultiDP],
                [106, 'schedule_friday', tuya.valueConverter.thermostatScheduleDayMultiDP],
                [105, 'schedule_saturday', tuya.valueConverter.thermostatScheduleDayMultiDP],
                [101, 'schedule_sunday', tuya.valueConverter.thermostatScheduleDayMultiDP],
            ],
        },
        whiteLabel: [{vendor: 'ELECTSMART', model: 'EST-120Z'}],
    },
    {
        fingerprint: tuya.fingerprint('TS0601', ['_TZE204_dsagrkvg']),
        model: 'ZPV-01',
        vendor: 'Novato',
        description: 'Battery powered smart valve',
        fromZigbee: [tuya.fz.datapoints],
        toZigbee: [tuya.tz.datapoints],
        onEvent: tuya.onEventSetTime,
        configure: tuya.configureMagicPacket,
        exposes: [
            e.switch().setAccess('state', ea.STATE_SET),
            e.enum('valve_state', ea.STATE, ['close', 'unknown', 'open']).withDescription('State of the valve'),
        ],
        meta: {
            tuyaDatapoints: [
                [1, 'state', tuya.valueConverter.onOff],
                [8, 'valve_state', tuya.valueConverterBasic.lookup({'unknown': tuya.enum(0), 'open': tuya.enum(1), 'closed': tuya.enum(2)})],
            ],
        },
    },
];

export default definitions;
module.exports = definitions;<|MERGE_RESOLUTION|>--- conflicted
+++ resolved
@@ -6020,11 +6020,7 @@
         exposes: [ez.learn_ir_code(), ez.learned_ir_code(), ez.ir_code_to_send()],
         whiteLabel: [
             tuya.whitelabel('Tuya', 'UFO-R4Z', 'Universal smart IR remote control', ['_TZ3290_rlkmy85q4pzoxobl']),
-<<<<<<< HEAD
             tuya.whitelabel('QA', 'QAIRZPRO', 'Infrared hub pro', ['_TZ3290_jxvzqatwgsaqzx1u', '_TZ3290_lypnqvlem5eq1ree']),
-=======
-            tuya.whitelabel('QA', 'QAIRZPRO', 'Infrared hub pro', ['_TZ3290_jxvzqatwgsaqzx1u']),
->>>>>>> 85c0ed52
         ],
     },
     {
@@ -8022,11 +8018,7 @@
         whiteLabel: [
             tuya.whitelabel('Tuya', 'MTG275-ZB-RL', '2.4G/5.8G MmWave radar human presence motion sensor', ['_TZE204_dtzziy1e']),
             tuya.whitelabel('Tuya', 'MTG035-ZB-RL', 'Human presence sensor with relay', ['_TZE204_pfayrzcw']),
-<<<<<<< HEAD
             tuya.whitelabel('QA', 'QASZ24R', 'mmWave 24 Ghz sensor with relay', ['_TZE284_4qznlkbu']),
-=======
-            tuya.whitelabel('QA', 'QASZ24R', 'mmWave 24 Ghz sensor with relay', ['_TZE204_4qznlkbu']),
->>>>>>> 85c0ed52
         ],
         configure: tuya.configureMagicPacket,
         fromZigbee: [tuya.fz.datapoints],
