import * as exposes from '../lib/exposes';
import * as legacy from '../lib/legacy';
import * as tuya from '../lib/tuya';
import * as ota from '../lib/ota';
import * as reporting from '../lib/reporting';
import * as libColor from '../lib/color';
import * as utils from '../lib/utils';
import * as zosung from '../lib/zosung';
import * as globalStore from '../lib/store';
import {ColorMode, colorModeLookup} from '../lib/constants';
import fz from '../converters/fromZigbee';
import tz from '../converters/toZigbee';
import {KeyValue, Definition, Zh, Tz, Fz, Expose, KeyValueAny, KeyValueString} from '../lib/types';
import {onOff, quirkCheckinInterval, battery, deviceEndpoints, light, iasZoneAlarm, temperature, humidity, identify,
    actionEnumLookup, commandsOnOff, commandsLevelCtrl} from '../lib/modernExtend';
import {logger} from '../lib/logger';
import {addActionGroup, hasAlreadyProcessedMessage, postfixWithEndpointName} from '../lib/utils';

const NS = 'zhc:tuya';
const {tuyaLight} = tuya.modernExtend;

const e = exposes.presets;
const ea = exposes.access;

const fzZosung = zosung.fzZosung;
const tzZosung = zosung.tzZosung;
const ez = zosung.presetsZosung;

const storeLocal = {

    getPrivatePJ1203A: (device: Zh.Device) => {
        let priv = globalStore.getValue(device, 'private_state');
        if (priv===undefined) {
            //
            // The PJ-1203A is sending quick sequences of messages containing a single datapoint.
            // A sequence occurs every `update_frequency` seconds (10s by default)
            //
            // A typical sequence is composed of two identical groups for channel a and b.
            //
            //     102 energy_flow_a
            //     112 voltage
            //     113 current_a
            //     101 power_a
            //     110 power_factor_a
            //     111 ac_frequency
            //     115 power_ab
            //     ---
            //     104 energy_flow_b
            //     112 voltage
            //     114 current_b
            //     105 power_b
            //     121 power_factor_b
            //     111 ac_frequency
            //     115 power_ab
            //
            // It should be noted that when no current is detected on channel x then
            // energy_flow_x is not emited and current_x==0, power_x==0 and power_factor_x==100.
            //
            // The other datapoints are emitted every few minutes.
            //
            // There is a known issue on the _TZE204_81yrt3lo (with appVersion 74, stackVersion 0 and hwVersion 1).
            // The energy_flow datapoints are (incorrectly) emited during the next update. This is quite problematic
            // because that means that the direction can be inverted for up to update_frequency seconds.
            //
            // The features implemented here are
            //   - cache the datapoints for each channel and publish them together.
            //   - (OPTIONAL) solve the issue described above by waiting for the next energy flow datapoint
            //     before publishing the cached channel data.
            //   - (OPTIONAL) provide signed power instead of energy flow.
            //   - detect missing or reordered Zigbee message using the Tuya 'seq' attibute and invalidate
            //     cached data accordingly.
            //
            priv = {
                // Cached values for both channels
                sign_a: null,
                sign_b: null,
                power_a: null,
                power_b: null,
                current_a: null,
                current_b: null,
                power_factor_a: null,
                power_factor_b: null,
                timestamp_a: null,
                timestamp_b: null,
                // Used to detect missing or misordered messages.
                last_seq: -99999,
                // Do all PJ-1203A increment seq by 256? If not, then this is
                // the value that will have to be customized.
                seq_inc: 256,
                // Also need to save the last published SIGNED values of
                // power_a and power_b to recompute power_ab on the fly.
                pub_power_a: null,
                pub_power_b: null,

                recompute_power_ab: function(result: KeyValueAny) {
                    let modified = false;
                    if ('power_a' in result) {
                        this.pub_power_a = result.power_a * ( result.energy_flow_a == 'producing' ? -1 : 1 );
                        modified = true;
                    }
                    if ('power_b' in result) {
                        this.pub_power_b = result.power_b * ( result.energy_flow_b == 'producing' ? -1 : 1 );
                        modified = true;
                    }
                    if (modified) {
                        if ( this.pub_power_a!==null && this.pub_power_b!==null ) {
                            // Cancel and reapply the scaling by 10 to avoid floating-point rounding errors
                            // such as 79.8 - 37.1 = 42.699999999999996
                            result['power_ab'] = Math.round(10*this.pub_power_a + 10*this.pub_power_b) / 10;
                        }
                    }
                },

                flush: function(result: KeyValueAny, channel: string, options: KeyValue) {
                    const sign = this['sign_'+channel];
                    const power = this['power_'+channel];
                    const current = this['current_'+channel];
                    const powerFactor = this['power_factor_'+channel];
                    this['sign_'+channel] = this['power_'+channel] = this['current_'+channel] = this['power_factor_'+channel] = null;
                    // Only publish if the set is complete otherwise discard everything.
                    if ( sign!==null && power!==null && current!==null && powerFactor!==null ) {
                        const signedPowerKey = 'signed_power_'+channel;
                        const signedPower = options.hasOwnProperty(signedPowerKey) ? options[signedPowerKey] : false;
                        if (signedPower) {
                            result['power_'+channel] = sign * power;
                            result['energy_flow_'+channel] = 'sign';
                        } else {
                            result['power_'+channel] = power;
                            result['energy_flow_'+channel] = (sign>0) ? 'consuming' : 'producing';
                        }
                        result['timestamp_'+channel] = this['timestamp_'+channel];
                        result['current_'+channel] = current;
                        result['power_factor_'+channel] = powerFactor;
                        this.recompute_power_ab(result);
                        return true;
                    }
                    return false;
                },

                // When the device does not detect any flow, it stops sending
                // the energy_flow datapoint (102 and 104) and always set
                // current_x=0, power_x=0 and power_factor_x=100.
                //
                // So if we see a datapoint with current==0 or power==0
                // then we can safely assume that we are in that zero energy state.
                //
                // Also, the publication of a zero energy state is not delayed
                // when option late_energy_flow_a|b is set.
                flushZero: function(result: KeyValueAny, channel:string, options: KeyValue) {
                    this['sign_'+channel] = +1;
                    this['power_'+channel] = 0;
                    this['timestamp_'+channel] = new Date().toISOString();
                    this['current_'+channel] = 0;
                    this['power_factor_'+channel] = 100;
                    this.flush(result, channel, options);
                },

                clear: function() {
                    priv.sign_a = null;
                    priv.sign_b = null;
                    priv.power_a = null;
                    priv.power_b = null;
                    priv.current_a = null;
                    priv.current_b = null;
                    priv.power_factor_a = null;
                    priv.power_factor_b = null;
                },
            };
            globalStore.putValue(device, 'private_state', priv );
        }
        return priv;
    },
};

const convLocal = {
    energyFlowPJ1203A: (channel: string) => {
        return {
            from: (v:number, meta: Fz.Meta, options: KeyValue) => {
                const priv = storeLocal.getPrivatePJ1203A(meta.device);
                const result = {};
                priv['sign_'+channel] = (v==1) ? -1 : +1;
                const lateEnergyFlowKey = 'late_energy_flow_'+channel;
                const lateEnergyFlow = options.hasOwnProperty(lateEnergyFlowKey) ? options[lateEnergyFlowKey] : false;
                if (lateEnergyFlow) {
                    priv.flush(result, channel, options);
                }
                return result;
            },
        };
    },

    powerPJ1203A: (channel: string) => {
        return {
            from: (v:number, meta: Fz.Meta, options: KeyValue) => {
                const priv = storeLocal.getPrivatePJ1203A(meta.device);
                const result = {};
                priv['power_'+channel] = v/10;
                priv['timestamp_'+channel] = new Date().toISOString();
                if (v==0) {
                    priv.flushZero(result, channel, options);
                    return result;
                }
                return result;
            },
        };
    },

    currentPJ1203A: (channel: string) => {
        return {
            from: (v: number, meta: Fz.Meta, options: KeyValue) => {
                const priv = storeLocal.getPrivatePJ1203A(meta.device);
                const result = {};
                priv['current_'+channel] = v/1000;
                if (v==0) {
                    priv.flushZero(result, channel, options);
                    return result;
                }
                return result;
            },
        };
    },

    powerFactorPJ1203A: (channel: string) => {
        return {
            from: (v:number, meta: Fz.Meta, options: KeyValue) => {
                const priv = storeLocal.getPrivatePJ1203A(meta.device);
                const result = {};
                priv['power_factor_'+channel] = v;
                const lateEnergyFlowKey = 'late_energy_flow_'+channel;
                const lateEnergyFlow = options.hasOwnProperty(lateEnergyFlowKey) ? options[lateEnergyFlowKey] : false;
                if (!lateEnergyFlow) {
                    priv.flush(result, channel, options);
                }
                return result;
            },
        };
    },

    powerAbPJ1203A: () => {
        return {
            // power_ab datapoint is broken and will be recomputed so ignore it.
            from: (v: number, meta: Fz.Meta, options: KeyValue) => {
                return {};
            },
        };
    },
};

const tzLocal = {
    TS030F_border: {
        key: ['border'],
        convertSet: async (entity, key, value, meta) => {
            const lookup = {up: 0, down: 1, up_delete: 2, down_delete: 3};
            await entity.write(0xe001, {0xe001: {value: utils.getFromLookup(value, lookup), type: 0x30}});
        },
    } satisfies Tz.Converter,
    TS0726_switch_mode: {
        key: ['switch_mode'],
        convertSet: async (entity, key, value, meta) => {
            await entity.write(0xe001, {0xd020: {value: utils.getFromLookup(value, {switch: 0, scene: 1}), type: 0x30}});
            return {state: {switch_mode: value}};
        },
    } satisfies Tz.Converter,
    led_control: {
        key: ['brightness', 'color', 'color_temp', 'transition'],
        options: [exposes.options.color_sync()],
        convertSet: async (entity, _key, _value, meta) => {
            const newState: KeyValue = {};

            // The color mode encodes whether the light is using its white LEDs or its color LEDs
            let colorMode = meta.state.color_mode ?? colorModeLookup[ColorMode.ColorTemp];

            // Color mode switching is done by setting color temperature (switch to white LEDs) or setting color (switch
            // to color LEDs)
            if ('color_temp' in meta.message) colorMode = colorModeLookup[ColorMode.ColorTemp];
            if ('color' in meta.message) colorMode = colorModeLookup[ColorMode.HS];

            if (colorMode != meta.state.color_mode) {
                newState.color_mode = colorMode;

                // To switch between white mode and color mode, we have to send a special command:
                const rgbMode = (colorMode == colorModeLookup[ColorMode.HS]);
                await entity.command('lightingColorCtrl', 'tuyaRgbMode', {enable: rgbMode});
            }

            // A transition time of 0 would be treated as about 1 second, probably some kind of fallback/default
            // transition time, so for "no transition" we use 1 (tenth of a second).
            const transtime = typeof meta.message.transition === 'number' ? (meta.message.transition * 10) : 0.1;

            if (colorMode == colorModeLookup[ColorMode.ColorTemp]) {
                if ('brightness' in meta.message) {
                    const zclData = {level: Number(meta.message.brightness), transtime};
                    await entity.command('genLevelCtrl', 'moveToLevel', zclData, utils.getOptions(meta.mapped, entity));
                    newState.brightness = meta.message.brightness;
                }

                if ('color_temp' in meta.message) {
                    const zclData = {colortemp: meta.message.color_temp, transtime: transtime};
                    await entity.command('lightingColorCtrl', 'moveToColorTemp', zclData, utils.getOptions(meta.mapped, entity));
                    newState.color_temp = meta.message.color_temp;
                }
            } else if (colorMode == colorModeLookup[ColorMode.HS]) {
                if ('brightness' in meta.message || 'color' in meta.message) {
                    // We ignore the brightness of the color and instead use the overall brightness setting of the lamp
                    // for the brightness because I think that's the expected behavior and also because the color
                    // conversion below always returns 100 as brightness ("value") even for very dark colors, except
                    // when the color is completely black/zero.

                    // Load current state or defaults
                    const newSettings = {
                        brightness: meta.state.brightness ?? 254, //      full brightness
                        // @ts-expect-error
                        hue: (meta.state.color ?? {}).hue ?? 0, //          red
                        // @ts-expect-error
                        saturation: (meta.state.color ?? {}).saturation ?? 100, // full saturation
                    };

                    // Apply changes
                    if ('brightness' in meta.message) {
                        newSettings.brightness = meta.message.brightness;
                        newState.brightness = meta.message.brightness;
                    }
                    if ('color' in meta.message) {
                        // The Z2M UI sends `{ hex:'#xxxxxx' }`.
                        // Home Assistant sends `{ h: xxx, s: xxx }`.
                        // We convert the former into the latter.
                        const c = libColor.Color.fromConverterArg(meta.message.color);
                        if (c.isRGB()) {
                            // https://github.com/Koenkk/zigbee2mqtt/issues/13421#issuecomment-1426044963
                            c.hsv = c.rgb.gammaCorrected().toXY().toHSV();
                        }
                        const color = c.hsv;

                        newSettings.hue = color.hue;
                        newSettings.saturation = color.saturation;

                        newState.color = {
                            hue: color.hue,
                            saturation: color.saturation,
                        };
                    }

                    // Convert to device specific format and send
                    const brightness = utils.toNumber(newSettings.brightness, 'brightness');
                    const zclData = {
                        brightness: utils.mapNumberRange(brightness, 0, 254, 0, 1000),
                        hue: newSettings.hue,
                        saturation: utils.mapNumberRange(newSettings.saturation, 0, 100, 0, 1000),
                    };
                    // This command doesn't support a transition time
                    await entity.command('lightingColorCtrl', 'tuyaMoveToHueAndSaturationBrightness2', zclData,
                        utils.getOptions(meta.mapped, entity));
                }
            }

            // If we're in white mode, calculate a matching display color for the set color temperature. This also kind
            // of works in the other direction.
            Object.assign(newState, libColor.syncColorState(newState, meta.state, entity, meta.options));

            return {state: newState};
        },
        convertGet: async (entity, key, meta) => {
            await entity.read('lightingColorCtrl', ['currentHue', 'currentSaturation', 'currentLevel', 'tuyaRgbMode', 'colorTemperature']);
        },
    } satisfies Tz.Converter,
    TS0504B_color: {
        key: ['color'],
        convertSet: async (entity, key, value, meta) => {
            const color = libColor.Color.fromConverterArg(value);
            const enableWhite =
                (color.isRGB() && (color.rgb.red === 1 && color.rgb.green === 1 && color.rgb.blue === 1)) ||
                // Zigbee2MQTT frontend white value
                (color.isXY() && (color.xy.x === 0.3125 || color.xy.y === 0.32894736842105265)) ||
                // Home Assistant white color picker value
                (color.isXY() && (color.xy.x === 0.323 || color.xy.y === 0.329));

            if (enableWhite) {
                await entity.command('lightingColorCtrl', 'tuyaRgbMode', {enable: false});
                const newState: KeyValue = {color_mode: 'xy'};
                if (color.isXY()) {
                    newState.color = color.xy;
                } else {
                    newState.color = color.rgb.gammaCorrected().toXY().rounded(4);
                }
                return {state: libColor.syncColorState(newState, meta.state, entity, meta.options) as KeyValue};
            } else {
                return await tz.light_color.convertSet(entity, key, value, meta);
            }
        },
        convertGet: tz.light_color.convertGet,
    } satisfies Tz.Converter,
    TS0224: {
        key: ['light', 'duration', 'volume'],
        convertSet: async (entity, key, value, meta) => {
            if (key === 'light') {
                utils.assertString(value, 'light');
                await entity.command('genOnOff', value.toLowerCase() === 'on' ? 'on' : 'off', {}, utils.getOptions(meta.mapped, entity));
            } else if (key === 'duration') {
                await entity.write('ssIasWd', {'maxDuration': value}, utils.getOptions(meta.mapped, entity));
            } else if (key === 'volume') {
                const lookup: KeyValue = {'mute': 0, 'low': 10, 'medium': 30, 'high': 50};
                utils.assertString(value, 'volume');
                const lookupValue = lookup[value];
                value = value.toLowerCase();
                utils.validateValue(value, Object.keys(lookup));
                await entity.write('ssIasWd', {0x0002: {value: lookupValue, type: 0x0a}}, utils.getOptions(meta.mapped, entity));
            }
            return {state: {[key]: value}};
        },
    } satisfies Tz.Converter,
    temperature_unit: {
        key: ['temperature_unit'],
        convertSet: async (entity, key, value, meta) => {
            switch (key) {
            case 'temperature_unit': {
                utils.assertString(value, 'temperature_unit');
                await entity.write('manuSpecificTuya_2', {'57355': {value: {'celsius': 0, 'fahrenheit': 1}[value], type: 48}});
                break;
            }
            default: // Unknown key
                logger.warning(`Unhandled key ${key}`, NS);
            }
        },
    } satisfies Tz.Converter,
    TS011F_threshold: {
        key: [
            'temperature_threshold', 'temperature_breaker', 'power_threshold', 'power_breaker',
            'over_current_threshold', 'over_current_breaker', 'over_voltage_threshold', 'over_voltage_breaker',
            'under_voltage_threshold', 'under_voltage_breaker',
        ],
        convertSet: async (entity, key, value, meta) => {
            const onOffLookup = {'on': 1, 'off': 0};
            switch (key) {
            case 'temperature_threshold': {
                const state = meta.state['temperature_breaker'];
                const buf = Buffer.from([5, utils.getFromLookup(state, onOffLookup), 0, utils.toNumber(value, 'temperature_threshold')]);
                await entity.command('manuSpecificTuya_3', 'setOptions2', {data: buf});
                break;
            }
            case 'temperature_breaker': {
                const threshold = meta.state['temperature_threshold'];
                const number = utils.toNumber(threshold, 'temperature_threshold');
                const buf = Buffer.from([5, utils.getFromLookup(value, onOffLookup), 0, number]);
                await entity.command('manuSpecificTuya_3', 'setOptions2', {data: buf});
                break;
            }
            case 'power_threshold': {
                const state = meta.state['power_breaker'];
                const buf = Buffer.from([7, utils.getFromLookup(state, onOffLookup), 0, utils.toNumber(value, 'power_breaker')]);
                await entity.command('manuSpecificTuya_3', 'setOptions2', {data: buf});
                break;
            }
            case 'power_breaker': {
                const threshold = meta.state['power_threshold'];
                const number = utils.toNumber(threshold, 'power_breaker');
                const buf = Buffer.from([7, utils.getFromLookup(value, onOffLookup), 0, number]);
                await entity.command('manuSpecificTuya_3', 'setOptions2', {data: buf});
                break;
            }
            case 'over_current_threshold': {
                const state = meta.state['over_current_breaker'];
                const buf = Buffer.from([1, utils.getFromLookup(state, onOffLookup), 0, utils.toNumber(value, 'over_current_threshold')]);
                await entity.command('manuSpecificTuya_3', 'setOptions3', {data: buf});
                break;
            }
            case 'over_current_breaker': {
                const threshold = meta.state['over_current_threshold'];
                const number = utils.toNumber(threshold, 'over_current_threshold');
                const buf = Buffer.from([1, utils.getFromLookup(value, onOffLookup), 0, number]);
                await entity.command('manuSpecificTuya_3', 'setOptions3', {data: buf});
                break;
            }
            case 'over_voltage_threshold': {
                const state = meta.state['over_voltage_breaker'];
                const buf = Buffer.from([3, utils.getFromLookup(state, onOffLookup), 0, utils.toNumber(value, 'over_voltage_breaker')]);
                await entity.command('manuSpecificTuya_3', 'setOptions3', {data: buf});
                break;
            }
            case 'over_voltage_breaker': {
                const threshold = meta.state['over_voltage_threshold'];
                const number = utils.toNumber(threshold, 'over_voltage_threshold');
                const buf = Buffer.from([3, utils.getFromLookup(value, onOffLookup), 0, number]);
                await entity.command('manuSpecificTuya_3', 'setOptions3', {data: buf});
                break;
            }
            case 'under_voltage_threshold': {
                const state = meta.state['under_voltage_breaker'];
                const buf = Buffer.from([4, utils.getFromLookup(state, onOffLookup), 0, utils.toNumber(value, 'under_voltage_threshold')]);
                await entity.command('manuSpecificTuya_3', 'setOptions3', {data: buf});
                break;
            }
            case 'under_voltage_breaker': {
                const threshold = meta.state['under_voltage_threshold'];
                const number = utils.toNumber(threshold, 'under_voltage_breaker');
                const buf = Buffer.from([4, utils.getFromLookup(value, onOffLookup), 0, number]);
                await entity.command('manuSpecificTuya_3', 'setOptions3', {data: buf});
                break;
            }
            default: // Unknown key
                logger.warning(`Unhandled key ${key}`, NS);
            }
        },
    } satisfies Tz.Converter,
};

const fzLocal = {
    TS0726_action: {
        cluster: 'genOnOff',
        type: ['commandTuyaAction'],
        convert: (model, msg, publish, options, meta) => {
            return {action: `scene_${msg.endpoint.ID}`};
        },
    } satisfies Fz.Converter,
    TS0222_humidity: {
        ...fz.humidity,
        convert: async (model, msg, publish, options, meta) => {
            const result = await fz.humidity.convert(model, msg, publish, options, meta);
            if (result) result.humidity *= 10;
            return result;
        },
    } satisfies Fz.Converter,
    scene_recall: {
        cluster: 'genScenes',
        type: 'commandRecall',
        convert: (model, msg, publish, options, meta) => {
            if (hasAlreadyProcessedMessage(msg, model)) return;
            const payload = {action: postfixWithEndpointName(`scene_${msg.data.sceneid}`, msg, model, meta)};
            addActionGroup(payload, msg, model);
            return payload;
        },
    } satisfies Fz.Converter,
    scenes_recall_scene_65029: {
        cluster: '65029',
        type: ['raw', 'attributeReport'],
        convert: (model, msg, publish, options, meta) => {
            const id = meta.device.modelID === '005f0c3b' ? msg.data[0] : msg.data[msg.data.length - 1];
            return {action: `scene_${id}`};
        },
    } satisfies Fz.Converter,
    TS0201_battery: {
        cluster: 'genPowerCfg',
        type: ['attributeReport', 'readResponse'],
        convert: (model, msg, publish, options, meta) => {
            // https://github.com/Koenkk/zigbee2mqtt/issues/11470
            if (msg.data.batteryPercentageRemaining == 200 && msg.data.batteryVoltage < 30) return;
            return fz.battery.convert(model, msg, publish, options, meta);
        },
    } satisfies Fz.Converter,
    TS0201_humidity: {
        ...fz.humidity,
        convert: (model, msg, publish, options, meta) => {
            if (['_TZ3210_ncw88jfq', '_TZ3000_ywagc4rj'].includes(meta.device.manufacturerName)) {
                msg.data['measuredValue'] *= 10;
            }
            return fz.humidity.convert(model, msg, publish, options, meta);
        },
    } satisfies Fz.Converter,
    humidity10: {
        cluster: 'msRelativeHumidity',
        type: ['attributeReport', 'readResponse'],
        convert: (model, msg, publish, options, meta) => {
            const humidity = parseFloat(msg.data['measuredValue']) / 10.0;
            if (humidity >= 0 && humidity <= 100) {
                return {humidity};
            }
        },
    } satisfies Fz.Converter,
    temperature_unit: {
        cluster: 'manuSpecificTuya_2',
        type: ['attributeReport', 'readResponse'],
        convert: (model, msg, publish, options, meta) => {
            const result: KeyValue = {};
            if (msg.data.hasOwnProperty('57355')) {
                result.temperature_unit = utils.getFromLookup(msg.data['57355'], {'0': 'celsius', '1': 'fahrenheit'});
            }
            return result;
        },
    } satisfies Fz.Converter,
    TS011F_electrical_measurement: {
        ...fz.electrical_measurement,
        convert: async (model, msg, publish, options, meta) => {
            const result = await fz.electrical_measurement.convert(model, msg, publish, options, meta) ?? {};
            const lookup: KeyValueString = {power: 'activePower', current: 'rmsCurrent', voltage: 'rmsVoltage'};

            // Wait 5 seconds before reporting a 0 value as this could be an invalid measurement.
            // https://github.com/Koenkk/zigbee2mqtt/issues/16709#issuecomment-1509599046
            if (result) {
                for (const key of ['power', 'current', 'voltage']) {
                    if (key in result) {
                        const value = result[key];
                        clearTimeout(globalStore.getValue(msg.endpoint, key));
                        if (value === 0) {
                            const configuredReporting = msg.endpoint.configuredReportings.find((c) =>
                                c.cluster.name === 'haElectricalMeasurement' && c.attribute.name === lookup[key]);
                            const time = ((configuredReporting ? configuredReporting.minimumReportInterval : 5) * 2) + 1;
                            globalStore.putValue(msg.endpoint, key, setTimeout(() => {
                                const payload = {[key]: value};
                                // Device takes a lot of time to report power 0 in some cases. When current == 0 we can assume power == 0
                                // https://github.com/Koenkk/zigbee2mqtt/discussions/19680#discussioncomment-7868445
                                if (key === 'current') {
                                    payload.power = 0;
                                }
                                publish(payload);
                            }, time * 1000));
                            delete result[key];
                        }
                    }
                }
            }

            // Device takes a lot of time to report power 0 in some cases. When the state is OFF we can assume power == 0
            // https://github.com/Koenkk/zigbee2mqtt/discussions/19680#discussioncomment-7868445
            if (meta.state.state === 'OFF') {
                result.power = 0;
            }

            return result;
        },
    } satisfies Fz.Converter,
    TS011F_threshold: {
        cluster: 'manuSpecificTuya_3',
        type: 'raw',
        convert: (model, msg, publish, options, meta) => {
            const splitToAttributes = (value: Buffer): KeyValueAny => {
                const result: KeyValue = {};
                const len = value.length;
                let i = 0;
                while (i < len) {
                    const key = value.readUInt8(i);
                    result[key] = [value.readUInt8(i+1), value.readUInt16BE(i+2)];
                    i += 4;
                }
                return result;
            };
            const lookup: KeyValue = {0: 'OFF', 1: 'ON'};
            const command = msg.data[2];
            const data = msg.data.slice(3);
            if (command == 0xE6) {
                const value = splitToAttributes(data);
                return {
                    'temperature_threshold': value[0x05][1],
                    'temperature_breaker': lookup[value[0x05][0]],
                    'power_threshold': value[0x07][1],
                    'power_breaker': lookup[value[0x07][0]],
                };
            }
            if (command == 0xE7) {
                const value = splitToAttributes(data);
                return {
                    'over_current_threshold': value[0x01][1],
                    'over_current_breaker': lookup[value[0x01][0]],
                    'over_voltage_threshold': value[0x03][1],
                    'over_voltage_breaker': lookup[value[0x03][0]],
                    'under_voltage_threshold': value[0x04][1],
                    'under_voltage_breaker': lookup[value[0x04][0]],
                };
            }
        },
    } satisfies Fz.Converter,
    PJ1203A_sync_time_increase_seq: {
        cluster: 'manuSpecificTuya',
        type: ['commandMcuSyncTime'],
        convert: (model, msg, publish, options, meta) => {
            const priv = storeLocal.getPrivatePJ1203A(meta.device);
            priv.last_seq += priv.seq_inc;
        },
    } satisfies Fz.Converter,
    PJ1203A_strict_fz_datapoints: {
        ...tuya.fz.datapoints,
        convert: (model, msg, publish, options, meta) => {
            // Uncomment the next line to test the behavior when random messages are lost
            // if ( Math.random() < 0.05 ) return;
            const priv = storeLocal.getPrivatePJ1203A(meta.device);
            // Detect missing or re-ordered messages but allow duplicate messages (should we?).
            const expectedSeq = (priv.last_seq+priv.seq_inc) & 0xFFFF;
            if ( (msg.data.seq != expectedSeq) && (msg.data.seq != priv.last_seq) ) {
                logger.debug(`[PJ1203A] Missing or re-ordered message detected: Got seq=${msg.data.seq}, expected ${priv.next_seq}`, NS);
                priv.clear();
            }
            priv.last_seq = msg.data.seq;
            // And finally, process the datapoint using tuya.fz.datapoints
            return tuya.fz.datapoints.convert(model, msg, publish, options, meta);
        },
    } satisfies Fz.Converter,
};

const definitions: Definition[] = [
    {
        zigbeeModel: ['TS0204'],
        model: 'TS0204',
        vendor: 'Tuya',
        description: 'Gas sensor',
        whiteLabel: [{vendor: 'Tesla Smart', model: 'TSL-SEN-GAS'}],
        fromZigbee: [fz.ias_gas_alarm_1, fz.ignore_basic_report],
        toZigbee: [],
        exposes: [e.gas(), e.tamper()],
    },
    {
        zigbeeModel: ['TS0205'],
        model: 'TS0205',
        vendor: 'Tuya',
        description: 'Smoke sensor',
        whiteLabel: [
            {vendor: 'Tesla Smart', model: 'TSL-SEN-SMOKE'},
            {vendor: 'Dongguan Daying Electornics Technology', model: 'YG400A'},
            tuya.whitelabel('Tuya', 'TS0205_smoke_2', 'Smoke sensor', ['_TZ3210_up3pngle']),
        ],
        fromZigbee: [fz.ias_smoke_alarm_1, fz.ignore_basic_report],
        toZigbee: [],
        exposes: [e.smoke(), e.battery_low(), e.tamper()],
        extend: [battery()],
    },
    {
        zigbeeModel: ['TS0111'],
        model: 'TS0111',
        vendor: 'Tuya',
        description: 'Socket',
        extend: [tuya.modernExtend.tuyaOnOff()],
    },
    {
        zigbeeModel: ['TS0218'],
        model: 'TS0218',
        vendor: 'Tuya',
        description: 'Button',
        fromZigbee: [legacy.fromZigbee.TS0218_click, fz.battery],
        exposes: [e.battery(), e.action(['click'])],
        toZigbee: [],
    },
    {
        zigbeeModel: ['TS0203'],
        model: 'TS0203',
        vendor: 'Tuya',
        description: 'Door sensor',
        fromZigbee: [fz.ias_contact_alarm_1, fz.battery, fz.ignore_basic_report, fz.ias_contact_alarm_1_report],
        toZigbee: [],
        whiteLabel: [
            {vendor: 'CR Smart Home', model: 'TS0203'},
            {vendor: 'Tuya', model: 'iH-F001'},
            {vendor: 'Tesla Smart', model: 'TSL-SEN-DOOR'},
            {vendor: 'Cleverio', model: 'SS100'},
            tuya.whitelabel('Niceboy', 'ORBIS Windows & Door Sensor', 'Door sensor', ['_TZ3000_qrldbmfn']),
            tuya.whitelabel('Tuya', 'ZD08', 'Door sensor', ['_TZ3000_7d8yme6f']),
            tuya.whitelabel('Tuya', 'MC500A', 'Door sensor', ['_TZ3000_2mbfxlzr']),
            tuya.whitelabel('Tuya', '19DZT', 'Door sensor', ['_TZ3000_n2egfsli']),
            tuya.whitelabel('Tuya', 'DS04', 'Door sensor', ['_TZ3000_yfekcy3n']),
            tuya.whitelabel('Moes', 'ZSS-JM-GWM-C-MS', 'Smart door and window sensor', ['_TZ3000_decxrtwa']),
            tuya.whitelabel('Moes', 'ZSS-X-GWM-C', 'Door/window magnetic sensor', ['_TZ3000_gntwytxo']),
            tuya.whitelabel('Luminea', 'ZX-5232', 'Smart door and window sensor', ['_TZ3000_4ugnzsli']),
            tuya.whitelabel('QA', 'QASD1', 'Door sensor', ['_TZ3000_udyjylt7']),
        ],
        exposes: (device, options) => {
            const exps: Expose[] = [e.contact(), e.battery_low(), e.battery(), e.battery_voltage()];
            const noTamperModels = [ // manufacturerName for models without a tamper sensor
                '_TZ3000_2mbfxlzr', // Tuya MC500A
                '_TZ3000_n2egfsli', // Tuya 19DZT
                '_TZ3000_yfekcy3n', // Tuya DS04
                '_TZ3000_bpkijo14',
                '_TZ3000_gntwytxo', // Moes ZSS-X-GWM-C
                '_TZ3000_4ugnzsli', // Luminea ZX-5232
            ];
            if (!device || !noTamperModels.includes(device.manufacturerName)) {
                exps.push(e.tamper());
            }
            exps.push(e.linkquality());
            return exps;
        },
        configure: async (device, coordinatorEndpoint) => {
            try {
                const endpoint = device.getEndpoint(1);
                await reporting.bind(endpoint, coordinatorEndpoint, ['genPowerCfg']);
                await reporting.batteryPercentageRemaining(endpoint);
                await reporting.batteryVoltage(endpoint);
            } catch (error) {/* Fails for some*/}
        },
    },
    {
        fingerprint: tuya.fingerprint('TS0203', ['_TZ3210_jowhpxop']),
        model: 'TS0203_1',
        vendor: 'Tuya',
        description: 'Door sensor with scene switch',
        fromZigbee: [tuya.fz.datapoints, fz.ias_contact_alarm_1, fz.battery, fz.ignore_basic_report, fz.ias_contact_alarm_1_report],
        toZigbee: [tuya.tz.datapoints],
        onEvent: tuya.onEventSetTime,
        configure: tuya.configureMagicPacket,
        exposes: [e.action(['single', 'double', 'hold']), e.contact(), e.battery_low(), e.tamper(), e.battery(), e.battery_voltage()],
        meta: {
            tuyaDatapoints: [
                [101, 'action', tuya.valueConverterBasic.lookup({'single': 0, 'double': 1, 'hold': 2})],
            ],
        },
        whiteLabel: [
            tuya.whitelabel('Linkoze', 'LKDSZ001', 'Door sensor with scene switch', ['_TZ3210_jowhpxop']),
        ],
    },
    {
        fingerprint: [
            {modelID: 'TS0021', manufacturerName: '_TZ3210_3ulg9kpo'},
        ],
        model: 'LKWSZ211',
        vendor: 'Tuya',
        description: 'Scene remote with 2 keys',
        fromZigbee: [tuya.fz.datapoints, fz.ignore_basic_report],
        toZigbee: [tuya.tz.datapoints],
        onEvent: tuya.onEventSetTime,
        configure: tuya.configureMagicPacket,
        exposes: [
            e.battery(), e.action([
                'button_1_single', 'button_1_double', 'button_1_hold',
                'button_2_single', 'button_2_double', 'button_2_hold',
            ]),
        ],
        meta: {
            tuyaDatapoints: [
                [1, 'action',
                    tuya.valueConverterBasic.lookup({
                        'button_1_single': tuya.enum(0),
                        'button_1_double': tuya.enum(1),
                        'button_1_hold': tuya.enum(2),
                    }),
                ],
                [2, 'action',
                    tuya.valueConverterBasic.lookup({
                        'button_2_single': tuya.enum(0),
                        'button_2_double': tuya.enum(1),
                        'button_2_hold': tuya.enum(2),
                    }),
                ],
                [10, 'battery', tuya.valueConverter.raw],
            ],
        },
        whiteLabel: [
            tuya.whitelabel('Linkoze', 'LKWSZ211', 'Wireless switch (2-key)', ['_TZ3210_3ulg9kpo']),
            tuya.whitelabel('Adaprox', 'LKWSZ211', 'Remote wireless switch (2-key)', ['_TZ3210_3ulg9kpo']),
        ],
    },
    {
        fingerprint: [{modelID: 'TS0601', manufacturerName: '_TZE200_bq5c8xfe'},
            {modelID: 'TS0601', manufacturerName: '_TZE200_bjawzodf'},
            {modelID: 'TS0601', manufacturerName: '_TZE200_qyflbnbj'},
            {modelID: 'TS0601', manufacturerName: '_TZE200_vs0skpuc'},
            {modelID: 'TS0601', manufacturerName: '_TZE200_44af8vyi'},
            {modelID: 'TS0601', manufacturerName: '_TZE200_zl1kmjqx'}],
        model: 'TS0601_temperature_humidity_sensor_1',
        vendor: 'Tuya',
        description: 'Temperature & humidity sensor',
        fromZigbee: [legacy.fromZigbee.tuya_temperature_humidity_sensor],
        toZigbee: [],
        exposes: (device, options) => {
            const exps: Expose[] = [e.temperature(), e.humidity(), e.battery()];
            if (!device || device.manufacturerName === '_TZE200_qyflbnbj') {
                exps.push(e.battery_low());
                exps.push(e.enum('battery_level', ea.STATE, ['low', 'middle', 'high']).withDescription('Battery level state'));
            }
            exps.push(e.linkquality());
            return exps;
        },
    },
    {
        fingerprint: [{modelID: 'TS0601', manufacturerName: '_TZE200_mfamvsdb'}],
        model: 'F00MB00-04-1',
        vendor: 'FORIA',
        description: '4 scenes switch',
        extend: [
            tuya.modernExtend.tuyaMagicPacket(),
            tuya.modernExtend.combineActions([
                tuya.modernExtend.dpAction({dp: 1, lookup: {'scene_1': 0}}),
                tuya.modernExtend.dpAction({dp: 2, lookup: {'scene_2': 0}}),
                tuya.modernExtend.dpAction({dp: 3, lookup: {'scene_3': 0}}),
                tuya.modernExtend.dpAction({dp: 4, lookup: {'scene_4': 0}}),
            ]),
            tuya.modernExtend.dpBinary({
                name: 'vibration',
                dp: 0x6c, type: tuya.dataTypes.enum,
                valueOn: ['ON', 1],
                valueOff: ['OFF', 0],
                description: 'Enable vibration',
            }),
            tuya.modernExtend.dpBinary({
                name: 'approach',
                dp: 0x6b, type: tuya.dataTypes.enum,
                valueOn: ['ON', 1],
                valueOff: ['OFF', 0],
                description: 'Enable approach detection',
            }),
            tuya.modernExtend.dpBinary({
                name: 'illumination',
                dp: 0x6a, type: tuya.dataTypes.enum,
                valueOn: ['ON', 1],
                valueOff: ['OFF', 0],
                description: 'Enable illumination detection',
            }),
            tuya.modernExtend.dpBinary({
                name: 'backlight',
                dp: 0x69, type: tuya.dataTypes.enum,
                valueOn: ['ON', 1],
                valueOff: ['OFF', 0],
                description: 'Enable backlight',
            }),
        ],
    },
    {
        fingerprint: tuya.fingerprint('TS0601', ['_TZE200_dhke3p9w']),
        model: 'F00YK04-18-1',
        vendor: 'FORIA',
        description: '18 scenes remote',
        extend: [
            tuya.modernExtend.tuyaMagicPacket(),
            tuya.modernExtend.combineActions([
                tuya.modernExtend.dpAction({dp: 1, lookup: {'scene_1': 0}}),
                tuya.modernExtend.dpAction({dp: 2, lookup: {'scene_2': 0}}),
                tuya.modernExtend.dpAction({dp: 3, lookup: {'scene_3': 0}}),
                tuya.modernExtend.dpAction({dp: 4, lookup: {'scene_4': 0}}),
                tuya.modernExtend.dpAction({dp: 5, lookup: {'scene_5': 0}}),
                tuya.modernExtend.dpAction({dp: 6, lookup: {'scene_6': 0}}),
                tuya.modernExtend.dpAction({dp: 7, lookup: {'scene_7': 0}}),
                tuya.modernExtend.dpAction({dp: 8, lookup: {'scene_8': 0}}),
                tuya.modernExtend.dpAction({dp: 9, lookup: {'scene_9': 0}}),
                tuya.modernExtend.dpAction({dp: 10, lookup: {'scene_10': 0}}),
                tuya.modernExtend.dpAction({dp: 11, lookup: {'scene_11': 0}}),
                tuya.modernExtend.dpAction({dp: 12, lookup: {'scene_12': 0}}),
                tuya.modernExtend.dpAction({dp: 13, lookup: {'scene_13': 0}}),
                tuya.modernExtend.dpAction({dp: 14, lookup: {'scene_14': 0}}),
                tuya.modernExtend.dpAction({dp: 15, lookup: {'scene_15': 0}}),
                tuya.modernExtend.dpAction({dp: 16, lookup: {'scene_16': 0}}),
                tuya.modernExtend.dpAction({dp: 101, lookup: {'scene_17': 0}}),
                tuya.modernExtend.dpAction({dp: 102, lookup: {'scene_18': 0}}),
            ]),
        ],
    },
    {
        fingerprint: tuya.fingerprint('TS0601', [
            '_TZE200_yjjdcqsq', '_TZE200_9yapgbuv', '_TZE200_utkemkbs', '_TZE204_utkemkbs',
            '_TZE204_9yapgbuv', '_TZE204_upagmta9', '_TZE200_cirvgep4', '_TZE200_upagmta9',
            '_TZE204_yjjdcqsq', '_TZE204_cirvgep4',
        ]),
        model: 'TS0601_temperature_humidity_sensor_2',
        vendor: 'Tuya',
        description: 'Temperature and humidity sensor',
        fromZigbee: [tuya.fz.datapoints],
        toZigbee: [tuya.tz.datapoints],
        onEvent: tuya.onEvent({queryOnDeviceAnnounce: true}),
        configure: async (device, coordinatorEndpoint) => {
            await tuya.configureMagicPacket(device, coordinatorEndpoint);
            // Required to get the device to start reporting
            await device.getEndpoint(1).command('manuSpecificTuya', 'dataQuery', {});
        },
        exposes: [e.temperature(), e.humidity(), tuya.exposes.batteryState(), tuya.exposes.temperatureUnit()],
        meta: {
            tuyaDatapoints: [
                [1, 'temperature', tuya.valueConverter.divideBy10],
                [2, 'humidity', tuya.valueConverter.raw],
                [3, 'battery_state', tuya.valueConverter.batteryState],
                [9, 'temperature_unit', tuya.valueConverter.temperatureUnitEnum],
            ],
        },
        whiteLabel: [
            tuya.whitelabel('Tuya', 'ZTH01', 'Temperature and humidity sensor', ['_TZE200_yjjdcqsq', '_TZE204_yjjdcqsq']),
            tuya.whitelabel('Tuya', 'SZTH02', 'Temperature and humidity sensor', ['_TZE200_utkemkbs', '_TZE204_utkemkbs']),
            tuya.whitelabel('Tuya', 'ZTH02', 'Temperature and humidity sensor', ['_TZE200_9yapgbuv', '_TZE204_9yapgbuv']),
            tuya.whitelabel('Tuya', 'ZTH05', 'Temperature and humidity sensor', ['_TZE204_upagmta9', '_TZE200_upagmta9']),
            tuya.whitelabel('Tuya', 'ZTH08-E', 'Temperature and humidity sensor', ['_TZE200_cirvgep4', '_TZE204_cirvgep4']),
        ],
    },
    {
        fingerprint: [{modelID: 'TS0601', manufacturerName: '_TZE200_s1xgth2u'}],
        model: 'TS0601_temperature_humidity_sensor_3',
        vendor: 'Tuya',
        description: 'Temperature & humidity sensor',
        fromZigbee: [tuya.fz.datapoints],
        configure: async (device, coordinatorEndpoint) => {
            await tuya.configureMagicPacket(device, coordinatorEndpoint);
            // Required to get the device to start reporting (-- Maybe needed? Copied this from another humidity sensor configuration)
            await device.getEndpoint(1).command('manuSpecificTuya', 'dataQuery', {});
        },
        toZigbee: [tuya.tz.datapoints],
        onEvent: tuya.onEventSetLocalTime,
        exposes: [e.temperature(), e.humidity(), e.battery(), tuya.exposes.temperatureUnit()],
        meta: {
            tuyaDatapoints: [
                [1, 'temperature', tuya.valueConverter.divideBy10],
                [2, 'humidity', tuya.valueConverter.raw],
                [4, 'battery', tuya.valueConverter.raw], // maybe?
                [9, 'temperature_unit', tuya.valueConverter.temperatureUnitEnum],
                [19, 'temperature_sensitivity', tuya.valueConverter.raw], // maybe? commented this out for now
            ],
        },
    },
    {
        fingerprint: tuya.fingerprint('TS0601', ['_TZE200_vvmbj46n']),
        model: 'ZTH05Z',
        vendor: 'Tuya',
        description: 'Temperature and humidity sensor',
        fromZigbee: [tuya.fz.datapoints],
        toZigbee: [tuya.tz.datapoints],
        onEvent: tuya.onEvent({queryOnDeviceAnnounce: true}),
        configure: async (device, coordinatorEndpoint) => {
            await tuya.configureMagicPacket(device, coordinatorEndpoint);
            // Required to get the device to start reporting
            await device.getEndpoint(1).command('manuSpecificTuya', 'dataQuery', {});
        },
        exposes: [
            e.temperature(), e.humidity(), e.battery(),
            e.enum('temperature_unit', ea.STATE_SET, ['celsius', 'fahrenheit']).withDescription('Temperature unit'),
            e.numeric('max_temperature_alarm', ea.STATE_SET).withUnit('°C').withValueMin(-20).withValueMax(60)
                .withDescription('Alarm temperature max'),
            e.numeric('min_temperature_alarm', ea.STATE_SET).withUnit('°C').withValueMin(-20).withValueMax(60)
                .withDescription('Alarm temperature min'),
            e.numeric('max_humidity_alarm', ea.STATE_SET).withUnit('%').withValueMin(0).withValueMax(100).withDescription('Alarm humidity max'),
            e.numeric('min_humidity_alarm', ea.STATE_SET).withUnit('%').withValueMin(0).withValueMax(100).withDescription('Alarm humidity min'),
            e.enum('temperature_alarm', ea.STATE_SET, ['lower_alarm', 'upper_alarm', 'cancel']).withDescription('Temperature alarm'),
            e.enum('humidity_alarm', ea.STATE_SET, ['lower_alarm', 'upper_alarm', 'cancel']).withDescription('Humidity alarm'),
            e.numeric('temperature_periodic_report', ea.STATE_SET).withUnit('%').withValueMin(0).withValueMax(100)
                .withDescription('Temp periodic report'),
            e.numeric('humidity_periodic_report', ea.STATE_SET).withUnit('%').withValueMin(0).withValueMax(100)
                .withDescription('Humidity periodic report'),
            e.numeric('temperature_sensitivity', ea.STATE_SET).withUnit('°C').withValueMin(3).withValueMax(10).withValueStep(1)
                .withDescription('Sensitivity of temperature'),
            e.numeric('humidity_sensitivity', ea.STATE_SET).withUnit('%').withValueMin(3).withValueMax(10).withValueStep(1)
                .withDescription('Sensitivity of humidity'),
        ],
        meta: {
            tuyaDatapoints: [
                [1, 'temperature', tuya.valueConverter.divideBy10],
                [2, 'humidity', tuya.valueConverter.raw],
                [4, 'battery', tuya.valueConverter.raw],
                [9, 'temperature_unit', tuya.valueConverter.temperatureUnitEnum],
                [10, 'max_temperature_alarm', tuya.valueConverter.divideBy10],
                [11, 'min_temperature_alarm', tuya.valueConverter.divideBy10],
                [12, 'max_humidity_alarm', tuya.valueConverter.raw],
                [13, 'min_humidity_alarm', tuya.valueConverter.raw],
                [14, 'temperature_alarm', tuya.valueConverterBasic.lookup(
                    {'lower_alarm': tuya.enum(0), 'upper_alarm': tuya.enum(1), 'cancel': tuya.enum(2)})],
                [15, 'humidity_alarm', tuya.valueConverterBasic.lookup(
                    {'lower_alarm': tuya.enum(0), 'upper_alarm': tuya.enum(1), 'cancel': tuya.enum(2)})],
                [17, 'temperature_periodic_report', tuya.valueConverter.raw],
                [18, 'humidity_periodic_report', tuya.valueConverter.raw],
                [19, 'temperature_sensitivity', tuya.valueConverter.raw],
                [20, 'humidity_sensitivity', tuya.valueConverter.raw],
            ],
        },
    },
    {
        fingerprint: tuya.fingerprint('TS0601', ['_TZE200_nvups4nh']),
        model: 'TS0601_contact_temperature_humidity_sensor',
        vendor: 'Tuya',
        description: 'Contact, temperature and humidity sensor',
        fromZigbee: [tuya.fz.datapoints, tuya.fz.gateway_connection_status],
        toZigbee: [tuya.tz.datapoints],
        configure: tuya.configureMagicPacket,
        exposes: [e.contact(), e.temperature(), e.humidity(), e.battery()],
        meta: {
            tuyaDatapoints: [
                [1, 'contact', tuya.valueConverter.trueFalseInvert],
                [2, 'battery', tuya.valueConverter.raw],
                [7, 'temperature', tuya.valueConverter.divideBy10],
                [8, 'humidity', tuya.valueConverter.raw],
            ],
        },
        whiteLabel: [
            tuya.whitelabel('Aubess', '1005005194831629', 'Contact, temperature and humidity sensor', ['_TZE200_nvups4nh']),
        ],
    },
    {
        fingerprint: [{modelID: 'TS0601', manufacturerName: '_TZE200_vzqtvljm'}],
        model: 'TS0601_illuminance_temperature_humidity_sensor_1',
        vendor: 'Tuya',
        description: 'Illuminance, temperature & humidity sensor',
        fromZigbee: [legacy.fromZigbee.tuya_illuminance_temperature_humidity_sensor],
        toZigbee: [],
        exposes: [e.temperature(), e.humidity(), e.illuminance_lux(), e.battery()],
    },
    {
        fingerprint: [{modelID: 'TS0601', manufacturerName: '_TZE200_8ygsuhe1'},
            {modelID: 'TS0601', manufacturerName: '_TZE200_yvx5lh6k'},
            {modelID: 'TS0601', manufacturerName: '_TZE200_ryfmq5rl'},
            {modelID: 'TS0601', manufacturerName: '_TZE200_c2fmom5z'},
            {modelID: 'TS0601', manufacturerName: '_TZE200_mja3fuja'}],
        model: 'TS0601_air_quality_sensor',
        vendor: 'Tuya',
        description: 'Air quality sensor',
        fromZigbee: [legacy.fromZigbee.tuya_air_quality],
        toZigbee: [],
        exposes: [e.temperature(), e.humidity(), e.co2(), e.voc().withUnit('ppm'), e.formaldehyd()],
    },
    {
        fingerprint: [{modelID: 'TS0601', manufacturerName: '_TZE200_rbbx5mfq'}],
        model: 'TS0601_illuminance_temperature_humidity_sensor_2',
        vendor: 'Tuya',
        description: 'Illuminance sensor',
        fromZigbee: [tuya.fz.datapoints],
        toZigbee: [tuya.tz.datapoints],
        configure: tuya.configureMagicPacket,
        exposes: [e.illuminance().withUnit('lx'), e.temperature(), e.humidity()],
        meta: {
            tuyaDatapoints: [
                [2, 'illuminance', tuya.valueConverter.raw],
                [6, 'temperature', tuya.valueConverter.divideBy10],
                [7, 'humidity', tuya.valueConverter.divideBy10],
            ],
        },
    },
    {
        fingerprint: tuya.fingerprint('TS0601', ['_TZE200_dwcarsat']),
        model: 'TS0601_smart_air_house_keeper',
        vendor: 'Tuya',
        description: 'Smart air house keeper',
        fromZigbee: [legacy.fromZigbee.tuya_air_quality],
        toZigbee: [],
        exposes: [e.temperature(), e.humidity(), e.co2(), e.voc().withUnit('ppm'), e.formaldehyd().withUnit('µg/m³'),
            e.pm25().withValueMin(0).withValueMax(999).withValueStep(1)],
    },
    {
        fingerprint: tuya.fingerprint('TS0601', ['_TZE200_ogkdpgy2', '_TZE200_3ejwxpmu']),
        model: 'TS0601_co2_sensor',
        vendor: 'Tuya',
        description: 'NDIR co2 sensor',
        fromZigbee: [legacy.fromZigbee.tuya_air_quality],
        toZigbee: [],
        exposes: [e.temperature(), e.humidity(), e.co2()],
    },
    {
        fingerprint: [{modelID: 'TS0601', manufacturerName: '_TZE200_7bztmfm1'}],
        model: 'TS0601_smart_CO_air_box',
        vendor: 'Tuya',
        description: 'Smart air box (carbon monoxide)',
        fromZigbee: [legacy.fromZigbee.tuya_CO],
        toZigbee: [],
        exposes: [e.carbon_monoxide(), e.co()],
    },
    {
        fingerprint: tuya.fingerprint('TS0601', ['_TZE200_ggev5fsl', '_TZE200_u319yc66', '_TZE200_kvpwq8z7']),
        model: 'TS0601_gas_sensor_1',
        vendor: 'Tuya',
        description: 'Gas sensor',
        fromZigbee: [tuya.fz.datapoints],
        toZigbee: [tuya.tz.datapoints],
        configure: tuya.configureMagicPacket,
        exposes: [e.gas(), tuya.exposes.selfTest(), tuya.exposes.selfTestResult(), tuya.exposes.faultAlarm(), tuya.exposes.silence()],
        meta: {
            tuyaDatapoints: [
                [1, 'gas', tuya.valueConverter.trueFalse0],
                [8, 'self_test', tuya.valueConverter.raw],
                [9, 'self_test_result', tuya.valueConverter.selfTestResult],
                [11, 'fault_alarm', tuya.valueConverter.trueFalse1],
                [16, 'silence', tuya.valueConverter.raw],
            ],
        },
    },
    {
        fingerprint: tuya.fingerprint('TS0601', ['_TZE200_yojqa8xn', '_TZE204_zougpkpy', '_TZE204_chbyv06x', '_TZE204_yojqa8xn']),
        model: 'TS0601_gas_sensor_2',
        vendor: 'Tuya',
        description: 'Gas sensor',
        fromZigbee: [tuya.fz.datapoints],
        toZigbee: [tuya.tz.datapoints],
        configure: tuya.configureMagicPacket,
        exposes: [
            e.gas(), tuya.exposes.gasValue().withUnit('LEL'), tuya.exposes.selfTest(), tuya.exposes.selfTestResult(),
            tuya.exposes.silence(),
            e.enum('alarm_ringtone', ea.STATE_SET, [
                'melody_1', 'melody_2', 'melody_3', 'melody_4', 'melody_5']).withDescription('Ringtone of the alarm'),
            e.numeric('alarm_time', ea.STATE_SET).withValueMin(1).withValueMax(180).withValueStep(1)
                .withUnit('s').withDescription('Alarm time'),
            e.binary('preheat', ea.STATE, true, false).withDescription('Indicates sensor preheat is active'),
        ],
        whiteLabel: [
            tuya.whitelabel('DYGSM', 'DY-RQ500A', 'Gas sensor', ['_TZE204_zougpkpy']),
            tuya.whitelabel('DYGSM', 'DY-RQ500A', 'Gas sensor', ['_TZE204_chbyv06x']),
        ],
        meta: {
            tuyaDatapoints: [
                [1, 'gas', tuya.valueConverter.trueFalseEnum0],
                [2, 'gas_value', tuya.valueConverter.divideBy10],
                [6, 'alarm_ringtone', tuya.valueConverterBasic.lookup({'melody_1': tuya.enum(0), 'melody_2': tuya.enum(1),
                    'melody_3': tuya.enum(2), 'melody_4': tuya.enum(3), 'melody_5': tuya.enum(4)})],
                [7, 'alarm_time', tuya.valueConverter.raw],
                [8, 'self_test', tuya.valueConverter.raw],
                [9, 'self_test_result', tuya.valueConverter.selfTestResult],
                [10, 'preheat', tuya.valueConverter.raw],
                [13, null, null], // alarm_switch; ignore for now since it is unclear what it does
                [16, 'silence', tuya.valueConverter.raw],
            ],
        },
    },
    {
        fingerprint: tuya.fingerprint('TS0601', ['_TZE200_nus5kk3n']),
        model: 'TS0601_gas_sensor_3',
        vendor: 'Tuya',
        description: 'Gas sensor',
        fromZigbee: [tuya.fz.datapoints],
        toZigbee: [tuya.tz.datapoints],
        configure: tuya.configureMagicPacket,
        exposes: [e.gas(), tuya.exposes.selfTest(), tuya.exposes.selfTestResult(), tuya.exposes.faultAlarm(), tuya.exposes.silence()],
        meta: {
            tuyaDatapoints: [
                [1, 'gas', tuya.valueConverter.trueFalse0],
                [9, 'self_test_result', tuya.valueConverter.selfTestResult],
                [11, 'fault_alarm', tuya.valueConverter.trueFalse1],
            ],
        },
    },
    {
        fingerprint: tuya.fingerprint('TS0601', ['_TZE200_mby4kbtq']),
        model: 'TS0601_gas_sensor_4', // _TZE200_mby4kbtq looks like TS0601_gas_sensor_2
        vendor: 'Tuya',
        description: 'Gas sensor',
        fromZigbee: [tuya.fz.datapoints],
        toZigbee: [tuya.tz.datapoints],
        configure: tuya.configureMagicPacket,
        exposes: [
            e.gas(),
            tuya.exposes.gasValue().withUnit('LEL'),
            e.binary('preheat', ea.STATE, true, false).withDescription('Indicates sensor preheat is active'),
            tuya.exposes.faultAlarm(),
            e.binary('alarm_switch', ea.STATE_SET, true, false),
            tuya.exposes.silence(),
        ],
        meta: {
            tuyaDatapoints: [
                [1, 'gas', tuya.valueConverter.trueFalse0],
                [2, 'gas_value', tuya.valueConverter.divideBy10],
                [10, 'preheat', tuya.valueConverter.raw],
                [11, 'fault_alarm', tuya.valueConverter.trueFalse1],
                [13, 'alarm_switch', tuya.valueConverter.raw],
                [16, 'silence', tuya.valueConverter.raw],
            ],
        },
    },
    {
        fingerprint: [{modelID: 'TS0001', manufacturerName: '_TZ3000_hktqahrq'}, {manufacturerName: '_TZ3000_hktqahrq'},
            {manufacturerName: '_TZ3000_q6a3tepg'}, {modelID: 'TS000F', manufacturerName: '_TZ3000_m9af2l6g'},
            {modelID: 'TS000F', manufacturerName: '_TZ3000_mx3vgyea'},
            {modelID: 'TS000F', manufacturerName: '_TZ3000_skueekg3'},
            {modelID: 'TS000F', manufacturerName: '_TZ3000_dlhhrhs8'},
            {modelID: 'TS000F', manufacturerName: '_TZ3000_fdxihpp7'},
            {modelID: 'TS0001', manufacturerName: '_TZ3000_skueekg3'},
            {modelID: 'TS0001', manufacturerName: '_TZ3000_npzfdcof'},
            {modelID: 'TS0001', manufacturerName: '_TZ3000_5ng23zjs'},
            {modelID: 'TS0001', manufacturerName: '_TZ3000_rmjr4ufz'},
            {modelID: 'TS0001', manufacturerName: '_TZ3000_v7gnj3ad'},
            {modelID: 'TS0001', manufacturerName: '_TZ3000_3a9beq8a'},
            {modelID: 'TS0001', manufacturerName: '_TZ3000_ark8nv4y'},
            {modelID: 'TS0001', manufacturerName: '_TZ3000_mx3vgyea'},
            {modelID: 'TS0001', manufacturerName: '_TZ3000_fdxihpp7'},
            {modelID: 'TS0001', manufacturerName: '_TZ3000_qsp2pwtf'},
            {modelID: 'TS0001', manufacturerName: '_TZ3000_kycczpw8'},
            {modelID: 'TS0001', manufacturerName: '_TZ3000_46t1rvdu'}],
        model: 'WHD02',
        vendor: 'Tuya',
        whiteLabel: [
            {vendor: 'Tuya', model: 'iHSW02'}, {vendor: 'Aubess', model: 'TMZ02'},
            tuya.whitelabel('Tuya', 'QS-zigbee-S08-16A-RF', 'Wall switch module', ['_TZ3000_dlhhrhs8']),
        ],
        description: 'Wall switch module',
        extend: [tuya.modernExtend.tuyaOnOff({switchType: true, onOffCountdown: true})],
        configure: async (device, coordinatorEndpoint) => {
            await tuya.configureMagicPacket(device, coordinatorEndpoint);
            const endpoint = device.getEndpoint(1);
            await reporting.bind(endpoint, coordinatorEndpoint, ['genOnOff']);
            await reporting.onOff(endpoint);
        },
    },
    {
        fingerprint: tuya.fingerprint('TS011F', ['_TZ3000_mvn6jl7x', '_TZ3000_raviyuvk', '_TYZB01_hlla45kx', '_TZ3000_92qd4sqa',
            '_TZ3000_zwaadvus', '_TZ3000_k6fvknrr', '_TZ3000_6s5dc9lx', '_TZ3000_helyqdvs', '_TZ3000_rgpqqmbj', '_TZ3000_8nyaanzb',
            '_TZ3000_iy2c3n6p']),
        model: 'TS011F_2_gang_wall',
        vendor: 'Tuya',
        description: '2 gang wall outlet',
        ota: ota.zigbeeOTA,
        extend: [tuya.modernExtend.tuyaOnOff({backlightModeLowMediumHigh: true, childLock: true, endpoints: ['l1', 'l2']})],
        whiteLabel: [
            tuya.whitelabel('ClickSmart+', 'CMA30036', '2 gang socket outlet', ['_TYZB01_hlla45kx']),
            tuya.whitelabel('Rylike', 'RY-WS02Z', '2 gang socket outlet AU', ['_TZ3000_rgpqqmbj', '_TZ3000_8nyaanzb', '_TZ3000_iy2c3n6p']),
        ],
        endpoint: (device) => {
            return {'l1': 1, 'l2': 2};
        },
        meta: {multiEndpoint: true, multiEndpointSkip: ['power_on_behavior']},
        configure: tuya.configureMagicPacket,
    },
    {
        fingerprint: [{modelID: 'TS011F', manufacturerName: '_TZ3000_rk2yzt0u'},
            {modelID: 'TS0001', manufacturerName: '_TZ3000_o4cjetlm'}, {manufacturerName: '_TZ3000_o4cjetlm'},
            {modelID: 'TS0001', manufacturerName: '_TZ3000_iedbgyxt'}, {modelID: 'TS0001', manufacturerName: '_TZ3000_h3noz0a5'},
            {modelID: 'TS0001', manufacturerName: '_TYZB01_4tlksk8a'}, {modelID: 'TS0011', manufacturerName: '_TYZB01_rifa0wlb'},
            {modelID: 'TS0001', manufacturerName: '_TZ3000_5ucujjts'}, {modelID: 'TS0001', manufacturerName: '_TZ3000_h8ngtlxy'},
            {modelID: 'TS0001', manufacturerName: '_TZ3000_w0ypwa1f'}, {modelID: 'TS0001', manufacturerName: '_TZ3000_wpueorev'},
        ],
        model: 'ZN231392',
        vendor: 'Tuya',
        description: 'Smart water/gas valve',
        extend: [tuya.modernExtend.tuyaOnOff({indicatorMode: true})],
        configure: async (device, coordinatorEndpoint) => {
            await tuya.configureMagicPacket(device, coordinatorEndpoint);
            const endpoint = device.getEndpoint(1);
            await endpoint.read('genOnOff', ['onOff', 'moesStartUpOnOff']);
        },
    },
    {
        zigbeeModel: ['CK-BL702-AL-01(7009_Z102LG03-1)', 'CK-BL702-AL-01(7009_Z102LG04-2)'],
        model: 'CK-BL702-AL-01',
        vendor: 'Tuya',
        description: 'Zigbee LED bulb',
        extend: [tuya.modernExtend.tuyaLight({colorTemp: {range: [142, 500]}, color: true})],
    },
    {
        zigbeeModel: ['SM0001'],
        model: 'SM0001',
        vendor: 'Tuya',
        description: 'Switch',
        extend: [tuya.modernExtend.tuyaOnOff()],
        configure: async (device, coordinatorEndpoint) => {
            await tuya.configureMagicPacket(device, coordinatorEndpoint);
            await reporting.bind(device.getEndpoint(1), coordinatorEndpoint, ['genOnOff']);
        },
        whiteLabel: [
            tuya.whitelabel('Zemismart', 'ZM-H7', 'Hand wave wall smart switch', ['_TZ3000_jcqs2mrv']),
        ],
    },
    {
        zigbeeModel: ['TS0505B'],
        model: 'TS0505B_1',
        vendor: 'Tuya',
        description: 'Zigbee RGB+CCT light',
        whiteLabel: [{vendor: 'Mercator Ikuü', model: 'SMD4106W-RGB-ZB'},
            {vendor: 'Tuya', model: 'A5C-21F7-01'}, {vendor: 'Mercator Ikuü', model: 'S9E27LED9W-RGB-Z'},
            {vendor: 'Aldi', model: 'L122CB63H11A9.0W', description: 'LIGHTWAY smart home LED-lamp - bulb'},
            {vendor: 'Lidl', model: '14153706L', description: 'Livarno smart LED ceiling light'},
            {vendor: 'Zemismart', model: 'LXZB-ZB-09A', description: 'Zemismart LED Surface Mounted Downlight 9W RGBW'},
            {vendor: 'Feconn', model: 'FE-GU10-5W', description: 'Zigbee GU10 5W smart bulb'},
            {vendor: 'Nedis', model: 'ZBLC1E14'},
            tuya.whitelabel('Aldi', 'L122FF63H11A5.0W', 'LIGHTWAY smart home LED-lamp - spot', ['_TZ3000_j0gtlepx']),
            tuya.whitelabel('Aldi', 'L122AA63H11A6.5W', 'LIGHTWAY smart home LED-lamp - candle', ['_TZ3000_iivsrikg']),
            tuya.whitelabel('Aldi', 'C422AC11D41H140.0W', 'MEGOS LED panel RGB+CCT 40W 3600lm 62 x 62 cm', ['_TZ3000_v1srfw9x']),
            tuya.whitelabel('Aldi', 'C422AC14D41H140.0W', 'MEGOS LED panel RGB+CCT 40W 3600lm 30 x 120 cm', ['_TZ3000_gb5gaeca']),
            tuya.whitelabel('MiBoxer', 'FUT066Z', 'RGB+CCT LED Downlight', ['_TZ3210_zrvxvydd']),
            tuya.whitelabel('MiBoxer', 'FUT039Z', 'RGB+CCT LED controller', ['_TZ3210_jicmoite']),
            tuya.whitelabel('Lidl', '14156506L', 'Livarno Lux smart LED mood light', ['_TZ3210_r0xgkft5']),
            tuya.whitelabel('Lidl', 'HG08010', 'Livarno Home outdoor spotlight', ['_TZ3210_umi6vbsz']),
            tuya.whitelabel('Lidl', 'HG08008', 'Livarno Home LED ceiling light', ['_TZ3210_p9ao60da']),
            tuya.whitelabel('Tuya', 'HG08007', 'Livarno Home outdoor LED band', ['_TZ3210_zbabx9wh']),
            tuya.whitelabel('Lidl', '14158704L', 'Livarno Home LED floor lamp, RGBW', ['_TZ3210_z1vlyufu']),
            tuya.whitelabel('Lidl', '14158804L', 'Livarno Home LED desk lamp RGBW', ['_TZ3210_hxtfthp5']),
            tuya.whitelabel('Lidl', 'HG07834A/HG09155A', 'Livarno Lux GU10 spot RGB', ['_TZ3000_quqaeew6']),
            tuya.whitelabel('Lidl', 'HG07834B', 'Livarno Lux E14 candle RGB', ['_TZ3000_th6zqqy6', '_TZ3000_wr6g6olr']),
            tuya.whitelabel('Lidl', 'HG08131C', 'Livarno Home outdoor E27 bulb in set with flare', ['_TZ3000_q50zhdsc']),
            tuya.whitelabel('Lidl', 'HG07834C', 'Livarno Lux E27 bulb RGB', ['_TZ3000_qd7hej8u']),
            tuya.whitelabel('MiBoxer', 'FUT037Z+', 'RGB led controller', ['_TZB210_417ikxay', '_TZB210_wxazcmsh']),
            tuya.whitelabel('MiBoxer', 'E2-ZR', '2 in 1 led controller', ['_TZB210_ayx58ft5']),
            tuya.whitelabel('Lidl', 'HG08383B', 'Livarno outdoor LED light chain', ['_TZ3000_bwlvyjwk']),
            tuya.whitelabel('Lidl', 'HG08383A', 'Livarno outdoor LED light chain', ['_TZ3000_taspddvq']),
            tuya.whitelabel('Garza Smart', 'Garza-Standard-A60', 'Standard A60 bulb', ['_TZ3210_sln7ah6r']),
            tuya.whitelabel('UR Lighting', 'TH008L10RGBCCT', '10W RGB+CCT downlight', ['_TZ3210_dn5higyl', '_TZ3210_hicxa0rh']),
            tuya.whitelabel('Lidl', 'HG08010', 'Livarno Home outdoor spotlight', ['_TZ3210_umi6vbsz']),
            tuya.whitelabel('Lidl', 'HG08008', 'Livarno Home LED ceiling light', ['_TZ3210_p9ao60da']),
            tuya.whitelabel('Lidl', 'HG08007', 'Livarno Home outdoor LED band', ['_TZ3210_zbabx9wh']),
            tuya.whitelabel('Lidl', '399629_2110', 'Livarno Lux Ceiling Panel RGB+CCT', ['_TZ3210_c0s1xloa', '_TZ3210_x13bu7za']),
            tuya.whitelabel('Nous', 'P3Z', 'Smart light bulb', ['_TZ3210_cieijuw1']),
            tuya.whitelabel('Moes', 'ZLD-RCW_1', 'RGB+CCT Zigbee LED controller', ['_TZ3000_7hcgjxpc']),
            tuya.whitelabel('Moes', 'ZB-TD5-RCW-GU10', 'RGB+CCT 4.7W GU10 LED bulb', ['_TZ3210_rcggc0ys']),
            tuya.whitelabel('Moes', 'ZB-TDA9-RCW-E27-MS', 'RGB+CCT 9W E27 LED bulb', ['_TZ3210_wxa85bwk']),
            tuya.whitelabel('Moes', 'ZB-LZD10-RCW', '10W RGB+CCT Smart Downlight', ['_TZ3210_s9lumfhn']),
            tuya.whitelabel('MiBoxer', 'FUT106ZR', 'GU10 bulb', ['_TZB210_rwy5hexp']),
            tuya.whitelabel('Tuya', 'TS0505B_1_1', 'Zigbee 3.0 18W led light bulb E27 RGBCW', ['_TZ3210_jd3z4yig', '_TZ3210_r5afgmkl']),
            tuya.whitelabel('MiBoxer', 'FUTC11ZR', 'Outdoor light', ['_TZB210_zmppwawa']),
        ],
        extend: [tuya.modernExtend.tuyaLight({colorTemp: {range: [153, 500]}, color: true})],
        configure: async (device, coordinatorEndpoint) => {
            device.getEndpoint(1).saveClusterAttributeKeyValue('lightingColorCtrl', {colorCapabilities: 29});
        },
    },
    {
        fingerprint: tuya.fingerprint('TS0505B',
            ['_TZ3210_iystcadi', '_TZ3210_mja6r5ix', '_TZ3210_it1u8ahz']),
        model: 'TS0505B_2',
        vendor: 'Tuya',
        description: 'Zigbee RGB+CCT light',
        whiteLabel: [
            tuya.whitelabel('Lidl', '14149505L/14149506L_2', 'Livarno Lux light bar RGB+CCT (black/white)', ['_TZ3210_iystcadi']),
            tuya.whitelabel('Tuya', 'TS0505B_2_1', 'Zigbee 3.0 18W led light bulb E27 RGBCW', ['_TZ3210_mja6r5ix']),
            tuya.whitelabel('Tuya', 'TS0505B_2_2', 'Zigbee GU10/E14 5W smart bulb', ['_TZ3210_it1u8ahz']),
        ],
        toZigbee: [tz.on_off, tzLocal.led_control, tuya.tz.do_not_disturb],
        fromZigbee: [fz.on_off, fz.tuya_led_controller, fz.brightness, fz.ignore_basic_report],
        exposes: [e.light_brightness_colortemp_colorhs([143, 500]).removeFeature('color_temp_startup'), tuya.exposes.doNotDisturb()],
        configure: async (device, coordinatorEndpoint) => {
            device.getEndpoint(1).saveClusterAttributeKeyValue('lightingColorCtrl', {colorCapabilities: 29});
        },
    },
    {
        fingerprint: tuya.fingerprint('TS0505B', ['_TZB210_3zfp8mki', '_TZB210_gj0ccsar']),
        model: 'TS0505B_3',
        vendor: 'Tuya',
        description: 'Zigbee RGB+CCT light',
        whiteLabel: [
            tuya.whitelabel('Skydance', 'WZ5_dim_2', 'Zigbee & RF 5 in 1 LED controller (DIM mode)', ['_TZB210_3zfp8mki']),
            tuya.whitelabel('QA', 'QADZC5', '5 in 1 LED controller', ['_TZB210_gj0ccsar']),
        ],
        extend: [light({colorTemp: {range: [153, 500]}, color: {modes: ['hs'], applyRedFix: true, enhancedHue: false}})],
        configure: async (device, coordinatorEndpoint) => {
            device.getEndpoint(1).saveClusterAttributeKeyValue('lightingColorCtrl', {colorCapabilities: 29});
        },
    },
    {
        zigbeeModel: ['TS0503B'],
        model: 'TS0503B',
        vendor: 'Tuya',
        description: 'Zigbee RGB light',
        whiteLabel: [
            {vendor: 'BTF-Lighting', model: 'C03Z'},
            tuya.whitelabel('MiBoxer', 'FUT037Z', 'RGB led controller', ['_TZ3210_778drfdt']),
        ],
        extend: [tuya.modernExtend.tuyaLight({color: true})],
    },
    {
        zigbeeModel: ['TS0504B'],
        model: 'TS0504B',
        vendor: 'Tuya',
        description: 'Zigbee RGBW light',
        toZigbee: [tzLocal.TS0504B_color],
        extend: [tuya.modernExtend.tuyaLight({color: true})],
    },
    {
        zigbeeModel: ['TS0501A'],
        model: 'TS0501A',
        description: 'Zigbee light',
        vendor: 'Tuya',
        extend: [tuyaLight()],
        whiteLabel: [
            tuya.whitelabel('Lidl', 'HG06463A', 'Livarno Lux E27 ST64 filament bulb', ['_TZ3000_j2w1dw29']),
            tuya.whitelabel('Lidl', 'HG06463B', 'Livarno Lux E27 G95 filament bulb', ['_TZ3000_nosnx7im']),
            tuya.whitelabel('Lidl', 'HG06462A', 'Livarno Lux E27 A60 filament bulb', ['_TZ3000_7dcddnye', '_TZ3000_nbnmw9nc']),
        ],
    },
    {
        fingerprint: tuya.fingerprint('TS0501B', ['_TZB210_rkgngb5o']),
        model: 'TS0501B_dimmer',
        description: 'Zigbee dimmer',
        vendor: 'Tuya',
        extend: [tuyaLight({configureReporting: true, effect: false})],
        whiteLabel: [
            tuya.whitelabel('Tuya', 'L1(ZW)', 'Light dimmer 0-10V', ['_TZB210_rkgngb5o']),
        ],
    },
    {
        zigbeeModel: ['TS0501B'],
        model: 'TS0501B',
        description: 'Zigbee light',
        vendor: 'Tuya',
        extend: [tuyaLight()],
        whiteLabel: [
            tuya.whitelabel('MiBoxer', 'FUT036Z', 'Single color LED controller', ['_TZ3210_dxroobu3', '_TZ3210_dbilpfqk']),
            tuya.whitelabel('Mercator Ikuü', 'SMFL20W-ZB', 'Ridley Floodlight', ['_TZ3000_juq7i1fr']),
        ],
    },
    {
        fingerprint: tuya.fingerprint('TS0202', ['_TYZB01_vwqnz1sn']),
        model: 'TS0202_3',
        vendor: 'Tuya',
        description: 'Motion detector with illuminance',
        fromZigbee: [fz.ias_occupancy_alarm_1, fz.battery, fz.ignore_basic_report, fz.ias_occupancy_alarm_1_report, fz.illuminance],
        toZigbee: [],
        onEvent: tuya.onEventSetTime,
        configure: tuya.configureMagicPacket,
        exposes: [e.occupancy(), e.battery_low(), e.battery(), e.tamper(), e.illuminance_lux()],
    },
    {
        fingerprint: tuya.fingerprint('TS0202', ['_TZ3210_cwamkvua']),
        model: 'TS0202_2',
        vendor: 'Tuya',
        description: 'Motion sensor with scene switch',
        fromZigbee: [tuya.fz.datapoints, fz.ias_occupancy_alarm_1, fz.battery],
        toZigbee: [tuya.tz.datapoints],
        configure: async (device, coordinatorEndpoint) => {
            const endpoint = device.getEndpoint(1);
            await tuya.configureMagicPacket(device, coordinatorEndpoint);
            await reporting.batteryPercentageRemaining(endpoint);
            await reporting.batteryVoltage(endpoint);
        },
        exposes: [e.battery(), e.battery_voltage(), e.occupancy(), e.action(['single', 'double', 'hold']),
            e.enum('light', ea.STATE, ['dark', 'bright'])],
        meta: {
            tuyaDatapoints: [
                [102, 'light', tuya.valueConverterBasic.lookup({'dark': false, 'bright': true})],
                [101, 'action', tuya.valueConverterBasic.lookup({'single': 0, 'double': 1, 'hold': 2})],
            ],
        },
        whiteLabel: [
            {vendor: 'Linkoze', model: 'LKMSZ001'},
        ],
    },
    {
        fingerprint: [{modelID: 'TS0202', manufacturerName: '_TYZB01_jytabjkb'},
            {modelID: 'TS0202', manufacturerName: '_TZ3000_lltemgsf'},
            {modelID: 'TS0202', manufacturerName: '_TYZB01_5nr7ncpl'},
            {modelID: 'TS0202', manufacturerName: '_TZ3000_mg4dy6z6'},
            {modelID: 'TS0202', manufacturerName: '_TZ3000_bsvqrxru'},
        ],
        model: 'TS0202_1',
        vendor: 'Tuya',
        description: 'Motion sensor',
        // Requires alarm_1_with_timeout https://github.com/Koenkk/zigbee2mqtt/issues/2818#issuecomment-776119586
        fromZigbee: [fz.ias_occupancy_alarm_1_with_timeout, fz.battery, fz.ignore_basic_report],
        toZigbee: [],
        exposes: [e.occupancy(), e.battery_low(), e.linkquality(), e.battery(), e.battery_voltage()],
        configure: async (device, coordinatorEndpoint) => {
            const endpoint = device.getEndpoint(1);
            await reporting.bind(endpoint, coordinatorEndpoint, ['genPowerCfg']);
            await reporting.batteryPercentageRemaining(endpoint);
        },
    },
    {
        fingerprint: tuya.fingerprint('WHD02', ['_TZ3000_hktqahrq']),
        zigbeeModel: ['TS0202'],
        model: 'TS0202',
        vendor: 'Tuya',
        description: 'Motion sensor',
        whiteLabel: [{vendor: 'Mercator Ikuü', model: 'SMA02P'},
            {vendor: 'Tuya', model: 'TY-ZPR06'},
            {vendor: 'Tesla Smart', model: 'TS0202'},
            tuya.whitelabel('MiBoxer', 'PIR1-ZB', 'PIR sensor', ['_TZ3040_wqmtjsyk']),
            tuya.whitelabel('Tuya', 'ZMS01', 'Motion sensor', ['_TZ3000_otvn3lne']),
            tuya.whitelabel('Nous', 'E2', 'Motion sensor', ['_TZ3000_h4wnrtck']),
            tuya.whitelabel('Tuya', '809WZT', 'Motion sensor', ['_TZ3040_bb6xaihh']),
            tuya.whitelabel('Niceboy', 'ORBIS Motion Sensor', 'Motion sensor', ['_TZ3000_qomxlryd']),
            tuya.whitelabel('Luminea', 'ZX-5311', 'Motion sensor', ['_TZ3000_jmrgyl7o']),
            tuya.whitelabel('Tuya', 'ZP01', 'Motion sensor', ['_TZ3000_lf56vpxj']),
            tuya.whitelabel('Tuya', 'HW500A', 'Motion sensor', ['_TZ3000_bsvqrxru']),
            tuya.whitelabel('Nedis', 'ZBSM10WT', 'Motion sensor', ['_TZ3000_nss8amz9']),
        ],
        fromZigbee: [fz.ias_occupancy_alarm_1, fz.battery, fz.ignore_basic_report, fz.ias_occupancy_alarm_1_report],
        toZigbee: [],
        exposes: (device, options) => {
            const exps: Expose[] = [e.occupancy(), e.battery_low(), e.battery(), e.battery_voltage()];
            if (!device || !['_TZ3000_bsvqrxru', '_TZ3000_nss8amz9'].includes(device.manufacturerName)) {
                exps.push(e.tamper());
            }
            exps.push(e.linkquality());
            return exps;
        },
        configure: async (device, coordinatorEndpoint) => {
            const endpoint = device.getEndpoint(1);
            await reporting.bind(endpoint, coordinatorEndpoint, ['genPowerCfg']);
            try {
                await reporting.batteryPercentageRemaining(endpoint);
                await reporting.batteryVoltage(endpoint);
            } catch (error) {/* Fails for some https://github.com/Koenkk/zigbee2mqtt/issues/13708 */}
        },
    },
    {
        fingerprint: tuya.fingerprint('TS0202', ['_TZ3040_fwxuzcf4', '_TZ3040_msl6wxk9']),
        model: 'ZM-35H-Q',
        vendor: 'Tuya',
        description: 'Motion sensor',
        fromZigbee: [fz.ias_occupancy_alarm_1, fz.battery, fz.ignore_basic_report, fz.ZM35HQ_attr, legacy.fromZigbee.ZM35HQ_battery],
        toZigbee: [tz.ZM35HQ_attr],
        extend: [quirkCheckinInterval(15000)],
        exposes: [e.occupancy(), e.battery_low(), e.battery(),
            e.enum('sensitivity', ea.ALL, ['low', 'medium', 'high']).withDescription('PIR sensor sensitivity'),
            e.enum('keep_time', ea.ALL, [30, 60, 120]).withDescription('PIR keep time in seconds'),
        ],
        configure: tuya.configureMagicPacket,
        whiteLabel: [
            tuya.whitelabel('Aubess', '40ZH-O', 'Motion sensor', ['_TZ3040_msl6wxk9']),
        ],
    },
    {
        fingerprint: tuya.fingerprint('TS0202', ['_TZ3000_mcxw5ehu', '_TZ3000_6ygjfyll', '_TZ3040_6ygjfyll', '_TZ3000_msl6wxk9']),
        model: 'IH012-RT01',
        vendor: 'Tuya',
        description: 'Motion sensor',
        fromZigbee: [fz.ias_occupancy_alarm_1, fz.ignore_basic_report, fz.ZM35HQ_attr, fz.battery],
        toZigbee: [tz.ZM35HQ_attr],
        extend: [quirkCheckinInterval(15000)],
        exposes: [e.occupancy(), e.battery_low(), e.battery(), e.battery_voltage(),
            e.enum('sensitivity', ea.ALL, ['low', 'medium', 'high']).withDescription('PIR sensor sensitivity'),
            e.enum('keep_time', ea.ALL, [30, 60, 120]).withDescription('PIR keep time in seconds'),
        ],
        configure: async (device, coordinatorEndpoint) => {
            const endpoint = device.getEndpoint(1);
            await reporting.bind(endpoint, coordinatorEndpoint, ['genPowerCfg']);
            await reporting.batteryPercentageRemaining(endpoint);
            await reporting.batteryVoltage(endpoint);
        },
        whiteLabel: [
            tuya.whitelabel('Tuya', 'ZMS-102', 'Motion sensor', ['_TZ3000_msl6wxk9']),
        ],
    },
    {
        fingerprint: tuya.fingerprint('TS0202', ['_TZ3000_o4mkahkc']),
        model: 'IH012-RT02',
        vendor: 'Tuya',
        description: 'Motion sensor',
        fromZigbee: [fz.ias_occupancy_alarm_1, fz.ignore_basic_report, fz.ZM35HQ_attr, fz.battery],
        toZigbee: [tz.ZM35HQ_attr],
        extend: [quirkCheckinInterval(15000)],
        exposes: [e.occupancy(), e.battery_low(), e.tamper(), e.battery(), e.battery_voltage(),
            e.enum('sensitivity', ea.ALL, ['low', 'medium', 'high']).withDescription('PIR sensor sensitivity'),
            e.enum('keep_time', ea.ALL, [30, 60, 120]).withDescription('PIR keep time in seconds'),
        ],
        configure: async (device, coordinatorEndpoint) => {
            const endpoint = device.getEndpoint(1);
            await reporting.bind(endpoint, coordinatorEndpoint, ['genPowerCfg']);
            await reporting.batteryPercentageRemaining(endpoint);
            await reporting.batteryVoltage(endpoint);
        },
    },
    {
        fingerprint: [{modelID: 'TS0207', manufacturerName: '_TZ3000_m0vaazab'},
            {modelID: 'TS0207', manufacturerName: '_TZ3000_ufttklsz'},
            {modelID: 'TS0207', manufacturerName: '_TZ3000_nkkl7uzv'},
            {modelID: 'TS0207', manufacturerName: '_TZ3000_misw04hq'},
            {modelID: 'TS0207', manufacturerName: '_TZ3000_nlsszmzl'},
            {modelID: 'TS0207', manufacturerName: '_TZ3000_gszjt2xx'},
            {modelID: 'TS0207', manufacturerName: '_TZ3000_wlquqiiz'},
            {modelID: 'TS0207', manufacturerName: '_TZ3000_5k5vh43t'}],
        model: 'TS0207_repeater',
        vendor: 'Tuya',
        description: 'Repeater',
        fromZigbee: [fz.linkquality_from_basic],
        toZigbee: [],
        exposes: [],
    },
    {
        zigbeeModel: ['TS0207', 'FNB54-WTS08ML1.0'],
        model: 'TS0207_water_leak_detector',
        vendor: 'Tuya',
        description: 'Water leak detector',
        fromZigbee: [fz.ias_water_leak_alarm_1, fz.battery, fz.ignore_basic_report],
        whiteLabel: [
            {vendor: 'CR Smart Home', model: 'TS0207'},
            tuya.whitelabel('Meian', 'SW02', 'Water leak sensor', ['_TZ3000_kyb656no']),
            tuya.whitelabel('Aubess', 'IH-K665', 'Water leak sensor', ['_TZ3000_k4ej3ww2', '_TZ3000_kstbkt6a', '_TZ3000_upgcbody']),
            tuya.whitelabel('Tuya', 'TS0207_water_leak_detector_1', 'Zigbee water flood sensor + 1m probe cable', ['_TZ3000_ocjlo4ea']),
            tuya.whitelabel('Tuya', 'TS0207_water_leak_detector_3', 'Zigbee water leak sensor', ['_TYZB01_sqmd19i1']),
            tuya.whitelabel('Tuya', '899WZ', 'Water leak detector with 80DB Alarm', ['_TZ3000_mugyhz0q']),
            tuya.whitelabel('Niceboy', 'ORBIS Water Sensor', 'Water leak sensor', ['_TZ3000_awvmkayh']),
            tuya.whitelabel('Nous', 'E4', 'Water Leakage Sensor)', ['_TZ3000_0s9gukzt']),
        ],
        toZigbee: [],
        configure: async (device, coordinatorEndpoint) => {
            const endpoint = device.getEndpoint(1);
            await reporting.bind(endpoint, coordinatorEndpoint, ['genPowerCfg']);
            await reporting.batteryPercentageRemaining(endpoint);
        },
        exposes: (device, options) => {
            const exps: Expose[] = [e.water_leak(), e.battery_low(), e.battery()];
            const noTamperModels = [ // manufacturerName for models without a tamper sensor
                '_TZ3000_mugyhz0q', // Tuya 899WZ
                '_TZ3000_k4ej3ww2', // Aubess IH-K665
                '_TZ3000_kstbkt6a', // Aubess IH-K665
                '_TZ3000_upgcbody', // Zigbee water leak sensor
            ];
            if (!device || !noTamperModels.includes(device.manufacturerName)) {
                exps.push(e.tamper());
            }
            exps.push(e.linkquality());
            return exps;
        },
    },
    {
        fingerprint: tuya.fingerprint('TS0101', ['_TYZB01_ijihzffk', '_TZ3210_tfxwxklq', '_TZ3210_2dfy6tol']),
        model: 'TS0101',
        vendor: 'Tuya',
        description: 'Zigbee Socket',
        whiteLabel: [
            {vendor: 'Larkkey', model: 'PS080'},
            {vendor: 'Mercator Ikuü', model: 'SPBS01G'},
            tuya.whitelabel('Mercator Ikuü', 'SISW01', 'Inline Switch', ['_TZ3210_2dfy6tol']),
        ],
        extend: [tuya.modernExtend.tuyaOnOff()],
        configure: async (device, coordinatorEndpoint) => {
            const endpoint = device.getEndpoint(1);
            await reporting.bind(endpoint, coordinatorEndpoint, ['genOnOff']);
            await reporting.onOff(endpoint);
        },
    },
    {
        fingerprint: [{modelID: 'TS0108', manufacturerName: '_TYZB01_7yidyqxd'}],
        model: 'TS0108',
        vendor: 'Tuya',
        description: 'Socket with 2 USB',
        whiteLabel: [{vendor: 'Larkkey', model: 'PS580'}],
        extend: [tuya.modernExtend.tuyaOnOff()],
        exposes: [e.switch().withEndpoint('l1'), e.switch().withEndpoint('l2')],
        endpoint: (device) => {
            return {'l1': 1, 'l2': 7};
        },
        meta: {multiEndpoint: true, disableDefaultResponse: true},
        configure: async (device, coordinatorEndpoint) => {
            await tuya.configureMagicPacket(device, coordinatorEndpoint);
            await reporting.bind(device.getEndpoint(1), coordinatorEndpoint, ['genOnOff']);
            await reporting.bind(device.getEndpoint(7), coordinatorEndpoint, ['genOnOff']);
        },
    },
    {
        fingerprint: tuya.fingerprint('TS0601', ['_TZE200_myd45weu', '_TZE200_ga1maeof', '_TZE200_2se8efxh', '_TZE204_myd45weu']),
        model: 'TS0601_soil',
        vendor: 'Tuya',
        description: 'Soil sensor',
        fromZigbee: [tuya.fz.datapoints],
        toZigbee: [tuya.tz.datapoints],
        configure: tuya.configureMagicPacket,
        exposes: [e.temperature(), e.soil_moisture(), tuya.exposes.temperatureUnit(), e.battery(), tuya.exposes.batteryState()],
        meta: {
            tuyaDatapoints: [
                [3, 'soil_moisture', tuya.valueConverter.raw],
                [5, 'temperature', tuya.valueConverter.raw],
                [9, 'temperature_unit', tuya.valueConverter.temperatureUnit],
                [14, 'battery_state', tuya.valueConverter.batteryState],
                [15, 'battery', tuya.valueConverter.raw],
            ],
        },
    },
    {
        fingerprint: tuya.fingerprint('TS0601', ['_TZE284_g2e6cpnw']),
        model: 'TS0601_soil_2',
        vendor: 'Tuya',
        description: 'Soil sensor',
        fromZigbee: [tuya.fz.datapoints],
        toZigbee: [tuya.tz.datapoints],
        configure: tuya.configureMagicPacket,
        exposes: [e.temperature(), e.soil_moisture(), e.battery(), tuya.exposes.batteryState()],
        meta: {
            tuyaDatapoints: [
                [3, 'soil_moisture', tuya.valueConverter.raw],
                [5, 'temperature', tuya.valueConverter.divideBy10],
                [102, 'battery_state', tuya.valueConverter.batteryState],
                [110, 'battery', tuya.valueConverter.divideBy10],
            ],
        },
    },
    {
        fingerprint: tuya.fingerprint('TS0601', ['_TZE200_ip2akl4w', '_TZE200_1agwnems', '_TZE200_la2c2uo9', '_TZE200_579lguh2',
            '_TZE200_vucankjx', '_TZE200_4mh6tyyo', '_TZE204_hlx9tnzb', '_TZE204_n9ctkb6j', '_TZE204_9qhuzgo0', '_TZE200_9cxuhakf',
            '_TZE200_a0syesf5', '_TZE200_3p5ydos3', '_TZE200_swaamsoy', '_TZE200_ojzhk75b', '_TZE200_w4cryh2i', '_TZE200_dfxkcots',
            '_TZE200_9i9dt8is', '_TZE200_ctq0k47x', '_TZE200_ebwgzdqq', '_TZE200_whpb9yts', '_TZE204_vevc4c6g', '_TZE200_0nauxa0p']),
        model: 'TS0601_dimmer_1',
        vendor: 'Tuya',
        description: '1 gang smart dimmer',
        fromZigbee: [tuya.fz.datapoints],
        toZigbee: [tuya.tz.datapoints],
        configure: tuya.configureMagicPacket,
        exposes: [tuya.exposes.lightBrightnessWithMinMax(), tuya.exposes.countdown(), tuya.exposes.lightType(),
            e.power_on_behavior().withAccess(ea.STATE_SET),
            tuya.exposes.backlightModeOffNormalInverted().withAccess(ea.STATE_SET)],
        meta: {
            tuyaDatapoints: [
                [1, 'state', tuya.valueConverter.onOff, {skip: tuya.skip.stateOnAndBrightnessPresent}],
                [2, 'brightness', tuya.valueConverter.scale0_254to0_1000],
                [3, 'min_brightness', tuya.valueConverter.scale0_254to0_1000],
                [4, 'light_type', tuya.valueConverter.lightType],
                [5, 'max_brightness', tuya.valueConverter.scale0_254to0_1000],
                [6, 'countdown', tuya.valueConverter.countdown],
                [14, 'power_on_behavior', tuya.valueConverter.powerOnBehavior],
                [21, 'backlight_mode', tuya.valueConverter.backlightModeOffNormalInverted],
            ],
        },
        whiteLabel: [
            {vendor: 'Lerlink', model: 'X706U'},
            {vendor: 'Moes', model: 'ZS-EUD_1gang'},
            {vendor: 'Larkkey', model: 'ZSTY-SM-1DMZG-EU'},
            {vendor: 'Earda', model: 'EDM-1ZAA-EU'},
            {vendor: 'Earda', model: 'EDM-1ZAB-EU'},
            {vendor: 'Earda', model: 'EDM-1ZBA-EU'},
            {vendor: 'Mercator Ikuü', model: 'SSWD01'},
            {vendor: 'Moes', model: 'ZS-USD'},
            {vendor: 'Moes', model: 'EDM-1ZBB-EU'},
            tuya.whitelabel('Moes', 'ZS-SR-EUD-1', 'Star ring smart dimmer switch 1 gang', ['_TZE204_hlx9tnzb']),
            tuya.whitelabel('Moes', 'MS-105Z', 'Smart Dimmer module', ['_TZE200_la2c2uo9']),
            tuya.whitelabel('Mercator Ikuü', 'SSWM-DIMZ', 'Switch Mechanism', ['_TZE200_9cxuhakf']),
            tuya.whitelabel('Mercator Ikuü', 'SSWRM-ZB', 'Rotary dimmer mechanism', ['_TZE200_a0syesf5']),
            tuya.whitelabel('Lonsonho', 'EDM-1ZBB-EU', 'Smart Dimmer Switch', ['_TZE200_0nauxa0p']),
        ],
    },
    {
        fingerprint: tuya.fingerprint('TS0601', ['_TZE200_fjjbhx9d', '_TZE200_e3oitdyu', '_TZE200_gwkapsoq', '_TZE204_zenj4lxv']),
        model: 'TS0601_dimmer_2',
        vendor: 'Tuya',
        description: '2 gang smart dimmer',
        whiteLabel: [
            {vendor: 'Moes', model: 'ZS-EUD_2gang'},
            {vendor: 'Moes', model: 'MS-105B'}, // _TZE200_e3oitdyu
            tuya.whitelabel('Moes', 'ZS-SR-EUD-2', 'Star ring smart dimmer switch 2 gangs', ['_TZE204_zenj4lxv']),
        ],
        extend: [
            tuya.modernExtend.tuyaMagicPacket(),
            deviceEndpoints({endpoints: {'l1': 1, 'l2': 1}}),
            tuya.modernExtend.dpLight({
                state: {dp: 1, type: tuya.dataTypes.bool, valueOn: ['ON', true], valueOff: ['OFF', false],
                    skip: tuya.skip.stateOnAndBrightnessPresent},
                brightness: {dp: 2, type: tuya.dataTypes.number, scale: [0, 254, 0, 1000]},
                min: {dp: 3, type: tuya.dataTypes.number, scale: [0, 254, 0, 1000]},
                max: {dp: 5, type: tuya.dataTypes.number, scale: [0, 254, 0, 1000]},
                endpoint: 'l1',
            }),
            tuya.modernExtend.dpNumeric({
                name: 'countdown',
                dp: 6, type: tuya.dataTypes.number,
                expose: tuya.exposes.countdown(),
                endpoint: 'l1',
            }),
            tuya.modernExtend.dpLight({
                state: {dp: 7, type: tuya.dataTypes.bool, valueOn: ['ON', true], valueOff: ['OFF', false],
                    skip: tuya.skip.stateOnAndBrightnessPresent},
                brightness: {dp: 8, type: tuya.dataTypes.number, scale: [0, 254, 0, 1000]},
                min: {dp: 9, type: tuya.dataTypes.number, scale: [0, 254, 0, 1000]},
                max: {dp: 11, type: tuya.dataTypes.number, scale: [0, 254, 0, 1000]},
                endpoint: 'l2',
            }),
            tuya.modernExtend.dpNumeric({
                name: 'countdown',
                dp: 12, type: tuya.dataTypes.number,
                expose: tuya.exposes.countdown(),
                endpoint: 'l2',
            }),
            tuya.modernExtend.dpPowerOnBehavior({
                dp: 14, type: tuya.dataTypes.enum,
            }),
            tuya.modernExtend.dpBacklightMode({
                dp: 21, type: tuya.dataTypes.enum,
            }),
        ],
    },
    {
        fingerprint: tuya.fingerprint('TS0601', ['_TZE200_vm1gyrso', '_TZE204_1v1dxkck', '_TZE204_znvwzxkq']),
        model: 'TS0601_dimmer_3',
        vendor: 'Tuya',
        description: '3 gang smart dimmer',
        fromZigbee: [tuya.fz.datapoints],
        toZigbee: [tuya.tz.datapoints],
        configure: tuya.configureMagicPacket,
        exposes: [
            tuya.exposes.lightBrightnessWithMinMax().withEndpoint('l1'),
            tuya.exposes.lightBrightnessWithMinMax().withEndpoint('l2'),
            tuya.exposes.lightBrightnessWithMinMax().withEndpoint('l3'),
            tuya.exposes.countdown().withEndpoint('l1'),
            tuya.exposes.countdown().withEndpoint('l2'),
            tuya.exposes.countdown().withEndpoint('l3'),
            e.power_on_behavior().withAccess(ea.STATE_SET),
            tuya.exposes.backlightModeOffNormalInverted().withAccess(ea.STATE_SET)],
        meta: {
            multiEndpoint: true,
            tuyaDatapoints: [
                [1, 'state_l1', tuya.valueConverter.onOff, {skip: tuya.skip.stateOnAndBrightnessPresent}],
                [2, 'brightness_l1', tuya.valueConverter.scale0_254to0_1000],
                [3, 'min_brightness_l1', tuya.valueConverter.scale0_254to0_1000],
                [5, 'max_brightness_l1', tuya.valueConverter.scale0_254to0_1000],
                [6, 'countdown_l1', tuya.valueConverter.countdown],
                [7, 'state_l2', tuya.valueConverter.onOff, {skip: tuya.skip.stateOnAndBrightnessPresent}],
                [8, 'brightness_l2', tuya.valueConverter.scale0_254to0_1000],
                [9, 'min_brightness_l2', tuya.valueConverter.scale0_254to0_1000],
                [11, 'max_brightness_l2', tuya.valueConverter.scale0_254to0_1000],
                [12, 'countdown_l2', tuya.valueConverter.countdown],
                [15, 'state_l3', tuya.valueConverter.onOff, {skip: tuya.skip.stateOnAndBrightnessPresent}],
                [16, 'brightness_l3', tuya.valueConverter.scale0_254to0_1000],
                [17, 'min_brightness_l3', tuya.valueConverter.scale0_254to0_1000],
                [19, 'max_brightness_l3', tuya.valueConverter.scale0_254to0_1000],
                [20, 'countdown_l3', tuya.valueConverter.countdown],
                [14, 'power_on_behavior', tuya.valueConverter.powerOnBehaviorEnum],
                [21, 'backlight_mode', tuya.valueConverter.backlightModeOffNormalInverted],
            ],
        },
        endpoint: (device) => {
            return {'l1': 1, 'l2': 1, 'l3': 1};
        },
        whiteLabel: [
            {vendor: 'Moes', model: 'ZS-EUD_3gang'},
            tuya.whitelabel('Moes', 'ZS-SR-EUD-3', 'Star ring smart dimmer switch 3 gangs', ['_TZE204_1v1dxkck']),
            tuya.whitelabel('Zemismart', 'ZN2S-RS3E-DH', '3 gang dimmer', ['_TZE204_znvwzxkq']),
        ],
    },
    {
        fingerprint: tuya.fingerprint('TS0601', ['_TZE204_bxoo2swd', '_TZE200_tsxpl0d0']),
        model: 'TS0601_dimmer_4',
        vendor: 'Tuya',
        description: '2 gang smart dimmer module',
        fromZigbee: [tuya.fz.datapoints],
        toZigbee: [tuya.tz.datapoints],
        configure: tuya.configureMagicPacket,
        exposes: [
            tuya.exposes.lightBrightnessWithMinMax().withEndpoint('l1'),
            tuya.exposes.lightBrightnessWithMinMax().withEndpoint('l2'),
            tuya.exposes.countdown().withEndpoint('l1'),
            tuya.exposes.countdown().withEndpoint('l2'),
            tuya.exposes.lightType().withEndpoint('l1'),
            tuya.exposes.lightType().withEndpoint('l2'),
            e.enum('power_on_behavior', ea.STATE_SET, ['off', 'on', 'previous']),
        ],
        meta: {
            multiEndpoint: true,
            tuyaDatapoints: [
                [1, 'state_l1', tuya.valueConverter.onOff, {skip: tuya.skip.stateOnAndBrightnessPresent}],
                [2, 'brightness_l1', tuya.valueConverter.scale0_254to0_1000],
                [3, 'min_brightness_l1', tuya.valueConverter.scale0_254to0_1000],
                [4, 'light_type_l1', tuya.valueConverterBasic.lookup({'led': tuya.enum(0), 'incandescent': tuya.enum(1), 'halogen': tuya.enum(2)})],
                [5, 'max_brightness_l1', tuya.valueConverter.scale0_254to0_1000],
                [6, 'countdown_l1', tuya.valueConverter.countdown],
                [7, 'state_l2', tuya.valueConverter.onOff, {skip: tuya.skip.stateOnAndBrightnessPresent}],
                [8, 'brightness_l2', tuya.valueConverter.scale0_254to0_1000],
                [9, 'min_brightness_l2', tuya.valueConverter.scale0_254to0_1000],
                [10, 'light_type_l2', tuya.valueConverterBasic.lookup({'led': tuya.enum(0), 'incandescent': tuya.enum(1), 'halogen': tuya.enum(2)})],
                [11, 'max_brightness_l2', tuya.valueConverter.scale0_254to0_1000],
                [12, 'countdown_l2', tuya.valueConverter.countdown],
                [14, 'power_on_behavior', tuya.valueConverterBasic.lookup({'off': tuya.enum(0), 'on': tuya.enum(1), 'previous': tuya.enum(2)})],
            ],
        },
        endpoint: (device) => {
            return {'l1': 1, 'l2': 1};
        },
        whiteLabel: [
            {vendor: 'Moes', model: 'MS-105B-M'},
            tuya.whitelabel('KnockautX', 'FMD2C018', '2 gang smart dimmer module', ['_TZE200_tsxpl0d0']),
        ],
    },
    {
        fingerprint: tuya.fingerprint('TS0601', ['_TZE204_dcnsggvz']),
        model: 'TS0601_dimmer_5',
        vendor: 'Tuya',
        description: '1 gang smart dimmer module',
        fromZigbee: [tuya.fz.datapoints],
        toZigbee: [tuya.tz.datapoints],
        configure: tuya.configureMagicPacket,
        exposes: [
            tuya.exposes.lightBrightnessWithMinMax(),
            e.enum('power_on_behavior', ea.STATE_SET, ['off', 'on', 'previous']),
            tuya.exposes.countdown(), tuya.exposes.lightType(), tuya.exposes.switchType(),
        ],
        meta: {
            tuyaDatapoints: [
                [1, 'state', tuya.valueConverter.onOff, {skip: tuya.skip.stateOnAndBrightnessPresent}],
                [2, 'brightness', tuya.valueConverter.scale0_254to0_1000],
                [3, 'min_brightness', tuya.valueConverter.scale0_254to0_1000],
                [4, 'light_type', tuya.valueConverterBasic.lookup({'led': tuya.enum(0), 'incandescent': tuya.enum(1), 'halogen': tuya.enum(2)})],
                [4, 'light_type', tuya.valueConverter.lightType],
                [5, 'max_brightness', tuya.valueConverter.scale0_254to0_1000],
                [6, 'countdown', tuya.valueConverter.countdown],
                [14, 'power_on_behavior', tuya.valueConverterBasic.lookup({'off': tuya.enum(0), 'on': tuya.enum(1), 'previous': tuya.enum(2)})],
                [57, 'switch_type', tuya.valueConverterBasic.lookup({'toggle': tuya.enum(0), 'state': tuya.enum(1), 'momentary': tuya.enum(2)})],
            ],
        },
        whiteLabel: [
            {vendor: 'Moes', model: 'MS-105-M'},
        ],
    },
    {
        fingerprint: [
            {
                modelID: 'TS0601',
                manufacturerName: '_TZE204_5cuocqty',
            },
        ],
        model: 'ZDMS16-1',
        vendor: 'Avatto',
        description: 'Zigbee 1 channel Dimmer',
        fromZigbee: [tuya.fz.datapoints],
        toZigbee: [tuya.tz.datapoints],
        configure: tuya.configureMagicPacket,
        exposes: [
            tuya.exposes.lightBrightnessWithMinMax(),
            tuya.exposes.countdown(),
            tuya.exposes.switchType(),
            e.power_on_behavior().withAccess(ea.STATE_SET),
        ],
        meta: {
            tuyaDatapoints: [
                [1, 'state', tuya.valueConverter.onOff, {skip: tuya.skip.stateOnAndBrightnessPresent}],
                [2, 'brightness', tuya.valueConverter.scale0_254to0_1000],
                [3, 'min_brightness', tuya.valueConverter.scale0_254to0_1000],
                [4, 'switch_type', tuya.valueConverter.switchType2],
                [5, 'max_brightness', tuya.valueConverter.scale0_254to0_1000],
                [6, 'countdown', tuya.valueConverter.countdown],
                [14, 'power_on_behavior', tuya.valueConverter.powerOnBehaviorEnum],
            ],
        },
    },
    {
        fingerprint: [
            {
                modelID: 'TS0601',
                manufacturerName: '_TZE204_o9gyszw2',
            },
        ],
        model: 'ZDMS16-2',
        vendor: 'Avatto',
        description: 'Zigbee 2 channels Dimmer',
        fromZigbee: [tuya.fz.datapoints],
        toZigbee: [tuya.tz.datapoints],
        configure: tuya.configureMagicPacket,
        exposes: [
            tuya.exposes.lightBrightnessWithMinMax().withEndpoint('l1'),
            tuya.exposes.countdown().withEndpoint('l1'),
            tuya.exposes.switchType().withEndpoint('l1'),
            tuya.exposes.lightBrightnessWithMinMax().withEndpoint('l2'),
            tuya.exposes.countdown().withEndpoint('l2'),
            tuya.exposes.switchType().withEndpoint('l2'),
            e.power_on_behavior().withAccess(ea.STATE_SET),
        ],
        meta: {
            multiEndpoint: true,
            tuyaDatapoints: [
                [1, 'state_l1', tuya.valueConverter.onOff, {skip: tuya.skip.stateOnAndBrightnessPresent}],
                [2, 'brightness_l1', tuya.valueConverter.scale0_254to0_1000],
                [3, 'min_brightness_l1', tuya.valueConverter.scale0_254to0_1000],
                [4, 'switch_type_l1', tuya.valueConverter.switchType2],
                [5, 'max_brightness_l1', tuya.valueConverter.scale0_254to0_1000],
                [6, 'countdown_l1', tuya.valueConverter.countdown],
                [7, 'state_l2', tuya.valueConverter.onOff, {skip: tuya.skip.stateOnAndBrightnessPresent}],
                [8, 'brightness_l2', tuya.valueConverter.scale0_254to0_1000],
                [9, 'min_brightness_l2', tuya.valueConverter.scale0_254to0_1000],
                [10, 'switch_type_l2', tuya.valueConverter.switchType2],
                [11, 'max_brightness_l2', tuya.valueConverter.scale0_254to0_1000],
                [12, 'countdown_l2', tuya.valueConverter.countdown],
                [14, 'power_on_behavior', tuya.valueConverter.powerOnBehaviorEnum],
            ],
        },
        endpoint: (device) => {
            return {'l1': 1, 'l2': 1};
        },
    },
    {
        fingerprint: tuya.fingerprint('TS0601', ['_TZE200_p0gzbqct']),
        model: 'TS0601_dimmer_knob',
        vendor: 'Tuya',
        description: 'Zigbee smart knob dimmer',
        fromZigbee: [tuya.fz.datapoints],
        toZigbee: [tuya.tz.datapoints],
        configure: tuya.configureMagicPacket,
        exposes: [tuya.exposes.lightBrightness().withMinBrightness().setAccess('min_brightness', ea.STATE_SET), tuya.exposes.lightType(),
            tuya.exposes.indicatorModeNoneRelayPos()],
        meta: {
            tuyaDatapoints: [
                [1, 'state', tuya.valueConverter.onOff, {skip: tuya.skip.stateOnAndBrightnessPresent}],
                [2, 'brightness', tuya.valueConverter.scale0_254to0_1000],
                [3, 'min_brightness', tuya.valueConverter.scale0_254to0_1000],
                [4, 'light_type', tuya.valueConverter.lightType],
                [21, 'indicator_mode', tuya.valueConverterBasic.lookup({'none': 0, 'relay': 1, 'pos': 2})],
            ],
        },
        whiteLabel: [
            {vendor: 'Moes', model: 'WS-SY-EURD'},
            {vendor: 'Moes', model: 'WS-SY-EURD-WH-MS'},
        ],
    },
    {
        fingerprint: [{modelID: 'TS011F', manufacturerName: '_TZ3000_oiymh3qu'}],
        model: 'TS011F_socket_module',
        vendor: 'Tuya',
        description: 'Socket module',
        extend: [tuya.modernExtend.tuyaOnOff()],
        whiteLabel: [{vendor: 'LoraTap', model: 'RR400ZB'}, {vendor: 'LoraTap', model: 'SP400ZB'}],
        configure: async (device, coordinatorEndpoint) => {
            await tuya.configureMagicPacket(device, coordinatorEndpoint);
            const endpoint = device.getEndpoint(1);
            await reporting.bind(endpoint, coordinatorEndpoint, ['genOnOff']);
            await reporting.onOff(endpoint);
        },
    },
    {
        fingerprint: [{modelID: 'TS011F', manufacturerName: '_TZ3000_wxtp7c5y'},
            {modelID: 'TS011F', manufacturerName: '_TYZB01_mtunwanm'}],
        model: 'TS011F_wall_outlet',
        vendor: 'Tuya',
        description: 'In-wall outlet',
        extend: [tuya.modernExtend.tuyaOnOff()],
        whiteLabel: [{vendor: 'Teekar', model: 'SWP86-01OG'},
            tuya.whitelabel('ClickSmart+', 'CMA30035', '1 gang socket outlet', ['_TYZB01_mtunwanm']),
            {vendor: 'BSEED', model: 'Zigbee Socket'}],
    },
    {
        fingerprint: [{modelID: 'isltm67\u0000', manufacturerName: '_TYST11_pisltm67'},
            {modelID: 'TS0601', manufacturerName: '_TZE200_pisltm67'}],
        model: 'S-LUX-ZB',
        vendor: 'Tuya',
        description: 'Light sensor',
        fromZigbee: [legacy.fromZigbee.SLUXZB],
        toZigbee: [],
        configure: async (device, coordinatorEndpoint) => {
            const endpoint = device.getEndpoint(1);
            await reporting.bind(endpoint, coordinatorEndpoint, ['genBasic']);
        },
        exposes: [e.battery(), e.illuminance_lux(), e.linkquality(),
            e.enum('brightness_level', ea.STATE, ['LOW', 'MEDIUM', 'HIGH'])],
    },
    {
        zigbeeModel: ['TS130F'],
        model: 'TS130F',
        vendor: 'Tuya',
        description: 'Curtain/blind switch',
        fromZigbee: [fz.cover_position_tilt, tuya.fz.indicator_mode, fz.tuya_cover_options, tuya.fz.backlight_mode_off_on],
        toZigbee: [tz.cover_state, tz.cover_position_tilt, tz.tuya_cover_calibration, tz.tuya_cover_reversal,
            tuya.tz.backlight_indicator_mode_2, tuya.tz.backlight_indicator_mode_1],
        meta: {coverInverted: true},
        whiteLabel: [
            {vendor: 'LoraTap', model: 'SC400'},
            tuya.whitelabel('Zemismart', 'ZN-LC1E', 'Smart curtain/shutter switch', ['_TZ3000_74hsp7qy']),
            tuya.whitelabel('Nous', 'L12Z', 'Smart ZigBee Curtain Module L12Z', ['_TZ3000_jwv3cwak']),
            tuya.whitelabel('Danor', 'SK-Z802C-US', 'Smart curtain/shutter switch', ['_TZ3000_8h7wgocw']),
            tuya.whitelabel('Moes', 'MS-108ZR', 'Zigbee + RF curtain switch module', ['_TZ3000_1dd0d5yi']),
            tuya.whitelabel('QA', 'QACZ1', 'Curtain switch', ['_TZ3210_xbpt8ewc']),
        ],
        exposes: (device) => {
            const exps = [e.cover_position(), e.enum('moving', ea.STATE, ['UP', 'STOP', 'DOWN']),
                e.binary('calibration', ea.ALL, 'ON', 'OFF'),
                e.binary('motor_reversal', ea.ALL, 'ON', 'OFF'),
                e.numeric('calibration_time', ea.STATE).withUnit('s').withDescription('Calibration time')];
            if (!device || device.manufacturerName !== ('_TZ3210_xbpt8ewc' || '_TZ3000_1dd0d5yi')) {
                exps.push(tuya.exposes.indicatorMode(), tuya.exposes.backlightModeOffOn());
            }
            exps.push(e.linkquality());
            return exps;
        },
    },
    {
        zigbeeModel: ['qnazj70', 'kjintbl'],
        fingerprint: [
            {modelID: 'TS0601', manufacturerName: '_TZE200_oisqyl4o'},
            {modelID: 'TS0601', manufacturerName: '_TZ3000_uim07oem'},
            {modelID: 'TS0601', manufacturerName: '_TZE200_js3mgbjb'},
            {modelID: 'TS0601', manufacturerName: '_TZE200_7deq70b8'},
            {modelID: 'TS0601', manufacturerName: '_TZE204_ptaqh9tk'},
        ],
        model: 'TS0601_switch',
        vendor: 'Tuya',
        description: '1, 2, 3 or 4 gang switch',
        exposes: [e.switch().withEndpoint('l1').setAccess('state', ea.STATE_SET),
            e.switch().withEndpoint('l2').setAccess('state', ea.STATE_SET),
            e.switch().withEndpoint('l3').setAccess('state', ea.STATE_SET), e.switch().withEndpoint('l4').setAccess('state', ea.STATE_SET)],
        fromZigbee: [fz.ignore_basic_report, legacy.fromZigbee.tuya_switch],
        toZigbee: [legacy.toZigbee.tuya_switch_state],
        meta: {multiEndpoint: true},
        whiteLabel: [
            {vendor: 'Norklmes', model: 'MKS-CM-W5'},
            {vendor: 'Somgoms', model: 'ZSQB-SMB-ZB'},
            {vendor: 'Moes', model: 'WS-EUB1-ZG'},
            {vendor: 'AVATTO', model: 'ZGB-WS-EU'},
        ],
        configure: async (device, coordinatorEndpoint) => {
            await tuya.configureMagicPacket(device, coordinatorEndpoint);
            await reporting.bind(device.getEndpoint(1), coordinatorEndpoint, ['genOnOff']);
            if (device.getEndpoint(2)) await reporting.bind(device.getEndpoint(2), coordinatorEndpoint, ['genOnOff']);
            if (device.getEndpoint(3)) await reporting.bind(device.getEndpoint(3), coordinatorEndpoint, ['genOnOff']);
            if (device.getEndpoint(4)) await reporting.bind(device.getEndpoint(4), coordinatorEndpoint, ['genOnOff']);
        },
        endpoint: (device) => {
            // Endpoint selection is made in tuya_switch_state
            return {'l1': 1, 'l2': 1, 'l3': 1, 'l4': 1};
        },
    },
    {
        fingerprint: tuya.fingerprint('TS0601', ['_TZE200_aqnazj70', '_TZE200_di3tfv5b', '_TZE200_mexisfik', '_TZE204_6wi2mope', '_TZE204_iik0pquw',
            '_TZE204_aagrxlbd']),
        model: 'TS0601_switch_4_gang_1',
        vendor: 'Tuya',
        description: '4 gang switch',
        exposes: [
            tuya.exposes.switch().withEndpoint('l1'),
            tuya.exposes.switch().withEndpoint('l2'),
            tuya.exposes.switch().withEndpoint('l3'),
            tuya.exposes.switch().withEndpoint('l4'),
        ],
        fromZigbee: [tuya.fz.datapoints],
        toZigbee: [tuya.tz.datapoints],
        configure: tuya.configureMagicPacket,
        whiteLabel: [
            tuya.whitelabel('ZYXH', 'TY-04Z', '4 gang switch', ['_TZE204_iik0pquw']),
            {vendor: 'Norklmes', model: 'MKS-CM-W5'},
            {vendor: 'Somgoms', model: 'ZSQB-SMB-ZB'},
            {vendor: 'Moes', model: 'WS-EUB1-ZG'},
            {vendor: 'AVATTO', model: 'ZGB-WS-EU'},
        ],
        meta: {
            multiEndpoint: true,
            tuyaDatapoints: [
                [1, 'state_l1', tuya.valueConverter.onOff],
                [2, 'state_l2', tuya.valueConverter.onOff],
                [3, 'state_l3', tuya.valueConverter.onOff],
                [4, 'state_l4', tuya.valueConverter.onOff],
            ],
        },
        endpoint: (device) => {
            return {'l1': 1, 'l2': 1, 'l3': 1, 'l4': 1};
        },
    },
    {
        fingerprint: tuya.fingerprint('TS0601', ['_TZE200_jwsjbxjs', '_TZE200_leaqthqq']),
        model: 'TS0601_switch_5_gang',
        vendor: 'Tuya',
        description: '5 gang switch',
        fromZigbee: [tuya.fz.datapoints],
        toZigbee: [tuya.tz.datapoints],
        configure: tuya.configureMagicPacket,
        exposes: [
            tuya.exposes.switch().withEndpoint('l1'),
            tuya.exposes.switch().withEndpoint('l2'),
            tuya.exposes.switch().withEndpoint('l3'),
            tuya.exposes.switch().withEndpoint('l4'),
            tuya.exposes.switch().withEndpoint('l5'),
        ],
        endpoint: (device) => {
            return {'l1': 1, 'l2': 1, 'l3': 1, 'l4': 1, 'l5': 1};
        },
        meta: {
            multiEndpoint: true,
            tuyaDatapoints: [
                [1, 'state_l1', tuya.valueConverter.onOff],
                [2, 'state_l2', tuya.valueConverter.onOff],
                [3, 'state_l3', tuya.valueConverter.onOff],
                [4, 'state_l4', tuya.valueConverter.onOff],
                [5, 'state_l5', tuya.valueConverter.onOff],
            ],
        },
    },
    {
        fingerprint: tuya.fingerprint('TS0601', ['_TZE200_mwvfvw8g', '_TZE200_wnp4d4va', '_TZE200_cduqh1l0', '_TZE200_emxxanvi']),
        model: 'TS0601_switch_6_gang',
        vendor: 'Tuya',
        description: '6 gang switch',
        fromZigbee: [tuya.fz.datapoints],
        toZigbee: [tuya.tz.datapoints],
        configure: async (device, coordinatorEndpoint) => {
            await tuya.configureMagicPacket(device, coordinatorEndpoint);
            const endpoint = device.getEndpoint(1);
            await reporting.bind(endpoint, coordinatorEndpoint, ['genOnOff']);
            device.powerSource = 'Mains (single phase)';
            device.save();
        },
        exposes: [
            tuya.exposes.switch().withEndpoint('l1'),
            tuya.exposes.switch().withEndpoint('l2'),
            tuya.exposes.switch().withEndpoint('l3'),
            tuya.exposes.switch().withEndpoint('l4'),
            tuya.exposes.switch().withEndpoint('l5'),
            tuya.exposes.switch().withEndpoint('l6'),
        ],
        endpoint: (device) => {
            return {'l1': 1, 'l2': 1, 'l3': 1, 'l4': 1, 'l5': 1, 'l6': 1};
        },
        whiteLabel: [
            tuya.whitelabel('Mercator Ikuü', 'SSW06G', '6 Gang switch', ['_TZE200_wnp4d4va']),
        ],
        meta: {
            multiEndpoint: true,
            tuyaDatapoints: [
                [1, 'state_l1', tuya.valueConverter.onOff],
                [2, 'state_l2', tuya.valueConverter.onOff],
                [3, 'state_l3', tuya.valueConverter.onOff],
                [4, 'state_l4', tuya.valueConverter.onOff],
                [5, 'state_l5', tuya.valueConverter.onOff],
                [6, 'state_l6', tuya.valueConverter.onOff],
            ],
        },
    },
    {
        fingerprint: tuya.fingerprint('TS0601', ['_TZE204_ojtqawav']),
        model: 'TS0601_switch_1_gang',
        vendor: 'Tuya',
        description: '1 gang switch',
        exposes: [e.switch().setAccess('state', ea.STATE_SET)],
        fromZigbee: [fz.ignore_basic_report, legacy.fromZigbee.tuya_switch],
        toZigbee: [legacy.toZigbee.tuya_switch_state],
        whiteLabel: [
            tuya.whitelabel('Shawader', 'SMKG-1KNL-US/TZB-W', '1 gang switch', ['_TZE204_ojtqawav']),
        ],
        configure: async (device, coordinatorEndpoint) => {
            await tuya.configureMagicPacket(device, coordinatorEndpoint);
            await reporting.bind(device.getEndpoint(1), coordinatorEndpoint, ['genOnOff']);
        },
    },
    {
        fingerprint: tuya.fingerprint('TS0601', ['_TZE200_gbagoilo']),
        model: 'MG-ZG01W',
        vendor: 'Tuya',
        description: '1 gang switch with power meter',
        exposes: [e.switch().withEndpoint('l1').setAccess('state', ea.STATE_SET), e.voltage(), e.current(), e.power()],
        fromZigbee: [tuya.fz.datapoints],
        toZigbee: [tuya.tz.datapoints],
        configure: tuya.configureMagicPacket,
        meta: {
            tuyaDatapoints: [
                [1, 'state', tuya.valueConverter.onOff],
                [21, 'current', tuya.valueConverter.divideBy1000],
                [22, 'power', tuya.valueConverter.divideBy10],
                [23, 'voltage', tuya.valueConverter.divideBy10],
            ],
        },
        endpoint: (device) => {
            return {'l1': 1};
        },
    },
    {
        fingerprint: tuya.fingerprint('TS0601', ['_TZE200_nkjintbl', '_TZE200_ji1gn7rw', '_TZE200_3t91nb6k', '_TZE204_wvovwe9h', '_TZE204_3t91nb6k']),
        model: 'TS0601_switch_2_gang',
        vendor: 'Tuya',
        description: '2 gang switch',
        exposes: [e.switch().withEndpoint('l1').setAccess('state', ea.STATE_SET),
            e.switch().withEndpoint('l2').setAccess('state', ea.STATE_SET)],
        fromZigbee: [fz.ignore_basic_report, legacy.fromZigbee.tuya_switch],
        toZigbee: [legacy.toZigbee.tuya_switch_state],
        meta: {multiEndpoint: true},
        configure: async (device, coordinatorEndpoint) => {
            await tuya.configureMagicPacket(device, coordinatorEndpoint);
            await reporting.bind(device.getEndpoint(1), coordinatorEndpoint, ['genOnOff']);
            if (device.getEndpoint(2)) await reporting.bind(device.getEndpoint(2), coordinatorEndpoint, ['genOnOff']);
        },
        endpoint: (device) => {
            // Endpoint selection is made in tuya_switch_state
            return {'l1': 1, 'l2': 1};
        },
    },
    {
        fingerprint: tuya.fingerprint('TS0601', ['_TZE200_nh9m9emk']),
        model: 'MG-ZG02W',
        vendor: 'Tuya',
        description: '2 gang switch',
        exposes: [
            e.switch().withEndpoint('l1').setAccess('state', ea.STATE_SET),
            e.switch().withEndpoint('l2').setAccess('state', ea.STATE_SET),
        ],
        fromZigbee: [tuya.fz.datapoints],
        toZigbee: [tuya.tz.datapoints],
        configure: tuya.configureMagicPacket,
        meta: {
            multiEndpoint: true,
            tuyaDatapoints: [
                [1, 'state_l1', tuya.valueConverter.onOff],
                [2, 'state_l2', tuya.valueConverter.onOff],
            ],
        },
        endpoint: (device) => {
            return {'l1': 1, 'l2': 1};
        },
    },
    {
        fingerprint: [{modelID: 'TS0601', manufacturerName: '_TZE200_kyfqmmyl'},
            {modelID: 'TS0601', manufacturerName: '_TZE200_2hf7x9n3'},
            {modelID: 'TS0601', manufacturerName: '_TZE204_atpwqgml'},
            {modelID: 'TS0601', manufacturerName: '_TZE200_bynnczcb'},
            {modelID: 'TS0601', manufacturerName: '_TZE200_atpwqgml'}],
        model: 'TS0601_switch_3_gang',
        vendor: 'Tuya',
        description: '3 gang switch',
        whiteLabel: [{vendor: 'NOVADIGITAL', model: 'WS-US-ZB', description: 'Interruptor touch Zigbee 3 Teclas'}],
        exposes: [e.switch().withEndpoint('l1').setAccess('state', ea.STATE_SET),
            e.switch().withEndpoint('l2').setAccess('state', ea.STATE_SET),
            e.switch().withEndpoint('l3').setAccess('state', ea.STATE_SET)],
        fromZigbee: [fz.ignore_basic_report, legacy.fromZigbee.tuya_switch],
        toZigbee: [legacy.toZigbee.tuya_switch_state],
        meta: {multiEndpoint: true},
        configure: async (device, coordinatorEndpoint) => {
            await tuya.configureMagicPacket(device, coordinatorEndpoint);
            await reporting.bind(device.getEndpoint(1), coordinatorEndpoint, ['genOnOff']);
            await reporting.bind(device.getEndpoint(2), coordinatorEndpoint, ['genOnOff']);
        },
        endpoint: (device) => {
            // Endpoint selection is made in tuya_switch_state
            return {'l1': 1, 'l2': 1, 'l3': 1};
        },
    },
    {
        fingerprint: tuya.fingerprint('TS0601', ['_TZE200_go3tvswy']),
        model: 'MG-ZG03W',
        vendor: 'Tuya',
        description: '3 gang switch',
        fromZigbee: [tuya.fz.datapoints],
        toZigbee: [tuya.tz.datapoints],
        configure: tuya.configureMagicPacket,
        exposes: [
            e.switch().withEndpoint('l1').setAccess('state', ea.STATE_SET),
            e.switch().withEndpoint('l2').setAccess('state', ea.STATE_SET),
            e.switch().withEndpoint('l3').setAccess('state', ea.STATE_SET),
        ],
        meta: {
            multiEndpoint: true,
            tuyaDatapoints: [
                [1, 'state_l1', tuya.valueConverter.onOff],
                [2, 'state_l2', tuya.valueConverter.onOff],
                [3, 'state_l3', tuya.valueConverter.onOff],
            ],
        },
        endpoint: (device) => {
            return {'l1': 1, 'l2': 1, 'l3': 1};
        },
    },
    {
        fingerprint: tuya.fingerprint('TS0215A', ['_TZ3000_4fsgukof', '_TZ3000_wr2ucaj9', '_TZ3000_zsh6uat3', '_TZ3000_tj4pwzzm',
            '_TZ3000_2izubafb', '_TZ3000_pkfazisv', '_TZ3000_0dumfk2z', '_TZ3000_ssp0maqm', '_TZ3000_p3fph1go']),
        model: 'TS0215A_sos',
        vendor: 'Tuya',
        description: 'SOS button',
        fromZigbee: [fz.command_emergency, fz.battery],
        exposes: [e.battery(), e.battery_voltage(), e.action(['emergency'])],
        toZigbee: [],
        whiteLabel: [
            tuya.whitelabel('Tuya', 'BT400B', 'Zigbee Panic Button', ['_TZ3000_0dumfk2z']),
            tuya.whitelabel('Woox', 'R7052', 'Smart SOS button', ['_TZ3000_ssp0maqm']),
        ],
        configure: async (device, coordinatorEndpoint) => {
            const endpoint = device.getEndpoint(1);
            await reporting.bind(endpoint, coordinatorEndpoint, ['genPowerCfg', 'genTime', 'genBasic', 'ssIasAce', 'ssIasZone']);
            await reporting.batteryPercentageRemaining(endpoint);
            await reporting.batteryVoltage(endpoint);
        },
    },
    {
        fingerprint: [{modelID: 'TS0215A', manufacturerName: '_TZ3000_p6ju8myv'},
            {modelID: 'TS0215A', manufacturerName: '_TZ3000_0zrccfgx'},
            {modelID: 'TS0215A', manufacturerName: '_TZ3000_fsiepnrh'},
            {modelID: 'TS0215A', manufacturerName: '_TZ3000_ug1vtuzn'},
            {modelID: 'TS0215A', manufacturerName: '_TZ3000_eo3dttwe'}],
        model: 'TS0215A_remote',
        vendor: 'Tuya',
        description: 'Security remote control',
        fromZigbee: [fz.command_arm, fz.command_emergency, fz.battery],
        exposes: [e.battery(), e.action(['disarm', 'arm_day_zones', 'arm_night_zones', 'arm_all_zones', 'exit_delay', 'emergency'])],
        toZigbee: [],
        whiteLabel: [{vendor: 'Woox', model: 'R7054'}, {vendor: 'Nedis', model: 'ZBRC10WT'}],
        configure: async (device, coordinatorEndpoint) => {
            const endpoint = device.getEndpoint(1);
            await reporting.bind(endpoint, coordinatorEndpoint, ['genPowerCfg', 'genTime', 'genBasic', 'ssIasAce', 'ssIasZone']);
        },
    },
    {
        fingerprint: [{modelID: 'TS0503A', manufacturerName: '_TZ3000_obacbukl'}],
        model: 'TS0503A',
        vendor: 'Tuya',
        description: 'Led strip controller',
        extend: [tuya.modernExtend.tuyaLight({color: true})],
    },
    {
        zigbeeModel: ['TS0503A'],
        model: 'TYZS1L',
        vendor: 'Tuya',
        description: 'Led strip controller HSB',
        exposes: [e.light_colorhs()],
        fromZigbee: [fz.on_off, fz.tuya_led_controller],
        toZigbee: [tz.tuya_led_controller, tz.ignore_transition, tz.ignore_rate],
    },
    {
        zigbeeModel: ['TS0502A'],
        model: 'TS0502A',
        vendor: 'Tuya',
        description: 'Light controller',
        extend: [tuya.modernExtend.tuyaLight({colorTemp: {range: [153, 500]}})],
        whiteLabel: [
            tuya.whitelabel('Lidl', 'HG06492B', 'Livarno Lux E14 candle CCT', ['_TZ3000_oborybow']),
            tuya.whitelabel('Lidl', 'HG06492A/HG08130A', 'Livarno Lux GU10 spot CCT', ['_TZ3000_el5kt5im']),
            tuya.whitelabel('Lidl', 'HG06492C/HG08130C/HG09154C', 'Livarno Lux E27 bulb CCT', ['_TZ3000_49qchf10']),
            tuya.whitelabel('Lidl', '14147206L', 'Livarno Lux ceiling light', ['_TZ3000_rylaozuc', '_TZ3000_5fkufhn1']),
            tuya.whitelabel('Lidl', '14153905L', 'Livarno Home LED floor lamp', ['_TZ3000_8uaoilu9']),
        ],
        configure: async (device, coordinatorEndpoint) => {
            device.getEndpoint(1).saveClusterAttributeKeyValue('lightingColorCtrl', {colorCapabilities: 16});
        },
    },
    {
        zigbeeModel: ['TS0502B'],
        model: 'TS0502B',
        vendor: 'Tuya',
        description: 'Light controller',
        whiteLabel: [
            tuya.whitelabel('Mercator Ikuü', 'SMI7040', 'Ford Batten Light', ['_TZ3000_zw7wr5uo']),
            {vendor: 'Mercator Ikuü', model: 'SMD9300', description: 'Donovan Panel Light'},
            tuya.whitelabel('Aldi', 'F122SB62H22A4.5W', 'LIGHTWAY smart home LED-lamp - filament', ['_TZ3000_g1glzzfk']),
            tuya.whitelabel('MiBoxer', 'FUT035Z+', 'Dual white LED controller',
                ['_TZ3210_frm6149r', '_TZ3210_jtifm80b', '_TZ3210_xwqng7ol', '_TZB210_lmqquxus']),
            tuya.whitelabel('Lidl', '14156408L', 'Livarno Lux smart LED ceiling light', ['_TZ3210_c2iwpxf1']),
        ],
        extend: [tuya.modernExtend.tuyaLight({colorTemp: {range: [153, 500]}, configureReporting: true})],
        configure: async (device, coordinatorEndpoint) => {
            device.getEndpoint(1).saveClusterAttributeKeyValue('lightingColorCtrl', {colorCapabilities: 16});
            await tuya.configureMagicPacket(device, coordinatorEndpoint);
        },
    },
    {
        zigbeeModel: ['TS0504A'],
        model: 'TS0504A',
        vendor: 'Tuya',
        description: 'RGBW LED controller',
        extend: [tuya.modernExtend.tuyaLight({colorTemp: {range: undefined}, color: true})],
    },
    {
        fingerprint: [{modelID: 'TS0505A', manufacturerName: '_TZ3000_sosdczdl'}],
        model: 'TS0505A_led',
        vendor: 'Tuya',
        description: 'RGB+CCT LED',
        toZigbee: [tz.on_off, tz.tuya_led_control],
        fromZigbee: [fz.on_off, fz.tuya_led_controller, fz.brightness, fz.ignore_basic_report],
        exposes: [e.light_brightness_colortemp_colorhs([153, 500]).removeFeature('color_temp_startup')],
    },
    {
        zigbeeModel: ['TS0505A'],
        model: 'TS0505A',
        vendor: 'Tuya',
        description: 'RGB+CCT light controller',
        extend: [tuya.modernExtend.tuyaLight({colorTemp: {range: undefined}, color: true})],
        whiteLabel: [
            tuya.whitelabel('Lidl', 'HG06106B', 'Livarno Lux E14 candle RGB', ['_TZ3000_odygigth']),
            tuya.whitelabel('Lidl', 'HG06106A', 'Livarno Lux GU10 spot RGB', ['_TZ3000_kdpxju99']),
            tuya.whitelabel('Lidl', 'HG06106C', 'Livarno Lux E27 bulb RGB', ['_TZ3000_dbou1ap4']),
            tuya.whitelabel('Lidl', '14148906L', 'Livarno Lux mood light RGB+CCT', ['_TZ3000_9cpuaca6']),
            tuya.whitelabel('Lidl', '14149505L/14149506L_1', 'Livarno Lux light bar RGB+CCT (black/white)', ['_TZ3000_gek6snaj']),
            tuya.whitelabel('Mycket', 'MS-SP-LE27WRGB', 'E27 RGBW bulb', ['_TZ3000_evag0pvn']),
            tuya.whitelabel('Lidl', 'HG06104A', 'Livarno Lux smart LED light strip 2.5m', ['_TZ3000_riwp3k79', '_TZ3000_riwp3k79']),
        ],
        configure: async (device, coordinatorEndpoint) => {
            device.getEndpoint(1).saveClusterAttributeKeyValue('lightingColorCtrl', {colorCapabilities: 29});
        },
    },
    {
        fingerprint: [{manufacturerName: '_TZ2000_a476raq2'}],
        zigbeeModel: ['TS0201', 'SNTZ003', 'TY0201'],
        model: 'TS0201',
        vendor: 'Tuya',
        description: 'Temperature & humidity sensor with display',
        fromZigbee: [fzLocal.TS0201_battery, fz.temperature, fzLocal.TS0201_humidity],
        toZigbee: [],
        exposes: [e.battery(), e.temperature(), e.humidity(), e.battery_voltage()],
        configure: tuya.configureMagicPacket,
        whiteLabel: [
            {vendor: 'BlitzWolf', model: 'BW-IS4'},
            tuya.whitelabel('Tuya', 'TS0201_1', 'Zigbee 3.0 temperature humidity sensor with display', ['_TZ3210_alxkwn0h']),
            tuya.whitelabel('Tuya', 'ZTH01/ZTH02', 'Temperature and humidity sensor', ['_TZ3000_0s1izerx']),
        ],
    },
    {
        fingerprint: [
            {modelID: 'TS0201', manufacturerName: '_TZ3000_bguser20'},
            {modelID: 'TS0201', manufacturerName: '_TZ3000_yd2e749y'},
            {modelID: 'TS0201', manufacturerName: '_TZ3000_6uzkisv2'},
            {modelID: 'TS0201', manufacturerName: '_TZ3000_xr3htd96'},
            {modelID: 'TS0201', manufacturerName: '_TZ3000_fllyghyj'},
            {modelID: 'TS0201', manufacturerName: '_TZ3000_saiqcn0y'},
        ],
        model: 'WSD500A',
        vendor: 'Tuya',
        description: 'Temperature & humidity sensor',
        fromZigbee: [fzLocal.TS0201_battery, fz.temperature, fz.humidity],
        toZigbee: [],
        exposes: [e.battery(), e.temperature(), e.humidity(), e.battery_voltage()],
        configure: tuya.configureMagicPacket,
        whiteLabel: [
            tuya.whitelabel('Tuya', 'TH02Z', 'Temperature and humidity sensor', ['_TZ3000_fllyghyj', '_TZ3000_saiqcn0y']),
        ],
    },
    {
        fingerprint: [
            ...tuya.fingerprint('TS0201', ['_TZ3000_dowj6gyi', '_TZ3000_8ybe88nf']),
            {manufacturerName: '_TZ3000_zl1kmjqx'},
        ],
        model: 'IH-K009',
        vendor: 'Tuya',
        description: 'Temperature & humidity sensor',
        fromZigbee: [fzLocal.TS0201_battery, fz.temperature, fz.humidity],
        toZigbee: [],
        exposes: [e.battery(), e.temperature(), e.humidity(), e.battery_voltage()],
        configure: tuya.configureMagicPacket,
        whiteLabel: [
            tuya.whitelabel('Tuya', 'RSH-HS06_1', 'Temperature & humidity sensor', ['_TZ3000_zl1kmjqx']),
        ],
    },
    {
        fingerprint: tuya.fingerprint('SM0201', ['_TYZB01_cbiezpds', '_TYZB01_zqvwka4k']),
        model: 'SM0201',
        vendor: 'Tuya',
        description: 'Temperature & humidity sensor with LED screen',
        fromZigbee: [fz.battery, fz.temperature, fz.humidity],
        toZigbee: [],
        exposes: [e.battery(), e.temperature(), e.humidity(), e.battery_voltage()],
    },
    {
        fingerprint: tuya.fingerprint('TS011F', ['_TZ3000_3zofvcaa', '_TZ3000_pvlvoxvt']),
        model: 'TS011F_2_gang_2_usb_wall',
        vendor: 'Tuya',
        description: '2 gang 2 usb wall outlet',
        extend: [tuya.modernExtend.tuyaOnOff({backlightModeLowMediumHigh: true, endpoints: ['l1', 'l2', 'l3', 'l4'], childLock: true})],
        endpoint: () => {
            return {'l1': 1, 'l2': 2, 'l3': 3, 'l4': 4};
        },
        meta: {multiEndpoint: true},
        configure: async (device, coordinatorEndpoint) => {
            await tuya.configureMagicPacket(device, coordinatorEndpoint);
            for (const endpointID of [1, 2, 3, 4]) {
                const endpoint = device.getEndpoint(endpointID);
                await reporting.bind(endpoint, coordinatorEndpoint, ['genOnOff']);
                await reporting.onOff(endpoint);
            }
        },
    },
    {
        zigbeeModel: ['TS0041'],
        fingerprint: [{manufacturerName: '_TZ3000_tk3s5tyg'}],
        model: 'TS0041',
        vendor: 'Tuya',
        description: 'Wireless switch with 1 button',
        whiteLabel: [{vendor: 'Smart9', model: 'S9TSZGB'}, {vendor: 'Lonsonho', model: 'TS0041'}, {vendor: 'Benexmart', model: 'ZM-sui1'},
            tuya.whitelabel('Tuya', 'SH-SC07', 'Button scene switch', ['_TZ3000_mrpevh8p']),
            tuya.whitelabel('Tuya', 'MINI-ZSB', 'Smart button', ['_TZ3000_qgwcxxws']),
        ],
        exposes: [e.battery(), e.action(['single', 'double', 'hold'])],
        fromZigbee: [tuya.fz.on_off_action, fz.battery],
        toZigbee: [],
        configure: tuya.configureMagicPacket,
        /*
         * reporting.batteryPercentageRemaining removed as it was causing devices to fall of the network
         * every 1 hour, with light flashing when it happened, extremely short battery life, 2 presses for
         * action to register: https://github.com/Koenkk/zigbee2mqtt/issues/8072
         * Initially wrapped in a try catch: https://github.com/Koenkk/zigbee2mqtt/issues/6313
         */
    },
    {
        zigbeeModel: ['TS0042'],
        model: 'TS0042',
        vendor: 'Tuya',
        description: 'Wireless switch with 2 buttons',
        whiteLabel: [{vendor: 'Smart9', model: 'S9TSZGB'}, {vendor: 'Lonsonho', model: 'TS0042'},
            {vendor: 'ClickSmart+', model: 'CSPGM2075PW'}],
        exposes: [e.battery(), e.action(['1_single', '1_double', '1_hold', '2_single', '2_double', '2_hold'])],
        fromZigbee: [tuya.fz.on_off_action, fz.battery],
        toZigbee: [],
        configure: tuya.configureMagicPacket,
        /*
         * reporting.batteryPercentageRemaining removed as it was causing devices to fall of the network
         * every 1 hour, with light flashing when it happened, extremely short battery life, 2 presses for
         * action to register: https://github.com/Koenkk/zigbee2mqtt/issues/8072
         * Initially wrapped in a try catch: https://github.com/Koenkk/zigbee2mqtt/issues/6313
         */
    },
    {
        zigbeeModel: ['TS0043'],
        model: 'TS0043',
        vendor: 'Tuya',
        description: 'Wireless switch with 3 buttons',
        whiteLabel: [{vendor: 'Smart9', model: 'S9TSZGB'}, {vendor: 'Lonsonho', model: 'TS0043'}, {vendor: 'LoraTap', model: 'SS600ZB'}],
        exposes: [e.battery(),
            e.action(['1_single', '1_double', '1_hold', '2_single', '2_double', '2_hold', '3_single', '3_double', '3_hold'])],
        fromZigbee: [tuya.fz.on_off_action, fz.battery],
        toZigbee: [],
        configure: tuya.configureMagicPacket,
        /*
         * reporting.batteryPercentageRemaining removed as it was causing devices to fall of the network
         * every 1 hour, with light flashing when it happened, extremely short battery life, 2 presses for
         * action to register: https://github.com/Koenkk/zigbee2mqtt/issues/8072
         * Initially wrapped in a try catch: https://github.com/Koenkk/zigbee2mqtt/issues/6313
         */
    },
    {
        zigbeeModel: ['TS0044'],
        model: 'TS0044',
        vendor: 'Tuya',
        description: 'Wireless switch with 4 buttons',
        whiteLabel: [
            {vendor: 'Lonsonho', model: 'TS0044'}, {vendor: 'Haozee', model: 'ESW-OZAA-EU'},
            {vendor: 'LoraTap', model: 'SS6400ZB'}, {vendor: 'Moes', model: 'ZT-SY-EU-G-4S-WH-MS'},
            tuya.whitelabel('Moes', 'ZT-SR-EU4', 'Star Ring 4 Gang Scene Switch', ['_TZ3000_a4xycprs']),
            tuya.whitelabel('Tuya', 'TS0044_1', 'Zigbee 4 button remote - 12 scene',
                ['_TZ3000_dziaict4', '_TZ3000_mh9px7cq', '_TZ3000_j61x9rxn']),
            tuya.whitelabel('Tuya', 'TM-YKQ004', 'Zigbee 4 button remote - 12 scene', ['_TZ3000_u3nv1jwk']),
        ],
        fromZigbee: [tuya.fz.on_off_action, fz.battery],
        exposes: [e.battery(), e.action(['1_single', '1_double', '1_hold', '2_single', '2_double', '2_hold',
            '3_single', '3_double', '3_hold', '4_single', '4_double', '4_hold'])],
        toZigbee: [],
        configure: tuya.configureMagicPacket,
        /*
         * reporting.batteryPercentageRemaining removed as it was causing devices to fall of the network
         * every 1 hour, with light flashing when it happened, extremely short battery life, 2 presses for
         * action to register: https://github.com/Koenkk/zigbee2mqtt/issues/8072
         * Initially wrapped in a try catch: https://github.com/Koenkk/zigbee2mqtt/issues/6313
         */
    },
    {
        fingerprint: tuya.fingerprint('TS004F', ['_TZ3000_nuombroo', '_TZ3000_xabckq1v', '_TZ3000_czuyt8lz',
            '_TZ3000_0ht8dnxj', '_TZ3000_b3mgfu0d']),
        model: 'TS004F',
        vendor: 'Tuya',
        description: 'Wireless switch with 4 buttons',
        exposes: [
            e.battery(),
            e.enum('operation_mode', ea.ALL, ['command', 'event']).withDescription(
                'Operation mode: "command" - for group control, "event" - for clicks'),
            e.action(['on', 'off', 'brightness_step_up', 'brightness_step_down', 'brightness_move_up',
                'brightness_move_down', '1_single', '1_double', '1_hold', '2_single', '2_double', '2_hold',
                '3_single', '3_double', '3_hold', '4_single', '4_double', '4_hold'])],
        fromZigbee: [fz.battery, tuya.fz.on_off_action, fz.tuya_operation_mode,
            fz.command_on, fz.command_off, fz.command_step, fz.command_move],
        toZigbee: [tz.tuya_operation_mode],
        configure: async (device, coordinatorEndpoint) => {
            const endpoint = device.getEndpoint(1);
            await endpoint.read('genBasic', [0x0004, 0x000, 0x0001, 0x0005, 0x0007, 0xfffe]);
            await endpoint.write('genOnOff', {'tuyaOperationMode': 1});
            await endpoint.read('genOnOff', ['tuyaOperationMode']);
            try {
                await endpoint.read(0xE001, [0xD011]);
            } catch (err) {/* do nothing */}
            await endpoint.read('genPowerCfg', ['batteryVoltage', 'batteryPercentageRemaining']);
            await reporting.bind(endpoint, coordinatorEndpoint, ['genPowerCfg']);
            for (const ep of [1, 2, 3, 4]) {
                // Not all variants have all endpoints
                // https://github.com/Koenkk/zigbee2mqtt/issues/15730#issuecomment-1364498358
                if (device.getEndpoint(ep)) {
                    await reporting.bind(device.getEndpoint(ep), coordinatorEndpoint, ['genOnOff']);
                }
            }
            await reporting.batteryPercentageRemaining(endpoint);
        },
    },
    {
        fingerprint: tuya.fingerprint('TS004F', ['_TZ3000_r0o2dahu']),
        model: 'TS004F_6_button',
        vendor: 'Tuya',
        description: 'Wireless switch with 6 buttons',
        exposes: [
            e.battery(),
            e.enum('operation_mode', ea.ALL, ['command', 'event']).withDescription(
                'Operation mode: "command" - for group control, "event" - for clicks'),
            e.action(['on', 'off', 'brightness_step_up', 'brightness_step_down', 'brightness_move_up',
                'brightness_move_down', '1_single', '1_double', '1_hold', '2_single', '2_double', '2_hold',
                '3_single', '3_double', '3_hold', '4_single', '4_double', '4_hold',
                '5_single', '5_double', '5_hold', '6_single', '6_double', '6_hold'])],
        fromZigbee: [fz.battery, tuya.fz.on_off_action, fz.tuya_operation_mode,
            fz.command_on, fz.command_off, fz.command_step, fz.command_move],
        toZigbee: [tz.tuya_operation_mode],
        configure: async (device, coordinatorEndpoint) => {
            const endpoint = device.getEndpoint(1);
            await endpoint.read('genBasic', [0x0004, 0x000, 0x0001, 0x0005, 0x0007, 0xfffe]);
            await endpoint.write('genOnOff', {'tuyaOperationMode': 1});
            await endpoint.read('genOnOff', ['tuyaOperationMode']);
            try {
                await endpoint.read(0xE001, [0xD011]);
            } catch (err) {/* do nothing */}
            await endpoint.read('genPowerCfg', ['batteryVoltage', 'batteryPercentageRemaining']);
            await reporting.bind(endpoint, coordinatorEndpoint, ['genPowerCfg']);
            for (const ep of [1, 2, 3, 4, 5, 6]) {
                // Not all variants have all endpoints
                // https://github.com/Koenkk/zigbee2mqtt/issues/15730#issuecomment-1364498358
                if (device.getEndpoint(ep)) {
                    await reporting.bind(device.getEndpoint(ep), coordinatorEndpoint, ['genOnOff']);
                }
            }
            await reporting.batteryPercentageRemaining(endpoint);
        },
    },
    {
        fingerprint: tuya.fingerprint('TS0601', ['_TZE200_dzuqwsyg', '_TZE204_dzuqwsyg']),
        model: 'BAC-003',
        vendor: 'Tuya',
        description: 'FCU thermostat temperature controller',
        fromZigbee: [tuya.fz.datapoints],
        toZigbee: [tuya.tz.datapoints],
        onEvent: tuya.onEventSetTime,
        configure: tuya.configureMagicPacket,
        exposes: [
            e.climate()
                .withLocalTemperature(ea.STATE)
                .withSystemMode(['off', 'cool', 'heat', 'fan_only'], ea.STATE_SET)
                .withFanMode(['low', 'medium', 'high', 'auto'], ea.STATE_SET)
                .withSetpoint('current_heating_setpoint', 5, 35, 1, ea.STATE_SET)
                .withPreset(['auto', 'manual'])
                .withLocalTemperatureCalibration(-3, 3, 1, ea.STATE_SET),
            e.numeric('deadzone_temperature', ea.STATE_SET)
                .withUnit('°C')
                .withValueMax(5)
                .withValueMin(1)
                .withValueStep(1)
                .withPreset('default', 1, 'Default value')
                .withDescription('The delta between local_temperature and current_heating_setpoint to trigger activity'),
            e.child_lock(),
            e.text('schedule', ea.STATE_SET)
                .withDescription('Schedule will work with "auto" preset. In this mode, the device executes ' +
                'a preset week programming temperature time and temperature. Schedule can contains 12 segments. ' +
                'All 12 segments should be defined. It should be defined in the following format: "hh:mm/tt". ' +
                'Segments should be divided by space symbol. ' +
                'Example: "06:00/20 11:30/21 13:30/22 17:30/23 06:00/24 12:00/23 14:30/22 17:30/21 06:00/19 12:30/20 14:30/21 18:30/20"'),
        ],
        meta: {
            tuyaDatapoints: [
                [1, null, {
                    from: (v, meta) => {
                        return v === true ?
                            {state: 'ON', system_mode: meta.state.system_mode_device ? meta.state.system_mode_device : 'cool'} :
                            {state: 'OFF', system_mode: 'off'};
                    },
                }],
                [null, 'system_mode', {
                    // Extend system_mode to support 'off' in addition to 'cool', 'heat' and 'fan_only'
                    to: async (v: string, meta) => {
                        const entity = meta.device.endpoints[0];

                        // Power State
                        await tuya.sendDataPointBool(entity, 1, v !== 'off', 'dataRequest', 1);

                        switch (v) {
                        case 'cool':
                            await tuya.sendDataPointEnum(entity, 2, 0, 'dataRequest', 1);
                            break;
                        case 'heat':
                            await tuya.sendDataPointEnum(entity, 2, 1, 'dataRequest', 1);
                            break;
                        case 'fan_only':
                            await tuya.sendDataPointEnum(entity, 2, 2, 'dataRequest', 1);
                            break;
                        }
                    },
                }],
                [2, null, {
                    // Map system_mode back to both 'state' and 'system_mode'
                    from: (v: number, meta) => {
                        const modes = ['cool', 'heat', 'fan_only'];

                        return {
                            system_mode: modes[v],
                            system_mode_device: modes[v],
                        };
                    },
                }],
                [4, 'preset', tuya.valueConverterBasic.lookup({'manual': true, 'auto': false})],
                [16, 'current_heating_setpoint', tuya.valueConverter.raw],
                [24, 'local_temperature', tuya.valueConverter.divideBy10],
                [26, 'deadzone_temperature', tuya.valueConverter.raw],
                [27, 'local_temperature_calibration', tuya.valueConverter.localTemperatureCalibration],
                [28, 'fan_mode', tuya.valueConverterBasic.lookup(
                    {'low': tuya.enum(0), 'medium': tuya.enum(1), 'high': tuya.enum(2), 'auto': tuya.enum(3)})],
                [40, 'child_lock', tuya.valueConverter.lockUnlock],
                [101, 'schedule', {
                    to: (v: string, meta) => {
                        const regex = /((?<h>[01][0-9]|2[0-3]):(?<m>[0-5][0-9])\/(?<t>[0-3][0-9](\.[0,5]|)))/gm;
                        const matches = [...v.matchAll(regex)];

                        if (matches.length == 12) {
                            return matches.reduce((arr, m) => {
                                arr.push(parseInt(m.groups.h));
                                arr.push(parseInt(m.groups.m));
                                arr.push(parseFloat(m.groups.t) * 2);
                                return arr;
                            }, []);
                        }

                        logger.warning('Ignoring invalid or incomplete schedule', NS);
                    },
                    from: (v: number[], meta) => {
                        let r = '';

                        for (let i = 0; i < 12; i++) {
                            r += `${v[i*3].toString().padStart(2, '0')}:${v[i*3 + 1].toString().padStart(2, '0')}/${(v[i*3 + 2] / 2)}`;

                            if (i < 11) {
                                r += ' ';
                            }
                        }

                        return r;
                    },
                }],
            ],
        },
        whiteLabel: [
            tuya.whitelabel('Tuya', 'BAC-003', 'FCU thermostat temperature controller', ['_TZE204_dzuqwsyg']),
            tuya.whitelabel('Tuya', 'BAC-002-ALZB', 'FCU thermostat temperature controller', ['_TZE200_dzuqwsyg']),
        ],
    },
    {
        fingerprint: [{modelID: 'TS0601', manufacturerName: '_TZE200_qq9mpfhw'}],
        model: 'TS0601_water_sensor',
        vendor: 'Tuya',
        description: 'Water leak sensor',
        fromZigbee: [legacy.fromZigbee.tuya_water_leak, fz.ignore_basic_report],
        exposes: [e.water_leak()],
        toZigbee: [],
        whiteLabel: [{vendor: 'Neo', model: 'NAS-WS02B0'}],
    },
    {
        fingerprint: [{modelID: 'TS0601', manufacturerName: '_TZE200_jthf7vb6'}],
        model: 'WLS-100z',
        vendor: 'Tuya',
        description: 'Water leak sensor',
        fromZigbee: [fz.ignore_basic_report, fz.ignore_tuya_raw, legacy.fromZigbee.wls100z_water_leak],
        toZigbee: [],
        onEvent: tuya.onEventSetTime,
        configure: async (device, coordinatorEndpoint) => {
            const endpoint = device.getEndpoint(1);
            await reporting.bind(endpoint, coordinatorEndpoint, ['genBasic']);
        },
        exposes: [e.battery(), e.water_leak()],
    },
    {
        fingerprint: tuya.fingerprint('TS0001', ['_TZ3000_xkap8wtb', '_TZ3000_qnejhcsu', '_TZ3000_x3ewpzyr',
            '_TZ3000_mkhkxx1p', '_TZ3000_tgddllx4', '_TZ3000_kqvb5akv', '_TZ3000_g92baclx', '_TZ3000_qlai3277', '_TZ3000_qaabwu5c']),
        model: 'TS0001_power',
        description: 'Switch with power monitoring',
        vendor: 'Tuya',
        fromZigbee: [fz.on_off, fz.electrical_measurement, fz.metering, fz.ignore_basic_report,
            tuya.fz.power_outage_memory, tuya.fz.switch_type],
        toZigbee: [tz.on_off, tuya.tz.power_on_behavior_1, tuya.tz.switch_type],
        configure: async (device, coordinatorEndpoint) => {
            await tuya.configureMagicPacket(device, coordinatorEndpoint);
            const endpoint = device.getEndpoint(1);
            await reporting.bind(endpoint, coordinatorEndpoint, ['genOnOff', 'haElectricalMeasurement', 'seMetering']);
            await reporting.rmsVoltage(endpoint, {change: 5});
            await reporting.rmsCurrent(endpoint, {change: 50});
            await reporting.activePower(endpoint, {change: 10});
            await reporting.currentSummDelivered(endpoint);
            endpoint.saveClusterAttributeKeyValue('haElectricalMeasurement', {acCurrentDivisor: 1000, acCurrentMultiplier: 1});
            endpoint.saveClusterAttributeKeyValue('seMetering', {divisor: 100, multiplier: 1});
            device.save();
        },
        exposes: [e.switch(), e.power(), e.current(), e.voltage(), e.energy(), tuya.exposes.switchType(),
            e.enum('power_outage_memory', ea.ALL, ['on', 'off', 'restore']).withDescription('Recover state after power outage')],
        whiteLabel: [
            tuya.whitelabel('Nous', 'B2Z', '1 gang switch with power monitoring', ['_TZ3000_qlai3277']),
            tuya.whitelabel('Colorock', 'CR-MNZ1', '1 gang switch 30A with power monitoring', ['_TZ3000_tgddllx4']),
            tuya.whitelabel('Nous', 'L6Z', 'Switch with power monitoring', ['_TZ3000_qaabwu5c']),
        ],
    },
    {
        fingerprint: tuya.fingerprint('TS0002', ['_TZ3000_aaifmpuq', '_TZ3000_irrmjcgi']),
        model: 'TS0002_power',
        vendor: 'Tuya',
        description: '2 gang switch with power monitoring',
        extend: [tuya.modernExtend.tuyaOnOff({switchType: true, endpoints: ['l1', 'l2'], electricalMeasurements: true})],
        endpoint: (device) => {
            return {'l1': 1, 'l2': 2};
        },
        meta: {multiEndpoint: true, multiEndpointSkip: ['energy', 'current', 'voltage', 'power']},
        configure: async (device, coordinatorEndpoint) => {
            const endpoint = device.getEndpoint(1);
            await endpoint.read('genBasic', ['manufacturerName', 'zclVersion', 'appVersion', 'modelId', 'powerSource', 0xfffe]);
            await reporting.bind(endpoint, coordinatorEndpoint, ['genOnOff', 'haElectricalMeasurement', 'seMetering']);
            await reporting.rmsVoltage(endpoint, {change: 5});
            await reporting.rmsCurrent(endpoint, {change: 50});
            await reporting.activePower(endpoint, {change: 10});
            await reporting.currentSummDelivered(endpoint);
            endpoint.saveClusterAttributeKeyValue('haElectricalMeasurement', {acCurrentDivisor: 1000, acCurrentMultiplier: 1});
            endpoint.saveClusterAttributeKeyValue('seMetering', {divisor: 100, multiplier: 1});
            device.save();
            await reporting.bind(device.getEndpoint(2), coordinatorEndpoint, ['genOnOff']);
        },
        whiteLabel: [
            tuya.whitelabel('Tuya', 'XSH01B', '2 gang switch module with power monitoring', ['_TZ3000_irrmjcgi']),
            tuya.whitelabel('Nous', 'B3Z', '2 gang switch module with power monitoring', ['_TZ3000_aaifmpuq']),
        ],
    },
    {
        fingerprint: tuya.fingerprint('TS000F', ['_TZ3000_xkap8wtb']),
        model: 'TS000F_power',
        description: 'Switch with power monitoring',
        vendor: 'Tuya',
        fromZigbee: [fz.on_off, fz.electrical_measurement, fz.metering, fz.ignore_basic_report, tuya.fz.power_on_behavior_1,
            tuya.fz.switch_type],
        toZigbee: [tz.on_off, tuya.tz.power_on_behavior_1, tuya.tz.switch_type],
        configure: async (device, coordinatorEndpoint) => {
            const endpoint = device.getEndpoint(1);
            await tuya.configureMagicPacket(device, coordinatorEndpoint);
            await reporting.bind(endpoint, coordinatorEndpoint, ['genOnOff', 'haElectricalMeasurement', 'seMetering']);
            await reporting.rmsVoltage(endpoint, {change: 5});
            await reporting.rmsCurrent(endpoint, {change: 50});
            await reporting.currentSummDelivered(endpoint);
            endpoint.saveClusterAttributeKeyValue('haElectricalMeasurement', {acCurrentDivisor: 1000, acCurrentMultiplier: 1});
            endpoint.saveClusterAttributeKeyValue('seMetering', {divisor: 100, multiplier: 1});
            device.save();
        },
        whiteLabel: [{vendor: 'Aubess', model: 'WHD02'}],
        exposes: [e.switch(), e.power(), e.current(), e.voltage(), e.energy(), e.power_on_behavior(),
            tuya.exposes.switchType()],
    },
    {
        zigbeeModel: ['TS0001'],
        model: 'TS0001',
        vendor: 'Tuya',
        description: '1 gang switch',
        extend: [tuya.modernExtend.tuyaOnOff()],
        whiteLabel: [{vendor: 'CR Smart Home', model: 'TS0001', description: 'Valve control'}, {vendor: 'Lonsonho', model: 'X701'},
            {vendor: 'Bandi', model: 'BDS03G1'},
        ],
        configure: async (device, coordinatorEndpoint) => {
            await tuya.configureMagicPacket(device, coordinatorEndpoint);
            await reporting.bind(device.getEndpoint(1), coordinatorEndpoint, ['genOnOff']);
        },
    },
    {
        fingerprint: tuya.fingerprint('TS0001', ['_TZ3000_myaaknbq']),
        model: 'TS0001_switch_module_1',
        vendor: 'Tuya',
        description: '1 gang switch module',
        extend: [tuya.modernExtend.tuyaOnOff({indicatorMode: true, backlightModeOffOn: true, onOffCountdown: true})],
        whiteLabel: [
            tuya.whitelabel('PSMART', 'T441', '1 gang switch module', ['_TZ3000_myaaknbq']),
        ],
        configure: async (device, coordinatorEndpoint) => {
            await tuya.configureMagicPacket(device, coordinatorEndpoint);
            await reporting.bind(device.getEndpoint(1), coordinatorEndpoint, ['genOnOff']);
        },
    },
    {
        fingerprint: tuya.fingerprint('TS0002', ['_TZ3000_54hjn4vs', '_TZ3000_aa5t61rh']),
        model: 'TS0002_switch_module_3',
        vendor: 'Tuya',
        description: '2 gang switch with backlight',
        extend: [tuya.modernExtend.tuyaOnOff({powerOnBehavior2: true, indicatorMode: true, endpoints: ['l1', 'l2']})],
        endpoint: (device) => {
            return {'l1': 1, 'l2': 2};
        },
        meta: {multiEndpoint: true},
        configure: async (device, coordinatorEndpoint) => {
            await tuya.configureMagicPacket(device, coordinatorEndpoint);
            await reporting.bind(device.getEndpoint(1), coordinatorEndpoint, ['genOnOff']);
            await reporting.bind(device.getEndpoint(2), coordinatorEndpoint, ['genOnOff']);
        },
        whiteLabel: [
            tuya.whitelabel('Lonsonho', 'X702A', '2 gang switch with backlight', ['_TZ3000_54hjn4vs', '_TZ3000_aa5t61rh']),
        ],
    },
    {
        fingerprint: tuya.fingerprint('TS0002', ['_TZ3000_mufwv0ry']),
        model: 'TS0002_switch_module_1',
        vendor: 'Tuya',
        description: '1 gang switch module',
        extend: [tuya.modernExtend.tuyaOnOff({endpoints: ['l1', 'l2'], indicatorMode: true, backlightModeOffOn: true})],
        endpoint: (device) => {
            return {'l1': 1, 'l2': 2};
        },
        meta: {multiEndpoint: true},
        whiteLabel: [
            tuya.whitelabel('PSMART', 'T442', '2 gang switch module', ['_TZ3000_mufwv0ry']),
        ],
        configure: async (device, coordinatorEndpoint) => {
            await tuya.configureMagicPacket(device, coordinatorEndpoint);
            await reporting.bind(device.getEndpoint(1), coordinatorEndpoint, ['genOnOff']);
        },
    },
    {
        fingerprint: tuya.fingerprint('TS0003', ['_TZ3000_rhkfbfcv', '_TZ3000_empogkya', '_TZ3000_lubfc1t5', '_TZ3000_lsunm46z']),
        model: 'TS0003_switch_3_gang_with_backlight',
        vendor: 'Tuya',
        description: '3-Gang switch with backlight',
        extend: [tuya.modernExtend.tuyaOnOff({powerOnBehavior2: true, indicatorMode: true, backlightModeOffOn: true, endpoints: ['l1', 'l2', 'l3']})],
        endpoint: (device) => {
            return {'l1': 1, 'l2': 2, 'l3': 3};
        },
        meta: {multiEndpoint: true},
        configure: async (device, coordinatorEndpoint) => {
            await tuya.configureMagicPacket(device, coordinatorEndpoint);
            await reporting.bind(device.getEndpoint(1), coordinatorEndpoint, ['genOnOff']);
            await reporting.bind(device.getEndpoint(2), coordinatorEndpoint, ['genOnOff']);
            await reporting.bind(device.getEndpoint(3), coordinatorEndpoint, ['genOnOff']);
        },
        whiteLabel: [
            tuya.whitelabel('Lonsonho', 'X703A', '3 Gang switch with backlight', ['_TZ3000_rhkfbfcv']),
            tuya.whitelabel('Zemismart', 'ZM-L03E-Z', '3 gang switch with neutral', ['_TZ3000_empogkya', '_TZ3000_lsunm46z']),
            tuya.whitelabel('Tuya', 'M10Z', '2 gang switch with 20A power socket', ['_TZ3000_lubfc1t5']),
        ],
    },
    {
        zigbeeModel: ['TS0002'],
        model: 'TS0002',
        vendor: 'Tuya',
        description: '2 gang switch',
        whiteLabel: [
            {vendor: 'Zemismart', model: 'ZM-CSW002-D_switch'},
            {vendor: 'Lonsonho', model: 'X702'},
            {vendor: 'AVATTO', model: 'ZTS02'},
            tuya.whitelabel('Tuya', 'ZG-2002-RF', 'Three mode Zigbee Switch', ['_TZ3000_lugaswf8']),
            tuya.whitelabel('Mercator Ikuü', 'SSW02', '2 gang switch', ['_TZ3000_fbjdkph9']),
        ],
        extend: [tuya.modernExtend.tuyaOnOff()],
        exposes: [e.switch().withEndpoint('l1'), e.switch().withEndpoint('l2')],
        endpoint: (device) => {
            return {'l1': 1, 'l2': 2};
        },
        meta: {multiEndpoint: true},
        configure: async (device, coordinatorEndpoint) => {
            await tuya.configureMagicPacket(device, coordinatorEndpoint);
            await reporting.bind(device.getEndpoint(1), coordinatorEndpoint, ['genOnOff']);
            await reporting.bind(device.getEndpoint(2), coordinatorEndpoint, ['genOnOff']);
        },
    },
    {
        zigbeeModel: ['TS0003'],
        model: 'TS0003',
        vendor: 'Tuya',
        description: '3 gang switch',
        extend: [
            deviceEndpoints({endpoints: {left: 1, center: 2, right: 3}}),
            onOff({endpointNames: ['left', 'center', 'right'], powerOnBehavior: false}),
        ],
        whiteLabel: [
            {vendor: 'BSEED', model: 'TS0003', description: 'Zigbee switch'},
            tuya.whitelabel('Tuya', 'TS0003_1', '3 gang switch', ['_TZ3000_ouwfc1qj']),
        ],
        meta: {disableDefaultResponse: true},
        configure: async (device, coordinatorEndpoint) => {
            await tuya.configureMagicPacket(device, coordinatorEndpoint);
        },
    },
    {
        fingerprint: tuya.fingerprint('TS0001', ['_TZ3000_tqlv4ug4', '_TZ3000_gjrubzje', '_TZ3000_tygpxwqa', '_TZ3000_4rbqgcuv', '_TZ3000_veu2v775']),
        model: 'TS0001_switch_module',
        vendor: 'Tuya',
        description: '1 gang switch module',
        whiteLabel: [
            {vendor: 'OXT', model: 'SWTZ21'},
            {vendor: 'Moes', model: 'ZM-104-M'},
            tuya.whitelabel('AVATTO', 'ZWSM16-1-Zigbee', '1 gang switch module', ['_TZ3000_4rbqgcuv']),
        ],
        extend: [tuya.modernExtend.tuyaOnOff({switchType: true, onOffCountdown: true})],
        configure: async (device, coordinatorEndpoint) => {
            await tuya.configureMagicPacket(device, coordinatorEndpoint);
            await reporting.bind(device.getEndpoint(1), coordinatorEndpoint, ['genOnOff']);
        },
    },
    {
        fingerprint: tuya.fingerprint('TS0002', ['_TZ3000_01gpyda5', '_TZ3000_bvrlqyj7', '_TZ3000_7ed9cqgi',
            '_TZ3000_zmy4lslw', '_TZ3000_ruxexjfz', '_TZ3000_4xfqlgqo', '_TZ3000_eei0ubpy', '_TZ3000_qaa59zqd', '_TZ3000_lmlsduws']),
        model: 'TS0002_switch_module',
        vendor: 'Tuya',
        description: '2 gang switch module',
        whiteLabel: [
            {vendor: 'OXT', model: 'SWTZ22'},
            {vendor: 'Moes', model: 'ZM-104B-M'},
            tuya.whitelabel('pcblab.io', 'RR620ZB', '2 gang Zigbee switch module', ['_TZ3000_4xfqlgqo']),
            tuya.whitelabel('Nous', 'L13Z', '2 gang switch', ['_TZ3000_ruxexjfz']),
        ],
        extend: [tuya.modernExtend.tuyaOnOff({switchType: true, endpoints: ['l1', 'l2']})],
        endpoint: (device) => {
            return {'l1': 1, 'l2': 2};
        },
        meta: {multiEndpoint: true},
        configure: async (device, coordinatorEndpoint) => {
            await tuya.configureMagicPacket(device, coordinatorEndpoint);
            await reporting.bind(device.getEndpoint(1), coordinatorEndpoint, ['genOnOff']);
            await reporting.bind(device.getEndpoint(2), coordinatorEndpoint, ['genOnOff']);
        },
    },
    {
        fingerprint: tuya.fingerprint('TS0002', ['_TZ3000_fisb3ajo', '_TZ3000_5gey1ohx', '_TZ3000_mtnpt6ws']),
        model: 'TS0002_switch_module_2',
        vendor: 'Tuya',
        description: '2 gang switch module',
        extend: [tuya.modernExtend.tuyaOnOff({switchType: true, indicatorMode: true, endpoints: ['l1', 'l2']})],
        endpoint: (device) => {
            return {'l1': 1, 'l2': 2};
        },
        meta: {multiEndpoint: true},
        configure: async (device, coordinatorEndpoint) => {
            await tuya.configureMagicPacket(device, coordinatorEndpoint);
            await reporting.bind(device.getEndpoint(1), coordinatorEndpoint, ['genOnOff']);
            await reporting.bind(device.getEndpoint(2), coordinatorEndpoint, ['genOnOff']);
        },
        whiteLabel: [
            tuya.whitelabel('AVATTO', 'ZWSM16-2-Zigbee', '2 gang switch module', ['_TZ3000_mtnpt6ws']),
        ],
    },
    {
        fingerprint: tuya.fingerprint('TS0003', ['_TZ3000_4o16jdca', '_TZ3000_odzoiovu', '_TZ3000_hbic3ka3', '_TZ3000_lvhy15ix']),
        model: 'TS0003_switch_module_2',
        vendor: 'Tuya',
        description: '3 gang switch module',
        extend: [tuya.modernExtend.tuyaOnOff({switchType: true, indicatorMode: true, endpoints: ['l1', 'l2', 'l3']})],
        endpoint: (device) => {
            return {'l1': 1, 'l2': 2, 'l3': 3};
        },
        meta: {multiEndpoint: true},
        configure: async (device, coordinatorEndpoint) => {
            await tuya.configureMagicPacket(device, coordinatorEndpoint);
            await reporting.bind(device.getEndpoint(1), coordinatorEndpoint, ['genOnOff']);
            await reporting.bind(device.getEndpoint(2), coordinatorEndpoint, ['genOnOff']);
            await reporting.bind(device.getEndpoint(3), coordinatorEndpoint, ['genOnOff']);
        },
        whiteLabel: [
            tuya.whitelabel('AVATTO', 'ZWSM16-3-Zigbee', '3 gang switch module', ['_TZ3000_hbic3ka3']),
        ],
    },
    {
        fingerprint: tuya.fingerprint('TS0003', ['_TZ3000_vsasbzkf', '_TZ3000_nnwehhst']),
        model: 'TS0003_switch_module_1',
        vendor: 'Tuya',
        description: '3 gang switch module',
        whiteLabel: [{vendor: 'OXT', model: 'SWTZ23'}],
        extend: [tuya.modernExtend.tuyaOnOff({switchType: true, backlightModeOffOn: true, endpoints: ['l1', 'l2', 'l3']})],
        endpoint: (device) => {
            return {'l1': 1, 'l2': 2, 'l3': 3};
        },
        meta: {multiEndpoint: true},
        configure: async (device, coordinatorEndpoint) => {
            await tuya.configureMagicPacket(device, coordinatorEndpoint);
            await reporting.bind(device.getEndpoint(1), coordinatorEndpoint, ['genOnOff']);
            await reporting.bind(device.getEndpoint(2), coordinatorEndpoint, ['genOnOff']);
            await reporting.bind(device.getEndpoint(3), coordinatorEndpoint, ['genOnOff']);
        },
    },
    {
        fingerprint: tuya.fingerprint('TS0004', ['_TZ3000_ltt60asa']),
        model: 'TS0004_switch_module',
        vendor: 'Tuya',
        description: '4 gang switch module',
        whiteLabel: [{vendor: 'OXT', model: 'SWTZ27'}],
        extend: [tuya.modernExtend.tuyaOnOff({switchType: true, endpoints: ['l1', 'l2', 'l3', 'l4']})],
        endpoint: (device) => {
            return {'l1': 1, 'l2': 2, 'l3': 3, 'l4': 4};
        },
        meta: {multiEndpoint: true},
        configure: async (device, coordinatorEndpoint) => {
            await tuya.configureMagicPacket(device, coordinatorEndpoint);
            await reporting.bind(device.getEndpoint(1), coordinatorEndpoint, ['genOnOff']);
            await reporting.bind(device.getEndpoint(2), coordinatorEndpoint, ['genOnOff']);
            await reporting.bind(device.getEndpoint(3), coordinatorEndpoint, ['genOnOff']);
            await reporting.bind(device.getEndpoint(4), coordinatorEndpoint, ['genOnOff']);
        },
    },
    {
        zigbeeModel: [
            'owvfni3\u0000', 'owvfni3', 'u1rkty3', 'aabybja', // Curtain motors
            'mcdj3aq', 'mcdj3aq\u0000', // Tubular motors
        ],
        fingerprint: [
            // Curtain motors:
            {modelID: 'TS0601', manufacturerName: '_TZE200_5zbp6j0u'},
            {modelID: 'TS0601', manufacturerName: '_TZE200_nkoabg8w'},
            {modelID: 'TS0601', manufacturerName: '_TZE200_xuzcvlku'},
            {modelID: 'TS0601', manufacturerName: '_TZE200_4vobcgd3'},
            {modelID: 'TS0601', manufacturerName: '_TZE200_nogaemzt'},
            {modelID: 'TS0601', manufacturerName: '_TZE200_r0jdjrvi'},
            {modelID: 'TS0601', manufacturerName: '_TZE200_pk0sfzvr'},
            {modelID: 'TS0601', manufacturerName: '_TZE200_fdtjuw7u'},
            {modelID: 'TS0601', manufacturerName: '_TZE200_zpzndjez'},
            {modelID: 'TS0601', manufacturerName: '_TZE200_wmcdj3aq'},
            {modelID: 'TS0601', manufacturerName: '_TZE200_cowvfni3'},
            {modelID: 'TS0601', manufacturerName: '_TZE200_rddyvrci'},
            {modelID: 'TS0601', manufacturerName: '_TZE200_nueqqe6k'},
            {modelID: 'TS0601', manufacturerName: '_TZE200_bqcqqjpb'},
            {modelID: 'TS0601', manufacturerName: '_TZE200_xaabybja'},
            {modelID: 'TS0601', manufacturerName: '_TZE200_rmymn92d'},
            {modelID: 'TS0601', manufacturerName: '_TZE200_feolm6rk'},
            {modelID: 'TS0601', manufacturerName: '_TZE200_3i3exuay'},
            {modelID: 'TS0601', manufacturerName: '_TZE200_tvrvdj6o'},
            {modelID: 'zo2pocs\u0000', manufacturerName: '_TYST11_fzo2pocs'},
            {modelID: 'TS0601', manufacturerName: '_TZE200_b2u1drdv'},
            {modelID: 'TS0601', manufacturerName: '_TZE200_ol5jlkkr'},
            {modelID: 'TS0601', manufacturerName: '_TZE204_guvc7pdy'},
            {modelID: 'TS0601', manufacturerName: '_TZE200_zxxfv8wi'},
            {modelID: 'TS0601', manufacturerName: '_TZE200_1fuxihti'},
            {modelID: 'TS0601', manufacturerName: '_TZE204_1fuxihti'},
            {modelID: 'TS0601', manufacturerName: '_TZE204_57hjqelq'},
            // Roller blinds:
            {modelID: 'TS0601', manufacturerName: '_TZE200_fctwhugx'},
            {modelID: 'TS0601', manufacturerName: '_TZE200_hsgrhjpf'},
            // Window pushers:
            {modelID: 'TS0601', manufacturerName: '_TZE200_g5wdnuow'},
            // Tubular motors:
            {modelID: 'TS0601', manufacturerName: '_TZE200_5sbebbzs'},
            {modelID: 'TS0601', manufacturerName: '_TZE200_udank5zs'},
            {modelID: 'TS0601', manufacturerName: '_TZE200_zuz7f94z'},
            {modelID: 'TS0601', manufacturerName: '_TZE200_nv6nxo0c'},
            {modelID: 'TS0601', manufacturerName: '_TZE200_3ylew7b4'},
            {modelID: 'TS0601', manufacturerName: '_TZE200_llm0epxg'},
            {modelID: 'TS0601', manufacturerName: '_TZE200_n1aauwb4'},
            {modelID: 'TS0601', manufacturerName: '_TZE200_xu4a5rhj'},
            {modelID: 'TS0601', manufacturerName: '_TZE200_bjzrowv2'},
            {modelID: 'TS0601', manufacturerName: '_TZE204_bjzrowv2'},
            {modelID: 'TS0601', manufacturerName: '_TZE200_axgvo9jh'},
            {modelID: 'TS0601', manufacturerName: '_TZE200_gaj531w3'},
            {modelID: 'TS0601', manufacturerName: '_TZE200_yia0p3tr'},
            {modelID: 'TS0601', manufacturerName: '_TZE200_rsj5pu8y'},
            {modelID: 'TS0601', manufacturerName: '_TZE204_xu4a5rhj'},
            {modelID: 'TS0601', manufacturerName: '_TZE200_2odrmqwq'},
            {modelID: 'TS0601', manufacturerName: '_TZE204_lh3arisb'},
        ],
        model: 'TS0601_cover_1',
        vendor: 'Tuya',
        description: 'Curtain motor/roller blind motor/window pusher/tubular motor',
        whiteLabel: [
            {vendor: 'Yushun', model: 'YS-MT750'},
            tuya.whitelabel('Yushun', 'YS-MT750L', 'Curtain motor', ['_TZE200_bqcqqjpb', '_TZE200_gaj531w3']),
            {vendor: 'Zemismart', model: 'ZM79E-DT'},
            {vendor: 'Binthen', model: 'BCM100D'},
            {vendor: 'Binthen', model: 'CV01A'},
            {vendor: 'Zemismart', model: 'M515EGB'},
            {vendor: 'Oz Smart Things', model: 'ZM85EL-1Z'},
            {vendor: 'Tuya', model: 'M515EGZT'},
            {vendor: 'Tuya', model: 'DT82LEMA-1.2N'},
            {vendor: 'Tuya', model: 'ZD82TN', description: 'Curtain motor'},
            {vendor: 'Larkkey', model: 'ZSTY-SM-1SRZG-EU'},
            {vendor: 'Zemismart', model: 'AM43', description: 'Roller blind motor'},
            {vendor: 'Zemismart', model: 'M2805EGBZTN', description: 'Tubular motor'},
            {vendor: 'Zemismart', model: 'BCM500DS-TYZ', description: 'Curtain motor'},
            {vendor: 'A-OK', model: 'AM25', description: 'Tubular motor'},
            {vendor: 'Alutech', model: 'AM/R-Sm', description: 'Tubular motor'},
            tuya.whitelabel('Shenzhen Golden Security Technology', 'GM46', 'Curtain motor', ['_TZE204_guvc7pdy']),
            {vendor: 'Quoya', model: 'AT8510-TY'},
            tuya.whitelabel('Somgoms', 'ZSTY-SM-1DMZG-US-W_1', 'Curtain switch', ['_TZE200_axgvo9jh']),
            tuya.whitelabel('HUARUI', 'CMD900LE', 'Lithium battery intelligent curtain opening and closing motor', ['_TZE200_zxxfv8wi']),
            tuya.whitelabel('Novato', 'WPK', 'Smart curtain track', ['_TZE204_lh3arisb']),
        ],
        fromZigbee: [legacy.fromZigbee.tuya_cover, fz.ignore_basic_report],
        toZigbee: [legacy.toZigbee.tuya_cover_control, legacy.toZigbee.tuya_cover_options],
        exposes: [
            e.cover_position().setAccess('position', ea.STATE_SET),
            e.composite('options', 'options', ea.STATE_SET)
                .withFeature(e.numeric('motor_speed', ea.STATE_SET)
                    .withValueMin(0).withValueMax(255).withDescription('Motor speed'))
                .withFeature(e.binary('reverse_direction', ea.STATE_SET, true, false)
                    .withDescription('Reverse the motor direction'))],
    },
    {
        fingerprint: [
            // Curtain motors:
            {modelID: 'TS0601', manufacturerName: '_TZE200_eegnwoyw'},
        ],
        model: 'TS0601_cover_2',
        vendor: 'Tuya',
        description: 'Curtain motor fixed speed',
        whiteLabel: [
            {vendor: 'Zemismart', model: 'BCM100DB'},
        ],
        fromZigbee: [legacy.fromZigbee.tuya_cover, fz.ignore_basic_report],
        toZigbee: [legacy.toZigbee.tuya_cover_control],
        exposes: [e.cover_position().setAccess('position', ea.STATE_SET)],
    },
    {
        fingerprint: [
            {modelID: 'TS0601', manufacturerName: '_TZE200_cpbo62rn'},
        ],
        model: 'TS0601_cover_6',
        vendor: 'Tuya',
        description: 'Cover motor',
        fromZigbee: [tuya.fz.datapoints],
        toZigbee: [tuya.tz.datapoints],
        exposes: [
            e.text('work_state', ea.STATE),
            e.cover_position().setAccess('position', ea.STATE_SET),
            e.battery(),
            e.enum('opening_mode', ea.STATE_SET, ['tilt', 'lift']).withDescription('Opening mode'),
            e.enum('motor_direction', ea.STATE_SET, ['left', 'right']).withDescription('Motor side'),
            e.enum('set_upper_limit', ea.STATE_SET, ['start', 'stop']).withDescription('Learning'),
            e.enum('factory_reset', ea.STATE_SET, ['SET']).withDescription('Remove limits'),
        ],
        whiteLabel: [
            tuya.whitelabel('Tuya', 'LY-108', 'Cover', ['_TZE200_cpbo62rn']),
        ],
        meta: {
            tuyaDatapoints: [
                [1, 'state', tuya.valueConverterBasic.lookup({'CLOSE': tuya.enum(2), 'STOP': tuya.enum(1), 'OPEN': tuya.enum(0)})],
                [2, 'position', tuya.valueConverter.coverPositionInverted],
                [3, 'position', tuya.valueConverter.coverPositionInverted],
                [4, 'opening_mode', tuya.valueConverterBasic.lookup({'tilt': tuya.enum(0), 'lift': tuya.enum(1)})],
                [7, 'work_state', tuya.valueConverterBasic.lookup({'standby': tuya.enum(0), 'success': tuya.enum(1), 'learning': tuya.enum(2)})],
                [13, 'battery', tuya.valueConverter.raw],
                [101, 'motor_direction', tuya.valueConverterBasic.lookup({'left': tuya.enum(0), 'right': tuya.enum(1)})],
                [102, 'set_upper_limit', tuya.valueConverterBasic.lookup({'start': tuya.enum(1), 'stop': tuya.enum(0)})],
                [107, 'factory_reset', tuya.valueConverter.setLimit],
            ],
        },
    },
    {
        fingerprint: tuya.fingerprint('TS0601', ['_TZE200_zvo63cmo']),
        model: 'TS0601_cover_7',
        vendor: 'Tuya',
        description: 'Cover motor',
        onEvent: tuya.onEvent(),
        configure: tuya.configureMagicPacket,
        fromZigbee: [tuya.fz.datapoints],
        toZigbee: [tuya.tz.datapoints],
        exposes: [e.cover_position().setAccess('position', ea.STATE_SET), e.battery()],
        meta: {
            tuyaDatapoints: [
                [1, 'state', tuya.valueConverterBasic.lookup({'OPEN': tuya.enum(0), 'STOP': tuya.enum(1), 'CLOSE': tuya.enum(2)})],
                [2, 'position', tuya.valueConverter.coverPosition],
                [3, 'position', tuya.valueConverter.raw],
                // motor_direction doesn't work: https://github.com/Koenkk/zigbee2mqtt/issues/18103
                // [5, 'motor_direction', tuya.valueConverterBasic.lookup({'normal': tuya.enum(0), 'reversed': tuya.enum(1)})],
                [101, 'battery', tuya.valueConverter.raw],
            ],
        },
    },
    {
        fingerprint: tuya.fingerprint('TS0601', ['_TZE204_r0jdjrvi', '_TZE200_g5xqosu7']),
        model: 'TS0601_cover_8',
        vendor: 'Tuya',
        description: 'Cover motor',
        configure: tuya.configureMagicPacket,
        fromZigbee: [tuya.fz.datapoints],
        toZigbee: [tuya.tz.datapoints],
        options: [exposes.options.invert_cover()],
        exposes: [
            e.cover_position().setAccess('position', ea.STATE_SET),
            e.enum('reverse_direction', ea.STATE_SET, ['forward', 'back'])
                .withDescription('Reverse the motor direction'),
            e.binary('motor_fault', ea.STATE, true, false)
                .withDescription('Motor Fault'),
        ],
        meta: {
            tuyaDatapoints: [
                [1, 'state', tuya.valueConverterBasic.lookup({'OPEN': tuya.enum(0), 'STOP': tuya.enum(1), 'CLOSE': tuya.enum(2)})],
                [2, 'position', tuya.valueConverter.coverPositionInverted],
                [3, 'position', tuya.valueConverter.coverPositionInverted],
                [5, 'reverse_direction', tuya.valueConverterBasic.lookup({'forward': tuya.enum(0), 'back': tuya.enum(1)})],
                [12, 'motor_fault', tuya.valueConverter.trueFalse1],
            ],
        },
        whiteLabel: [
            // https://www.amazon.ae/dp/B09JG92Z88
            // Tuya ZigBee Intelligent Curtain Blind Switch Electric Motorized Curtain Roller
            tuya.whitelabel('Lilistore', 'TS0601_lilistore', 'Cover motor', ['_TZE204_r0jdjrvi']),
        ],
    },
    {
        fingerprint: tuya.fingerprint('TS0601', ['_TZE200_p2qzzazi']),
        model: 'TS0601_cover_9',
        vendor: 'Tuya',
        description: 'Cover motor',
        onEvent: tuya.onEvent(),
        configure: tuya.configureMagicPacket,
        fromZigbee: [tuya.fz.datapoints],
        toZigbee: [tuya.tz.datapoints],
        exposes: [e.cover_position().setAccess('position', ea.STATE_SET), e.battery()],
        meta: {
            tuyaDatapoints: [
                [1, 'state', tuya.valueConverterBasic.lookup({'OPEN': tuya.enum(0), 'STOP': tuya.enum(1), 'CLOSE': tuya.enum(2)})],
                [2, 'position', tuya.valueConverter.coverPosition],
                [3, 'position', tuya.valueConverter.raw],
                [5, 'motor_direction', tuya.valueConverterBasic.lookup({'normal': tuya.enum(0), 'reversed': tuya.enum(1)})],
                [101, 'battery', tuya.valueConverter.raw],
            ],
        },
    },
    {
        zigbeeModel: ['kud7u2l'],
        fingerprint: [
            {modelID: 'TS0601', manufacturerName: '_TZE200_ckud7u2l'},
            {modelID: 'TS0601', manufacturerName: '_TZE200_ywdxldoj'},
            {modelID: 'TS0601', manufacturerName: '_TZE200_do5qy8zo'},
            {modelID: 'TS0601', manufacturerName: '_TZE200_cwnjrr72'},
            {modelID: 'TS0601', manufacturerName: '_TZE200_pvvbommb'},
            {modelID: 'TS0601', manufacturerName: '_TZE200_9sfg7gm0'}, // HomeCloud
            {modelID: 'TS0601', manufacturerName: '_TZE200_2atgpdho'}, // HY367
            {modelID: 'TS0601', manufacturerName: '_TZE200_cpmgn2cf'},
            {modelID: 'TS0601', manufacturerName: '_TZE200_znlqjmih'},
            {modelID: 'TS0601', manufacturerName: '_TZE200_8thwkzxl'}, // Tervix eva2
            {modelID: 'TS0601', manufacturerName: '_TZE200_4eeyebrt'}, // Immax 07732B
            {modelID: 'TS0601', manufacturerName: '_TZE200_8whxpsiw'}, // EVOLVEO
            {modelID: 'TS0601', manufacturerName: '_TZE200_xby0s3ta'}, // Sandy Beach HY367
            {modelID: 'TS0601', manufacturerName: '_TZE200_7fqkphoq'}, // AFINTEK
            {modelID: 'TS0601', manufacturerName: '_TZE200_rufdtfyv'},
            {modelID: 'TS0601', manufacturerName: '_TZE200_lpwgshtl'},
        ],
        model: 'TS0601_thermostat',
        vendor: 'Tuya',
        description: 'Radiator valve with thermostat',
        whiteLabel: [
            {vendor: 'Moes', model: 'HY368'},
            {vendor: 'Moes', model: 'HY369RT'},
            {vendor: 'SHOJZJ', model: '378RT'},
            {vendor: 'Silvercrest', model: 'TVR01'},
            {vendor: 'Immax', model: '07732B'},
            tuya.whitelabel('Immax', '07732L', 'Radiator valve with thermostat', ['_TZE200_rufdtfyv']),
            {vendor: 'Evolveo', model: 'Heat M30'},
        ],
        meta: {tuyaThermostatPreset: legacy.thermostatPresets, tuyaThermostatSystemMode: legacy.thermostatSystemModes3},
        ota: ota.zigbeeOTA,
        onEvent: tuya.onEventSetLocalTime,
        fromZigbee: [legacy.fromZigbee.tuya_thermostat, fz.ignore_basic_report, fz.ignore_tuya_set_time],
        toZigbee: [legacy.toZigbee.tuya_thermostat_child_lock, legacy.toZigbee.tuya_thermostat_window_detection,
            legacy.toZigbee.tuya_thermostat_valve_detection,
            legacy.toZigbee.tuya_thermostat_current_heating_setpoint, legacy.toZigbee.tuya_thermostat_auto_lock,
            legacy.toZigbee.tuya_thermostat_calibration, legacy.toZigbee.tuya_thermostat_min_temp, legacy.toZigbee.tuya_thermostat_max_temp,
            legacy.toZigbee.tuya_thermostat_boost_time, legacy.toZigbee.tuya_thermostat_comfort_temp, legacy.toZigbee.tuya_thermostat_eco_temp,
            legacy.toZigbee.tuya_thermostat_force_to_mode, legacy.toZigbee.tuya_thermostat_force, legacy.toZigbee.tuya_thermostat_preset,
            legacy.toZigbee.tuya_thermostat_window_detect, legacy.toZigbee.tuya_thermostat_schedule, legacy.toZigbee.tuya_thermostat_week,
            legacy.toZigbee.tuya_thermostat_schedule_programming_mode, legacy.toZigbee.tuya_thermostat_away_mode,
            legacy.toZigbee.tuya_thermostat_away_preset],
        exposes: [
            e.child_lock(), e.window_detection(),
            e.binary('window_open', ea.STATE, true, false).withDescription('Window open?'),
            e.battery_low(), e.valve_detection(), e.position(),
            e.climate().withSetpoint('current_heating_setpoint', 5, 35, 0.5, ea.STATE_SET)
                .withLocalTemperature(ea.STATE).withSystemMode(['heat', 'auto', 'off'], ea.STATE_SET,
                    'Mode of this device, in the `heat` mode the TS0601 will remain continuously heating, i.e. it does not regulate ' +
                    'to the desired temperature. If you want TRV to properly regulate the temperature you need to use mode `auto` ' +
                    'instead setting the desired temperature.')
                .withLocalTemperatureCalibration(-9, 9, 0.5, ea.STATE_SET)
                .withPreset(['schedule', 'manual', 'boost', 'complex', 'comfort', 'eco', 'away'])
                .withRunningState(['idle', 'heat'], ea.STATE),
            e.auto_lock(), e.away_mode(), e.away_preset_days(), e.boost_time(), e.comfort_temperature(), e.eco_temperature(), e.force(),
            e.max_temperature().withValueMin(16).withValueMax(70), e.min_temperature(), e.away_preset_temperature(),
            e.week(),
            e.text('workdays_schedule', ea.STATE_SET)
                .withDescription('Workdays schedule, 6 entries max, example: "00:20/5°C 01:20/5°C 6:59/15°C 18:00/5°C 20:00/5°C 23:30/5°C"'),
            e.text('holidays_schedule', ea.STATE_SET)
                .withDescription('Holidays schedule, 6 entries max, example: "00:20/5°C 01:20/5°C 6:59/15°C 18:00/5°C 20:00/5°C 23:30/5°C"'),
        ],
    },
    {
        fingerprint: tuya.fingerprint('TS0601', ['_TZE204_g2ki0ejr']),
        model: 'BAB-1413_Pro',
        vendor: 'Tuya',
        description: 'Thermostat radiator valve',
        fromZigbee: [tuya.fz.datapoints],
        toZigbee: [tuya.tz.datapoints],
        onEvent: tuya.onEventSetTime,
        configure: tuya.configureMagicPacket,
        exposes: [
            e.battery(), e.child_lock(),
            e.max_temperature().withValueMin(15).withValueMax(45),
            e.min_temperature().withValueMin(5).withValueMax(15),
            e.window_detection(),
            e.open_window_temperature().withValueMin(5).withValueMax(25),
            e.comfort_temperature().withValueMin(5).withValueMax(35),
            e.eco_temperature().withValueMin(5).withValueMax(35),
            e.holiday_temperature().withValueMin(5).withValueMax(35),
            e.climate().withPreset(['auto', 'manual', 'holiday', 'comfort']).withLocalTemperatureCalibration(-9, 9, 0.1, ea.STATE_SET)
                .withLocalTemperature(ea.STATE).withSetpoint('current_heating_setpoint', 5, 30, 0.5, ea.STATE_SET)
                .withSystemMode(['off', 'heat'], ea.STATE_SET, 'Only for Homeassistant')
                .withRunningState(['idle', 'heat'], ea.STATE_SET),
            tuya.exposes.frostProtection('When Anti-Freezing function is activated, the temperature in the house is kept '+
                    'at 8 °C, the device display "AF".press the pair button to cancel.'),
            e.numeric('boost_timeset_countdown', ea.STATE_SET).withUnit('s').withDescription('Setting '+
                    'minimum 0 - maximum 465 seconds boost time. The boost function is activated. The remaining '+
                    'time for the function will be counted down in seconds ( 465 to 0 ).').withValueMin(0).withValueMax(465),
            e.composite('schedule', 'schedule', ea.STATE_SET).withFeature(e.enum('week_day', ea.SET, ['monday', 'tuesday',
                'wednesday', 'thursday', 'friday', 'saturday', 'sunday'])).withFeature(e.text('schedule', ea.SET))
                .withDescription('Schedule will work with "auto" preset. In this mode, the device executes ' +
                'a preset week programming temperature time and temperature. Before using these properties, check `working_day` ' +
                'property. Each day can contain up to 10 segments. At least 1 segment should be defined. Different count of segments ' +
                'can be defined for each day, e.g., 3 segments for Monday, 5 segments for Thursday, etc. It should be defined in the ' +
                'following format: `hours:minutes/temperature`. Minutes can be only tens, i.e., 00, 10, 20, 30, 40, 50. Segments should ' +
                'be divided by space symbol. Each day should end with the last segment of 24:00. Examples: `04:00/20 08:30/22 10:10/18 ' +
                '18:40/24 22:50/19.5`; `06:00/21.5 17:20/26 24:00/18`. The temperature will be set from the beginning/start of one ' +
                'period and until the next period, e.g., `04:00/20 24:00/22` means that from 00:00 to 04:00 temperature will be 20 ' +
                'degrees and from 04:00 to 00:00 temperature will be 22 degrees.'),
            ...tuya.exposes.scheduleAllDays(ea.STATE, 'HH:MM/C'),
            e.binary('valve', ea.STATE, 'CLOSED', 'OPEN'),
            e.enum('factory_reset', ea.STATE_SET, ['SET']).withDescription('Remove limits'),
            tuya.exposes.errorStatus(),
        ],
        meta: {
            tuyaDatapoints: [
                [49, 'running_state', tuya.valueConverterBasic.lookup({'heat': tuya.enum(1), 'idle': tuya.enum(0)})],
                [49, 'system_mode', tuya.valueConverterBasic.lookup({'heat': tuya.enum(1), 'off': tuya.enum(0)})],
                [2, 'preset', tuya.valueConverterBasic.lookup({'comfort': tuya.enum(3), 'auto': tuya.enum(0),
                    'manual': tuya.enum(2), 'holiday': tuya.enum(1)})],
                [4, 'current_heating_setpoint', tuya.valueConverter.divideBy10],
                [5, 'local_temperature', tuya.valueConverter.divideBy10],
                [6, 'battery', tuya.valueConverter.raw],
                [7, 'child_lock', tuya.valueConverter.lockUnlock],
                [9, 'max_temperature_limit', tuya.valueConverter.divideBy10],
                [10, 'min_temperature_limit', tuya.valueConverter.divideBy10],
                [14, 'window_detection', tuya.valueConverter.onOff],
                [16, 'open_window_temperature', tuya.valueConverter.divideBy10],
                [17, 'open_window_time', tuya.valueConverter.raw],
                [18, 'backlight', tuya.valueConverter.raw],
                [19, 'factory_reset', tuya.valueConverter.setLimit],
                [21, 'holiday_temperature', tuya.valueConverter.raw],
                [24, 'comfort_temperature', tuya.valueConverter.divideBy10],
                [25, 'eco_temperature', tuya.valueConverter.divideBy10],
                [28, 'schedule_monday', tuya.valueConverter.thermostatScheduleDayMultiDP],
                [29, 'schedule_tuesday', tuya.valueConverter.thermostatScheduleDayMultiDP],
                [30, 'schedule_wednesday', tuya.valueConverter.thermostatScheduleDayMultiDP],
                [31, 'schedule_thursday', tuya.valueConverter.thermostatScheduleDayMultiDP],
                [32, 'schedule_friday', tuya.valueConverter.thermostatScheduleDayMultiDP],
                [33, 'schedule_saturday', tuya.valueConverter.thermostatScheduleDayMultiDP],
                [34, 'schedule_sunday', tuya.valueConverter.thermostatScheduleDayMultiDP],
                [35, 'error_status', tuya.valueConverter.raw],
                [36, 'frost_protection', tuya.valueConverter.onOff],
                [37, 'boost_heating', tuya.valueConverter.onOff],
                [38, 'boost_time', tuya.valueConverter.countdown],
                [39, 'Switch Scale', tuya.valueConverter.raw],
                [47, 'local_temperature_calibration', tuya.valueConverter.localTempCalibration1],
                [48, 'valve_testing', tuya.valueConverter.raw],
                [49, 'valve', tuya.valueConverterBasic.lookup({'OPEN': 1, 'CLOSE': 0})],
            ],
        },
    },
    {
        fingerprint: tuya.fingerprint('TS0601', ['_TZE200_68nvbio9', '_TZE200_pw7mji0l', '_TZE200_cf1sl3tj', '_TZE200_nw1r9hp6', '_TZE200_9p5xmj5r',
            '_TZE200_eevqq1uv']),
        model: 'TS0601_cover_3',
        vendor: 'Tuya',
        description: 'Cover motor',
        fromZigbee: [tuya.fz.datapoints],
        toZigbee: [tuya.tz.datapoints],
        onEvent: tuya.onEventSetTime,
        options: [exposes.options.invert_cover()],
        configure: tuya.configureMagicPacket,
        exposes: [
            e.battery(), e.cover_position(),
            e.enum('reverse_direction', ea.STATE_SET, ['forward', 'back']).withDescription('Reverse the motor direction'),
            e.enum('border', ea.STATE_SET, ['up', 'down', 'up_delete', 'down_delete', 'remove_top_bottom']),
            e.enum('click_control', ea.STATE_SET, ['up', 'down']).withDescription('Single motor steps'),
            e.binary('motor_fault', ea.STATE, true, false),
        ],
        whiteLabel: [
            tuya.whitelabel('Zemismart', 'ZM16EL-03/33', 'Cover motor', ['_TZE200_68nvbio9']),
            tuya.whitelabel('Zemismart', 'ZM25EL', 'Cover motor', ['_TZE200_pw7mji0l']),
            tuya.whitelabel('Zemismart', 'ZM85EL-2Z', 'Roman Rod I type U curtains track', ['_TZE200_cf1sl3tj', '_TZE200_nw1r9hp6']),
            tuya.whitelabel('Hiladuo', 'B09M3R35GC', 'Motorized roller shade', ['_TZE200_9p5xmj5r']),
        ],
        meta: {
            // All datapoints go in here
            tuyaDatapoints: [
                [1, 'state', tuya.valueConverterBasic.lookup({'OPEN': tuya.enum(0), 'STOP': tuya.enum(1), 'CLOSE': tuya.enum(2)})],
                [2, 'position', tuya.valueConverter.coverPosition],
                [3, 'position', tuya.valueConverter.raw],
                [5, 'reverse_direction', tuya.valueConverterBasic.lookup({'forward': tuya.enum(0), 'back': tuya.enum(1)})],
                [12, 'motor_fault', tuya.valueConverter.trueFalse1],
                [13, 'battery', tuya.valueConverter.raw],
                [16, 'border', tuya.valueConverterBasic.lookup({
                    'up': tuya.enum(0), 'down': tuya.enum(1), 'up_delete': tuya.enum(2), 'down_delete': tuya.enum(3),
                    'remove_top_bottom': tuya.enum(4)})],
                [20, 'click_control', tuya.valueConverterBasic.lookup({'up': tuya.enum(0), 'down': tuya.enum(1)})],
            ],
        },
    },
    {
        fingerprint: tuya.fingerprint('TS0601', ['_TZE200_zah67ekd', '_TZE200_icka1clh']),
        model: 'TS0601_cover_4',
        vendor: 'Tuya',
        description: 'Cover',
        fromZigbee: [tuya.fz.datapoints],
        toZigbee: [tuya.tz.datapoints],
        exposes: [
            e.cover_position().setAccess('position', ea.STATE_SET),
            e.enum('motor_direction', ea.STATE_SET, ['normal', 'reversed']).withDescription('Set the motor direction'),
            e.numeric('motor_speed', ea.STATE_SET).withValueMin(0).withValueMax(255).withDescription('Motor speed').withUnit('rpm'),
            e.enum('opening_mode', ea.STATE_SET, ['tilt', 'lift']).withDescription('Opening mode'),
            e.enum('set_upper_limit', ea.SET, ['SET']).withDescription('Set the upper limit, to reset limits use factory_reset'),
            e.enum('set_bottom_limit', ea.SET, ['SET']).withDescription('Set the bottom limit, to reset limits use factory_reset'),
            e.binary('factory_reset', ea.SET, true, false).withDescription('Factory reset the device'),
        ],
        whiteLabel: [
            tuya.whitelabel('Moes', 'AM43-0.45/40-ES-EB', 'Roller blind/shades drive motor', ['_TZE200_zah67ekd', '_TZE200_icka1clh']),
        ],
        configure: async (device, coordinatorEndpoint) => {
            device.powerSource = 'Mains (single phase)';
            device.save();
        },
        meta: {
            tuyaDatapoints: [
                [1, 'state', tuya.valueConverterBasic.lookup({'OPEN': tuya.enum(0), 'STOP': tuya.enum(1), 'CLOSE': tuya.enum(2)})],
                [2, 'position', tuya.valueConverter.coverPosition],
                [3, 'position', tuya.valueConverter.raw],
                [5, 'motor_direction', tuya.valueConverter.tubularMotorDirection],
                [7, null, null], // work_state, not useful, ignore
                [101, 'opening_mode', tuya.valueConverterBasic.lookup({'tilt': tuya.enum(0), 'lift': tuya.enum(1)})],
                [102, 'factory_reset', tuya.valueConverter.raw],
                [103, 'set_upper_limit', tuya.valueConverter.setLimit],
                [104, 'set_bottom_limit', tuya.valueConverter.setLimit],
                [105, 'motor_speed', tuya.valueConverter.raw],
            ],
        },
    },
    {
        fingerprint: tuya.fingerprint('TS0601', [
            '_TZE200_sur6q7ko', /* model: '3012732', vendor: 'LSC Smart Connect' */
            '_TZE200_hue3yfsn', /* model: 'TV02-Zigbee', vendor: 'Tuya' */
            '_TZE200_e9ba97vf', /* model: 'TV01-ZB', vendor: 'Moes' */
            '_TZE200_husqqvux', /* model: 'TSL-TRV-TV01ZG', vendor: 'Tesla Smart' */
            '_TZE200_lnbfnyxd', /* model: 'TSL-TRV-TV01ZG', vendor: 'Tesla Smart' */
            '_TZE200_lllliz3p', /* model: 'TV02-Zigbee', vendor: 'Tuya' */
            '_TZE200_mudxchsu', /* model: 'TV05-ZG curve', vendor: 'Tuya' */
            '_TZE200_7yoranx2', /* model: 'TV01-ZB', vendor: 'Moes' */
            '_TZE200_kds0pmmv', /* model: 'TV01-ZB', vendor: 'Moes' */
            '_TZE200_py4cm3he', /* model: 'TV06-Zigbee', vendor: 'Tuya' */
        ]),
        model: 'TV02-Zigbee',
        vendor: 'Tuya',
        description: 'Thermostat radiator valve',
        whiteLabel: [
            {vendor: 'Moes', model: 'TV01-ZB'},
            {vendor: 'AVATTO', model: 'TRV06'},
            {vendor: 'Tesla Smart', model: 'TSL-TRV-TV01ZG'},
            {vendor: 'Unknown/id3.pl', model: 'GTZ08'},
            tuya.whitelabel('Moes', 'ZTRV-ZX-TV01-MS', 'Thermostat radiator valve', ['_TZE200_7yoranx2']),
            tuya.whitelabel('Moes', 'TV01-ZB', 'Thermostat radiator valve', ['_TZE200_e9ba97vf', '_TZE200_kds0pmmv']),
        ],
        ota: ota.zigbeeOTA,
        fromZigbee: [tuya.fz.datapoints],
        toZigbee: [tuya.tz.datapoints],
        onEvent: tuya.onEventSetLocalTime,
        configure: tuya.configureMagicPacket,
        exposes: [
            e.battery_low(), e.child_lock(), e.open_window(), e.open_window_temperature().withValueMin(5).withValueMax(30),
            e.comfort_temperature().withValueMin(5).withValueMax(30), e.eco_temperature().withValueMin(5).withValueMax(30),
            e.climate().withPreset(['auto', 'manual', 'holiday']).withLocalTemperatureCalibration(-5, 5, 0.1, ea.STATE_SET)
                .withLocalTemperature(ea.STATE).withSetpoint('current_heating_setpoint', 5, 30, 0.5, ea.STATE_SET)
                .withSystemMode(['off', 'heat'], ea.STATE_SET, 'Only for Homeassistant'),
            e.binary('heating_stop', ea.STATE_SET, 'ON', 'OFF').withDescription('Battery life can be prolonged'+
                    ' by switching the heating off. To achieve this, the valve is closed fully. To activate the '+
                    'heating stop, the device display "HS", press the pair button to cancel.'),
            tuya.exposes.frostProtection('When Anti-Freezing function is activated, the temperature in the house is kept '+
                    'at 8 °C, the device display "AF".press the pair button to cancel.'),
            e.numeric('boost_timeset_countdown', ea.STATE_SET).withUnit('s').withDescription('Setting '+
                    'minimum 0 - maximum 465 seconds boost time. The boost (â¨) function is activated. The remaining '+
                    'time for the function will be counted down in seconds ( 465 to 0 ).').withValueMin(0).withValueMax(465),
            e.holiday_temperature().withValueMin(5).withValueMax(30),
            e.text('holiday_start_stop', ea.STATE_SET).withDescription('The holiday mode will automatically start ' +
                'at the set time starting point and run the holiday temperature. Can be defined in the following format: ' +
                '`startYear/startMonth/startDay startHours:startMinutes | endYear/endMonth/endDay endHours:endMinutes`. ' +
                'For example: `2022/10/01 16:30 | 2022/10/21 18:10`. After the end of holiday mode, it switches to "auto" ' +
                'mode and uses schedule.'),
            e.enum('working_day', ea.STATE_SET, ['mon_sun', 'mon_fri+sat+sun', 'separate']).withDescription('`mon_sun` ' +
                '- schedule for Monday used for each day (define it only for Monday). `mon_fri+sat+sun` - schedule for ' +
                'workdays used from Monday (define it only for Monday), Saturday and Sunday are defined separately. `separate` ' +
                '- schedule for each day is defined separately.'),
            e.composite('schedule', 'schedule', ea.SET).withFeature(e.enum('week_day', ea.SET, ['monday', 'tuesday',
                'wednesday', 'thursday', 'friday', 'saturday', 'sunday'])).withFeature(e.text('schedule', ea.SET))
                .withDescription('Schedule will work with "auto" preset. In this mode, the device executes ' +
                'a preset week programming temperature time and temperature. Before using these properties, check `working_day` ' +
                'property. Each day can contain up to 10 segments. At least 1 segment should be defined. Different count of segments ' +
                'can be defined for each day, e.g., 3 segments for Monday, 5 segments for Thursday, etc. It should be defined in the ' +
                'following format: `hours:minutes/temperature`. Minutes can be only tens, i.e., 00, 10, 20, 30, 40, 50. Segments should ' +
                'be divided by space symbol. Each day should end with the last segment of 24:00. Examples: `04:00/20 08:30/22 10:10/18 ' +
                '18:40/24 22:50/19.5`; `06:00/21.5 17:20/26 24:00/18`. The temperature will be set from the beginning/start of one ' +
                'period and until the next period, e.g., `04:00/20 24:00/22` means that from 00:00 to 04:00 temperature will be 20 ' +
                'degrees and from 04:00 to 00:00 temperature will be 22 degrees.'),
            ...tuya.exposes.scheduleAllDays(ea.STATE, 'HH:MM/C'),
            e.binary('online', ea.STATE_SET, 'ON', 'OFF').withDescription('The current data request from the device.'),
            tuya.exposes.errorStatus(),
        ],
        meta: {
            tuyaDatapoints: [
                [2, 'preset', tuya.valueConverter.tv02Preset()],
                [8, 'open_window', tuya.valueConverter.onOff],
                [10, null, tuya.valueConverter.TV02FrostProtection],
                [10, 'frost_protection', tuya.valueConverter.TV02FrostProtection],
                [16, 'current_heating_setpoint', tuya.valueConverter.divideBy10],
                [24, 'local_temperature', tuya.valueConverter.divideBy10],
                [27, 'local_temperature_calibration', tuya.valueConverter.localTempCalibration1],
                [31, 'working_day', tuya.valueConverterBasic.lookup({'mon_sun': tuya.enum(0), 'mon_fri+sat+sun': tuya.enum(1),
                    'separate': tuya.enum(2)})],
                [32, 'holiday_temperature', tuya.valueConverter.divideBy10],
                [35, 'battery_low', tuya.valueConverter.trueFalse0],
                [40, 'child_lock', tuya.valueConverter.lockUnlock],
                [45, 'error_status', tuya.valueConverter.raw],
                [46, 'holiday_start_stop', tuya.valueConverter.thermostatHolidayStartStop],
                [101, 'boost_timeset_countdown', tuya.valueConverter.raw],
                [102, 'open_window_temperature', tuya.valueConverter.divideBy10],
                [104, 'comfort_temperature', tuya.valueConverter.divideBy10],
                [105, 'eco_temperature', tuya.valueConverter.divideBy10],
                [106, 'schedule', tuya.valueConverter.thermostatScheduleDaySingleDP],
                [107, null, tuya.valueConverter.TV02SystemMode],
                [107, 'system_mode', tuya.valueConverter.TV02SystemMode],
                [107, 'heating_stop', tuya.valueConverter.TV02SystemMode],
                [115, 'online', tuya.valueConverter.onOffNotStrict],
                [108, 'schedule_monday', tuya.valueConverter.thermostatScheduleDaySingleDP],
                [112, 'schedule_tuesday', tuya.valueConverter.thermostatScheduleDaySingleDP],
                [109, 'schedule_wednesday', tuya.valueConverter.thermostatScheduleDaySingleDP],
                [113, 'schedule_thursday', tuya.valueConverter.thermostatScheduleDaySingleDP],
                [110, 'schedule_friday', tuya.valueConverter.thermostatScheduleDaySingleDP],
                [114, 'schedule_saturday', tuya.valueConverter.thermostatScheduleDaySingleDP],
                [111, 'schedule_sunday', tuya.valueConverter.thermostatScheduleDaySingleDP],
            ],
        },
    },
    {
        fingerprint: tuya.fingerprint('TS0601', [
            '_TZE200_0hg58wyk', /* model: 'S366', vendor: 'Cloud Even' */
        ]),
        model: 'TS0601_thermostat_2',
        vendor: 'Tuya',
        description: 'Thermostat radiator valve',
        whiteLabel: [
            {vendor: 'S366', model: 'Cloud Even'},
        ],
        fromZigbee: [tuya.fz.datapoints],
        toZigbee: [tuya.tz.datapoints],
        onEvent: tuya.onEventSetLocalTime,
        configure: tuya.configureMagicPacket,
        meta: {
            tuyaDatapoints: [
                [1, 'system_mode', tuya.valueConverterBasic.lookup({'heat': true, 'off': false})],
                [2, 'preset', tuya.valueConverterBasic.lookup({'manual': tuya.enum(0), 'holiday': tuya.enum(1), 'program': tuya.enum(2)})],
                [3, null, null], // TODO: Unknown DP
                [8, 'open_window', tuya.valueConverter.onOff],
                [10, 'frost_protection', tuya.valueConverter.onOff],
                [16, 'current_heating_setpoint', tuya.valueConverter.divideBy10],
                [24, 'local_temperature', tuya.valueConverter.divideBy10],
                [27, 'local_temperature_calibration', tuya.valueConverter.localTempCalibration1],
                [35, 'battery_low', tuya.valueConverter.trueFalse0],
                [40, 'child_lock', tuya.valueConverter.lockUnlock],
                [45, 'error_status', tuya.valueConverter.raw],
                [101, 'schedule_monday', tuya.valueConverter.thermostatScheduleDayMultiDP],
                [102, 'schedule_tuesday', tuya.valueConverter.thermostatScheduleDayMultiDP],
                [103, 'schedule_wednesday', tuya.valueConverter.thermostatScheduleDayMultiDP],
                [104, 'schedule_thursday', tuya.valueConverter.thermostatScheduleDayMultiDP],
                [105, 'schedule_friday', tuya.valueConverter.thermostatScheduleDayMultiDP],
                [106, 'schedule_saturday', tuya.valueConverter.thermostatScheduleDayMultiDP],
                [107, 'schedule_sunday', tuya.valueConverter.thermostatScheduleDayMultiDP],
            ],
        },
        exposes: [
            e.battery_low(), e.child_lock(), e.open_window(), tuya.exposes.frostProtection(), tuya.exposes.errorStatus(),
            e.climate()
                .withSystemMode(['off', 'heat'], ea.STATE_SET)
                .withPreset(['manual', 'holiday', 'program'])
                .withLocalTemperatureCalibration(-5, 5, 0.1, ea.STATE_SET)
                .withLocalTemperature(ea.STATE)
                .withSetpoint('current_heating_setpoint', 5, 30, 0.5, ea.STATE_SET),
            ...tuya.exposes.scheduleAllDays(ea.STATE_SET, 'HH:MM/C HH:MM/C HH:MM/C HH:MM/C'),
        ],
    },
    {
        fingerprint: tuya.fingerprint('TS0601', [
            '_TZE200_bvu2wnxz', /* model: 'ME167', vendor: 'AVATTO' */
            '_TZE200_6rdj8dzm', /* model: 'ME167', vendor: 'AVATTO' */
            '_TZE200_p3dbf6qs', /* model: 'ME168', vendor: 'AVATTO' */
            '_TZE200_rxntag7i', /* model: 'ME168', vendor: 'AVATTO' */
        ]),
        model: 'TS0601_thermostat_3',
        vendor: 'Tuya',
        description: 'Thermostatic radiator valve',
        fromZigbee: [tuya.fz.datapoints],
        toZigbee: [tuya.tz.datapoints],
        whiteLabel: [
            tuya.whitelabel('AVATTO', 'ME167', 'Thermostatic radiator valve', ['_TZE200_bvu2wnxz', '_TZE200_6rdj8dzm']),
            tuya.whitelabel('AVATTO', 'ME168', 'Thermostatic radiator valve', ['_TZE200_p3dbf6qs', '_TZE200_rxntag7i']),
        ],
        onEvent: tuya.onEventSetTime,
        configure: tuya.configureMagicPacket,
        exposes: [
            e.child_lock(), e.battery_low(),
            e.climate()
                .withSetpoint('current_heating_setpoint', 5, 35, 1, ea.STATE_SET)
                .withLocalTemperature(ea.STATE)
                .withSystemMode(['auto', 'heat', 'off'], ea.STATE_SET)
                .withRunningState(['idle', 'heat'], ea.STATE)
                .withLocalTemperatureCalibration(-9, 9, 1, ea.STATE_SET),
            ...tuya.exposes.scheduleAllDays(ea.STATE_SET, 'HH:MM/C HH:MM/C HH:MM/C HH:MM/C HH:MM/C HH:MM/C'),
            e.binary('scale_protection', ea.STATE_SET, 'ON', 'OFF').withDescription('If the heat sink is not fully opened within ' +
                'two weeks or is not used for a long time, the valve will be blocked due to silting up and the heat sink will not be ' +
                'able to be used. To ensure normal use of the heat sink, the controller will automatically open the valve fully every ' +
                'two weeks. It will run for 30 seconds per time with the screen displaying "Ad", then return to its normal working state ' +
                'again.'),
            e.binary('frost_protection', ea.STATE_SET, 'ON', 'OFF').withDescription('When the room temperature is lower than ' +
                '5 °C, the valve opens; when the temperature rises to 8 °C, the valve closes.'),
            e.numeric('error', ea.STATE).withDescription('If NTC is damaged, "Er" will be on the TRV display.'),
        ],
        meta: {
            tuyaDatapoints: [
                [2, 'system_mode', tuya.valueConverterBasic.lookup({'auto': tuya.enum(0), 'heat': tuya.enum(1), 'off': tuya.enum(2)})],
                [3, 'running_state', tuya.valueConverterBasic.lookup({'heat': tuya.enum(0), 'idle': tuya.enum(1)})],
                [4, 'current_heating_setpoint', tuya.valueConverter.divideBy10],
                [5, 'local_temperature', tuya.valueConverter.divideBy10],
                [7, 'child_lock', tuya.valueConverter.lockUnlock],
                [28, 'schedule_monday', tuya.valueConverter.thermostatScheduleDayMultiDPWithDayNumber(1)],
                [29, 'schedule_tuesday', tuya.valueConverter.thermostatScheduleDayMultiDPWithDayNumber(2)],
                [30, 'schedule_wednesday', tuya.valueConverter.thermostatScheduleDayMultiDPWithDayNumber(3)],
                [31, 'schedule_thursday', tuya.valueConverter.thermostatScheduleDayMultiDPWithDayNumber(4)],
                [32, 'schedule_friday', tuya.valueConverter.thermostatScheduleDayMultiDPWithDayNumber(5)],
                [33, 'schedule_saturday', tuya.valueConverter.thermostatScheduleDayMultiDPWithDayNumber(6)],
                [34, 'schedule_sunday', tuya.valueConverter.thermostatScheduleDayMultiDPWithDayNumber(7)],
                [35, null, tuya.valueConverter.errorOrBatteryLow],
                [36, 'frost_protection', tuya.valueConverter.onOff],
                [39, 'scale_protection', tuya.valueConverter.onOff],
                [47, 'local_temperature_calibration', tuya.valueConverter.localTempCalibration2],
            ],
        },
    },
    {
        fingerprint: tuya.fingerprint('TS0601', [
            '_TZE204_pcdmj88b',
        ]),
        model: 'TS0601_thermostat_4',
        vendor: 'Tuya',
        description: 'Thermostatic radiator valve',
        fromZigbee: [tuya.fz.datapoints],
        toZigbee: [tuya.tz.datapoints],
        onEvent: tuya.onEventSetLocalTime,
        configure: tuya.configureMagicPacket,
        exposes: [
            e.child_lock(),
            e.battery(),
            e.battery_low(),
            e.climate()
                .withSetpoint('current_heating_setpoint', 5, 35, 0.5, ea.STATE_SET)
                .withLocalTemperature(ea.STATE)
                .withPreset(['schedule', 'holiday', 'manual', 'comfort', 'eco'])
                .withSystemMode(['off', 'heat'], ea.STATE)
                .withLocalTemperatureCalibration(-3, 3, 1, ea.STATE_SET),
            ...tuya.exposes.scheduleAllDays(ea.STATE_SET, 'HH:MM/C HH:MM/C HH:MM/C HH:MM/C HH:MM/C HH:MM/C'),
            e.holiday_temperature().withValueMin(5).withValueMax(30),
            e.comfort_temperature().withValueMin(5).withValueMax(30),
            e.eco_temperature().withValueMin(5).withValueMax(30),
            e.binary('scale_protection', ea.STATE_SET, 'ON', 'OFF').withDescription('If the heat sink is not fully opened within ' +
                'two weeks or is not used for a long time, the valve will be blocked due to silting up and the heat sink will not be ' +
                'able to be used. To ensure normal use of the heat sink, the controller will automatically open the valve fully every ' +
                'two weeks. It will run for 30 seconds per time with the screen displaying "Ad", then return to its normal working state ' +
                'again.'),
            e.binary('frost_protection', ea.STATE_SET, 'ON', 'OFF').withDescription('When the room temperature is lower than ' +
                '5 °C, the valve opens; when the temperature rises to 8 °C, the valve closes.'),
            e.numeric('error', ea.STATE).withDescription('If NTC is damaged, "Er" will be on the TRV display.'),
            e.binary('boost_heating', ea.STATE_SET, 'ON', 'OFF')
                .withDescription('Boost Heating: the device will enter the boost heating mode.'),
        ],
        meta: {
            tuyaDatapoints: [
                [2, 'preset', tuya.valueConverterBasic.lookup(
                    {'schedule': tuya.enum(0), 'holiday': tuya.enum(1), 'manual': tuya.enum(2), 'comfort': tuya.enum(3), 'eco': tuya.enum(4)})],
                [4, 'current_heating_setpoint', tuya.valueConverter.divideBy10],
                [5, 'local_temperature', tuya.valueConverter.divideBy10],
                [6, 'battery', tuya.valueConverter.raw],
                [7, 'child_lock', tuya.valueConverter.lockUnlock],
                [21, 'holiday_temperature', tuya.valueConverter.divideBy10],
                [24, 'comfort_temperature', tuya.valueConverter.divideBy10],
                [25, 'eco_temperature', tuya.valueConverter.divideBy10],
                [28, 'schedule_monday', tuya.valueConverter.thermostatScheduleDayMultiDPWithDayNumber(1)],
                [29, 'schedule_tuesday', tuya.valueConverter.thermostatScheduleDayMultiDPWithDayNumber(2)],
                [30, 'schedule_wednesday', tuya.valueConverter.thermostatScheduleDayMultiDPWithDayNumber(3)],
                [31, 'schedule_thursday', tuya.valueConverter.thermostatScheduleDayMultiDPWithDayNumber(4)],
                [32, 'schedule_friday', tuya.valueConverter.thermostatScheduleDayMultiDPWithDayNumber(5)],
                [33, 'schedule_saturday', tuya.valueConverter.thermostatScheduleDayMultiDPWithDayNumber(6)],
                [34, 'schedule_sunday', tuya.valueConverter.thermostatScheduleDayMultiDPWithDayNumber(7)],
                [35, 'fault_alarm', tuya.valueConverter.errorOrBatteryLow],
                [36, 'frost_protection', tuya.valueConverter.onOff],
                [37, 'boost_heating', tuya.valueConverter.onOff],
                [39, 'scale_protection', tuya.valueConverter.onOff],
                [47, 'local_temperature_calibration', tuya.valueConverter.localTempCalibration2],
                [49, 'system_mode', tuya.valueConverterBasic.lookup({'off': tuya.enum(0), 'heat': tuya.enum(1)})],
            ],
        },
    },
    {
        fingerprint: [
            {modelID: 'v90ladg\u0000', manufacturerName: '_TYST11_wv90ladg'},
            {modelID: 'TS0601', manufacturerName: '_TZE200_wv90ladg'},
        ],
        model: 'HT-08',
        vendor: 'ETOP',
        description: 'Wall-mount thermostat',
        fromZigbee: [legacy.fromZigbee.tuya_thermostat_weekly_schedule_1, legacy.fromZigbee.etop_thermostat,
            fz.ignore_basic_report, fz.ignore_tuya_set_time],
        toZigbee: [legacy.toZigbee.etop_thermostat_system_mode, legacy.toZigbee.etop_thermostat_away_mode, legacy.toZigbee.tuya_thermostat_child_lock,
            legacy.toZigbee.tuya_thermostat_current_heating_setpoint, legacy.toZigbee.tuya_thermostat_weekly_schedule],
        onEvent: tuya.onEventSetTime,
        meta: {
            thermostat: {
                weeklyScheduleMaxTransitions: 4,
                weeklyScheduleSupportedModes: [1], // bits: 0-heat present, 1-cool present (dec: 1-heat,2-cool,3-heat+cool)
                weeklyScheduleFirstDayDpId: 101,
            },
        },
        exposes: [e.child_lock(), e.away_mode(), e.climate().withSetpoint('current_heating_setpoint', 5, 35, 0.5, ea.STATE_SET)
            .withLocalTemperature(ea.STATE)
            .withSystemMode(['off', 'heat', 'auto'], ea.STATE_SET).withRunningState(['idle', 'heat'], ea.STATE)],
    },
    {
        fingerprint: [{modelID: 'dpplnsn\u0000', manufacturerName: '_TYST11_2dpplnsn'},
            {modelID: 'TS0601', manufacturerName: '_TZE200_2dpplnsn'}],
        model: 'HT-10',
        vendor: 'ETOP',
        description: 'Radiator valve',
        fromZigbee: [legacy.fromZigbee.tuya_thermostat_weekly_schedule_1, legacy.fromZigbee.etop_thermostat,
            fz.ignore_basic_report, fz.ignore_tuya_set_time],
        toZigbee: [legacy.toZigbee.etop_thermostat_system_mode, legacy.toZigbee.etop_thermostat_away_mode, legacy.toZigbee.tuya_thermostat_child_lock,
            legacy.toZigbee.tuya_thermostat_current_heating_setpoint, legacy.toZigbee.tuya_thermostat_weekly_schedule],
        onEvent: tuya.onEventSetTime,
        meta: {
            timeout: 20000, // TRV wakes up every 10sec
            thermostat: {
                weeklyScheduleMaxTransitions: 4,
                weeklyScheduleSupportedModes: [1], // bits: 0-heat present, 1-cool present (dec: 1-heat,2-cool,3-heat+cool)
                weeklyScheduleFirstDayDpId: 101,
            },
        },
        exposes: [
            e.battery_low(), e.child_lock(), e.away_mode(), e.climate()
                .withSetpoint('current_heating_setpoint', 5, 35, 0.5, ea.STATE_SET)
                .withLocalTemperature(ea.STATE)
                .withSystemMode(['off', 'heat', 'auto'], ea.STATE_SET).withRunningState(['idle', 'heat'], ea.STATE),
        ],
    },
    {
        fingerprint: [
            {modelID: 'TS0601', manufacturerName: '_TZE200_a4bpgplm'},
            {modelID: 'TS0601', manufacturerName: '_TZE200_dv8abrrz'},
            {modelID: 'TS0601', manufacturerName: '_TZE200_z1tyspqw'},
        ],
        model: 'TS0601_thermostat_1',
        vendor: 'Tuya',
        description: 'Thermostatic radiator valve',
        whiteLabel: [
            tuya.whitelabel('id3', 'GTZ06', 'Thermostatic radiator valve', ['_TZE200_z1tyspqw']),
        ],
        onEvent: tuya.onEventSetLocalTime,
        fromZigbee: [tuya.fz.datapoints],
        toZigbee: [tuya.tz.datapoints],
        configure: tuya.configureMagicPacket,
        exposes: [
            e.battery(), e.child_lock(), e.max_temperature(), e.min_temperature(),
            e.position(), e.window_detection(),
            e.binary('window', ea.STATE, 'CLOSED', 'OPEN').withDescription('Window status closed or open '),
            e.binary('alarm_switch', ea.STATE, 'ON', 'OFF').withDescription('Thermostat in error state'),
            e.climate()
                .withLocalTemperature(ea.STATE).withSetpoint('current_heating_setpoint', 5, 35, 0.5, ea.STATE_SET)
                .withLocalTemperatureCalibration(-30, 30, 0.1, ea.STATE_SET)
                .withPreset(['auto', 'manual', 'off', 'on'],
                    'MANUAL MODE ☝ - In this mode, the device executes manual temperature setting. ' +
                'When the set temperature is lower than the "minimum temperature", the valve is closed (forced closed). ' +
                'AUTO MODE ⏱ - In this mode, the device executes a preset week programming temperature time and temperature. ' +
                'ON - In this mode, the thermostat stays open ' +
                'OFF - In this mode, the thermostat stays closed')
                .withSystemMode(['auto', 'heat', 'off'], ea.STATE)
                .withRunningState(['idle', 'heat'], ea.STATE),
            ...tuya.exposes.scheduleAllDays(ea.STATE_SET, 'HH:MM/C HH:MM/C HH:MM/C HH:MM/C'),
            e.binary('boost_heating', ea.STATE_SET, 'ON', 'OFF')
                .withDescription('Boost Heating: press and hold "+" for 3 seconds, ' +
                'the device will enter the boost heating mode, and the ▷╵◁ will flash. The countdown will be displayed in the APP'),
            e.numeric('boost_time', ea.STATE_SET).withUnit('min').withDescription('Countdown in minutes')
                .withValueMin(0).withValueMax(1000),
        ],
        meta: {
            tuyaDatapoints: [
                [1, null, tuya.valueConverter.thermostatSystemModeAndPreset(null)],
                [1, 'system_mode', tuya.valueConverter.thermostatSystemModeAndPreset('system_mode')],
                [1, 'preset', tuya.valueConverter.thermostatSystemModeAndPreset('preset')],
                [2, 'current_heating_setpoint', tuya.valueConverter.divideBy10],
                [3, 'local_temperature', tuya.valueConverter.divideBy10],
                [4, 'boost_heating', tuya.valueConverter.onOff],
                [5, 'boost_time', tuya.valueConverter.countdown],
                [6, 'running_state', tuya.valueConverterBasic.lookup({'heat': 1, 'idle': 0})],
                [7, 'window', tuya.valueConverterBasic.lookup({'OPEN': 1, 'CLOSE': 0})],
                [8, 'window_detection', tuya.valueConverter.onOff],
                [12, 'child_lock', tuya.valueConverter.lockUnlock],
                [13, 'battery', tuya.valueConverter.raw],
                [14, 'alarm_switch', tuya.valueConverter.onOff],
                [15, 'min_temperature', tuya.valueConverter.divideBy10],
                [16, 'max_temperature', tuya.valueConverter.divideBy10],
                [17, 'schedule_monday', tuya.valueConverter.thermostatScheduleDayMultiDPWithDayNumber(1)],
                [18, 'schedule_tuesday', tuya.valueConverter.thermostatScheduleDayMultiDPWithDayNumber(2)],
                [19, 'schedule_wednesday', tuya.valueConverter.thermostatScheduleDayMultiDPWithDayNumber(3)],
                [20, 'schedule_thursday', tuya.valueConverter.thermostatScheduleDayMultiDPWithDayNumber(4)],
                [21, 'schedule_friday', tuya.valueConverter.thermostatScheduleDayMultiDPWithDayNumber(5)],
                [22, 'schedule_saturday', tuya.valueConverter.thermostatScheduleDayMultiDPWithDayNumber(6)],
                [23, 'schedule_sunday', tuya.valueConverter.thermostatScheduleDayMultiDPWithDayNumber(7)],
                [101, 'local_temperature_calibration', tuya.valueConverter.localTempCalibration1],
                [102, 'position', tuya.valueConverter.divideBy10],
            ],
        },
    },
    {
        fingerprint: [
            {modelID: 'TS0601', manufacturerName: '_TZE204_rtrmfadk'},
        ],
        model: 'TRV601',
        vendor: 'Tuya',
        description: 'Thermostatic radiator valve.',
        onEvent: tuya.onEventSetLocalTime,
        fromZigbee: [tuya.fz.datapoints],
        toZigbee: [tuya.tz.datapoints],
        configure: tuya.configureMagicPacket,
        exposes: [
            e.battery(), e.child_lock(), e.max_temperature(), e.min_temperature(),
            e.position(), e.window_detection(),
            e.binary('window', ea.STATE, 'OPEN', 'CLOSE').withDescription('Window status closed or open '),
            e.binary('alarm_switch', ea.STATE, 'ON', 'OFF').withDescription('Thermostat in error state'),
            e.climate()
                .withLocalTemperature(ea.STATE).withSetpoint('current_heating_setpoint', 5, 35, 0.5, ea.STATE_SET)
                .withLocalTemperatureCalibration(-30, 30, 0.1, ea.STATE_SET)
                .withPreset(['auto', 'manual', 'off', 'on'],
                    'MANUAL MODE ☝ - In this mode, the device executes manual temperature setting. ' +
                    'When the set temperature is lower than the "minimum temperature", the valve is closed (forced closed). ' +
                    'AUTO MODE ⏱ - In this mode, the device executes a preset week programming temperature time and temperature. ' +
                    'ON - In this mode, the thermostat stays open ' +
                    'OFF - In this mode, the thermostat stays closed')
                .withSystemMode(['auto', 'heat', 'off'], ea.STATE)
                .withRunningState(['idle', 'heat'], ea.STATE),
            ...tuya.exposes.scheduleAllDays(ea.STATE_SET, 'HH:MM/C HH:MM/C HH:MM/C HH:MM/C'),
            e.enum('mode', ea.STATE_SET, ['comfort', 'eco']).withDescription('Hysteresis - comfort > switches off/on exactly at reached ' +
                'temperature with valve smooth from 0 to 100%, eco > 0.5 degrees above or below, valve either 0 or 100%'),
        ],
        meta: {
            tuyaDatapoints: [
                [1, null, tuya.valueConverter.thermostatSystemModeAndPreset(null)],
                [1, 'system_mode', tuya.valueConverter.thermostatSystemModeAndPreset('system_mode')],
                [1, 'preset', tuya.valueConverter.thermostatSystemModeAndPreset('preset')],
                [2, 'current_heating_setpoint', tuya.valueConverter.divideBy10],
                [3, 'local_temperature', tuya.valueConverter.divideBy10],
                [6, 'running_state', tuya.valueConverterBasic.lookup({'heat': 1, 'idle': 0})],
                [7, 'window', tuya.valueConverterBasic.lookup({'OPEN': 1, 'CLOSE': 0})],
                [8, 'window_detection', tuya.valueConverter.onOff],
                [12, 'child_lock', tuya.valueConverter.lockUnlock],
                [13, 'battery', tuya.valueConverter.raw],
                [14, 'alarm_switch', tuya.valueConverter.onOff],
                [15, 'min_temperature', tuya.valueConverter.divideBy10],
                [16, 'max_temperature', tuya.valueConverter.divideBy10],
                [17, 'schedule_monday', tuya.valueConverter.thermostatScheduleDayMultiDPWithDayNumber(1)],
                [18, 'schedule_tuesday', tuya.valueConverter.thermostatScheduleDayMultiDPWithDayNumber(2)],
                [19, 'schedule_wednesday', tuya.valueConverter.thermostatScheduleDayMultiDPWithDayNumber(3)],
                [20, 'schedule_thursday', tuya.valueConverter.thermostatScheduleDayMultiDPWithDayNumber(4)],
                [21, 'schedule_friday', tuya.valueConverter.thermostatScheduleDayMultiDPWithDayNumber(5)],
                [22, 'schedule_saturday', tuya.valueConverter.thermostatScheduleDayMultiDPWithDayNumber(6)],
                [23, 'schedule_sunday', tuya.valueConverter.thermostatScheduleDayMultiDPWithDayNumber(7)],
                [101, 'local_temperature_calibration', tuya.valueConverter.localTempCalibration1],
                [108, 'position', tuya.valueConverter.divideBy10],
                [114, 'mode', tuya.valueConverterBasic.lookup({'comfort': tuya.enum(0), 'eco': tuya.enum(1)})],
            ],
        },
    },
    {
        fingerprint: [
            {modelID: 'TS0601', manufacturerName: '_TZE200_rtrmfadk'},
        ],
        model: 'TRV602',
        vendor: 'Tuya',
        description: 'Thermostatic radiator valve.',
        onEvent: tuya.onEventSetLocalTime,
        fromZigbee: [tuya.fz.datapoints],
        toZigbee: [tuya.tz.datapoints],
        configure: tuya.configureMagicPacket,
        exposes: [
            e.battery(), e.child_lock(), e.max_temperature(), e.min_temperature(),
            e.position(), e.window_detection(),
            e.binary('window', ea.STATE, 'OPEN', 'CLOSE').withDescription('Window status closed or open '),
            e.binary('alarm_switch', ea.STATE, 'ON', 'OFF').withDescription('Thermostat in error state'),
            e.climate()
                .withLocalTemperature(ea.STATE).withSetpoint('current_heating_setpoint', 5, 35, 0.5, ea.STATE_SET)
                .withLocalTemperatureCalibration(-30, 30, 0.1, ea.STATE_SET)
                .withPreset(['auto', 'manual', 'off', 'on'],
                    'MANUAL MODE ☝ - In this mode, the device executes manual temperature setting. ' +
                    'When the set temperature is lower than the "minimum temperature", the valve is closed (forced closed). ' +
                    'AUTO MODE ⏱ - In this mode, the device executes a preset week programming temperature time and temperature. ' +
                    'ON - In this mode, the thermostat stays open ' +
                    'OFF - In this mode, the thermostat stays closed')
                .withSystemMode(['auto', 'heat', 'off'], ea.STATE)
                .withRunningState(['idle', 'heat'], ea.STATE),
            ...tuya.exposes.scheduleAllDays(ea.STATE_SET, 'HH:MM/C HH:MM/C HH:MM/C HH:MM/C'),
            e.enum('display_brightness', ea.STATE_SET, ['high', 'medium', 'low']).withDescription('Display brightness'),
            e.enum('screen_orientation', ea.STATE_SET, ['up', 'right', 'down', 'left']).withDescription('Screen orientation'),
            e.enum('mode', ea.STATE_SET, ['comfort', 'eco']).withDescription('Hysteresis - comfort > switches off/on exactly at reached ' +
                'temperature with valve smooth from 0 to 100%, eco > 0.5 degrees above or below, valve either 0 or 100%'),
        ],
        meta: {
            tuyaDatapoints: [
                [1, null, tuya.valueConverter.thermostatSystemModeAndPreset(null)],
                [1, 'system_mode', tuya.valueConverter.thermostatSystemModeAndPreset('system_mode')],
                [1, 'preset', tuya.valueConverter.thermostatSystemModeAndPreset('preset')],
                [2, 'current_heating_setpoint', tuya.valueConverter.divideBy10],
                [3, 'local_temperature', tuya.valueConverter.divideBy10],
                [6, 'running_state', tuya.valueConverterBasic.lookup({'heat': 1, 'idle': 0})],
                [7, 'window', tuya.valueConverterBasic.lookup({'OPEN': 1, 'CLOSE': 0})],
                [8, 'window_detection', tuya.valueConverter.onOff],
                [12, 'child_lock', tuya.valueConverter.lockUnlock],
                [13, 'battery', tuya.valueConverter.raw],
                [14, 'alarm_switch', tuya.valueConverter.onOff],
                [15, 'min_temperature', tuya.valueConverter.divideBy10],
                [16, 'max_temperature', tuya.valueConverter.divideBy10],
                [17, 'schedule_monday', tuya.valueConverter.thermostatScheduleDayMultiDPWithDayNumber(1)],
                [18, 'schedule_tuesday', tuya.valueConverter.thermostatScheduleDayMultiDPWithDayNumber(2)],
                [19, 'schedule_wednesday', tuya.valueConverter.thermostatScheduleDayMultiDPWithDayNumber(3)],
                [20, 'schedule_thursday', tuya.valueConverter.thermostatScheduleDayMultiDPWithDayNumber(4)],
                [21, 'schedule_friday', tuya.valueConverter.thermostatScheduleDayMultiDPWithDayNumber(5)],
                [22, 'schedule_saturday', tuya.valueConverter.thermostatScheduleDayMultiDPWithDayNumber(6)],
                [23, 'schedule_sunday', tuya.valueConverter.thermostatScheduleDayMultiDPWithDayNumber(7)],
                [101, 'local_temperature_calibration', tuya.valueConverter.localTempCalibration1],
                [108, 'position', tuya.valueConverter.divideBy10],
                [111, 'display_brightness', tuya.valueConverterBasic.lookup({'high': tuya.enum(0), 'medium': tuya.enum(1), 'low': tuya.enum(2)})],
                [113, 'screen_orientation', tuya.valueConverterBasic.lookup({
                    'up': tuya.enum(0), 'right': tuya.enum(1), 'down': tuya.enum(2), 'left': tuya.enum(3),
                })],
                [114, 'mode', tuya.valueConverterBasic.lookup({'comfort': tuya.enum(0), 'eco': tuya.enum(1)})],
            ],
        },
    },
    {
        zigbeeModel: ['TS0121'],
        model: 'TS0121_plug',
        description: '10A UK or 16A EU smart plug',
        whiteLabel: [
            {vendor: 'BlitzWolf', model: 'BW-SHP13'},
            {vendor: 'Connecte', model: '4500990'},
            {vendor: 'Connecte', model: '4500991'},
            {vendor: 'Connecte', model: '4500992'},
            {vendor: 'Connecte', model: '4500993'},
        ],
        vendor: 'Tuya',
        fromZigbee: [fz.on_off, fz.electrical_measurement, fz.metering, fz.ignore_basic_report, tuya.fz.power_outage_memory,
            tuya.fz.indicator_mode],
        toZigbee: [tz.on_off, tuya.tz.power_on_behavior_1, tuya.tz.backlight_indicator_mode_1],
        configure: async (device, coordinatorEndpoint) => {
            const endpoint = device.getEndpoint(1);
            await reporting.bind(endpoint, coordinatorEndpoint, ['genOnOff', 'haElectricalMeasurement', 'seMetering']);
            endpoint.saveClusterAttributeKeyValue('seMetering', {divisor: 100, multiplier: 1});
            endpoint.saveClusterAttributeKeyValue('haElectricalMeasurement', {
                acVoltageMultiplier: 1, acVoltageDivisor: 1, acCurrentMultiplier: 1, acCurrentDivisor: 1000, acPowerMultiplier: 1,
                acPowerDivisor: 1,
            });
            try {
                await reporting.currentSummDelivered(endpoint);
                await reporting.rmsVoltage(endpoint, {change: 5});
                await reporting.rmsCurrent(endpoint, {change: 50});
                await reporting.activePower(endpoint, {change: 10});
            } catch (error) {/* fails for some https://github.com/Koenkk/zigbee2mqtt/issues/11179
                                and https://github.com/Koenkk/zigbee2mqtt/issues/16864 */}
            await endpoint.read('genOnOff', ['onOff', 'moesStartUpOnOff', 'tuyaBacklightMode']);
        },
        options: [exposes.options.measurement_poll_interval()],
        // This device doesn't support reporting correctly.
        // https://github.com/Koenkk/zigbee-herdsman-converters/pull/1270
        exposes: [e.switch(), e.power(), e.current(), e.voltage(),
            e.energy(), e.enum('power_outage_memory', ea.ALL, ['on', 'off', 'restore'])
                .withDescription('Recover state after power outage'),
            e.enum('indicator_mode', ea.ALL, ['off', 'off/on', 'on/off']).withDescription('LED indicator mode')],
        onEvent: (type, data, device, options) => tuya.onEventMeasurementPoll(type, data, device, options, true, false),
    },
    {
        fingerprint: [{modelID: 'TS0111', manufacturerName: '_TYZB01_ymcdbl3u'}],
        model: 'TS0111_valve',
        vendor: 'Tuya',
        whiteLabel: [{vendor: 'Tuya', model: 'SM-AW713Z'}],
        description: 'Smart water/gas valve',
        extend: [tuya.modernExtend.tuyaOnOff({indicatorMode: true})],
    },
    {
        // Note: below you will find the TS011F_plug_2 and TS011F_plug_3. These are identified via a fingerprint and
        // thus preferred above the TS011F_plug_1 if the fingerprint matches
        zigbeeModel: ['TS011F'],
        model: 'TS011F_plug_1',
        description: 'Smart plug (with power monitoring)',
        vendor: 'Tuya',
        whiteLabel: [{vendor: 'LELLKI', model: 'TS011F_plug'}, {vendor: 'Neo', model: 'NAS-WR01B'},
            {vendor: 'BlitzWolf', model: 'BW-SHP15'}, {vendor: 'BlitzWolf', model: 'BW-SHP13'},
            {vendor: 'MatSee Plus', model: 'PJ-ZSW01'}, {vendor: 'MODEMIX', model: 'MOD037'}, {vendor: 'MODEMIX', model: 'MOD048'},
            {vendor: 'Coswall', model: 'CS-AJ-DE2U-ZG-11'}, {vendor: 'Aubess', model: 'TS011F_plug_1'},
            tuya.whitelabel('Nous', 'A1Z', 'Smart plug (with power monitoring)', ['_TZ3000_2putqrmw']),
            tuya.whitelabel('Moes', 'MOES_plug', 'Smart plug (with power monitoring)', ['_TZ3000_yujkchbz']),
            tuya.whitelabel('Moes', 'ZK-EU', 'Smart wallsocket (with power monitoring)', ['_TZ3000_ss98ec5d']),
            tuya.whitelabel('Nous', 'A1Z', 'Smart plug (with power monitoring)', ['_TZ3000_ksw8qtmt']),
        ],
        ota: ota.zigbeeOTA,
        extend: [tuya.modernExtend.tuyaOnOff({
            electricalMeasurements: true, electricalMeasurementsFzConverter: fzLocal.TS011F_electrical_measurement,
            powerOutageMemory: true, indicatorMode: true, childLock: true, onOffCountdown: true})],
        configure: async (device, coordinatorEndpoint) => {
            await tuya.configureMagicPacket(device, coordinatorEndpoint);
            const endpoint = device.getEndpoint(1);
            await reporting.bind(endpoint, coordinatorEndpoint, ['genOnOff', 'haElectricalMeasurement', 'seMetering']);
            await reporting.rmsVoltage(endpoint, {change: 5});
            await reporting.rmsCurrent(endpoint, {change: 50});

            if (!['_TZ3000_0zfrhq4i', '_TZ3000_okaz9tjs', '_TZ3000_typdpbpg'].includes(device.manufacturerName)) {
                // Gives INVALID_DATA_TYPE error for _TZ3000_0zfrhq4i (as well as a few others in issue 20028)
                // https://github.com/Koenkk/zigbee2mqtt/discussions/19680#discussioncomment-7667035
                await reporting.activePower(endpoint, {change: 10});
            }
            await reporting.currentSummDelivered(endpoint);
            const acCurrentDivisor = device.manufacturerName === '_TZ3000_typdpbpg' ? 2000 : 1000;
            endpoint.saveClusterAttributeKeyValue('haElectricalMeasurement', {acCurrentDivisor, acCurrentMultiplier: 1});
            endpoint.saveClusterAttributeKeyValue('seMetering', {divisor: 100, multiplier: 1});
            utils.attachOutputCluster(device, 'genOta');
            device.save();
        },
    },
    {
        fingerprint: tuya.fingerprint('TS011F',
            ['_TZ3000_hyfvrar3', '_TZ3000_v1pdxuqq', '_TZ3000_8a833yls', '_TZ3000_bfn1w0mm', '_TZ3000_nzkqcvvs', '_TZ3000_rtcrrvia']),
        model: 'TS011F_plug_2',
        description: 'Smart plug (without power monitoring)',
        vendor: 'Tuya',
        extend: [tuya.modernExtend.tuyaOnOff({powerOutageMemory: true, indicatorMode: true, childLock: true})],
        configure: async (device, coordinatorEndpoint) => {
            const endpoint = device.getEndpoint(1);
            await reporting.bind(endpoint, coordinatorEndpoint, ['genOnOff']);
        },
    },
    {
        fingerprint: [
            {modelID: 'TS011F', applicationVersion: 160, priority: -1},
            {modelID: 'TS011F', applicationVersion: 100, priority: -1},
            {modelID: 'TS011F', applicationVersion: 69, priority: -1},
            {modelID: 'TS011F', applicationVersion: 68, priority: -1},
            {modelID: 'TS011F', applicationVersion: 65, priority: -1},
            {modelID: 'TS011F', applicationVersion: 64, priority: -1},
            {modelID: 'TS011F', softwareBuildID: '1.0.5\u0000', priority: -1},
        ],
        model: 'TS011F_plug_3',
        description: 'Smart plug (with power monitoring by polling)',
        vendor: 'Tuya',
        whiteLabel: [{vendor: 'VIKEFON', model: 'TS011F'}, {vendor: 'BlitzWolf', model: 'BW-SHP15'},
            {vendor: 'AVATTO', model: 'MIUCOT10Z'}, {vendor: 'Neo', model: 'NAS-WR01B'}, {vendor: 'Neo', model: 'PLUG-001SPB2'},
            tuya.whitelabel('Tuya', 'BSD29_1', 'Smart plug (with power monitoring by polling)', ['_TZ3000_okaz9tjs']),
        ],
        ota: ota.zigbeeOTA,
        extend: [tuya.modernExtend.tuyaOnOff({electricalMeasurements: true, powerOutageMemory: true, indicatorMode: true, childLock: true})],
        configure: async (device, coordinatorEndpoint) => {
            await tuya.configureMagicPacket(device, coordinatorEndpoint);
            const endpoint = device.getEndpoint(1);
            endpoint.saveClusterAttributeKeyValue('haElectricalMeasurement', {acCurrentDivisor: 1000, acCurrentMultiplier: 1});
            endpoint.saveClusterAttributeKeyValue('seMetering', {divisor: 100, multiplier: 1});
            utils.attachOutputCluster(device, 'genOta');
            device.save();
        },
        options: [exposes.options.measurement_poll_interval()],
        onEvent: (type, data, device, options) =>
            tuya.onEventMeasurementPoll(type, data, device, options,
                true, // polling for voltage, current and power
                [100, 160].includes(device.applicationVersion) || ['1.0.5\u0000'].includes(device.softwareBuildID), // polling for energy
            ),
    },
    {
        fingerprint: tuya.fingerprint('TS011F', ['_TZ3000_in5s3wn1', '_TZ3000_wbloefbf']),
        model: 'TS011F_switch_5_gang',
        description: '2 gang 2 usb 1 wall ac outlet',
        whiteLabel: [{vendor: 'Milfra', model: 'M11Z'}],
        vendor: 'Tuya',
        extend: [tuya.modernExtend.tuyaOnOff({powerOutageMemory: true, childLock: true, endpoints: ['l1', 'l2', 'l3', 'l4', 'l5']})],
        endpoint: (device) => {
            return {l1: 1, l2: 2, l3: 3, l4: 4, l5: 5};
        },
        meta: {multiEndpoint: true},
        configure: async (device, coordinatorEndpoint) => {
            await tuya.configureMagicPacket(device, coordinatorEndpoint);
            await reporting.bind(device.getEndpoint(1), coordinatorEndpoint, ['genOnOff']);
            await reporting.bind(device.getEndpoint(2), coordinatorEndpoint, ['genOnOff']);
            await reporting.bind(device.getEndpoint(3), coordinatorEndpoint, ['genOnOff']);
            await reporting.bind(device.getEndpoint(4), coordinatorEndpoint, ['genOnOff']);
            await reporting.bind(device.getEndpoint(5), coordinatorEndpoint, ['genOnOff']);
        },
    },
    {
        fingerprint: tuya.fingerprint('TS011F', ['_TZ3000_dlug3kbc']),
        model: 'TS011F_3_gang',
        description: '3 gang wall ac outlet',
        vendor: 'Tuya',
        extend: [tuya.modernExtend.tuyaOnOff({powerOutageMemory: true, childLock: true, endpoints: ['l1', 'l2', 'l3']})],
        endpoint: (device) => {
            return {l1: 1, l2: 2, l3: 3, l4: 4, l5: 5};
        },
        meta: {multiEndpoint: true},
        configure: async (device, coordinatorEndpoint) => {
            await tuya.configureMagicPacket(device, coordinatorEndpoint);
            for (const ep of [1, 2, 3]) {
                await reporting.bind(device.getEndpoint(ep), coordinatorEndpoint, ['genOnOff']);
            }
        },
    },
    {
        fingerprint: [
            {modelID: 'TS0601', manufacturerName: '_TZE204_ntcy3xu1'},
        ],
        model: 'TS0601_smoke_1',
        vendor: 'Tuya',
        description: 'Smoke sensor',
        fromZigbee: [tuya.fz.datapoints],
        toZigbee: [tuya.tz.datapoints],
        configure: tuya.configureMagicPacket,
        exposes: [e.smoke(), e.tamper(), e.battery_low()],
        meta: {
            tuyaDatapoints: [
                [1, 'smoke', tuya.valueConverter.trueFalse0],
                [4, 'tamper', tuya.valueConverter.raw],
                [14, 'battery_low', tuya.valueConverter.trueFalse0],
            ],
        },
    },
    {
        fingerprint: [
            {modelID: 'TS0601', manufacturerName: '_TZE200_ntcy3xu1'},
        ],
        model: 'TS0601_smoke_6',
        vendor: 'Tuya',
        description: 'Smoke sensor',
        fromZigbee: [tuya.fz.datapoints],
        toZigbee: [tuya.tz.datapoints],
        configure: tuya.configureMagicPacket,
        exposes: [e.smoke(), e.tamper(), tuya.exposes.batteryState()],
        meta: {
            tuyaDatapoints: [
                [1, 'smoke', tuya.valueConverter.trueFalse0],
                [4, 'tamper', tuya.valueConverter.raw],
                [14, 'battery_state', tuya.valueConverter.batteryState],
            ],
        },
    },
    {
        fingerprint: tuya.fingerprint('TS0601', ['_TZE200_m9skfctm', '_TZE200_rccxox8p']),
        model: 'PA-44Z',
        vendor: 'Tuya',
        description: 'Photoelectric smoke detector',
        fromZigbee: [tuya.fz.datapoints],
        toZigbee: [tuya.tz.datapoints],
        onEvent: tuya.onEventSetTime,
        configure: tuya.configureMagicPacket,
        exposes: [
            e.smoke(), e.battery(), e.test(),
            e.numeric('smoke_concentration', ea.STATE).withUnit('ppm').withDescription('Parts per million of smoke detected'),
            e.binary('device_fault', ea.STATE, true, false).withDescription('Indicates a fault with the device'),
        ],
        meta: {
            tuyaDatapoints: [
                [1, 'smoke', tuya.valueConverter.trueFalse0],
                [2, 'smoke_concentration', tuya.valueConverter.divideBy10],
                [11, 'device_fault', tuya.valueConverter.raw],
                [15, 'battery', tuya.valueConverter.raw],
                [101, 'test', tuya.valueConverter.raw],
            ],
        },
    },
    {
        fingerprint: [
            {modelID: 'TS0601', manufacturerName: '_TZE200_ux5v4dbd'}, // [KnockautX / Brelag AG, Switzerland](https://www.brelag.com)
        ],
        vendor: 'Tuya',
        model: 'TS0601_smoke_3',
        description: 'Photoelectric smoke detector',
        whiteLabel: [
            {vendor: 'KnockautX', model: 'SMOAL024'},
        ],
        configure: tuya.configureMagicPacket,
        fromZigbee: [tuya.fz.datapoints],
        toZigbee: [tuya.tz.datapoints],
        exposes: [e.smoke(), tuya.exposes.batteryState()],
        meta: {
            tuyaDatapoints: [
                /**
                 * According to the Vendor "KnockautX / Brelag AG" DP 16 "muffling"
                 * is supported as well. But it was not possible to verify this using
                 * SMOLA024 devices - therefore it is not included in the device definition.
                 *
                 * Data Transfer Type: Send and Report
                 * Data Type: Bool
                 * muffling: 16,
                 */
                [1, 'smoke', tuya.valueConverter.trueFalse0],
                [14, 'battery_state', tuya.valueConverter.batteryState],
            ],
        },
    },
    {
        zigbeeModel: ['5p1vj8r'],
        fingerprint: tuya.fingerprint('TS0601', ['_TZE200_t5p1vj8r', '_TZE200_uebojraa', '_TZE200_vzekyi4c', '_TZE200_yh7aoahi', '_TZE200_dq1mfjug']),
        model: 'TS0601_smoke_4',
        vendor: 'Tuya',
        description: 'Smoke sensor',
        fromZigbee: [tuya.fz.datapoints],
        toZigbee: [tuya.tz.datapoints],
        exposes: [e.smoke(), e.battery(), tuya.exposes.batteryState()],
        meta: {
            tuyaDatapoints: [
                [1, 'smoke', tuya.valueConverter.trueFalse0],
                [14, 'battery_state', tuya.valueConverter.batteryState],
                [15, 'battery', tuya.valueConverter.raw],
            ],
        },
    },
    {
        fingerprint: tuya.fingerprint('TS0601', ['_TZE200_ytibqbra']),
        model: 'TS0601_smoke_5',
        vendor: 'Tuya',
        description: 'Smoke sensor',
        fromZigbee: [tuya.fz.datapoints],
        toZigbee: [tuya.tz.datapoints],
        configure: tuya.configureMagicPacket,
        exposes: [e.smoke(), e.tamper(), e.battery(), tuya.exposes.faultAlarm(),
            tuya.exposes.silence(), e.binary('alarm', ea.STATE_SET, 'ON', 'OFF').withDescription('Enable the alarm')],
        meta: {
            tuyaDatapoints: [
                [1, 'smoke', tuya.valueConverter.trueFalse0],
                [4, 'tamper', tuya.valueConverter.raw],
                [11, 'fault_alarm', tuya.valueConverter.trueFalse1],
                [15, 'battery', tuya.valueConverter.raw],
                [16, 'silence', tuya.valueConverter.raw],
                [17, 'alarm', tuya.valueConverter.onOff],
            ],
        },
    },
    {
        fingerprint: tuya.fingerprint('TS0601', ['_TZE200_e2bedvo9', '_TZE200_dnz6yvl2']),
        model: 'ZSS-QY-SSD-A-EN',
        vendor: 'Tuya',
        description: 'Smart smoke alarm',
        fromZigbee: [tuya.fz.datapoints],
        toZigbee: [tuya.tz.datapoints],
        onEvent: tuya.onEventSetTime,
        configure: tuya.configureMagicPacket,
        exposes: [e.smoke(), tuya.exposes.faultAlarm(), tuya.exposes.batteryState(), e.battery(), tuya.exposes.silence(), tuya.exposes.selfTest(),
            e.numeric('smoke_concentration', ea.STATE).withUnit('ppm').withDescription('Parts per million of smoke detected')],
        meta: {
            tuyaDatapoints: [
                [1, 'smoke', tuya.valueConverter.trueFalse0],
                [2, 'smoke_concentration', tuya.valueConverter.divideBy10],
                [11, 'fault_alarm', tuya.valueConverter.trueFalse1],
                [14, 'battery_state', tuya.valueConverter.batteryState],
                [15, 'battery', tuya.valueConverter.raw],
                [16, 'silence', tuya.valueConverter.raw],
                [17, 'self_test', tuya.valueConverter.raw],
            ],
        },
    },
    {
        fingerprint: [{modelID: 'TS0601', manufacturerName: '_TZE200_5d3vhjro'}],
        model: 'SA12IZL',
        vendor: 'Tuya',
        description: 'Smart smoke alarm',
        meta: {timeout: 30000, disableDefaultResponse: true},
        fromZigbee: [legacy.fromZigbee.SA12IZL],
        toZigbee: [legacy.toZigbee.SA12IZL_silence_siren, legacy.toZigbee.SA12IZL_alarm],
        exposes: [e.battery(),
            e.binary('smoke', ea.STATE, true, false).withDescription('Smoke alarm status'),
            e.enum('battery_level', ea.STATE, ['low', 'middle', 'high']).withDescription('Battery level state'),
            e.binary('alarm', ea.STATE_SET, true, false).withDescription('Enable the alarm'),
            e.binary('silence_siren', ea.STATE_SET, true, false).withDescription('Silence the siren')],
        onEvent: tuya.onEventSetTime,
    },
    {
        fingerprint: tuya.fingerprint('TS0601', ['_TZE204_cjbofhxw', '_TZE284_cjbofhxw']),
        model: 'PJ-MGW1203',
        vendor: 'Tuya',
        description: 'Clamp meter',
        fromZigbee: [tuya.fz.datapoints, tuya.fz.gateway_connection_status],
        toZigbee: [tuya.tz.datapoints],
        configure: tuya.configureMagicPacket,
        exposes: [e.current(), e.power(), e.voltage(), e.energy()],
        meta: {
            tuyaDatapoints: [
                [18, 'current', tuya.valueConverter.divideBy1000],
                [19, 'power', tuya.valueConverter.divideBy10],
                [20, 'voltage', tuya.valueConverter.divideBy10],
                [101, 'energy', tuya.valueConverter.divideBy1000],
            ],
        },
        whiteLabel: [
            tuya.whitelabel('Tuya', 'PJ-1203-W', 'Electricity energy monitor', ['_TZE284_cjbofhxw']),
        ],
    },
    {
        fingerprint: tuya.fingerprint('TS0601', ['_TZE200_bkkmqmyo', '_TZE200_eaac7dkw', '_TZE204_wbhaespm', '_TZE204_bkkmqmyo']),
        model: 'TS0601_din_1',
        vendor: 'Tuya',
        description: 'Zigbee DIN energy meter',
        fromZigbee: [tuya.fz.datapoints],
        toZigbee: [tuya.tz.datapoints],
        configure: tuya.configureMagicPacket,
        exposes: [tuya.exposes.switch(), e.ac_frequency(), e.energy(), e.power(), e.power_factor().withUnit('%'),
            e.voltage(), e.current(), e.produced_energy(), e.power_reactive(),
            e.numeric('energy_reactive', ea.STATE).withUnit('kVArh').withDescription('Sum of reactive energy'),
            e.numeric('total_energy', ea.STATE).withUnit('kWh').withDescription('Total consumed and produced energy')],
        meta: {
            tuyaDatapoints: [
                [1, 'energy', tuya.valueConverter.divideBy100],
                [6, null, tuya.valueConverter.phaseVariant1], // voltage and current
                [16, 'state', tuya.valueConverter.onOff],
                [101, 'total_energy', tuya.valueConverter.divideBy100], // total energy produced + consumed
                [102, 'produced_energy', tuya.valueConverter.divideBy100],
                [103, 'power', tuya.valueConverter.raw],
                [105, 'ac_frequency', tuya.valueConverter.divideBy100],
                [109, 'energy_reactive', tuya.valueConverter.divideBy100], // reactive energy in VArh
                [110, 'power_reactive', tuya.valueConverter.raw], // reactive power
                [111, 'power_factor', tuya.valueConverter.divideBy10],
                // Ignored for now; we don't know what the values mean
                [9, null, null], // Fault - we don't know the possible values here
                [17, null, null], // Alarm set1 - value seems garbage "AAAAAAAAAAAAAABkAAEOAACqAAAAAAAKAAAAAAAA"
                [18, null, null], // 18 - Alarm set2 - value seems garbage "AAUAZAAFAB4APAAAAAAAAAA="
            ],
        },
        whiteLabel: [{vendor: 'Tuya', model: 'RC-MCB'},
            tuya.whitelabel('RTX', 'ZCR1-40EM', 'Zigbee DIN energy meter', ['_TZE204_wbhaespm']),
            tuya.whitelabel('Hiking', 'DDS238-2',
                'Single phase DIN-rail energy meter with switch function', ['_TZE200_bkkmqmyo', '_TZE204_bkkmqmyo']),
        ],
    },
    {
        fingerprint: tuya.fingerprint('TS0601', ['_TZE200_lsanae15', '_TZE204_lsanae15']),
        model: 'TS0601_din_2',
        vendor: 'Tuya',
        description: 'Zigbee DIN energy meter',
        fromZigbee: [tuya.fz.datapoints],
        toZigbee: [tuya.tz.datapoints],
        configure: tuya.configureMagicPacket,
        exposes: [tuya.exposes.switch(), e.energy(), e.power(), e.voltage(), e.current(),
            e.enum('fault', ea.STATE, ['clear', 'over_current_threshold', 'over_power_threshold',
                'over_voltage threshold', 'wrong_frequency_threshold']).withDescription('Fault status of the device (clear = nothing)'),
            e.enum('threshold_1', ea.STATE, ['not_set', 'over_current_threshold', 'over_voltage_threshold'])
                .withDescription('State of threshold_1'),
            e.binary('threshold_1_protection', ea.STATE, 'ON', 'OFF')
                .withDescription('OFF - alarm only, ON - relay will be off when threshold reached'),
            e.numeric('threshold_1_value', ea.STATE)
                .withDescription('Can be in Volt or Ampere depending on threshold setting. Setup the value on the device'),
            e.enum('threshold_2', ea.STATE, ['not_set', 'over_current_threshold', 'over_voltage_threshold'])
                .withDescription('State of threshold_2'),
            e.binary('threshold_2_protection', ea.STATE, 'ON', 'OFF')
                .withDescription('OFF - alarm only, ON - relay will be off when threshold reached'),
            e.numeric('threshold_2_value', ea.STATE)
                .withDescription('Setup value on the device'),
            e.binary('clear_fault', ea.STATE_SET, 'ON', 'OFF')
                .withDescription('Turn ON to clear last the fault'),
            e.text('meter_id', ea.STATE).withDescription('Meter ID (ID of device)'),
        ],
        meta: {
            tuyaDatapoints: [
                [1, 'energy', tuya.valueConverter.divideBy100],
                [3, null, null], // Monthly, but sends data only after request
                [4, null, null], // Dayly, but sends data only after request
                [6, null, tuya.valueConverter.phaseVariant2], // voltage and current
                [10, 'fault', tuya.valueConverterBasic.lookup({'clear': 0, 'over_current_threshold': 1,
                    'over_power_threshold': 2, 'over_voltage_threshold': 4, 'wrong_frequency_threshold': 8})],
                [11, null, null], // Frozen - strange function, in native app - nothing is clear
                [16, 'state', tuya.valueConverter.onOff],
                [17, null, tuya.valueConverter.threshold], // It's settable, but can't write converter
                [18, 'meter_id', tuya.valueConverter.raw],
                [20, 'clear_fault', tuya.valueConverter.onOff], // Clear fault
                [21, null, null], // Forward Energy T1 - don't know what this
                [22, null, null], // Forward Energy T2 - don't know what this
                [23, null, null], // Forward Energy T3 - don't know what this
                [24, null, null], // Forward Energy T4 - don't know what this
            ],
        },
        whiteLabel: [
            tuya.whitelabel('MatSee Plus', 'DAC2161C', 'Smart Zigbee energy meter 80A din rail', ['_TZE200_lsanae15', '_TZE204_lsanae15']),
        ],
    },
    {
        fingerprint: tuya.fingerprint('TS0601', ['_TZE200_rhblgy0z', '_TZE204_rhblgy0z']),
        model: 'TS0601_din_3',
        vendor: 'Tuya',
        description: 'Zigbee DIN energy meter',
        fromZigbee: [tuya.fz.datapoints],
        toZigbee: [tuya.tz.datapoints],
        configure: tuya.configureMagicPacket,
        whiteLabel: [{vendor: 'XOCA', model: 'DAC2161C'}],
        exposes: [tuya.exposes.switch(), e.energy(), e.produced_energy(), e.power(), e.voltage(), e.current(),
            e.enum('fault', ea.STATE, ['clear', 'over_current_threshold', 'over_power_threshold',
                'over_voltage threshold', 'wrong_frequency_threshold']).withDescription('Fault status of the device (clear = nothing)'),
            e.enum('threshold_1', ea.STATE, ['not_set', 'over_current_threshold', 'over_voltage_threshold'])
                .withDescription('State of threshold_1'),
            e.binary('threshold_1_protection', ea.STATE, 'ON', 'OFF')
                .withDescription('OFF - alarm only, ON - relay will be off when threshold reached'),
            e.numeric('threshold_1_value', ea.STATE)
                .withDescription('Can be in Volt or Ampere depending on threshold setting. Setup the value on the device'),
            e.enum('threshold_2', ea.STATE, ['not_set', 'over_current_threshold', 'over_voltage_threshold'])
                .withDescription('State of threshold_2'),
            e.binary('threshold_2_protection', ea.STATE, 'ON', 'OFF')
                .withDescription('OFF - alarm only, ON - relay will be off when threshold reached'),
            e.numeric('threshold_2_value', ea.STATE)
                .withDescription('Setup value on the device'),
            e.binary('clear_fault', ea.STATE_SET, 'ON', 'OFF')
                .withDescription('Turn ON to clear last the fault'),
            e.text('meter_id', ea.STATE).withDescription('Meter ID (ID of device)'),
        ],
        meta: {
            tuyaDatapoints: [
                [1, 'energy', tuya.valueConverter.divideBy100],
                [2, 'produced_energy', tuya.valueConverter.divideBy100],
                [3, null, null], // Monthly, but sends data only after request
                [4, null, null], // Dayly, but sends data only after request
                [6, null, tuya.valueConverter.phaseVariant2], // voltage and current
                [10, 'fault', tuya.valueConverterBasic.lookup({'clear': 0, 'over_current_threshold': 1,
                    'over_power_threshold': 2, 'over_voltage_threshold': 4, 'wrong_frequency_threshold': 8})],
                [11, null, null], // Frozen - strange function, in native app - nothing is clear
                [16, 'state', tuya.valueConverter.onOff],
                [17, null, tuya.valueConverter.threshold], // It's settable, but can't write converter
                [18, 'meter_id', tuya.valueConverter.raw],
                [20, 'clear_fault', tuya.valueConverter.onOff], // Clear fault
                [21, null, null], // Forward Energy T1 - don't know what this
                [22, null, null], // Forward Energy T2 - don't know what this
                [23, null, null], // Forward Energy T3 - don't know what this
                [24, null, null], // Forward Energy T4 - don't know what this
            ],
        },
    },
    {
        fingerprint: [{modelID: 'TS0601', manufacturerName: '_TZE200_byzdayie'},
            {modelID: 'TS0601', manufacturerName: '_TZE200_fsb6zw01'},
            {modelID: 'TS0601', manufacturerName: '_TZE200_ewxhg6o9'}],
        model: 'TS0601_din',
        vendor: 'Tuya',
        description: 'Zigbee smart energy meter DDS238-2 Zigbee',
        fromZigbee: [legacy.fromZigbee.tuya_dinrail_switch],
        toZigbee: [legacy.toZigbee.tuya_switch_state],
        configure: async (device, coordinatorEndpoint) => {
            const endpoint = device.getEndpoint(1);
            await reporting.bind(endpoint, coordinatorEndpoint, ['genOnOff']);
        },
        exposes: [e.switch().setAccess('state', ea.STATE_SET), e.voltage(), e.power(), e.current(), e.energy()],
    },
    {
        fingerprint: [{modelID: 'TS1101', manufacturerName: '_TZ3000_xfs39dbf'}],
        model: 'TS1101_dimmer_module_1ch',
        vendor: 'Tuya',
        description: 'Zigbee dimmer module 1 channel',
        extend: [tuyaLight({minBrightness: true})],
    },
    {
        fingerprint: [{modelID: 'TS1101', manufacturerName: '_TZ3000_7ysdnebc'}],
        model: 'TS1101_dimmer_module_2ch',
        vendor: 'Tuya',
        description: 'Zigbee dimmer module 2 channel',
        whiteLabel: [{vendor: 'OXT', model: 'SWTZ25'}],
        extend: [
            deviceEndpoints({endpoints: {'l1': 1, 'l2': 2}}),
            tuyaLight({minBrightness: true, endpointNames: ['l1', 'l2'], configureReporting: true}),
        ],
        configure: async (device, coordinatorEndpoint) => {
            await tuya.configureMagicPacket(device, coordinatorEndpoint);
        },
    },
    {
        zigbeeModel: ['RH3001'],
        fingerprint: [{type: 'EndDevice', manufacturerID: 4098, applicationVersion: 66, endpoints: [
            {ID: 1, profileID: 260, deviceID: 1026, inputClusters: [0, 10, 1, 1280], outputClusters: [25]},
        ]}],
        model: 'SNTZ007',
        vendor: 'Tuya',
        description: 'Rechargeable Zigbee contact sensor',
        fromZigbee: [fz.ias_contact_alarm_1, fz.battery, fz.ignore_basic_report, fz.ignore_time_read],
        toZigbee: [],
        exposes: [e.contact(), e.battery_low(), e.tamper(), e.battery()],
        whiteLabel: [{vendor: 'BlitzWolf', model: 'BW-IS2'}],
    },
    {
        zigbeeModel: ['RH3040'],
        model: 'RH3040',
        vendor: 'Tuya',
        description: 'PIR sensor',
        fromZigbee: [fz.battery, fz.ignore_basic_report, fz.ias_occupancy_alarm_1],
        toZigbee: [],
        whiteLabel: [{vendor: 'Samotech', model: 'SM301Z'}, {vendor: 'Nedis', model: 'ZBSM10WT'}],
        exposes: [e.battery(), e.occupancy(), e.battery_low(), e.tamper()],
    },
    {
        zigbeeModel: ['TS0115'],
        model: 'TS0115',
        vendor: 'Tuya',
        description: 'Multiprise with 4 AC outlets and 2 USB super charging ports (10A or 16A)',
        extend: [tuya.modernExtend.tuyaOnOff({endpoints: ['l1', 'l2', 'l3', 'l4', 'l5']})],
        whiteLabel: [{vendor: 'UseeLink', model: 'SM-SO306E/K/M'}],
        endpoint: (device) => {
            return {l1: 1, l2: 2, l3: 3, l4: 4, l5: 7};
        },
        meta: {multiEndpoint: true},
        configure: async (device, coordinatorEndpoint) => {
            await tuya.configureMagicPacket(device, coordinatorEndpoint);
            await reporting.bind(device.getEndpoint(1), coordinatorEndpoint, ['genOnOff']);
            await reporting.bind(device.getEndpoint(2), coordinatorEndpoint, ['genOnOff']);
            await reporting.bind(device.getEndpoint(3), coordinatorEndpoint, ['genOnOff']);
            await reporting.bind(device.getEndpoint(4), coordinatorEndpoint, ['genOnOff']);
            await reporting.bind(device.getEndpoint(7), coordinatorEndpoint, ['genOnOff']);
            await device.getEndpoint(1).read('genOnOff', ['onOff', 'moesStartUpOnOff']);
            await device.getEndpoint(2).read('genOnOff', ['onOff']);
            await device.getEndpoint(3).read('genOnOff', ['onOff']);
            await device.getEndpoint(4).read('genOnOff', ['onOff']);
            await device.getEndpoint(7).read('genOnOff', ['onOff']);
        },
    },
    {
        zigbeeModel: ['RH3052'],
        model: 'TT001ZAV20',
        vendor: 'Tuya',
        description: 'Temperature & humidity sensor',
        fromZigbee: [fz.humidity, fz.temperature, fz.battery],
        toZigbee: [],
        exposes: [e.humidity(), e.temperature(), e.battery()],
    },
    {
        fingerprint: [{modelID: 'TS0011', manufacturerName: '_TZ3000_l8fsgo6p'}],
        zigbeeModel: ['TS0011'],
        model: 'TS0011',
        vendor: 'Tuya',
        description: 'Smart light switch - 1 gang',
        extend: [tuya.modernExtend.tuyaOnOff({backlightModeOffNormalInverted: true})],
        whiteLabel: [
            {vendor: 'Vrey', model: 'VR-X712U-0013'},
            {vendor: 'TUYATEC', model: 'GDKES-01TZXD'},
            {vendor: 'Lonsonho', model: 'QS-Zigbee-S05-L', description: '1 gang smart switch module without neutral wire'},
            {vendor: 'Mercator Ikuü', model: 'SSW01'},
        ],
        configure: async (device, coordinatorEndpoint) => {
            await tuya.configureMagicPacket(device, coordinatorEndpoint);
            await reporting.bind(device.getEndpoint(1), coordinatorEndpoint, ['genOnOff']);
            // Reports itself as battery which is not correct: https://github.com/Koenkk/zigbee2mqtt/issues/6190
            device.powerSource = 'Mains (single phase)';
            device.save();
        },
    },
    {
        fingerprint: [{modelID: 'TS0011', manufacturerName: '_TZ3000_qmi1cfuq'},
            {modelID: 'TS0011', manufacturerName: '_TZ3000_txpirhfq'}, {modelID: 'TS0011', manufacturerName: '_TZ3000_ji4araar'}],
        model: 'TS0011_switch_module',
        vendor: 'Tuya',
        description: '1 gang switch module - (without neutral)',
        extend: [tuya.modernExtend.tuyaOnOff({switchType: true})],
        whiteLabel: [{vendor: 'AVATTO', model: '1gang N-ZLWSM01'}, {vendor: 'SMATRUL', model: 'TMZ02L-16A-W'},
            {vendor: 'Aubess', model: 'TMZ02L-16A-B'}],
        configure: async (device, coordinatorEndpoint) => {
            await tuya.configureMagicPacket(device, coordinatorEndpoint);
            await reporting.bind(device.getEndpoint(1), coordinatorEndpoint, ['genOnOff']);
            device.powerSource = 'Mains (single phase)';
            device.save();
        },
    },
    {
        zigbeeModel: ['TS0012'],
        model: 'TS0012',
        vendor: 'Tuya',
        description: 'Smart light switch - 2 gang',
        whiteLabel: [{vendor: 'Vrey', model: 'VR-X712U-0013'}, {vendor: 'TUYATEC', model: 'GDKES-02TZXD'},
            {vendor: 'Earda', model: 'ESW-2ZAA-EU'}, {vendor: 'Moes', model: 'ZS-US2-BK-MS'},
            tuya.whitelabel('Moes', 'ZS-EUB_2gang', 'Smart light switch - 2 gang', ['_TZ3000_18ejxno0']),
        ],
        extend: [tuya.modernExtend.tuyaOnOff({backlightModeOffNormalInverted: true, endpoints: ['left', 'right']})],
        endpoint: (device) => {
            return {'left': 1, 'right': 2};
        },
        meta: {multiEndpoint: true},
        configure: async (device, coordinatorEndpoint) => {
            await tuya.configureMagicPacket(device, coordinatorEndpoint);
            await reporting.bind(device.getEndpoint(1), coordinatorEndpoint, ['genOnOff']);
            await reporting.bind(device.getEndpoint(2), coordinatorEndpoint, ['genOnOff']);
            device.powerSource = 'Mains (single phase)';
            device.save();
        },
    },
    {
        fingerprint: [{modelID: 'TS0012', manufacturerName: '_TZ3000_jl7qyupf'},
            {modelID: 'TS0012', manufacturerName: '_TZ3000_nPGIPl5D'},
            {modelID: 'TS0012', manufacturerName: '_TZ3000_kpatq5pq'},
            {modelID: 'TS0012', manufacturerName: '_TZ3000_ljhbw1c9'},
            {modelID: 'TS0012', manufacturerName: '_TZ3000_4zf0crgo'}],
        model: 'TS0012_switch_module',
        vendor: 'Tuya',
        description: '2 gang switch module - (without neutral)',
        whiteLabel: [
            {vendor: 'AVATTO', model: '2gang N-ZLWSM01'},
            tuya.whitelabel('AVATTO', 'LZWSM16-2', '2 gang switch module - (without neutral)', ['_TZ3000_kpatq5pq', '_TZ3000_ljhbw1c9']),
        ],
        extend: [tuya.modernExtend.tuyaOnOff({switchType: true, endpoints: ['left', 'right']})],
        endpoint: (device) => {
            return {'left': 1, 'right': 2};
        },
        meta: {multiEndpoint: true},
        configure: async (device, coordinatorEndpoint) => {
            await tuya.configureMagicPacket(device, coordinatorEndpoint);
            await reporting.bind(device.getEndpoint(1), coordinatorEndpoint, ['genOnOff']);
            await reporting.bind(device.getEndpoint(2), coordinatorEndpoint, ['genOnOff']);
            device.powerSource = 'Mains (single phase)';
            device.save();
        },
    },
    {
        zigbeeModel: ['TS0013'],
        model: 'TS0013',
        vendor: 'Tuya',
        description: 'Smart light switch - 3 gang without neutral wire',
        extend: [tuya.modernExtend.tuyaOnOff({backlightModeOffNormalInverted: true, endpoints: ['left', 'center', 'right']})],
        endpoint: (device) => {
            return {'left': 1, 'center': 2, 'right': 3};
        },
        whiteLabel: [{vendor: 'TUYATEC', model: 'GDKES-03TZXD'}],
        meta: {multiEndpoint: true},
        configure: async (device, coordinatorEndpoint) => {
            await tuya.configureMagicPacket(device, coordinatorEndpoint);
            try {
                for (const ID of [1, 2, 3]) {
                    const endpoint = device.getEndpoint(ID);
                    await reporting.bind(endpoint, coordinatorEndpoint, ['genOnOff']);
                }
            } catch (e) {
                // Fails for some: https://github.com/Koenkk/zigbee2mqtt/issues/4872
            }
            device.powerSource = 'Mains (single phase)';
            device.save();
        },
    },
    {
        fingerprint: [
            {modelID: 'TS0013', manufacturerName: '_TZ3000_ypgri8yz'},
            {modelID: 'TS0013', manufacturerName: '_TZ3000_sznawwyw'},
        ],
        model: 'TS0013_switch_module',
        vendor: 'Tuya',
        description: '3 gang switch module - (without neutral)',
        whiteLabel: [
            {vendor: 'AVATTO', model: '3gang N-ZLWSM01'},
            tuya.whitelabel('AVATTO', 'LZWSM16-3', '3 gang switch module - (without neutral)', ['_TZ3000_sznawwyw']),
        ],
        extend: [tuya.modernExtend.tuyaOnOff({switchType: true, endpoints: ['left', 'center', 'right']})],
        endpoint: (device) => {
            return {'left': 1, 'center': 2, 'right': 3};
        },
        meta: {multiEndpoint: true},
        configure: async (device, coordinatorEndpoint) => {
            await tuya.configureMagicPacket(device, coordinatorEndpoint);
            try {
                for (const ID of [1, 2, 3]) {
                    const endpoint = device.getEndpoint(ID);
                    await reporting.bind(endpoint, coordinatorEndpoint, ['genOnOff']);
                }
            } catch (e) {
                // Fails for some: https://github.com/Koenkk/zigbee2mqtt/issues/4872
            }
            device.powerSource = 'Mains (single phase)';
            device.save();
        },
    },
    {
        zigbeeModel: ['TS0014'],
        model: 'TS0014',
        vendor: 'Tuya',
        description: 'Smart light switch - 4 gang without neutral wire',
        extend: [tuya.modernExtend.tuyaOnOff({backlightModeLowMediumHigh: true, endpoints: ['l1', 'l2', 'l3', 'l4']})],
        endpoint: (device) => {
            return {'l1': 1, 'l2': 2, 'l3': 3, 'l4': 4};
        },
        whiteLabel: [{vendor: 'TUYATEC', model: 'GDKES-04TZXD'}, {vendor: 'Vizo', model: 'VZ-222S'},
            {vendor: 'MakeGood', model: 'MG-ZG04W/B/G'}, {vendor: 'Mercator Ikuü', model: 'SSW04'}],
        meta: {multiEndpoint: true},
        configure: async (device, coordinatorEndpoint) => {
            await tuya.configureMagicPacket(device, coordinatorEndpoint);
            try {
                for (const ID of [1, 2, 3, 4]) {
                    const endpoint = device.getEndpoint(ID);
                    await reporting.bind(endpoint, coordinatorEndpoint, ['genOnOff']);
                }
            } catch (e) {
                // Fails for some: https://github.com/Koenkk/zigbee2mqtt/issues/4872
            }
            device.powerSource = 'Mains (single phase)';
            device.save();
        },
    },
    {
        zigbeeModel: ['gq8b1uv'],
        model: 'gq8b1uv',
        vendor: 'Tuya',
        description: 'Zigbee smart dimmer',
        fromZigbee: [legacy.fromZigbee.tuya_dimmer, fz.ignore_basic_report],
        toZigbee: [legacy.toZigbee.tuya_dimmer_state, legacy.toZigbee.tuya_dimmer_level],
        exposes: [e.light_brightness().setAccess('state', ea.STATE_SET).setAccess('brightness', ea.STATE_SET)],
        configure: async (device, coordinatorEndpoint) => {
            await tuya.configureMagicPacket(device, coordinatorEndpoint);
            const endpoint = device.getEndpoint(1);
            await reporting.bind(endpoint, coordinatorEndpoint, ['genOnOff', 'genLevelCtrl']);
        },
    },
    {
        zigbeeModel: ['HY0017', '005f0c3b'],
        model: 'U86KCJ-ZP',
        vendor: 'Tuya',
        description: 'Smart 6 key scene wall switch',
        fromZigbee: [fzLocal.scenes_recall_scene_65029],
        exposes: [e.action(['scene_1', 'scene_2', 'scene_3', 'scene_4', 'scene_5', 'scene_6'])],
        toZigbee: [],
    },
    {
        zigbeeModel: ['TS0026'],
        model: 'TS0026',
        vendor: 'Tuya',
        description: '6 button scene wall switch',
        fromZigbee: [fzLocal.scenes_recall_scene_65029, fzLocal.scene_recall],
        exposes: [e.action(['scene_1', 'scene_2', 'scene_3', 'scene_4', 'scene_5', 'scene_6'])],
        toZigbee: [],
    },
    {
        zigbeeModel: ['q9mpfhw'],
        model: 'SNTZ009',
        vendor: 'Tuya',
        description: 'Water leak sensor',
        fromZigbee: [legacy.fromZigbee.tuya_water_leak, fz.ignore_basic_report],
        exposes: [e.water_leak()],
        toZigbee: [],
    },
    {
        zigbeeModel: ['TS0004'],
        model: 'TS0004',
        vendor: 'Tuya',
        description: 'Smart light switch - 4 gang with neutral wire',
        extend: [tuya.modernExtend.tuyaOnOff({powerOnBehavior2: true, backlightModeOffOn: true, endpoints: ['l1', 'l2', 'l3', 'l4']})],
        endpoint: (device) => {
            return {'l1': 1, 'l2': 2, 'l3': 3, 'l4': 4};
        },
        whiteLabel: [
            tuya.whitelabel('Tuya', 'DS-111', 'Smart light switch - 4 gang with neutral wire', ['_TZ3000_mdj7kra9']),
            tuya.whitelabel('MHCOZY', 'TYWB 4ch-RF', '4 channel relay', ['_TZ3000_u3oupgdy', '_TZ3000_imaccztn']),
            tuya.whitelabel('Avatto', 'TS0004_1', 'Smart light switch - 4 gang with neutral wire', ['_TZ3000_nivavasg', '_TZ3000_gexniqbq']),
        ],
        meta: {multiEndpoint: true},
        configure: async (device, coordinatorEndpoint) => {
            await tuya.configureMagicPacket(device, coordinatorEndpoint);
            await reporting.bind(device.getEndpoint(1), coordinatorEndpoint, ['genOnOff']);
            await reporting.bind(device.getEndpoint(2), coordinatorEndpoint, ['genOnOff']);
            await reporting.bind(device.getEndpoint(3), coordinatorEndpoint, ['genOnOff']);
            await reporting.bind(device.getEndpoint(4), coordinatorEndpoint, ['genOnOff']);
        },
    },
    {
        zigbeeModel: ['TS0726'],
        model: 'TS0726',
        vendor: 'Tuya',
        description: '4 gang switch with neutral wire',
        fromZigbee: [fz.on_off, tuya.fz.power_on_behavior_2, fz.ignore_basic_report, fzLocal.TS0726_action],
        toZigbee: [tz.on_off, tuya.tz.power_on_behavior_2, tzLocal.TS0726_switch_mode],
        exposes: [
            ...[1, 2, 3, 4].map((ep) => e.switch().withEndpoint(`l${ep}`)),
            ...[1, 2, 3, 4].map((ep) => e.power_on_behavior().withEndpoint(`l${ep}`)),
            ...[1, 2, 3, 4].map((ep) => e.enum('switch_mode', ea.STATE_SET, ['switch', 'scene']).withEndpoint(`l${ep}`)),
            e.action(['scene_1', 'scene_2', 'scene_3', 'scene_4']),
        ],
        endpoint: (device) => {
            return {'l1': 1, 'l2': 2, 'l3': 3, 'l4': 4};
        },
        meta: {multiEndpoint: true},
        configure: async (device, coordinatorEndpoint) => {
            await tuya.configureMagicPacket(device, coordinatorEndpoint);
            for (const ep of [1, 2, 3, 4]) {
                await reporting.bind(device.getEndpoint(ep), coordinatorEndpoint, ['genOnOff']);
            }
        },
    },
    {
        zigbeeModel: ['TS0006'],
        model: 'TS0006',
        vendor: 'Tuya',
        description: '6 gang switch module with neutral wire',
        extend: [tuya.modernExtend.tuyaOnOff()],
        exposes: [e.switch().withEndpoint('l1'), e.switch().withEndpoint('l2'), e.switch().withEndpoint('l3'),
            e.switch().withEndpoint('l4'), e.switch().withEndpoint('l5'), e.switch().withEndpoint('l6')],
        endpoint: (device) => {
            return {'l1': 1, 'l2': 2, 'l3': 3, 'l4': 4, 'l5': 5, 'l6': 6};
        },
        meta: {multiEndpoint: true},
        configure: async (device, coordinatorEndpoint) => {
            await tuya.configureMagicPacket(device, coordinatorEndpoint);
            await reporting.bind(device.getEndpoint(1), coordinatorEndpoint, ['genOnOff']);
            await reporting.bind(device.getEndpoint(2), coordinatorEndpoint, ['genOnOff']);
            await reporting.bind(device.getEndpoint(3), coordinatorEndpoint, ['genOnOff']);
            await reporting.bind(device.getEndpoint(4), coordinatorEndpoint, ['genOnOff']);
            await reporting.bind(device.getEndpoint(5), coordinatorEndpoint, ['genOnOff']);
            await reporting.bind(device.getEndpoint(6), coordinatorEndpoint, ['genOnOff']);
        },
        whiteLabel: [
            tuya.whitelabel('AVATTO', 'TS0006_1', '4 gang switch module with neutral wire and socket', ['_TZ3000_cvis4qmw']),
        ],
    },
    {
        zigbeeModel: ['HY0080'],
        model: 'U86KWF-ZPSJ',
        vendor: 'Tuya',
        description: 'Environment controller',
        fromZigbee: [legacy.fromZigbee.thermostat_att_report, fz.fan],
        toZigbee: [tz.thermostat_local_temperature, tz.thermostat_local_temperature_calibration,
            tz.thermostat_occupancy, tz.thermostat_occupied_heating_setpoint, tz.thermostat_unoccupied_heating_setpoint,
            tz.thermostat_occupied_cooling_setpoint, tz.thermostat_unoccupied_cooling_setpoint,
            tz.thermostat_setpoint_raise_lower, tz.thermostat_remote_sensing,
            tz.thermostat_control_sequence_of_operation, tz.thermostat_system_mode, tz.thermostat_weekly_schedule,
            tz.thermostat_clear_weekly_schedule, tz.thermostat_relay_status_log,
            tz.thermostat_temperature_setpoint_hold, tz.thermostat_temperature_setpoint_hold_duration, tz.fan_mode],
        exposes: [e.climate().withSetpoint('occupied_heating_setpoint', 5, 30, 0.5).withLocalTemperature()
            .withSystemMode(['off', 'auto', 'heat'], ea.ALL)
            .withRunningState(['idle', 'heat', 'cool'], ea.STATE)
            .withLocalTemperatureCalibration(-30, 30, 0.1, ea.ALL).withPiHeatingDemand()],
        configure: async (device, coordinatorEndpoint) => {
            const endpoint = device.getEndpoint(9);
            await reporting.bind(endpoint, coordinatorEndpoint, ['hvacThermostat', 'hvacFanCtrl']);
            await reporting.thermostatTemperature(endpoint);
            await reporting.thermostatSystemMode(endpoint);
            await reporting.thermostatOccupiedHeatingSetpoint(endpoint);
            await reporting.thermostatUnoccupiedHeatingSetpoint(endpoint);
            await reporting.thermostatOccupiedCoolingSetpoint(endpoint);
            await reporting.thermostatUnoccupiedCoolingSetpoint(endpoint);
            await reporting.fanMode(endpoint);
        },
    },
    {
        zigbeeModel: ['6dfgetq'],
        model: 'D3-DPWK-TY',
        vendor: 'Tuya',
        description: 'HVAC controller',
        exposes: [e.climate().withSetpoint('current_heating_setpoint', 5, 30, 0.5, ea.STATE_SET)
            .withLocalTemperature(ea.STATE)
            .withSystemMode(['off', 'auto', 'heat'], ea.STATE_SET)
            .withRunningState(['idle', 'heat', 'cool'], ea.STATE)],
        fromZigbee: [legacy.fromZigbee.tuya_thermostat, fz.ignore_basic_report, legacy.fromZigbee.tuya_dimmer],
        meta: {tuyaThermostatSystemMode: legacy.thermostatSystemModes2, tuyaThermostatPreset: legacy.thermostatPresets},
        toZigbee: [legacy.toZigbee.tuya_thermostat_current_heating_setpoint, legacy.toZigbee.tuya_thermostat_system_mode,
            legacy.toZigbee.tuya_thermostat_fan_mode, legacy.toZigbee.tuya_dimmer_state],
    },
    {
        zigbeeModel: ['E220-KR4N0Z0-HA', 'JZ-ZB-004'],
        model: 'E220-KR4N0Z0-HA',
        vendor: 'Tuya',
        description: 'Multiprise with 4 AC outlets and 2 USB super charging ports (16A)',
        extend: [tuya.modernExtend.tuyaOnOff()],
        fromZigbee: [fz.on_off_skip_duplicate_transaction],
        exposes: [e.switch().withEndpoint('l1'), e.switch().withEndpoint('l2'), e.switch().withEndpoint('l3'),
            e.switch().withEndpoint('l4')],
        whiteLabel: [{vendor: 'LEELKI', model: 'WP33-EU'}],
        meta: {multiEndpoint: true},
        endpoint: (device) => {
            return {l1: 1, l2: 2, l3: 3, l4: 4};
        },
        configure: async (device, coordinatorEndpoint) => {
            await tuya.configureMagicPacket(device, coordinatorEndpoint);
            await reporting.bind(device.getEndpoint(1), coordinatorEndpoint, ['genOnOff']);
            await reporting.bind(device.getEndpoint(2), coordinatorEndpoint, ['genOnOff']);
            await reporting.bind(device.getEndpoint(3), coordinatorEndpoint, ['genOnOff']);
            await reporting.bind(device.getEndpoint(4), coordinatorEndpoint, ['genOnOff']);
        },
    },
    {
        zigbeeModel: ['TS0216'],
        model: 'TS0216',
        vendor: 'Tuya',
        description: 'Sound and flash siren',
        fromZigbee: [fz.ts0216_siren, fz.battery],
        exposes: [e.battery(), e.binary('alarm', ea.STATE_SET, true, false),
            e.numeric('volume', ea.ALL).withValueMin(0).withValueMax(100).withDescription('Volume of siren')],
        toZigbee: [tz.ts0216_alarm, tz.ts0216_duration, tz.ts0216_volume],
        configure: async (device, coordinatorEndpoint) => {
            const endpoint = device.getEndpoint(1);
            await reporting.bind(endpoint, coordinatorEndpoint, ['genPowerCfg']);
            // Device advertises itself as Router but is an EndDevice
            device.type = 'EndDevice';
            device.save();
        },
    },
    {
        fingerprint: [{modelID: 'TS0601', manufacturerName: '_TZE200_znzs7yaw'}],
        model: 'HY08WE',
        vendor: 'Tuya',
        description: 'Wall-mount thermostat',
        fromZigbee: [legacy.fromZigbee.hy_thermostat, fz.ignore_basic_report],
        toZigbee: [legacy.toZigbee.hy_thermostat],
        onEvent: tuya.onEventSetTime,
        exposes: [e.climate().withSetpoint('current_heating_setpoint', 5, 30, 0.5, ea.STATE_SET)
            .withLocalTemperature(ea.STATE)
            .withSystemMode(['off', 'auto', 'heat'], ea.STATE_SET).withRunningState(['idle', 'heat'], ea.STATE)],
    },
    {
        fingerprint: [{modelID: 'TS0601', manufacturerName: '_TZE200_g9a3awaj'}],
        model: 'ZWT07',
        vendor: 'Tuya',
        description: 'Wall-mount thermostat',
        fromZigbee: [tuya.fz.datapoints],
        toZigbee: [tuya.tz.datapoints],
        onEvent: tuya.onEvent({timeStart: '1970'}),
        configure: tuya.configureMagicPacket,
        exposes: [
            e.climate().withSetpoint('current_heating_setpoint', 5, 60, 0.5, ea.STATE_SET)
                .withSystemMode(['off', 'heat'], ea.STATE_SET).withRunningState(['idle', 'heat'], ea.STATE)
                .withPreset(['manual', 'program'])
                .withLocalTemperature(),
            e.binary('frost', ea.STATE_SET, 'ON', 'OFF').withDescription('Antifreeze function')],
        meta: {
            tuyaDatapoints: [
                [1, 'system_mode', tuya.valueConverterBasic.lookup({'heat': true, 'off': false})],
                [2, 'preset', tuya.valueConverterBasic.lookup({'manual': tuya.enum(1), 'program': tuya.enum(0)})],
                [36, 'running_state', tuya.valueConverterBasic.lookup({'heat': 1, 'idle': 0})],
                [16, 'current_heating_setpoint', tuya.valueConverter.divideBy10],
                [24, 'local_temperature', tuya.valueConverter.divideBy10],
                [10, 'frost', tuya.valueConverter.onOff],
            ],
        },
    },
    {
        fingerprint: [{modelID: 'TS0601', manufacturerName: '_TZE200_2ekuz3dz'}],
        model: 'X5H-GB-B',
        vendor: 'Tuya',
        description: 'Wall-mount thermostat',
        fromZigbee: [fz.ignore_basic_report, fz.ignore_tuya_set_time, legacy.fromZigbee.x5h_thermostat],
        toZigbee: [legacy.toZigbee.x5h_thermostat],
        whiteLabel: [{vendor: 'Beok', model: 'TGR85-ZB'}, {vendor: 'AVATTO', model: 'ZWT-100-16A'}],
        exposes: [
            e.climate().withSetpoint('current_heating_setpoint', 5, 60, 0.5, ea.STATE_SET)
                .withLocalTemperature(ea.STATE).withLocalTemperatureCalibration(-9.9, 9.9, 0.1, ea.STATE_SET)
                .withSystemMode(['off', 'heat'], ea.STATE_SET).withRunningState(['idle', 'heat'], ea.STATE)
                .withPreset(['manual', 'program']),
            e.temperature_sensor_select(['internal', 'external', 'both']),
            e.text('schedule', ea.STATE_SET).withDescription('There are 8 periods in the schedule in total. ' +
                '6 for workdays and 2 for holidays. It should be set in the following format for each of the periods: ' +
                '`hours:minutes/temperature`. All periods should be set at once and delimited by the space symbol. ' +
                'For example: `06:00/20.5 08:00/15 11:30/15 13:30/15 17:00/22 22:00/15 06:00/20 22:00/15`. ' +
                'The thermostat doesn\'t report the schedule by itself even if you change it manually from device'),
            e.child_lock(), e.week(),
            e.enum('brightness_state', ea.STATE_SET, ['off', 'low', 'medium', 'high'])
                .withDescription('Screen brightness'),
            e.binary('sound', ea.STATE_SET, 'ON', 'OFF')
                .withDescription('Switches beep sound when interacting with thermostat'),
            e.binary('frost_protection', ea.STATE_SET, 'ON', 'OFF')
                .withDescription('Antifreeze function'),
            e.binary('factory_reset', ea.STATE_SET, 'ON', 'OFF')
                .withDescription('Resets all settings to default. Doesn\'t unpair device.'),
            e.numeric('heating_temp_limit', ea.STATE_SET).withUnit('°C').withValueMax(60)
                .withValueMin(5).withValueStep(1).withPreset('default', 35, 'Default value')
                .withDescription('Heating temperature limit'),
            e.numeric('deadzone_temperature', ea.STATE_SET).withUnit('°C').withValueMax(9.5)
                .withValueMin(0.5).withValueStep(0.5).withPreset('default', 1, 'Default value')
                .withDescription('The delta between local_temperature and current_heating_setpoint to trigger Heat'),
            e.numeric('upper_temp', ea.STATE_SET).withUnit('°C').withValueMax(95)
                .withValueMin(35).withValueStep(1).withPreset('default', 60, 'Default value'),
        ],
        onEvent: tuya.onEventSetTime,
    },
    {
        fingerprint: tuya.fingerprint('TS0601', ['_TZE200_viy9ihs7', '_TZE204_lzriup1j']),
        model: 'ZWT198/ZWT100-BH',
        vendor: 'Tuya',
        description: 'Avatto wall thermostat',
        onEvent: tuya.onEvent({timeStart: '1970'}),
        fromZigbee: [tuya.fz.datapoints],
        toZigbee: [tuya.tz.datapoints],
        configure: tuya.configureMagicPacket,
        exposes: [
            e.binary('factory_reset', ea.STATE_SET, 'ON', 'OFF')
                .withDescription('Full factory reset, use with caution!'),
            e.child_lock(),
            e.temperature_sensor_select(['internal', 'external', 'both']),
            e.climate()
                .withSystemMode(['off', 'heat'], ea.STATE_SET)
                .withPreset(['manual', 'auto', 'temporary_manual'])
                .withSetpoint('current_heating_setpoint', 5, 35, 0.5, ea.STATE_SET)
                .withRunningState(['idle', 'heat'], ea.STATE)
                .withLocalTemperature(ea.STATE)
                .withLocalTemperatureCalibration(-9.9, 9.9, 0.1, ea.STATE_SET),
            e.binary('frost_protection', ea.STATE_SET, 'ON', 'OFF')
                .withDescription('Antifreeze function'),
            e.max_temperature_limit()
                .withUnit('°C')
                .withValueMin(15)
                .withValueMax(90)
                .withValueStep(0.5)
                .withPreset('default', 60, 'Default value')
                .withDescription('Maximum upper temperature'),
            e.numeric('deadzone_temperature', ea.STATE_SET)
                .withUnit('°C')
                .withValueMax(10)
                .withValueMin(0.5)
                .withValueStep(0.5)
                .withPreset('default', 1, 'Default value')
                .withDescription('The delta between local_temperature (5<t<35)and current_heating_setpoint to trigger Heat'),
            e.enum('backlight_mode', ea.STATE_SET, ['off', 'low', 'medium', 'high'])
                .withDescription('Intensity of the backlight'),
            e.enum('working_day', ea.STATE_SET, ['disabled', '6-1', '5-2', '7'])
                .withDescription('Workday setting'),
            e.text('schedule_weekday', ea.STATE_SET).withDescription('Workdays (6 times `hh:mm/cc.c°C`)'),
            e.text('schedule_holiday', ea.STATE_SET).withDescription('Holidays (2 times `hh:mm/cc.c°C)`'),
            // ============== exposes for found, but not functional datapoints:
            /*
            e.min_temperature_limit() // dp 16
                .withValueMin(5)
                .withValueMax(15)
                .withValueStep(0.5)
                .withPreset('default', 10, 'Default value')
                .withDescription('dp16 is listed in Tuya, but no communication from device'),

            e.binary('dp105', ea.STATE_SET, 'ON', 'OFF')
                .withDescription('dp105 is not listed in Tuya, but device sends datapoint, binary: true/false'),

            e.binary('dp111', ea.STATE_SET, 'ON', 'OFF')
                .withDescription('dp111 is not listed in Tuya, but device sends datapoint, binary: true/false'),
            */
        ],
        meta: {
            tuyaDatapoints: [
                [1, 'system_mode', tuya.valueConverterBasic.lookup({'heat': true, 'off': false})],
                [2, 'current_heating_setpoint', tuya.valueConverter.divideBy10],
                [3, 'local_temperature', tuya.valueConverter.divideBy10],
                [4, 'preset', tuya.valueConverterBasic.lookup((_, device) => {
                    // https://github.com/Koenkk/zigbee2mqtt/issues/21353#issuecomment-1938328429
                    if (device.manufacturerName === '_TZE200_viy9ihs7') {
                        return {'auto': tuya.enum(1), 'manual': tuya.enum(0), 'temporary_manual': tuya.enum(2)};
                    } else {
                        return {'manual': tuya.enum(0), 'auto': tuya.enum(1), 'temporary_manual': tuya.enum(2)};
                    }
                })],
                [9, 'child_lock', tuya.valueConverter.lockUnlock],
                [11, 'faultalarm', tuya.valueConverter.raw],
                [15, 'max_temperature_limit', tuya.valueConverter.divideBy10],
                [19, 'local_temperature_calibration', tuya.valueConverter.localTempCalibration3],
                [101, 'running_state', tuya.valueConverterBasic.lookup({'heat': tuya.enum(1), 'idle': tuya.enum(0)})],
                [102, 'frost_protection', tuya.valueConverter.onOff],
                [103, 'factory_reset', tuya.valueConverter.onOff],
                [104, 'working_day', tuya.valueConverter.workingDay],
                [106, 'sensor', tuya.valueConverterBasic.lookup({'internal': tuya.enum(0), 'external': tuya.enum(1), 'both': tuya.enum(2)})],
                [107, 'deadzone_temperature', tuya.valueConverter.divideBy10],
                [109, null, tuya.valueConverter.ZWT198_schedule],
                [109, 'schedule_weekday', tuya.valueConverter.ZWT198_schedule],
                [109, 'schedule_holiday', tuya.valueConverter.ZWT198_schedule],
                [110, 'backlight_mode', tuya.valueConverter.backlightModeOffLowMediumHigh],
                // ============== found but not functional datapoints:

                // [16, 'min_temperature_limit', tuya.valueConverter.divideBy10],  // datapoint listed in Tuya, but no communication from device
                // [105, 'dp105', tuya.valueConverter.onOff],                      // not listed in Tuya, but device sends datapoint
                // [111, 'dp111', tuya.valueConverter.onOff],                      // not listed in Tuya, but device sends datapoint

                // These are the schedule values in bytes, 8 periods in total (4 bytes per period).
                // For each period:
                // 1st byte: hour
                // 2nd byte: minute
                // 3rd, 4th bytes: temperature multiplied by 10
                // On the device last 2 periods are ignored if schedule_mode is 7day. When schedule_mode is disabled,
                // scheduling can't be configured at all on the device.
                // For example, if schedule_mode is weekday/sat+sun and this byte array is received:
                // [6,10,1,144,8,10,0,170,11,40,0,170,12,40,0,170,17,10,0,230,22,10,0,170,8,5,0,200,23,0,0,160]
                // Then the schedule is:
                // Mon-Fri: 6:10 --> 40C, 8:10 --> 17C, 11:40 --> 17C, 12:40 --> 17C, 17:10 --> 23C, 22:10 --> 17C
                // Sat-Sun: 8:05 --> 20C, 23:00 --> 16C
            ],
        },
    },
    {
        fingerprint: tuya.fingerprint('TS0222', ['_TZ3000_kky16aay']),
        model: 'TS0222_temperature_humidity',
        vendor: 'Tuya',
        description: 'Temperature & humidity sensor',
        fromZigbee: [fzLocal.TS0222_humidity, fz.battery, fz.temperature, fz.illuminance],
        toZigbee: [],
        configure: tuya.configureMagicPacket,
        exposes: [e.battery(), e.temperature(), e.humidity(), e.illuminance()],
        whiteLabel: [
            tuya.whitelabel('Tuya', 'QT-07S', 'Soil sensor', ['_TZ3000_kky16aay']),
        ],
    },
    {
        fingerprint: [{modelID: 'TS0222', manufacturerName: '_TYZB01_4mdqxxnn'},
            {modelID: 'TS0222', manufacturerName: '_TYZB01_m6ec2pgj'}],
        model: 'TS0222',
        vendor: 'Tuya',
        description: 'Light intensity sensor',
        fromZigbee: [fz.battery, fz.illuminance, legacy.fromZigbee.TS0222],
        toZigbee: [],
        exposes: [e.battery(), e.illuminance(), e.illuminance_lux()],
        configure: tuya.configureMagicPacket,
    },
    {
        zigbeeModel: ['TS0210'],
        model: 'TS0210',
        vendor: 'Tuya',
        description: 'Vibration sensor',
        whiteLabel: [
            tuya.whitelabel('Niceboy', 'ORBIS Vibration Sensor', 'Vibration sensor', ['_TYZB01_821siati']),
        ],
        fromZigbee: [fz.battery, fz.ias_vibration_alarm_1_with_timeout],
        toZigbee: [tz.TS0210_sensitivity],
        exposes: [e.battery(), e.battery_voltage(), e.vibration(),
            e.numeric('sensitivity', ea.STATE_SET).withValueMin(0).withValueMax(50)
                .withDescription(
                    'Sensitivty of the sensor (0 = highest sensitivity, 50 = lowest sensitivity). ' +
                    'Press button on the device right before changing this',
                )],
    },
    {
        fingerprint: tuya.fingerprint('TS0601', ['_TZE200_8ply8mjj']),
        model: 'COZIGVS',
        vendor: 'Conecto',
        description: 'Vibration sensor',
        fromZigbee: [tuya.fz.datapoints],
        toZigbee: [tuya.tz.datapoints],
        configure: tuya.configureMagicPacket,
        exposes: [
            e.vibration(),
            e.numeric('sensitivity', ea.STATE_SET).withValueMin(0).withValueMax(2)
                .withDescription('Sensitivity of the sensor (single press the button when muted to switch between' +
                    ' low (one beep), medium (two beeps) and max (three beeps))'),
            e.text('buzzer_mute', ea.STATE).withDescription('ON when buzzer is muted (double press the button on device to toggle)'),
        ],
        meta: {
            tuyaDatapoints: [
                [1, 'vibration', tuya.valueConverter.trueFalse1],
                [101, 'sensitivity', tuya.valueConverter.raw],
                [103, 'buzzer_mute', tuya.valueConverter.onOff],
            ],
        },
    },
    {
        fingerprint: [{modelID: 'TS011F', manufacturerName: '_TZ3000_8bxrzyxz'},
            {modelID: 'TS011F', manufacturerName: '_TZ3000_ky0fq4ho'}],
        model: 'TS011F_din_smart_relay',
        description: 'Din smart relay (with power monitoring)',
        vendor: 'Tuya',
        fromZigbee: [fz.on_off, fz.electrical_measurement, fz.metering, fz.ignore_basic_report, tuya.fz.power_outage_memory,
            fz.tuya_relay_din_led_indicator],
        toZigbee: [tz.on_off, tuya.tz.power_on_behavior_1, tz.tuya_relay_din_led_indicator],
        whiteLabel: [{vendor: 'MatSee Plus', model: 'ATMS1602Z'}],
        ota: ota.zigbeeOTA,
        configure: async (device, coordinatorEndpoint) => {
            const endpoint = device.getEndpoint(1);
            await reporting.bind(endpoint, coordinatorEndpoint, ['genOnOff', 'haElectricalMeasurement', 'seMetering']);
            await reporting.rmsVoltage(endpoint, {change: 5});
            await reporting.rmsCurrent(endpoint, {change: 50});
            await reporting.activePower(endpoint, {change: 10});
            await reporting.currentSummDelivered(endpoint);
            endpoint.saveClusterAttributeKeyValue('haElectricalMeasurement', {acCurrentDivisor: 1000, acCurrentMultiplier: 1});
            endpoint.saveClusterAttributeKeyValue('seMetering', {divisor: 100, multiplier: 1});
            device.save();
        },
        exposes: [e.switch(), e.power(), e.current(), e.voltage(),
            e.energy(), e.enum('power_outage_memory', ea.ALL, ['on', 'off', 'restore'])
                .withDescription('Recover state after power outage'),
            e.enum('indicator_mode', ea.STATE_SET, ['off', 'on_off', 'off_on'])
                .withDescription('Relay LED indicator mode')],
    },
    {
        fingerprint: [{modelID: 'TS011F', manufacturerName: '_TZ3000_qeuvnohg'}],
        model: 'TS011F_din_smart_relay_polling',
        description: 'Din smart relay (with power monitoring via polling)',
        vendor: 'Tuya',
        fromZigbee: [fz.on_off, fz.electrical_measurement, fz.metering, fz.ignore_basic_report, tuya.fz.power_outage_memory,
            fz.tuya_relay_din_led_indicator],
        toZigbee: [tz.on_off, tuya.tz.power_on_behavior_1, tz.tuya_relay_din_led_indicator],
        whiteLabel: [tuya.whitelabel('Tongou', 'TO-Q-SY1-JZT', 'Din smart relay (with power monitoring via polling)', ['_TZ3000_qeuvnohg'])],
        ota: ota.zigbeeOTA,
        configure: async (device, coordinatorEndpoint) => {
            const endpoint = device.getEndpoint(1);
            await reporting.bind(endpoint, coordinatorEndpoint, ['genOnOff', 'haElectricalMeasurement', 'seMetering']);
            await reporting.rmsVoltage(endpoint, {change: 5});
            await reporting.rmsCurrent(endpoint, {change: 50});
            await reporting.activePower(endpoint, {change: 10});
            await reporting.currentSummDelivered(endpoint);
            endpoint.saveClusterAttributeKeyValue('haElectricalMeasurement', {acCurrentDivisor: 1000, acCurrentMultiplier: 1});
            endpoint.saveClusterAttributeKeyValue('seMetering', {divisor: 100, multiplier: 1});
            device.save();
        },
        exposes: [e.switch(), e.power(), e.current(), e.voltage(),
            e.energy(), e.enum('power_outage_memory', ea.ALL, ['on', 'off', 'restore'])
                .withDescription('Recover state after power outage'),
            e.enum('indicator_mode', ea.STATE_SET, ['off', 'on_off', 'off_on'])
                .withDescription('Relay LED indicator mode')],
        options: [exposes.options.measurement_poll_interval()],
        onEvent: (type, data, device, options) => tuya.onEventMeasurementPoll(type, data, device, options, true, false),
    },
    {
        fingerprint: [{modelID: 'TS011F', manufacturerName: '_TZ3000_7issjl2q'}],
        model: 'ATMS1601Z',
        description: 'Din smart relay (without power monitoring)',
        vendor: 'Tuya',
        fromZigbee: [fz.on_off, fz.ignore_basic_report, tuya.fz.power_outage_memory, fz.tuya_relay_din_led_indicator],
        toZigbee: [tz.on_off, tuya.tz.power_on_behavior_1, tz.tuya_relay_din_led_indicator],
        configure: async (device, coordinatorEndpoint) => {
            const endpoint = device.getEndpoint(1);
            await reporting.bind(endpoint, coordinatorEndpoint, ['genOnOff']);
            device.save();
        },
        exposes: [e.switch(),
            e.enum('power_outage_memory', ea.ALL, ['on', 'off', 'restore'])
                .withDescription('Recover state after power outage'),
            e.enum('indicator_mode', ea.STATE_SET, ['off', 'on_off', 'off_on'])
                .withDescription('Relay LED indicator mode')],
    },
    {
        fingerprint: tuya.fingerprint('TS0601', ['_TZE204_nklqjk62', '_TZE200_nklqjk62']),
        model: 'PJ-ZGD01',
        vendor: 'Tuya',
        description: 'Garage door opener',
        fromZigbee: [legacy.fromZigbee.matsee_garage_door_opener, fz.ignore_basic_report],
        toZigbee: [legacy.toZigbee.matsee_garage_door_opener, legacy.toZigbee.tuya_data_point_test],
        whiteLabel: [{vendor: 'MatSee Plus', model: 'PJ-ZGD01'}],
        configure: async (device, coordinatorEndpoint) => {
            await tuya.configureMagicPacket(device, coordinatorEndpoint);
            const endpoint = device.getEndpoint(1);
            await reporting.bind(endpoint, coordinatorEndpoint, ['genBasic']);
        },
        exposes: [e.binary('trigger', ea.STATE_SET, true, false).withDescription('Trigger the door movement'),
            e.binary('garage_door_contact', ea.STATE, true, false)],
    },
    {
        fingerprint: [{modelID: 'TS0601', manufacturerName: '_TZE200_wfxuhoea'}],
        model: 'GDC311ZBQ1',
        vendor: 'Tuya',
        description: 'LoraTap garage door opener with wireless sensor',
        fromZigbee: [legacy.fromZigbee.matsee_garage_door_opener, fz.ignore_basic_report],
        toZigbee: [legacy.toZigbee.matsee_garage_door_opener, legacy.toZigbee.tuya_data_point_test],
        whiteLabel: [{vendor: 'LoraTap', model: 'GDC311ZBQ1'}],
        configure: async (device, coordinatorEndpoint) => {
            await tuya.configureMagicPacket(device, coordinatorEndpoint);
            const endpoint = device.getEndpoint(1);
            await reporting.bind(endpoint, coordinatorEndpoint, ['genBasic']);
        },
        exposes: [e.binary('trigger', ea.STATE_SET, true, false).withDescription('Trigger the door movement'),
            e.binary('garage_door_contact', ea.STATE, false, true)
                .withDescription('Indicates if the garage door contact is closed (= true) or open (= false)')],
    },
    {
        fingerprint: [{modelID: 'TS0603', manufacturerName: '_TZE608_c75zqghm'}],
        model: 'TS0603',
        vendor: 'Tuya',
        meta: {
            tuyaDatapoints: [
                [1, 'state', tuya.valueConverter.raw],
                [3, 'garage_door_contact', tuya.valueConverter.trueFalseInvert],
                [12, null, null],
            ],
        },
        description: 'Garage door opener',
        configure: async (device, coordinatorEndpoint) => {
            await tuya.configureMagicPacket(device, coordinatorEndpoint);
            const endpoint = device.getEndpoint(1);
            await reporting.bind(endpoint, coordinatorEndpoint, ['genBasic']);
        },
        fromZigbee: [tuya.fz.datapoints],
        toZigbee: [tuya.tz.datapoints],
        exposes: [
            e.binary('state', ea.STATE_SET, true, false).withDescription('Trigger the door movement'),
            e.binary('garage_door_contact', ea.STATE, true, false)
                .withDescription('Indicates if the garage door contact is closed (= true) or open (= false)')],
    },
    {
        fingerprint: [{modelID: 'TS0201', manufacturerName: '_TZ3000_qaaysllp'}],
        model: 'LCZ030',
        vendor: 'Tuya',
        description: 'Temperature & humidity & illuminance sensor with display',
        fromZigbee: [fz.battery, fz.illuminance, fz.temperature, fz.humidity, fz.ts0201_temperature_humidity_alarm],
        toZigbee: [tz.ts0201_temperature_humidity_alarm],
        configure: async (device, coordinatorEndpoint) => {
            const endpoint = device.getEndpoint(1);
            // Enables reporting of measurement state changes
            await tuya.configureMagicPacket(device, coordinatorEndpoint);
            await reporting.bind(endpoint, coordinatorEndpoint, ['genBasic', 'genPowerCfg',
                'msTemperatureMeasurement', 'msIlluminanceMeasurement', 'msRelativeHumidity', 'manuSpecificTuya_2']);
        },
        exposes: [e.temperature(), e.humidity(), e.battery(), e.illuminance(), e.illuminance_lux(),
            e.numeric('alarm_temperature_max', ea.STATE_SET).withUnit('°C').withDescription('Alarm temperature max')
                .withValueMin(-20).withValueMax(80),
            e.numeric('alarm_temperature_min', ea.STATE_SET).withUnit('°C').withDescription('Alarm temperature min')
                .withValueMin(-20).withValueMax(80),
            e.numeric('alarm_humidity_max', ea.STATE_SET).withUnit('%').withDescription('Alarm humidity max')
                .withValueMin(0).withValueMax(100),
            e.numeric('alarm_humidity_min', ea.STATE_SET).withUnit('%').withDescription('Alarm humidity min')
                .withValueMin(0).withValueMax(100),
            e.enum('alarm_humidity', ea.STATE, ['below_min_humdity', 'over_humidity', 'off'])
                .withDescription('Alarm humidity status'),
            e.enum('alarm_temperature', ea.STATE, ['below_min_temperature', 'over_temperature', 'off'])
                .withDescription('Alarm temperature status'),
        ],
    },
    {
        fingerprint: [{modelID: 'TS0601', manufacturerName: '_TZE200_auin8mzr'}],
        model: 'TS0601_motion_sensor',
        vendor: 'Tuya',
        description: 'Human presence sensor AIR',
        fromZigbee: [legacy.fromZigbee.tuya_motion_sensor],
        toZigbee: [legacy.toZigbee.tuya_motion_sensor],
        exposes: [
            e.occupancy(),
            e.enum('o_sensitivity', ea.STATE_SET, Object.values(legacy.msLookups.OSensitivity)).withDescription('O-Sensitivity mode'),
            e.enum('v_sensitivity', ea.STATE_SET, Object.values(legacy.msLookups.VSensitivity)).withDescription('V-Sensitivity mode'),
            e.enum('led_status', ea.STATE_SET, ['ON', 'OFF']).withDescription('Led status switch'),
            e.numeric('vacancy_delay', ea.STATE_SET).withUnit('sec').withDescription('Vacancy delay').withValueMin(0)
                .withValueMax(1000),
            e.numeric('light_on_luminance_prefer', ea.STATE_SET).withDescription('Light-On luminance prefer')
                .withValueMin(0).withValueMax(10000),
            e.numeric('light_off_luminance_prefer', ea.STATE_SET).withDescription('Light-Off luminance prefer')
                .withValueMin(0).withValueMax(10000),
            e.enum('mode', ea.STATE_SET, Object.values(legacy.msLookups.Mode)).withDescription('Working mode'),
            e.numeric('luminance_level', ea.STATE).withDescription('Luminance level'),
            e.numeric('reference_luminance', ea.STATE).withDescription('Reference luminance'),
            e.numeric('vacant_confirm_time', ea.STATE).withDescription('Vacant confirm time'),
        ],
    },
    {
        fingerprint: tuya.fingerprint('TS0601', ['_TZE200_lu01t0zl', '_TZE200_vrfecyku', '_TZE200_ypprdwsl', '_TZE200_jkbljri7']),
        model: 'MIR-HE200-TY',
        vendor: 'Tuya',
        description: 'Human presence sensor with fall function',
        fromZigbee: [tuya.fz.datapoints],
        toZigbee: [tuya.tz.datapoints],
        configure: async (device, coordinatorEndpoint) => {
            const endpoint = device.getEndpoint(1);
            await tuya.sendDataPointEnum(endpoint, legacy.dataPoints.trsfTumbleSwitch, 0);
            await tuya.configureMagicPacket(device, coordinatorEndpoint);
        },
        exposes: [
            e.illuminance_lux(), e.presence(), e.occupancy(),
            e.numeric('motion_speed', ea.STATE).withDescription('Speed of movement'),
            e.enum('motion_direction', ea.STATE, ['standing_still', 'moving_forward', 'moving_backward'])
                .withDescription('direction of movement from the point of view of the radar'),
            e.numeric('radar_sensitivity', ea.STATE_SET).withValueMin(0).withValueMax(10).withValueStep(1)
                .withDescription('Sensitivity of the radar'),
            e.enum('radar_scene', ea.STATE_SET, ['default', 'area', 'toilet', 'bedroom', 'parlour', 'office', 'hotel'])
                .withDescription('Presets for sensitivity for presence and movement'),
            e.enum('tumble_switch', ea.STATE_SET, ['ON', 'OFF']).withDescription('Tumble status switch'),
            e.numeric('fall_sensitivity', ea.STATE_SET).withValueMin(1).withValueMax(10).withValueStep(1)
                .withDescription('Fall sensitivity of the radar'),
            e.numeric('tumble_alarm_time', ea.STATE_SET).withValueMin(1).withValueMax(5).withValueStep(1)
                .withUnit('min').withDescription('Tumble alarm time'),
            e.enum('fall_down_status', ea.STATE, ['none', 'maybe_fall', 'fall'])
                .withDescription('Fall down status'),
            e.text('static_dwell_alarm', ea.STATE).withDescription('Static dwell alarm'),
        ],
        meta: {
            tuyaDatapoints: [
                [1, 'presence', tuya.valueConverter.trueFalse1],
                [2, 'radar_sensitivity', tuya.valueConverter.raw],
                [102, 'occupancy', tuya.valueConverter.trueFalse1],
                [103, 'illuminance_lux', tuya.valueConverter.raw],
                [105, 'tumble_switch', tuya.valueConverter.plus1],
                [106, 'tumble_alarm_time', tuya.valueConverter.raw],
                [112, 'radar_scene', tuya.valueConverterBasic.lookup(
                    {'default': 0, 'area': 1, 'toilet': 2, 'bedroom': 3, 'parlour': 4, 'office': 5, 'hotel': 6})],
                [114, 'motion_direction', tuya.valueConverterBasic.lookup(
                    {'standing_still': 0, 'moving_forward': 1, 'moving_backward': 2})],
                [115, 'motion_speed', tuya.valueConverter.raw],
                [116, 'fall_down_status', tuya.valueConverterBasic.lookup({'none': 0, 'maybe_fall': 1, 'fall': 2})],
                [117, 'static_dwell_alarm', tuya.valueConverter.raw],
                [118, 'fall_sensitivity', tuya.valueConverter.raw],
                // Below are ignored
                [101, null, null], // reset_flag_code
                [104, null, null], // detection_flag_code
                [107, null, null], // radar_check_end_code
                [108, null, null], // radar_check_start_code
                [109, null, null], // hw_version_code
                [110, null, null], // sw_version_code
                [111, null, null], // radar_id_code
            ],
        },
    },
    {
        zigbeeModel: ['TS0046'],
        model: 'TS0046',
        vendor: 'Tuya',
        description: 'Wireless switch with 6 buttons',
        whiteLabel: [{vendor: 'LoraTap', model: 'SS9600ZB'}],
        fromZigbee: [tuya.fz.on_off_action, fz.battery],
        exposes: [e.battery(), e.action(['1_single', '1_double', '1_hold', '2_single', '2_double', '2_hold',
            '3_single', '3_double', '3_hold', '4_single', '4_double', '4_hold',
            '5_single', '5_double', '5_hold', '6_single', '6_double', '6_hold'])],
        toZigbee: [],
        configure: tuya.configureMagicPacket,
    },
    {
        fingerprint: tuya.fingerprint('TS004F', ['_TZ3000_g9g2xnch', '_TZ3000_pcqjmcud']),
        model: 'YSR-MINI-Z',
        vendor: 'Tuya',
        description: '2 in 1 dimming remote control and scene control',
        exposes: [
            e.battery(),
            e.action(['on', 'off',
                'brightness_move_up', 'brightness_step_up', 'brightness_step_down', 'brightness_move_down', 'brightness_stop',
                'color_temperature_step_down', 'color_temperature_step_up',
                '1_single', '1_double', '1_hold', '2_single', '2_double', '2_hold',
                '3_single', '3_double', '3_hold', '4_single', '4_double', '4_hold',
            ]),
            e.enum('operation_mode', ea.ALL, ['command', 'event']).withDescription(
                'Operation mode: "command" - for group control, "event" - for clicks'),
        ],
        fromZigbee: [fz.battery, fz.command_on, fz.command_off, fz.command_step, fz.command_move, fz.command_stop,
            fz.command_step_color_temperature, tuya.fz.on_off_action, fz.tuya_operation_mode],
        toZigbee: [tz.tuya_operation_mode],
        onEvent: tuya.onEventSetLocalTime,
        configure: async (device, coordinatorEndpoint) => {
            const endpoint = device.getEndpoint(1);
            await endpoint.read('genBasic', [0x0004, 0x000, 0x0001, 0x0005, 0x0007, 0xfffe]);
            await endpoint.write('genOnOff', {'tuyaOperationMode': 1});
            await endpoint.read('genOnOff', ['tuyaOperationMode']);
            try {
                await endpoint.read(0xE001, [0xD011]);
            } catch (err) {/* do nothing */}
            await endpoint.read('genPowerCfg', ['batteryVoltage', 'batteryPercentageRemaining']);
            await reporting.bind(endpoint, coordinatorEndpoint, ['genPowerCfg']);
            await reporting.bind(endpoint, coordinatorEndpoint, ['genOnOff']);
            await reporting.batteryPercentageRemaining(endpoint);
        },
    },
    {
        fingerprint: [{modelID: 'TS0601', manufacturerName: '_TZE200_hkdl5fmv'}],
        model: 'TS0601_rcbo',
        vendor: 'Tuya',
        whiteLabel: [
            {vendor: 'HOCH', model: 'ZJSBL7-100Z'},
            {vendor: 'WDYK', model: 'ZJSBL7-100Z'},
        ],
        description: 'DIN mount RCBO with smart energy metering',
        fromZigbee: [legacy.fromZigbee.hoch_din],
        toZigbee: [legacy.toZigbee.hoch_din],
        exposes: [
            e.text('meter_number', ea.STATE).withDescription('Meter number'),
            e.binary('state', ea.STATE_SET, 'ON', 'OFF').withDescription('State'),
            e.text('alarm', ea.STATE).withDescription('Alarm text'),
            e.binary('trip', ea.STATE_SET, 'trip', 'clear').withDescription('Trip'),
            e.binary('child_lock', ea.STATE_SET, 'ON', 'OFF').withDescription('Child lock'),
            e.enum('power_on_behavior', ea.STATE_SET, ['off', 'on', 'previous']).withDescription('Power on behavior'),
            e.numeric('countdown_timer', ea.STATE_SET).withValueMin(0).withValueMax(86400).withUnit('s').withDescription('Countdown timer'),
            e.numeric('voltage_rms', ea.STATE).withUnit('V').withDescription('Voltage RMS'),
            e.numeric('current', ea.STATE).withUnit('A').withDescription('Current'),
            e.numeric('current_average', ea.STATE).withUnit('A').withDescription('Current average'),
            e.power(), e.voltage(), e.energy(), e.temperature(),
            e.numeric('power_l1', ea.STATE).withUnit('W').withDescription('Instantaneous measured power on phase 1'),
            e.numeric('power_l2', ea.STATE).withUnit('W').withDescription('Instantaneous measured power on phase 2'),
            e.numeric('power_l3', ea.STATE).withUnit('W').withDescription('Instantaneous measured power on phase 3'),
            e.numeric('energy_consumed', ea.STATE).withUnit('kWh').withDescription('Consumed energy'),
            e.enum('clear_device_data', ea.SET, ['']).withDescription('Clear device data'),
        ],
    },
    {
        fingerprint: [{modelID: 'TS004F', manufacturerName: '_TZ3000_4fjiwweb'}, {modelID: 'TS004F', manufacturerName: '_TZ3000_uri7ongn'},
            {modelID: 'TS004F', manufacturerName: '_TZ3000_ixla93vd'}, {modelID: 'TS004F', manufacturerName: '_TZ3000_qja6nq5z'},
            {modelID: 'TS004F', manufacturerName: '_TZ3000_abrsvsou'}],
        model: 'ERS-10TZBVK-AA',
        vendor: 'Tuya',
        description: 'Smart knob',
        fromZigbee: [
            fz.command_step, fz.command_toggle, fz.command_move_hue, fz.command_step_color_temperature, fz.command_stop_move_raw,
            fz.tuya_multi_action, fz.tuya_operation_mode, fz.battery,
        ],
        toZigbee: [tz.tuya_operation_mode],
        exposes: [
            e.action([
                'toggle', 'brightness_step_up', 'brightness_step_down', 'color_temperature_step_up', 'color_temperature_step_down',
                'saturation_move', 'hue_move', 'hue_stop', 'single', 'double', 'hold', 'rotate_left', 'rotate_right',
            ]),
            e.numeric('action_step_size', ea.STATE).withValueMin(0).withValueMax(255),
            e.numeric('action_transition_time', ea.STATE).withUnit('s'),
            e.numeric('action_rate', ea.STATE).withValueMin(0).withValueMax(255),
            e.battery(),
            e.enum('operation_mode', ea.ALL, ['command', 'event']).withDescription(
                'Operation mode: "command" - for group control, "event" - for clicks'),
        ],
        configure: async (device, coordinatorEndpoint) => {
            const endpoint = device.getEndpoint(1);
            await endpoint.read('genBasic', [0x0004, 0x000, 0x0001, 0x0005, 0x0007, 0xfffe]);
            await endpoint.write('genOnOff', {'tuyaOperationMode': 1});
            await endpoint.read('genOnOff', ['tuyaOperationMode']);
            try {
                await endpoint.read(0xE001, [0xD011]);
            } catch (err) {/* do nothing */}
            await endpoint.read('genPowerCfg', ['batteryVoltage', 'batteryPercentageRemaining']);
            await reporting.bind(endpoint, coordinatorEndpoint, ['genPowerCfg']);
            await reporting.bind(endpoint, coordinatorEndpoint, ['genOnOff']);
            await reporting.batteryPercentageRemaining(endpoint);
        },
    },
    {
        fingerprint: [{modelID: 'TS0601', manufacturerName: '_TZE200_kzm5w4iz'}],
        model: 'TS0601_vibration_sensor',
        vendor: 'Tuya',
        description: 'Smart vibration sensor',
        fromZigbee: [legacy.fromZigbee.tuya_smart_vibration_sensor],
        toZigbee: [],
        exposes: [e.contact(), e.battery(), e.vibration()],
    },
    {
        fingerprint: [{modelID: 'TS0601', manufacturerName: '_TZE200_yi4jtqq1'}, {modelID: 'TS0601', manufacturerName: '_TZE200_khx7nnka'}],
        model: 'XFY-CGQ-ZIGB',
        vendor: 'Tuya',
        description: 'Illuminance sensor',
        fromZigbee: [legacy.fromZigbee.tuya_illuminance_sensor],
        toZigbee: [],
        exposes: [e.illuminance_lux(), e.brightness_state()],
    },
    {
        fingerprint: [{modelID: 'TS0601', manufacturerName: '_TZE200_kltffuzl'}, {modelID: 'TS0601', manufacturerName: '_TZE200_fwoorn8y'}],
        model: 'TM001-ZA/TM081',
        vendor: 'Tuya',
        description: 'Door and window sensor',
        fromZigbee: [legacy.fromZigbee.tm081],
        toZigbee: [],
        exposes: [e.contact(), e.battery()],
    },
    {
        fingerprint: [{modelID: 'TS0601', manufacturerName: '_TZE200_2m38mh6k'}],
        model: 'SS9600ZB',
        vendor: 'Tuya',
        description: '6 gang remote',
        exposes: [e.battery(),
            e.action(['1_single', '1_double', '1_hold', '2_single', '2_double', '2_hold', '3_single', '3_double', '3_hold',
                '4_single', '4_double', '4_hold', '5_single', '5_double', '5_hold', '6_single', '6_double', '6_hold'])],
        fromZigbee: [legacy.fromZigbee.tuya_remote],
        toZigbee: [],
    },
    {
        zigbeeModel: ['TS0052'],
        model: 'TS0052',
        vendor: 'Tuya',
        description: 'Zigbee dimmer module 1 channel',
        extend: [tuyaLight({powerOnBehavior: true, configureReporting: true, switchType: true, minBrightness: true})],
    },
    {
        fingerprint: tuya.fingerprint('TS0052', ['_TZ3000_zjtxnoft', '_TZ3000_kvwrdf47']),
        model: 'TS0052_2',
        vendor: 'Tuya',
        description: 'Zigbee dimmer module 2 channel',
        extend: [
            deviceEndpoints({endpoints: {'l1': 1, 'l2': 2}}),
            tuyaLight({powerOnBehavior: true, configureReporting: true, switchType: true, minBrightness: true, endpointNames: ['l1', 'l2']}),
        ],
        configure: async (device, coordinatorEndpoint) => {
            await tuya.configureMagicPacket(device, coordinatorEndpoint);
        },
    },
    {
        fingerprint: [{modelID: 'TS0601', manufacturerName: '_TZE200_ikvncluo'},
            {modelID: 'TS0601', manufacturerName: '_TZE200_lyetpprm'},
            {modelID: 'TS0601', manufacturerName: '_TZE200_jva8ink8'},
            {modelID: 'TS0601', manufacturerName: '_TZE204_xpq2rzhq'},
            {modelID: 'TS0601', manufacturerName: '_TZE200_holel4dk'},
            {modelID: 'TS0601', manufacturerName: '_TZE200_xpq2rzhq'},
            {modelID: 'TS0601', manufacturerName: '_TZE200_wukb7rhc'},
            {modelID: 'TS0601', manufacturerName: '_TZE204_xsm7l9xa'},
            {modelID: 'TS0601', manufacturerName: '_TZE204_ztc6ggyl'},
            {modelID: 'TS0601', manufacturerName: '_TZE200_ztc6ggyl'},
            {modelID: 'TS0601', manufacturerName: '_TZE200_sgpeacqp'}],
        model: 'TS0601_smart_human_presence_sensor_1',
        vendor: 'Tuya',
        description: 'Smart Human presence sensor',
        fromZigbee: [legacy.fz.tuya_smart_human_presense_sensor],
        toZigbee: [legacy.tz.tuya_smart_human_presense_sensor],
        whiteLabel: [
            tuya.whitelabel('Tuya', 'ZY-M100-L', 'Ceiling human breathe sensor', ['_TZE204_ztc6ggyl']),
        ],
        exposes: [
            e.illuminance_lux(), e.presence(),
            e.numeric('target_distance', ea.STATE).withDescription('Distance to target').withUnit('m'),
            e.numeric('radar_sensitivity', ea.STATE_SET).withValueMin(0).withValueMax(9).withValueStep(1)
                .withDescription('sensitivity of the radar'),
            e.numeric('minimum_range', ea.STATE_SET).withValueMin(0).withValueMax(9.5).withValueStep(0.15)
                .withDescription('Minimum range').withUnit('m'),
            e.numeric('maximum_range', ea.STATE_SET).withValueMin(0).withValueMax(9.5).withValueStep(0.15)
                .withDescription('Maximum range').withUnit('m'),
            e.numeric('detection_delay', ea.STATE_SET).withValueMin(0).withValueMax(10).withValueStep(0.1)
                .withDescription('Detection delay').withUnit('s'),
            e.numeric('fading_time', ea.STATE_SET).withValueMin(0).withValueMax(1500).withValueStep(1)
                .withDescription('Fading time').withUnit('s'),
            // e.text('cli', ea.STATE).withDescription('not recognize'),
            e.enum('self_test', ea.STATE, Object.values(legacy.tuyaHPSCheckingResult))
                .withDescription('Self_test, possible results: checking, check_success, check_failure, others, comm_fault, radar_fault.'),
        ],
    },
    {
        fingerprint: tuya.fingerprint('TS0601', ['_TZE204_sxm7l9xa', '_TZE204_e5m9c5hl']),
        model: 'ZY-M100-S_1',
        vendor: 'Tuya',
        description: 'Mini human breathe sensor',
        fromZigbee: [tuya.fz.datapoints],
        toZigbee: [tuya.tz.datapoints],
        whiteLabel: [
            tuya.whitelabel('Wenzhi', 'WZ-M100-W', 'Human presence sensor', ['_TZE204_e5m9c5hl']),
        ],
        exposes: [
            e.illuminance_lux(), e.presence(),
            e.numeric('target_distance', ea.STATE).withDescription('Distance to target').withUnit('m'),
            e.numeric('radar_sensitivity', ea.STATE_SET).withValueMin(0).withValueMax(9).withValueStep(1)
                .withDescription('sensitivity of the radar'),
            e.numeric('minimum_range', ea.STATE_SET).withValueMin(0).withValueMax(9.5).withValueStep(0.15)
                .withDescription('Minimum range').withUnit('m'),
            e.numeric('maximum_range', ea.STATE_SET).withValueMin(0).withValueMax(9.5).withValueStep(0.15)
                .withDescription('Maximum range').withUnit('m'),
            e.numeric('detection_delay', ea.STATE_SET).withValueMin(0).withValueMax(10).withValueStep(0.1)
                .withDescription('Detection delay').withUnit('s'),
            e.numeric('fading_time', ea.STATE_SET).withValueMin(0.5).withValueMax(1500).withValueStep(1)
                .withDescription('Fading time').withUnit('s'),
        ],
        meta: {
            tuyaDatapoints: [
                [104, 'illuminance_lux', tuya.valueConverter.raw],
                [105, 'presence', tuya.valueConverter.trueFalse1],
                [106, 'radar_sensitivity', tuya.valueConverter.raw],
                [107, 'maximum_range', tuya.valueConverter.divideBy100],
                [108, 'minimum_range', tuya.valueConverter.divideBy100],
                [109, 'target_distance', tuya.valueConverter.divideBy100],
                [110, 'fading_time', tuya.valueConverter.divideBy10],
                [111, 'detection_delay', tuya.valueConverter.divideBy10],
            ],
        },
    },
    {
        fingerprint: tuya.fingerprint('TS0601', ['_TZE204_qasjif9e', '_TZE204_ztqnh5cg']),
        model: 'ZY-M100-S_2',
        vendor: 'Tuya',
        description: 'Mini human breathe sensor',
        fromZigbee: [tuya.fz.datapoints],
        toZigbee: [tuya.tz.datapoints],
        exposes: [
            e.illuminance_lux(), e.presence(),
            e.numeric('target_distance', ea.STATE).withDescription('Distance to target').withUnit('m'),
            e.numeric('radar_sensitivity', ea.STATE_SET).withValueMin(0).withValueMax(9).withValueStep(1)
                .withDescription('sensitivity of the radar'),
            e.numeric('minimum_range', ea.STATE_SET).withValueMin(0).withValueMax(9.5).withValueStep(0.15)
                .withDescription('Minimum range').withUnit('m'),
            e.numeric('maximum_range', ea.STATE_SET).withValueMin(0).withValueMax(9.5).withValueStep(0.15)
                .withDescription('Maximum range').withUnit('m'),
            e.numeric('detection_delay', ea.STATE_SET).withValueMin(0).withValueMax(10).withValueStep(0.1)
                .withDescription('Detection delay').withUnit('s'),
            e.numeric('fading_time', ea.STATE_SET).withValueMin(0.5).withValueMax(1500).withValueStep(1)
                .withDescription('Fading time').withUnit('s'),
        ],
        meta: {
            tuyaDatapoints: [
                [1, 'presence', tuya.valueConverter.trueFalse1],
                [9, 'target_distance', tuya.valueConverter.divideBy100],
                [104, 'illuminance_lux', tuya.valueConverter.raw],
                [2, 'radar_sensitivity', tuya.valueConverter.raw],
                [4, 'maximum_range', tuya.valueConverter.divideBy100],
                [3, 'minimum_range', tuya.valueConverter.divideBy100],
                [102, 'fading_time', tuya.valueConverter.divideBy10],
                [101, 'detection_delay', tuya.valueConverter.divideBy10],
            ],
        },
        whiteLabel: [
            tuya.whitelabel('iHenso', '_TZE204_ztqnh5cg', 'Human presence sensor', ['_TZE204_ztqnh5cg']),
        ],
    },
    {
        fingerprint: tuya.fingerprint('TS0225', ['_TZE200_hl0ss9oa']),
        model: 'ZG-205ZL',
        vendor: 'Tuya',
        description: '24Ghz/5.8GHz human presence sensor',
        fromZigbee: [tuya.fz.datapoints],
        toZigbee: [tuya.tz.datapoints],
        exposes: [
            e.presence(),
            e.enum('motion_state', ea.STATE, ['none', 'large', 'small', 'static']).withDescription('Motion state'),
            e.illuminance_lux(),
            e.numeric('fading_time', ea.STATE_SET).withValueMin(0).withValueMax(3600).withValueStep(1).withUnit('s')
                .withDescription('Presence keep time'),
            e.numeric('large_motion_detection_distance', ea.STATE_SET).withValueMin(0).withValueMax(10).withValueStep(0.01).withUnit('m')
                .withDescription('Large motion detection distance'),
            e.numeric('large_motion_detection_sensitivity', ea.STATE_SET).withValueMin(0).withValueMax(10).withValueStep(1).withUnit('x')
                .withDescription('Large motion detection sensitivity'),
            e.numeric('small_motion_detection_distance', ea.STATE_SET).withValueMin(0).withValueMax(6).withValueStep(0.01).withUnit('m')
                .withDescription('Small motion detection distance'),
            e.numeric('small_motion_detection_sensitivity', ea.STATE_SET).withValueMin(0).withValueMax(10).withValueStep(1).withUnit('x')
                .withDescription('Small motion detection sensitivity'),
            e.numeric('static_detection_distance', ea.STATE_SET).withValueMin(0).withValueMax(6).withValueStep(0.01).withUnit('m')
                .withDescription('Static detection distance'),
            e.numeric('static_detection_sensitivity', ea.STATE_SET).withValueMin(0).withValueMax(10).withValueStep(1).withUnit('x')
                .withDescription('Static detection sensitivity'),
            e.enum('mode', ea.STATE_SET, ['off', 'arm', 'alarm', 'doorbell']).withDescription('Working mode'),
            e.enum('alarm_volume', ea.STATE_SET, ['mute', 'low', 'medium', 'high']).withDescription('Alarm volume'),
            e.numeric('alarm_time', ea.STATE_SET).withValueMin(1).withValueMax(60).withValueStep(1).withUnit('m').withDescription('Alarm time'),
            e.binary('light_mode', ea.STATE_SET, 'ON', 'OFF').withDescription('LED indicator mode'),
        ],
        meta: {
            tuyaDatapoints: [
                [1, 'presence', tuya.valueConverter.trueFalse1],
                [20, 'illuminance_lux', tuya.valueConverter.raw],
                [11, 'motion_state', tuya.valueConverterBasic.lookup({
                    'none': tuya.enum(0), 'large': tuya.enum(1), 'small': tuya.enum(2), 'static': tuya.enum(3),
                })],
                [12, 'fading_time', tuya.valueConverter.raw],
                [13, 'large_motion_detection_distance', tuya.valueConverter.divideBy100],
                [15, 'large_motion_detection_sensitivity', tuya.valueConverter.raw],
                [14, 'small_motion_detection_distance', tuya.valueConverter.divideBy100],
                [16, 'small_motion_detection_sensitivity', tuya.valueConverter.raw],
                [103, 'static_detection_distance', tuya.valueConverter.divideBy100],
                [104, 'static_detection_sensitivity', tuya.valueConverter.raw],
                [105, 'mode', tuya.valueConverterBasic.lookup(
                    {'arm': tuya.enum(0), 'off': tuya.enum(1), 'alarm': tuya.enum(2), 'doorbell': tuya.enum(3)})],
                [102, 'alarm_volume', tuya.valueConverterBasic.lookup({
                    'low': tuya.enum(0), 'medium': tuya.enum(1), 'high': tuya.enum(2), 'mute': tuya.enum(3),
                })],
                [101, 'alarm_time', tuya.valueConverter.raw],
                [24, 'light_mode', tuya.valueConverter.onOff],
            ],
        },
    },
    {
        fingerprint: [{modelID: 'TS0601', manufacturerName: '_TZE200_whkgqxse'}],
        model: 'JM-TRH-ZGB-V1',
        vendor: 'Tuya',
        description: 'Temperature & humidity sensor with clock',
        fromZigbee: [legacy.fromZigbee.nous_lcd_temperature_humidity_sensor, fz.ignore_tuya_set_time],
        toZigbee: [legacy.toZigbee.nous_lcd_temperature_humidity_sensor],
        onEvent: tuya.onEventSetLocalTime,
        configure: async (device, coordinatorEndpoint) => {
            const endpoint = device.getEndpoint(1);
            await reporting.bind(endpoint, coordinatorEndpoint, ['genBasic']);
        },
        exposes: [
            e.temperature(), e.humidity(), e.battery(),
            e.numeric('temperature_report_interval', ea.STATE_SET).withUnit('min').withValueMin(5).withValueMax(60).withValueStep(5)
                .withDescription('Temperature Report interval'),
            e.enum('temperature_unit_convert', ea.STATE_SET, ['celsius', 'fahrenheit']).withDescription('Current display unit'),
            e.enum('temperature_alarm', ea.STATE, ['canceled', 'lower_alarm', 'upper_alarm'])
                .withDescription('Temperature alarm status'),
            e.numeric('max_temperature', ea.STATE_SET).withUnit('°C').withValueMin(-20).withValueMax(60)
                .withDescription('Alarm temperature max'),
            e.numeric('min_temperature', ea.STATE_SET).withUnit('°C').withValueMin(-20).withValueMax(60)
                .withDescription('Alarm temperature min'),
            e.enum('humidity_alarm', ea.STATE, ['canceled', 'lower_alarm', 'upper_alarm'])
                .withDescription('Humidity alarm status'),
            e.numeric('max_humidity', ea.STATE_SET).withUnit('%').withValueMin(0).withValueMax(100)
                .withDescription('Alarm humidity max'),
            e.numeric('min_humidity', ea.STATE_SET).withUnit('%').withValueMin(0).withValueMax(100)
                .withDescription('Alarm humidity min'),
        ],
    },
    {
        fingerprint: [{modelID: 'TS0601', manufacturerName: '_TZE200_zyrdrmno'}],
        model: 'ZB-Sm',
        vendor: 'Tuya',
        description: 'Tubular motor',
        fromZigbee: [legacy.fromZigbee.zb_sm_cover, fz.ignore_basic_report],
        toZigbee: [legacy.toZigbee.zb_sm_cover],
        onEvent: tuya.onEventSetTime,
        exposes: [
            e.cover_position().setAccess('position', ea.STATE_SET),
            e.enum('goto_positon', ea.SET, ['25', '50', '75', 'FAVORITE']),
            e.enum('motor_state', ea.STATE, ['OPENING', 'CLOSING', 'STOPPED']),
            e.numeric('active_power', ea.STATE).withDescription('Active power').withUnit('mWt'),
            e.numeric('cycle_count', ea.STATE).withDescription('Cycle count'),
            e.numeric('cycle_time', ea.STATE).withDescription('Cycle time').withUnit('ms'),
            e.enum('top_limit', ea.STATE_SET, ['SET', 'CLEAR']).withDescription('Setup or clear top limit'),
            e.enum('bottom_limit', ea.STATE_SET, ['SET', 'CLEAR']).withDescription('Setup or clear bottom limit'),
            e.numeric('favorite_position', ea.STATE_SET).withValueMin(0).withValueMax(100)
                .withDescription('Favorite position of this cover'),
            e.binary(`reverse_direction`, ea.STATE_SET, true, false).withDescription(`Inverts the cover direction`),
            e.text('motor_type', ea.STATE),
            e.enum('report', ea.SET, ['']),
        ],
    },
    {
<<<<<<< HEAD
        fingerprint: tuya.fingerprint('TS1201', ['_TZ3290_7v1k4vufotpowp9z', '_TZ3290_rlkmy85q4pzoxobl',
            '_TZ3290_jxvzqatwgsaqzx1u', '_TZ3290_lypnqvlem5eq1ree']),
=======
        fingerprint: tuya.fingerprint('TS1201', ['_TZ3290_7v1k4vufotpowp9z', '_TZ3290_rlkmy85q4pzoxobl', '_TZ3290_lypnqvlem5eq1ree']),
>>>>>>> f9c6313e
        model: 'ZS06',
        vendor: 'Tuya',
        description: 'Universal smart IR remote control',
        fromZigbee: [
            fzZosung.zosung_send_ir_code_00, fzZosung.zosung_send_ir_code_01, fzZosung.zosung_send_ir_code_02,
            fzZosung.zosung_send_ir_code_03, fzZosung.zosung_send_ir_code_04, fzZosung.zosung_send_ir_code_05,
        ],
        toZigbee: [tzZosung.zosung_ir_code_to_send, tzZosung.zosung_learn_ir_code],
        exposes: [ez.learn_ir_code(), ez.learned_ir_code(), ez.ir_code_to_send()],
        whiteLabel: [
            tuya.whitelabel('Tuya', 'UFO-R4Z', 'Universal smart IR remote control', ['_TZ3290_rlkmy85q4pzoxobl']),
            tuya.whitelabel('QA', 'QAIRZPRO', 'Infrared hub pro', ['_TZ3290_jxvzqatwgsaqzx1u', '_TZ3290_lypnqvlem5eq1ree']),
        ],
    },
    {
        fingerprint: [{modelID: 'TS0201', manufacturerName: '_TZ3000_itnrsufe'}],
        model: 'KCTW1Z',
        vendor: 'Tuya',
        description: 'Temperature & humidity sensor with LCD',
        fromZigbee: [fz.temperature, fzLocal.humidity10, fzLocal.temperature_unit, fz.battery, fz.ignore_tuya_set_time],
        toZigbee: [tzLocal.temperature_unit],
        onEvent: tuya.onEventSetLocalTime,
        exposes: [
            e.temperature(), e.humidity(), e.battery(), e.battery_voltage(),
            e.enum('temperature_unit', ea.STATE_SET, ['celsius', 'fahrenheit']).withDescription('Current display unit'),
        ],
        configure: async (device, coordinatorEndpoint) => {
            const endpoint = device.getEndpoint(1);
            await reporting.bind(endpoint, coordinatorEndpoint, ['genPowerCfg', 'msTemperatureMeasurement', 'msRelativeHumidity']);
            await endpoint.read('genPowerCfg', ['batteryVoltage', 'batteryPercentageRemaining']);
            await reporting.batteryPercentageRemaining(endpoint);
        },
    },
    {
        fingerprint: [{modelID: 'TS0601', manufacturerName: '_TZE200_0u3bj3rc'},
            {modelID: 'TS0601', manufacturerName: '_TZE200_v6ossqfy'},
            {modelID: 'TS0601', manufacturerName: '_TZE200_mx6u6l4y'}],
        model: 'TS0601_human_presence_sensor',
        vendor: 'Tuya',
        description: 'Human presence sensor Zigbee',
        fromZigbee: [legacy.fromZigbee.hpsz],
        toZigbee: [legacy.toZigbee.hpsz],
        onEvent: tuya.onEventSetLocalTime,
        exposes: [e.presence(),
            e.numeric('duration_of_attendance', ea.STATE).withUnit('min')
                .withDescription('Shows the presence duration in minutes'),
            e.numeric('duration_of_absence', ea.STATE).withUnit('min')
                .withDescription('Shows the duration of the absence in minutes'),
            e.binary('led_state', ea.STATE_SET, true, false)
                .withDescription('Turns the onboard LED on or off'),
        ],
    },
    {
        fingerprint: tuya.fingerprint('TS0601', ['_TZE200_qoy0ekbd', '_TZE200_znbl8dj5', '_TZE200_a8sdabtg', '_TZE200_dikkika5']),
        model: 'ZG-227ZL',
        vendor: 'Tuya',
        description: 'Temperature & humidity LCD sensor',
        fromZigbee: [tuya.fz.datapoints],
        toZigbee: [tuya.tz.datapoints],
        configure: tuya.configureMagicPacket,
        exposes: [e.temperature(), e.humidity(), tuya.exposes.temperatureUnit(), tuya.exposes.temperatureCalibration(),
            tuya.exposes.humidityCalibration(), e.battery()],
        whiteLabel: [
            tuya.whitelabel('Tuya', 'ZG-227Z', 'Temperature and humidity sensor', ['_TZE200_a8sdabtg']),
            tuya.whitelabel('KOJIMA', 'KOJIMA-THS-ZG-LCD', 'Temperature and humidity sensor', ['_TZE200_dikkika5']),
        ],
        meta: {
            tuyaDatapoints: [
                [1, 'temperature', tuya.valueConverter.divideBy10],
                [2, 'humidity', tuya.valueConverter.raw],
                [4, 'battery', tuya.valueConverter.raw],
                [9, 'temperature_unit', tuya.valueConverter.temperatureUnit],
                [23, 'temperature_calibration', tuya.valueConverter.divideBy10],
                [24, 'humidity_calibration', tuya.valueConverter.raw],
            ],
        },
    },
    {
        fingerprint: tuya.fingerprint('TS0601', ['_TZE200_j7sgd8po']),
        model: 'SODA_S8',
        vendor: 'Tuya',
        description: 'SODA S8 premium window handle',
        extend: [],
        toZigbee: [tuya.tz.datapoints],
        fromZigbee: [tuya.fz.datapoints],
        configure: tuya.configureMagicPacket,
        exposes: [
            e.battery(), e.battery_low(),
            e.binary('vacation', ea.STATE_SET, 'ON', 'OFF').withDescription('Vacation mode'),
            e.enum('alarm', ea.STATE, ['ALARM', 'IDLE']).withDescription('Alarm'),
            e.binary('alarm_switch', ea.STATE_SET, 'ON', 'OFF').withDescription('Alarm enable'),
            e.binary('handlesound', ea.STATE_SET, 'ON', 'OFF').withDescription('Handle closed sound'),
            e.enum('opening_mode', ea.STATE, ['closed', 'tilted']).withDescription('Window tilt'),
            e.temperature(), e.humidity(),
            e.binary('keysound', ea.STATE_SET, 'ON', 'OFF').withDescription('Key beep sound'),
            e.enum('sensitivity', ea.STATE_SET, ['off', 'low', 'medium', 'high', 'max']).withDescription('Sensitivity of the alarm sensor'),
            e.enum('position', ea.STATE, ['up', 'right', 'down', 'left']),
            e.enum('button_left', ea.STATE, ['released', 'pressed']),
            e.enum('button_right', ea.STATE, ['released', 'pressed']),
            e.numeric('duration', ea.STATE_SET).withValueMin(0).withValueMax(300).withValueStep(1)
                .withUnit('sec').withDescription('Duration of the alarm').withPreset('default', 180, 'Default value'),
            e.numeric('update_frequency', ea.STATE_SET).withUnit('min').withDescription('Update frequency').withValueMin(0).withValueMax(700)
                .withPreset('default', 20, 'Default value'),
            e.enum('calibrate', ea.STATE_SET, ['clear', 'execute']),
        ],
        meta: {
            tuyaDatapoints: [
                [3, 'battery', tuya.valueConverter.raw],
                [8, 'temperature', tuya.valueConverter.divideBy10],
                [101, 'humidity', tuya.valueConverter.raw],
                [102, 'alarm', tuya.valueConverterBasic.lookup({'IDLE': tuya.enum(0), 'ALARM': tuya.enum(1)})],
                [103, 'opening_mode', tuya.valueConverterBasic.lookup({'closed': tuya.enum(0), 'tilted': tuya.enum(1)})],
                [104, 'position', tuya.valueConverterBasic.lookup(
                    {'left': tuya.enum(4), 'up': tuya.enum(1), 'down': tuya.enum(2), 'right': tuya.enum(3)})],
                [105, 'button_left', tuya.valueConverterBasic.lookup({'released': tuya.enum(0), 'pressed': tuya.enum(1)})],
                [106, 'button_right', tuya.valueConverterBasic.lookup({'released': tuya.enum(0), 'pressed': tuya.enum(1)})],
                [107, 'vacation', tuya.valueConverterBasic.lookup({'OFF': tuya.enum(0), 'ON': tuya.enum(1)})],
                [108, 'sensitivity', tuya.valueConverterBasic.lookup(
                    {'off': tuya.enum(0), 'low': tuya.enum(1), 'medium': tuya.enum(2), 'high': tuya.enum(3), 'max': tuya.enum(4)})],
                [109, 'alarm_switch', tuya.valueConverterBasic.lookup({'OFF': tuya.enum(0), 'ON': tuya.enum(1)})],
                [110, 'update_frequency', tuya.valueConverter.raw],
                [111, 'keysound', tuya.valueConverterBasic.lookup({'OFF': tuya.enum(0), 'ON': tuya.enum(1)})],
                [112, 'battery_low', tuya.valueConverterBasic.lookup({'ON': tuya.enum(0), 'OFF': tuya.enum(1)})],
                [113, 'duration', tuya.valueConverter.raw],
                [114, 'handlesound', tuya.valueConverterBasic.lookup({'OFF': tuya.enum(0), 'ON': tuya.enum(1)})],
                [120, 'calibrate', tuya.valueConverterBasic.lookup({'clear': tuya.enum(0), 'execute': tuya.enum(1)})],
            ],
        },
    },
    {
        fingerprint: tuya.fingerprint('TS0601', ['_TZE200_ysm4dsb1']),
        model: 'RSH-HS06',
        vendor: 'Tuya',
        description: 'Temperature and humidity sensor',
        fromZigbee: [tuya.fz.datapoints],
        toZigbee: [tuya.tz.datapoints],
        onEvent: tuya.onEvent({queryOnDeviceAnnounce: true}),
        configure: async (device, coordinatorEndpoint) => {
            await tuya.configureMagicPacket(device, coordinatorEndpoint);
            await device.getEndpoint(1).command('manuSpecificTuya', 'dataQuery', {});
        },
        exposes: [e.temperature(), e.humidity(), tuya.exposes.temperatureUnit(), tuya.exposes.temperatureCalibration(),
            tuya.exposes.humidityCalibration(), e.battery()],
        meta: {
            tuyaDatapoints: [
                [1, 'temperature', tuya.valueConverter.divideBy10],
                [2, 'humidity', tuya.valueConverter.raw],
                [4, 'battery', tuya.valueConverter.raw],
                [9, 'temperature_unit', tuya.valueConverter.temperatureUnit],
                [23, 'temperature_calibration', tuya.valueConverter.divideBy10],
                [24, 'humidity_calibration', tuya.valueConverter.raw],
            ],
        },
    },
    {
        fingerprint: tuya.fingerprint('TS0601', ['_TZE200_n8dljorx']),
        model: 'ZG-102Z',
        vendor: 'Tuya',
        description: 'Door sensor',
        fromZigbee: [tuya.fz.datapoints],
        toZigbee: [tuya.tz.datapoints],
        configure: tuya.configureMagicPacket,
        exposes: [e.contact(), e.battery()],
        meta: {
            tuyaDatapoints: [
                [1, 'contact', tuya.valueConverter.inverse],
                [2, 'battery', tuya.valueConverter.raw],
            ],
        },
    },
    {
        fingerprint: tuya.fingerprint('TS0601', ['_TZE200_pay2byax', '_TZE200_ijey4q29']),
        model: 'ZG-102ZL',
        vendor: 'Tuya',
        description: 'Luminance door sensor',
        fromZigbee: [tuya.fz.datapoints],
        toZigbee: [tuya.tz.datapoints],
        configure: tuya.configureMagicPacket,
        exposes: [e.contact(), e.illuminance().withUnit('lx'), e.battery(),
            e.numeric('illuminance_interval', ea.STATE_SET).withValueMin(1).withValueMax(720).withValueStep(1).withUnit('minutes')
                .withDescription('Brightness acquisition interval (refresh and update only while active)')],
        meta: {
            tuyaDatapoints: [
                [1, 'contact', tuya.valueConverter.inverse],
                [101, 'illuminance', tuya.valueConverter.raw],
                [2, 'battery', tuya.valueConverter.raw],
                [102, 'illuminance_interval', tuya.valueConverter.raw],
            ],
        },
    },
    {
        fingerprint: tuya.fingerprint('TS0601', ['_TZE200_f1pvdgoh']),
        model: 'TS0601_pir',
        vendor: 'Tuya',
        description: 'Haozee PIR sensor',
        fromZigbee: [tuya.fz.datapoints],
        toZigbee: [tuya.tz.datapoints],
        onEvent: tuya.onEvent(),
        configure: tuya.configureMagicPacket,
        exposes: [e.occupancy(), e.illuminance(), e.battery()],
        meta: {
            tuyaDatapoints: [
                [1, 'occupancy', tuya.valueConverter.trueFalse0],
                [4, 'battery', tuya.valueConverter.raw],
                [101, 'illuminance', tuya.valueConverter.raw],
            ],
        },
    },
    {
        fingerprint: [{modelID: 'TS0601', manufacturerName: '_TZE200_8isdky6j'}, {modelID: 'TS0225', manufacturerName: '_TZE200_p6fuhvez'}],
        model: 'ZG-225Z',
        vendor: 'Tuya',
        description: 'Gas sensor',
        fromZigbee: [tuya.fz.datapoints],
        toZigbee: [tuya.tz.datapoints],
        configure: tuya.configureMagicPacket,
        exposes: [e.gas(), tuya.exposes.gasValue().withUnit('ppm'),
            e.enum('sensitivity', ea.STATE_SET, ['low', 'medium', 'high']).withDescription('Gas sensor sensitivity'),
            e.enum('ring', ea.STATE_SET, ['ring1', 'ring2']).withDescription('Ring'),
        ],
        meta: {
            tuyaDatapoints: [
                [1, 'gas', tuya.valueConverter.trueFalse0],
                [2, 'gas_value', tuya.valueConverter.raw],
                [101, 'sensitivity', tuya.valueConverterBasic.lookup({'low': tuya.enum(0), 'medium': tuya.enum(1), 'high': tuya.enum(2)})],
                [6, 'ring', tuya.valueConverterBasic.lookup({'ring1': tuya.enum(0), 'ring2': tuya.enum(1)})],
            ],
        },
    },
    {
        fingerprint: tuya.fingerprint('TS0601', ['_TZE200_3towulqd', '_TZE200_1ibpyhdc', '_TZE200_bh3n6gk8', '_TZE200_ttcovulf']),
        model: 'ZG-204ZL',
        vendor: 'Tuya',
        description: 'Luminance motion sensor',
        fromZigbee: [tuya.fz.datapoints],
        toZigbee: [tuya.tz.datapoints],
        exposes: [
            e.occupancy(), e.illuminance().withUnit('lx'), e.battery(),
            e.enum('sensitivity', ea.STATE_SET, ['low', 'medium', 'high'])
                .withDescription('PIR sensor sensitivity (refresh and update only while active)'),
            e.enum('keep_time', ea.STATE_SET, ['10', '30', '60', '120'])
                .withDescription('PIR keep time in seconds (refresh and update only while active)'),
            e.numeric('illuminance_interval', ea.STATE_SET).withValueMin(1).withValueMax(720).withValueStep(1).withUnit('minutes')
                .withDescription('Brightness acquisition interval (refresh and update only while active)'),
        ],
        meta: {
            tuyaDatapoints: [
                [1, 'occupancy', tuya.valueConverter.trueFalse0],
                [4, 'battery', tuya.valueConverter.raw],
                [9, 'sensitivity', tuya.valueConverterBasic.lookup({'low': tuya.enum(0), 'medium': tuya.enum(1), 'high': tuya.enum(2)})],
                [10, 'keep_time', tuya.valueConverterBasic.lookup(
                    {'10': tuya.enum(0), '30': tuya.enum(1), '60': tuya.enum(2), '120': tuya.enum(3)})],
                [12, 'illuminance', tuya.valueConverter.raw],
                [102, 'illuminance_interval', tuya.valueConverter.raw],

            ],
        },
    },
    {
        fingerprint: tuya.fingerprint('TS0225', ['_TZE200_2aaelwxk']),
        model: 'ZG-205Z/A',
        vendor: 'Tuya',
        description: '5.8Ghz/24Ghz Human presence sensor',
        fromZigbee: [tuya.fz.datapoints],
        toZigbee: [tuya.tz.datapoints],
        exposes: [
            e.presence(), e.illuminance().withUnit('lx'),
            e.numeric('large_motion_detection_sensitivity', ea.STATE_SET).withValueMin(0).withValueMax(10).withValueStep(1).withUnit('x')
                .withDescription('Motion detection sensitivity'),
            e.numeric('large_motion_detection_distance', ea.STATE_SET).withValueMin(0).withValueMax(10).withValueStep(0.01).withUnit('m')
                .withDescription('Motion detection distance'),
            e.enum('motion_state', ea.STATE, ['none', 'small', 'medium', 'large']).withDescription('State of the motion'),
            e.numeric('fading_time', ea.STATE_SET).withValueMin(0).withValueMax(28800).withValueStep(1).withUnit('s')
                .withDescription('For how much time presence should stay true after detecting it'),
            e.numeric('medium_motion_detection_distance', ea.STATE_SET).withValueMin(0).withValueMax(6).withValueStep(0.01).withUnit('m')
                .withDescription('Medium motion detection distance'),
            e.numeric('medium_motion_detection_sensitivity', ea.STATE_SET).withValueMin(0).withValueMax(10).withValueStep(1).withUnit('x')
                .withDescription('Medium motion detection sensitivity'),
            e.binary('indicator', ea.STATE_SET, 'ON', 'OFF').withDescription('LED Indicator'),
            e.numeric('small_detection_distance', ea.STATE_SET).withValueMin(0).withValueMax(6).withValueStep(0.01).withUnit('m')
                .withDescription('Small detection distance'),
            e.numeric('small_detection_sensitivity', ea.STATE_SET).withValueMin(0).withValueMax(10).withValueStep(1).withUnit('x')
                .withDescription('Small detection sensitivity'),
        ],
        meta: {
            tuyaDatapoints: [
                [1, 'presence', tuya.valueConverter.trueFalse1],
                [2, 'large_motion_detection_sensitivity', tuya.valueConverter.raw],
                [4, 'large_motion_detection_distance', tuya.valueConverter.divideBy100],
                [101, 'motion_state', tuya.valueConverterBasic.lookup(
                    {'none': tuya.enum(0), 'large': tuya.enum(1), 'medium': tuya.enum(2), 'small': tuya.enum(3)})],
                [102, 'fading_time', tuya.valueConverter.raw],
                [104, 'medium_motion_detection_distance', tuya.valueConverter.divideBy100],
                [105, 'medium_motion_detection_sensitivity', tuya.valueConverter.raw],
                [106, 'illuminance', tuya.valueConverter.raw],
                [107, 'indicator', tuya.valueConverter.onOff],
                [108, 'small_detection_distance', tuya.valueConverter.divideBy100],
                [109, 'small_detection_sensitivity', tuya.valueConverter.raw],
                // Not exposed DPs/untested
                // [103, 'motion_false_detection', tuya.valueConverter.raw],
                // [113, 'breathe_false_detection', tuya.valueConverter.raw],
                // [3, 'mov_minimum_distance', tuya.valueConverter.raw],
                // [110, 'micro_minimum_distance', tuya.valueConverter.raw],
                // [111, 'motionless_minimum_distance', tuya.valueConverter.raw],
                // [112, 'reset_setting', tuya.valueConverter.raw],
                // [114, 'time', tuya.valueConverter.raw],
                // [115, 'alarm_time', tuya.valueConverter.raw],
                // [116, 'alarm_volume', tuya.valueConverterBasic.lookup(
                //  {'low': tuya.enum(0), 'medium': tuya.enum(1), 'high': tuya.enum(2), 'mute': tuya.enum(3)})],
                // [117, 'working_mode', tuya.valueConverterBasic.lookup(
                // {'arm': tuya.enum(0), 'off': tuya.enum(1), 'alarm': tuya.enum(2),  'doorbell': tuya.enum(3)})],
                // [118, 'auto1', tuya.valueConverter.raw],
                // [119, 'auto2', tuya.valueConverter.raw],
                // [120, 'auto3', tuya.valueConverter.raw],
            ],
        },
    },
    {
        fingerprint: tuya.fingerprint('TS0601', ['_TZE200_2aaelwxk', '_TZE200_kb5noeto']),
        model: 'ZG-204ZM',
        vendor: 'Tuya',
        description: 'PIR 24Ghz human presence sensor',
        fromZigbee: [tuya.fz.datapoints],
        toZigbee: [tuya.tz.datapoints],
        exposes: [
            e.presence(),
            e.enum('motion_state', ea.STATE, ['none', 'large', 'small', 'static']).withDescription('Motion state'),
            e.illuminance_lux(), e.battery(),
            e.numeric('fading_time', ea.STATE_SET).withValueMin(0).withValueMax(28800).withValueStep(1).withUnit('s')
                .withDescription('Presence keep time'),
            e.numeric('static_detection_distance', ea.STATE_SET).withValueMin(0).withValueMax(10).withValueStep(0.01).withUnit('m')
                .withDescription('Static detection distance'),
            e.numeric('static_detection_sensitivity', ea.STATE_SET).withValueMin(0).withValueMax(10).withValueStep(1).withUnit('x')
                .withDescription('Static detection sensitivity'),
            e.binary('indicator', ea.STATE_SET, 'ON', 'OFF').withDescription('LED indicator mode'),
            e.enum('motion_detection_mode', ea.STATE_SET, ['only_pir', 'pir_and_radar', 'only_radar'])
                .withDescription('Motion detection mode (Firmware version>=0122052017)'),
            e.numeric('motion_detection_sensitivity', ea.STATE_SET).withValueMin(0).withValueMax(10).withValueStep(1).withUnit('x')
                .withDescription('Motion detection sensitivity (Firmware version>=0122052017)'),
        ],
        meta: {
            tuyaDatapoints: [
                [1, 'presence', tuya.valueConverter.trueFalse1],
                [106, 'illuminance_lux', tuya.valueConverter.raw],
                [101, 'motion_state', tuya.valueConverterBasic.lookup({
                    'none': tuya.enum(0), 'large': tuya.enum(1), 'small': tuya.enum(2), 'static': tuya.enum(3),
                })],
                [102, 'fading_time', tuya.valueConverter.raw],
                [4, 'static_detection_distance', tuya.valueConverter.divideBy100],
                [2, 'static_detection_sensitivity', tuya.valueConverter.raw],
                [107, 'indicator', tuya.valueConverter.onOff],
                [121, 'battery', tuya.valueConverter.raw],
                [122, 'motion_detection_mode', tuya.valueConverterBasic.lookup({
                    'only_pir': tuya.enum(0), 'pir_and_radar': tuya.enum(1), 'only_radar': tuya.enum(2),
                })],
                [123, 'motion_detection_sensitivity', tuya.valueConverter.raw],

            ],
        },
    },
    {
        fingerprint: tuya.fingerprint('TS110E', ['_TZ3210_ngqk6jia', '_TZ3210_weaqkhab']),
        model: 'TS110E_1gang_2',
        vendor: 'Tuya',
        description: '1 channel dimmer',
        whiteLabel: [
            tuya.whitelabel('Lonsonho', 'QS-Zigbee-D02-TRIAC-L_1', '1 channel dimmer', ['_TZ3210_weaqkhab']),
            tuya.whitelabel('Lonsonho', 'QS-Zigbee-D02-TRIAC-LN_1', '1 channel dimmer', ['_TZ3210_ngqk6jia']),
        ],
        ota: ota.zigbeeOTA,
        fromZigbee: [fz.TS110E, fz.TS110E_light_type, tuya.fz.power_on_behavior_1, fz.on_off],
        toZigbee: [tz.TS110E_onoff_brightness, tz.TS110E_options, tuya.tz.power_on_behavior_1, tz.light_brightness_move],
        exposes: [
            e.light_brightness().withMinBrightness().withMaxBrightness(),
            tuya.exposes.lightType().withAccess(ea.ALL), e.power_on_behavior().withAccess(ea.ALL)],
        configure: async (device, coordinatorEndpoint) => {
            await tuya.configureMagicPacket(device, coordinatorEndpoint);
            const endpoint = device.getEndpoint(1);
            await reporting.bind(endpoint, coordinatorEndpoint, ['genOnOff', 'genLevelCtrl']);
            await reporting.onOff(endpoint);
        },
    },
    {
        fingerprint: tuya.fingerprint('TS110E', ['_TZ3210_ysfo0wla']),
        model: 'EKAC-T3095Z',
        vendor: 'Ekaza',
        description: '1 channel dimmer',
        fromZigbee: [fz.TS110E, tuya.fz.power_on_behavior_1, fz.on_off],
        toZigbee: [tz.TS110E_onoff_brightness, tz.TS110E_options, tuya.tz.power_on_behavior_1, tz.light_brightness_move],
        exposes: [
            e.light_brightness().withMinBrightness().withMaxBrightness(),
            e.power_on_behavior().withAccess(ea.ALL),
        ],
        configure: async (device, coordinatorEndpoint) => {
            await tuya.configureMagicPacket(device, coordinatorEndpoint);
            const endpoint = device.getEndpoint(1);
            await reporting.bind(endpoint, coordinatorEndpoint, ['genOnOff', 'genLevelCtrl']);
            await reporting.onOff(endpoint);
        },
    },
    {
        fingerprint: [{modelID: 'TS110E', manufacturerName: '_TZ3210_wdexaypg'}, {modelID: 'TS110E', manufacturerName: '_TZ3210_3mpwqzuu'}],
        model: 'TS110E_2gang_1',
        vendor: 'Tuya',
        description: '2 channel dimmer',
        extend: [
            deviceEndpoints({endpoints: {l1: 1, l2: 2}}),
            light({powerOnBehavior: false, endpointNames: ['l1', 'l2'], configureReporting: true}),
        ],
        fromZigbee: [tuya.fz.power_on_behavior_1, fz.TS110E_switch_type, fz.TS110E],
        toZigbee: [tz.TS110E_light_onoff_brightness, tuya.tz.power_on_behavior_1, tz.TS110E_options],
        configure: tuya.configureMagicPacket,
        exposes: [
            e.min_brightness().withEndpoint('l1'), e.max_brightness().withEndpoint('l1'),
            e.min_brightness().withEndpoint('l2'), e.max_brightness().withEndpoint('l2'),
            e.power_on_behavior(),
            tuya.exposes.switchType().withEndpoint('l1'),
            tuya.exposes.switchType().withEndpoint('l2'),
        ],
    },
    {
        fingerprint: tuya.fingerprint('TS110E', ['_TZ3210_pagajpog', '_TZ3210_4ubylghk', '_TZ3210_vfwhhldz']),
        model: 'TS110E_2gang_2',
        vendor: 'Tuya',
        description: '2 channel dimmer',
        fromZigbee: [fz.TS110E, fz.TS110E_light_type, tuya.fz.power_on_behavior_1, fz.on_off],
        toZigbee: [tz.TS110E_onoff_brightness, tz.TS110E_options, tuya.tz.power_on_behavior_1, tz.light_brightness_move],
        meta: {multiEndpoint: true},
        exposes: [
            e.light_brightness().withMinBrightness().withMaxBrightness().withEndpoint('l1'),
            e.light_brightness().withMinBrightness().withMaxBrightness().withEndpoint('l2'),
            e.power_on_behavior().withAccess(ea.ALL)],
        configure: async (device, coordinatorEndpoint) => {
            await tuya.configureMagicPacket(device, coordinatorEndpoint);
            const endpoint = device.getEndpoint(1);
            await reporting.bind(endpoint, coordinatorEndpoint, ['genOnOff', 'genLevelCtrl']);
            await reporting.onOff(endpoint);
        },
        endpoint: (device) => {
            return {l1: 1, l2: 2};
        },
    },
    {
        fingerprint: tuya.fingerprint('TS0601', ['_TZE200_nslr42tt']),
        model: 'TS0601_3_phase_clamp_meter',
        vendor: 'Tuya',
        description: '3-phase clamp power meter',
        fromZigbee: [tuya.fz.datapoints],
        toZigbee: [tuya.tz.datapoints],
        configure: tuya.configureMagicPacket,
        whiteLabel: [
            {vendor: 'MatSee Plus', model: 'PC321-Z-TY'},
            {vendor: 'Owon', model: 'PC321-Z-TY'},
        ],
        exposes: [
            e.ac_frequency(), e.temperature(), e.current(), e.power(), e.energy(),
            tuya.exposes.energyWithPhase('a'), tuya.exposes.energyWithPhase('b'), tuya.exposes.energyWithPhase('c'),
            tuya.exposes.voltageWithPhase('a'), tuya.exposes.voltageWithPhase('b'), tuya.exposes.voltageWithPhase('c'),
            tuya.exposes.powerWithPhase('a'), tuya.exposes.powerWithPhase('b'), tuya.exposes.powerWithPhase('c'),
            tuya.exposes.currentWithPhase('a'), tuya.exposes.currentWithPhase('b'), tuya.exposes.currentWithPhase('c'),
            tuya.exposes.powerFactorWithPhase('a'), tuya.exposes.powerFactorWithPhase('b'), tuya.exposes.powerFactorWithPhase('c'),
        ],
        meta: {
            multiEndpointSkip: ['power_factor', 'power_factor_phase_b', 'power_factor_phase_c', 'energy'],
            tuyaDatapoints: [
                [132, 'ac_frequency', tuya.valueConverter.raw],
                [133, 'temperature', tuya.valueConverter.divideBy10],
                [1, 'energy', tuya.valueConverter.divideBy100],
                [101, 'energy_a', tuya.valueConverter.divideBy1000],
                [111, 'energy_b', tuya.valueConverter.divideBy1000],
                [121, 'energy_c', tuya.valueConverter.divideBy1000],
                [131, 'current', tuya.valueConverter.divideBy1000],
                [9, 'power', tuya.valueConverter.raw],
                [102, 'power_factor_a', tuya.valueConverter.raw],
                [112, 'power_factor_b', tuya.valueConverter.raw],
                [122, 'power_factor_c', tuya.valueConverter.raw],
                [6, null, tuya.valueConverter.phaseVariant2WithPhase('a')],
                [7, null, tuya.valueConverter.phaseVariant2WithPhase('b')],
                [8, null, tuya.valueConverter.phaseVariant2WithPhase('c')],
                [134, 'device_status', tuya.valueConverter.raw],
            ],
        },
    },
    {
        fingerprint: tuya.fingerprint('TS0601', ['_TZE200_x8fp01wi', '_TZE204_x8fp01wi']),
        model: 'TS0601_3_phase_clamp_meter_relay',
        vendor: 'Tuya',
        description: '3-phase clamp power meter with relay',
        fromZigbee: [tuya.fz.datapoints],
        toZigbee: [tuya.tz.datapoints],
        configure: tuya.configureMagicPacket,
        whiteLabel: [{vendor: 'Wenzhou Taiye Electric', model: 'TAC7361C BI'}],
        exposes: [
            e.switch().setAccess('state', ea.STATE_SET), e.power(), e.energy(), e.produced_energy(),
            tuya.exposes.voltageWithPhase('a'), tuya.exposes.voltageWithPhase('b'), tuya.exposes.voltageWithPhase('c'),
            tuya.exposes.powerWithPhase('a'), tuya.exposes.powerWithPhase('b'), tuya.exposes.powerWithPhase('c'),
            tuya.exposes.currentWithPhase('a'), tuya.exposes.currentWithPhase('b'), tuya.exposes.currentWithPhase('c'),
        ],
        meta: {
            tuyaDatapoints: [
                [16, 'state', tuya.valueConverter.onOff],
                [1, 'energy', tuya.valueConverter.divideBy100],
                [2, 'produced_energy', tuya.valueConverter.divideBy100],
                [9, 'power', tuya.valueConverter.raw],
                [6, null, tuya.valueConverter.phaseVariant2WithPhase('a')],
                [7, null, tuya.valueConverter.phaseVariant2WithPhase('b')],
                [8, null, tuya.valueConverter.phaseVariant2WithPhase('c')],
            ],
        },
    },
    {
        zigbeeModel: ['TS0049'],
        model: 'TS0049',
        vendor: 'Tuya',
        description: 'Water valve',
        fromZigbee: [tuya.fz.datapoints],
        toZigbee: [tuya.tz.datapoints],
        onEvent: tuya.onEventSetLocalTime,
        configure: tuya.configureMagicPacket,
        exposes: [tuya.exposes.errorStatus(), tuya.exposes.switch(), tuya.exposes.batteryState(),
            tuya.exposes.countdown().withValueMin(0).withValueMax(255).withUnit('minutes')
                .withDescription('Max on time in minutes'),
        ],
        meta: {
            tuyaSendCommand: 'sendData',
            tuyaDatapoints: [
                [26, 'error_status', tuya.valueConverter.raw],
                [101, 'state', tuya.valueConverter.onOff],
                [111, 'countdown', tuya.valueConverter.raw],
                [115, 'battery_state', tuya.valueConverter.batteryState],
            ],
        },
    },
    {
        fingerprint: tuya.fingerprint('TS0601', ['_TZE200_r32ctezx']),
        model: 'TS0601_fan_switch',
        vendor: 'Tuya',
        description: 'Fan switch',
        fromZigbee: [tuya.fz.datapoints],
        toZigbee: [tuya.tz.datapoints],
        configure: tuya.configureMagicPacket,
        exposes: [
            tuya.exposes.switch(), e.power_on_behavior(['off', 'on']).withAccess(ea.STATE_SET),
            tuya.exposes.countdown().withValueMin(0).withValueMax(43200).withUnit('s').withDescription('Max ON time in seconds'),
            e.numeric('fan_speed', ea.STATE_SET).withValueMin(1).withValueMax(5).withValueStep(1)
                .withDescription('Speed off the fan'),
        ],
        meta: {
            tuyaDatapoints: [
                [1, 'state', tuya.valueConverter.onOff],
                [2, 'countdown', tuya.valueConverter.countdown],
                [3, 'fan_speed', tuya.valueConverterBasic
                    .lookup({'1': tuya.enum(0), '2': tuya.enum(1), '3': tuya.enum(2), '4': tuya.enum(3), '5': tuya.enum(4)})],
                [11, 'power_on_behavior', tuya.valueConverterBasic.lookup({'off': tuya.enum(0), 'on': tuya.enum(1)})],
            ],
        },
        whiteLabel: [
            {vendor: 'Lerlink', model: 'T2-Z67/T2-W67'},
        ],
    },
    {
        fingerprint: tuya.fingerprint('TS0601', ['_TZE200_hmqzfqml']),
        model: 'TS0601_fan_and_light_switch',
        vendor: 'Tuya',
        description: 'Fan & light switch',
        fromZigbee: [tuya.fz.datapoints],
        toZigbee: [tuya.tz.datapoints],
        configure: tuya.configureMagicPacket,
        exposes: [
            e.binary('status_indication', ea.STATE_SET, 'ON', 'OFF').withDescription('Light switch'),
            tuya.exposes.switch(),
            e.power_on_behavior(['OFF', 'ON']).withAccess(ea.STATE_SET),
            e.enum('fan_speed', ea.STATE_SET, ['minimum', 'medium', 'maximum']).withDescription('Speed off the fan'),
        ],
        meta: {
            tuyaDatapoints: [
                [1, 'state', tuya.valueConverter.onOff],
                [101, 'fan_speed', tuya.valueConverterBasic.lookup({'minimum': tuya.enum(0), 'medium': tuya.enum(1), 'maximum': tuya.enum(2)})],
                [11, 'power_on_behavior', tuya.valueConverterBasic.lookup({'OFF': tuya.enum(0), 'ON': tuya.enum(1)})],
                [5, 'status_indication', tuya.valueConverter.onOff],
            ],
        },
        whiteLabel: [
            {vendor: 'Liwokit', model: 'Fan+Light-01'},
        ],
    },
    {
        fingerprint: tuya.fingerprint('TS0601', ['_TZE200_lawxy9e2']),
        model: 'TS0601_fan_5_levels_and_light_switch',
        vendor: 'Tuya',
        description: 'Fan with 5 levels & light switch',
        fromZigbee: [tuya.fz.datapoints],
        toZigbee: [tuya.tz.datapoints],
        configure: tuya.configureMagicPacket,
        exposes: [
            e.binary('status_indication', ea.STATE_SET, 'ON', 'OFF').withDescription('Light switch'),
            tuya.exposes.switch(),
            e.power_on_behavior(['OFF', 'ON']).withAccess(ea.STATE_SET).withDescription('Fan On Off'),
            e.numeric('fan_speed', ea.STATE_SET).withValueMin(1).withValueMax(5).withValueStep(1)
                .withDescription('Speed off the fan'),
        ],
        meta: {
            tuyaDatapoints: [
                [1, 'state', tuya.valueConverter.onOff],
                [3, 'fan_speed', tuya.valueConverterBasic
                    .lookup({'1': tuya.enum(0), '2': tuya.enum(1), '3': tuya.enum(2), '4': tuya.enum(3), '5': tuya.enum(4)}, '5')],
                [11, 'power_on_behavior', tuya.valueConverterBasic.lookup({'OFF': tuya.enum(0), 'ON': tuya.enum(1)})],
                [5, 'status_indication', tuya.valueConverter.onOff],
            ],
        },
        whiteLabel: [
            {vendor: 'Liwokit', model: 'Fan+Light-01'},
        ],
    },
    {
        zigbeeModel: ['TS0224'],
        model: 'TS0224',
        vendor: 'Tuya',
        description: 'Smart light & sound siren',
        fromZigbee: [],
        toZigbee: [tz.warning, tzLocal.TS0224],
        exposes: [e.warning(),
            e.binary('light', ea.STATE_SET, 'ON', 'OFF').withDescription('Turn the light of the alarm ON/OFF'),
            e.numeric('duration', ea.STATE_SET).withValueMin(60).withValueMax(3600).withValueStep(1).withUnit('s')
                .withDescription('Duration of the alarm'),
            e.enum('volume', ea.STATE_SET, ['mute', 'low', 'medium', 'high'])
                .withDescription('Volume of the alarm'),
        ],
    },
    {
        fingerprint: tuya.fingerprint('TS0041', ['_TZ3000_fa9mlvja']),
        model: 'IH-K663',
        vendor: 'Tuya',
        description: 'Smart button',
        exposes: [e.battery(), e.battery_voltage(), e.action(['single', 'double'])],
        fromZigbee: [tuya.fz.on_off_action, fz.battery],
        toZigbee: [],
        configure: tuya.configureMagicPacket,
    },
    {
        fingerprint: tuya.fingerprint('TS011F', ['_TZ3000_cayepv1a', '_TZ3000_lepzuhto', '_TZ3000_qystbcjg', '_TZ3000_zrm3oxsh']),
        model: 'TS011F_with_threshold',
        description: 'Din rail switch with power monitoring and threshold settings',
        vendor: 'Tuya',
        ota: ota.zigbeeOTA,
        extend: [tuya.modernExtend.tuyaOnOff({
            electricalMeasurements: true, electricalMeasurementsFzConverter: fzLocal.TS011F_electrical_measurement,
            powerOutageMemory: true, indicatorMode: true,
        })],
        fromZigbee: [fz.temperature, fzLocal.TS011F_threshold],
        toZigbee: [tzLocal.TS011F_threshold],
        exposes: [
            e.temperature(),
            e.numeric('temperature_threshold', ea.STATE_SET).withValueMin(40).withValueMax(100).withValueStep(1).withUnit('*C')
                .withDescription('High temperature threshold'),
            e.binary('temperature_breaker', ea.STATE_SET, 'ON', 'OFF')
                .withDescription('High temperature breaker'),
            e.numeric('power_threshold', ea.STATE_SET).withValueMin(1).withValueMax(26).withValueStep(1).withUnit('kW')
                .withDescription('High power threshold'),
            e.binary('power_breaker', ea.STATE_SET, 'ON', 'OFF')
                .withDescription('High power breaker'),
            e.numeric('over_current_threshold', ea.STATE_SET).withValueMin(1).withValueMax(64).withValueStep(1).withUnit('A')
                .withDescription('Over-current threshold'),
            e.binary('over_current_breaker', ea.STATE_SET, 'ON', 'OFF')
                .withDescription('Over-current breaker'),
            e.numeric('over_voltage_threshold', ea.STATE_SET).withValueMin(220).withValueMax(265).withValueStep(1).withUnit('V')
                .withDescription('Over-voltage threshold'),
            e.binary('over_voltage_breaker', ea.STATE_SET, 'ON', 'OFF')
                .withDescription('Over-voltage breaker'),
            e.numeric('under_voltage_threshold', ea.STATE_SET).withValueMin(76).withValueMax(240).withValueStep(1).withUnit('V')
                .withDescription('Under-voltage threshold'),
            e.binary('under_voltage_breaker', ea.STATE_SET, 'ON', 'OFF')
                .withDescription('Under-voltage breaker'),
        ],
        configure: async (device, coordinatorEndpoint) => {
            await tuya.configureMagicPacket(device, coordinatorEndpoint);
            const endpoint = device.getEndpoint(1);
            await endpoint.command('genBasic', 'tuyaSetup', {});
            await reporting.bind(endpoint, coordinatorEndpoint, ['msTemperatureMeasurement']);
            await reporting.bind(endpoint, coordinatorEndpoint, ['genOnOff', 'haElectricalMeasurement', 'seMetering']);
            await reporting.rmsVoltage(endpoint, {change: 5});
            await reporting.rmsCurrent(endpoint, {change: 50});
            await reporting.activePower(endpoint, {change: 10});
            await reporting.currentSummDelivered(endpoint);
            endpoint.saveClusterAttributeKeyValue('haElectricalMeasurement', {acCurrentDivisor: 1000, acCurrentMultiplier: 1});
            endpoint.saveClusterAttributeKeyValue('seMetering', {divisor: 100, multiplier: 1});
            device.save();
        },
        whiteLabel: [
            tuya.whitelabel('Tongou', 'TO-Q-SY2-163JZT', 'Smart circuit breaker', ['_TZ3000_cayepv1a']),
            tuya.whitelabel('EARU', 'EAKCB-T-M-Z', 'Smart circuit breaker', ['_TZ3000_lepzuhto']),
            tuya.whitelabel('EARU', 'EAYCB-Z-2P', 'Smart circuit breaker with Leakage Protection', ['_TZ3000_zrm3oxsh']),
            tuya.whitelabel('UNSH', 'SMKG-1KNL-EU-Z', 'Smart Circuit Breaker', ['_TZ3000_qystbcjg']),
        ],
    },
    {
        fingerprint: tuya.fingerprint('TS000F', ['_TZ3000_hdc8bbha']),
        model: 'QS-Zigbee-SEC01-U',
        vendor: 'Tuya',
        description: 'Zigbee 3.0 smart light switch module 1 gang',
        extend: [tuya.modernExtend.tuyaOnOff({switchType: true})],
        configure: async (device, coordinatorEndpoint) => {
            await reporting.bind(device.getEndpoint(1), coordinatorEndpoint, ['genOnOff']);
            device.powerSource = 'Mains (single phase)';
            device.save();
        },
    },
    {
        fingerprint: tuya.fingerprint('TS000F', ['_TZ3000_m8f3z8ju']),
        model: 'QS-Zigbee-SEC02-U',
        vendor: 'Tuya',
        description: 'Zigbee 3.0 smart light switch module 2 gang',
        extend: [tuya.modernExtend.tuyaOnOff({switchType: true, endpoints: ['l1', 'l2']})],
        endpoint: (device) => {
            return {'l1': 1, 'l2': 2};
        },
        meta: {multiEndpoint: true},
        configure: async (device, coordinatorEndpoint) => {
            await reporting.bind(device.getEndpoint(1), coordinatorEndpoint, ['genOnOff']);
            await reporting.bind(device.getEndpoint(2), coordinatorEndpoint, ['genOnOff']);
        },
    },
    {
        fingerprint: [
            {modelID: 'TS0001', manufacturerName: '_TZ3000_bmqxalil'},
            {modelID: 'TS0001', manufacturerName: '_TZ3000_w1tcofu8'},
        ],
        model: 'TS0001_switch_1_gang',
        vendor: 'Tuya',
        description: '1-Gang switch with backlight',
        extend: [tuya.modernExtend.tuyaOnOff({powerOnBehavior2: true, backlightModeOffOn: true})],
        configure: async (device, coordinatorEndpoint) => {
            await tuya.configureMagicPacket(device, coordinatorEndpoint);
            await reporting.bind(device.getEndpoint(1), coordinatorEndpoint, ['genOnOff']);
        },
        whiteLabel: [
            tuya.whitelabel('Homeetec', 'Homeetec_37022454', '1 Gang switch with backlight', ['_TZ3000_bmqxalil']),
            tuya.whitelabel('RoomsAI', 'RoomsAI_37022454', '1 Gang switch with backlight', ['_TZ3000_w1tcofu8']),
        ],
    },
    {
        fingerprint: [
            {modelID: 'TS0002', manufacturerName: '_TZ3000_in5qxhtt'},
            {modelID: 'TS0002', manufacturerName: '_TZ3000_ogpla3lh'},
        ],
        model: 'TS0002_switch_2_gang',
        vendor: 'Tuya',
        description: '2-Gang switch with backlight',
        extend: [tuya.modernExtend.tuyaOnOff({powerOnBehavior2: true, backlightModeOffOn: true, endpoints: ['l1', 'l2']})],
        endpoint: (device) => {
            return {'l1': 1, 'l2': 2};
        },
        meta: {multiEndpoint: true},
        configure: async (device, coordinatorEndpoint) => {
            await tuya.configureMagicPacket(device, coordinatorEndpoint);
            await reporting.bind(device.getEndpoint(1), coordinatorEndpoint, ['genOnOff']);
            await reporting.bind(device.getEndpoint(2), coordinatorEndpoint, ['genOnOff']);
        },
        whiteLabel: [
            tuya.whitelabel('Homeetec', '37022463', '2 Gang switch with backlight', ['_TZ3000_in5qxhtt']),
            tuya.whitelabel('RoomsAI', '37022463', '2 Gang switch with backlight', ['_TZ3000_ogpla3lh']),
        ],
    },
    {
        fingerprint: [
            {modelID: 'TS0002', manufacturerName: '_TZ3000_i9w5mehz'},
        ],
        model: 'TS0002_switch_module_4',
        vendor: 'Tuya',
        description: '2 gang switch with backlight',
        extend: [tuya.modernExtend.tuyaOnOff({powerOnBehavior2: true, backlightModeOffOn: true, indicatorMode: true, endpoints: ['l1', 'l2']})],
        endpoint: (device) => {
            return {'l1': 1, 'l2': 2};
        },
        meta: {multiEndpoint: true},
        configure: async (device, coordinatorEndpoint) => {
            await tuya.configureMagicPacket(device, coordinatorEndpoint);
            await reporting.bind(device.getEndpoint(1), coordinatorEndpoint, ['genOnOff']);
            await reporting.bind(device.getEndpoint(2), coordinatorEndpoint, ['genOnOff']);
        },
    },
    {
        fingerprint: [
            {modelID: 'TS0003', manufacturerName: '_TZ3000_pv4puuxi'},
            {modelID: 'TS0003', manufacturerName: '_TZ3000_avky2mvc'},
        ],
        model: 'TS0003_switch_3_gang',
        vendor: 'Tuya',
        description: '3-Gang switch with backlight',
        extend: [tuya.modernExtend.tuyaOnOff({powerOnBehavior2: true, backlightModeOffOn: true, endpoints: ['left', 'center', 'right']})],
        endpoint: (device) => {
            return {'left': 1, 'center': 2, 'right': 3};
        },
        meta: {multiEndpoint: true},
        configure: async (device, coordinatorEndpoint) => {
            await tuya.configureMagicPacket(device, coordinatorEndpoint);
            await reporting.bind(device.getEndpoint(1), coordinatorEndpoint, ['genOnOff']);
            await reporting.bind(device.getEndpoint(2), coordinatorEndpoint, ['genOnOff']);
            await reporting.bind(device.getEndpoint(3), coordinatorEndpoint, ['genOnOff']);
        },
        whiteLabel: [
            tuya.whitelabel('Homeetec', '37022474', '3 Gang switch with backlight', ['_TZ3000_pv4puuxi']),
            tuya.whitelabel('RoomsAI', '37022474', '3 Gang switch with backlight', ['_TZ3000_avky2mvc']),
        ],
    },
    {
        fingerprint: [
            {modelID: 'TS0601', manufacturerName: '_TZE200_hewlydpz'},
        ],
        model: 'TS0601_switch_4_gang_2',
        vendor: 'Tuya',
        description: '4 gang switch with backlight',
        fromZigbee: [tuya.fz.datapoints],
        toZigbee: [tuya.tz.datapoints],
        configure: tuya.configureMagicPacket,
        exposes: [
            tuya.exposes.switch().withEndpoint('l1'),
            tuya.exposes.switch().withEndpoint('l2'),
            tuya.exposes.switch().withEndpoint('l3'),
            tuya.exposes.switch().withEndpoint('l4'),
            tuya.exposes.backlightModeOffOn(),
        ],
        endpoint: (device) => {
            return {'l1': 1, 'l2': 1, 'l3': 1, 'l4': 1};
        },
        meta: {
            multiEndpoint: true,
            tuyaDatapoints: [
                [1, 'state_l1', tuya.valueConverter.onOff],
                [2, 'state_l2', tuya.valueConverter.onOff],
                [3, 'state_l3', tuya.valueConverter.onOff],
                [4, 'state_l4', tuya.valueConverter.onOff],
                [7, 'backlight_mode', tuya.valueConverter.onOff],
            ],
        },
        whiteLabel: [
            tuya.whitelabel('Homeetec', '37022714', '4 Gang switch with backlight', ['_TZE200_hewlydpz']),
        ],
    },
    {
        fingerprint: [
            {modelID: 'TS0601', manufacturerName: '_TZE200_p6vz3wzt'},
        ],
        model: 'TS0601_cover_5',
        vendor: 'Tuya',
        description: 'Curtain/blind switch',
        options: [exposes.options.invert_cover()],
        fromZigbee: [tuya.fz.datapoints],
        toZigbee: [tuya.tz.datapoints],
        exposes: [
            e.cover_position(),
            e.enum('calibration', ea.STATE_SET, ['START', 'END']).withDescription('Calibration'),
            e.binary('backlight_mode', ea.STATE_SET, 'ON', 'OFF').withDescription('Backlight'),
            e.enum('motor_steering', ea.STATE_SET, ['FORWARD', 'BACKWARD']).withDescription('Motor Steering'),
            e.binary('child_lock', ea.STATE_SET, 'ON', 'OFF').withDescription('Child Lock'),
        ],
        meta: {
            tuyaDatapoints: [
                [1, 'state', tuya.valueConverterBasic.lookup({'OPEN': tuya.enum(0), 'STOP': tuya.enum(1), 'CLOSE': tuya.enum(2)})],
                [2, 'position', tuya.valueConverter.coverPosition],
                [3, 'calibration', tuya.valueConverterBasic.lookup({'START': tuya.enum(0), 'END': tuya.enum(1)})],
                [7, 'backlight_mode', tuya.valueConverter.onOff],
                [8, 'motor_steering', tuya.valueConverterBasic.lookup({'FORWARD': tuya.enum(0), 'BACKWARD': tuya.enum(1)})],
                [103, 'child_lock', tuya.valueConverter.onOff],
            ],
        },
        whiteLabel: [
            tuya.whitelabel('Homeetec', '37022483', 'Curtain/blind switch', ['_TZE200_p6vz3wzt']),
        ],
    },
    {
        zigbeeModel: ['TS030F'],
        model: 'TS030F',
        vendor: 'Tuya',
        description: 'Smart blind controller',
        fromZigbee: [fz.cover_position_tilt, fz.tuya_cover_options_2],
        toZigbee: [tz.cover_position_tilt, tz.cover_state, tzLocal.TS030F_border, tz.moes_cover_calibration, tz.tuya_cover_reversal],
        configure: async (device, coordinatorEndpoint) => {
            const endpoint = device.getEndpoint(1);
            await reporting.bind(endpoint, coordinatorEndpoint, ['genPowerCfg', 'closuresWindowCovering']);
            await reporting.batteryPercentageRemaining(endpoint);
            await reporting.currentPositionLiftPercentage(endpoint);
        },
        whiteLabel: [
            tuya.whitelabel('Lidl', 'HG09648', 'Livarno roller blinds', ['_TZB000_42ha4rsc']),
        ],
        exposes: [
            e.cover_position(),
            e.enum('border', ea.SET, ['up', 'down', 'up_delete', 'down_delete']),
            e.numeric('calibration_time', ea.ALL).withValueMin(0).withValueMax(100),
            e.binary('motor_reversal', ea.ALL, 'ON', 'OFF')
                .withDescription('Reverse the motor, resets all endpoints! Also the upper border after hardware initialisation. Be careful!' +
                    'After this you have to turn off and turn on the roller so that it can drive into the uppest position.'),
        ],
    },
    {
        fingerprint: [
            {modelID: 'TS0601', manufacturerName: '_TZE200_jhkttplm'},
        ],
        model: 'TS0601_cover_with_1_switch',
        vendor: 'Tuya',
        description: 'Curtain/blind switch with 1 Gang switch',
        options: [exposes.options.invert_cover()],
        fromZigbee: [tuya.fz.datapoints],
        toZigbee: [tuya.tz.datapoints],
        exposes: [
            e.cover_position(),
            tuya.exposes.switch().withEndpoint('l1'),
            e.enum('calibration', ea.STATE_SET, ['START', 'END']).withDescription('Calibration'),
            e.binary('backlight_mode', ea.STATE_SET, 'ON', 'OFF').withDescription('Backlight'),
            e.enum('motor_steering', ea.STATE_SET, ['FORWARD', 'BACKWARD']).withDescription('Motor Steering'),
            e.binary('child_lock', ea.STATE_SET, 'ON', 'OFF').withDescription('Child Lock'),
        ],
        endpoint: (device) => {
            return {'l1': 1};
        },
        meta: {
            multiEndpoint: true,
            tuyaDatapoints: [
                [1, 'state', tuya.valueConverterBasic.lookup({'OPEN': tuya.enum(0), 'STOP': tuya.enum(1), 'CLOSE': tuya.enum(2)})],
                [2, 'position', tuya.valueConverter.coverPosition],
                [3, 'calibration', tuya.valueConverterBasic.lookup({'START': tuya.enum(0), 'END': tuya.enum(1)})],
                [7, 'backlight_mode', tuya.valueConverter.onOff],
                [8, 'motor_steering', tuya.valueConverterBasic.lookup({'FORWARD': tuya.enum(0), 'BACKWARD': tuya.enum(1)})],
                [101, 'state_l1', tuya.valueConverter.onOff],
                [103, 'child_lock', tuya.valueConverter.onOff],
            ],
        },
        whiteLabel: [
            tuya.whitelabel('Homeetec', '37022493', 'Curtain/blind switch with 1 Gang switch', ['_TZE200_jhkttplm']),
        ],
    },
    {
        fingerprint: [
            {modelID: 'TS0601', manufacturerName: '_TZE200_5nldle7w'},
        ],
        model: 'TS0601_cover_with_2_switch',
        vendor: 'Tuya',
        description: 'Curtain/blind switch with 2 Gang switch',
        options: [exposes.options.invert_cover()],
        fromZigbee: [tuya.fz.datapoints],
        toZigbee: [tuya.tz.datapoints],
        exposes: [
            e.cover_position().setAccess('position', ea.STATE_SET),
            tuya.exposes.switch().withEndpoint('l1'),
            tuya.exposes.switch().withEndpoint('l2'),
            e.enum('calibration', ea.STATE_SET, ['START', 'END']).withDescription('Calibration'),
            e.binary('backlight_mode', ea.STATE_SET, 'ON', 'OFF').withDescription('Backlight'),
            e.enum('motor_steering', ea.STATE_SET, ['FORWARD', 'BACKWARD']).withDescription('Motor Steering'),
            e.binary('child_lock', ea.STATE_SET, 'ON', 'OFF').withDescription('Child Lock'),
        ],
        endpoint: (device) => {
            return {'l1': 1, 'l2': 1};
        },
        meta: {
            multiEndpoint: true,
            tuyaDatapoints: [
                [1, 'state', tuya.valueConverterBasic.lookup({'OPEN': tuya.enum(0), 'STOP': tuya.enum(1), 'CLOSE': tuya.enum(2)})],
                [2, 'position', tuya.valueConverter.coverPosition],
                [3, 'calibration', tuya.valueConverterBasic.lookup({'START': tuya.enum(0), 'END': tuya.enum(1)})],
                [7, 'backlight_mode', tuya.valueConverter.onOff],
                [8, 'motor_steering', tuya.valueConverterBasic.lookup({'FORWARD': tuya.enum(0), 'BACKWARD': tuya.enum(1)})],
                [101, 'state_l2', tuya.valueConverter.onOff],
                [102, 'state_l1', tuya.valueConverter.onOff],
                [103, 'child_lock', tuya.valueConverter.onOff],
            ],
        },
        whiteLabel: [
            tuya.whitelabel('Homeetec', '37022173', 'Curtain/blind switch with 2 Gang switch', ['_TZE200_5nldle7w']),
        ],
    },
    {
        fingerprint: [{modelID: 'TS0601', manufacturerName: '_TZE200_bcusnqt8'}],
        model: 'SPM01',
        vendor: 'Tuya',
        description: 'Smart energy monitor for 1P+N system',
        fromZigbee: [tuya.fz.datapoints],
        toZigbee: [tuya.tz.datapoints],
        configure: tuya.configureMagicPacket,
        exposes: [e.voltage(), e.power(), e.current(),
            // Change the description according to the specifications of the device
            e.energy().withDescription('Total forward active energy'),
            e.produced_energy().withDescription('Total reverse active energy'),
        ],
        meta: {
            tuyaDatapoints: [
                [1, 'energy', tuya.valueConverter.divideBy100],
                [2, 'produced_energy', tuya.valueConverter.divideBy100],
                [6, null, {
                    from: (v: Buffer) => {
                        return {
                            voltage: v.readUint16BE(0)/10,
                            current: ((v.readUint8(2)<<16)+(v.readUint8(3)<<8)+v.readUint8(4))/1000,
                            power: ((v.readUint8(5)<<16)+(v.readUint8(6)<<8)+v.readUint8(7)),
                        };
                    },
                }],
                [6, 'voltage', tuya.valueConverter.raw],
                [6, 'current', tuya.valueConverter.raw],
                [6, 'power', tuya.valueConverter.raw],
                // [9,'',tuya.valueConverter.raw] // Unknown / datatype=5 (bitmap)
            ],
        },
    },
    {
        fingerprint: [{modelID: 'TS0601', manufacturerName: '_TZE204_ves1ycwx'}, {modelID: 'TS0601', manufacturerName: '_TZE200_ves1ycwx'}],
        model: 'SPM02',
        vendor: 'Tuya',
        description: 'Smart energy monitor for 3P+N system',
        fromZigbee: [tuya.fz.datapoints],
        toZigbee: [tuya.tz.datapoints],
        configure: tuya.configureMagicPacket,
        exposes: [tuya.exposes.voltageWithPhase('X'), tuya.exposes.voltageWithPhase('Y'), tuya.exposes.voltageWithPhase('Z'),
            tuya.exposes.powerWithPhase('X'), tuya.exposes.powerWithPhase('Y'), tuya.exposes.powerWithPhase('Z'),
            tuya.exposes.currentWithPhase('X'), tuya.exposes.currentWithPhase('Y'), tuya.exposes.currentWithPhase('Z'),
            // Change the description according to the specifications of the device
            e.energy().withDescription('Total forward active energy'),
            e.produced_energy().withDescription('Total reverse active energy'),
        ],
        meta: {
            tuyaDatapoints: [
                [1, 'energy', tuya.valueConverter.divideBy100],
                [2, 'produced_energy', tuya.valueConverter.divideBy100],
                [6, null, tuya.valueConverter.phaseVariant2WithPhase('X')],
                [7, null, tuya.valueConverter.phaseVariant2WithPhase('Y')],
                [8, null, tuya.valueConverter.phaseVariant2WithPhase('Z')],
                // [9,'',tuya.valueConverter.raw] // Unknown / datatype=5 (bitmap)
            ],
        },
    },
    {
        fingerprint: [{modelID: 'TS0601', manufacturerName: '_TZE200_qhlxve78'}, {modelID: 'TS0601', manufacturerName: '_TZE204_qhlxve78'}],
        model: 'SPM01V2',
        vendor: 'Tuya',
        description: 'Smart energy monitor for 1P+N system',
        fromZigbee: [tuya.fz.datapoints],
        toZigbee: [tuya.tz.datapoints],
        configure: tuya.configureMagicPacket,
        exposes: [e.voltage(), e.power(), e.current(),
            e.energy().withDescription('Total forward active energy'),
            e.produced_energy().withDescription('Total reverse active energy'),
            e.power_factor().withUnit('%'), e.ac_frequency(),
        ],
        meta: {
            tuyaDatapoints: [
                [1, 'energy', tuya.valueConverter.divideBy100],
                [2, 'produced_energy', tuya.valueConverter.divideBy100],
                // [6, null, tuya.valueConverter.phaseVariant3],
                [15, 'power_factor', tuya.valueConverter.raw],
                // [16, 'clear_energy', tuya.valueConverter.onOff],
                [101, 'ac_frequency', tuya.valueConverter.divideBy100],
                [102, 'voltage', tuya.valueConverter.divideBy10],
                [103, 'current', tuya.valueConverter.divideBy1000],
                [104, 'power', tuya.valueConverter.raw],
            ],
        },
    },
    {
        fingerprint: [{modelID: 'TS0601', manufacturerName: '_TZE204_v9hkz2yn'}, {modelID: 'TS0601', manufacturerName: '_TZE200_v9hkz2yn'}],
        model: 'SPM02V2',
        vendor: 'Tuya',
        description: 'Smart energy monitor for 3P+N system',
        fromZigbee: [tuya.fz.datapoints],
        toZigbee: [tuya.tz.datapoints],
        configure: tuya.configureMagicPacket,
        exposes: [tuya.exposes.voltageWithPhase('a'), tuya.exposes.voltageWithPhase('b'), tuya.exposes.voltageWithPhase('c'),
            tuya.exposes.powerWithPhase('a'), tuya.exposes.powerWithPhase('b'), tuya.exposes.powerWithPhase('c'),
            tuya.exposes.currentWithPhase('a'), tuya.exposes.currentWithPhase('b'), tuya.exposes.currentWithPhase('c'),
            e.energy().withDescription('Total forward active energy'),
            e.produced_energy().withDescription('Total reverse active energy'),
            e.power_factor().withUnit('%'), e.power(),
            e.ac_frequency(),
        ],
        meta: {
            tuyaDatapoints: [
                [1, 'energy', tuya.valueConverter.divideBy100],
                [2, 'produced_energy', tuya.valueConverter.divideBy100],
                // [6, null, tuya.valueConverter.phaseVariant2WithPhase('X')],
                // [7, null, tuya.valueConverter.phaseVariant2WithPhase('Y')],
                // [8, null, tuya.valueConverter.phaseVariant2WithPhase('Z')],
                [15, 'power_factor', tuya.valueConverter.raw],
                [101, 'ac_frequency', tuya.valueConverter.divideBy100],
                [102, 'voltage_a', tuya.valueConverter.divideBy10],
                [103, 'current_a', tuya.valueConverter.divideBy1000],
                [104, 'power_a', tuya.valueConverter.raw],
                [105, 'voltage_b', tuya.valueConverter.divideBy10],
                [106, 'current_b', tuya.valueConverter.divideBy1000],
                [107, 'power_b', tuya.valueConverter.raw],
                [108, 'voltage_c', tuya.valueConverter.divideBy10],
                [109, 'current_c', tuya.valueConverter.divideBy1000],
                [110, 'power_c', tuya.valueConverter.raw],
                [111, 'power', tuya.valueConverter.raw],
            ],
        },
    },
    {
        fingerprint: [{modelID: 'TS0601', manufacturerName: '_TZE204_ugekduaj'}, {modelID: 'TS0601', manufacturerName: '_TZE200_ugekduaj'},
            {modelID: 'TS0601', manufacturerName: '_TZE204_iwn0gpzz'}, {modelID: 'TS0601', manufacturerName: '_TZE200_iwn0gpzz'}],
        model: 'SDM01',
        vendor: 'Tuya',
        description: 'Smart energy monitor for 3P+N system',
        fromZigbee: [tuya.fz.datapoints],
        toZigbee: [tuya.tz.datapoints],
        configure: tuya.configureMagicPacket,
        exposes: [tuya.exposes.voltageWithPhase('a'), tuya.exposes.voltageWithPhase('b'), tuya.exposes.voltageWithPhase('c'),
            tuya.exposes.powerWithPhase('a'), tuya.exposes.powerWithPhase('b'), tuya.exposes.powerWithPhase('c'),
            tuya.exposes.currentWithPhase('a'), tuya.exposes.currentWithPhase('b'), tuya.exposes.currentWithPhase('c'),
            e.energy().withDescription('Total forward active energy'),
            e.produced_energy().withDescription('Total reverse active energy'),
            e.power_factor().withUnit('%').withDescription('Total power factor'), e.power().withDescription('Total active power'),
            e.ac_frequency(),
            tuya.exposes.energyWithPhase('a'), tuya.exposes.energyWithPhase('b'), tuya.exposes.energyWithPhase('c'),
            tuya.exposes.energyProducedWithPhase('a'), tuya.exposes.energyProducedWithPhase('b'), tuya.exposes.energyProducedWithPhase('c'),
            tuya.exposes.powerFactorWithPhase('a'), tuya.exposes.powerFactorWithPhase('b'), tuya.exposes.powerFactorWithPhase('c'),
        ],
        meta: {
            tuyaDatapoints: [
                [1, 'energy', tuya.valueConverter.divideBy100],
                [2, 'produced_energy', tuya.valueConverter.divideBy100],
                [15, 'power_factor', tuya.valueConverter.raw],
                [101, 'ac_frequency', tuya.valueConverter.divideBy100],
                [102, 'voltage_a', tuya.valueConverter.divideBy10],
                [103, 'current_a', tuya.valueConverter.divideBy1000],
                [104, 'power_a', tuya.valueConverter.raw],
                [105, 'voltage_b', tuya.valueConverter.divideBy10],
                [106, 'current_b', tuya.valueConverter.divideBy1000],
                [107, 'power_b', tuya.valueConverter.raw],
                [108, 'voltage_c', tuya.valueConverter.divideBy10],
                [109, 'current_c', tuya.valueConverter.divideBy1000],
                [110, 'power_c', tuya.valueConverter.raw],
                [111, 'power', tuya.valueConverter.raw],
                [112, 'energy_a', tuya.valueConverter.divideBy100],
                [114, 'energy_b', tuya.valueConverter.divideBy100],
                [116, 'energy_c', tuya.valueConverter.divideBy100],
                [113, 'energy_produced_a', tuya.valueConverter.divideBy100],
                [115, 'energy_produced_b', tuya.valueConverter.divideBy100],
                [117, 'energy_produced_c', tuya.valueConverter.divideBy100],
                [118, 'power_factor_a', tuya.valueConverter.raw],
                [119, 'power_factor_b', tuya.valueConverter.raw],
                [120, 'power_factor_c', tuya.valueConverter.raw],
            ],
        },
    },
    {
        fingerprint: tuya.fingerprint('TS0601', ['_TZE204_ac0fhfiq']),
        model: 'TS0601_bidirectional_energy meter',
        vendor: 'Tuya',
        description: 'Bidirectional energy meter with 150A Current Clamp',
        fromZigbee: [tuya.fz.datapoints],
        toZigbee: [tuya.tz.datapoints],
        onEvent: tuya.onEventSetTime,
        configure: tuya.configureMagicPacket,
        exposes: [
            e.energy(), e.produced_energy(), e.power(), e.voltage(), e.current(),
            e.enum('energy_flow', ea.STATE, ['consuming', 'producing']).withDescription('Direction of energy'),
        ],
        meta: {
            tuyaDatapoints: [
                [1, 'energy', tuya.valueConverter.divideBy100],
                [2, 'produced_energy', tuya.valueConverter.divideBy100],
                [6, null, tuya.valueConverter.phaseVariant3],
                [102, 'energy_flow', tuya.valueConverterBasic.lookup({'consuming': 0, 'producing': 1})],
            ],
        },
    },
    {
        fingerprint: [
            {modelID: 'TS0601', manufacturerName: '_TZE200_vmcgja59'},
            {modelID: 'TS0601', manufacturerName: '_TZE204_dvosyycn'},
        ],
        model: 'TS0601_switch_8',
        vendor: 'Tuya',
        description: 'ZYXH 8 gang switch',
        fromZigbee: [tuya.fz.datapoints],
        toZigbee: [tuya.tz.datapoints],
        configure: tuya.configureMagicPacket,
        exposes: [
            tuya.exposes.switch().withEndpoint('l1'),
            tuya.exposes.switch().withEndpoint('l2'),
            tuya.exposes.switch().withEndpoint('l3'),
            tuya.exposes.switch().withEndpoint('l4'),
            tuya.exposes.switch().withEndpoint('l5'),
            tuya.exposes.switch().withEndpoint('l6'),
            tuya.exposes.switch().withEndpoint('l7'),
            tuya.exposes.switch().withEndpoint('l8'),
        ],
        endpoint: (device) => {
            return {'l1': 1, 'l2': 1, 'l3': 1, 'l4': 1, 'l5': 1, 'l6': 1, 'l7': 1, 'l8': 1};
        },
        meta: {
            multiEndpoint: true,
            tuyaDatapoints: [
                [1, 'state_l1', tuya.valueConverter.onOff],
                [2, 'state_l2', tuya.valueConverter.onOff],
                [3, 'state_l3', tuya.valueConverter.onOff],
                [4, 'state_l4', tuya.valueConverter.onOff],
                [5, 'state_l5', tuya.valueConverter.onOff],
                [6, 'state_l6', tuya.valueConverter.onOff],
                [0x65, 'state_l7', tuya.valueConverter.onOff],
                [0x66, 'state_l8', tuya.valueConverter.onOff],
            ],
        },
    },
    {
        fingerprint: [
            {modelID: 'TS0601', manufacturerName: '_TZE204_adlblwab'},
        ],
        model: 'TS0601_switch_8_2',
        vendor: 'Tuya',
        description: '8 gang switch',
        fromZigbee: [tuya.fz.datapoints],
        toZigbee: [tuya.tz.datapoints],
        configure: tuya.configureMagicPacket,
        exposes: [
            tuya.exposes.switch().withEndpoint('l1'),
            tuya.exposes.switch().withEndpoint('l2'),
            tuya.exposes.switch().withEndpoint('l3'),
            tuya.exposes.switch().withEndpoint('l4'),
            tuya.exposes.switch().withEndpoint('l5'),
            tuya.exposes.switch().withEndpoint('l6'),
            tuya.exposes.switch().withEndpoint('l7'),
            tuya.exposes.switch().withEndpoint('l8'),
            tuya.exposes.countdown().withEndpoint('l1'),
            tuya.exposes.countdown().withEndpoint('l2'),
            tuya.exposes.countdown().withEndpoint('l3'),
            tuya.exposes.countdown().withEndpoint('l4'),
            tuya.exposes.countdown().withEndpoint('l5'),
            tuya.exposes.countdown().withEndpoint('l6'),
            tuya.exposes.countdown().withEndpoint('l7'),
            tuya.exposes.countdown().withEndpoint('l8'),
            e.power_on_behavior().withAccess(ea.STATE_SET),
        ],
        endpoint: (device) => {
            return {'l1': 1, 'l2': 1, 'l3': 1, 'l4': 1, 'l5': 1, 'l6': 1, 'l7': 1, 'l8': 1};
        },
        meta: {
            multiEndpoint: true,
            tuyaDatapoints: [
                [1, 'state_l1', tuya.valueConverter.onOff],
                [2, 'state_l2', tuya.valueConverter.onOff],
                [3, 'state_l3', tuya.valueConverter.onOff],
                [4, 'state_l4', tuya.valueConverter.onOff],
                [5, 'state_l5', tuya.valueConverter.onOff],
                [6, 'state_l6', tuya.valueConverter.onOff],
                [7, 'state_l7', tuya.valueConverter.onOff],
                [8, 'state_l8', tuya.valueConverter.onOff],
                [9, 'countdown_l1', tuya.valueConverter.countdown],
                [10, 'countdown_l2', tuya.valueConverter.countdown],
                [11, 'countdown_l3', tuya.valueConverter.countdown],
                [12, 'countdown_l4', tuya.valueConverter.countdown],
                [13, 'countdown_l5', tuya.valueConverter.countdown],
                [14, 'countdown_l6', tuya.valueConverter.countdown],
                [15, 'countdown_l7', tuya.valueConverter.countdown],
                [16, 'countdown_l8', tuya.valueConverter.countdown],
                [27, 'power_on_behavior', tuya.valueConverter.powerOnBehaviorEnum],
            ],
        },
    },
    {
        fingerprint: tuya.fingerprint('TS0601', ['_TZE200_7sjncirf']),
        model: 'TS0601_switch_10',
        vendor: 'Tuya',
        description: '10 gang switch',
        fromZigbee: [tuya.fz.datapoints],
        toZigbee: [tuya.tz.datapoints],
        configure: tuya.configureMagicPacket,
        exposes: [...Array.from({length: 10}, (_, i) => tuya.exposes.switch().withEndpoint(`l${i + 1}`))],
        endpoint: (device) => {
            return {'l1': 1, 'l2': 1, 'l3': 1, 'l4': 1, 'l5': 1, 'l6': 1, 'l7': 1, 'l8': 1, 'l9': 1, 'l10': 1, 'l11': 1, 'l12': 1};
        },
        meta: {
            multiEndpoint: true,
            tuyaDatapoints: [
                [1, 'state_l1', tuya.valueConverter.onOff],
                [2, 'state_l2', tuya.valueConverter.onOff],
                [3, 'state_l3', tuya.valueConverter.onOff],
                [4, 'state_l4', tuya.valueConverter.onOff],
                [5, 'state_l5', tuya.valueConverter.onOff],
                [6, 'state_l6', tuya.valueConverter.onOff],
                [0x65, 'state_l7', tuya.valueConverter.onOff],
                [0x66, 'state_l8', tuya.valueConverter.onOff],
                [0x67, 'state_l9', tuya.valueConverter.onOff],
                [0x68, 'state_l10', tuya.valueConverter.onOff],
            ],
        },
    },
    {
        fingerprint: tuya.fingerprint('TS0601', ['_TZE204_dqolcpcp']),
        model: 'TS0601_switch_12',
        vendor: 'Tuya',
        description: 'ZXYH 12 gang switch',
        fromZigbee: [tuya.fz.datapoints],
        toZigbee: [tuya.tz.datapoints],
        configure: tuya.configureMagicPacket,
        exposes: [...Array.from({length: 12}, (_, i) => tuya.exposes.switch().withEndpoint(`l${i + 1}`))],
        endpoint: (device) => {
            return {'l1': 1, 'l2': 1, 'l3': 1, 'l4': 1, 'l5': 1, 'l6': 1, 'l7': 1, 'l8': 1, 'l9': 1, 'l10': 1, 'l11': 1, 'l12': 1};
        },
        meta: {
            multiEndpoint: true,
            tuyaDatapoints: [
                [1, 'state_l1', tuya.valueConverter.onOff],
                [2, 'state_l2', tuya.valueConverter.onOff],
                [3, 'state_l3', tuya.valueConverter.onOff],
                [4, 'state_l4', tuya.valueConverter.onOff],
                [5, 'state_l5', tuya.valueConverter.onOff],
                [6, 'state_l6', tuya.valueConverter.onOff],
                [0x65, 'state_l7', tuya.valueConverter.onOff],
                [0x66, 'state_l8', tuya.valueConverter.onOff],
                [0x67, 'state_l9', tuya.valueConverter.onOff],
                [0x68, 'state_l10', tuya.valueConverter.onOff],
                [0x69, 'state_l11', tuya.valueConverter.onOff],
                [0x6A, 'state_l12', tuya.valueConverter.onOff],
            ],
        },
    },

    // TS011F
    {
        fingerprint: tuya.fingerprint('TS011F', ['_TZ3000_8fdayfch', '_TZ3000_1hwjutgo', '_TZ3000_lnggrqqi', '_TZ3000_tvuarksa']),
        model: 'TS011F_1',
        vendor: 'Tuya',
        description: 'Switch',
        extend: [tuya.modernExtend.tuyaOnOff()],
        whiteLabel: [
            {vendor: 'Mumubiz', model: 'ZJSB9-80Z'},
            tuya.whitelabel('KTNNKG', 'ZB1248-10A', 'Relay switch', ['_TZ3000_8fdayfch']),
            tuya.whitelabel('UseeLink', 'SM-AZ713', 'Smart water/gas valve', ['_TZ3000_tvuarksa']),
        ],
    },
    {
        fingerprint: tuya.fingerprint('TS011F', ['_TZ3000_rqbjepe8', '_TZ3000_uwkja6z1']),
        model: 'TS011F_4',
        description: '2 gang plug',
        vendor: 'Tuya',
        ota: ota.zigbeeOTA,
        extend: [tuya.modernExtend.tuyaOnOff({
            electricalMeasurements: true, powerOutageMemory: true, indicatorMode: true, childLock: true, endpoints: ['l1', 'l2']})],
        endpoint: (device) => {
            return {l1: 1, l2: 2};
        },
        meta: {multiEndpoint: true, multiEndpointSkip: ['energy', 'current', 'voltage', 'power']},
        configure: async (device, coordinatorEndpoint) => {
            await tuya.configureMagicPacket(device, coordinatorEndpoint);
            const endpoint = device.getEndpoint(1);
            endpoint.saveClusterAttributeKeyValue('haElectricalMeasurement', {acCurrentDivisor: 1000, acCurrentMultiplier: 1});
            endpoint.saveClusterAttributeKeyValue('seMetering', {divisor: 100, multiplier: 1});
            device.save();
        },
        options: [exposes.options.measurement_poll_interval()],
        onEvent: (type, data, device, options) => tuya.onEventMeasurementPoll(type, data, device, options, true, false),
        whiteLabel: [
            tuya.whitelabel('Nous', 'A4Z', '2 gang outdoor plug', ['_TZ3000_rqbjepe8', '_TZ3000_uwkja6z1']),
        ],
    },
    {
        fingerprint: tuya.fingerprint('TS011F', ['_TZ3000_cfnprab5', '_TZ3000_o005nuxx', '_TZ3000_gdyjfvgm']),
        model: 'TS011F_5',
        description: '5 gang switch',
        vendor: 'Tuya',
        extend: [tuya.modernExtend.tuyaOnOff({powerOutageMemory: true, childLock: true, endpoints: ['l1', 'l2', 'l3', 'l4', 'l5']})],
        endpoint: (device) => {
            return {l1: 1, l2: 2, l3: 3, l4: 4, l5: 5};
        },
        meta: {multiEndpoint: true},
        configure: async (device, coordinatorEndpoint) => {
            await tuya.configureMagicPacket(device, coordinatorEndpoint);
            for (const ID of [1, 2, 3, 4, 5]) {
                await reporting.bind(device.getEndpoint(ID), coordinatorEndpoint, ['genOnOff']);
            }
        },
        whiteLabel: [
            tuya.whitelabel('UseeLink', 'SM-0306E-2W', '4 gang switch, with USB', ['_TZ3000_cfnprab5']),
            tuya.whitelabel('UseeLink', 'SM-O301-AZ', 'AU 4 plug 10A power board + USB', ['_TZ3000_o005nuxx']),
        ],
    },
    {
        zigbeeModel: ['SM0202'],
        model: 'SM0202',
        vendor: 'Tuya',
        description: 'Motion sensor',
        fromZigbee: [fz.ias_occupancy_alarm_1_with_timeout, fz.battery],
        toZigbee: [],
        exposes: [e.occupancy(), e.battery_low(), e.linkquality(), e.battery(), e.battery_voltage()],
        configure: async (device, coordinatorEndpoint) => {
            const endpoint = device.getEndpoint(1);
            await reporting.bind(endpoint, coordinatorEndpoint, ['genPowerCfg']);
            await reporting.batteryPercentageRemaining(endpoint);
        },
        whiteLabel: [
            tuya.whitelabel('Cleverio', 'SS200', 'Motion sensor', ['_TYZB01_z2umiwvq']),
            tuya.whitelabel('Marmitek', 'SM0202_1', 'Motion sensor', ['_TYZB01_yr95mpib']),
        ],
    },
    {
        fingerprint: tuya.fingerprint('TS0001', ['_TZ3210_dse8ogfy', '_TZ3210_j4pdtz9v']),
        model: 'TS0001_fingerbot',
        vendor: 'Tuya',
        description: 'Zigbee fingerbot plus',
        whiteLabel: [
            tuya.whitelabel('Adaprox', 'TS0001_fingerbot_1', 'Zigbee fingerbot plus', ['_TZ3210_dse8ogfy']),
        ],
        fromZigbee: [fz.on_off, tuya.fz.datapoints],
        toZigbee: [tz.on_off, tuya.tz.datapoints],
        exposes: [
            e.switch(), e.battery(),
            e.enum('mode', ea.STATE_SET, ['click', 'switch', 'program']).withDescription('Working mode'),
            e.numeric('lower', ea.STATE_SET).withValueMin(50).withValueMax(100).withValueStep(1).withUnit('%')
                .withDescription('Down movement limit'),
            e.numeric('upper', ea.STATE_SET).withValueMin(0).withValueMax(50).withValueStep(1).withUnit('%')
                .withDescription('Up movement limit'),
            e.numeric('delay', ea.STATE_SET).withValueMin(0).withValueMax(10).withValueStep(1).withUnit('s')
                .withDescription('Sustain time'),
            e.binary('reverse', ea.STATE_SET, 'ON', 'OFF').withDescription('Reverse'),
            e.binary('touch', ea.STATE_SET, 'ON', 'OFF').withDescription('Touch controll'),
        ],
        configure: async (device, coordinatorEndpoint) => {
            await tuya.configureMagicPacket(device, coordinatorEndpoint);
            await reporting.bind(device.getEndpoint(1), coordinatorEndpoint, ['genOnOff']);
        },
        meta: {
            tuyaSendCommand: 'sendData',
            tuyaDatapoints: [
                [0x65, 'mode', tuya.valueConverterBasic.lookup({'click': tuya.enum(0), 'switch': tuya.enum(1), 'program': tuya.enum(2)})],
                [0x66, 'lower', tuya.valueConverter.raw],
                [0x67, 'delay', tuya.valueConverter.raw],
                [0x68, 'reverse', tuya.valueConverterBasic.lookup({'ON': tuya.enum(1), 'OFF': tuya.enum(0)})],
                [0x69, 'battery', tuya.valueConverter.raw],
                [0x6a, 'upper', tuya.valueConverter.raw],
                [0x6b, 'touch', tuya.valueConverterBasic.lookup({'ON': true, 'OFF': false})],
                // ? [0x6c, '', tuya.valueConverter.onOff],
                [0x6d, 'program', tuya.valueConverter.raw],
                // ? [0x70, '', tuya.valueConverter.raw],
            ],
        },
    },
    {
        fingerprint: tuya.fingerprint('TS0601', ['_TZE200_8eazvzo6']),
        model: 'SWS6TZ-WHITE',
        vendor: 'Tuya',
        description: '6 gang wall switch',
        fromZigbee: [tuya.fz.datapoints],
        toZigbee: [tuya.tz.datapoints],
        configure: tuya.configureMagicPacket,
        exposes: [
            e.switch().withEndpoint('l1'),
            e.switch().withEndpoint('l2'),
            e.switch().withEndpoint('l3'),
            e.switch().withEndpoint('l4'),
            e.switch().withEndpoint('l5'),
            e.switch().withEndpoint('l6'),
            e.current(), e.power(), e.voltage(),
        ],
        endpoint: (device) => {
            return {'l1': 1, 'l2': 1, 'l3': 1, 'l4': 1, 'l5': 1, 'l6': 1};
        },
        meta: {
            multiEndpoint: true,
            tuyaDatapoints: [
                [1, 'state_l1', tuya.valueConverter.onOff],
                [2, 'state_l2', tuya.valueConverter.onOff],
                [3, 'state_l3', tuya.valueConverter.onOff],
                [4, 'state_l4', tuya.valueConverter.onOff],
                [5, 'state_l5', tuya.valueConverter.onOff],
                [6, 'state_l6', tuya.valueConverter.onOff],
                [21, 'current', tuya.valueConverter.divideBy1000],
                [22, 'power', tuya.valueConverter.divideBy10],
                [23, 'voltage', tuya.valueConverter.divideBy10],
            ],
        },
    },
    {
        fingerprint: [{modelID: 'TS0601', manufacturerName: '_TZE200_0j5jma9b'}],
        model: 'ZS-TYG3-SM-61Z',
        vendor: 'Tuya',
        description: 'Smart switch (4 gang + 2 scene) with backlight and neutral wire',
        fromZigbee: [tuya.fz.datapoints],
        toZigbee: [tuya.tz.datapoints],
        configure: tuya.configureMagicPacket,
        exposes: [
            tuya.exposes.switch().withDescription('All Switches'),
            tuya.exposes.switch().withEndpoint('l1'),
            tuya.exposes.switch().withEndpoint('l2'),
            tuya.exposes.switch().withEndpoint('l3'),
            tuya.exposes.switch().withEndpoint('l4'),
            tuya.exposes.switch().withEndpoint('l5'),
            tuya.exposes.switch().withEndpoint('l6'),
            tuya.exposes.backlightModeOffOn().withAccess(ea.STATE_SET),
            tuya.exposes.countdown().withEndpoint('l1'),
            tuya.exposes.countdown().withEndpoint('l2'),
            tuya.exposes.countdown().withEndpoint('l3'),
            tuya.exposes.countdown().withEndpoint('l4'),
            tuya.exposes.countdown().withEndpoint('l5'),
            tuya.exposes.countdown().withEndpoint('l6'),
            e.power_on_behavior().withAccess(ea.STATE_SET),
        ],
        onEvent: tuya.onEventSetTime,
        endpoint: (device) => {
            return {'l1': 1, 'l2': 1, 'l3': 1, 'l4': 1, 'l5': 1, 'l6': 1, 'state': 1, 'backlight': 1};
        },
        meta: {
            multiEndpoint: true,
            tuyaDatapoints: [
                [1, 'state_l1', tuya.valueConverter.onOff],
                [2, 'state_l2', tuya.valueConverter.onOff],
                [3, 'state_l3', tuya.valueConverter.onOff],
                [4, 'state_l4', tuya.valueConverter.onOff],
                [5, 'state_l5', tuya.valueConverter.onOff],
                [6, 'state_l6', tuya.valueConverter.onOff],
                [7, 'countdown_l1', tuya.valueConverter.countdown],
                [8, 'countdown_l2', tuya.valueConverter.countdown],
                [9, 'countdown_l3', tuya.valueConverter.countdown],
                [10, 'countdown_l4', tuya.valueConverter.countdown],
                [11, 'countdown_l5', tuya.valueConverter.countdown],
                [12, 'countdown_l6', tuya.valueConverter.countdown],
                [13, 'state', tuya.valueConverter.onOff],
                [14, 'power_on_behavior', tuya.valueConverter.powerOnBehaviorEnum],
                [16, 'backlight_mode', tuya.valueConverter.onOff],
            ],
        },
    },
    {
        fingerprint: [{modelID: 'TS0601', manufacturerName: '_TZE200_wunufsil'}],
        model: 'ZS-TYG3-SM-21Z',
        vendor: 'Tuya',
        description: '2 gang smart switch with backlight and neutral wire',
        fromZigbee: [tuya.fz.datapoints],
        toZigbee: [tuya.tz.datapoints],
        configure: tuya.configureMagicPacket,
        exposes: [
            tuya.exposes.switch().withDescription('All Switches'),
            tuya.exposes.switch().withEndpoint('l1'),
            tuya.exposes.switch().withEndpoint('l2'),
            tuya.exposes.backlightModeOffOn().withAccess(ea.STATE_SET),
            tuya.exposes.countdown().withEndpoint('l1'),
            tuya.exposes.countdown().withEndpoint('l2'),
            e.power_on_behavior().withAccess(ea.STATE_SET),
        ],
        onEvent: tuya.onEventSetTime,
        endpoint: (device) => {
            return {'l1': 1, 'l2': 1, 'state': 1, 'backlight': 1};
        },
        meta: {
            multiEndpoint: true,
            tuyaDatapoints: [
                [1, 'state_l1', tuya.valueConverter.onOff],
                [2, 'state_l2', tuya.valueConverter.onOff],
                [7, 'countdown_l1', tuya.valueConverter.countdown],
                [8, 'countdown_l2', tuya.valueConverter.countdown],
                [13, 'state', tuya.valueConverter.onOff],
                [14, 'power_on_behavior', tuya.valueConverter.powerOnBehaviorEnum],
                [16, 'backlight_mode', tuya.valueConverter.onOff],
            ],
        },
    },
    {
        fingerprint: [{modelID: 'TS0601', manufacturerName: '_TZE200_vhy3iakz'}],
        model: 'ZS-TYG3-SM-31Z',
        vendor: 'Tuya',
        description: '3 gang smart switch with backlight and neutral wire',
        fromZigbee: [tuya.fz.datapoints],
        toZigbee: [tuya.tz.datapoints],
        configure: tuya.configureMagicPacket,
        exposes: [
            tuya.exposes.switch().withDescription('All Switches'),
            tuya.exposes.switch().withEndpoint('l1'),
            tuya.exposes.switch().withEndpoint('l2'),
            tuya.exposes.switch().withEndpoint('l3'),
            tuya.exposes.backlightModeOffOn().withAccess(ea.STATE_SET),
            tuya.exposes.countdown().withEndpoint('l1'),
            tuya.exposes.countdown().withEndpoint('l2'),
            tuya.exposes.countdown().withEndpoint('l3'),
            e.power_on_behavior(['off', 'on', 'previous']).withAccess(ea.STATE_SET),
        ],
        onEvent: tuya.onEventSetTime,
        endpoint: (device) => {
            return {'l1': 1, 'l2': 1, 'l3': 1, 'state': 1, 'backlight': 1};
        },
        meta: {
            multiEndpoint: true,
            tuyaDatapoints: [
                [1, 'state_l1', tuya.valueConverter.onOff],
                [2, 'state_l2', tuya.valueConverter.onOff],
                [3, 'state_l3', tuya.valueConverter.onOff],
                [7, 'countdown_l1', tuya.valueConverter.countdown],
                [8, 'countdown_l2', tuya.valueConverter.countdown],
                [9, 'countdown_l3', tuya.valueConverter.countdown],
                [13, 'state', tuya.valueConverter.onOff],
                [14, 'power_on_behavior', tuya.valueConverter.powerOnBehaviorEnum],
                [16, 'backlight_mode', tuya.valueConverter.onOff],
            ],
        },
    },
    {
        fingerprint: [{modelID: 'TS0601', manufacturerName: '_TZE200_k6jhsr0q'}],
        model: 'ZS-TYG3-SM-41Z',
        vendor: 'Tuya',
        description: '4 gang smart switch with backlight and neutral wire',
        fromZigbee: [tuya.fz.datapoints],
        toZigbee: [tuya.tz.datapoints],
        configure: tuya.configureMagicPacket,
        exposes: [
            tuya.exposes.switch().withDescription('All Switches'),
            tuya.exposes.switch().withEndpoint('l1'),
            tuya.exposes.switch().withEndpoint('l2'),
            tuya.exposes.switch().withEndpoint('l3'),
            tuya.exposes.switch().withEndpoint('l4'),
            tuya.exposes.backlightModeOffOn().withAccess(ea.STATE_SET),
            tuya.exposes.countdown().withEndpoint('l1'),
            tuya.exposes.countdown().withEndpoint('l2'),
            tuya.exposes.countdown().withEndpoint('l3'),
            tuya.exposes.countdown().withEndpoint('l4'),
            e.power_on_behavior(['off', 'on', 'previous']).withAccess(ea.STATE_SET),
        ],
        onEvent: tuya.onEventSetTime,
        endpoint: (device) => {
            return {'l1': 1, 'l2': 1, 'l3': 1, 'l4': 1, 'state': 1, 'backlight': 1};
        },
        meta: {
            multiEndpoint: true,
            tuyaDatapoints: [
                [1, 'state_l1', tuya.valueConverter.onOff],
                [2, 'state_l2', tuya.valueConverter.onOff],
                [3, 'state_l3', tuya.valueConverter.onOff],
                [4, 'state_l4', tuya.valueConverter.onOff],
                [7, 'countdown_l1', tuya.valueConverter.countdown],
                [8, 'countdown_l2', tuya.valueConverter.countdown],
                [9, 'countdown_l3', tuya.valueConverter.countdown],
                [10, 'countdown_l4', tuya.valueConverter.countdown],
                [13, 'state', tuya.valueConverter.onOff],
                [14, 'power_on_behavior', tuya.valueConverter.powerOnBehaviorEnum],
                [16, 'backlight_mode', tuya.valueConverter.onOff],
            ],
        },
    },
    {
        fingerprint: tuya.fingerprint('TS0601', ['_TZE200_nvodulvi']),
        model: 'M9-zigbee-SL',
        vendor: 'Tuya',
        description: 'Smart Switch (4 gang + 4 scene) with neutral wire and motion sensing',
        fromZigbee: [tuya.fz.datapoints, fz.ias_occupancy_only_alarm_2, tuya.fz.indicator_mode],
        toZigbee: [tuya.tz.datapoints, tuya.tz.power_on_behavior_1, tuya.tz.backlight_indicator_mode_1],
        configure: tuya.configureMagicPacket,
        exposes: [
            ...[1, 2, 3, 4, 5, 6, 7, 8].map((i) => tuya.exposes.switch().withEndpoint(`l${i}`)),
            ...[1, 2, 3, 4, 5, 6, 7, 8].map((i) => e.power_on_behavior().withAccess(ea.STATE_SET).withEndpoint(`l${i}`)),
            ...[1, 2, 3, 4, 5, 6, 7, 8].map((i) => tuya.exposes.switchMode().withEndpoint(`l${i}`)),
            ...[1, 2, 3, 4, 5, 6, 7, 8].map((i) => tuya.exposes.lightMode().withEndpoint(`l${i}`)),
            tuya.exposes.backlightModeOffOn().withAccess(ea.STATE_SET),
            e.action(['scene_1', 'scene_2', 'scene_3', 'scene_4', 'scene_5', 'scene_6', 'scene_7', 'scene_8']),
            e.presence(),
            new exposes.Numeric('delay', ea.STATE_SET).withUnit('sec').withDescription('light off delay').withValueMin(0).withValueMax(1000),
        ],
        endpoint: (device) => {
            return {'l1': 1, 'l2': 1, 'l3': 1, 'l4': 1, 'l5': 1, 'l6': 1, 'state': 1, 'backlight': 1, 'l7': 1, 'l8': 1};
        },
        meta: {
            multiEndpoint: true,
            tuyaDatapoints: [
                [1, 'state_l1', tuya.valueConverter.onOff],
                [2, 'state_l2', tuya.valueConverter.onOff],
                [3, 'state_l3', tuya.valueConverter.onOff],
                [4, 'state_l4', tuya.valueConverter.onOff],
                [5, 'state_l5', tuya.valueConverter.onOff],
                [6, 'state_l6', tuya.valueConverter.onOff],
                [16, 'backlight_mode', tuya.valueConverter.onOff],
                [29, 'power_on_behavior_l1', tuya.valueConverter.powerOnBehaviorEnum],
                [30, 'power_on_behavior_l2', tuya.valueConverter.powerOnBehaviorEnum],
                [31, 'power_on_behavior_l3', tuya.valueConverter.powerOnBehaviorEnum],
                [32, 'power_on_behavior_l4', tuya.valueConverter.powerOnBehaviorEnum],
                [33, 'power_on_behavior_l5', tuya.valueConverter.powerOnBehaviorEnum],
                [34, 'power_on_behavior_l6', tuya.valueConverter.powerOnBehaviorEnum],
                [101, 'action', tuya.valueConverter.static('scene_1')],
                [102, 'action', tuya.valueConverter.static('scene_2')],
                [103, 'action', tuya.valueConverter.static('scene_3')],
                [104, 'action', tuya.valueConverter.static('scene_4')],
                [105, 'presence', tuya.valueConverter.raw],
                [106, 'delay', tuya.valueConverter.raw],
                [108, 'action', tuya.valueConverter.static('scene_5')],
                [109, 'action', tuya.valueConverter.static('scene_6')],
                [110, 'action', tuya.valueConverter.static('scene_7')],
                [111, 'action', tuya.valueConverter.static('scene_8')],
                [112, 'state_l7', tuya.valueConverter.onOff],
                [113, 'state_l8', tuya.valueConverter.onOff],
                [114, 'switch_mode_l1', tuya.valueConverter.switchMode],
                [115, 'switch_mode_l2', tuya.valueConverter.switchMode],
                [116, 'switch_mode_l3', tuya.valueConverter.switchMode],
                [117, 'switch_mode_l4', tuya.valueConverter.switchMode],
                [118, 'switch_mode_l5', tuya.valueConverter.switchMode],
                [119, 'switch_mode_l6', tuya.valueConverter.switchMode],
                [120, 'switch_mode_l7', tuya.valueConverter.switchMode],
                [121, 'switch_mode_l8', tuya.valueConverter.switchMode],
                [122, 'light_mode_l1', tuya.valueConverter.lightMode],
                [123, 'light_mode_l2', tuya.valueConverter.lightMode],
                [124, 'light_mode_l3', tuya.valueConverter.lightMode],
                [125, 'light_mode_l4', tuya.valueConverter.lightMode],
                [126, 'light_mode_l5', tuya.valueConverter.lightMode],
                [127, 'light_mode_l6', tuya.valueConverter.lightMode],
                [128, 'light_mode_l7', tuya.valueConverter.lightMode],
                [129, 'light_mode_l8', tuya.valueConverter.lightMode],
                [130, 'power_on_behavior_l7', tuya.valueConverter.powerOnBehaviorEnum],
                [131, 'power_on_behavior_l8', tuya.valueConverter.powerOnBehaviorEnum],
            ],
        },
    },
    {
        fingerprint: tuya.fingerprint('TS0601', ['_TZE204_sooucan5', '_TZE204_oqtpvx51']),
        model: 'YXZBRB58',
        vendor: 'Tuya',
        description: 'Smart human presence sensor',
        fromZigbee: [tuya.fz.datapoints],
        toZigbee: [tuya.tz.datapoints],
        exposes: [
            e.illuminance_lux(), e.presence(),
            e.numeric('target_distance', ea.STATE).withDescription('Distance to target').withUnit('m'),
            e.numeric('radar_sensitivity', ea.STATE_SET).withValueMin(0).withValueMax(9).withValueStep(1)
                .withDescription('Sensitivity of the radar'),
            e.numeric('minimum_range', ea.STATE_SET).withValueMin(0).withValueMax(10).withValueStep(0.1)
                .withDescription('Minimum range').withUnit('m'),
            e.numeric('maximum_range', ea.STATE_SET).withValueMin(0).withValueMax(10).withValueStep(0.1)
                .withDescription('Maximum range').withUnit('m'),
            e.numeric('detection_delay', ea.STATE_SET).withValueMin(0).withValueMax(10).withValueStep(0.1)
                .withDescription('Detection delay').withUnit('s'),
            e.numeric('fading_time', ea.STATE_SET).withValueMin(0).withValueMax(1500).withValueStep(1)
                .withDescription('Fading time').withUnit('s'),
            e.enum('radar_scene', ea.STATE_SET, ['default', 'bathroom', 'bedroom', 'sleeping', 'unknown'])
                .withDescription('Presets for sensitivity for presence and movement'),
        ],
        meta: {
            tuyaDatapoints: [
                [0x01, 'presence', tuya.valueConverter.trueFalse1],
                [0x02, 'radar_sensitivity', tuya.valueConverter.raw],
                [0x03, 'minimum_range', tuya.valueConverter.divideBy100],
                [0x04, 'maximum_range', tuya.valueConverter.divideBy100],
                [0x65, 'illuminance_lux', tuya.valueConverter.raw],
                [0x66, 'detection_delay', tuya.valueConverter.divideBy10],
                [0x67, 'fading_time', tuya.valueConverter.divideBy10],
                [0x68, 'radar_scene', tuya.valueConverterBasic.lookup({
                    'default': tuya.enum(0),
                    'bathroom': tuya.enum(1),
                    'bedroom': tuya.enum(2),
                    'sleeping': tuya.enum(3),
                    'unknown': tuya.enum(4),
                })],
                [0x69, 'target_distance', tuya.valueConverter.divideBy100],
            ],
        },
    },
    {
        fingerprint: tuya.fingerprint('TS0601', ['_TZE200_86nbew0j', '_TZE200_io0zdqh1', '_TZE200_drs6j6m5', '_TZE200_ywe90lt0', '_TZE200_qyss8gjy']),
        model: 'TS0601_light',
        vendor: 'Tuya',
        description: 'Light',
        fromZigbee: [tuya.fz.datapoints],
        toZigbee: [tuya.tz.datapoints],
        exposes: [tuya.exposes.lightBrightness(), e.power_on_behavior().withAccess(ea.STATE_SET)],
        meta: {
            tuyaDatapoints: [
                [1, 'state', tuya.valueConverter.onOff, {skip: tuya.skip.stateOnAndBrightnessPresent}],
                [2, 'power_on_behavior', tuya.valueConverter.powerOnBehavior],
                [3, 'brightness', tuya.valueConverter.scale0_254to0_1000],
            ],
        },
        whiteLabel: [
            tuya.whitelabel('Ltech', 'TY-12-100-400-W1Z', '12W 100-400mA Zigbee CC Dimmable LED driver', ['_TZE200_86nbew0j']),
            tuya.whitelabel('Ltech', 'TY-75-24-G2Z2', '150W 24V Zigbee CV tunable white LED driver', ['_TZE200_io0zdqh1']),
            tuya.whitelabel('Lifud', 'LF-AAZ012-0400-42', 'Zigbee dimmable LED driver 4-40W 220-240Vac', ['_TZE200_drs6j6m5']),
            tuya.whitelabel('Lifud', 'LF-GAZ150A6250-24', 'Lifud Zigbee LED Driver CCT 150W 24V', ['_TZE200_ywe90lt0']),
        ],
    },
    {
        fingerprint: tuya.fingerprint('TS0601', ['_TZE204_k7mfgaen', '_TZE204_fncxk3ob']),
        model: 'YXZBSL',
        vendor: 'Tuya',
        description: 'Smart siren',
        fromZigbee: [tuya.fz.datapoints],
        toZigbee: [tuya.tz.datapoints],
        exposes: [
            e.binary('alarm', ea.STATE_SET, 'ON', 'OFF').withDescription('Turn the light of the alarm ON/OFF'),
            e.enum('type', ea.STATE_SET, ['sound', 'light', 'sound+light', 'normal']).withDescription('Alarm type'),
            e.enum('volume', ea.STATE_SET, ['mute', 'low', 'middle', 'high']).withDescription('Volume of the alarm'),
            e.enum('ringtone', ea.STATE_SET, [
                'melody1', 'melody2', 'melody3', 'melody4', 'melody5', 'melody6', 'melody7', 'melody8',
                'door', 'water', 'temperature', 'entered', 'left',
            ]).withDescription('Ringtone of the alarm'),
            e.enum('power_type', ea.STATE, ['battery', 'cable']).withDescription('Power type'),
            e.numeric('duration', ea.STATE_SET).withValueMin(1).withValueMax(60).withValueStep(1)
                .withUnit('min').withDescription('Duration of the alarm'),
            e.enum('battery_level', ea.STATE, ['low', 'middle', 'high']).withDescription('Battery level state'),
            e.battery(),
        ],
        meta: {
            tuyaDatapoints: [
                [1, 'type', tuya.valueConverterBasic.lookup({
                    'sound': tuya.enum(0), 'light': tuya.enum(1), 'sound+light': tuya.enum(2), 'normal': tuya.enum(3)})],
                [5, 'volume', tuya.valueConverterBasic.lookup({
                    'low': tuya.enum(0), 'middle': tuya.enum(1), 'high': tuya.enum(2), 'mute': tuya.enum(3)})],
                [6, 'power_type', tuya.valueConverterBasic.lookup({'cable': false, 'battery': true})],
                [7, 'duration', tuya.valueConverter.raw],
                [13, 'alarm', tuya.valueConverter.onOff],
                [14, 'battery_level', tuya.valueConverterBasic.lookup({
                    'low': tuya.enum(0), 'middle': tuya.enum(1), 'high': tuya.enum(2)})],
                [15, 'battery', tuya.valueConverter.raw],
                [21, 'ringtone', tuya.valueConverterBasic.lookup({
                    'melody1': tuya.enum(0), 'melody2': tuya.enum(1), 'melody3': tuya.enum(2), 'melody4': tuya.enum(3),
                    'melody5': tuya.enum(4), 'melody6': tuya.enum(5), 'melody7': tuya.enum(6), 'melody8': tuya.enum(7),
                    'door': tuya.enum(8), 'water': tuya.enum(9), 'temperature': tuya.enum(10), 'entered': tuya.enum(11), 'left': tuya.enum(12),
                })],
            ],
        },
    },
    {
        fingerprint: tuya.fingerprint('TS0601', ['_TZE204_vmcgja59']),
        model: 'ZYXH',
        vendor: 'Tuya',
        description: '24 gang switch',
        fromZigbee: [tuya.fz.datapoints],
        toZigbee: [tuya.tz.datapoints],
        configure: tuya.configureMagicPacket,
        exposes: [...Array.from(Array(24).keys()).map((ep) => tuya.exposes.switch().withEndpoint(`l${ep + 1}`))],
        endpoint: (device) => {
            return {
                'l1': 1, 'l2': 1, 'l3': 1, 'l4': 1, 'l5': 1, 'l6': 1, 'l7': 1, 'l8': 1, 'l9': 1, 'l10': 1, 'l11': 1, 'l12': 1,
                'l13': 1, 'l14': 1, 'l15': 1, 'l16': 1, 'l17': 1, 'l18': 1, 'l19': 1, 'l20': 1, 'l21': 1, 'l22': 1, 'l23': 1, 'l24': 1,
            };
        },
        meta: {
            multiEndpoint: true,
            tuyaDatapoints: [
                [1, 'state_l1', tuya.valueConverter.onOff],
                [2, 'state_l2', tuya.valueConverter.onOff],
                [3, 'state_l3', tuya.valueConverter.onOff],
                [4, 'state_l4', tuya.valueConverter.onOff],
                [5, 'state_l5', tuya.valueConverter.onOff],
                [6, 'state_l6', tuya.valueConverter.onOff],
                [0x65, 'state_l7', tuya.valueConverter.onOff],
                [0x66, 'state_l8', tuya.valueConverter.onOff],
                [0x67, 'state_l9', tuya.valueConverter.onOff],
                [0x68, 'state_l10', tuya.valueConverter.onOff],
                [0x69, 'state_l11', tuya.valueConverter.onOff],
                [0x6A, 'state_l12', tuya.valueConverter.onOff],
                [0x6B, 'state_l13', tuya.valueConverter.onOff],
                [0x6C, 'state_l14', tuya.valueConverter.onOff],
                [0x6D, 'state_l15', tuya.valueConverter.onOff],
                [0x6E, 'state_l16', tuya.valueConverter.onOff],
                [0x6F, 'state_l17', tuya.valueConverter.onOff],
                [0x70, 'state_l18', tuya.valueConverter.onOff],
                [0x71, 'state_l19', tuya.valueConverter.onOff],
                [0x72, 'state_l20', tuya.valueConverter.onOff],
                [0x73, 'state_l21', tuya.valueConverter.onOff],
                [0x74, 'state_l22', tuya.valueConverter.onOff],
                [0x75, 'state_l23', tuya.valueConverter.onOff],
                [0x76, 'state_l24', tuya.valueConverter.onOff],
            ],
        },
    },
    {
        fingerprint: tuya.fingerprint('TS0601', ['_TZE204_ijxvkhd0']),
        model: 'ZY-M100-24G',
        vendor: 'Tuya',
        description: '24G MmWave radar human presence motion sensor',
        fromZigbee: [tuya.fz.datapoints],
        toZigbee: [tuya.tz.datapoints],
        configure: tuya.configureMagicPacket,
        exposes: [
            e.enum('state', ea.STATE, ['none', 'presence', 'move'])
                .withDescription('Presence state sensor'),
            e.presence().withDescription('Occupancy'),
            e.numeric('distance', ea.STATE).withDescription('Target distance'),
            e.illuminance_lux().withDescription('Illuminance sensor'),
            e.numeric('move_sensitivity', ea.STATE_SET).withValueMin(1)
                .withValueMax(10)
                .withValueStep(1)
                .withDescription('Motion sensitivity'),
            e.numeric('presence_sensitivity', ea.STATE_SET).withValueMin(1)
                .withValueMax(10)
                .withValueStep(1)
                .withDescription('Presence sensitivity'),
            e.numeric('radar_range', ea.STATE_SET).withValueMin(1.5)
                .withValueMax(5.5)
                .withValueStep(1)
                .withUnit('m').withDescription('Maximum range'),
            e.numeric('presence_timeout', ea.STATE_SET).withValueMin(1)
                .withValueMax(1500)
                .withValueStep(1)
                .withUnit('s').withDescription('Fade time'),
        ],
        meta: {
            multiEndpoint: true,
            tuyaDatapoints: [
                [112, 'presence', tuya.valueConverter.trueFalse1],
                [106, 'move_sensitivity', tuya.valueConverter.divideBy10FromOnly],
                [111, 'presence_sensitivity', tuya.valueConverter.divideBy10FromOnly],
                [107, 'radar_range', tuya.valueConverter.divideBy100],
                [109, 'distance', tuya.valueConverter.divideBy100],
                [110, 'presence_timeout', tuya.valueConverter.raw],
                [104, 'illuminance_lux', tuya.valueConverter.raw],
                [102, 'illuminance_treshold_max', tuya.valueConverter.raw],
                [103, 'illuminance_treshold_min', tuya.valueConverter.raw],
                [105, 'state', tuya.valueConverterBasic.lookup({'none': 0, 'presence': 1, 'move': 2})],
            ],
        },
    },
    {
        fingerprint: tuya.fingerprint('TS0601', ['_TZE204_7gclukjs']),
        model: 'ZY-M100-24GV2',
        vendor: 'Tuya',
        description: '24G MmWave radar human presence motion sensor',
        fromZigbee: [tuya.fz.datapoints],
        toZigbee: [tuya.tz.datapoints],
        configure: tuya.configureMagicPacket,
        exposes: [
            e.enum('state', ea.STATE, ['none', 'presence', 'move'])
                .withDescription('Presence state sensor'),
            e.presence().withDescription('Occupancy'),
            e.numeric('distance', ea.STATE).withDescription('Target distance'),
            e.illuminance_lux().withDescription('Illuminance sensor'),
            e.numeric('move_sensitivity', ea.STATE_SET).withValueMin(1)
                .withValueMax(10)
                .withValueStep(1)
                .withDescription('Motion Sensitivity'),
            e.numeric('presence_sensitivity', ea.STATE_SET).withValueMin(1)
                .withValueMax(10)
                .withValueStep(1)
                .withDescription('Presence Sensitivity'),
            e.numeric('detection_distance_min', ea.STATE_SET).withValueMin(0)
                .withValueMax(8.25)
                .withValueStep(0.75)
                .withUnit('m').withDescription('Minimum range'),
            e.numeric('detection_distance_max', ea.STATE_SET).withValueMin(0.75)
                .withValueMax(9.00)
                .withValueStep(0.75)
                .withUnit('m').withDescription('Maximum range'),
            e.numeric('presence_timeout', ea.STATE_SET).withValueMin(1)
                .withValueMax(1500)
                .withValueStep(1)
                .withUnit('s').withDescription('Fade time'),
        ],
        meta: {
            tuyaDatapoints: [
                [104, 'presence', tuya.valueConverter.trueFalse1],
                [2, 'move_sensitivity', tuya.valueConverter.divideBy10FromOnly],
                [102, 'presence_sensitivity', tuya.valueConverter.divideBy10FromOnly],
                [3, 'detection_distance_min', tuya.valueConverter.divideBy100],
                [4, 'detection_distance_max', tuya.valueConverter.divideBy100],
                [9, 'distance', tuya.valueConverter.divideBy100],
                [105, 'presence_timeout', tuya.valueConverter.raw],
                [103, 'illuminance_lux', tuya.valueConverter.raw],
                [1, 'state', tuya.valueConverterBasic.lookup({'none': 0, 'presence': 1, 'move': 2})],
            ],
        },
    },
    {
        fingerprint: tuya.fingerprint('TS0601', ['_TZE204_e9ajs4ft']),
        model: 'CTL-R1-TY-Zigbee',
        vendor: 'Tuya',
        description: '24G radar human presence motion sensor.',
        fromZigbee: [tuya.fz.datapoints],
        toZigbee: [tuya.tz.datapoints],
        exposes: [
            e.illuminance().withUnit('lx'), e.presence(),
            e.numeric('presence_sensitivity', ea.STATE_SET).withValueMin(0).withValueMax(100).withValueStep(1).withUnit('%')
                .withDescription('Presence sensitivity'),
            e.numeric('detection_range', ea.STATE_SET).withValueMin(1.5).withValueMax(4.5).withValueStep(0.1).withUnit('m')
                .withDescription('Detection range'),
            e.numeric('detection_delay', ea.STATE_SET).withValueMin(1).withValueMax(600).withValueStep(1).withUnit('s')
                .withDescription('Presence detection delay'),
            e.numeric('illuminance_treshold_max', ea.STATE_SET).withValueMin(0).withValueMax(2000).withValueStep(1).withUnit('lx')
                .withDescription('The max illumiance threshold to turn on the light'),
            e.numeric('illuminance_treshold_min', ea.STATE_SET).withValueMin(0).withValueMax(2000).withValueStep(1).withUnit('lx')
                .withDescription('The min illumiance threshold to turn on the light'),
            e.binary('presence_illuminance_switch', ea.STATE_SET, true, false).withDescription(
                `Whether to enable 'light_switch' illumination is between min/max threshold`),
            e.binary('light_switch', ea.STATE, 'ON', 'OFF').withDescription(
                'This state will determine the light on/off based on the lighting threshold and presence sensing'),
            e.binary('light_linkage', ea.STATE_SET, true, false).withDescription('Light linkage'),
            e.enum('detection_method', ea.STATE_SET, ['only_move', 'exist_move']).withDescription(
                `When 'only_move' is used, presence will only be triggered when there is movement`),
            e.enum('indicator_light', ea.STATE_SET, ['presence', 'off', 'on']).withDescription('Controls when the indicator light is turned on'),
            e.binary('identify', ea.STATE_SET, true, false)
                .withDescription('After turning on, the indicator light quickly flashes, used to locate devices'),
        ],
        meta: {
            tuyaDatapoints: [
                [1, 'presence', tuya.valueConverter.trueFalse1],
                [2, 'presence_sensitivity', tuya.valueConverter.raw],
                [4, 'detection_range', tuya.valueConverter.divideBy10],
                [101, 'illuminance', tuya.valueConverter.raw],
                [102, 'illuminance_treshold_max', tuya.valueConverter.raw],
                [103, 'illuminance_treshold_min', tuya.valueConverter.raw],
                [104, 'detection_delay', tuya.valueConverter.raw],
                [109, 'presence_illuminance_switch', tuya.valueConverter.trueFalseEnum1],
                [105, 'light_switch', tuya.valueConverter.onOff],
                [106, 'light_linkage', tuya.valueConverter.trueFalseEnum1],
                [107, 'indicator_light', tuya.valueConverterBasic.lookup({'presence': tuya.enum(0), 'off': tuya.enum(1), 'on': tuya.enum(2)})],
                [108, 'detection_method', tuya.valueConverterBasic.lookup({'only_move': tuya.enum(0), 'exist_move': tuya.enum(1)})],
                [113, 'find_switch', tuya.valueConverter.raw],
            ],
        },
    },
    {
        fingerprint: tuya.fingerprint('TS0601', ['_TZE204_sbyx0lm6', '_TZE204_clrdrnya', '_TZE204_dtzziy1e', '_TZE204_iaeejhvf', '_TZE204_mtoaryre',
            '_TZE200_mp902om5', '_TZE204_pfayrzcw', '_TZE284_4qznlkbu']),
        model: 'MTG075-ZB-RL',
        vendor: 'Tuya',
        description: '2.4G/5.8G human presence sensor with relay',
        whiteLabel: [
            tuya.whitelabel('Tuya', 'MTG275-ZB-RL', '2.4G/5.8G MmWave radar human presence motion sensor', ['_TZE204_dtzziy1e']),
            tuya.whitelabel('Tuya', 'MTG035-ZB-RL', 'Human presence sensor with relay', ['_TZE204_pfayrzcw']),
            tuya.whitelabel('QA', 'QASZ24R', 'mmWave 24 Ghz sensor with relay', ['_TZE284_4qznlkbu']),
        ],
        configure: tuya.configureMagicPacket,
        fromZigbee: [tuya.fz.datapoints],
        toZigbee: [tuya.tz.datapoints],
        exposes: [
            e.presence(), e.illuminance_lux(),
            e.numeric('target_distance', ea.STATE).withDescription('Distance to target').withUnit('m'),
            e.numeric('radar_sensitivity', ea.STATE_SET).withValueMin(0).withValueMax(9).withValueStep(1)
                .withDescription('Detection threshold for the strength of object energy'),
            e.numeric('detection_range', ea.STATE_SET).withValueMin(0).withValueMax(8).withValueStep(0.1).withUnit('m')
                .withDescription('Maximum distance detected by the sensor'),
            e.numeric('shield_range', ea.STATE_SET).withValueMin(0).withValueMax(8).withValueStep(0.1).withUnit('m')
                .withDescription('Nearest distance detected by the sensor'),
            e.numeric('entry_sensitivity', ea.STATE_SET).withValueMin(0).withValueMax(9).withValueStep(1)
                .withDescription('Sensitivity threshold triggered for the first time when the target enters the detection range'),
            e.numeric('entry_distance_indentation', ea.STATE_SET).withValueMin(0).withValueMax(8).withValueStep(0.1).withUnit('m')
                .withDescription('Indent the distance inward based on the dectection distance'),
            e.numeric('entry_filter_time', ea.STATE_SET).withValueMin(0).withValueMax(10).withValueStep(0.1).withUnit('s')
                .withDescription('Sensitivity threshold triggered for the first time when the target enters the detection range '),
            e.numeric('departure_delay', ea.STATE_SET).withValueMin(0).withValueMax(600).withValueStep(1).withUnit('s').
                withDescription('Confirmation time after the target disappears'),
            e.numeric('block_time', ea.STATE_SET).withValueMin(0).withValueMax(10).withValueStep(0.1).withUnit('s')
                .withDescription('Time for the target to be detected again after switching from manned(occupy) to unmanned(unoccupy) mode'),
            e.binary('breaker_status', ea.STATE_SET, 'ON', 'OFF')
                .withDescription('Remotely control the breaker in standard mode'),
            e.enum('breaker_mode', ea.STATE_SET, ['standard', 'local'])
                .withDescription('Breaker mode: standard is remotely controlled, local is automatic'),
            e.numeric('illuminance_threshold', ea.STATE_SET).withValueMin(0).withValueMax(420).withValueStep(0.1).withUnit('lx')
                .withDescription('Illumination threshold for local (automatic) switching mode operation'),
            e.enum('status_indication', ea.STATE_SET, ['OFF', 'ON'])
                .withDescription('Indicator light will flash when human presence is detected'),
            e.enum('sensor', ea.STATE_SET, ['on', 'off', 'occupied', 'unoccupied'])
                .withDescription(`The radar sensor can be set in four states: on, off, occupied and unoccupied. For example, if set to occupied, ` +
                    `it will continue to maintain presence regardless of whether someone is present or not. If set to unoccupied, the unoccupied ` +
                    `state will be maintained permanently.`),
        ],
        meta: {
            tuyaDatapoints: [
                [1, 'presence', tuya.valueConverter.trueFalse1],
                [2, 'radar_sensitivity', tuya.valueConverter.raw],
                [3, 'shield_range', tuya.valueConverter.divideBy100],
                [4, 'detection_range', tuya.valueConverter.divideBy100],
                [6, 'equipment_status', tuya.valueConverter.raw],
                [9, 'target_distance', tuya.valueConverter.divideBy100],
                [101, 'entry_filter_time', tuya.valueConverter.divideBy10],
                [102, 'departure_delay', tuya.valueConverter.raw],
                [103, 'cline', tuya.valueConverter.raw],
                [104, 'illuminance_lux', tuya.valueConverter.divideBy10],
                [105, 'entry_sensitivity', tuya.valueConverter.raw],
                [106, 'entry_distance_indentation', tuya.valueConverter.divideBy100],
                [107, 'breaker_mode', tuya.valueConverterBasic.lookup({'standard': tuya.enum(0), 'local': tuya.enum(1)})],
                [108, 'breaker_status', tuya.valueConverterBasic.lookup({'OFF': tuya.enum(0), 'ON': tuya.enum(1)})],
                [109, 'status_indication', tuya.valueConverterBasic.lookup({'OFF': tuya.enum(0), 'ON': tuya.enum(1)})],
                [110, 'illuminance_threshold', tuya.valueConverter.divideBy10],
                [111, 'breaker_polarity', tuya.valueConverterBasic.lookup({'NC': tuya.enum(0), 'NO': tuya.enum(1)})],
                [112, 'block_time', tuya.valueConverter.divideBy10],
                [113, 'parameter_setting_result', tuya.valueConverter.raw],
                [114, 'factory_parameters', tuya.valueConverter.raw],
                [115, 'sensor', tuya.valueConverterBasic.lookup({
                    'on': tuya.enum(0), 'off': tuya.enum(1), 'occupied': tuya.enum(2), 'unoccupied': tuya.enum(3)})],
            ],
        },
    },
    {
        fingerprint: tuya.fingerprint('TS0601', ['_TZE204_81yrt3lo']),
        model: 'PJ-1203A',
        vendor: 'Tuya',
        description: 'Bidirectional energy meter with 80A current clamp',
        fromZigbee: [fzLocal.PJ1203A_strict_fz_datapoints, fzLocal.PJ1203A_sync_time_increase_seq],
        toZigbee: [tuya.tz.datapoints],
        onEvent: tuya.onEventSetTime,
        configure: tuya.configureMagicPacket,
        options: [
            e.binary('late_energy_flow_a', ea.SET, true, false )
                .withDescription(`Delay channel A publication until the next energy flow update (default false).`),
            e.binary('late_energy_flow_b', ea.SET, true, false )
                .withDescription(`Delay channel B publication until the next energy flow update (default false).`),
            e.binary('signed_power_a', ea.SET, true, false )
                .withDescription(`Report energy flow direction for channel A using signed power (default false).`),
            e.binary('signed_power_b', ea.SET, true, false )
                .withDescription(`Report energy flow direction for channel B using signed power (default false).`),
        ],
        exposes: [
            e.ac_frequency(), e.voltage(),
            tuya.exposes.powerWithPhase('a'), tuya.exposes.powerWithPhase('b'), tuya.exposes.powerWithPhase('ab'),
            tuya.exposes.currentWithPhase('a'), tuya.exposes.currentWithPhase('b'),
            tuya.exposes.powerFactorWithPhase('a'), tuya.exposes.powerFactorWithPhase('b'),
            tuya.exposes.energyFlowWithPhase('a', ['sign']), tuya.exposes.energyFlowWithPhase('b', ['sign']),
            tuya.exposes.energyWithPhase('a'), tuya.exposes.energyWithPhase('b'),
            tuya.exposes.energyProducedWithPhase('a'), tuya.exposes.energyProducedWithPhase('b'),
            e.numeric('update_frequency', ea.STATE_SET).withUnit('s').withDescription('Update frequency')
                .withValueMin(3)
                .withValueMax(60)
                .withPreset('default', 10, 'Default value'),
            // Timestamp a and b are basically equivalent to last_seen
            // but they indicate when the unsigned value of power_a and power_b
            // were received. They can be several seconds in the past if
            // the publication was delayed because of the late_energy_flow options.
            e.numeric('timestamp_a', ea.STATE).withDescription('Timestamp at power measure (phase a)'),
            e.numeric('timestamp_b', ea.STATE).withDescription('Timestamp at power measure (phase b)'),
        ],
        meta: {
            multiEndpointSkip: ['power_factor', 'power_factor_phase_b', 'power_factor_phase_c', 'energy'],
            tuyaDatapoints: [
                [111, 'ac_frequency', tuya.valueConverter.divideBy100],
                [112, 'voltage', tuya.valueConverter.divideBy10],
                [101, null, convLocal.powerPJ1203A('a')], // power_a
                [105, null, convLocal.powerPJ1203A('b')], // power_b
                [113, null, convLocal.currentPJ1203A('a')], // current_a
                [114, null, convLocal.currentPJ1203A('b')], // current_b
                [110, null, convLocal.powerFactorPJ1203A('a')], // power_factor_a
                [121, null, convLocal.powerFactorPJ1203A('b')], // power_factor_b
                [102, null, convLocal.energyFlowPJ1203A('a')], // energy_flow_a or the sign of power_a
                [104, null, convLocal.energyFlowPJ1203A('b')], // energy_flow_b or the sign of power_b
                [115, null, convLocal.powerAbPJ1203A()],
                [106, 'energy_a', tuya.valueConverter.divideBy100],
                [108, 'energy_b', tuya.valueConverter.divideBy100],
                [107, 'energy_produced_a', tuya.valueConverter.divideBy100],
                [109, 'energy_produced_b', tuya.valueConverter.divideBy100],
                [129, 'update_frequency', tuya.valueConverter.raw],
            ],
        },
    },
    {
        fingerprint: tuya.fingerprint('TS0601', ['_TZE200_rks0sgb7']),
        model: 'PC311-Z-TY',
        vendor: 'Tuya',
        description: 'Bidirectional energy meter with 80A current clamp',
        fromZigbee: [tuya.fz.datapoints],
        toZigbee: [tuya.tz.datapoints],
        onEvent: tuya.onEventSetTime,
        configure: tuya.configureMagicPacket,
        exposes: [
            e.ac_frequency(), e.voltage(), e.power(), e.current(), e.energy(), e.energy_produced(),
            tuya.exposes.powerWithPhase('a'), tuya.exposes.powerWithPhase('b'),
            tuya.exposes.currentWithPhase('a'), tuya.exposes.currentWithPhase('b'),
            tuya.exposes.powerFactorWithPhase('a'), tuya.exposes.powerFactorWithPhase('b'),
            tuya.exposes.energyWithPhase('a'), tuya.exposes.energyWithPhase('b'),
            tuya.exposes.energyProducedWithPhase('a'), tuya.exposes.energyProducedWithPhase('b'),
        ],
        meta: {
            multiEndpointSkip: ['power_factor', 'power_factor_phase_b', 'power_factor_phase_c', 'energy'],
            tuyaDatapoints: [
                [113, 'ac_frequency', tuya.valueConverter.raw],
                [108, 'power_a', tuya.valueConverter.raw],
                [111, 'power_b', tuya.valueConverter.raw],
                [9, 'power', tuya.valueConverter.raw],
                [106, 'voltage', tuya.valueConverter.divideBy10],
                [107, 'current_a', tuya.valueConverter.divideBy1000],
                [110, 'current_b', tuya.valueConverter.divideBy1000],
                [105, 'current', tuya.valueConverter.divideBy1000],
                [109, 'power_factor_a', tuya.valueConverter.raw],
                [112, 'power_factor_b', tuya.valueConverter.raw],
                [1, 'energy', tuya.valueConverter.divideBy100],
                [101, 'energy_a', tuya.valueConverter.divideBy100],
                [103, 'energy_b', tuya.valueConverter.divideBy100],
                [102, 'energy_produced_a', tuya.valueConverter.divideBy100],
                [104, 'energy_produced_b', tuya.valueConverter.divideBy100],
                [2, 'energy_produced', tuya.valueConverter.divideBy100],
            ],
        },
    },
    {
        fingerprint: tuya.fingerprint('TS0601', ['_TZE204_mpbki2zm']),
        model: 'TYBAC-006',
        vendor: 'Tuya',
        description: 'Wall-mount thermostat for 2-pipe fan-coil unit',
        fromZigbee: [tuya.fz.datapoints],
        toZigbee: [tuya.tz.datapoints],
        onEvent: tuya.onEventSetLocalTime,
        configure: tuya.configureMagicPacket,
        exposes: [
            e.binary('state', ea.STATE_SET, 'ON', 'OFF').withDescription('Turn the thermostat ON/OFF'),
            e.child_lock(),
            e.climate()
                .withLocalTemperature(ea.STATE)
                .withSetpoint('current_heating_setpoint', 5, 35, 1, ea.STATE_SET)
                .withSystemMode(['cool', 'heat', 'fan_only'], ea.STATE_SET)
                .withFanMode(['low', 'medium', 'high', 'auto'], ea.STATE_SET)
                .withLocalTemperatureCalibration(-5, 5, 0.5, ea.STATE_SET),
            e.min_temperature().withValueMin(5).withValueMax(15),
            e.max_temperature().withValueMin(15).withValueMax(45),
            e.binary('eco_mode', ea.STATE_SET, 'ON', 'OFF').withDescription('ECO mode ON/OFF'),
            e.max_temperature_limit().withDescription('ECO Heating energy-saving temperature (default: 20 ºC)').withValueMin(15).withValueMax(30),
            e.min_temperature_limit().withDescription('ECO Cooling energy-saving temperature (default: 26 ºC)').withValueMin(15).withValueMax(30),
            e.deadzone_temperature().withValueMin(0).withValueMax(5).withValueStep(1),
            e.binary('valve', ea.STATE, 'OPEN', 'CLOSE').withDescription('3-Way Valve State'),
            e.binary('manual_mode', ea.STATE_SET, 'ON', 'OFF').withDescription('Manual = ON or Schedule = OFF'),
            ...tuya.exposes.scheduleAllDays(ea.STATE_SET, 'HH:MM/C HH:MM/C HH:MM/C HH:MM/C HH:MM/C HH:MM/C'),
        ],
        meta: {
            tuyaDatapoints:
            [
                [1, 'state', tuya.valueConverter.onOff],
                [2, 'system_mode', tuya.valueConverterBasic.lookup({'cool': tuya.enum(0), 'heat': tuya.enum(1), 'fan_only': tuya.enum(2)})],
                [4, 'eco_mode', tuya.valueConverter.onOff],
                [16, 'current_heating_setpoint', tuya.valueConverter.divideBy10],
                [19, 'max_temperature', tuya.valueConverter.divideBy10],
                [24, 'local_temperature', tuya.valueConverter.divideBy10],
                [26, 'min_temperature', tuya.valueConverter.divideBy10],
                [27, 'local_temperature_calibration', tuya.valueConverter.localTemperatureCalibration],
                [28, 'fan_mode', tuya.valueConverterBasic.lookup(
                    {'low': tuya.enum(0), 'medium': tuya.enum(1), 'high': tuya.enum(2), 'auto': tuya.enum(3)})],
                [36, 'valve', tuya.valueConverterBasic.lookup({'OPEN': 0, 'CLOSE': 1})],
                [40, 'child_lock', tuya.valueConverter.lockUnlock],
                [103, 'deadzone_temperature', tuya.valueConverter.raw],
                [104, 'min_temperature_limit', tuya.valueConverter.divideBy10],
                [105, 'max_temperature_limit', tuya.valueConverter.divideBy10],
                [106, 'schedule_sunday', tuya.valueConverter.thermostatScheduleDayMultiDPWithDayNumber(7)],
                [107, 'schedule_saturday', tuya.valueConverter.thermostatScheduleDayMultiDPWithDayNumber(6)],
                [108, 'schedule_friday', tuya.valueConverter.thermostatScheduleDayMultiDPWithDayNumber(5)],
                [109, 'schedule_thursday', tuya.valueConverter.thermostatScheduleDayMultiDPWithDayNumber(4)],
                [110, 'schedule_wednesday', tuya.valueConverter.thermostatScheduleDayMultiDPWithDayNumber(3)],
                [111, 'schedule_tuesday', tuya.valueConverter.thermostatScheduleDayMultiDPWithDayNumber(2)],
                [112, 'schedule_monday', tuya.valueConverter.thermostatScheduleDayMultiDPWithDayNumber(1)],
                [101, 'manual_mode', tuya.valueConverter.onOff],
            ],
        },
    },
    {
        fingerprint: tuya.fingerprint('TS0601', ['_TZE204_mhxn2jso']),
        model: 'rtsc11r',
        vendor: 'Tuya',
        description: '5.8G human presence sensor with relay',
        configure: tuya.configureMagicPacket,
        fromZigbee: [tuya.fz.datapoints],
        toZigbee: [tuya.tz.datapoints],
        onEvent: tuya.onEventSetTime,
        exposes: [
            e.presence(), e.illuminance().withUnit('lx'),
            e.numeric('detection_delay', ea.STATE_SET).withValueMin(0).withValueMax(10).withValueStep(0.1)
                .withDescription('Detection delay').withUnit('s'),
            e.numeric('detection_distance', ea.STATE).withValueMin(0).withValueMax(1000).withValueStep(1)
                .withDescription('Distance of detected person').withUnit('cm'),
            e.numeric('sensitivity', ea.STATE_SET).withValueMin(0).withValueMax(10).withValueStep(1)
                .withDescription('Detection sensitivity'),
            e.numeric('keep_time', ea.STATE_SET).withValueMin(5).withValueMax(3600).withValueStep(1)
                .withDescription('Detection keep time').withUnit('s'),
            e.numeric('minimum_range', ea.STATE_SET).withValueMin(0).withValueMax(1000).withValueStep(50)
                .withDescription('Minimum detection range').withUnit('m'),
            e.numeric('maximum_range', ea.STATE_SET).withValueMin(50).withValueMax(1000).withValueStep(50)
                .withDescription('Maximum detection range').withUnit('m'),
        ],
        meta: {
            tuyaDatapoints: [
                [1, 'presence', tuya.valueConverter.trueFalse1],
                [12, 'detection_delay', tuya.valueConverter.divideBy10],
                [19, 'detection_distance', tuya.valueConverter.raw],
                [20, 'illuminance', tuya.valueConverter.raw],
                [101, 'sensitivity', tuya.valueConverter.divideBy10],
                [102, 'keep_time', tuya.valueConverter.raw],
                [111, 'minimum_range', tuya.valueConverter.divideBy100],
                [112, 'maximum_range', tuya.valueConverter.divideBy100],
            ],
        },
    },
    {
        fingerprint: tuya.fingerprint('TS0601', ['_TZE204_kyhbrfyl']),
        model: 'NAS-PS09B2',
        vendor: 'Neo',
        description: 'Human presence sensor',
        fromZigbee: [tuya.fz.datapoints],
        toZigbee: [tuya.tz.datapoints],
        configure: tuya.configureMagicPacket,
        exposes: [
            e.occupancy(),
            e.enum('human_motion_state', ea.STATE, ['none', 'small', 'large'])
                .withDescription('Human Motion State'),
            e.numeric('departure_delay', ea.STATE_SET).withUnit('s').withValueMin(3)
                .withValueMax(600).withValueStep(1).withDescription('Presence Time'),
            e.numeric('radar_range', ea.STATE_SET).withUnit('cm').withValueMin(150).withValueMax(600)
                .withValueStep(75).withDescription('Motion Range Detection'),
            e.numeric('radar_sensitivity', ea.STATE_SET).withValueMin(0).withValueMax(7)
                .withValueStep(1).withDescription('Motion Detection Sensitivity'),
            e.numeric('presence_sensitivity', ea.STATE_SET).withValueMin(0).withValueMax(7)
                .withValueStep(1).withDescription('Motionless Detection Sensitivity'),
            e.numeric('dis_current', ea.STATE).withUnit('cm').withValueMin(0).withValueMax(1000)
                .withValueStep(1).withLabel('Current distance')
                .withDescription('Current Distance of Detected Motion'),
        ],
        meta: {
            tuyaDatapoints: [
                [1, 'occupancy', tuya.valueConverter.trueFalse1],
                [11, 'human_motion_state', tuya.valueConverterBasic.lookup({'none': 0, 'small': 1, 'large': 2})],
                [12, 'departure_delay', tuya.valueConverter.raw],
                [13, 'radar_range', tuya.valueConverter.raw],
                [15, 'radar_sensitivity', tuya.valueConverter.raw],
                [16, 'presence_sensitivity', tuya.valueConverter.raw],
                [19, 'dis_current', tuya.valueConverter.raw],
            ],
        },
    },
    {
        fingerprint: tuya.fingerprint('TS0601', ['_TZE200_v1jqz5cy', '_TZE200_d9mzkhoq']),
        model: 'BLE-YL01',
        vendor: 'Tuya',
        description: 'Smart WiFi Zigbee chlorine meter',
        whiteLabel: [
            tuya.whitelabel('Tuya', 'BLE-YL01', 'Smart WiFi Zigbee chlorine meter', ['_TZE200_v1jqz5cy']),
            tuya.whitelabel('Tuya', 'YK-S03', 'Smart pH and Chlorine Tester for Swimming Pool', ['_TZE200_d9mzkhoq']),
        ],
        fromZigbee: [tuya.fz.datapoints],
        toZigbee: [tuya.tz.datapoints],
        // Don't query too often. Values are not always updated. https://github.com/Koenkk/zigbee2mqtt/issues/18704
        onEvent: tuya.onEvent({queryOnDeviceAnnounce: true, queryIntervalSeconds: 5 * 60}),
        configure: tuya.configureMagicPacket,
        exposes: [
            e.numeric('tds', ea.STATE).withUnit('ppm').withDescription('Total Dissolved Solids'),
            e.temperature(), e.battery(),
            e.numeric('ph', ea.STATE).withUnit('pH').withDescription('pH value, if the pH value is lower than 6.5, it means that the water quality ' +
                'is too acidic and has impurities, and it is necessary to add disinfectant water for disinfection'),
            e.numeric('ec', ea.STATE).withUnit('µS/cm').withDescription('Electrical conductivity'),
            e.numeric('orp', ea.STATE).withUnit('mV').withDescription('Oxidation Reduction Potential value. If the ORP value is above 850mv, it ' +
                'means that the disinfectant has been added too much, and it is necessary to add water or change the water for neutralization. ' +
                'If the ORP value is below 487mv, it means that too little disinfectant has been added and the pool needs to be disinfected again'),
            e.numeric('free_chlorine', ea.STATE).withUnit('mg/L').withDescription('Free chlorine value. The water in the swimming pool should ' +
                'be between 6.5-8ph and ORP should be between 487-840mv, and the chlorine value will be displayed normally. Chlorine will not ' +
                'be displayed if either value is out of range'),
            e.numeric('ph_max', ea.STATE_SET).withUnit('pH').withDescription('pH maximal value').withValueMin(0).withValueMax(20),
            e.numeric('ph_min', ea.STATE_SET).withUnit('pH').withDescription('pH minimal value').withValueMin(0).withValueMax(20),
            e.numeric('ec_max', ea.STATE_SET).withUnit('µS/cm').withDescription('Electrical Conductivity maximal value')
                .withValueMin(0).withValueMax(100),
            e.numeric('ec_min', ea.STATE_SET).withUnit('µS/cm').withDescription('Electrical Conductivity minimal value')
                .withValueMin(0).withValueMax(100),
            e.numeric('orp_max', ea.STATE_SET).withUnit('mV').withDescription('Oxidation Reduction Potential maximal value')
                .withValueMin(0).withValueMax(1000),
            e.numeric('orp_min', ea.STATE_SET).withUnit('mV').withDescription('Oxidation Reduction Potential minimal value')
                .withValueMin(0).withValueMax(1000),
            e.numeric('free_chlorine_max', ea.STATE_SET).withUnit('mg/L').withDescription('Free Chlorine maximal value')
                .withValueMin(0).withValueMax(15),
            e.numeric('free_chlorine_min', ea.STATE_SET).withUnit('mg/L').withDescription('Free Chlorine minimal value')
                .withValueMin(0).withValueMax(15),
            e.numeric('salinity', ea.STATE).withUnit('ppm').withDescription('Salt value'),
            // e.numeric('backlightvalue', ea.STATE).withUnit('gg').withDescription('Backlight Value'),
        ],
        meta: {
            // All datapoints go in here
            tuyaDatapoints: [
                [1, 'tds', tuya.valueConverter.raw],
                [2, 'temperature', tuya.valueConverter.divideBy10],
                [7, 'battery', tuya.valueConverter.raw],
                [10, 'ph', tuya.valueConverter.divideBy100],
                [11, 'ec', tuya.valueConverter.raw],
                [101, 'orp', tuya.valueConverter.raw],
                [102, 'free_chlorine', tuya.valueConverter.divideBy10],
                // [105, 'backlightvalue', tuya.valueConverter.raw],
                [106, 'ph_max', tuya.valueConverter.divideBy10],
                [107, 'ph_min', tuya.valueConverter.divideBy10],
                [108, 'ec_max', tuya.valueConverter.raw],
                [109, 'ec_min', tuya.valueConverter.raw],
                [110, 'orp_max', tuya.valueConverter.raw],
                [111, 'orp_min', tuya.valueConverter.raw],
                [112, 'free_chlorine_max', tuya.valueConverter.divideBy10],
                [113, 'free_chlorine_min', tuya.valueConverter.divideBy10],
                [117, 'salinity', tuya.valueConverter.raw],
            ],
        },
    },
    {
        fingerprint: tuya.fingerprint('TS0601', ['_TZE200_mgxy2d9f']),
        model: 'SP02-ZB001',
        vendor: 'iAlarm',
        description: 'Infrared motion sensor',
        fromZigbee: [tuya.fz.datapoints],
        toZigbee: [tuya.tz.datapoints],
        onEvent: tuya.onEventSetTime,
        configure: tuya.configureMagicPacket,
        exposes: [e.tamper(), e.battery(), e.occupancy()],
        meta: {
            tuyaDatapoints: [
                [1, 'occupancy', tuya.valueConverter.trueFalse0],
                [4, 'battery', tuya.valueConverter.raw],
                [5, 'tamper', tuya.valueConverter.raw],
            ],
        },
    },
    {
        fingerprint: tuya.fingerprint('TS0601', ['_TZE200_iuk8kupi']),
        model: 'DCR-RQJ',
        vendor: 'Tuya',
        description: 'Carbon monoxide sensor gas leak detector',
        fromZigbee: [tuya.fz.datapoints],
        toZigbee: [tuya.tz.datapoints],
        onEvent: tuya.onEventSetTime,
        configure: tuya.configureMagicPacket,
        exposes: [e.gas(), tuya.exposes.gasValue().withUnit('LEL %'), e.carbon_monoxide(), e.co()],
        meta: {
            tuyaDatapoints: [
                [1, 'gas', tuya.valueConverter.trueFalseEnum0],
                [2, 'gas_value', tuya.valueConverter.divideBy1000],
                [18, 'carbon_monoxide', tuya.valueConverter.trueFalseEnum0],
                [19, 'co', tuya.valueConverter.divideBy100],
            ],
        },
    },
    {
        fingerprint: tuya.fingerprint('TS0601', ['_TZE200_nojsjtj2']),
        model: 'ZG-101Z',
        vendor: 'Loginovo',
        description: 'SOS button',
        extend: [
            tuya.modernExtend.combineActions([
                tuya.modernExtend.dpAction({dp: 26, lookup: {'sos': 0}}),
                tuya.modernExtend.dpAction({dp: 29, lookup: {'emergency': 0}}),
            ]),
            iasZoneAlarm({zoneType: 'generic', zoneAttributes: ['battery_low']}),
        ],
    },
    {
        fingerprint: tuya.fingerprint('TS0601', ['_TZE204_muvkrjr5']),
        model: 'SZR07U',
        vendor: 'Tuya',
        description: '24GHz millimeter wave radar',
        configure: tuya.configureMagicPacket,
        fromZigbee: [tuya.fz.datapoints],
        toZigbee: [tuya.tz.datapoints],
        onEvent: tuya.onEventSetTime,
        exposes: [
            e.presence(),
            e.numeric('detection_range', ea.STATE_SET).withValueMin(1.5).withValueMax(6).withValueStep(0.75).withUnit('m')
                .withDescription('Maximum range'),
            e.numeric('radar_sensitivity', ea.STATE_SET).withValueMin(68).withValueMax(90).withValueStep(1)
                .withDescription('Sensitivity of the radar'),
            e.numeric('target_distance', ea.STATE).withValueMin(0).withValueMax(1000).withValueStep(1)
                .withDescription('Distance of detected target').withUnit('cm'),
            e.binary('indicator', ea.STATE_SET, 'ON', 'OFF').withDescription('LED indicator'),
            e.numeric('fading_time', ea.STATE_SET).withValueMin(3).withValueMax(1799).withValueStep(1)
                .withDescription('Fading time').withUnit('s'),
        ],
        meta: {
            tuyaDatapoints: [
                [1, 'presence', tuya.valueConverter.trueFalse1],
                [13, 'detection_range', tuya.valueConverter.divideBy100],
                [16, 'radar_sensitivity', tuya.valueConverter.raw],
                [19, 'target_distance', tuya.valueConverter.raw],
                [101, 'indicator', tuya.valueConverter.onOff],
                [102, null, null], // toggle to enable presence notifications in app is ignored
                [103, 'fading_time', tuya.valueConverter.raw],
            ],
        },
    },
    {
        fingerprint: tuya.fingerprint('TS0004', ['_TZ3000_5ajpkyq6']),
        model: 'TS0004_switch_module_2',
        vendor: 'Tuya',
        description: '4 gang switch module',
        extend: [tuya.modernExtend.tuyaOnOff({switchType: true, indicatorMode: true, endpoints: ['l1', 'l2', 'l3', 'l4']})],
        endpoint: (device) => {
            return {'l1': 1, 'l2': 2, 'l3': 3, 'l4': 4};
        },
        meta: {multiEndpoint: true},
        configure: async (device, coordinatorEndpoint) => {
            await tuya.configureMagicPacket(device, coordinatorEndpoint);
            await reporting.bind(device.getEndpoint(1), coordinatorEndpoint, ['genOnOff']);
            await reporting.bind(device.getEndpoint(2), coordinatorEndpoint, ['genOnOff']);
            await reporting.bind(device.getEndpoint(3), coordinatorEndpoint, ['genOnOff']);
            await reporting.bind(device.getEndpoint(4), coordinatorEndpoint, ['genOnOff']);
        },
        whiteLabel: [
            tuya.whitelabel('AVATTO', 'ZWSM16-4-Zigbee', '4 gang switch module', ['_TZ3000_5ajpkyq6']),
        ],
    },
    {
        fingerprint: [{modelID: 'TS1002', manufacturerName: '_TZ3000_etufnltx'}],
        model: 'F00XN00-04-1',
        vendor: 'FORIA',
        description: 'Dimmer 4 scenes',
        extend: [
            tuya.modernExtend.tuyaMagicPacket(),
            battery({voltage: true}),
            tuya.modernExtend.combineActions([
                actionEnumLookup({
                    actionLookup: {'scene_1': 1, 'scene_2': 2, 'scene_3': 3, 'scene_4': 4},
                    cluster: 'genOnOff',
                    commands: ['commandTuyaAction'],
                    attribute: 'data',
                    parse: (msg, attr) => msg.data[attr][1],
                }),
                commandsOnOff(),
                commandsLevelCtrl({commands: ['brightness_move_up', 'brightness_move_down', 'brightness_stop']}),
            ]),
        ],
    },
    {
        fingerprint: tuya.fingerprint('TS0601', ['_TZE204_l6llgoxq']),
        model: 'EA4161C-BI',
        vendor: 'Tuya',
        description: 'Single-phase multifunction energy meter (DIN Module)',
        fromZigbee: [tuya.fz.datapoints, tuya.fz.gateway_connection_status],
        toZigbee: [tuya.tz.datapoints],
        configure: tuya.configureMagicPacket,
        whiteLabel: [{vendor: 'XOCA', model: 'DAC4121C'}],
        exposes: [e.current(), e.power(), e.voltage(), e.energy(), e.text('meter_id', ea.STATE).withDescription('Meter ID (ID of device)')],
        meta: {
            tuyaDatapoints: [
                [1, 'energy', tuya.valueConverter.divideBy100],
                [3, null, null], // Monthly, but sends data only after request
                [4, null, null], // Dayly, but sends data only after request
                [6, null, tuya.valueConverter.phaseVariant2], // voltage and current
                [10, 'fault', tuya.valueConverterBasic.lookup({'clear': 0, 'over_current_threshold': 1,
                    'over_power_threshold': 2, 'over_voltage_threshold': 4, 'wrong_frequency_threshold': 8})],
                [11, null, null], // Frozen - strange function, in native app - nothing is clear
                [16, 'state', tuya.valueConverter.onOff],
                [17, null, tuya.valueConverter.threshold], // It's settable, but can't write converter
                [18, 'meter_id', tuya.valueConverter.raw],
                [20, 'clear_fault', tuya.valueConverter.onOff], // Clear fault
                [21, null, null], // Forward Energy T1 - don't know what this
                [22, null, null], // Forward Energy T2 - don't know what this
                [23, null, null], // Forward Energy T3 - don't know what this
                [24, null, null], // Forward Energy T4 - don't know what this
            ],
        },
    },
    {
        fingerprint: tuya.fingerprint('TS0601', ['_TZ3000_kkerjand']),
        model: 'SZT06 V2.0',
        vendor: 'Tuya',
        description: 'Smart mini temperature and humidity sensor',
        extend: [
            temperature(),
            humidity(),
            identify({isSleepy: true}),
            battery({voltage: true}),
        ],
    },
    {
        fingerprint: tuya.fingerprint('TS0601', ['_TZE200_pl31aqf5']),
        model: 'ZR360CDB',
        vendor: 'Zorro Alert',
        fromZigbee: [tuya.fz.datapoints],
        toZigbee: [tuya.tz.datapoints],
        description: 'Multifunctional CO2 detector',
        onEvent: tuya.onEventSetTime,
        configure: tuya.configureMagicPacket,
        exposes: [
            e.humidity(),
            e.temperature(),
            e.co2(),
            e.enum('alarm_ringtone', ea.STATE_SET, ['melody_1', 'melody_2', 'OFF']).withDescription('Ringtone of the alarm'),
            e.numeric('backlight_mode', ea.STATE_SET).withValueMin(1).withValueMax(3).withValueStep(1).withDescription('Backlight'),
            tuya.exposes.batteryState(),
            e.enum('air_quality', ea.STATE_GET, ['excellent', 'moderate', 'poor']),
        ],
        meta: {
            tuyaDatapoints: [
                [1, 'air_quality', tuya.valueConverterBasic.lookup({'excellent': tuya.enum(0), 'moderate': tuya.enum(1), 'poor': tuya.enum(2)})],
                [2, 'co2', tuya.valueConverter.raw],
                [5, 'alarm_ringtone', tuya.valueConverterBasic.lookup({'melody_1': tuya.enum(0), 'melody_2': tuya.enum(1), 'OFF': tuya.enum(2)})],
                [14, 'battery_state', tuya.valueConverter.batteryState],
                [17, 'backlight_mode', tuya.valueConverter.raw],
                [18, 'temperature', tuya.valueConverter.raw],
                [19, 'humidity', tuya.valueConverter.raw],
            ],
        },
    },
    {
        fingerprint: tuya.fingerprint('TS110E', ['_TZ3210_guijtl8k']),
        model: 'QS-Zigbee-D04',
        vendor: 'LEDRON',
        description: '0-10v dimmer',
        fromZigbee: [fz.TS110E, fz.on_off],
        toZigbee: [tz.TS110E_onoff_brightness, tz.TS110E_options, tz.light_brightness_move],
        exposes: [
            e.light_brightness().withMinBrightness().withMaxBrightness(),
        ],
        configure: async (device, coordinatorEndpoint) => {
            await tuya.configureMagicPacket(device, coordinatorEndpoint);
            const endpoint = device.getEndpoint(1);
            await reporting.bind(endpoint, coordinatorEndpoint, ['genOnOff', 'genLevelCtrl']);
            await reporting.onOff(endpoint);
        },
    },
    {
        fingerprint: tuya.fingerprint('TS0601', ['_TZE200_edl8pz1k', '_TZE204_edl8pz1k']),
        model: 'TS0601_floor_thermostat',
        vendor: 'Tuya',
        description: 'Zigbee thermostat for electric floors',
        fromZigbee: [tuya.fz.datapoints],
        toZigbee: [tuya.tz.datapoints],
        onEvent: tuya.onEventSetTime, // Add this if you are getting no converter for 'commandMcuSyncTime'
        configure: tuya.configureMagicPacket,
        exposes: [
            e.climate()
                .withSystemMode(['off', 'heat'], ea.STATE_SET)
                .withPreset(['manual', 'auto'])
                .withRunningState(['idle', 'heat'], ea.STATE)
                .withSetpoint('current_heating_setpoint', 5, 35, 0.5, ea.STATE_SET)
                .withLocalTemperature(ea.STATE).withDescription('Floor temperature')
                .withLocalTemperatureCalibration(-9, 9, 0.1, ea.STATE_SET).withDescription('Calibration floor temperature sensor'),
            e.deadzone_temperature().withValueMin(0).withValueMax(5).withValueStep(1).withDescription('Floor temperature'),
            e.child_lock(),
            ...tuya.exposes.scheduleAllDays(ea.STATE_SET, 'HH:MM/C HH:MM/C HH:MM/C HH:MM/C'),
        ],
        meta: {
            tuyaDatapoints: [
                [1, 'system_mode', tuya.valueConverterBasic.lookup({'heat': true, 'off': false})],
                [2, 'preset', tuya.valueConverter.tv02Preset()],
                [16, 'current_heating_setpoint', tuya.valueConverter.divideBy10],
                [24, 'device_temperature', tuya.valueConverter.divideBy10],
                [27, 'local_temperature_calibration', tuya.valueConverter.localTempCalibration2],
                [36, 'running_state', tuya.valueConverterBasic.lookup({'heat': tuya.enum(0), 'idle': tuya.enum(1)})],
                [40, 'child_lock', tuya.valueConverter.lockUnlock],
                [102, 'local_temperature', tuya.valueConverter.divideBy10],
                [103, 'deadzone_temperature', tuya.valueConverter.raw],
                [110, 'schedule_monday', tuya.valueConverter.thermostatScheduleDayMultiDP],
                [109, 'schedule_tuesday', tuya.valueConverter.thermostatScheduleDayMultiDP],
                [108, 'schedule_wednesday', tuya.valueConverter.thermostatScheduleDayMultiDP],
                [107, 'schedule_thursday', tuya.valueConverter.thermostatScheduleDayMultiDP],
                [106, 'schedule_friday', tuya.valueConverter.thermostatScheduleDayMultiDP],
                [105, 'schedule_saturday', tuya.valueConverter.thermostatScheduleDayMultiDP],
                [101, 'schedule_sunday', tuya.valueConverter.thermostatScheduleDayMultiDP],
            ],
        },
        whiteLabel: [{vendor: 'ELECTSMART', model: 'EST-120Z'}],
    },
    {
        fingerprint: tuya.fingerprint('TS0601', ['_TZE204_dsagrkvg']),
        model: 'ZPV-01',
        vendor: 'Novato',
        description: 'Battery powered smart valve',
        fromZigbee: [tuya.fz.datapoints],
        toZigbee: [tuya.tz.datapoints],
        onEvent: tuya.onEventSetTime,
        configure: tuya.configureMagicPacket,
        exposes: [
            e.switch().setAccess('state', ea.STATE_SET),
            e.enum('valve_state', ea.STATE, ['close', 'unknown', 'open']).withDescription('State of the valve'),
        ],
        meta: {
            tuyaDatapoints: [
                [1, 'state', tuya.valueConverter.onOff],
                [8, 'valve_state', tuya.valueConverterBasic.lookup({'unknown': tuya.enum(0), 'open': tuya.enum(1), 'closed': tuya.enum(2)})],
            ],
        },
    },
];

export default definitions;
module.exports = definitions;<|MERGE_RESOLUTION|>--- conflicted
+++ resolved
@@ -5997,12 +5997,8 @@
         ],
     },
     {
-<<<<<<< HEAD
         fingerprint: tuya.fingerprint('TS1201', ['_TZ3290_7v1k4vufotpowp9z', '_TZ3290_rlkmy85q4pzoxobl',
             '_TZ3290_jxvzqatwgsaqzx1u', '_TZ3290_lypnqvlem5eq1ree']),
-=======
-        fingerprint: tuya.fingerprint('TS1201', ['_TZ3290_7v1k4vufotpowp9z', '_TZ3290_rlkmy85q4pzoxobl', '_TZ3290_lypnqvlem5eq1ree']),
->>>>>>> f9c6313e
         model: 'ZS06',
         vendor: 'Tuya',
         description: 'Universal smart IR remote control',
