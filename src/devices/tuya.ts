--- conflicted
+++ resolved
@@ -2391,7 +2391,6 @@
             e.child_lock(),
             e.text('schedule', ea.STATE_SET)
                 .withDescription('Schedule will work with "auto" preset. In this mode, the device executes ' +
-<<<<<<< HEAD
                 'a preset week programming temperature time and temperature. Schedule can contains 12 segments. ' +
                 'All 12 segments should be defined. It should be defined in the following format: "hh:mm/tt". ' +
                 'Segments should be divided by space symbol. ' +
@@ -2407,17 +2406,6 @@
                     },
                 }],
                 [null, 'system_mode', {
-=======
-                'a preset week programming temperature time and temperature. Schedule can contains 12 segments.' +
-                'All 12 segments should be defined. It should be defined in the following format: `hh:mm/tt`.' +
-                'Segments should be divided by space symbol.' +
-                'Example: `06:00/20 11:30/21 13:30/22 17:30/23 06:00/24 12:00/23 14:30/22 17:30/21 06:00/19 12:30/20 14:30/21 18:30/20`.'),
-        ],
-        meta: {
-            tuyaDatapoints: [
-                [1, 'state', tuya.valueConverter.onOff],
-                [2, 'system_mode', {
->>>>>>> 14dffaa0
                     // Extend system_mode to support 'off' in addition to 'cool', 'heat' and 'fan_only'
                     to: async (v: string, meta) => {
                         const entity = meta.device.endpoints[0];
@@ -2440,19 +2428,12 @@
                 }],
                 [2, null, {
                     // Map system_mode back to both 'state' and 'system_mode'
-<<<<<<< HEAD
                     from: (v: number, meta) => {
                         const modes = ['cool', 'heat', 'fan_only'];
 
                         return {
                             system_mode: modes[v],
                             system_mode_device: modes[v],
-=======
-                    from: (v: string) => {
-                        return {
-                            state: v == 'off' ? 'OFF' : 'ON',
-                            system_mode: v,
->>>>>>> 14dffaa0
                         };
                     },
                 }],
