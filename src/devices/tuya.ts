--- conflicted
+++ resolved
@@ -563,11 +563,8 @@
             {vendor: 'Cleverio', model: 'SS100'},
             tuya.whitelabel('Niceboy', 'ORBIS Windows & Door Sensor', 'Door sensor', ['_TZ3000_qrldbmfn']),
             tuya.whitelabel('Sber', 'SBDV-00030', 'Door sensor', ['_TYZB01_epni2jgy']),
-<<<<<<< HEAD
             tuya.whitelabel('TuYa', 'ZD08', 'Door sensor', ['_TZ3000_7d8yme6f']),
-=======
             tuya.whitelabel('TuYa', 'MC500A', 'Door sensor', ['_TZ3000_2mbfxlzr']),
->>>>>>> ebfc824e
         ],
         configure: async (device, coordinatorEndpoint, logger) => {
             try {
