import * as exposes from '../lib/exposes';
import * as legacy from '../lib/legacy';
import * as tuya from '../lib/tuya';
import * as ota from '../lib/ota';
import * as reporting from '../lib/reporting';
import * as libColor from '../lib/color';
import * as utils from '../lib/utils';
import * as zosung from '../lib/zosung';
import * as globalStore from '../lib/store';
import {ColorMode, colorModeLookup} from '../lib/constants';
import fz from '../converters/fromZigbee';
import tz from '../converters/toZigbee';
import {KeyValue, Definition, Tz, Fz, Expose, KeyValueAny, KeyValueString} from '../lib/types';
import {onOff, quirkCheckinInterval, battery, deviceEndpoints, light, iasZoneAlarm, temperature, humidity, identify,
    actionEnumLookup, commandsOnOff, commandsLevelCtrl} from '../lib/modernExtend';
import {logger} from '../lib/logger';

const NS = 'zhc:tuya';
const {tuyaLight} = tuya.modernExtend;

const e = exposes.presets;
const ea = exposes.access;

const fzZosung = zosung.fzZosung;
const tzZosung = zosung.tzZosung;
const ez = zosung.presetsZosung;


const tzLocal = {
    TS030F_border: {
        key: ['border'],
        convertSet: async (entity, key, value, meta) => {
            const lookup = {up: 0, down: 1, up_delete: 2, down_delete: 3};
            await entity.write(0xe001, {0xe001: {value: utils.getFromLookup(value, lookup), type: 0x30}});
        },
    } satisfies Tz.Converter,
    TS0726_switch_mode: {
        key: ['switch_mode'],
        convertSet: async (entity, key, value, meta) => {
            await entity.write(0xe001, {0xd020: {value: utils.getFromLookup(value, {switch: 0, scene: 1}), type: 0x30}});
            return {state: {switch_mode: value}};
        },
    } satisfies Tz.Converter,
    led_control: {
        key: ['brightness', 'color', 'color_temp', 'transition'],
        options: [exposes.options.color_sync()],
        convertSet: async (entity, _key, _value, meta) => {
            const newState: KeyValue = {};

            // The color mode encodes whether the light is using its white LEDs or its color LEDs
            let colorMode = meta.state.color_mode ?? colorModeLookup[ColorMode.ColorTemp];

            // Color mode switching is done by setting color temperature (switch to white LEDs) or setting color (switch
            // to color LEDs)
            if ('color_temp' in meta.message) colorMode = colorModeLookup[ColorMode.ColorTemp];
            if ('color' in meta.message) colorMode = colorModeLookup[ColorMode.HS];

            if (colorMode != meta.state.color_mode) {
                newState.color_mode = colorMode;

                // To switch between white mode and color mode, we have to send a special command:
                const rgbMode = (colorMode == colorModeLookup[ColorMode.HS]);
                await entity.command('lightingColorCtrl', 'tuyaRgbMode', {enable: rgbMode});
            }

            // A transition time of 0 would be treated as about 1 second, probably some kind of fallback/default
            // transition time, so for "no transition" we use 1 (tenth of a second).
            const transtime = typeof meta.message.transition === 'number' ? (meta.message.transition * 10) : 0.1;

            if (colorMode == colorModeLookup[ColorMode.ColorTemp]) {
                if ('brightness' in meta.message) {
                    const zclData = {level: Number(meta.message.brightness), transtime};
                    await entity.command('genLevelCtrl', 'moveToLevel', zclData, utils.getOptions(meta.mapped, entity));
                    newState.brightness = meta.message.brightness;
                }

                if ('color_temp' in meta.message) {
                    const zclData = {colortemp: meta.message.color_temp, transtime: transtime};
                    await entity.command('lightingColorCtrl', 'moveToColorTemp', zclData, utils.getOptions(meta.mapped, entity));
                    newState.color_temp = meta.message.color_temp;
                }
            } else if (colorMode == colorModeLookup[ColorMode.HS]) {
                if ('brightness' in meta.message || 'color' in meta.message) {
                    // We ignore the brightness of the color and instead use the overall brightness setting of the lamp
                    // for the brightness because I think that's the expected behavior and also because the color
                    // conversion below always returns 100 as brightness ("value") even for very dark colors, except
                    // when the color is completely black/zero.

                    // Load current state or defaults
                    const newSettings = {
                        brightness: meta.state.brightness ?? 254, //      full brightness
                        // @ts-expect-error
                        hue: (meta.state.color ?? {}).hue ?? 0, //          red
                        // @ts-expect-error
                        saturation: (meta.state.color ?? {}).saturation ?? 100, // full saturation
                    };

                    // Apply changes
                    if ('brightness' in meta.message) {
                        newSettings.brightness = meta.message.brightness;
                        newState.brightness = meta.message.brightness;
                    }
                    if ('color' in meta.message) {
                        // The Z2M UI sends `{ hex:'#xxxxxx' }`.
                        // Home Assistant sends `{ h: xxx, s: xxx }`.
                        // We convert the former into the latter.
                        const c = libColor.Color.fromConverterArg(meta.message.color);
                        if (c.isRGB()) {
                            // https://github.com/Koenkk/zigbee2mqtt/issues/13421#issuecomment-1426044963
                            c.hsv = c.rgb.gammaCorrected().toXY().toHSV();
                        }
                        const color = c.hsv;

                        newSettings.hue = color.hue;
                        newSettings.saturation = color.saturation;

                        newState.color = {
                            hue: color.hue,
                            saturation: color.saturation,
                        };
                    }

                    // Convert to device specific format and send
                    const brightness = utils.toNumber(newSettings.brightness, 'brightness');
                    const zclData = {
                        brightness: utils.mapNumberRange(brightness, 0, 254, 0, 1000),
                        hue: newSettings.hue,
                        saturation: utils.mapNumberRange(newSettings.saturation, 0, 100, 0, 1000),
                    };
                    // This command doesn't support a transition time
                    await entity.command('lightingColorCtrl', 'tuyaMoveToHueAndSaturationBrightness2', zclData,
                        utils.getOptions(meta.mapped, entity));
                }
            }

            // If we're in white mode, calculate a matching display color for the set color temperature. This also kind
            // of works in the other direction.
            Object.assign(newState, libColor.syncColorState(newState, meta.state, entity, meta.options));

            return {state: newState};
        },
        convertGet: async (entity, key, meta) => {
            await entity.read('lightingColorCtrl', ['currentHue', 'currentSaturation', 'currentLevel', 'tuyaRgbMode', 'colorTemperature']);
        },
    } satisfies Tz.Converter,
    TS110E_options: {
        key: ['min_brightness', 'max_brightness', 'light_type', 'switch_type'],
        convertSet: async (entity, key, value, meta) => {
            let payload = null;
            if (key === 'min_brightness' || key == 'max_brightness') {
                const id = key === 'min_brightness' ? 64515 : 64516;
                payload = {[id]: {value: utils.mapNumberRange(utils.toNumber(value, key), 1, 255, 0, 1000), type: 0x21}};
            } else if (key === 'light_type' || key === 'switch_type') {
                utils.assertString(value, 'light_type/switch_type');
                const lookup: KeyValue = key === 'light_type' ? {led: 0, incandescent: 1, halogen: 2} : {momentary: 0, toggle: 1, state: 2};
                payload = {64514: {value: lookup[value], type: 0x20}};
            }
            await entity.write('genLevelCtrl', payload, utils.getOptions(meta.mapped, entity));
            return {state: {[key]: value}};
        },
        convertGet: async (entity, key, meta) => {
            let id = null;
            if (key === 'min_brightness') id = 64515;
            if (key === 'max_brightness') id = 64516;
            if (key === 'light_type' || key === 'switch_type') id = 64514;
            await entity.read('genLevelCtrl', [id]);
        },
    } satisfies Tz.Converter,
    TS110E_onoff_brightness: {
        key: ['state', 'brightness'],
        convertSet: async (entity, key, value, meta) => {
            const {message, state} = meta;
            if (message.state === 'OFF' || (message.hasOwnProperty('state') && !message.hasOwnProperty('brightness'))) {
                return await tz.on_off.convertSet(entity, key, value, meta);
            } else if (message.hasOwnProperty('brightness')) {
                // set brightness
                if (state.state === 'OFF') {
                    await entity.command('genOnOff', 'on', {}, utils.getOptions(meta.mapped, entity));
                }

                const brightness = utils.toNumber(message.brightness, 'brightness');
                const level = utils.mapNumberRange(brightness, 0, 254, 0, 1000);
                await entity.command('genLevelCtrl', 'moveToLevelTuya', {level, transtime: 100}, utils.getOptions(meta.mapped, entity));
                return {state: {state: 'ON', brightness}};
            }
        },
        convertGet: async (entity, key, meta) => {
            if (key === 'state') await tz.on_off.convertGet(entity, key, meta);
            if (key === 'brightness') await entity.read('genLevelCtrl', [61440]);
        },
    } satisfies Tz.Converter,
    TS110E_light_onoff_brightness: {
        ...tz.light_onoff_brightness,
        convertSet: async (entity, key, value, meta) => {
            const {message} = meta;
            if (message.state === 'ON' || (typeof message.brightness === 'number' && message.brightness > 1)) {
                // Does not turn off with physical press when turned on with just moveToLevelWithOnOff, required on before.
                // https://github.com/Koenkk/zigbee2mqtt/issues/15902#issuecomment-1382848150
                await entity.command('genOnOff', 'on', {}, utils.getOptions(meta.mapped, entity));
            }
            return tz.light_onoff_brightness.convertSet(entity, key, value, meta);
        },
    } satisfies Tz.Converter,
    TS0504B_color: {
        key: ['color'],
        convertSet: async (entity, key, value, meta) => {
            const color = libColor.Color.fromConverterArg(value);
            const enableWhite =
                (color.isRGB() && (color.rgb.red === 1 && color.rgb.green === 1 && color.rgb.blue === 1)) ||
                // Zigbee2MQTT frontend white value
                (color.isXY() && (color.xy.x === 0.3125 || color.xy.y === 0.32894736842105265)) ||
                // Home Assistant white color picker value
                (color.isXY() && (color.xy.x === 0.323 || color.xy.y === 0.329));

            if (enableWhite) {
                await entity.command('lightingColorCtrl', 'tuyaRgbMode', {enable: false});
                const newState: KeyValue = {color_mode: 'xy'};
                if (color.isXY()) {
                    newState.color = color.xy;
                } else {
                    newState.color = color.rgb.gammaCorrected().toXY().rounded(4);
                }
                return {state: libColor.syncColorState(newState, meta.state, entity, meta.options) as KeyValue};
            } else {
                return await tz.light_color.convertSet(entity, key, value, meta);
            }
        },
        convertGet: tz.light_color.convertGet,
    } satisfies Tz.Converter,
    TS0224: {
        key: ['light', 'duration', 'volume'],
        convertSet: async (entity, key, value, meta) => {
            if (key === 'light') {
                utils.assertString(value, 'light');
                await entity.command('genOnOff', value.toLowerCase() === 'on' ? 'on' : 'off', {}, utils.getOptions(meta.mapped, entity));
            } else if (key === 'duration') {
                await entity.write('ssIasWd', {'maxDuration': value}, utils.getOptions(meta.mapped, entity));
            } else if (key === 'volume') {
                const lookup: KeyValue = {'mute': 0, 'low': 10, 'medium': 30, 'high': 50};
                utils.assertString(value, 'volume');
                const lookupValue = lookup[value];
                value = value.toLowerCase();
                utils.validateValue(value, Object.keys(lookup));
                await entity.write('ssIasWd', {0x0002: {value: lookupValue, type: 0x0a}}, utils.getOptions(meta.mapped, entity));
            }
            return {state: {[key]: value}};
        },
    } satisfies Tz.Converter,
    temperature_unit: {
        key: ['temperature_unit'],
        convertSet: async (entity, key, value, meta) => {
            switch (key) {
            case 'temperature_unit': {
                utils.assertString(value, 'temperature_unit');
                await entity.write('manuSpecificTuya_2', {'57355': {value: {'celsius': 0, 'fahrenheit': 1}[value], type: 48}});
                break;
            }
            default: // Unknown key
                logger.warning(`Unhandled key ${key}`, NS);
            }
        },
    } satisfies Tz.Converter,
    TS011F_threshold: {
        key: [
            'temperature_threshold', 'temperature_breaker', 'power_threshold', 'power_breaker',
            'over_current_threshold', 'over_current_breaker', 'over_voltage_threshold', 'over_voltage_breaker',
            'under_voltage_threshold', 'under_voltage_breaker',
        ],
        convertSet: async (entity, key, value, meta) => {
            const onOffLookup = {'on': 1, 'off': 0};
            switch (key) {
            case 'temperature_threshold': {
                const state = meta.state['temperature_breaker'];
                const buf = Buffer.from([5, utils.getFromLookup(state, onOffLookup), 0, utils.toNumber(value, 'temperature_threshold')]);
                await entity.command('manuSpecificTuya_3', 'setOptions2', {data: buf});
                break;
            }
            case 'temperature_breaker': {
                const threshold = meta.state['temperature_threshold'];
                const number = utils.toNumber(threshold, 'temperature_threshold');
                const buf = Buffer.from([5, utils.getFromLookup(value, onOffLookup), 0, number]);
                await entity.command('manuSpecificTuya_3', 'setOptions2', {data: buf});
                break;
            }
            case 'power_threshold': {
                const state = meta.state['power_breaker'];
                const buf = Buffer.from([7, utils.getFromLookup(state, onOffLookup), 0, utils.toNumber(value, 'power_breaker')]);
                await entity.command('manuSpecificTuya_3', 'setOptions2', {data: buf});
                break;
            }
            case 'power_breaker': {
                const threshold = meta.state['power_threshold'];
                const number = utils.toNumber(threshold, 'power_breaker');
                const buf = Buffer.from([7, utils.getFromLookup(value, onOffLookup), 0, number]);
                await entity.command('manuSpecificTuya_3', 'setOptions2', {data: buf});
                break;
            }
            case 'over_current_threshold': {
                const state = meta.state['over_current_breaker'];
                const buf = Buffer.from([1, utils.getFromLookup(state, onOffLookup), 0, utils.toNumber(value, 'over_current_threshold')]);
                await entity.command('manuSpecificTuya_3', 'setOptions3', {data: buf});
                break;
            }
            case 'over_current_breaker': {
                const threshold = meta.state['over_current_threshold'];
                const number = utils.toNumber(threshold, 'over_current_threshold');
                const buf = Buffer.from([1, utils.getFromLookup(value, onOffLookup), 0, number]);
                await entity.command('manuSpecificTuya_3', 'setOptions3', {data: buf});
                break;
            }
            case 'over_voltage_threshold': {
                const state = meta.state['over_voltage_breaker'];
                const buf = Buffer.from([3, utils.getFromLookup(state, onOffLookup), 0, utils.toNumber(value, 'over_voltage_breaker')]);
                await entity.command('manuSpecificTuya_3', 'setOptions3', {data: buf});
                break;
            }
            case 'over_voltage_breaker': {
                const threshold = meta.state['over_voltage_threshold'];
                const number = utils.toNumber(threshold, 'over_voltage_threshold');
                const buf = Buffer.from([3, utils.getFromLookup(value, onOffLookup), 0, number]);
                await entity.command('manuSpecificTuya_3', 'setOptions3', {data: buf});
                break;
            }
            case 'under_voltage_threshold': {
                const state = meta.state['under_voltage_breaker'];
                const buf = Buffer.from([4, utils.getFromLookup(state, onOffLookup), 0, utils.toNumber(value, 'under_voltage_threshold')]);
                await entity.command('manuSpecificTuya_3', 'setOptions3', {data: buf});
                break;
            }
            case 'under_voltage_breaker': {
                const threshold = meta.state['under_voltage_threshold'];
                const number = utils.toNumber(threshold, 'under_voltage_breaker');
                const buf = Buffer.from([4, utils.getFromLookup(value, onOffLookup), 0, number]);
                await entity.command('manuSpecificTuya_3', 'setOptions3', {data: buf});
                break;
            }
            default: // Unknown key
                logger.warning(`Unhandled key ${key}`, NS);
            }
        },
    } satisfies Tz.Converter,
};

const fzLocal = {
    TS0726_action: {
        cluster: 'genOnOff',
        type: ['commandTuyaAction'],
        convert: (model, msg, publish, options, meta) => {
            return {action: `scene_${msg.endpoint.ID}`};
        },
    } satisfies Fz.Converter,
    TS0222_humidity: {
        ...fz.humidity,
        convert: async (model, msg, publish, options, meta) => {
            const result = await fz.humidity.convert(model, msg, publish, options, meta);
            if (result) result.humidity *= 10;
            return result;
        },
    } satisfies Fz.Converter,
    TS110E: {
        cluster: 'genLevelCtrl',
        type: ['attributeReport', 'readResponse'],
        convert: (model, msg, publish, options, meta) => {
            const result: KeyValue = {};
            if (msg.data.hasOwnProperty('64515')) {
                result['min_brightness'] = utils.mapNumberRange(msg.data['64515'], 0, 1000, 1, 255);
            }
            if (msg.data.hasOwnProperty('64516')) {
                result['max_brightness'] = utils.mapNumberRange(msg.data['64516'], 0, 1000, 1, 255);
            }
            if (msg.data.hasOwnProperty('61440')) {
                result['brightness'] = utils.mapNumberRange(msg.data['61440'], 0, 1000, 0, 255);
            }
            return result;
        },
    } satisfies Fz.Converter,
    TS110E_light_type: {
        cluster: 'genLevelCtrl',
        type: ['attributeReport', 'readResponse'],
        convert: (model, msg, publish, options, meta) => {
            const result: KeyValue = {};
            if (msg.data.hasOwnProperty('64514')) {
                const lookup: KeyValue = {0: 'led', 1: 'incandescent', 2: 'halogen'};
                result['light_type'] = lookup[msg.data['64514']];
            }
            return result;
        },
    } satisfies Fz.Converter,
    TS110E_switch_type: {
        cluster: 'genLevelCtrl',
        type: ['attributeReport', 'readResponse'],
        convert: (model, msg, publish, options, meta) => {
            const result: KeyValue = {};
            if (msg.data.hasOwnProperty('64514')) {
                const lookup: KeyValue = {0: 'momentary', 1: 'toggle', 2: 'state'};
                const propertyName = utils.postfixWithEndpointName('switch_type', msg, model, meta);
                result[propertyName] = lookup[msg.data['64514']];
            }
            return result;
        },
    } satisfies Fz.Converter,
    scenes_recall_scene_65029: {
        cluster: '65029',
        type: ['raw', 'attributeReport'],
        convert: (model, msg, publish, options, meta) => {
            const id = meta.device.modelID === '005f0c3b' ? msg.data[0] : msg.data[msg.data.length - 1];
            return {action: `scene_${id}`};
        },
    } satisfies Fz.Converter,
    TS0201_battery: {
        cluster: 'genPowerCfg',
        type: ['attributeReport', 'readResponse'],
        convert: (model, msg, publish, options, meta) => {
            // https://github.com/Koenkk/zigbee2mqtt/issues/11470
            if (msg.data.batteryPercentageRemaining == 200 && msg.data.batteryVoltage < 30) return;
            return fz.battery.convert(model, msg, publish, options, meta);
        },
    } satisfies Fz.Converter,
    TS0201_humidity: {
        ...fz.humidity,
        convert: (model, msg, publish, options, meta) => {
            if (['_TZ3210_ncw88jfq', '_TZ3000_ywagc4rj'].includes(meta.device.manufacturerName)) {
                msg.data['measuredValue'] *= 10;
            }
            return fz.humidity.convert(model, msg, publish, options, meta);
        },
    } satisfies Fz.Converter,
    humidity10: {
        cluster: 'msRelativeHumidity',
        type: ['attributeReport', 'readResponse'],
        convert: (model, msg, publish, options, meta) => {
            const humidity = parseFloat(msg.data['measuredValue']) / 10.0;
            if (humidity >= 0 && humidity <= 100) {
                return {humidity};
            }
        },
    } satisfies Fz.Converter,
    temperature_unit: {
        cluster: 'manuSpecificTuya_2',
        type: ['attributeReport', 'readResponse'],
        convert: (model, msg, publish, options, meta) => {
            const result: KeyValue = {};
            if (msg.data.hasOwnProperty('57355')) {
                result.temperature_unit = utils.getFromLookup(msg.data['57355'], {'0': 'celsius', '1': 'fahrenheit'});
            }
            return result;
        },
    } satisfies Fz.Converter,
    TS011F_electrical_measurement: {
        ...fz.electrical_measurement,
        convert: async (model, msg, publish, options, meta) => {
            const result = await fz.electrical_measurement.convert(model, msg, publish, options, meta) ?? {};
            const lookup: KeyValueString = {power: 'activePower', current: 'rmsCurrent', voltage: 'rmsVoltage'};

            // Wait 5 seconds before reporting a 0 value as this could be an invalid measurement.
            // https://github.com/Koenkk/zigbee2mqtt/issues/16709#issuecomment-1509599046
            if (result) {
                for (const key of ['power', 'current', 'voltage']) {
                    if (key in result) {
                        const value = result[key];
                        clearTimeout(globalStore.getValue(msg.endpoint, key));
                        if (value === 0) {
                            const configuredReporting = msg.endpoint.configuredReportings.find((c) =>
                                c.cluster.name === 'haElectricalMeasurement' && c.attribute.name === lookup[key]);
                            const time = ((configuredReporting ? configuredReporting.minimumReportInterval : 5) * 2) + 1;
                            globalStore.putValue(msg.endpoint, key, setTimeout(() => {
                                const payload = {[key]: value};
                                // Device takes a lot of time to report power 0 in some cases. When current == 0 we can assume power == 0
                                // https://github.com/Koenkk/zigbee2mqtt/discussions/19680#discussioncomment-7868445
                                if (key === 'current') {
                                    payload.power = 0;
                                }
                                publish(payload);
                            }, time * 1000));
                            delete result[key];
                        }
                    }
                }
            }

            // Device takes a lot of time to report power 0 in some cases. When the state is OFF we can assume power == 0
            // https://github.com/Koenkk/zigbee2mqtt/discussions/19680#discussioncomment-7868445
            if (meta.state.state === 'OFF') {
                result.power = 0;
            }

            return result;
        },
    } satisfies Fz.Converter,
    TS011F_threshold: {
        cluster: 'manuSpecificTuya_3',
        type: 'raw',
        convert: (model, msg, publish, options, meta) => {
            const splitToAttributes = (value: Buffer): KeyValueAny => {
                const result: KeyValue = {};
                const len = value.length;
                let i = 0;
                while (i < len) {
                    const key = value.readUInt8(i);
                    result[key] = [value.readUInt8(i+1), value.readUInt16BE(i+2)];
                    i += 4;
                }
                return result;
            };
            const lookup: KeyValue = {0: 'OFF', 1: 'ON'};
            const command = msg.data[2];
            const data = msg.data.slice(3);
            if (command == 0xE6) {
                const value = splitToAttributes(data);
                return {
                    'temperature_threshold': value[0x05][1],
                    'temperature_breaker': lookup[value[0x05][0]],
                    'power_threshold': value[0x07][1],
                    'power_breaker': lookup[value[0x07][0]],
                };
            }
            if (command == 0xE7) {
                const value = splitToAttributes(data);
                return {
                    'over_current_threshold': value[0x01][1],
                    'over_current_breaker': lookup[value[0x01][0]],
                    'over_voltage_threshold': value[0x03][1],
                    'over_voltage_breaker': lookup[value[0x03][0]],
                    'under_voltage_threshold': value[0x04][1],
                    'under_voltage_breaker': lookup[value[0x04][0]],
                };
            }
        },
    } satisfies Fz.Converter,
};

const definitions: Definition[] = [
    {
        zigbeeModel: ['TS0204'],
        model: 'TS0204',
        vendor: 'TuYa',
        description: 'Gas sensor',
        whiteLabel: [{vendor: 'Tesla Smart', model: 'TSL-SEN-GAS'}],
        fromZigbee: [fz.ias_gas_alarm_1, fz.ignore_basic_report],
        toZigbee: [],
        exposes: [e.gas(), e.tamper()],
    },
    {
        zigbeeModel: ['TS0205'],
        model: 'TS0205',
        vendor: 'TuYa',
        description: 'Smoke sensor',
        whiteLabel: [
            {vendor: 'Tesla Smart', model: 'TSL-SEN-SMOKE'},
            {vendor: 'Dongguan Daying Electornics Technology', model: 'YG400A'},
            tuya.whitelabel('TuYa', 'TS0205_smoke_2', 'Smoke sensor', ['_TZ3210_up3pngle']),
        ],
        fromZigbee: [fz.ias_smoke_alarm_1, fz.ignore_basic_report],
        toZigbee: [],
        exposes: [e.smoke(), e.battery_low(), e.tamper()],
        extend: [battery()],
    },
    {
        zigbeeModel: ['TS0111'],
        model: 'TS0111',
        vendor: 'TuYa',
        description: 'Socket',
        extend: [tuya.modernExtend.tuyaOnOff()],
    },
    {
        zigbeeModel: ['TS0218'],
        model: 'TS0218',
        vendor: 'TuYa',
        description: 'Button',
        fromZigbee: [legacy.fromZigbee.TS0218_click, fz.battery],
        exposes: [e.battery(), e.action(['click'])],
        toZigbee: [],
    },
    {
        zigbeeModel: ['TS0203'],
        model: 'TS0203',
        vendor: 'TuYa',
        description: 'Door sensor',
        fromZigbee: [fz.ias_contact_alarm_1, fz.battery, fz.ignore_basic_report, fz.ias_contact_alarm_1_report],
        toZigbee: [],
        whiteLabel: [
            {vendor: 'CR Smart Home', model: 'TS0203'},
            {vendor: 'TuYa', model: 'iH-F001'},
            {vendor: 'Tesla Smart', model: 'TSL-SEN-DOOR'},
            {vendor: 'Cleverio', model: 'SS100'},
            tuya.whitelabel('Niceboy', 'ORBIS Windows & Door Sensor', 'Door sensor', ['_TZ3000_qrldbmfn']),
            tuya.whitelabel('TuYa', 'ZD08', 'Door sensor', ['_TZ3000_7d8yme6f']),
            tuya.whitelabel('TuYa', 'MC500A', 'Door sensor', ['_TZ3000_2mbfxlzr']),
            tuya.whitelabel('TuYa', '19DZT', 'Door sensor', ['_TZ3000_n2egfsli']),
            tuya.whitelabel('TuYa', 'DS04', 'Door sensor', ['_TZ3000_yfekcy3n']),
            tuya.whitelabel('Moes', 'ZSS-JM-GWM-C-MS', 'Smart door and window sensor', ['_TZ3000_decxrtwa']),
            tuya.whitelabel('Moes', 'ZSS-X-GWM-C', 'Door/window magnetic sensor', ['_TZ3000_gntwytxo']),
            tuya.whitelabel('Luminea', 'ZX-5232', 'Smart door and window sensor', ['_TZ3000_4ugnzsli']),
        ],
        exposes: (device, options) => {
            const exps: Expose[] = [e.contact(), e.battery_low(), e.battery(), e.battery_voltage()];
            const noTamperModels = [ // manufacturerName for models without a tamper sensor
                '_TZ3000_2mbfxlzr', // TuYa MC500A
                '_TZ3000_n2egfsli', // TuYa 19DZT
                '_TZ3000_yfekcy3n', // TuYa DS04
                '_TZ3000_bpkijo14',
                '_TZ3000_gntwytxo', // Moes ZSS-X-GWM-C
                '_TZ3000_4ugnzsli', // Luminea ZX-5232
            ];
            if (!device || !noTamperModels.includes(device.manufacturerName)) {
                exps.push(e.tamper());
            }
            exps.push(e.linkquality());
            return exps;
        },
        configure: async (device, coordinatorEndpoint) => {
            try {
                const endpoint = device.getEndpoint(1);
                await reporting.bind(endpoint, coordinatorEndpoint, ['genPowerCfg']);
                await reporting.batteryPercentageRemaining(endpoint);
                await reporting.batteryVoltage(endpoint);
            } catch (error) {/* Fails for some*/}
        },
    },
    {
        fingerprint: tuya.fingerprint('TS0203', ['_TZ3210_jowhpxop']),
        model: 'TS0203_1',
        vendor: 'TuYa',
        description: 'Door sensor with scene switch',
        fromZigbee: [tuya.fz.datapoints, fz.ias_contact_alarm_1, fz.battery, fz.ignore_basic_report, fz.ias_contact_alarm_1_report],
        toZigbee: [tuya.tz.datapoints],
        onEvent: tuya.onEventSetTime,
        configure: tuya.configureMagicPacket,
        exposes: [e.action(['single', 'double', 'hold']), e.contact(), e.battery_low(), e.tamper(), e.battery(), e.battery_voltage()],
        meta: {
            tuyaDatapoints: [
                [101, 'action', tuya.valueConverterBasic.lookup({'single': 0, 'double': 1, 'hold': 2})],
            ],
        },
        whiteLabel: [
            tuya.whitelabel('Linkoze', 'LKDSZ001', 'Door sensor with scene switch', ['_TZ3210_jowhpxop']),
        ],
    },
    {
        fingerprint: [
            {modelID: 'TS0021', manufacturerName: '_TZ3210_3ulg9kpo'},
        ],
        model: 'LKWSZ211',
        vendor: 'TuYa',
        description: 'Scene remote with 2 keys',
        fromZigbee: [tuya.fz.datapoints, fz.ignore_basic_report],
        toZigbee: [tuya.tz.datapoints],
        onEvent: tuya.onEventSetTime,
        configure: tuya.configureMagicPacket,
        exposes: [
            e.battery(), e.action([
                'button_1_single', 'button_1_double', 'button_1_hold',
                'button_2_single', 'button_2_double', 'button_2_hold',
            ]),
        ],
        meta: {
            tuyaDatapoints: [
                [1, 'action',
                    tuya.valueConverterBasic.lookup({
                        'button_1_single': tuya.enum(0),
                        'button_1_double': tuya.enum(1),
                        'button_1_hold': tuya.enum(2),
                    }),
                ],
                [2, 'action',
                    tuya.valueConverterBasic.lookup({
                        'button_2_single': tuya.enum(0),
                        'button_2_double': tuya.enum(1),
                        'button_2_hold': tuya.enum(2),
                    }),
                ],
                [10, 'battery', tuya.valueConverter.raw],
            ],
        },
        whiteLabel: [
            tuya.whitelabel('Linkoze', 'LKWSZ211', 'Wireless switch (2-key)', ['_TZ3210_3ulg9kpo']),
            tuya.whitelabel('Adaprox', 'LKWSZ211', 'Remote wireless switch (2-key)', ['_TZ3210_3ulg9kpo']),
        ],
    },
    {
        fingerprint: [{modelID: 'TS0601', manufacturerName: '_TZE200_bq5c8xfe'},
            {modelID: 'TS0601', manufacturerName: '_TZE200_bjawzodf'},
            {modelID: 'TS0601', manufacturerName: '_TZE200_qyflbnbj'},
            {modelID: 'TS0601', manufacturerName: '_TZE200_vs0skpuc'},
            {modelID: 'TS0601', manufacturerName: '_TZE200_44af8vyi'},
            {modelID: 'TS0601', manufacturerName: '_TZE200_zl1kmjqx'}],
        model: 'TS0601_temperature_humidity_sensor_1',
        vendor: 'TuYa',
        description: 'Temperature & humidity sensor',
        fromZigbee: [legacy.fromZigbee.tuya_temperature_humidity_sensor],
        toZigbee: [],
        exposes: (device, options) => {
            const exps: Expose[] = [e.temperature(), e.humidity(), e.battery()];
            if (!device || device.manufacturerName === '_TZE200_qyflbnbj') {
                exps.push(e.battery_low());
                exps.push(e.enum('battery_level', ea.STATE, ['low', 'middle', 'high']).withDescription('Battery level state'));
            }
            exps.push(e.linkquality());
            return exps;
        },
    },
    {
        fingerprint: [{modelID: 'TS0601', manufacturerName: '_TZE200_mfamvsdb'}],
        model: 'F00MB00-04-1',
        vendor: 'FORIA',
        description: '4 scenes switch',
        extend: [
            tuya.modernExtend.tuyaMagicPacket(),
            tuya.modernExtend.combineActions([
                tuya.modernExtend.dpAction({dp: 1, lookup: {'scene_1': 0}}),
                tuya.modernExtend.dpAction({dp: 2, lookup: {'scene_2': 0}}),
                tuya.modernExtend.dpAction({dp: 3, lookup: {'scene_3': 0}}),
                tuya.modernExtend.dpAction({dp: 4, lookup: {'scene_4': 0}}),
            ]),
            tuya.modernExtend.dpBinary({
                name: 'vibration',
                dp: 0x6c, type: tuya.dataTypes.enum,
                valueOn: ['ON', 1],
                valueOff: ['OFF', 0],
                description: 'Enable vibration',
            }),
            tuya.modernExtend.dpBinary({
                name: 'approach',
                dp: 0x6b, type: tuya.dataTypes.enum,
                valueOn: ['ON', 1],
                valueOff: ['OFF', 0],
                description: 'Enable approach detection',
            }),
            tuya.modernExtend.dpBinary({
                name: 'illumination',
                dp: 0x6a, type: tuya.dataTypes.enum,
                valueOn: ['ON', 1],
                valueOff: ['OFF', 0],
                description: 'Enable illumination detection',
            }),
            tuya.modernExtend.dpBinary({
                name: 'backlight',
                dp: 0x69, type: tuya.dataTypes.enum,
                valueOn: ['ON', 1],
                valueOff: ['OFF', 0],
                description: 'Enable backlight',
            }),
        ],
    },
    {
        fingerprint: tuya.fingerprint('TS0601', ['_TZE200_dhke3p9w']),
        model: 'F00YK04-18-1',
        vendor: 'FORIA',
        description: '18 scenes remote',
        fromZigbee: [tuya.fz.datapoints],
        toZigbee: [tuya.tz.datapoints],
        configure: tuya.configureMagicPacket,
        exposes: [e.action(['scene_1', 'scene_2', 'scene_3', 'scene_4', 'scene_5', 'scene_6',
            'scene_7', 'scene_8', 'scene_9', 'scene_10', 'scene_11', 'scene_12', 'scene_13', 'scene_14', 'scene_15', 'scene_16',
            'scene_17', 'scene_18']),
        ],

        meta: {
            multiEndpoint: true,
            tuyaDatapoints: [
                [1, 'action', tuya.valueConverter.static('scene_1')],
                [2, 'action', tuya.valueConverter.static('scene_2')],
                [3, 'action', tuya.valueConverter.static('scene_3')],
                [4, 'action', tuya.valueConverter.static('scene_4')],
                [5, 'action', tuya.valueConverter.static('scene_5')],
                [6, 'action', tuya.valueConverter.static('scene_6')],
                [7, 'action', tuya.valueConverter.static('scene_7')],
                [8, 'action', tuya.valueConverter.static('scene_8')],
                [9, 'action', tuya.valueConverter.static('scene_9')],
                [10, 'action', tuya.valueConverter.static('scene_10')],
                [11, 'action', tuya.valueConverter.static('scene_11')],
                [12, 'action', tuya.valueConverter.static('scene_12')],
                [13, 'action', tuya.valueConverter.static('scene_13')],
                [14, 'action', tuya.valueConverter.static('scene_14')],
                [15, 'action', tuya.valueConverter.static('scene_15')],
                [16, 'action', tuya.valueConverter.static('scene_16')],
                [101, 'action', tuya.valueConverter.static('scene_17')],
                [102, 'action', tuya.valueConverter.static('scene_18')],
            ],
        },
    },
    {
        fingerprint: tuya.fingerprint('TS0601', [
            '_TZE200_yjjdcqsq', '_TZE200_9yapgbuv', '_TZE200_utkemkbs', '_TZE204_utkemkbs',
            '_TZE204_9yapgbuv', '_TZE204_upagmta9', '_TZE200_cirvgep4', '_TZE200_upagmta9',
            '_TZE204_yjjdcqsq', '_TZE204_cirvgep4',
        ]),
        model: 'TS0601_temperature_humidity_sensor_2',
        vendor: 'TuYa',
        description: 'Temperature and humidity sensor',
        fromZigbee: [tuya.fz.datapoints],
        toZigbee: [tuya.tz.datapoints],
        onEvent: tuya.onEvent({queryOnDeviceAnnounce: true}),
        configure: async (device, coordinatorEndpoint) => {
            await tuya.configureMagicPacket(device, coordinatorEndpoint);
            // Required to get the device to start reporting
            await device.getEndpoint(1).command('manuSpecificTuya', 'dataQuery', {});
        },
        exposes: [e.temperature(), e.humidity(), tuya.exposes.batteryState(), tuya.exposes.temperatureUnit()],
        meta: {
            tuyaDatapoints: [
                [1, 'temperature', tuya.valueConverter.divideBy10],
                [2, 'humidity', tuya.valueConverter.raw],
                [3, 'battery_state', tuya.valueConverter.batteryState],
                [9, 'temperature_unit', tuya.valueConverter.temperatureUnitEnum],
            ],
        },
        whiteLabel: [
            tuya.whitelabel('TuYa', 'ZTH01', 'Temperature and humidity sensor', ['_TZE200_yjjdcqsq', '_TZE204_yjjdcqsq']),
            tuya.whitelabel('TuYa', 'SZTH02', 'Temperature and humidity sensor', ['_TZE200_utkemkbs', '_TZE204_utkemkbs']),
            tuya.whitelabel('TuYa', 'ZTH02', 'Temperature and humidity sensor', ['_TZE200_9yapgbuv', '_TZE204_9yapgbuv']),
            tuya.whitelabel('TuYa', 'ZTH05', 'Temperature and humidity sensor', ['_TZE204_upagmta9', '_TZE200_upagmta9']),
            tuya.whitelabel('TuYa', 'ZTH08-E', 'Temperature and humidity sensor', ['_TZE200_cirvgep4', '_TZE204_cirvgep4']),
        ],
    },
    {
        fingerprint: tuya.fingerprint('TS0601', ['_TZE200_vvmbj46n']),
        model: 'ZTH05Z',
        vendor: 'TuYa',
        description: 'Temperature and humidity sensor',
        fromZigbee: [tuya.fz.datapoints],
        toZigbee: [tuya.tz.datapoints],
        onEvent: tuya.onEvent({queryOnDeviceAnnounce: true}),
        configure: async (device, coordinatorEndpoint) => {
            await tuya.configureMagicPacket(device, coordinatorEndpoint);
            // Required to get the device to start reporting
            await device.getEndpoint(1).command('manuSpecificTuya', 'dataQuery', {});
        },
        exposes: [
            e.temperature(), e.humidity(), e.battery(),
            e.enum('temperature_unit', ea.STATE_SET, ['celsius', 'fahrenheit']).withDescription('Temperature unit'),
            e.numeric('max_temperature_alarm', ea.STATE_SET).withUnit('°C').withValueMin(-20).withValueMax(60)
                .withDescription('Alarm temperature max'),
            e.numeric('min_temperature_alarm', ea.STATE_SET).withUnit('°C').withValueMin(-20).withValueMax(60)
                .withDescription('Alarm temperature min'),
            e.numeric('max_humidity_alarm', ea.STATE_SET).withUnit('%').withValueMin(0).withValueMax(100).withDescription('Alarm humidity max'),
            e.numeric('min_humidity_alarm', ea.STATE_SET).withUnit('%').withValueMin(0).withValueMax(100).withDescription('Alarm humidity min'),
            e.enum('temperature_alarm', ea.STATE_SET, ['lower_alarm', 'upper_alarm', 'cancel']).withDescription('Temperature alarm'),
            e.enum('humidity_alarm', ea.STATE_SET, ['lower_alarm', 'upper_alarm', 'cancel']).withDescription('Humidity alarm'),
            e.numeric('temperature_periodic_report', ea.STATE_SET).withUnit('%').withValueMin(0).withValueMax(100)
                .withDescription('Temp periodic report'),
            e.numeric('humidity_periodic_report', ea.STATE_SET).withUnit('%').withValueMin(0).withValueMax(100)
                .withDescription('Humidity periodic report'),
            e.numeric('temperature_sensitivity', ea.STATE_SET).withUnit('°C').withValueMin(3).withValueMax(10).withValueStep(1)
                .withDescription('Sensitivity of temperature'),
            e.numeric('humidity_sensitivity', ea.STATE_SET).withUnit('%').withValueMin(3).withValueMax(10).withValueStep(1)
                .withDescription('Sensitivity of humidity'),
        ],
        meta: {
            tuyaDatapoints: [
                [1, 'temperature', tuya.valueConverter.divideBy10],
                [2, 'humidity', tuya.valueConverter.raw],
                [4, 'battery', tuya.valueConverter.raw],
                [9, 'temperature_unit', tuya.valueConverter.temperatureUnitEnum],
                [10, 'max_temperature_alarm', tuya.valueConverter.divideBy10],
                [11, 'min_temperature_alarm', tuya.valueConverter.divideBy10],
                [12, 'max_humidity_alarm', tuya.valueConverter.raw],
                [13, 'min_humidity_alarm', tuya.valueConverter.raw],
                [14, 'temperature_alarm', tuya.valueConverterBasic.lookup(
                    {'lower_alarm': tuya.enum(0), 'upper_alarm': tuya.enum(1), 'cancel': tuya.enum(2)})],
                [15, 'humidity_alarm', tuya.valueConverterBasic.lookup(
                    {'lower_alarm': tuya.enum(0), 'upper_alarm': tuya.enum(1), 'cancel': tuya.enum(2)})],
                [17, 'temperature_periodic_report', tuya.valueConverter.raw],
                [18, 'humidity_periodic_report', tuya.valueConverter.raw],
                [19, 'temperature_sensitivity', tuya.valueConverter.raw],
                [20, 'humidity_sensitivity', tuya.valueConverter.raw],
            ],
        },
    },
    {
        fingerprint: tuya.fingerprint('TS0601', ['_TZE200_nvups4nh']),
        model: 'TS0601_contact_temperature_humidity_sensor',
        vendor: 'TuYa',
        description: 'Contact, temperature and humidity sensor',
        fromZigbee: [tuya.fz.datapoints, tuya.fz.gateway_connection_status],
        toZigbee: [tuya.tz.datapoints],
        configure: tuya.configureMagicPacket,
        exposes: [e.contact(), e.temperature(), e.humidity(), e.battery()],
        meta: {
            tuyaDatapoints: [
                [1, 'contact', tuya.valueConverter.trueFalseInvert],
                [2, 'battery', tuya.valueConverter.raw],
                [7, 'temperature', tuya.valueConverter.divideBy10],
                [8, 'humidity', tuya.valueConverter.raw],
            ],
        },
        whiteLabel: [
            tuya.whitelabel('Aubess', '1005005194831629', 'Contact, temperature and humidity sensor', ['_TZE200_nvups4nh']),
        ],
    },
    {
        fingerprint: [{modelID: 'TS0601', manufacturerName: '_TZE200_vzqtvljm'}],
        model: 'TS0601_illuminance_temperature_humidity_sensor_1',
        vendor: 'TuYa',
        description: 'Illuminance, temperature & humidity sensor',
        fromZigbee: [legacy.fromZigbee.tuya_illuminance_temperature_humidity_sensor],
        toZigbee: [],
        exposes: [e.temperature(), e.humidity(), e.illuminance_lux(), e.battery()],
    },
    {
        fingerprint: [{modelID: 'TS0601', manufacturerName: '_TZE200_8ygsuhe1'},
            {modelID: 'TS0601', manufacturerName: '_TZE200_yvx5lh6k'},
            {modelID: 'TS0601', manufacturerName: '_TZE200_ryfmq5rl'},
            {modelID: 'TS0601', manufacturerName: '_TZE200_c2fmom5z'},
            {modelID: 'TS0601', manufacturerName: '_TZE200_mja3fuja'}],
        model: 'TS0601_air_quality_sensor',
        vendor: 'TuYa',
        description: 'Air quality sensor',
        fromZigbee: [legacy.fromZigbee.tuya_air_quality],
        toZigbee: [],
        exposes: [e.temperature(), e.humidity(), e.co2(), e.voc().withUnit('ppm'), e.formaldehyd()],
    },
    {
        fingerprint: [{modelID: 'TS0601', manufacturerName: '_TZE200_rbbx5mfq'}],
        model: 'TS0601_illuminance_temperature_humidity_sensor_2',
        vendor: 'TuYa',
        description: 'Illuminance sensor',
        fromZigbee: [tuya.fz.datapoints],
        toZigbee: [tuya.tz.datapoints],
        configure: tuya.configureMagicPacket,
        exposes: [e.illuminance(), e.temperature().withUnit('lx'), e.humidity()],
        meta: {
            tuyaDatapoints: [
                [2, 'illuminance', tuya.valueConverter.raw],
                [6, 'temperature', tuya.valueConverter.divideBy10],
                [7, 'humidity', tuya.valueConverter.divideBy10],
            ],
        },
    },
    {
        fingerprint: tuya.fingerprint('TS0601', ['_TZE200_dwcarsat']),
        model: 'TS0601_smart_air_house_keeper',
        vendor: 'TuYa',
        description: 'Smart air house keeper',
        fromZigbee: [legacy.fromZigbee.tuya_air_quality],
        toZigbee: [],
        exposes: [e.temperature(), e.humidity(), e.co2(), e.voc().withUnit('ppm'), e.formaldehyd().withUnit('µg/m³'),
            e.pm25().withValueMin(0).withValueMax(999).withValueStep(1)],
    },
    {
        fingerprint: tuya.fingerprint('TS0601', ['_TZE200_ogkdpgy2', '_TZE200_3ejwxpmu']),
        model: 'TS0601_co2_sensor',
        vendor: 'TuYa',
        description: 'NDIR co2 sensor',
        fromZigbee: [legacy.fromZigbee.tuya_air_quality],
        toZigbee: [],
        exposes: [e.temperature(), e.humidity(), e.co2()],
    },
    {
        fingerprint: [{modelID: 'TS0601', manufacturerName: '_TZE200_7bztmfm1'}],
        model: 'TS0601_smart_CO_air_box',
        vendor: 'TuYa',
        description: 'Smart air box (carbon monoxide)',
        fromZigbee: [legacy.fromZigbee.tuya_CO],
        toZigbee: [],
        exposes: [e.carbon_monoxide(), e.co()],
    },
    {
        fingerprint: tuya.fingerprint('TS0601', ['_TZE200_ggev5fsl', '_TZE200_u319yc66', '_TZE200_kvpwq8z7']),
        model: 'TS0601_gas_sensor_1',
        vendor: 'TuYa',
        description: 'Gas sensor',
        fromZigbee: [tuya.fz.datapoints],
        toZigbee: [tuya.tz.datapoints],
        configure: tuya.configureMagicPacket,
        exposes: [e.gas(), tuya.exposes.selfTest(), tuya.exposes.selfTestResult(), tuya.exposes.faultAlarm(), tuya.exposes.silence()],
        meta: {
            tuyaDatapoints: [
                [1, 'gas', tuya.valueConverter.trueFalse0],
                [8, 'self_test', tuya.valueConverter.raw],
                [9, 'self_test_result', tuya.valueConverter.selfTestResult],
                [11, 'fault_alarm', tuya.valueConverter.trueFalse1],
                [16, 'silence', tuya.valueConverter.raw],
            ],
        },
    },
    {
        fingerprint: tuya.fingerprint('TS0601', ['_TZE200_yojqa8xn', '_TZE204_zougpkpy', '_TZE204_chbyv06x', '_TZE204_yojqa8xn']),
        model: 'TS0601_gas_sensor_2',
        vendor: 'TuYa',
        description: 'Gas sensor',
        fromZigbee: [tuya.fz.datapoints],
        toZigbee: [tuya.tz.datapoints],
        configure: tuya.configureMagicPacket,
        exposes: [
            e.gas(), tuya.exposes.gasValue().withUnit('LEL'), tuya.exposes.selfTest(), tuya.exposes.selfTestResult(),
            tuya.exposes.silence(),
            e.enum('alarm_ringtone', ea.STATE_SET, [
                'melody_1', 'melody_2', 'melody_3', 'melody_4', 'melody_5']).withDescription('Ringtone of the alarm'),
            e.numeric('alarm_time', ea.STATE_SET).withValueMin(1).withValueMax(180).withValueStep(1)
                .withUnit('s').withDescription('Alarm time'),
            e.binary('preheat', ea.STATE, true, false).withDescription('Indicates sensor preheat is active'),
        ],
        whiteLabel: [
            tuya.whitelabel('DYGSM', 'DY-RQ500A', 'Gas sensor', ['_TZE204_zougpkpy']),
            tuya.whitelabel('DYGSM', 'DY-RQ500A', 'Gas sensor', ['_TZE204_chbyv06x']),
        ],
        meta: {
            tuyaDatapoints: [
                [1, 'gas', tuya.valueConverter.trueFalseEnum0],
                [2, 'gas_value', tuya.valueConverter.divideBy10],
                [6, 'alarm_ringtone', tuya.valueConverterBasic.lookup({'melody_1': tuya.enum(0), 'melody_2': tuya.enum(1),
                    'melody_3': tuya.enum(2), 'melody_4': tuya.enum(3), 'melody_5': tuya.enum(4)})],
                [7, 'alarm_time', tuya.valueConverter.raw],
                [8, 'self_test', tuya.valueConverter.raw],
                [9, 'self_test_result', tuya.valueConverter.selfTestResult],
                [10, 'preheat', tuya.valueConverter.raw],
                [13, null, null], // alarm_switch; ignore for now since it is unclear what it does
                [16, 'silence', tuya.valueConverter.raw],
            ],
        },
    },
    {
        fingerprint: tuya.fingerprint('TS0601', ['_TZE200_nus5kk3n']),
        model: 'TS0601_gas_sensor_3',
        vendor: 'TuYa',
        description: 'Gas sensor',
        fromZigbee: [tuya.fz.datapoints],
        toZigbee: [tuya.tz.datapoints],
        configure: tuya.configureMagicPacket,
        exposes: [e.gas(), tuya.exposes.selfTest(), tuya.exposes.selfTestResult(), tuya.exposes.faultAlarm(), tuya.exposes.silence()],
        meta: {
            tuyaDatapoints: [
                [1, 'gas', tuya.valueConverter.trueFalse0],
                [9, 'self_test_result', tuya.valueConverter.selfTestResult],
                [11, 'fault_alarm', tuya.valueConverter.trueFalse1],
            ],
        },
    },
    {
        fingerprint: tuya.fingerprint('TS0601', ['_TZE200_mby4kbtq']),
        model: 'TS0601_gas_sensor_4', // _TZE200_mby4kbtq looks like TS0601_gas_sensor_2
        vendor: 'TuYa',
        description: 'Gas sensor',
        fromZigbee: [tuya.fz.datapoints],
        toZigbee: [tuya.tz.datapoints],
        configure: tuya.configureMagicPacket,
        exposes: [
            e.gas(),
            tuya.exposes.gasValue().withUnit('LEL'),
            e.binary('preheat', ea.STATE, true, false).withDescription('Indicates sensor preheat is active'),
            tuya.exposes.faultAlarm(),
            e.binary('alarm_switch', ea.STATE_SET, true, false),
            tuya.exposes.silence(),
        ],
        meta: {
            tuyaDatapoints: [
                [1, 'gas', tuya.valueConverter.trueFalse0],
                [2, 'gas_value', tuya.valueConverter.divideBy10],
                [10, 'preheat', tuya.valueConverter.raw],
                [11, 'fault_alarm', tuya.valueConverter.trueFalse1],
                [13, 'alarm_switch', tuya.valueConverter.raw],
                [16, 'silence', tuya.valueConverter.raw],
            ],
        },
    },
    {
        fingerprint: [{modelID: 'TS0001', manufacturerName: '_TZ3000_hktqahrq'}, {manufacturerName: '_TZ3000_hktqahrq'},
            {manufacturerName: '_TZ3000_q6a3tepg'}, {modelID: 'TS000F', manufacturerName: '_TZ3000_m9af2l6g'},
            {modelID: 'TS000F', manufacturerName: '_TZ3000_mx3vgyea'},
            {modelID: 'TS000F', manufacturerName: '_TZ3000_skueekg3'},
            {modelID: 'TS000F', manufacturerName: '_TZ3000_dlhhrhs8'},
            {modelID: 'TS000F', manufacturerName: '_TZ3000_fdxihpp7'},
            {modelID: 'TS0001', manufacturerName: '_TZ3000_skueekg3'},
            {modelID: 'TS0001', manufacturerName: '_TZ3000_npzfdcof'},
            {modelID: 'TS0001', manufacturerName: '_TZ3000_5ng23zjs'},
            {modelID: 'TS0001', manufacturerName: '_TZ3000_rmjr4ufz'},
            {modelID: 'TS0001', manufacturerName: '_TZ3000_v7gnj3ad'},
            {modelID: 'TS0001', manufacturerName: '_TZ3000_3a9beq8a'},
            {modelID: 'TS0001', manufacturerName: '_TZ3000_ark8nv4y'},
            {modelID: 'TS0001', manufacturerName: '_TZ3000_mx3vgyea'},
            {modelID: 'TS0001', manufacturerName: '_TZ3000_fdxihpp7'},
            {modelID: 'TS0001', manufacturerName: '_TZ3000_qsp2pwtf'},
            {modelID: 'TS0001', manufacturerName: '_TZ3000_kycczpw8'},
            {modelID: 'TS0001', manufacturerName: '_TZ3000_46t1rvdu'}],
        model: 'WHD02',
        vendor: 'TuYa',
        whiteLabel: [
            {vendor: 'TuYa', model: 'iHSW02'}, {vendor: 'Aubess', model: 'TMZ02'},
            tuya.whitelabel('TuYa', 'QS-zigbee-S08-16A-RF', 'Wall switch module', ['_TZ3000_dlhhrhs8']),
        ],
        description: 'Wall switch module',
        extend: [tuya.modernExtend.tuyaOnOff({switchType: true})],
        configure: async (device, coordinatorEndpoint) => {
            await tuya.configureMagicPacket(device, coordinatorEndpoint);
            const endpoint = device.getEndpoint(1);
            await reporting.bind(endpoint, coordinatorEndpoint, ['genOnOff']);
            await reporting.onOff(endpoint);
        },
    },
    {
        fingerprint: tuya.fingerprint('TS011F', ['_TZ3000_mvn6jl7x', '_TZ3000_raviyuvk', '_TYZB01_hlla45kx', '_TZ3000_92qd4sqa',
            '_TZ3000_zwaadvus', '_TZ3000_k6fvknrr', '_TZ3000_6s5dc9lx', '_TZ3000_helyqdvs', '_TZ3000_rgpqqmbj', '_TZ3000_8nyaanzb',
            '_TZ3000_iy2c3n6p']),
        model: 'TS011F_2_gang_wall',
        vendor: 'TuYa',
        description: '2 gang wall outlet',
        ota: ota.zigbeeOTA,
        extend: [tuya.modernExtend.tuyaOnOff({backlightModeLowMediumHigh: true, childLock: true, endpoints: ['l1', 'l2']})],
        whiteLabel: [
            tuya.whitelabel('ClickSmart+', 'CMA30036', '2 gang socket outlet', ['_TYZB01_hlla45kx']),
            tuya.whitelabel('Rylike', 'RY-WS02Z', '2 gang socket outlet AU', ['_TZ3000_rgpqqmbj', '_TZ3000_8nyaanzb', '_TZ3000_iy2c3n6p']),
        ],
        endpoint: (device) => {
            return {'l1': 1, 'l2': 2};
        },
        meta: {multiEndpoint: true, multiEndpointSkip: ['power_on_behavior']},
        configure: tuya.configureMagicPacket,
    },
    {
        fingerprint: [{modelID: 'TS011F', manufacturerName: '_TZ3000_rk2yzt0u'},
            {modelID: 'TS0001', manufacturerName: '_TZ3000_o4cjetlm'}, {manufacturerName: '_TZ3000_o4cjetlm'},
            {modelID: 'TS0001', manufacturerName: '_TZ3000_iedbgyxt'}, {modelID: 'TS0001', manufacturerName: '_TZ3000_h3noz0a5'},
            {modelID: 'TS0001', manufacturerName: '_TYZB01_4tlksk8a'}, {modelID: 'TS0011', manufacturerName: '_TYZB01_rifa0wlb'},
            {modelID: 'TS0001', manufacturerName: '_TZ3000_5ucujjts'}, {modelID: 'TS0001', manufacturerName: '_TZ3000_h8ngtlxy'},
            {modelID: 'TS0001', manufacturerName: '_TZ3000_w0ypwa1f'}, {modelID: 'TS0001', manufacturerName: '_TZ3000_wpueorev'},
        ],
        model: 'ZN231392',
        vendor: 'TuYa',
        description: 'Smart water/gas valve',
        extend: [tuya.modernExtend.tuyaOnOff({indicatorMode: true})],
        configure: async (device, coordinatorEndpoint) => {
            await tuya.configureMagicPacket(device, coordinatorEndpoint);
            const endpoint = device.getEndpoint(1);
            await endpoint.read('genOnOff', ['onOff', 'moesStartUpOnOff']);
        },
    },
    {
        zigbeeModel: ['CK-BL702-AL-01(7009_Z102LG03-1)', 'CK-BL702-AL-01(7009_Z102LG04-2)'],
        model: 'CK-BL702-AL-01',
        vendor: 'TuYa',
        description: 'Zigbee LED bulb',
        extend: [tuya.modernExtend.tuyaLight({colorTemp: {range: [142, 500]}, color: true})],
    },
    {
        zigbeeModel: ['SM0001'],
        model: 'SM0001',
        vendor: 'TuYa',
        description: 'Switch',
        extend: [tuya.modernExtend.tuyaOnOff()],
        configure: async (device, coordinatorEndpoint) => {
            await tuya.configureMagicPacket(device, coordinatorEndpoint);
            await reporting.bind(device.getEndpoint(1), coordinatorEndpoint, ['genOnOff']);
        },
        whiteLabel: [
            tuya.whitelabel('Zemismart', 'ZM-H7', 'Hand wave wall smart switch', ['_TZ3000_jcqs2mrv']),
        ],
    },
    {
        zigbeeModel: ['TS0505B'],
        model: 'TS0505B_1',
        vendor: 'TuYa',
        description: 'Zigbee RGB+CCT light',
        whiteLabel: [{vendor: 'Mercator Ikuü', model: 'SMD4106W-RGB-ZB'},
            {vendor: 'TuYa', model: 'A5C-21F7-01'}, {vendor: 'Mercator Ikuü', model: 'S9E27LED9W-RGB-Z'},
            {vendor: 'Aldi', model: 'L122CB63H11A9.0W', description: 'LIGHTWAY smart home LED-lamp - bulb'},
            {vendor: 'Lidl', model: '14153706L', description: 'Livarno smart LED ceiling light'},
            {vendor: 'Zemismart', model: 'LXZB-ZB-09A', description: 'Zemismart LED Surface Mounted Downlight 9W RGBW'},
            {vendor: 'Feconn', model: 'FE-GU10-5W', description: 'Zigbee GU10 5W smart bulb'},
            {vendor: 'Nedis', model: 'ZBLC1E14'},
            tuya.whitelabel('Aldi', 'L122FF63H11A5.0W', 'LIGHTWAY smart home LED-lamp - spot', ['_TZ3000_j0gtlepx']),
            tuya.whitelabel('Aldi', 'L122AA63H11A6.5W', 'LIGHTWAY smart home LED-lamp - candle', ['_TZ3000_iivsrikg']),
            tuya.whitelabel('Aldi', 'C422AC11D41H140.0W', 'MEGOS LED panel RGB+CCT 40W 3600lm 62 x 62 cm', ['_TZ3000_v1srfw9x']),
            tuya.whitelabel('Aldi', 'C422AC14D41H140.0W', 'MEGOS LED panel RGB+CCT 40W 3600lm 30 x 120 cm', ['_TZ3000_gb5gaeca']),
            tuya.whitelabel('MiBoxer', 'FUT066Z', 'RGB+CCT LED Downlight', ['_TZ3210_zrvxvydd']),
            tuya.whitelabel('MiBoxer', 'FUT039Z', 'RGB+CCT LED controller', ['_TZ3210_jicmoite']),
            tuya.whitelabel('Lidl', '14156506L', 'Livarno Lux smart LED mood light', ['_TZ3210_r0xgkft5']),
            tuya.whitelabel('Lidl', 'HG08010', 'Livarno Home outdoor spotlight', ['_TZ3210_umi6vbsz']),
            tuya.whitelabel('Lidl', 'HG08008', 'Livarno Home LED ceiling light', ['_TZ3210_p9ao60da']),
            tuya.whitelabel('TuYa', 'HG08007', 'Livarno Home outdoor LED band', ['_TZ3210_zbabx9wh']),
            tuya.whitelabel('Lidl', '14158704L', 'Livarno Home LED floor lamp, RGBW', ['_TZ3210_z1vlyufu']),
            tuya.whitelabel('Lidl', '14158804L', 'Livarno Home LED desk lamp RGBW', ['_TZ3210_hxtfthp5']),
            tuya.whitelabel('Lidl', 'HG07834A/HG09155A', 'Livarno Lux GU10 spot RGB', ['_TZ3000_quqaeew6']),
            tuya.whitelabel('Lidl', 'HG07834B', 'Livarno Lux E14 candle RGB', ['_TZ3000_th6zqqy6', '_TZ3000_wr6g6olr']),
            tuya.whitelabel('Lidl', 'HG08131C', 'Livarno Home outdoor E27 bulb in set with flare', ['_TZ3000_q50zhdsc']),
            tuya.whitelabel('Lidl', 'HG07834C', 'Livarno Lux E27 bulb RGB', ['_TZ3000_qd7hej8u']),
            tuya.whitelabel('Lidl', 'HG08383B', 'Livarno outdoor LED light chain', ['_TZ3000_bwlvyjwk']),
            tuya.whitelabel('Lidl', 'HG08383A', 'Livarno outdoor LED light chain', ['_TZ3000_taspddvq']),
            tuya.whitelabel('Garza Smart', 'Garza-Standard-A60', 'Standard A60 bulb', ['_TZ3210_sln7ah6r']),
            tuya.whitelabel('UR Lighting', 'TH008L10RGBCCT', '10W RGB+CCT downlight', ['_TZ3210_dn5higyl']),
            tuya.whitelabel('Lidl', 'HG08010', 'Livarno Home outdoor spotlight', ['_TZ3210_umi6vbsz']),
            tuya.whitelabel('Lidl', 'HG08008', 'Livarno Home LED ceiling light', ['_TZ3210_p9ao60da']),
            tuya.whitelabel('Lidl', 'HG08007', 'Livarno Home outdoor LED band', ['_TZ3210_zbabx9wh']),
            tuya.whitelabel('Lidl', '399629_2110', 'Livarno Lux Ceiling Panel RGB+CCT', ['_TZ3210_c0s1xloa', '_TZ3210_x13bu7za']),
            tuya.whitelabel('TuYa', 'TS0505B_1_3', 'Zigbee 10W Downlight RGB CCW', ['_TZ3210_it1u8ahz']),
            tuya.whitelabel('Nous', 'P3Z', 'Smart light bulb', ['_TZ3210_cieijuw1']),
            tuya.whitelabel('Moes', 'ZLD-RCW_1', 'RGB+CCT Zigbee LED controller', ['_TZ3000_7hcgjxpc']),
            tuya.whitelabel('Moes', 'ZB-TD5-RCW-GU10', 'RGB+CCT 4.7W GU10 LED bulb', ['_TZ3210_rcggc0ys']),
            tuya.whitelabel('Moes', 'ZB-TDA9-RCW-E27-MS', 'RGB+CCT 9W E27 LED bulb', ['_TZ3210_wxa85bwk']),
            tuya.whitelabel('Moes', 'ZB-LZD10-RCW', '10W RGB+CCT Smart Downlight', ['_TZ3210_s9lumfhn']),
            tuya.whitelabel('MiBoxer', 'FUT106ZR', 'GU10 bulb', ['_TZB210_rwy5hexp']),
            tuya.whitelabel('TuYa', 'TS0505B_1_1', 'Zigbee 3.0 18W led light bulb E27 RGBCW', ['_TZ3210_jd3z4yig', '_TZ3210_r5afgmkl']),
            tuya.whitelabel('MiBoxer', 'FUTC11ZR', 'Outdoor light', ['_TZB210_zmppwawa']),
        ],
        extend: [tuya.modernExtend.tuyaLight({colorTemp: {range: [153, 500]}, color: true})],
        configure: async (device, coordinatorEndpoint) => {
            device.getEndpoint(1).saveClusterAttributeKeyValue('lightingColorCtrl', {colorCapabilities: 29});
        },
    },
    {
        fingerprint: tuya.fingerprint('TS0505B',
            ['_TZ3210_iystcadi', '_TZ3210_mja6r5ix', '_TZ3210_it1u8ahz']),
        model: 'TS0505B_2',
        vendor: 'TuYa',
        description: 'Zigbee RGB+CCT light',
        whiteLabel: [
            tuya.whitelabel('Lidl', '14149505L/14149506L_2', 'Livarno Lux light bar RGB+CCT (black/white)', ['_TZ3210_iystcadi']),
            tuya.whitelabel('TuYa', 'TS0505B_2_1', 'Zigbee 3.0 18W led light bulb E27 RGBCW', ['_TZ3210_mja6r5ix']),
            tuya.whitelabel('TuYa', 'TS0505B_2_2', 'Zigbee GU10/E14 5W smart bulb', ['_TZ3210_it1u8ahz']),
        ],
        toZigbee: [tz.on_off, tzLocal.led_control, tuya.tz.do_not_disturb],
        fromZigbee: [fz.on_off, fz.tuya_led_controller, fz.brightness, fz.ignore_basic_report],
        exposes: [e.light_brightness_colortemp_colorhs([143, 500]).removeFeature('color_temp_startup'), tuya.exposes.doNotDisturb()],
        configure: async (device, coordinatorEndpoint) => {
            device.getEndpoint(1).saveClusterAttributeKeyValue('lightingColorCtrl', {colorCapabilities: 29});
        },
    },
    {
        fingerprint: tuya.fingerprint('TS0505B', ['_TZB210_3zfp8mki']),
        model: 'TS0505B_3',
        vendor: 'TuYa',
        description: 'Zigbee RGB+CCT light',
        whiteLabel: [
            tuya.whitelabel('Skydance', 'WZ5_dim_2', 'Zigbee & RF 5 in 1 LED controller (DIM mode)', ['_TZB210_3zfp8mki']),
        ],
        extend: [light({colorTemp: {range: [153, 500]}, color: {modes: ['hs'], applyRedFix: true, enhancedHue: false}})],
        configure: async (device, coordinatorEndpoint) => {
            device.getEndpoint(1).saveClusterAttributeKeyValue('lightingColorCtrl', {colorCapabilities: 29});
        },
    },
    {
        zigbeeModel: ['TS0503B'],
        model: 'TS0503B',
        vendor: 'TuYa',
        description: 'Zigbee RGB light',
        whiteLabel: [
            {vendor: 'BTF-Lighting', model: 'C03Z'},
            tuya.whitelabel('MiBoxer', 'FUT037Z', 'RGB led controller', ['_TZ3210_778drfdt']),
        ],
        extend: [tuya.modernExtend.tuyaLight({color: true})],
    },
    {
        zigbeeModel: ['TS0504B'],
        model: 'TS0504B',
        vendor: 'TuYa',
        description: 'Zigbee RGBW light',
        toZigbee: [tzLocal.TS0504B_color],
        extend: [tuya.modernExtend.tuyaLight({color: true})],
    },
    {
        zigbeeModel: ['TS0501A'],
        model: 'TS0501A',
        description: 'Zigbee light',
        vendor: 'TuYa',
        extend: [tuyaLight()],
        whiteLabel: [
            tuya.whitelabel('Lidl', 'HG06463A', 'Livarno Lux E27 ST64 filament bulb', ['_TZ3000_j2w1dw29']),
            tuya.whitelabel('Lidl', 'HG06463B', 'Livarno Lux E27 G95 filament bulb', ['_TZ3000_nosnx7im']),
            tuya.whitelabel('Lidl', 'HG06462A', 'Livarno Lux E27 A60 filament bulb', ['_TZ3000_7dcddnye', '_TZ3000_nbnmw9nc']),
        ],
    },
    {
        fingerprint: tuya.fingerprint('TS0501B', ['_TZB210_rkgngb5o']),
        model: 'TS0501B_dimmer',
        description: 'Zigbee dimmer',
        vendor: 'TuYa',
        extend: [tuyaLight({configureReporting: true, effect: false})],
        whiteLabel: [
            tuya.whitelabel('TuYa', 'L1(ZW)', 'Light dimmer 0-10V', ['_TZB210_rkgngb5o']),
        ],
    },
    {
        zigbeeModel: ['TS0501B'],
        model: 'TS0501B',
        description: 'Zigbee light',
        vendor: 'TuYa',
        extend: [tuyaLight()],
        whiteLabel: [
            tuya.whitelabel('MiBoxer', 'FUT036Z', 'Single color LED controller', ['_TZ3210_dxroobu3', '_TZ3210_dbilpfqk']),
            tuya.whitelabel('Mercator Ikuü', 'SMFL20W-ZB', 'Ridley Floodlight', ['_TZ3000_juq7i1fr']),
        ],
    },
    {
        fingerprint: tuya.fingerprint('TS0202', ['_TYZB01_vwqnz1sn']),
        model: 'TS0202_3',
        vendor: 'TuYa',
        description: 'Motion detector with illuminance',
        fromZigbee: [fz.ias_occupancy_alarm_1, fz.battery, fz.ignore_basic_report, fz.ias_occupancy_alarm_1_report, fz.illuminance],
        toZigbee: [],
        onEvent: tuya.onEventSetTime,
        configure: tuya.configureMagicPacket,
        exposes: [e.occupancy(), e.battery_low(), e.battery(), e.tamper(), e.illuminance_lux()],
    },
    {
        fingerprint: tuya.fingerprint('TS0202', ['_TZ3210_cwamkvua']),
        model: 'TS0202_2',
        vendor: 'TuYa',
        description: 'Motion sensor with scene switch',
        fromZigbee: [tuya.fz.datapoints, fz.ias_occupancy_alarm_1, fz.battery],
        toZigbee: [tuya.tz.datapoints],
        configure: async (device, coordinatorEndpoint) => {
            const endpoint = device.getEndpoint(1);
            await tuya.configureMagicPacket(device, coordinatorEndpoint);
            await reporting.batteryPercentageRemaining(endpoint);
            await reporting.batteryVoltage(endpoint);
        },
        exposes: [e.battery(), e.battery_voltage(), e.occupancy(), e.action(['single', 'double', 'hold']),
            e.enum('light', ea.STATE, ['dark', 'bright'])],
        meta: {
            tuyaDatapoints: [
                [102, 'light', tuya.valueConverterBasic.lookup({'dark': false, 'bright': true})],
                [101, 'action', tuya.valueConverterBasic.lookup({'single': 0, 'double': 1, 'hold': 2})],
            ],
        },
        whiteLabel: [
            {vendor: 'Linkoze', model: 'LKMSZ001'},
        ],
    },
    {
        fingerprint: [{modelID: 'TS0202', manufacturerName: '_TYZB01_jytabjkb'},
            {modelID: 'TS0202', manufacturerName: '_TZ3000_lltemgsf'},
            {modelID: 'TS0202', manufacturerName: '_TYZB01_5nr7ncpl'},
            {modelID: 'TS0202', manufacturerName: '_TZ3000_mg4dy6z6'},
            {modelID: 'TS0202', manufacturerName: '_TZ3000_bsvqrxru'},
        ],
        model: 'TS0202_1',
        vendor: 'TuYa',
        description: 'Motion sensor',
        // Requires alarm_1_with_timeout https://github.com/Koenkk/zigbee2mqtt/issues/2818#issuecomment-776119586
        fromZigbee: [fz.ias_occupancy_alarm_1_with_timeout, fz.battery, fz.ignore_basic_report],
        toZigbee: [],
        exposes: [e.occupancy(), e.battery_low(), e.linkquality(), e.battery(), e.battery_voltage()],
        configure: async (device, coordinatorEndpoint) => {
            const endpoint = device.getEndpoint(1);
            await reporting.bind(endpoint, coordinatorEndpoint, ['genPowerCfg']);
            await reporting.batteryPercentageRemaining(endpoint);
        },
    },
    {
        fingerprint: tuya.fingerprint('WHD02', ['_TZ3000_hktqahrq']),
        zigbeeModel: ['TS0202'],
        model: 'TS0202',
        vendor: 'TuYa',
        description: 'Motion sensor',
        whiteLabel: [{vendor: 'Mercator Ikuü', model: 'SMA02P'},
            {vendor: 'TuYa', model: 'TY-ZPR06'},
            {vendor: 'Tesla Smart', model: 'TS0202'},
            tuya.whitelabel('MiBoxer', 'PIR1-ZB', 'PIR sensor', ['_TZ3040_wqmtjsyk']),
            tuya.whitelabel('TuYa', 'ZMS01', 'Motion sensor', ['_TZ3000_otvn3lne']),
            tuya.whitelabel('Nous', 'E2', 'Motion sensor', ['_TZ3000_h4wnrtck']),
            tuya.whitelabel('TuYa', '809WZT', 'Motion sensor', ['_TZ3040_bb6xaihh']),
            tuya.whitelabel('Niceboy', 'ORBIS Motion Sensor', 'Motion sensor', ['_TZ3000_qomxlryd']),
            tuya.whitelabel('Luminea', 'ZX-5311', 'Motion sensor', ['_TZ3000_jmrgyl7o']),
            tuya.whitelabel('TuYa', 'ZP01', 'Motion sensor', ['_TZ3000_lf56vpxj']),
            tuya.whitelabel('TuYa', 'HW500A', 'Motion sensor', ['_TZ3000_bsvqrxru']),
        ],
        fromZigbee: [fz.ias_occupancy_alarm_1, fz.battery, fz.ignore_basic_report, fz.ias_occupancy_alarm_1_report],
        toZigbee: [],
        exposes: (device, options) => {
            const exps: Expose[] = [e.occupancy(), e.battery_low(), e.battery(), e.battery_voltage()];
            if (!device || device.manufacturerName !== '_TZ3000_bsvqrxru') {
                exps.push(e.tamper());
            }
            exps.push(e.linkquality());
            return exps;
        },
        configure: async (device, coordinatorEndpoint) => {
            const endpoint = device.getEndpoint(1);
            await reporting.bind(endpoint, coordinatorEndpoint, ['genPowerCfg']);
            try {
                await reporting.batteryPercentageRemaining(endpoint);
                await reporting.batteryVoltage(endpoint);
            } catch (error) {/* Fails for some https://github.com/Koenkk/zigbee2mqtt/issues/13708 */}
        },
    },
    {
        fingerprint: tuya.fingerprint('TS0202', ['_TZ3040_fwxuzcf4', '_TZ3040_msl6wxk9']),
        model: 'ZM-35H-Q',
        vendor: 'TuYa',
        description: 'Motion sensor',
        fromZigbee: [fz.ias_occupancy_alarm_1, fz.battery, fz.ignore_basic_report, fz.ZM35HQ_attr, legacy.fromZigbee.ZM35HQ_battery],
        toZigbee: [tz.ZM35HQ_attr],
        extend: [quirkCheckinInterval(15000)],
        exposes: [e.occupancy(), e.battery_low(), e.battery(),
            e.enum('sensitivity', ea.ALL, ['low', 'medium', 'high']).withDescription('PIR sensor sensitivity'),
            e.enum('keep_time', ea.ALL, [30, 60, 120]).withDescription('PIR keep time in seconds'),
        ],
        configure: tuya.configureMagicPacket,
        whiteLabel: [
            tuya.whitelabel('Aubess', '40ZH-O', 'Motion sensor', ['_TZ3040_msl6wxk9']),
        ],
    },
    {
        fingerprint: tuya.fingerprint('TS0202', ['_TZ3000_mcxw5ehu', '_TZ3000_6ygjfyll', '_TZ3040_6ygjfyll', '_TZ3000_msl6wxk9']),
        model: 'IH012-RT01',
        vendor: 'TuYa',
        description: 'Motion sensor',
        fromZigbee: [fz.ias_occupancy_alarm_1, fz.ignore_basic_report, fz.ZM35HQ_attr, fz.battery],
        toZigbee: [tz.ZM35HQ_attr],
        extend: [quirkCheckinInterval(15000)],
        exposes: [e.occupancy(), e.battery_low(), e.battery(), e.battery_voltage(),
            e.enum('sensitivity', ea.ALL, ['low', 'medium', 'high']).withDescription('PIR sensor sensitivity'),
            e.enum('keep_time', ea.ALL, [30, 60, 120]).withDescription('PIR keep time in seconds'),
        ],
        configure: async (device, coordinatorEndpoint) => {
            const endpoint = device.getEndpoint(1);
            await reporting.bind(endpoint, coordinatorEndpoint, ['genPowerCfg']);
            await reporting.batteryPercentageRemaining(endpoint);
            await reporting.batteryVoltage(endpoint);
        },
        whiteLabel: [
            tuya.whitelabel('TuYa', 'ZMS-102', 'Motion sensor', ['_TZ3000_msl6wxk9']),
        ],
    },
    {
        fingerprint: tuya.fingerprint('TS0202', ['_TZ3000_o4mkahkc']),
        model: 'IH012-RT02',
        vendor: 'TuYa',
        description: 'Motion sensor',
        fromZigbee: [fz.ias_occupancy_alarm_1, fz.ignore_basic_report, fz.ZM35HQ_attr, fz.battery],
        toZigbee: [tz.ZM35HQ_attr],
        extend: [quirkCheckinInterval(15000)],
        exposes: [e.occupancy(), e.battery_low(), e.tamper(), e.battery(), e.battery_voltage(),
            e.enum('sensitivity', ea.ALL, ['low', 'medium', 'high']).withDescription('PIR sensor sensitivity'),
            e.enum('keep_time', ea.ALL, [30, 60, 120]).withDescription('PIR keep time in seconds'),
        ],
        configure: async (device, coordinatorEndpoint) => {
            const endpoint = device.getEndpoint(1);
            await reporting.bind(endpoint, coordinatorEndpoint, ['genPowerCfg']);
            await reporting.batteryPercentageRemaining(endpoint);
            await reporting.batteryVoltage(endpoint);
        },
    },
    {
        fingerprint: [{modelID: 'TS0207', manufacturerName: '_TZ3000_m0vaazab'},
            {modelID: 'TS0207', manufacturerName: '_TZ3000_ufttklsz'},
            {modelID: 'TS0207', manufacturerName: '_TZ3000_nkkl7uzv'},
            {modelID: 'TS0207', manufacturerName: '_TZ3000_misw04hq'},
            {modelID: 'TS0207', manufacturerName: '_TZ3000_nlsszmzl'},
            {modelID: 'TS0207', manufacturerName: '_TZ3000_gszjt2xx'},
            {modelID: 'TS0207', manufacturerName: '_TZ3000_wlquqiiz'},
            {modelID: 'TS0207', manufacturerName: '_TZ3000_5k5vh43t'}],
        model: 'TS0207_repeater',
        vendor: 'TuYa',
        description: 'Repeater',
        fromZigbee: [fz.linkquality_from_basic],
        toZigbee: [],
        exposes: [],
    },
    {
        zigbeeModel: ['TS0207', 'FNB54-WTS08ML1.0'],
        model: 'TS0207_water_leak_detector',
        vendor: 'TuYa',
        description: 'Water leak detector',
        fromZigbee: [fz.ias_water_leak_alarm_1, fz.battery, fz.ignore_basic_report],
        whiteLabel: [
            {vendor: 'CR Smart Home', model: 'TS0207'},
            tuya.whitelabel('Meian', 'SW02', 'Water leak sensor', ['_TZ3000_kyb656no']),
            tuya.whitelabel('Aubess', 'IH-K665', 'Water leak sensor', ['_TZ3000_k4ej3ww2', '_TZ3000_kstbkt6a', '_TZ3000_upgcbody']),
            tuya.whitelabel('TuYa', 'TS0207_water_leak_detector_1', 'Zigbee water flood sensor + 1m probe cable', ['_TZ3000_ocjlo4ea']),
            tuya.whitelabel('TuYa', 'TS0207_water_leak_detector_3', 'Zigbee water leak sensor', ['_TYZB01_sqmd19i1']),
            tuya.whitelabel('TuYa', '899WZ', 'Water leak detector with 80DB Alarm', ['_TZ3000_mugyhz0q']),
            tuya.whitelabel('Niceboy', 'ORBIS Water Sensor', 'Water leak sensor', ['_TZ3000_awvmkayh']),
            tuya.whitelabel('Nous', 'E4', 'Water Leakage Sensor)', ['_TZ3000_0s9gukzt']),
        ],
        toZigbee: [],
        configure: async (device, coordinatorEndpoint) => {
            const endpoint = device.getEndpoint(1);
            await reporting.bind(endpoint, coordinatorEndpoint, ['genPowerCfg']);
            await reporting.batteryPercentageRemaining(endpoint);
        },
        exposes: (device, options) => {
            const exps: Expose[] = [e.water_leak(), e.battery_low(), e.battery()];
            const noTamperModels = [ // manufacturerName for models without a tamper sensor
                '_TZ3000_mugyhz0q', // TuYa 899WZ
                '_TZ3000_k4ej3ww2', // Aubess IH-K665
                '_TZ3000_kstbkt6a', // Aubess IH-K665
                '_TZ3000_upgcbody', // Zigbee water leak sensor
            ];
            if (!device || !noTamperModels.includes(device.manufacturerName)) {
                exps.push(e.tamper());
            }
            exps.push(e.linkquality());
            return exps;
        },
    },
    {
        fingerprint: tuya.fingerprint('TS0101', ['_TYZB01_ijihzffk', '_TZ3210_tfxwxklq', '_TZ3210_2dfy6tol']),
        model: 'TS0101',
        vendor: 'TuYa',
        description: 'Zigbee Socket',
        whiteLabel: [
            {vendor: 'Larkkey', model: 'PS080'},
            {vendor: 'Mercator Ikuü', model: 'SPBS01G'},
            tuya.whitelabel('Mercator Ikuü', 'SISW01', 'Inline Switch', ['_TZ3210_2dfy6tol']),
        ],
        extend: [tuya.modernExtend.tuyaOnOff()],
        configure: async (device, coordinatorEndpoint) => {
            const endpoint = device.getEndpoint(1);
            await reporting.bind(endpoint, coordinatorEndpoint, ['genOnOff']);
            await reporting.onOff(endpoint);
        },
    },
    {
        fingerprint: [{modelID: 'TS0108', manufacturerName: '_TYZB01_7yidyqxd'}],
        model: 'TS0108',
        vendor: 'TuYa',
        description: 'Socket with 2 USB',
        whiteLabel: [{vendor: 'Larkkey', model: 'PS580'}],
        extend: [tuya.modernExtend.tuyaOnOff()],
        exposes: [e.switch().withEndpoint('l1'), e.switch().withEndpoint('l2')],
        endpoint: (device) => {
            return {'l1': 1, 'l2': 7};
        },
        meta: {multiEndpoint: true, disableDefaultResponse: true},
        configure: async (device, coordinatorEndpoint) => {
            await tuya.configureMagicPacket(device, coordinatorEndpoint);
            await reporting.bind(device.getEndpoint(1), coordinatorEndpoint, ['genOnOff']);
            await reporting.bind(device.getEndpoint(7), coordinatorEndpoint, ['genOnOff']);
        },
    },
    {
        fingerprint: tuya.fingerprint('TS0601', ['_TZE200_myd45weu', '_TZE200_ga1maeof']),
        model: 'TS0601_soil',
        vendor: 'TuYa',
        description: 'Soil sensor',
        fromZigbee: [tuya.fz.datapoints],
        toZigbee: [tuya.tz.datapoints],
        configure: tuya.configureMagicPacket,
        exposes: [e.temperature(), e.soil_moisture(), tuya.exposes.temperatureUnit(), e.battery(), tuya.exposes.batteryState()],
        meta: {
            tuyaDatapoints: [
                [3, 'soil_moisture', tuya.valueConverter.raw],
                [5, 'temperature', tuya.valueConverter.raw],
                [9, 'temperature_unit', tuya.valueConverter.temperatureUnit],
                [14, 'battery_state', tuya.valueConverter.batteryState],
                [15, 'battery', tuya.valueConverter.raw],
            ],
        },
    },
    {
        fingerprint: tuya.fingerprint('TS0601', ['_TZE200_ip2akl4w', '_TZE200_1agwnems', '_TZE200_la2c2uo9', '_TZE200_579lguh2',
            '_TZE200_vucankjx', '_TZE200_4mh6tyyo', '_TZE204_hlx9tnzb', '_TZE204_n9ctkb6j', '_TZE204_9qhuzgo0', '_TZE200_9cxuhakf',
            '_TZE200_a0syesf5', '_TZE200_3p5ydos3', '_TZE200_swaamsoy', '_TZE200_ojzhk75b', '_TZE200_w4cryh2i', '_TZE200_dfxkcots',
            '_TZE200_9i9dt8is', '_TZE200_ctq0k47x', '_TZE200_ebwgzdqq', '_TZE200_whpb9yts', '_TZE204_vevc4c6g', '_TZE200_0nauxa0p']),
        model: 'TS0601_dimmer_1',
        vendor: 'TuYa',
        description: '1 gang smart dimmer',
        fromZigbee: [tuya.fz.datapoints],
        toZigbee: [tuya.tz.datapoints],
        configure: tuya.configureMagicPacket,
        exposes: [tuya.exposes.lightBrightnessWithMinMax(), tuya.exposes.countdown(), tuya.exposes.lightType(),
            e.power_on_behavior().withAccess(ea.STATE_SET),
            tuya.exposes.backlightModeOffNormalInverted().withAccess(ea.STATE_SET)],
        meta: {
            tuyaDatapoints: [
                [1, 'state', tuya.valueConverter.onOff, {skip: tuya.skip.stateOnAndBrightnessPresent}],
                [2, 'brightness', tuya.valueConverter.scale0_254to0_1000],
                [3, 'min_brightness', tuya.valueConverter.scale0_254to0_1000],
                [4, 'light_type', tuya.valueConverter.lightType],
                [5, 'max_brightness', tuya.valueConverter.scale0_254to0_1000],
                [6, 'countdown', tuya.valueConverter.countdown],
                [14, 'power_on_behavior', tuya.valueConverter.powerOnBehavior],
                [21, 'backlight_mode', tuya.valueConverter.backlightModeOffNormalInverted],
            ],
        },
        whiteLabel: [
            {vendor: 'Lerlink', model: 'X706U'},
            {vendor: 'Moes', model: 'ZS-EUD_1gang'},
            {vendor: 'Larkkey', model: 'ZSTY-SM-1DMZG-EU'},
            {vendor: 'Earda', model: 'EDM-1ZAA-EU'},
            {vendor: 'Earda', model: 'EDM-1ZAB-EU'},
            {vendor: 'Earda', model: 'EDM-1ZBA-EU'},
            {vendor: 'Mercator Ikuü', model: 'SSWD01'},
            {vendor: 'Moes', model: 'ZS-USD'},
            {vendor: 'Moes', model: 'EDM-1ZBB-EU'},
            tuya.whitelabel('Moes', 'ZS-SR-EUD-1', 'Star ring smart dimmer switch 1 gang', ['_TZE204_hlx9tnzb']),
            tuya.whitelabel('Moes', 'MS-105Z', 'Smart Dimmer module', ['_TZE200_la2c2uo9']),
            tuya.whitelabel('Mercator Ikuü', 'SSWM-DIMZ', 'Switch Mechanism', ['_TZE200_9cxuhakf']),
            tuya.whitelabel('Mercator Ikuü', 'SSWRM-ZB', 'Rotary dimmer mechanism', ['_TZE200_a0syesf5']),
            tuya.whitelabel('Lonsonho', 'EDM-1ZBB-EU', 'Smart Dimmer Switch', ['_TZE200_0nauxa0p']),
        ],
    },
    {
        fingerprint: tuya.fingerprint('TS0601', ['_TZE200_fjjbhx9d', '_TZE200_e3oitdyu', '_TZE200_gwkapsoq', '_TZE204_zenj4lxv']),
        model: 'TS0601_dimmer_2',
        vendor: 'TuYa',
        description: '2 gang smart dimmer',
        whiteLabel: [
            {vendor: 'Moes', model: 'ZS-EUD_2gang'},
            {vendor: 'Moes', model: 'MS-105B'}, // _TZE200_e3oitdyu
            tuya.whitelabel('Moes', 'ZS-SR-EUD-2', 'Star ring smart dimmer switch 2 gangs', ['_TZE204_zenj4lxv']),
        ],
        extend: [
            tuya.modernExtend.tuyaMagicPacket(),
            deviceEndpoints({endpoints: {'l1': 1, 'l2': 1}}),
            tuya.modernExtend.dpLight({
                state: {dp: 1, type: tuya.dataTypes.bool, valueOn: ['ON', true], valueOff: ['OFF', false],
                    skip: tuya.skip.stateOnAndBrightnessPresent},
                brightness: {dp: 2, type: tuya.dataTypes.number, scale: [0, 254, 0, 1000]},
                min: {dp: 3, type: tuya.dataTypes.number, scale: [0, 254, 0, 1000]},
                max: {dp: 5, type: tuya.dataTypes.number, scale: [0, 254, 0, 1000]},
                endpoint: 'l1',
            }),
            tuya.modernExtend.dpNumeric({
                name: 'countdown',
                dp: 6, type: tuya.dataTypes.number,
                expose: tuya.exposes.countdown(),
                endpoint: 'l1',
            }),
            tuya.modernExtend.dpLight({
                state: {dp: 7, type: tuya.dataTypes.bool, valueOn: ['ON', true], valueOff: ['OFF', false],
                    skip: tuya.skip.stateOnAndBrightnessPresent},
                brightness: {dp: 8, type: tuya.dataTypes.number, scale: [0, 254, 0, 1000]},
                min: {dp: 9, type: tuya.dataTypes.number, scale: [0, 254, 0, 1000]},
                max: {dp: 11, type: tuya.dataTypes.number, scale: [0, 254, 0, 1000]},
                endpoint: 'l2',
            }),
            tuya.modernExtend.dpNumeric({
                name: 'countdown',
                dp: 12, type: tuya.dataTypes.number,
                expose: tuya.exposes.countdown(),
                endpoint: 'l2',
            }),
            tuya.modernExtend.dpPowerOnBehavior({
                dp: 14, type: tuya.dataTypes.enum,
            }),
            tuya.modernExtend.dpBacklightMode({
                dp: 21, type: tuya.dataTypes.enum,
            }),
        ],
    },
    {
        fingerprint: tuya.fingerprint('TS0601', ['_TZE200_vm1gyrso', '_TZE204_1v1dxkck']),
        model: 'TS0601_dimmer_3',
        vendor: 'TuYa',
        description: '3 gang smart dimmer',
        fromZigbee: [tuya.fz.datapoints],
        toZigbee: [tuya.tz.datapoints],
        configure: tuya.configureMagicPacket,
        exposes: [
            tuya.exposes.lightBrightnessWithMinMax().withEndpoint('l1'),
            tuya.exposes.lightBrightnessWithMinMax().withEndpoint('l2'),
            tuya.exposes.lightBrightnessWithMinMax().withEndpoint('l3'),
            tuya.exposes.countdown().withEndpoint('l1'),
            tuya.exposes.countdown().withEndpoint('l2'),
            tuya.exposes.countdown().withEndpoint('l3'),
            e.power_on_behavior().withAccess(ea.STATE_SET),
            tuya.exposes.backlightModeOffNormalInverted().withAccess(ea.STATE_SET)],
        meta: {
            multiEndpoint: true,
            tuyaDatapoints: [
                [1, 'state_l1', tuya.valueConverter.onOff, {skip: tuya.skip.stateOnAndBrightnessPresent}],
                [2, 'brightness_l1', tuya.valueConverter.scale0_254to0_1000],
                [3, 'min_brightness_l1', tuya.valueConverter.scale0_254to0_1000],
                [5, 'max_brightness_l1', tuya.valueConverter.scale0_254to0_1000],
                [6, 'countdown_l1', tuya.valueConverter.countdown],
                [7, 'state_l2', tuya.valueConverter.onOff, {skip: tuya.skip.stateOnAndBrightnessPresent}],
                [8, 'brightness_l2', tuya.valueConverter.scale0_254to0_1000],
                [9, 'min_brightness_l2', tuya.valueConverter.scale0_254to0_1000],
                [11, 'max_brightness_l2', tuya.valueConverter.scale0_254to0_1000],
                [12, 'countdown_l2', tuya.valueConverter.countdown],
                [15, 'state_l3', tuya.valueConverter.onOff, {skip: tuya.skip.stateOnAndBrightnessPresent}],
                [16, 'brightness_l3', tuya.valueConverter.scale0_254to0_1000],
                [17, 'min_brightness_l3', tuya.valueConverter.scale0_254to0_1000],
                [19, 'max_brightness_l3', tuya.valueConverter.scale0_254to0_1000],
                [20, 'countdown_l3', tuya.valueConverter.countdown],
                [14, 'power_on_behavior', tuya.valueConverter.powerOnBehaviorEnum],
                [21, 'backlight_mode', tuya.valueConverter.backlightModeOffNormalInverted],
            ],
        },
        endpoint: (device) => {
            return {'l1': 1, 'l2': 1, 'l3': 1};
        },
        whiteLabel: [
            {vendor: 'Moes', model: 'ZS-EUD_3gang'},
            tuya.whitelabel('Moes', 'ZS-SR-EUD-3', 'Star ring smart dimmer switch 3 gangs', ['_TZE204_1v1dxkck']),
        ],
    },
    {
        fingerprint: tuya.fingerprint('TS0601', ['_TZE204_bxoo2swd', '_TZE200_tsxpl0d0']),
        model: 'TS0601_dimmer_4',
        vendor: 'TuYa',
        description: '2 gang smart dimmer module',
        fromZigbee: [tuya.fz.datapoints],
        toZigbee: [tuya.tz.datapoints],
        configure: tuya.configureMagicPacket,
        exposes: [
            tuya.exposes.lightBrightnessWithMinMax().withEndpoint('l1'),
            tuya.exposes.lightBrightnessWithMinMax().withEndpoint('l2'),
            tuya.exposes.countdown().withEndpoint('l1'),
            tuya.exposes.countdown().withEndpoint('l2'),
            tuya.exposes.lightType().withEndpoint('l1'),
            tuya.exposes.lightType().withEndpoint('l2'),
            e.enum('power_on_behavior', ea.STATE_SET, ['off', 'on', 'previous']),
        ],
        meta: {
            multiEndpoint: true,
            tuyaDatapoints: [
                [1, 'state_l1', tuya.valueConverter.onOff, {skip: tuya.skip.stateOnAndBrightnessPresent}],
                [2, 'brightness_l1', tuya.valueConverter.scale0_254to0_1000],
                [3, 'min_brightness_l1', tuya.valueConverter.scale0_254to0_1000],
                [4, 'light_type_l1', tuya.valueConverterBasic.lookup({'led': tuya.enum(0), 'incandescent': tuya.enum(1), 'halogen': tuya.enum(2)})],
                [5, 'max_brightness_l1', tuya.valueConverter.scale0_254to0_1000],
                [6, 'countdown_l1', tuya.valueConverter.countdown],
                [7, 'state_l2', tuya.valueConverter.onOff, {skip: tuya.skip.stateOnAndBrightnessPresent}],
                [8, 'brightness_l2', tuya.valueConverter.scale0_254to0_1000],
                [9, 'min_brightness_l2', tuya.valueConverter.scale0_254to0_1000],
                [10, 'light_type_l2', tuya.valueConverterBasic.lookup({'led': tuya.enum(0), 'incandescent': tuya.enum(1), 'halogen': tuya.enum(2)})],
                [11, 'max_brightness_l2', tuya.valueConverter.scale0_254to0_1000],
                [12, 'countdown_l2', tuya.valueConverter.countdown],
                [14, 'power_on_behavior', tuya.valueConverterBasic.lookup({'off': tuya.enum(0), 'on': tuya.enum(1), 'previous': tuya.enum(2)})],
            ],
        },
        endpoint: (device) => {
            return {'l1': 1, 'l2': 1};
        },
        whiteLabel: [
            {vendor: 'Moes', model: 'MS-105B-M'},
            tuya.whitelabel('KnockautX', 'FMD2C018', '2 gang smart dimmer module', ['_TZE200_tsxpl0d0']),
        ],
    },
    {
        fingerprint: tuya.fingerprint('TS0601', ['_TZE204_dcnsggvz']),
        model: 'TS0601_dimmer_5',
        vendor: 'TuYa',
        description: '1 gang smart dimmer module',
        fromZigbee: [tuya.fz.datapoints],
        toZigbee: [tuya.tz.datapoints],
        configure: tuya.configureMagicPacket,
        exposes: [
            tuya.exposes.lightBrightnessWithMinMax(),
            e.enum('power_on_behavior', ea.STATE_SET, ['off', 'on', 'previous']),
            tuya.exposes.countdown(), tuya.exposes.lightType(), tuya.exposes.switchType(),
        ],
        meta: {
            tuyaDatapoints: [
                [1, 'state', tuya.valueConverter.onOff, {skip: tuya.skip.stateOnAndBrightnessPresent}],
                [2, 'brightness', tuya.valueConverter.scale0_254to0_1000],
                [3, 'min_brightness', tuya.valueConverter.scale0_254to0_1000],
                [4, 'light_type', tuya.valueConverterBasic.lookup({'led': tuya.enum(0), 'incandescent': tuya.enum(1), 'halogen': tuya.enum(2)})],
                [4, 'light_type', tuya.valueConverter.lightType],
                [5, 'max_brightness', tuya.valueConverter.scale0_254to0_1000],
                [6, 'countdown', tuya.valueConverter.countdown],
                [14, 'power_on_behavior', tuya.valueConverterBasic.lookup({'off': tuya.enum(0), 'on': tuya.enum(1), 'previous': tuya.enum(2)})],
                [57, 'switch_type', tuya.valueConverterBasic.lookup({'toggle': tuya.enum(0), 'state': tuya.enum(1), 'momentary': tuya.enum(2)})],
            ],
        },
        whiteLabel: [
            {vendor: 'Moes', model: 'MS-105-M'},
        ],
    },
    {
        fingerprint: [
            {
                modelID: 'TS0601',
                manufacturerName: '_TZE204_5cuocqty',
            },
        ],
        model: 'ZDMS16-1',
        vendor: 'Avatto',
        description: 'Zigbee 1 channel Dimmer',
        fromZigbee: [tuya.fz.datapoints],
        toZigbee: [tuya.tz.datapoints],
        configure: tuya.configureMagicPacket,
        exposes: [
            tuya.exposes.lightBrightnessWithMinMax(),
            tuya.exposes.countdown(),
            tuya.exposes.switchType(),
            e.power_on_behavior().withAccess(ea.STATE_SET),
        ],
        meta: {
            tuyaDatapoints: [
                [1, 'state', tuya.valueConverter.onOff, {skip: tuya.skip.stateOnAndBrightnessPresent}],
                [2, 'brightness', tuya.valueConverter.scale0_254to0_1000],
                [3, 'min_brightness', tuya.valueConverter.scale0_254to0_1000],
                [4, 'switch_type', tuya.valueConverter.switchType2],
                [5, 'max_brightness', tuya.valueConverter.scale0_254to0_1000],
                [6, 'countdown', tuya.valueConverter.countdown],
                [14, 'power_on_behavior', tuya.valueConverter.powerOnBehaviorEnum],
            ],
        },
    },
    {
        fingerprint: [
            {
                modelID: 'TS0601',
                manufacturerName: '_TZE204_o9gyszw2',
            },
        ],
        model: 'ZDMS16-2',
        vendor: 'Avatto',
        description: 'Zigbee 2 channels Dimmer',
        fromZigbee: [tuya.fz.datapoints],
        toZigbee: [tuya.tz.datapoints],
        configure: tuya.configureMagicPacket,
        exposes: [
            tuya.exposes.lightBrightnessWithMinMax().withEndpoint('l1'),
            tuya.exposes.countdown().withEndpoint('l1'),
            tuya.exposes.switchType().withEndpoint('l1'),
            tuya.exposes.lightBrightnessWithMinMax().withEndpoint('l2'),
            tuya.exposes.countdown().withEndpoint('l2'),
            tuya.exposes.switchType().withEndpoint('l2'),
            e.power_on_behavior().withAccess(ea.STATE_SET),
        ],
        meta: {
            multiEndpoint: true,
            tuyaDatapoints: [
                [1, 'state_l1', tuya.valueConverter.onOff, {skip: tuya.skip.stateOnAndBrightnessPresent}],
                [2, 'brightness_l1', tuya.valueConverter.scale0_254to0_1000],
                [3, 'min_brightness_l1', tuya.valueConverter.scale0_254to0_1000],
                [4, 'switch_type_l1', tuya.valueConverter.switchType2],
                [5, 'max_brightness_l1', tuya.valueConverter.scale0_254to0_1000],
                [6, 'countdown_l1', tuya.valueConverter.countdown],
                [7, 'state_l2', tuya.valueConverter.onOff, {skip: tuya.skip.stateOnAndBrightnessPresent}],
                [8, 'brightness_l2', tuya.valueConverter.scale0_254to0_1000],
                [9, 'min_brightness_l2', tuya.valueConverter.scale0_254to0_1000],
                [10, 'switch_type_l2', tuya.valueConverter.switchType2],
                [11, 'max_brightness_l2', tuya.valueConverter.scale0_254to0_1000],
                [12, 'countdown_l2', tuya.valueConverter.countdown],
                [14, 'power_on_behavior', tuya.valueConverter.powerOnBehaviorEnum],
            ],
        },
        endpoint: (device) => {
            return {'l1': 1, 'l2': 1};
        },
    },
    {
        fingerprint: tuya.fingerprint('TS0601', ['_TZE200_p0gzbqct']),
        model: 'TS0601_dimmer_knob',
        vendor: 'TuYa',
        description: 'Zigbee smart knob dimmer',
        fromZigbee: [tuya.fz.datapoints],
        toZigbee: [tuya.tz.datapoints],
        configure: tuya.configureMagicPacket,
        exposes: [tuya.exposes.lightBrightness().withMinBrightness().setAccess('min_brightness', ea.STATE_SET), tuya.exposes.lightType(),
            tuya.exposes.indicatorModeNoneRelayPos()],
        meta: {
            tuyaDatapoints: [
                [1, 'state', tuya.valueConverter.onOff, {skip: tuya.skip.stateOnAndBrightnessPresent}],
                [2, 'brightness', tuya.valueConverter.scale0_254to0_1000],
                [3, 'min_brightness', tuya.valueConverter.scale0_254to0_1000],
                [4, 'light_type', tuya.valueConverter.lightType],
                [21, 'indicator_mode', tuya.valueConverterBasic.lookup({'none': 0, 'relay': 1, 'pos': 2})],
            ],
        },
        whiteLabel: [
            {vendor: 'Moes', model: 'WS-SY-EURD'},
            {vendor: 'Moes', model: 'WS-SY-EURD-WH-MS'},
        ],
    },
    {
        fingerprint: [{modelID: 'TS011F', manufacturerName: '_TZ3000_oiymh3qu'}],
        model: 'TS011F_socket_module',
        vendor: 'TuYa',
        description: 'Socket module',
        extend: [tuya.modernExtend.tuyaOnOff()],
        whiteLabel: [{vendor: 'LoraTap', model: 'RR400ZB'}, {vendor: 'LoraTap', model: 'SP400ZB'}],
        configure: async (device, coordinatorEndpoint) => {
            await tuya.configureMagicPacket(device, coordinatorEndpoint);
            const endpoint = device.getEndpoint(1);
            await reporting.bind(endpoint, coordinatorEndpoint, ['genOnOff']);
            await reporting.onOff(endpoint);
        },
    },
    {
        fingerprint: [{modelID: 'TS011F', manufacturerName: '_TZ3000_wxtp7c5y'},
            {modelID: 'TS011F', manufacturerName: '_TYZB01_mtunwanm'}],
        model: 'TS011F_wall_outlet',
        vendor: 'TuYa',
        description: 'In-wall outlet',
        extend: [tuya.modernExtend.tuyaOnOff()],
        whiteLabel: [{vendor: 'Teekar', model: 'SWP86-01OG'},
            tuya.whitelabel('ClickSmart+', 'CMA30035', '1 gang socket outlet', ['_TYZB01_mtunwanm']),
            {vendor: 'BSEED', model: 'Zigbee Socket'}],
    },
    {
        fingerprint: [{modelID: 'isltm67\u0000', manufacturerName: '_TYST11_pisltm67'},
            {modelID: 'TS0601', manufacturerName: '_TZE200_pisltm67'}],
        model: 'S-LUX-ZB',
        vendor: 'TuYa',
        description: 'Light sensor',
        fromZigbee: [legacy.fromZigbee.SLUXZB],
        toZigbee: [],
        configure: async (device, coordinatorEndpoint) => {
            const endpoint = device.getEndpoint(1);
            await reporting.bind(endpoint, coordinatorEndpoint, ['genBasic']);
        },
        exposes: [e.battery(), e.illuminance_lux(), e.linkquality(),
            e.enum('brightness_level', ea.STATE, ['LOW', 'MEDIUM', 'HIGH'])],
    },
    {
        zigbeeModel: ['TS130F'],
        model: 'TS130F',
        vendor: 'TuYa',
        description: 'Curtain/blind switch',
        fromZigbee: [fz.cover_position_tilt, tuya.fz.indicator_mode, fz.tuya_cover_options, tuya.fz.backlight_mode_off_on],
        toZigbee: [tz.cover_state, tz.cover_position_tilt, tz.tuya_cover_calibration, tz.tuya_cover_reversal,
            tuya.tz.backlight_indicator_mode_2, tuya.tz.backlight_indicator_mode_1],
        meta: {coverInverted: true},
        whiteLabel: [
            {vendor: 'LoraTap', model: 'SC400'},
            tuya.whitelabel('Zemismart', 'ZN-LC1E', 'Smart curtain/shutter switch', ['_TZ3000_74hsp7qy']),
            tuya.whitelabel('Nous', 'L12Z', 'Smart ZigBee Curtain Module L12Z', ['_TZ3000_jwv3cwak']),
            tuya.whitelabel('Danor', 'SK-Z802C-US', 'Smart curtain/shutter switch', ['_TZ3000_8h7wgocw']),
        ],
        exposes: [e.cover_position(), tuya.exposes.indicatorMode(), tuya.exposes.backlightModeOffOn(),
            e.enum('moving', ea.STATE, ['UP', 'STOP', 'DOWN']), e.binary('calibration', ea.ALL, 'ON', 'OFF'),
            e.binary('motor_reversal', ea.ALL, 'ON', 'OFF'),
            e.numeric('calibration_time', ea.STATE).withUnit('s').withDescription('Calibration time')],
    },
    {
        zigbeeModel: ['qnazj70', 'kjintbl'],
        fingerprint: [
            {modelID: 'TS0601', manufacturerName: '_TZE200_oisqyl4o'},
            {modelID: 'TS0601', manufacturerName: '_TZ3000_uim07oem'},
            {modelID: 'TS0601', manufacturerName: '_TZE200_js3mgbjb'},
            {modelID: 'TS0601', manufacturerName: '_TZE200_7deq70b8'},
            {modelID: 'TS0601', manufacturerName: '_TZE204_ptaqh9tk'},
        ],
        model: 'TS0601_switch',
        vendor: 'TuYa',
        description: '1, 2, 3 or 4 gang switch',
        exposes: [e.switch().withEndpoint('l1').setAccess('state', ea.STATE_SET),
            e.switch().withEndpoint('l2').setAccess('state', ea.STATE_SET),
            e.switch().withEndpoint('l3').setAccess('state', ea.STATE_SET), e.switch().withEndpoint('l4').setAccess('state', ea.STATE_SET)],
        fromZigbee: [fz.ignore_basic_report, legacy.fromZigbee.tuya_switch],
        toZigbee: [legacy.toZigbee.tuya_switch_state],
        meta: {multiEndpoint: true},
        whiteLabel: [
            {vendor: 'Norklmes', model: 'MKS-CM-W5'},
            {vendor: 'Somgoms', model: 'ZSQB-SMB-ZB'},
            {vendor: 'Moes', model: 'WS-EUB1-ZG'},
            {vendor: 'AVATTO', model: 'ZGB-WS-EU'},
        ],
        configure: async (device, coordinatorEndpoint) => {
            await tuya.configureMagicPacket(device, coordinatorEndpoint);
            await reporting.bind(device.getEndpoint(1), coordinatorEndpoint, ['genOnOff']);
            if (device.getEndpoint(2)) await reporting.bind(device.getEndpoint(2), coordinatorEndpoint, ['genOnOff']);
            if (device.getEndpoint(3)) await reporting.bind(device.getEndpoint(3), coordinatorEndpoint, ['genOnOff']);
            if (device.getEndpoint(4)) await reporting.bind(device.getEndpoint(4), coordinatorEndpoint, ['genOnOff']);
        },
        endpoint: (device) => {
            // Endpoint selection is made in tuya_switch_state
            return {'l1': 1, 'l2': 1, 'l3': 1, 'l4': 1};
        },
    },
    {
        fingerprint: tuya.fingerprint('TS0601', ['_TZE200_aqnazj70', '_TZE200_di3tfv5b', '_TZE200_mexisfik', '_TZE204_6wi2mope', '_TZE204_iik0pquw',
            '_TZE204_aagrxlbd']),
        model: 'TS0601_switch_4_gang_1',
        vendor: 'TuYa',
        description: '4 gang switch',
        exposes: [
            tuya.exposes.switch().withEndpoint('l1'),
            tuya.exposes.switch().withEndpoint('l2'),
            tuya.exposes.switch().withEndpoint('l3'),
            tuya.exposes.switch().withEndpoint('l4'),
        ],
        fromZigbee: [tuya.fz.datapoints],
        toZigbee: [tuya.tz.datapoints],
        configure: tuya.configureMagicPacket,
        whiteLabel: [
            tuya.whitelabel('ZYXH', 'TY-04Z', '4 gang switch', ['_TZE204_iik0pquw']),
            {vendor: 'Norklmes', model: 'MKS-CM-W5'},
            {vendor: 'Somgoms', model: 'ZSQB-SMB-ZB'},
            {vendor: 'Moes', model: 'WS-EUB1-ZG'},
            {vendor: 'AVATTO', model: 'ZGB-WS-EU'},
        ],
        meta: {
            multiEndpoint: true,
            tuyaDatapoints: [
                [1, 'state_l1', tuya.valueConverter.onOff],
                [2, 'state_l2', tuya.valueConverter.onOff],
                [3, 'state_l3', tuya.valueConverter.onOff],
                [4, 'state_l4', tuya.valueConverter.onOff],
            ],
        },
        endpoint: (device) => {
            return {'l1': 1, 'l2': 1, 'l3': 1, 'l4': 1};
        },
    },
    {
        fingerprint: tuya.fingerprint('TS0601', ['_TZE200_jwsjbxjs', '_TZE200_leaqthqq']),
        model: 'TS0601_switch_5_gang',
        vendor: 'TuYa',
        description: '5 gang switch',
        fromZigbee: [tuya.fz.datapoints],
        toZigbee: [tuya.tz.datapoints],
        configure: tuya.configureMagicPacket,
        exposes: [
            tuya.exposes.switch().withEndpoint('l1'),
            tuya.exposes.switch().withEndpoint('l2'),
            tuya.exposes.switch().withEndpoint('l3'),
            tuya.exposes.switch().withEndpoint('l4'),
            tuya.exposes.switch().withEndpoint('l5'),
        ],
        endpoint: (device) => {
            return {'l1': 1, 'l2': 1, 'l3': 1, 'l4': 1, 'l5': 1};
        },
        meta: {
            multiEndpoint: true,
            tuyaDatapoints: [
                [1, 'state_l1', tuya.valueConverter.onOff],
                [2, 'state_l2', tuya.valueConverter.onOff],
                [3, 'state_l3', tuya.valueConverter.onOff],
                [4, 'state_l4', tuya.valueConverter.onOff],
                [5, 'state_l5', tuya.valueConverter.onOff],
            ],
        },
    },
    {
        fingerprint: tuya.fingerprint('TS0601', ['_TZE200_mwvfvw8g', '_TZE200_wnp4d4va', '_TZE200_cduqh1l0']),
        model: 'TS0601_switch_6_gang',
        vendor: 'TuYa',
        description: '6 gang switch',
        fromZigbee: [tuya.fz.datapoints],
        toZigbee: [tuya.tz.datapoints],
        configure: async (device, coordinatorEndpoint) => {
            await tuya.configureMagicPacket(device, coordinatorEndpoint);
            const endpoint = device.getEndpoint(1);
            await reporting.bind(endpoint, coordinatorEndpoint, ['genOnOff']);
            device.powerSource = 'Mains (single phase)';
            device.save();
        },
        exposes: [
            tuya.exposes.switch().withEndpoint('l1'),
            tuya.exposes.switch().withEndpoint('l2'),
            tuya.exposes.switch().withEndpoint('l3'),
            tuya.exposes.switch().withEndpoint('l4'),
            tuya.exposes.switch().withEndpoint('l5'),
            tuya.exposes.switch().withEndpoint('l6'),
        ],
        endpoint: (device) => {
            return {'l1': 1, 'l2': 1, 'l3': 1, 'l4': 1, 'l5': 1, 'l6': 1};
        },
        whiteLabel: [
            tuya.whitelabel('Mercator Ikuü', 'SSW06G', '6 Gang switch', ['_TZE200_wnp4d4va']),
        ],
        meta: {
            multiEndpoint: true,
            tuyaDatapoints: [
                [1, 'state_l1', tuya.valueConverter.onOff],
                [2, 'state_l2', tuya.valueConverter.onOff],
                [3, 'state_l3', tuya.valueConverter.onOff],
                [4, 'state_l4', tuya.valueConverter.onOff],
                [5, 'state_l5', tuya.valueConverter.onOff],
                [6, 'state_l6', tuya.valueConverter.onOff],
            ],
        },
    },
    {
        fingerprint: tuya.fingerprint('TS0601', ['_TZE204_ojtqawav']),
        model: 'TS0601_switch_1_gang',
        vendor: 'TuYa',
        description: '1 gang switch',
        exposes: [e.switch().setAccess('state', ea.STATE_SET)],
        fromZigbee: [fz.ignore_basic_report, legacy.fromZigbee.tuya_switch],
        toZigbee: [legacy.toZigbee.tuya_switch_state],
        whiteLabel: [
            tuya.whitelabel('Shawader', 'SMKG-1KNL-US/TZB-W', '1 gang switch', ['_TZE204_ojtqawav']),
        ],
        configure: async (device, coordinatorEndpoint) => {
            await tuya.configureMagicPacket(device, coordinatorEndpoint);
            await reporting.bind(device.getEndpoint(1), coordinatorEndpoint, ['genOnOff']);
        },
    },
    {
        fingerprint: tuya.fingerprint('TS0601', ['_TZE200_gbagoilo']),
        model: 'MG-ZG01W',
        vendor: 'TuYa',
        description: '1 gang switch',
        exposes: [e.switch().withEndpoint('l1').setAccess('state', ea.STATE_SET)],
        fromZigbee: [tuya.fz.datapoints],
        toZigbee: [tuya.tz.datapoints],
        configure: tuya.configureMagicPacket,
        meta: {
            tuyaDatapoints: [
                [1, 'state', tuya.valueConverter.onOff],
            ],
        },
        endpoint: (device) => {
            return {'l1': 1};
        },
    },
    {
        fingerprint: tuya.fingerprint('TS0601', ['_TZE200_nkjintbl', '_TZE200_ji1gn7rw', '_TZE200_3t91nb6k', '_TZE204_wvovwe9h', '_TZE204_3t91nb6k']),
        model: 'TS0601_switch_2_gang',
        vendor: 'TuYa',
        description: '2 gang switch',
        exposes: [e.switch().withEndpoint('l1').setAccess('state', ea.STATE_SET),
            e.switch().withEndpoint('l2').setAccess('state', ea.STATE_SET)],
        fromZigbee: [fz.ignore_basic_report, legacy.fromZigbee.tuya_switch],
        toZigbee: [legacy.toZigbee.tuya_switch_state],
        meta: {multiEndpoint: true},
        configure: async (device, coordinatorEndpoint) => {
            await tuya.configureMagicPacket(device, coordinatorEndpoint);
            await reporting.bind(device.getEndpoint(1), coordinatorEndpoint, ['genOnOff']);
            if (device.getEndpoint(2)) await reporting.bind(device.getEndpoint(2), coordinatorEndpoint, ['genOnOff']);
        },
        endpoint: (device) => {
            // Endpoint selection is made in tuya_switch_state
            return {'l1': 1, 'l2': 1};
        },
    },
    {
        fingerprint: tuya.fingerprint('TS0601', ['_TZE200_nh9m9emk']),
        model: 'MG-ZG02W',
        vendor: 'TuYa',
        description: '2 gang switch',
        exposes: [
            e.switch().withEndpoint('l1').setAccess('state', ea.STATE_SET),
            e.switch().withEndpoint('l2').setAccess('state', ea.STATE_SET),
        ],
        fromZigbee: [tuya.fz.datapoints],
        toZigbee: [tuya.tz.datapoints],
        configure: tuya.configureMagicPacket,
        meta: {
            multiEndpoint: true,
            tuyaDatapoints: [
                [1, 'state_l1', tuya.valueConverter.onOff],
                [2, 'state_l2', tuya.valueConverter.onOff],
            ],
        },
        endpoint: (device) => {
            return {'l1': 1, 'l2': 1};
        },
    },
    {
        fingerprint: [{modelID: 'TS0601', manufacturerName: '_TZE200_kyfqmmyl'},
            {modelID: 'TS0601', manufacturerName: '_TZE200_2hf7x9n3'},
            {modelID: 'TS0601', manufacturerName: '_TZE204_atpwqgml'},
            {modelID: 'TS0601', manufacturerName: '_TZE200_bynnczcb'},
            {modelID: 'TS0601', manufacturerName: '_TZE200_atpwqgml'}],
        model: 'TS0601_switch_3_gang',
        vendor: 'TuYa',
        description: '3 gang switch',
        whiteLabel: [{vendor: 'NOVADIGITAL', model: 'WS-US-ZB', description: 'Interruptor touch Zigbee 3 Teclas'}],
        exposes: [e.switch().withEndpoint('l1').setAccess('state', ea.STATE_SET),
            e.switch().withEndpoint('l2').setAccess('state', ea.STATE_SET),
            e.switch().withEndpoint('l3').setAccess('state', ea.STATE_SET)],
        fromZigbee: [fz.ignore_basic_report, legacy.fromZigbee.tuya_switch],
        toZigbee: [legacy.toZigbee.tuya_switch_state],
        meta: {multiEndpoint: true},
        configure: async (device, coordinatorEndpoint) => {
            await tuya.configureMagicPacket(device, coordinatorEndpoint);
            await reporting.bind(device.getEndpoint(1), coordinatorEndpoint, ['genOnOff']);
            await reporting.bind(device.getEndpoint(2), coordinatorEndpoint, ['genOnOff']);
        },
        endpoint: (device) => {
            // Endpoint selection is made in tuya_switch_state
            return {'l1': 1, 'l2': 1, 'l3': 1};
        },
    },
    {
        fingerprint: tuya.fingerprint('TS0601', ['_TZE200_go3tvswy']),
        model: 'MG-ZG03W',
        vendor: 'TuYa',
        description: '3 gang switch',
        fromZigbee: [tuya.fz.datapoints],
        toZigbee: [tuya.tz.datapoints],
        configure: tuya.configureMagicPacket,
        exposes: [
            e.switch().withEndpoint('l1').setAccess('state', ea.STATE_SET),
            e.switch().withEndpoint('l2').setAccess('state', ea.STATE_SET),
            e.switch().withEndpoint('l3').setAccess('state', ea.STATE_SET),
        ],
        meta: {
            multiEndpoint: true,
            tuyaDatapoints: [
                [1, 'state_l1', tuya.valueConverter.onOff],
                [2, 'state_l2', tuya.valueConverter.onOff],
                [3, 'state_l3', tuya.valueConverter.onOff],
            ],
        },
        endpoint: (device) => {
            return {'l1': 1, 'l2': 1, 'l3': 1};
        },
    },
    {
        fingerprint: tuya.fingerprint('TS0215A', ['_TZ3000_4fsgukof', '_TZ3000_wr2ucaj9', '_TZ3000_zsh6uat3', '_TZ3000_tj4pwzzm',
            '_TZ3000_2izubafb', '_TZ3000_pkfazisv', '_TZ3000_0dumfk2z', '_TZ3000_ssp0maqm', '_TZ3000_p3fph1go']),
        model: 'TS0215A_sos',
        vendor: 'TuYa',
        description: 'SOS button',
        fromZigbee: [fz.command_emergency, fz.battery],
        exposes: [e.battery(), e.battery_voltage(), e.action(['emergency'])],
        toZigbee: [],
        whiteLabel: [
            tuya.whitelabel('TuYa', 'BT400B', 'Zigbee Panic Button', ['_TZ3000_0dumfk2z']),
            tuya.whitelabel('Woox', 'R7052', 'Smart SOS button', ['_TZ3000_ssp0maqm']),
        ],
        configure: async (device, coordinatorEndpoint) => {
            const endpoint = device.getEndpoint(1);
            await reporting.bind(endpoint, coordinatorEndpoint, ['genPowerCfg', 'genTime', 'genBasic', 'ssIasAce', 'ssIasZone']);
            await reporting.batteryPercentageRemaining(endpoint);
            await reporting.batteryVoltage(endpoint);
        },
    },
    {
        fingerprint: [{modelID: 'TS0215A', manufacturerName: '_TZ3000_p6ju8myv'},
            {modelID: 'TS0215A', manufacturerName: '_TZ3000_0zrccfgx'},
            {modelID: 'TS0215A', manufacturerName: '_TZ3000_fsiepnrh'},
            {modelID: 'TS0215A', manufacturerName: '_TZ3000_ug1vtuzn'},
            {modelID: 'TS0215A', manufacturerName: '_TZ3000_eo3dttwe'}],
        model: 'TS0215A_remote',
        vendor: 'TuYa',
        description: 'Security remote control',
        fromZigbee: [fz.command_arm, fz.command_emergency, fz.battery],
        exposes: [e.battery(), e.action(['disarm', 'arm_day_zones', 'arm_night_zones', 'arm_all_zones', 'exit_delay', 'emergency'])],
        toZigbee: [],
        whiteLabel: [{vendor: 'Woox', model: 'R7054'}, {vendor: 'Nedis', model: 'ZBRC10WT'}],
        configure: async (device, coordinatorEndpoint) => {
            const endpoint = device.getEndpoint(1);
            await reporting.bind(endpoint, coordinatorEndpoint, ['genPowerCfg', 'genTime', 'genBasic', 'ssIasAce', 'ssIasZone']);
        },
    },
    {
        fingerprint: [{modelID: 'TS0503A', manufacturerName: '_TZ3000_obacbukl'}],
        model: 'TS0503A',
        vendor: 'TuYa',
        description: 'Led strip controller',
        extend: [tuya.modernExtend.tuyaLight({color: true})],
    },
    {
        zigbeeModel: ['TS0503A'],
        model: 'TYZS1L',
        vendor: 'TuYa',
        description: 'Led strip controller HSB',
        exposes: [e.light_colorhs()],
        fromZigbee: [fz.on_off, fz.tuya_led_controller],
        toZigbee: [tz.tuya_led_controller, tz.ignore_transition, tz.ignore_rate],
    },
    {
        zigbeeModel: ['TS0502A'],
        model: 'TS0502A',
        vendor: 'TuYa',
        description: 'Light controller',
        extend: [tuya.modernExtend.tuyaLight({colorTemp: {range: [153, 500]}})],
        whiteLabel: [
            tuya.whitelabel('Lidl', 'HG06492B', 'Livarno Lux E14 candle CCT', ['_TZ3000_oborybow']),
            tuya.whitelabel('Lidl', 'HG06492A/HG08130A', 'Livarno Lux GU10 spot CCT', ['_TZ3000_el5kt5im']),
            tuya.whitelabel('Lidl', 'HG06492C/HG08130C/HG09154C', 'Livarno Lux E27 bulb CCT', ['_TZ3000_49qchf10']),
            tuya.whitelabel('Lidl', '14147206L', 'Livarno Lux ceiling light', ['_TZ3000_rylaozuc', '_TZ3000_5fkufhn1']),
            tuya.whitelabel('Lidl', '14153905L', 'Livarno Home LED floor lamp', ['_TZ3000_8uaoilu9']),
        ],
        configure: async (device, coordinatorEndpoint) => {
            device.getEndpoint(1).saveClusterAttributeKeyValue('lightingColorCtrl', {colorCapabilities: 16});
        },
    },
    {
        zigbeeModel: ['TS0502B'],
        model: 'TS0502B',
        vendor: 'TuYa',
        description: 'Light controller',
        whiteLabel: [
            tuya.whitelabel('Mercator Ikuü', 'SMI7040', 'Ford Batten Light', ['_TZ3000_zw7wr5uo']),
            {vendor: 'Mercator Ikuü', model: 'SMD9300', description: 'Donovan Panel Light'},
            tuya.whitelabel('Aldi', 'F122SB62H22A4.5W', 'LIGHTWAY smart home LED-lamp - filament', ['_TZ3000_g1glzzfk']),
            tuya.whitelabel('MiBoxer', 'FUT035Z+', 'Dual white LED controller',
                ['_TZ3210_frm6149r', '_TZ3210_jtifm80b', '_TZ3210_xwqng7ol', '_TZB210_lmqquxus']),
            tuya.whitelabel('Lidl', '14156408L', 'Livarno Lux smart LED ceiling light', ['_TZ3210_c2iwpxf1']),
        ],
        extend: [tuya.modernExtend.tuyaLight({colorTemp: {range: [153, 500]}, configureReporting: true})],
        configure: async (device, coordinatorEndpoint) => {
            device.getEndpoint(1).saveClusterAttributeKeyValue('lightingColorCtrl', {colorCapabilities: 16});
            await tuya.configureMagicPacket(device, coordinatorEndpoint);
        },
    },
    {
        zigbeeModel: ['TS0504A'],
        model: 'TS0504A',
        vendor: 'TuYa',
        description: 'RGBW LED controller',
        extend: [tuya.modernExtend.tuyaLight({colorTemp: {range: undefined}, color: true})],
    },
    {
        fingerprint: [{modelID: 'TS0505A', manufacturerName: '_TZ3000_sosdczdl'}],
        model: 'TS0505A_led',
        vendor: 'TuYa',
        description: 'RGB+CCT LED',
        toZigbee: [tz.on_off, tz.tuya_led_control],
        fromZigbee: [fz.on_off, fz.tuya_led_controller, fz.brightness, fz.ignore_basic_report],
        exposes: [e.light_brightness_colortemp_colorhs([153, 500]).removeFeature('color_temp_startup')],
    },
    {
        zigbeeModel: ['TS0505A'],
        model: 'TS0505A',
        vendor: 'TuYa',
        description: 'RGB+CCT light controller',
        extend: [tuya.modernExtend.tuyaLight({colorTemp: {range: undefined}, color: true})],
        whiteLabel: [
            tuya.whitelabel('Lidl', 'HG06106B', 'Livarno Lux E14 candle RGB', ['_TZ3000_odygigth']),
            tuya.whitelabel('Lidl', 'HG06106A', 'Livarno Lux GU10 spot RGB', ['_TZ3000_kdpxju99']),
            tuya.whitelabel('Lidl', 'HG06106C', 'Livarno Lux E27 bulb RGB', ['_TZ3000_dbou1ap4']),
            tuya.whitelabel('Lidl', '14148906L', 'Livarno Lux mood light RGB+CCT', ['_TZ3000_9cpuaca6']),
            tuya.whitelabel('Lidl', '14149505L/14149506L_1', 'Livarno Lux light bar RGB+CCT (black/white)', ['_TZ3000_gek6snaj']),
            tuya.whitelabel('Mycket', 'MS-SP-LE27WRGB', 'E27 RGBW bulb', ['_TZ3000_evag0pvn']),
            tuya.whitelabel('Lidl', 'HG06104A', 'Livarno Lux smart LED light strip 2.5m', ['_TZ3000_riwp3k79', '_TZ3000_riwp3k79']),
        ],
        configure: async (device, coordinatorEndpoint) => {
            device.getEndpoint(1).saveClusterAttributeKeyValue('lightingColorCtrl', {colorCapabilities: 29});
        },
    },
    {
        fingerprint: [{manufacturerName: '_TZ2000_a476raq2'}],
        zigbeeModel: ['TS0201', 'SNTZ003', 'TY0201'],
        model: 'TS0201',
        vendor: 'TuYa',
        description: 'Temperature & humidity sensor with display',
        fromZigbee: [fzLocal.TS0201_battery, fz.temperature, fzLocal.TS0201_humidity],
        toZigbee: [],
        exposes: [e.battery(), e.temperature(), e.humidity(), e.battery_voltage()],
        configure: tuya.configureMagicPacket,
        whiteLabel: [
            {vendor: 'BlitzWolf', model: 'BW-IS4'},
            tuya.whitelabel('TuYa', 'TS0201_1', 'Zigbee 3.0 temperature humidity sensor with display', ['_TZ3210_alxkwn0h']),
            tuya.whitelabel('TuYa', 'ZTH01/ZTH02', 'Temperature and humidity sensor', ['_TZ3000_0s1izerx']),
        ],
    },
    {
        fingerprint: [
            {modelID: 'TS0201', manufacturerName: '_TZ3000_bguser20'},
            {modelID: 'TS0201', manufacturerName: '_TZ3000_yd2e749y'},
            {modelID: 'TS0201', manufacturerName: '_TZ3000_6uzkisv2'},
            {modelID: 'TS0201', manufacturerName: '_TZ3000_xr3htd96'},
            {modelID: 'TS0201', manufacturerName: '_TZ3000_fllyghyj'},
            {modelID: 'TS0201', manufacturerName: '_TZ3000_saiqcn0y'},
        ],
        model: 'WSD500A',
        vendor: 'TuYa',
        description: 'Temperature & humidity sensor',
        fromZigbee: [fzLocal.TS0201_battery, fz.temperature, fz.humidity],
        toZigbee: [],
        exposes: [e.battery(), e.temperature(), e.humidity(), e.battery_voltage()],
        configure: tuya.configureMagicPacket,
        whiteLabel: [
            tuya.whitelabel('TuYa', 'TH02Z', 'Temperature and humidity sensor', ['_TZ3000_fllyghyj', '_TZ3000_saiqcn0y']),
        ],
    },
    {
        fingerprint: [
            ...tuya.fingerprint('TS0201', ['_TZ3000_dowj6gyi', '_TZ3000_8ybe88nf']),
            {manufacturerName: '_TZ3000_zl1kmjqx'},
        ],
        model: 'IH-K009',
        vendor: 'TuYa',
        description: 'Temperature & humidity sensor',
        fromZigbee: [fzLocal.TS0201_battery, fz.temperature, fz.humidity],
        toZigbee: [],
        exposes: [e.battery(), e.temperature(), e.humidity(), e.battery_voltage()],
        configure: tuya.configureMagicPacket,
        whiteLabel: [
            tuya.whitelabel('TuYa', 'RSH-HS06_1', 'Temperature & humidity sensor', ['_TZ3000_zl1kmjqx']),
        ],
    },
    {
        fingerprint: tuya.fingerprint('SM0201', ['_TYZB01_cbiezpds', '_TYZB01_zqvwka4k']),
        model: 'SM0201',
        vendor: 'TuYa',
        description: 'Temperature & humidity sensor with LED screen',
        fromZigbee: [fz.battery, fz.temperature, fz.humidity],
        toZigbee: [],
        exposes: [e.battery(), e.temperature(), e.humidity(), e.battery_voltage()],
    },
    {
        fingerprint: tuya.fingerprint('TS011F', ['_TZ3000_3zofvcaa', '_TZ3000_pvlvoxvt']),
        model: 'TS011F_2_gang_2_usb_wall',
        vendor: 'TuYa',
        description: '2 gang 2 usb wall outlet',
        extend: [tuya.modernExtend.tuyaOnOff({backlightModeLowMediumHigh: true, endpoints: ['l1', 'l2', 'l3', 'l4'], childLock: true})],
        endpoint: () => {
            return {'l1': 1, 'l2': 2, 'l3': 3, 'l4': 4};
        },
        meta: {multiEndpoint: true},
        configure: async (device, coordinatorEndpoint) => {
            await tuya.configureMagicPacket(device, coordinatorEndpoint);
            for (const endpointID of [1, 2, 3, 4]) {
                const endpoint = device.getEndpoint(endpointID);
                await reporting.bind(endpoint, coordinatorEndpoint, ['genOnOff']);
                await reporting.onOff(endpoint);
            }
        },
    },
    {
        zigbeeModel: ['TS0041'],
        fingerprint: [{manufacturerName: '_TZ3000_tk3s5tyg'}],
        model: 'TS0041',
        vendor: 'TuYa',
        description: 'Wireless switch with 1 button',
        whiteLabel: [{vendor: 'Smart9', model: 'S9TSZGB'}, {vendor: 'Lonsonho', model: 'TS0041'}, {vendor: 'Benexmart', model: 'ZM-sui1'},
            tuya.whitelabel('TuYa', 'SH-SC07', 'Button scene switch', ['_TZ3000_mrpevh8p']),
            tuya.whitelabel('TuYa', 'MINI-ZSB', 'Smart button', ['_TZ3000_qgwcxxws']),
        ],
        exposes: [e.battery(), e.action(['single', 'double', 'hold'])],
        fromZigbee: [tuya.fz.on_off_action, fz.battery],
        toZigbee: [],
        configure: tuya.configureMagicPacket,
        /*
         * reporting.batteryPercentageRemaining removed as it was causing devices to fall of the network
         * every 1 hour, with light flashing when it happened, extremely short battery life, 2 presses for
         * action to register: https://github.com/Koenkk/zigbee2mqtt/issues/8072
         * Initially wrapped in a try catch: https://github.com/Koenkk/zigbee2mqtt/issues/6313
         */
    },
    {
        zigbeeModel: ['TS0042'],
        model: 'TS0042',
        vendor: 'TuYa',
        description: 'Wireless switch with 2 buttons',
        whiteLabel: [{vendor: 'Smart9', model: 'S9TSZGB'}, {vendor: 'Lonsonho', model: 'TS0042'},
            {vendor: 'ClickSmart+', model: 'CSPGM2075PW'}],
        exposes: [e.battery(), e.action(['1_single', '1_double', '1_hold', '2_single', '2_double', '2_hold'])],
        fromZigbee: [tuya.fz.on_off_action, fz.battery],
        toZigbee: [],
        configure: tuya.configureMagicPacket,
        /*
         * reporting.batteryPercentageRemaining removed as it was causing devices to fall of the network
         * every 1 hour, with light flashing when it happened, extremely short battery life, 2 presses for
         * action to register: https://github.com/Koenkk/zigbee2mqtt/issues/8072
         * Initially wrapped in a try catch: https://github.com/Koenkk/zigbee2mqtt/issues/6313
         */
    },
    {
        zigbeeModel: ['TS0043'],
        model: 'TS0043',
        vendor: 'TuYa',
        description: 'Wireless switch with 3 buttons',
        whiteLabel: [{vendor: 'Smart9', model: 'S9TSZGB'}, {vendor: 'Lonsonho', model: 'TS0043'}, {vendor: 'LoraTap', model: 'SS600ZB'}],
        exposes: [e.battery(),
            e.action(['1_single', '1_double', '1_hold', '2_single', '2_double', '2_hold', '3_single', '3_double', '3_hold'])],
        fromZigbee: [tuya.fz.on_off_action, fz.battery],
        toZigbee: [],
        configure: tuya.configureMagicPacket,
        /*
         * reporting.batteryPercentageRemaining removed as it was causing devices to fall of the network
         * every 1 hour, with light flashing when it happened, extremely short battery life, 2 presses for
         * action to register: https://github.com/Koenkk/zigbee2mqtt/issues/8072
         * Initially wrapped in a try catch: https://github.com/Koenkk/zigbee2mqtt/issues/6313
         */
    },
    {
        zigbeeModel: ['TS0044'],
        model: 'TS0044',
        vendor: 'TuYa',
        description: 'Wireless switch with 4 buttons',
        whiteLabel: [
            {vendor: 'Lonsonho', model: 'TS0044'}, {vendor: 'Haozee', model: 'ESW-OZAA-EU'},
            {vendor: 'LoraTap', model: 'SS6400ZB'}, {vendor: 'Moes', model: 'ZT-SY-EU-G-4S-WH-MS'},
            tuya.whitelabel('Moes', 'ZT-SR-EU4', 'Star Ring 4 Gang Scene Switch', ['_TZ3000_a4xycprs']),
            tuya.whitelabel('TuYa', 'TS0044_1', 'Zigbee 4 button remote - 12 scene',
                ['_TZ3000_dziaict4', '_TZ3000_mh9px7cq']),
            tuya.whitelabel('TuYa', 'TM-YKQ004', 'Zigbee 4 button remote - 12 scene', ['_TZ3000_u3nv1jwk']),
        ],
        fromZigbee: [tuya.fz.on_off_action, fz.battery],
        exposes: [e.battery(), e.action(['1_single', '1_double', '1_hold', '2_single', '2_double', '2_hold',
            '3_single', '3_double', '3_hold', '4_single', '4_double', '4_hold'])],
        toZigbee: [],
        configure: tuya.configureMagicPacket,
        /*
         * reporting.batteryPercentageRemaining removed as it was causing devices to fall of the network
         * every 1 hour, with light flashing when it happened, extremely short battery life, 2 presses for
         * action to register: https://github.com/Koenkk/zigbee2mqtt/issues/8072
         * Initially wrapped in a try catch: https://github.com/Koenkk/zigbee2mqtt/issues/6313
         */
    },
    {
        fingerprint: tuya.fingerprint('TS004F', ['_TZ3000_nuombroo', '_TZ3000_xabckq1v', '_TZ3000_czuyt8lz',
            '_TZ3000_0ht8dnxj', '_TZ3000_b3mgfu0d']),
        model: 'TS004F',
        vendor: 'TuYa',
        description: 'Wireless switch with 4 buttons',
        exposes: [
            e.battery(),
            e.enum('operation_mode', ea.ALL, ['command', 'event']).withDescription(
                'Operation mode: "command" - for group control, "event" - for clicks'),
            e.action(['on', 'off', 'brightness_step_up', 'brightness_step_down', 'brightness_move_up',
                'brightness_move_down', '1_single', '1_double', '1_hold', '2_single', '2_double', '2_hold',
                '3_single', '3_double', '3_hold', '4_single', '4_double', '4_hold'])],
        fromZigbee: [fz.battery, tuya.fz.on_off_action, fz.tuya_operation_mode,
            fz.command_on, fz.command_off, fz.command_step, fz.command_move],
        toZigbee: [tz.tuya_operation_mode],
        configure: async (device, coordinatorEndpoint) => {
            const endpoint = device.getEndpoint(1);
            await endpoint.read('genBasic', [0x0004, 0x000, 0x0001, 0x0005, 0x0007, 0xfffe]);
            await endpoint.write('genOnOff', {'tuyaOperationMode': 1});
            await endpoint.read('genOnOff', ['tuyaOperationMode']);
            try {
                await endpoint.read(0xE001, [0xD011]);
            } catch (err) {/* do nothing */}
            await endpoint.read('genPowerCfg', ['batteryVoltage', 'batteryPercentageRemaining']);
            await reporting.bind(endpoint, coordinatorEndpoint, ['genPowerCfg']);
            for (const ep of [1, 2, 3, 4]) {
                // Not all variants have all endpoints
                // https://github.com/Koenkk/zigbee2mqtt/issues/15730#issuecomment-1364498358
                if (device.getEndpoint(ep)) {
                    await reporting.bind(device.getEndpoint(ep), coordinatorEndpoint, ['genOnOff']);
                }
            }
            await reporting.batteryPercentageRemaining(endpoint);
        },
    },
    {
        fingerprint: tuya.fingerprint('TS004F', ['_TZ3000_r0o2dahu']),
        model: 'TS004F_6_button',
        vendor: 'TuYa',
        description: 'Wireless switch with 6 buttons',
        exposes: [
            e.battery(),
            e.enum('operation_mode', ea.ALL, ['command', 'event']).withDescription(
                'Operation mode: "command" - for group control, "event" - for clicks'),
            e.action(['on', 'off', 'brightness_step_up', 'brightness_step_down', 'brightness_move_up',
                'brightness_move_down', '1_single', '1_double', '1_hold', '2_single', '2_double', '2_hold',
                '3_single', '3_double', '3_hold', '4_single', '4_double', '4_hold',
                '5_single', '5_double', '5_hold', '6_single', '6_double', '6_hold'])],
        fromZigbee: [fz.battery, tuya.fz.on_off_action, fz.tuya_operation_mode,
            fz.command_on, fz.command_off, fz.command_step, fz.command_move],
        toZigbee: [tz.tuya_operation_mode],
        configure: async (device, coordinatorEndpoint) => {
            const endpoint = device.getEndpoint(1);
            await endpoint.read('genBasic', [0x0004, 0x000, 0x0001, 0x0005, 0x0007, 0xfffe]);
            await endpoint.write('genOnOff', {'tuyaOperationMode': 1});
            await endpoint.read('genOnOff', ['tuyaOperationMode']);
            try {
                await endpoint.read(0xE001, [0xD011]);
            } catch (err) {/* do nothing */}
            await endpoint.read('genPowerCfg', ['batteryVoltage', 'batteryPercentageRemaining']);
            await reporting.bind(endpoint, coordinatorEndpoint, ['genPowerCfg']);
            for (const ep of [1, 2, 3, 4, 5, 6]) {
                // Not all variants have all endpoints
                // https://github.com/Koenkk/zigbee2mqtt/issues/15730#issuecomment-1364498358
                if (device.getEndpoint(ep)) {
                    await reporting.bind(device.getEndpoint(ep), coordinatorEndpoint, ['genOnOff']);
                }
            }
            await reporting.batteryPercentageRemaining(endpoint);
        },
    },
    {
        fingerprint: tuya.fingerprint('TS0601', ['_TZE200_dzuqwsyg', '_TZE204_dzuqwsyg']),
        model: 'BAC-003',
        vendor: 'TuYa',
        description: 'FCU thermostat temperature controller',
        fromZigbee: [tuya.fz.datapoints],
        toZigbee: [tuya.tz.datapoints],
        onEvent: tuya.onEventSetTime,
        configure: tuya.configureMagicPacket,
        exposes: [
            e.climate()
                .withLocalTemperature(ea.STATE)
                .withSystemMode(['off', 'cool', 'heat', 'fan_only'], ea.STATE_SET)
                .withFanMode(['low', 'medium', 'high', 'auto'], ea.STATE_SET)
                .withSetpoint('current_heating_setpoint', 5, 35, 1, ea.STATE_SET)
                .withPreset(['auto', 'manual'])
                .withLocalTemperatureCalibration(-3, 3, 1, ea.STATE_SET),
            e.numeric('deadzone_temperature', ea.STATE_SET)
                .withUnit('°C')
                .withValueMax(5)
                .withValueMin(1)
                .withValueStep(1)
                .withPreset('default', 1, 'Default value')
                .withDescription('The delta between local_temperature and current_heating_setpoint to trigger activity'),
            e.child_lock(),
            e.text('schedule', ea.STATE_SET)
                .withDescription('Schedule will work with "auto" preset. In this mode, the device executes ' +
                'a preset week programming temperature time and temperature. Schedule can contains 12 segments. ' +
                'All 12 segments should be defined. It should be defined in the following format: "hh:mm/tt". ' +
                'Segments should be divided by space symbol. ' +
                'Example: "06:00/20 11:30/21 13:30/22 17:30/23 06:00/24 12:00/23 14:30/22 17:30/21 06:00/19 12:30/20 14:30/21 18:30/20"'),
        ],
        meta: {
            tuyaDatapoints: [
                [1, null, {
                    from: (v, meta) => {
                        return v === true ?
                            {state: 'ON', system_mode: meta.state.system_mode_device ? meta.state.system_mode_device : 'cool'} :
                            {state: 'OFF', system_mode: 'off'};
                    },
                }],
                [null, 'system_mode', {
                    // Extend system_mode to support 'off' in addition to 'cool', 'heat' and 'fan_only'
                    to: async (v: string, meta) => {
                        const entity = meta.device.endpoints[0];

                        // Power State
                        await tuya.sendDataPointBool(entity, 1, v !== 'off', 'dataRequest', 1);

                        switch (v) {
                        case 'cool':
                            await tuya.sendDataPointEnum(entity, 2, 0, 'dataRequest', 1);
                            break;
                        case 'heat':
                            await tuya.sendDataPointEnum(entity, 2, 1, 'dataRequest', 1);
                            break;
                        case 'fan_only':
                            await tuya.sendDataPointEnum(entity, 2, 2, 'dataRequest', 1);
                            break;
                        }
                    },
                }],
                [2, null, {
                    // Map system_mode back to both 'state' and 'system_mode'
                    from: (v: number, meta) => {
                        const modes = ['cool', 'heat', 'fan_only'];

                        return {
                            system_mode: modes[v],
                            system_mode_device: modes[v],
                        };
                    },
                }],
                [4, 'preset', tuya.valueConverterBasic.lookup({'manual': true, 'auto': false})],
                [16, 'current_heating_setpoint', tuya.valueConverter.raw],
                [24, 'local_temperature', tuya.valueConverter.divideBy10],
                [26, 'deadzone_temperature', tuya.valueConverter.raw],
                [27, 'local_temperature_calibration', tuya.valueConverter.localTemperatureCalibration],
                [28, 'fan_mode', tuya.valueConverterBasic.lookup(
                    {'low': tuya.enum(0), 'medium': tuya.enum(1), 'high': tuya.enum(2), 'auto': tuya.enum(3)})],
                [40, 'child_lock', tuya.valueConverter.lockUnlock],
                [101, 'schedule', {
                    to: (v: string, meta) => {
                        const regex = /((?<h>[01][0-9]|2[0-3]):(?<m>[0-5][0-9])\/(?<t>[0-3][0-9](\.[0,5]|)))/gm;
                        const matches = [...v.matchAll(regex)];

                        if (matches.length == 12) {
                            return matches.reduce((arr, m) => {
                                arr.push(parseInt(m.groups.h));
                                arr.push(parseInt(m.groups.m));
                                arr.push(parseFloat(m.groups.t) * 2);
                                return arr;
                            }, []);
                        }

                        logger.warning('Ignoring invalid or incomplete schedule', NS);
                    },
                    from: (v: number[], meta) => {
                        let r = '';

                        for (let i = 0; i < 12; i++) {
                            r += `${v[i*3].toString().padStart(2, '0')}:${v[i*3 + 1].toString().padStart(2, '0')}/${(v[i*3 + 2] / 2)}`;

                            if (i < 11) {
                                r += ' ';
                            }
                        }

                        return r;
                    },
                }],
            ],
        },
        whiteLabel: [
            tuya.whitelabel('TuYa', 'BAC-003', 'FCU thermostat temperature controller', ['_TZE204_dzuqwsyg']),
            tuya.whitelabel('TuYa', 'BAC-002-ALZB', 'FCU thermostat temperature controller', ['_TZE200_dzuqwsyg']),
        ],
    },
    {
        fingerprint: [{modelID: 'TS0601', manufacturerName: '_TZE200_qq9mpfhw'}],
        model: 'TS0601_water_sensor',
        vendor: 'TuYa',
        description: 'Water leak sensor',
        fromZigbee: [legacy.fromZigbee.tuya_water_leak, fz.ignore_basic_report],
        exposes: [e.water_leak()],
        toZigbee: [],
        whiteLabel: [{vendor: 'Neo', model: 'NAS-WS02B0'}],
    },
    {
        fingerprint: [{modelID: 'TS0601', manufacturerName: '_TZE200_jthf7vb6'}],
        model: 'WLS-100z',
        vendor: 'TuYa',
        description: 'Water leak sensor',
        fromZigbee: [fz.ignore_basic_report, fz.ignore_tuya_raw, legacy.fromZigbee.wls100z_water_leak],
        toZigbee: [],
        onEvent: tuya.onEventSetTime,
        configure: async (device, coordinatorEndpoint) => {
            const endpoint = device.getEndpoint(1);
            await reporting.bind(endpoint, coordinatorEndpoint, ['genBasic']);
        },
        exposes: [e.battery(), e.water_leak()],
    },
    {
        fingerprint: tuya.fingerprint('TS0001', ['_TZ3000_xkap8wtb', '_TZ3000_qnejhcsu', '_TZ3000_x3ewpzyr',
            '_TZ3000_mkhkxx1p', '_TZ3000_tgddllx4', '_TZ3000_kqvb5akv', '_TZ3000_g92baclx', '_TZ3000_qlai3277']),
        model: 'TS0001_power',
        description: 'Switch with power monitoring',
        vendor: 'TuYa',
        fromZigbee: [fz.on_off, fz.electrical_measurement, fz.metering, fz.ignore_basic_report,
            tuya.fz.power_outage_memory, tuya.fz.switch_type],
        toZigbee: [tz.on_off, tuya.tz.power_on_behavior_1, tuya.tz.switch_type],
        configure: async (device, coordinatorEndpoint) => {
            await tuya.configureMagicPacket(device, coordinatorEndpoint);
            const endpoint = device.getEndpoint(1);
            await reporting.bind(endpoint, coordinatorEndpoint, ['genOnOff', 'haElectricalMeasurement', 'seMetering']);
            await reporting.rmsVoltage(endpoint, {change: 5});
            await reporting.rmsCurrent(endpoint, {change: 50});
            await reporting.activePower(endpoint, {change: 10});
            await reporting.currentSummDelivered(endpoint);
            endpoint.saveClusterAttributeKeyValue('haElectricalMeasurement', {acCurrentDivisor: 1000, acCurrentMultiplier: 1});
            endpoint.saveClusterAttributeKeyValue('seMetering', {divisor: 100, multiplier: 1});
            device.save();
        },
        exposes: [e.switch(), e.power(), e.current(), e.voltage(), e.energy(), tuya.exposes.switchType(),
            e.enum('power_outage_memory', ea.ALL, ['on', 'off', 'restore']).withDescription('Recover state after power outage')],
        whiteLabel: [
            tuya.whitelabel('Nous', 'B2Z', '1 gang switch with power monitoring', ['_TZ3000_qlai3277']),
        ],
    },
    {
        fingerprint: tuya.fingerprint('TS0002', ['_TZ3000_aaifmpuq', '_TZ3000_irrmjcgi']),
        model: 'TS0002_power',
        vendor: 'TuYa',
        description: '2 gang switch with power monitoring',
        extend: [tuya.modernExtend.tuyaOnOff({switchType: true, endpoints: ['l1', 'l2'], electricalMeasurements: true})],
        endpoint: (device) => {
            return {'l1': 1, 'l2': 2};
        },
        meta: {multiEndpoint: true, multiEndpointSkip: ['energy', 'current', 'voltage', 'power']},
        configure: async (device, coordinatorEndpoint) => {
            const endpoint = device.getEndpoint(1);
            await endpoint.read('genBasic', ['manufacturerName', 'zclVersion', 'appVersion', 'modelId', 'powerSource', 0xfffe]);
            await reporting.bind(endpoint, coordinatorEndpoint, ['genOnOff', 'haElectricalMeasurement', 'seMetering']);
            await reporting.rmsVoltage(endpoint, {change: 5});
            await reporting.rmsCurrent(endpoint, {change: 50});
            await reporting.activePower(endpoint, {change: 10});
            await reporting.currentSummDelivered(endpoint);
            endpoint.saveClusterAttributeKeyValue('haElectricalMeasurement', {acCurrentDivisor: 1000, acCurrentMultiplier: 1});
            endpoint.saveClusterAttributeKeyValue('seMetering', {divisor: 100, multiplier: 1});
            device.save();
            await reporting.bind(device.getEndpoint(2), coordinatorEndpoint, ['genOnOff']);
        },
        whiteLabel: [
            tuya.whitelabel('TuYa', 'XSH01B', '2 gang switch module with power monitoring', ['_TZ3000_irrmjcgi']),
            tuya.whitelabel('Nous', 'B3Z', '2 gang switch module with power monitoring', ['_TZ3000_aaifmpuq']),
        ],
    },
    {
        fingerprint: tuya.fingerprint('TS000F', ['_TZ3000_xkap8wtb']),
        model: 'TS000F_power',
        description: 'Switch with power monitoring',
        vendor: 'TuYa',
        fromZigbee: [fz.on_off, fz.electrical_measurement, fz.metering, fz.ignore_basic_report, tuya.fz.power_on_behavior_1,
            tuya.fz.switch_type],
        toZigbee: [tz.on_off, tuya.tz.power_on_behavior_1, tuya.tz.switch_type],
        configure: async (device, coordinatorEndpoint) => {
            const endpoint = device.getEndpoint(1);
            await tuya.configureMagicPacket(device, coordinatorEndpoint);
            await reporting.bind(endpoint, coordinatorEndpoint, ['genOnOff', 'haElectricalMeasurement', 'seMetering']);
            await reporting.rmsVoltage(endpoint, {change: 5});
            await reporting.rmsCurrent(endpoint, {change: 50});
            await reporting.currentSummDelivered(endpoint);
            endpoint.saveClusterAttributeKeyValue('haElectricalMeasurement', {acCurrentDivisor: 1000, acCurrentMultiplier: 1});
            endpoint.saveClusterAttributeKeyValue('seMetering', {divisor: 100, multiplier: 1});
            device.save();
        },
        whiteLabel: [{vendor: 'Aubess', model: 'WHD02'}],
        exposes: [e.switch(), e.power(), e.current(), e.voltage(), e.energy(), e.power_on_behavior(),
            tuya.exposes.switchType()],
    },
    {
        zigbeeModel: ['TS0001'],
        model: 'TS0001',
        vendor: 'TuYa',
        description: '1 gang switch',
        extend: [tuya.modernExtend.tuyaOnOff()],
        whiteLabel: [{vendor: 'CR Smart Home', model: 'TS0001', description: 'Valve control'}, {vendor: 'Lonsonho', model: 'X701'},
            {vendor: 'Bandi', model: 'BDS03G1'},
        ],
        configure: async (device, coordinatorEndpoint) => {
            await tuya.configureMagicPacket(device, coordinatorEndpoint);
            await reporting.bind(device.getEndpoint(1), coordinatorEndpoint, ['genOnOff']);
        },
    },
    {
        fingerprint: tuya.fingerprint('TS0001', ['_TZ3000_myaaknbq']),
        model: 'TS0001_switch_module_1',
        vendor: 'TuYa',
        description: '1 gang switch module',
        extend: [tuya.modernExtend.tuyaOnOff({indicatorMode: true, backlightModeOffOn: true})],
        whiteLabel: [
            tuya.whitelabel('PSMART', 'T441', '1 gang switch module', ['_TZ3000_myaaknbq']),
        ],
        configure: async (device, coordinatorEndpoint) => {
            await tuya.configureMagicPacket(device, coordinatorEndpoint);
            await reporting.bind(device.getEndpoint(1), coordinatorEndpoint, ['genOnOff']);
        },
    },
    {
        fingerprint: tuya.fingerprint('TS0002', ['_TZ3000_54hjn4vs', '_TZ3000_aa5t61rh']),
        model: 'TS0002_switch_module_3',
        vendor: 'TuYa',
        description: '2 gang switch with backlight',
        extend: [tuya.modernExtend.tuyaOnOff({powerOnBehavior2: true, indicatorMode: true, endpoints: ['l1', 'l2']})],
        endpoint: (device) => {
            return {'l1': 1, 'l2': 2};
        },
        meta: {multiEndpoint: true},
        configure: async (device, coordinatorEndpoint) => {
            await tuya.configureMagicPacket(device, coordinatorEndpoint);
            await reporting.bind(device.getEndpoint(1), coordinatorEndpoint, ['genOnOff']);
            await reporting.bind(device.getEndpoint(2), coordinatorEndpoint, ['genOnOff']);
        },
        whiteLabel: [
            tuya.whitelabel('Lonsonho', 'X702A', '2 gang switch with backlight', ['_TZ3000_54hjn4vs', '_TZ3000_aa5t61rh']),
        ],
    },
    {
        fingerprint: tuya.fingerprint('TS0002', ['_TZ3000_mufwv0ry']),
        model: 'TS0002_switch_module_1',
        vendor: 'TuYa',
        description: '1 gang switch module',
        extend: [tuya.modernExtend.tuyaOnOff({endpoints: ['l1', 'l2'], indicatorMode: true, backlightModeOffOn: true})],
        endpoint: (device) => {
            return {'l1': 1, 'l2': 2};
        },
        meta: {multiEndpoint: true},
        whiteLabel: [
            tuya.whitelabel('PSMART', 'T442', '2 gang switch module', ['_TZ3000_mufwv0ry']),
        ],
        configure: async (device, coordinatorEndpoint) => {
            await tuya.configureMagicPacket(device, coordinatorEndpoint);
            await reporting.bind(device.getEndpoint(1), coordinatorEndpoint, ['genOnOff']);
        },
    },
    {
        fingerprint: tuya.fingerprint('TS0003', ['_TZ3000_rhkfbfcv', '_TZ3000_empogkya', '_TZ3000_lubfc1t5', '_TZ3000_lsunm46z']),
        model: 'TS0003_switch_3_gang_with_backlight',
        vendor: 'TuYa',
        description: '3-Gang switch with backlight',
        extend: [tuya.modernExtend.tuyaOnOff({powerOnBehavior2: true, indicatorMode: true, backlightModeOffOn: true, endpoints: ['l1', 'l2', 'l3']})],
        endpoint: (device) => {
            return {'l1': 1, 'l2': 2, 'l3': 3};
        },
        meta: {multiEndpoint: true},
        configure: async (device, coordinatorEndpoint) => {
            await tuya.configureMagicPacket(device, coordinatorEndpoint);
            await reporting.bind(device.getEndpoint(1), coordinatorEndpoint, ['genOnOff']);
            await reporting.bind(device.getEndpoint(2), coordinatorEndpoint, ['genOnOff']);
            await reporting.bind(device.getEndpoint(3), coordinatorEndpoint, ['genOnOff']);
        },
        whiteLabel: [
            tuya.whitelabel('Lonsonho', 'X703A', '3 Gang switch with backlight', ['_TZ3000_rhkfbfcv']),
            tuya.whitelabel('Zemismart', 'ZM-L03E-Z', '3 gang switch with neutral', ['_TZ3000_empogkya', '_TZ3000_lsunm46z']),
            tuya.whitelabel('TuYa', 'M10Z', '2 gang switch with 20A power socket', ['_TZ3000_lubfc1t5']),
        ],
    },
    {
        zigbeeModel: ['TS0002'],
        model: 'TS0002',
        vendor: 'TuYa',
        description: '2 gang switch',
        whiteLabel: [
            {vendor: 'Zemismart', model: 'ZM-CSW002-D_switch'},
            {vendor: 'Lonsonho', model: 'X702'},
            {vendor: 'AVATTO', model: 'ZTS02'},
            tuya.whitelabel('TuYa', 'ZG-2002-RF', 'Three mode Zigbee Switch', ['_TZ3000_lugaswf8']),
            tuya.whitelabel('Mercator Ikuü', 'SSW02', '2 gang switch', ['_TZ3000_fbjdkph9']),
        ],
        extend: [tuya.modernExtend.tuyaOnOff()],
        exposes: [e.switch().withEndpoint('l1'), e.switch().withEndpoint('l2')],
        endpoint: (device) => {
            return {'l1': 1, 'l2': 2};
        },
        meta: {multiEndpoint: true},
        configure: async (device, coordinatorEndpoint) => {
            await tuya.configureMagicPacket(device, coordinatorEndpoint);
            await reporting.bind(device.getEndpoint(1), coordinatorEndpoint, ['genOnOff']);
            await reporting.bind(device.getEndpoint(2), coordinatorEndpoint, ['genOnOff']);
        },
    },
    {
        zigbeeModel: ['TS0003'],
        model: 'TS0003',
        vendor: 'TuYa',
        description: '3 gang switch',
        extend: [
            deviceEndpoints({endpoints: {left: 1, center: 2, right: 3}}),
            onOff({endpointNames: ['left', 'center', 'right'], powerOnBehavior: false}),
        ],
        whiteLabel: [
            {vendor: 'BSEED', model: 'TS0003', description: 'Zigbee switch'},
            tuya.whitelabel('TuYa', 'TS0003_1', '3 gang switch', ['_TZ3000_ouwfc1qj']),
        ],
        meta: {disableDefaultResponse: true},
        configure: async (device, coordinatorEndpoint) => {
            await tuya.configureMagicPacket(device, coordinatorEndpoint);
        },
    },
    {
        fingerprint: tuya.fingerprint('TS0001', ['_TZ3000_tqlv4ug4', '_TZ3000_gjrubzje', '_TZ3000_tygpxwqa', '_TZ3000_4rbqgcuv', '_TZ3000_veu2v775']),
        model: 'TS0001_switch_module',
        vendor: 'TuYa',
        description: '1 gang switch module',
        whiteLabel: [
            {vendor: 'OXT', model: 'SWTZ21'},
            {vendor: 'Moes', model: 'ZM-104-M'},
            tuya.whitelabel('AVATTO', 'ZWSM16-1-Zigbee', '1 gang switch module', ['_TZ3000_4rbqgcuv']),
        ],
        extend: [tuya.modernExtend.tuyaOnOff({switchType: true})],
        configure: async (device, coordinatorEndpoint) => {
            await tuya.configureMagicPacket(device, coordinatorEndpoint);
            await reporting.bind(device.getEndpoint(1), coordinatorEndpoint, ['genOnOff']);
        },
    },
    {
        fingerprint: tuya.fingerprint('TS0002', ['_TZ3000_01gpyda5', '_TZ3000_bvrlqyj7', '_TZ3000_7ed9cqgi',
            '_TZ3000_zmy4lslw', '_TZ3000_ruxexjfz', '_TZ3000_4xfqlgqo', '_TZ3000_eei0ubpy', '_TZ3000_qaa59zqd', '_TZ3000_lmlsduws']),
        model: 'TS0002_switch_module',
        vendor: 'TuYa',
        description: '2 gang switch module',
        whiteLabel: [
            {vendor: 'OXT', model: 'SWTZ22'},
            {vendor: 'Moes', model: 'ZM-104B-M'},
            tuya.whitelabel('pcblab.io', 'RR620ZB', '2 gang Zigbee switch module', ['_TZ3000_4xfqlgqo']),
            tuya.whitelabel('Nous', 'L13Z', '2 gang switch', ['_TZ3000_ruxexjfz']),
        ],
        extend: [tuya.modernExtend.tuyaOnOff({switchType: true, endpoints: ['l1', 'l2']})],
        endpoint: (device) => {
            return {'l1': 1, 'l2': 2};
        },
        meta: {multiEndpoint: true},
        configure: async (device, coordinatorEndpoint) => {
            await tuya.configureMagicPacket(device, coordinatorEndpoint);
            await reporting.bind(device.getEndpoint(1), coordinatorEndpoint, ['genOnOff']);
            await reporting.bind(device.getEndpoint(2), coordinatorEndpoint, ['genOnOff']);
        },
    },
    {
        fingerprint: tuya.fingerprint('TS0002', ['_TZ3000_fisb3ajo', '_TZ3000_5gey1ohx', '_TZ3000_mtnpt6ws']),
        model: 'TS0002_switch_module_2',
        vendor: 'TuYa',
        description: '2 gang switch module',
        extend: [tuya.modernExtend.tuyaOnOff({switchType: true, indicatorMode: true, endpoints: ['l1', 'l2']})],
        endpoint: (device) => {
            return {'l1': 1, 'l2': 2};
        },
        meta: {multiEndpoint: true},
        configure: async (device, coordinatorEndpoint) => {
            await tuya.configureMagicPacket(device, coordinatorEndpoint);
            await reporting.bind(device.getEndpoint(1), coordinatorEndpoint, ['genOnOff']);
            await reporting.bind(device.getEndpoint(2), coordinatorEndpoint, ['genOnOff']);
        },
        whiteLabel: [
            tuya.whitelabel('AVATTO', 'ZWSM16-2-Zigbee', '2 gang switch module', ['_TZ3000_mtnpt6ws']),
        ],
    },
    {
        fingerprint: tuya.fingerprint('TS0003', ['_TZ3000_4o16jdca', '_TZ3000_odzoiovu', '_TZ3000_hbic3ka3', '_TZ3000_lvhy15ix']),
        model: 'TS0003_switch_module_2',
        vendor: 'TuYa',
        description: '3 gang switch module',
        extend: [tuya.modernExtend.tuyaOnOff({switchType: true, indicatorMode: true, endpoints: ['l1', 'l2', 'l3']})],
        endpoint: (device) => {
            return {'l1': 1, 'l2': 2, 'l3': 3};
        },
        meta: {multiEndpoint: true},
        configure: async (device, coordinatorEndpoint) => {
            await tuya.configureMagicPacket(device, coordinatorEndpoint);
            await reporting.bind(device.getEndpoint(1), coordinatorEndpoint, ['genOnOff']);
            await reporting.bind(device.getEndpoint(2), coordinatorEndpoint, ['genOnOff']);
            await reporting.bind(device.getEndpoint(3), coordinatorEndpoint, ['genOnOff']);
        },
        whiteLabel: [
            tuya.whitelabel('AVATTO', 'ZWSM16-3-Zigbee', '3 gang switch module', ['_TZ3000_hbic3ka3']),
        ],
    },
    {
        fingerprint: tuya.fingerprint('TS0003', ['_TZ3000_vsasbzkf', '_TZ3000_nnwehhst']),
        model: 'TS0003_switch_module_1',
        vendor: 'TuYa',
        description: '3 gang switch module',
        whiteLabel: [{vendor: 'OXT', model: 'SWTZ23'}],
        extend: [tuya.modernExtend.tuyaOnOff({switchType: true, backlightModeOffOn: true, endpoints: ['l1', 'l2', 'l3']})],
        endpoint: (device) => {
            return {'l1': 1, 'l2': 2, 'l3': 3};
        },
        meta: {multiEndpoint: true},
        configure: async (device, coordinatorEndpoint) => {
            await tuya.configureMagicPacket(device, coordinatorEndpoint);
            await reporting.bind(device.getEndpoint(1), coordinatorEndpoint, ['genOnOff']);
            await reporting.bind(device.getEndpoint(2), coordinatorEndpoint, ['genOnOff']);
            await reporting.bind(device.getEndpoint(3), coordinatorEndpoint, ['genOnOff']);
        },
    },
    {
        fingerprint: tuya.fingerprint('TS0004', ['_TZ3000_ltt60asa']),
        model: 'TS0004_switch_module',
        vendor: 'TuYa',
        description: '4 gang switch module',
        whiteLabel: [{vendor: 'OXT', model: 'SWTZ27'}],
        extend: [tuya.modernExtend.tuyaOnOff({switchType: true, endpoints: ['l1', 'l2', 'l3', 'l4']})],
        endpoint: (device) => {
            return {'l1': 1, 'l2': 2, 'l3': 3, 'l4': 4};
        },
        meta: {multiEndpoint: true},
        configure: async (device, coordinatorEndpoint) => {
            await tuya.configureMagicPacket(device, coordinatorEndpoint);
            await reporting.bind(device.getEndpoint(1), coordinatorEndpoint, ['genOnOff']);
            await reporting.bind(device.getEndpoint(2), coordinatorEndpoint, ['genOnOff']);
            await reporting.bind(device.getEndpoint(3), coordinatorEndpoint, ['genOnOff']);
            await reporting.bind(device.getEndpoint(4), coordinatorEndpoint, ['genOnOff']);
        },
    },
    {
        zigbeeModel: [
            'owvfni3\u0000', 'owvfni3', 'u1rkty3', 'aabybja', // Curtain motors
            'mcdj3aq', 'mcdj3aq\u0000', // Tubular motors
        ],
        fingerprint: [
            // Curtain motors:
            {modelID: 'TS0601', manufacturerName: '_TZE200_5zbp6j0u'},
            {modelID: 'TS0601', manufacturerName: '_TZE200_nkoabg8w'},
            {modelID: 'TS0601', manufacturerName: '_TZE200_xuzcvlku'},
            {modelID: 'TS0601', manufacturerName: '_TZE200_4vobcgd3'},
            {modelID: 'TS0601', manufacturerName: '_TZE200_nogaemzt'},
            {modelID: 'TS0601', manufacturerName: '_TZE200_r0jdjrvi'},
            {modelID: 'TS0601', manufacturerName: '_TZE200_pk0sfzvr'},
            {modelID: 'TS0601', manufacturerName: '_TZE200_fdtjuw7u'},
            {modelID: 'TS0601', manufacturerName: '_TZE200_zpzndjez'},
            {modelID: 'TS0601', manufacturerName: '_TZE200_wmcdj3aq'},
            {modelID: 'TS0601', manufacturerName: '_TZE200_cowvfni3'},
            {modelID: 'TS0601', manufacturerName: '_TZE200_rddyvrci'},
            {modelID: 'TS0601', manufacturerName: '_TZE200_nueqqe6k'},
            {modelID: 'TS0601', manufacturerName: '_TZE200_bqcqqjpb'},
            {modelID: 'TS0601', manufacturerName: '_TZE200_xaabybja'},
            {modelID: 'TS0601', manufacturerName: '_TZE200_rmymn92d'},
            {modelID: 'TS0601', manufacturerName: '_TZE200_feolm6rk'},
            {modelID: 'TS0601', manufacturerName: '_TZE200_3i3exuay'},
            {modelID: 'TS0601', manufacturerName: '_TZE200_tvrvdj6o'},
            {modelID: 'zo2pocs\u0000', manufacturerName: '_TYST11_fzo2pocs'},
            {modelID: 'TS0601', manufacturerName: '_TZE200_b2u1drdv'},
            {modelID: 'TS0601', manufacturerName: '_TZE200_ol5jlkkr'},
            {modelID: 'TS0601', manufacturerName: '_TZE204_guvc7pdy'},
            {modelID: 'TS0601', manufacturerName: '_TZE200_zxxfv8wi'},
            {modelID: 'TS0601', manufacturerName: '_TZE200_1fuxihti'},
            {modelID: 'TS0601', manufacturerName: '_TZE204_1fuxihti'},
            // Roller blinds:
            {modelID: 'TS0601', manufacturerName: '_TZE200_fctwhugx'},
            {modelID: 'TS0601', manufacturerName: '_TZE200_hsgrhjpf'},
            // Window pushers:
            {modelID: 'TS0601', manufacturerName: '_TZE200_g5wdnuow'},
            // Tubular motors:
            {modelID: 'TS0601', manufacturerName: '_TZE200_5sbebbzs'},
            {modelID: 'TS0601', manufacturerName: '_TZE200_udank5zs'},
            {modelID: 'TS0601', manufacturerName: '_TZE200_zuz7f94z'},
            {modelID: 'TS0601', manufacturerName: '_TZE200_nv6nxo0c'},
            {modelID: 'TS0601', manufacturerName: '_TZE200_3ylew7b4'},
            {modelID: 'TS0601', manufacturerName: '_TZE200_llm0epxg'},
            {modelID: 'TS0601', manufacturerName: '_TZE200_n1aauwb4'},
            {modelID: 'TS0601', manufacturerName: '_TZE200_xu4a5rhj'},
            {modelID: 'TS0601', manufacturerName: '_TZE200_bjzrowv2'},
            {modelID: 'TS0601', manufacturerName: '_TZE204_bjzrowv2'},
            {modelID: 'TS0601', manufacturerName: '_TZE200_axgvo9jh'},
            {modelID: 'TS0601', manufacturerName: '_TZE200_gaj531w3'},
            {modelID: 'TS0601', manufacturerName: '_TZE200_yia0p3tr'},
            {modelID: 'TS0601', manufacturerName: '_TZE200_rsj5pu8y'},
        ],
        model: 'TS0601_cover_1',
        vendor: 'TuYa',
        description: 'Curtain motor/roller blind motor/window pusher/tubular motor',
        whiteLabel: [
            {vendor: 'Yushun', model: 'YS-MT750'},
            tuya.whitelabel('Yushun', 'YS-MT750L', 'Curtain motor', ['_TZE200_bqcqqjpb', '_TZE200_gaj531w3']),
            {vendor: 'Zemismart', model: 'ZM79E-DT'},
            {vendor: 'Binthen', model: 'BCM100D'},
            {vendor: 'Binthen', model: 'CV01A'},
            {vendor: 'Zemismart', model: 'M515EGB'},
            {vendor: 'Oz Smart Things', model: 'ZM85EL-1Z'},
            {vendor: 'TuYa', model: 'M515EGZT'},
            {vendor: 'TuYa', model: 'DT82LEMA-1.2N'},
            {vendor: 'TuYa', model: 'ZD82TN', description: 'Curtain motor'},
            {vendor: 'Larkkey', model: 'ZSTY-SM-1SRZG-EU'},
            {vendor: 'Zemismart', model: 'AM43', description: 'Roller blind motor'},
            {vendor: 'Zemismart', model: 'M2805EGBZTN', description: 'Tubular motor'},
            {vendor: 'Zemismart', model: 'BCM500DS-TYZ', description: 'Curtain motor'},
            {vendor: 'A-OK', model: 'AM25', description: 'Tubular motor'},
            {vendor: 'Alutech', model: 'AM/R-Sm', description: 'Tubular motor'},
            tuya.whitelabel('Shenzhen Golden Security Technology', 'GM46', 'Curtain motor', ['_TZE204_guvc7pdy']),
            {vendor: 'Quoya', model: 'AT8510-TY'},
            tuya.whitelabel('Somgoms', 'ZSTY-SM-1DMZG-US-W_1', 'Curtain switch', ['_TZE200_axgvo9jh']),
            tuya.whitelabel('HUARUI', 'CMD900LE', 'Lithium battery intelligent curtain opening and closing motor', ['_TZE200_zxxfv8wi']),
        ],
        fromZigbee: [legacy.fromZigbee.tuya_cover, fz.ignore_basic_report],
        toZigbee: [legacy.toZigbee.tuya_cover_control, legacy.toZigbee.tuya_cover_options],
        exposes: [
            e.cover_position().setAccess('position', ea.STATE_SET),
            e.composite('options', 'options', ea.STATE_SET)
                .withFeature(e.numeric('motor_speed', ea.STATE_SET)
                    .withValueMin(0).withValueMax(255).withDescription('Motor speed'))
                .withFeature(e.binary('reverse_direction', ea.STATE_SET, true, false)
                    .withDescription('Reverse the motor direction'))],
    },
    {
        fingerprint: [
            // Curtain motors:
            {modelID: 'TS0601', manufacturerName: '_TZE200_eegnwoyw'},
        ],
        model: 'TS0601_cover_2',
        vendor: 'TuYa',
        description: 'Curtain motor fixed speed',
        whiteLabel: [
            {vendor: 'Zemismart', model: 'BCM100DB'},
        ],
        fromZigbee: [legacy.fromZigbee.tuya_cover, fz.ignore_basic_report],
        toZigbee: [legacy.toZigbee.tuya_cover_control],
        exposes: [e.cover_position().setAccess('position', ea.STATE_SET)],
    },
    {
        fingerprint: [
            {modelID: 'TS0601', manufacturerName: '_TZE200_cpbo62rn'},
        ],
        model: 'TS0601_cover_6',
        vendor: 'TuYa',
        description: 'Cover motor',
        fromZigbee: [tuya.fz.datapoints],
        toZigbee: [tuya.tz.datapoints],
        exposes: [
            e.text('work_state', ea.STATE),
            e.cover_position().setAccess('position', ea.STATE_SET),
            e.battery(),
            e.enum('opening_mode', ea.STATE_SET, ['tilt', 'lift']).withDescription('Opening mode'),
            e.enum('motor_direction', ea.STATE_SET, ['left', 'right']).withDescription('Motor side'),
            e.enum('set_upper_limit', ea.STATE_SET, ['start', 'stop']).withDescription('Learning'),
            e.enum('factory_reset', ea.STATE_SET, ['SET']).withDescription('Remove limits'),
        ],
        whiteLabel: [
            tuya.whitelabel('TuYa', 'LY-108', 'Cover', ['_TZE200_cpbo62rn']),
        ],
        meta: {
            tuyaDatapoints: [
                [1, 'state', tuya.valueConverterBasic.lookup({'CLOSE': tuya.enum(2), 'STOP': tuya.enum(1), 'OPEN': tuya.enum(0)})],
                [2, 'position', tuya.valueConverter.coverPositionInverted],
                [3, 'position', tuya.valueConverter.coverPositionInverted],
                [4, 'opening_mode', tuya.valueConverterBasic.lookup({'tilt': tuya.enum(0), 'lift': tuya.enum(1)})],
                [7, 'work_state', tuya.valueConverterBasic.lookup({'standby': tuya.enum(0), 'success': tuya.enum(1), 'learning': tuya.enum(2)})],
                [13, 'battery', tuya.valueConverter.raw],
                [101, 'motor_direction', tuya.valueConverterBasic.lookup({'left': tuya.enum(0), 'right': tuya.enum(1)})],
                [102, 'set_upper_limit', tuya.valueConverterBasic.lookup({'start': tuya.enum(1), 'stop': tuya.enum(0)})],
                [107, 'factory_reset', tuya.valueConverter.setLimit],
            ],
        },
    },
    {
        fingerprint: tuya.fingerprint('TS0601', ['_TZE200_zvo63cmo']),
        model: 'TS0601_cover_7',
        vendor: 'TuYa',
        description: 'Cover motor',
        onEvent: tuya.onEvent(),
        configure: tuya.configureMagicPacket,
        fromZigbee: [tuya.fz.datapoints],
        toZigbee: [tuya.tz.datapoints],
        exposes: [e.cover_position().setAccess('position', ea.STATE_SET), e.battery()],
        meta: {
            tuyaDatapoints: [
                [1, 'state', tuya.valueConverterBasic.lookup({'OPEN': tuya.enum(0), 'STOP': tuya.enum(1), 'CLOSE': tuya.enum(2)})],
                [2, 'position', tuya.valueConverter.coverPosition],
                [3, 'position', tuya.valueConverter.raw],
                // motor_direction doesn't work: https://github.com/Koenkk/zigbee2mqtt/issues/18103
                // [5, 'motor_direction', tuya.valueConverterBasic.lookup({'normal': tuya.enum(0), 'reversed': tuya.enum(1)})],
                [101, 'battery', tuya.valueConverter.raw],
            ],
        },
    },
    {
        fingerprint: tuya.fingerprint('TS0601', ['_TZE204_r0jdjrvi']),
        model: 'TS0601_cover_8',
        vendor: 'TuYa',
        description: 'Cover motor',
        configure: tuya.configureMagicPacket,
        fromZigbee: [tuya.fz.datapoints],
        toZigbee: [tuya.tz.datapoints],
        options: [exposes.options.invert_cover()],
        exposes: [
            e.cover_position().setAccess('position', ea.STATE_SET),
            e.enum('reverse_direction', ea.STATE_SET, ['forward', 'back'])
                .withDescription('Reverse the motor direction'),
            e.binary('motor_fault', ea.STATE, true, false)
                .withDescription('Motor Fault'),
        ],
        meta: {
            tuyaDatapoints: [
                [1, 'state', tuya.valueConverterBasic.lookup({'OPEN': tuya.enum(0), 'STOP': tuya.enum(1), 'CLOSE': tuya.enum(2)})],
                [2, 'position', tuya.valueConverter.coverPositionInverted],
                [3, 'position', tuya.valueConverter.coverPositionInverted],
                [5, 'reverse_direction', tuya.valueConverterBasic.lookup({'forward': tuya.enum(0), 'back': tuya.enum(1)})],
                [12, 'motor_fault', tuya.valueConverter.trueFalse1],
            ],
        },
        whiteLabel: [
            // https://www.amazon.ae/dp/B09JG92Z88
            // Tuya ZigBee Intelligent Curtain Blind Switch Electric Motorized Curtain Roller
            tuya.whitelabel('Lilistore', 'TS0601_lilistore', 'Cover motor', ['_TZE204_r0jdjrvi']),
        ],
    },
    {
        zigbeeModel: ['kud7u2l'],
        fingerprint: [
            {modelID: 'TS0601', manufacturerName: '_TZE200_ckud7u2l'},
            {modelID: 'TS0601', manufacturerName: '_TZE200_ywdxldoj'},
            {modelID: 'TS0601', manufacturerName: '_TZE200_do5qy8zo'},
            {modelID: 'TS0601', manufacturerName: '_TZE200_cwnjrr72'},
            {modelID: 'TS0601', manufacturerName: '_TZE200_pvvbommb'},
            {modelID: 'TS0601', manufacturerName: '_TZE200_9sfg7gm0'}, // HomeCloud
            {modelID: 'TS0601', manufacturerName: '_TZE200_2atgpdho'}, // HY367
            {modelID: 'TS0601', manufacturerName: '_TZE200_cpmgn2cf'},
            {modelID: 'TS0601', manufacturerName: '_TZE200_znlqjmih'},
            {modelID: 'TS0601', manufacturerName: '_TZE200_8thwkzxl'}, // Tervix eva2
            {modelID: 'TS0601', manufacturerName: '_TZE200_4eeyebrt'}, // Immax 07732B
            {modelID: 'TS0601', manufacturerName: '_TZE200_8whxpsiw'}, // EVOLVEO
            {modelID: 'TS0601', manufacturerName: '_TZE200_xby0s3ta'}, // Sandy Beach HY367
            {modelID: 'TS0601', manufacturerName: '_TZE200_7fqkphoq'}, // AFINTEK
            {modelID: 'TS0601', manufacturerName: '_TZE200_rufdtfyv'},
            {modelID: 'TS0601', manufacturerName: '_TZE200_lpwgshtl'},
        ],
        model: 'TS0601_thermostat',
        vendor: 'TuYa',
        description: 'Radiator valve with thermostat',
        whiteLabel: [
            {vendor: 'Moes', model: 'HY368'},
            {vendor: 'Moes', model: 'HY369RT'},
            {vendor: 'SHOJZJ', model: '378RT'},
            {vendor: 'Silvercrest', model: 'TVR01'},
            {vendor: 'Immax', model: '07732B'},
            tuya.whitelabel('Immax', '07732L', 'Radiator valve with thermostat', ['_TZE200_rufdtfyv']),
            {vendor: 'Evolveo', model: 'Heat M30'},
        ],
        meta: {tuyaThermostatPreset: legacy.thermostatPresets, tuyaThermostatSystemMode: legacy.thermostatSystemModes3},
        ota: ota.zigbeeOTA,
        onEvent: tuya.onEventSetLocalTime,
        fromZigbee: [legacy.fromZigbee.tuya_thermostat, fz.ignore_basic_report, fz.ignore_tuya_set_time],
        toZigbee: [legacy.toZigbee.tuya_thermostat_child_lock, legacy.toZigbee.tuya_thermostat_window_detection,
            legacy.toZigbee.tuya_thermostat_valve_detection,
            legacy.toZigbee.tuya_thermostat_current_heating_setpoint, legacy.toZigbee.tuya_thermostat_auto_lock,
            legacy.toZigbee.tuya_thermostat_calibration, legacy.toZigbee.tuya_thermostat_min_temp, legacy.toZigbee.tuya_thermostat_max_temp,
            legacy.toZigbee.tuya_thermostat_boost_time, legacy.toZigbee.tuya_thermostat_comfort_temp, legacy.toZigbee.tuya_thermostat_eco_temp,
            legacy.toZigbee.tuya_thermostat_force_to_mode, legacy.toZigbee.tuya_thermostat_force, legacy.toZigbee.tuya_thermostat_preset,
            legacy.toZigbee.tuya_thermostat_window_detect, legacy.toZigbee.tuya_thermostat_schedule, legacy.toZigbee.tuya_thermostat_week,
            legacy.toZigbee.tuya_thermostat_schedule_programming_mode, legacy.toZigbee.tuya_thermostat_away_mode,
            legacy.toZigbee.tuya_thermostat_away_preset],
        exposes: [
            e.child_lock(), e.window_detection(),
            e.binary('window_open', ea.STATE, true, false).withDescription('Window open?'),
            e.battery_low(), e.valve_detection(), e.position(),
            e.climate().withSetpoint('current_heating_setpoint', 5, 35, 0.5, ea.STATE_SET)
                .withLocalTemperature(ea.STATE).withSystemMode(['heat', 'auto', 'off'], ea.STATE_SET,
                    'Mode of this device, in the `heat` mode the TS0601 will remain continuously heating, i.e. it does not regulate ' +
                    'to the desired temperature. If you want TRV to properly regulate the temperature you need to use mode `auto` ' +
                    'instead setting the desired temperature.')
                .withLocalTemperatureCalibration(-9, 9, 0.5, ea.STATE_SET)
                .withPreset(['schedule', 'manual', 'boost', 'complex', 'comfort', 'eco', 'away'])
                .withRunningState(['idle', 'heat'], ea.STATE),
            e.auto_lock(), e.away_mode(), e.away_preset_days(), e.boost_time(), e.comfort_temperature(), e.eco_temperature(), e.force(),
            e.max_temperature().withValueMin(16).withValueMax(70), e.min_temperature(), e.away_preset_temperature(),
            e.week(),
            e.text('workdays_schedule', ea.STATE_SET)
                .withDescription('Workdays schedule, 6 entries max, example: "00:20/5°C 01:20/5°C 6:59/15°C 18:00/5°C 20:00/5°C 23:30/5°C"'),
            e.text('holidays_schedule', ea.STATE_SET)
                .withDescription('Holidays schedule, 6 entries max, example: "00:20/5°C 01:20/5°C 6:59/15°C 18:00/5°C 20:00/5°C 23:30/5°C"'),
        ],
    },
    {
        fingerprint: tuya.fingerprint('TS0601', ['_TZE204_g2ki0ejr']),
        model: 'BAB-1413_Pro',
        vendor: 'TuYa',
        description: 'Thermostat radiator valve',
        fromZigbee: [tuya.fz.datapoints],
        toZigbee: [tuya.tz.datapoints],
        onEvent: tuya.onEventSetTime,
        configure: tuya.configureMagicPacket,
        exposes: [
            e.battery(), e.child_lock(),
            e.max_temperature().withValueMin(15).withValueMax(45),
            e.min_temperature().withValueMin(5).withValueMax(15),
            e.window_detection(),
            e.open_window_temperature().withValueMin(5).withValueMax(25),
            e.comfort_temperature().withValueMin(5).withValueMax(35),
            e.eco_temperature().withValueMin(5).withValueMax(35),
            e.holiday_temperature().withValueMin(5).withValueMax(35),
            e.climate().withPreset(['auto', 'manual', 'holiday', 'comfort']).withLocalTemperatureCalibration(-9, 9, 0.1, ea.STATE_SET)
                .withLocalTemperature(ea.STATE).withSetpoint('current_heating_setpoint', 5, 30, 0.5, ea.STATE_SET)
                .withSystemMode(['off', 'heat'], ea.STATE_SET, 'Only for Homeassistant')
                .withRunningState(['idle', 'heat'], ea.STATE_SET),
            tuya.exposes.frostProtection('When Anti-Freezing function is activated, the temperature in the house is kept '+
                    'at 8 °C, the device display "AF".press the pair button to cancel.'),
            e.numeric('boost_timeset_countdown', ea.STATE_SET).withUnit('s').withDescription('Setting '+
                    'minimum 0 - maximum 465 seconds boost time. The boost function is activated. The remaining '+
                    'time for the function will be counted down in seconds ( 465 to 0 ).').withValueMin(0).withValueMax(465),
            e.composite('schedule', 'schedule', ea.STATE_SET).withFeature(e.enum('week_day', ea.SET, ['monday', 'tuesday',
                'wednesday', 'thursday', 'friday', 'saturday', 'sunday'])).withFeature(e.text('schedule', ea.SET))
                .withDescription('Schedule will work with "auto" preset. In this mode, the device executes ' +
                'a preset week programming temperature time and temperature. Before using these properties, check `working_day` ' +
                'property. Each day can contain up to 10 segments. At least 1 segment should be defined. Different count of segments ' +
                'can be defined for each day, e.g., 3 segments for Monday, 5 segments for Thursday, etc. It should be defined in the ' +
                'following format: `hours:minutes/temperature`. Minutes can be only tens, i.e., 00, 10, 20, 30, 40, 50. Segments should ' +
                'be divided by space symbol. Each day should end with the last segment of 24:00. Examples: `04:00/20 08:30/22 10:10/18 ' +
                '18:40/24 22:50/19.5`; `06:00/21.5 17:20/26 24:00/18`. The temperature will be set from the beginning/start of one ' +
                'period and until the next period, e.g., `04:00/20 24:00/22` means that from 00:00 to 04:00 temperature will be 20 ' +
                'degrees and from 04:00 to 00:00 temperature will be 22 degrees.'),
            ...tuya.exposes.scheduleAllDays(ea.STATE, 'HH:MM/C'),
            e.binary('valve', ea.STATE, 'CLOSED', 'OPEN'),
            e.enum('factory_reset', ea.STATE_SET, ['SET']).withDescription('Remove limits'),
            tuya.exposes.errorStatus(),
        ],
        meta: {
            tuyaDatapoints: [
                [49, 'running_state', tuya.valueConverterBasic.lookup({'heat': tuya.enum(1), 'idle': tuya.enum(0)})],
                [49, 'system_mode', tuya.valueConverterBasic.lookup({'heat': tuya.enum(1), 'off': tuya.enum(0)})],
                [2, 'preset', tuya.valueConverterBasic.lookup({'comfort': tuya.enum(3), 'auto': tuya.enum(0),
                    'manual': tuya.enum(2), 'holiday': tuya.enum(1)})],
                [4, 'current_heating_setpoint', tuya.valueConverter.divideBy10],
                [5, 'local_temperature', tuya.valueConverter.divideBy10],
                [6, 'battery', tuya.valueConverter.raw],
                [7, 'child_lock', tuya.valueConverter.lockUnlock],
                [9, 'max_temperature_limit', tuya.valueConverter.divideBy10],
                [10, 'min_temperature_limit', tuya.valueConverter.divideBy10],
                [14, 'window_detection', tuya.valueConverter.onOff],
                [16, 'open_window_temperature', tuya.valueConverter.divideBy10],
                [17, 'open_window_time', tuya.valueConverter.raw],
                [18, 'backlight', tuya.valueConverter.raw],
                [19, 'factory_reset', tuya.valueConverter.setLimit],
                [21, 'holiday_temperature', tuya.valueConverter.raw],
                [24, 'comfort_temperature', tuya.valueConverter.divideBy10],
                [25, 'eco_temperature', tuya.valueConverter.divideBy10],
                [28, 'schedule_monday', tuya.valueConverter.thermostatScheduleDayMultiDP],
                [29, 'schedule_tuesday', tuya.valueConverter.thermostatScheduleDayMultiDP],
                [30, 'schedule_wednesday', tuya.valueConverter.thermostatScheduleDayMultiDP],
                [31, 'schedule_thursday', tuya.valueConverter.thermostatScheduleDayMultiDP],
                [32, 'schedule_friday', tuya.valueConverter.thermostatScheduleDayMultiDP],
                [33, 'schedule_saturday', tuya.valueConverter.thermostatScheduleDayMultiDP],
                [34, 'schedule_sunday', tuya.valueConverter.thermostatScheduleDayMultiDP],
                [35, 'error_status', tuya.valueConverter.raw],
                [36, 'frost_protection', tuya.valueConverter.onOff],
                [37, 'boost_heating', tuya.valueConverter.onOff],
                [38, 'boost_time', tuya.valueConverter.countdown],
                [39, 'Switch Scale', tuya.valueConverter.raw],
                [47, 'local_temperature_calibration', tuya.valueConverter.localTempCalibration1],
                [48, 'valve_testing', tuya.valueConverter.raw],
                [49, 'valve', tuya.valueConverterBasic.lookup({'OPEN': 1, 'CLOSE': 0})],
            ],
        },
    },
    {
        fingerprint: tuya.fingerprint('TS0601', ['_TZE200_68nvbio9', '_TZE200_pw7mji0l', '_TZE200_cf1sl3tj', '_TZE200_nw1r9hp6', '_TZE200_9p5xmj5r',
            '_TZE200_eevqq1uv']),
        model: 'TS0601_cover_3',
        vendor: 'TuYa',
        description: 'Cover motor',
        fromZigbee: [tuya.fz.datapoints],
        toZigbee: [tuya.tz.datapoints],
        onEvent: tuya.onEventSetTime,
        options: [exposes.options.invert_cover()],
        configure: tuya.configureMagicPacket,
        exposes: [
            e.battery(), e.cover_position(),
            e.enum('reverse_direction', ea.STATE_SET, ['forward', 'back']).withDescription('Reverse the motor direction'),
            e.enum('border', ea.STATE_SET, ['up', 'down', 'up_delete', 'down_delete', 'remove_top_bottom']),
            e.enum('click_control', ea.STATE_SET, ['up', 'down']).withDescription('Single motor steps'),
            e.binary('motor_fault', ea.STATE, true, false),
        ],
        whiteLabel: [
            tuya.whitelabel('Zemismart', 'ZM16EL-03/33', 'Cover motor', ['_TZE200_68nvbio9']),
            tuya.whitelabel('Zemismart', 'ZM25EL', 'Cover motor', ['_TZE200_pw7mji0l']),
            tuya.whitelabel('Zemismart', 'ZM85EL-2Z', 'Roman Rod I type U curtains track', ['_TZE200_cf1sl3tj', '_TZE200_nw1r9hp6']),
            tuya.whitelabel('Hiladuo', 'B09M3R35GC', 'Motorized roller shade', ['_TZE200_9p5xmj5r']),
        ],
        meta: {
            // All datapoints go in here
            tuyaDatapoints: [
                [1, 'state', tuya.valueConverterBasic.lookup({'OPEN': tuya.enum(0), 'STOP': tuya.enum(1), 'CLOSE': tuya.enum(2)})],
                [2, 'position', tuya.valueConverter.coverPosition],
                [3, 'position', tuya.valueConverter.raw],
                [5, 'reverse_direction', tuya.valueConverterBasic.lookup({'forward': tuya.enum(0), 'back': tuya.enum(1)})],
                [12, 'motor_fault', tuya.valueConverter.trueFalse1],
                [13, 'battery', tuya.valueConverter.raw],
                [16, 'border', tuya.valueConverterBasic.lookup({
                    'up': tuya.enum(0), 'down': tuya.enum(1), 'up_delete': tuya.enum(2), 'down_delete': tuya.enum(3),
                    'remove_top_bottom': tuya.enum(4)})],
                [20, 'click_control', tuya.valueConverterBasic.lookup({'up': tuya.enum(0), 'down': tuya.enum(1)})],
            ],
        },
    },
    {
        fingerprint: tuya.fingerprint('TS0601', ['_TZE200_zah67ekd', '_TZE200_icka1clh']),
        model: 'TS0601_cover_4',
        vendor: 'TuYa',
        description: 'Cover',
        fromZigbee: [tuya.fz.datapoints],
        toZigbee: [tuya.tz.datapoints],
        exposes: [
            e.cover_position().setAccess('position', ea.STATE_SET),
            e.enum('motor_direction', ea.STATE_SET, ['normal', 'reversed']).withDescription('Set the motor direction'),
            e.numeric('motor_speed', ea.STATE_SET).withValueMin(0).withValueMax(255).withDescription('Motor speed').withUnit('rpm'),
            e.enum('opening_mode', ea.STATE_SET, ['tilt', 'lift']).withDescription('Opening mode'),
            e.enum('set_upper_limit', ea.SET, ['SET']).withDescription('Set the upper limit, to reset limits use factory_reset'),
            e.enum('set_bottom_limit', ea.SET, ['SET']).withDescription('Set the bottom limit, to reset limits use factory_reset'),
            e.binary('factory_reset', ea.SET, true, false).withDescription('Factory reset the device'),
        ],
        whiteLabel: [
            tuya.whitelabel('Moes', 'AM43-0.45/40-ES-EB', 'Roller blind/shades drive motor', ['_TZE200_zah67ekd', '_TZE200_icka1clh']),
        ],
        configure: async (device, coordinatorEndpoint) => {
            device.powerSource = 'Mains (single phase)';
            device.save();
        },
        meta: {
            tuyaDatapoints: [
                [1, 'state', tuya.valueConverterBasic.lookup({'OPEN': tuya.enum(0), 'STOP': tuya.enum(1), 'CLOSE': tuya.enum(2)})],
                [2, 'position', tuya.valueConverter.coverPosition],
                [3, 'position', tuya.valueConverter.raw],
                [5, 'motor_direction', tuya.valueConverter.tubularMotorDirection],
                [7, null, null], // work_state, not useful, ignore
                [101, 'opening_mode', tuya.valueConverterBasic.lookup({'tilt': tuya.enum(0), 'lift': tuya.enum(1)})],
                [102, 'factory_reset', tuya.valueConverter.raw],
                [103, 'set_upper_limit', tuya.valueConverter.setLimit],
                [104, 'set_bottom_limit', tuya.valueConverter.setLimit],
                [105, 'motor_speed', tuya.valueConverter.raw],
            ],
        },
    },
    {
        fingerprint: tuya.fingerprint('TS0601', [
            '_TZE200_sur6q7ko', /* model: '3012732', vendor: 'LSC Smart Connect' */
            '_TZE200_hue3yfsn', /* model: 'TV02-Zigbee', vendor: 'TuYa' */
            '_TZE200_e9ba97vf', /* model: 'TV01-ZB', vendor: 'Moes' */
            '_TZE200_husqqvux', /* model: 'TSL-TRV-TV01ZG', vendor: 'Tesla Smart' */
            '_TZE200_lnbfnyxd', /* model: 'TSL-TRV-TV01ZG', vendor: 'Tesla Smart' */
            '_TZE200_lllliz3p', /* model: 'TV02-Zigbee', vendor: 'TuYa' */
            '_TZE200_mudxchsu', /* model: 'TV05-ZG curve', vendor: 'TuYa' */
            '_TZE200_7yoranx2', /* model: 'TV01-ZB', vendor: 'Moes' */
            '_TZE200_kds0pmmv', /* model: 'TV01-ZB', vendor: 'Moes' */
            '_TZE200_py4cm3he', /* model: 'TV06-Zigbee', vendor: 'TuYa' */
        ]),
        model: 'TV02-Zigbee',
        vendor: 'TuYa',
        description: 'Thermostat radiator valve',
        whiteLabel: [
            {vendor: 'Moes', model: 'TV01-ZB'},
            {vendor: 'AVATTO', model: 'TRV06'},
            {vendor: 'Tesla Smart', model: 'TSL-TRV-TV01ZG'},
            {vendor: 'Unknown/id3.pl', model: 'GTZ08'},
            tuya.whitelabel('Moes', 'ZTRV-ZX-TV01-MS', 'Thermostat radiator valve', ['_TZE200_7yoranx2']),
            tuya.whitelabel('Moes', 'TV01-ZB', 'Thermostat radiator valve', ['_TZE200_e9ba97vf', '_TZE200_kds0pmmv']),
        ],
        ota: ota.zigbeeOTA,
        fromZigbee: [tuya.fz.datapoints],
        toZigbee: [tuya.tz.datapoints],
        onEvent: tuya.onEventSetLocalTime,
        configure: tuya.configureMagicPacket,
        exposes: [
            e.battery_low(), e.child_lock(), e.open_window(), e.open_window_temperature().withValueMin(5).withValueMax(30),
            e.comfort_temperature().withValueMin(5).withValueMax(30), e.eco_temperature().withValueMin(5).withValueMax(30),
            e.climate().withPreset(['auto', 'manual', 'holiday']).withLocalTemperatureCalibration(-5, 5, 0.1, ea.STATE_SET)
                .withLocalTemperature(ea.STATE).withSetpoint('current_heating_setpoint', 5, 30, 0.5, ea.STATE_SET)
                .withSystemMode(['off', 'heat'], ea.STATE_SET, 'Only for Homeassistant'),
            e.binary('heating_stop', ea.STATE_SET, 'ON', 'OFF').withDescription('Battery life can be prolonged'+
                    ' by switching the heating off. To achieve this, the valve is closed fully. To activate the '+
                    'heating stop, the device display "HS", press the pair button to cancel.'),
            tuya.exposes.frostProtection('When Anti-Freezing function is activated, the temperature in the house is kept '+
                    'at 8 °C, the device display "AF".press the pair button to cancel.'),
            e.numeric('boost_timeset_countdown', ea.STATE_SET).withUnit('s').withDescription('Setting '+
                    'minimum 0 - maximum 465 seconds boost time. The boost (â¨) function is activated. The remaining '+
                    'time for the function will be counted down in seconds ( 465 to 0 ).').withValueMin(0).withValueMax(465),
            e.holiday_temperature().withValueMin(5).withValueMax(30),
            e.text('holiday_start_stop', ea.STATE_SET).withDescription('The holiday mode will automatically start ' +
                'at the set time starting point and run the holiday temperature. Can be defined in the following format: ' +
                '`startYear/startMonth/startDay startHours:startMinutes | endYear/endMonth/endDay endHours:endMinutes`. ' +
                'For example: `2022/10/01 16:30 | 2022/10/21 18:10`. After the end of holiday mode, it switches to "auto" ' +
                'mode and uses schedule.'),
            e.enum('working_day', ea.STATE_SET, ['mon_sun', 'mon_fri+sat+sun', 'separate']).withDescription('`mon_sun` ' +
                '- schedule for Monday used for each day (define it only for Monday). `mon_fri+sat+sun` - schedule for ' +
                'workdays used from Monday (define it only for Monday), Saturday and Sunday are defined separately. `separate` ' +
                '- schedule for each day is defined separately.'),
            e.composite('schedule', 'schedule', ea.SET).withFeature(e.enum('week_day', ea.SET, ['monday', 'tuesday',
                'wednesday', 'thursday', 'friday', 'saturday', 'sunday'])).withFeature(e.text('schedule', ea.SET))
                .withDescription('Schedule will work with "auto" preset. In this mode, the device executes ' +
                'a preset week programming temperature time and temperature. Before using these properties, check `working_day` ' +
                'property. Each day can contain up to 10 segments. At least 1 segment should be defined. Different count of segments ' +
                'can be defined for each day, e.g., 3 segments for Monday, 5 segments for Thursday, etc. It should be defined in the ' +
                'following format: `hours:minutes/temperature`. Minutes can be only tens, i.e., 00, 10, 20, 30, 40, 50. Segments should ' +
                'be divided by space symbol. Each day should end with the last segment of 24:00. Examples: `04:00/20 08:30/22 10:10/18 ' +
                '18:40/24 22:50/19.5`; `06:00/21.5 17:20/26 24:00/18`. The temperature will be set from the beginning/start of one ' +
                'period and until the next period, e.g., `04:00/20 24:00/22` means that from 00:00 to 04:00 temperature will be 20 ' +
                'degrees and from 04:00 to 00:00 temperature will be 22 degrees.'),
            ...tuya.exposes.scheduleAllDays(ea.STATE, 'HH:MM/C'),
            e.binary('online', ea.STATE_SET, 'ON', 'OFF').withDescription('The current data request from the device.'),
            tuya.exposes.errorStatus(),
        ],
        meta: {
            tuyaDatapoints: [
                [2, 'preset', tuya.valueConverter.tv02Preset()],
                [8, 'open_window', tuya.valueConverter.onOff],
                [10, null, tuya.valueConverter.TV02FrostProtection],
                [10, 'frost_protection', tuya.valueConverter.TV02FrostProtection],
                [16, 'current_heating_setpoint', tuya.valueConverter.divideBy10],
                [24, 'local_temperature', tuya.valueConverter.divideBy10],
                [27, 'local_temperature_calibration', tuya.valueConverter.localTempCalibration1],
                [31, 'working_day', tuya.valueConverterBasic.lookup({'mon_sun': tuya.enum(0), 'mon_fri+sat+sun': tuya.enum(1),
                    'separate': tuya.enum(2)})],
                [32, 'holiday_temperature', tuya.valueConverter.divideBy10],
                [35, 'battery_low', tuya.valueConverter.trueFalse0],
                [40, 'child_lock', tuya.valueConverter.lockUnlock],
                [45, 'error_status', tuya.valueConverter.raw],
                [46, 'holiday_start_stop', tuya.valueConverter.thermostatHolidayStartStop],
                [101, 'boost_timeset_countdown', tuya.valueConverter.raw],
                [102, 'open_window_temperature', tuya.valueConverter.divideBy10],
                [104, 'comfort_temperature', tuya.valueConverter.divideBy10],
                [105, 'eco_temperature', tuya.valueConverter.divideBy10],
                [106, 'schedule', tuya.valueConverter.thermostatScheduleDaySingleDP],
                [107, null, tuya.valueConverter.TV02SystemMode],
                [107, 'system_mode', tuya.valueConverter.TV02SystemMode],
                [107, 'heating_stop', tuya.valueConverter.TV02SystemMode],
                [115, 'online', tuya.valueConverter.onOffNotStrict],
                [108, 'schedule_monday', tuya.valueConverter.thermostatScheduleDaySingleDP],
                [112, 'schedule_tuesday', tuya.valueConverter.thermostatScheduleDaySingleDP],
                [109, 'schedule_wednesday', tuya.valueConverter.thermostatScheduleDaySingleDP],
                [113, 'schedule_thursday', tuya.valueConverter.thermostatScheduleDaySingleDP],
                [110, 'schedule_friday', tuya.valueConverter.thermostatScheduleDaySingleDP],
                [114, 'schedule_saturday', tuya.valueConverter.thermostatScheduleDaySingleDP],
                [111, 'schedule_sunday', tuya.valueConverter.thermostatScheduleDaySingleDP],
            ],
        },
    },
    {
        fingerprint: tuya.fingerprint('TS0601', [
            '_TZE200_0hg58wyk', /* model: 'S366', vendor: 'Cloud Even' */
        ]),
        model: 'TS0601_thermostat_2',
        vendor: 'TuYa',
        description: 'Thermostat radiator valve',
        whiteLabel: [
            {vendor: 'S366', model: 'Cloud Even'},
        ],
        fromZigbee: [tuya.fz.datapoints],
        toZigbee: [tuya.tz.datapoints],
        onEvent: tuya.onEventSetLocalTime,
        configure: tuya.configureMagicPacket,
        meta: {
            tuyaDatapoints: [
                [1, 'system_mode', tuya.valueConverterBasic.lookup({'heat': true, 'off': false})],
                [2, 'preset', tuya.valueConverterBasic.lookup({'manual': tuya.enum(0), 'holiday': tuya.enum(1), 'program': tuya.enum(2)})],
                [3, null, null], // TODO: Unknown DP
                [8, 'open_window', tuya.valueConverter.onOff],
                [10, 'frost_protection', tuya.valueConverter.onOff],
                [16, 'current_heating_setpoint', tuya.valueConverter.divideBy10],
                [24, 'local_temperature', tuya.valueConverter.divideBy10],
                [27, 'local_temperature_calibration', tuya.valueConverter.localTempCalibration1],
                [35, 'battery_low', tuya.valueConverter.trueFalse0],
                [40, 'child_lock', tuya.valueConverter.lockUnlock],
                [45, 'error_status', tuya.valueConverter.raw],
                [101, 'schedule_monday', tuya.valueConverter.thermostatScheduleDayMultiDP],
                [102, 'schedule_tuesday', tuya.valueConverter.thermostatScheduleDayMultiDP],
                [103, 'schedule_wednesday', tuya.valueConverter.thermostatScheduleDayMultiDP],
                [104, 'schedule_thursday', tuya.valueConverter.thermostatScheduleDayMultiDP],
                [105, 'schedule_friday', tuya.valueConverter.thermostatScheduleDayMultiDP],
                [106, 'schedule_saturday', tuya.valueConverter.thermostatScheduleDayMultiDP],
                [107, 'schedule_sunday', tuya.valueConverter.thermostatScheduleDayMultiDP],
            ],
        },
        exposes: [
            e.battery_low(), e.child_lock(), e.open_window(), tuya.exposes.frostProtection(), tuya.exposes.errorStatus(),
            e.climate()
                .withSystemMode(['off', 'heat'], ea.STATE_SET)
                .withPreset(['manual', 'holiday', 'program'])
                .withLocalTemperatureCalibration(-5, 5, 0.1, ea.STATE_SET)
                .withLocalTemperature(ea.STATE)
                .withSetpoint('current_heating_setpoint', 5, 30, 0.5, ea.STATE_SET),
            ...tuya.exposes.scheduleAllDays(ea.STATE_SET, 'HH:MM/C HH:MM/C HH:MM/C HH:MM/C'),
        ],
    },
    {
        fingerprint: tuya.fingerprint('TS0601', [
            '_TZE200_bvu2wnxz', /* model: 'ME167', vendor: 'AVATTO' */
            '_TZE200_6rdj8dzm', /* model: 'ME167', vendor: 'AVATTO' */
            '_TZE200_p3dbf6qs', /* model: 'ME168', vendor: 'AVATTO' */
            '_TZE200_rxntag7i', /* model: 'ME168', vendor: 'AVATTO' */
        ]),
        model: 'TS0601_thermostat_3',
        vendor: 'TuYa',
        description: 'Thermostatic radiator valve',
        fromZigbee: [tuya.fz.datapoints],
        toZigbee: [tuya.tz.datapoints],
        whiteLabel: [
            tuya.whitelabel('AVATTO', 'ME167', 'Thermostatic radiator valve', ['_TZE200_bvu2wnxz', '_TZE200_6rdj8dzm']),
            tuya.whitelabel('AVATTO', 'ME168', 'Thermostatic radiator valve', ['_TZE200_p3dbf6qs', '_TZE200_rxntag7i']),
        ],
        onEvent: tuya.onEventSetTime,
        configure: tuya.configureMagicPacket,
        exposes: [
            e.child_lock(), e.battery_low(),
            e.climate()
                .withSetpoint('current_heating_setpoint', 5, 35, 1, ea.STATE_SET)
                .withLocalTemperature(ea.STATE)
                .withSystemMode(['auto', 'heat', 'off'], ea.STATE_SET)
                .withRunningState(['idle', 'heat'], ea.STATE)
                .withLocalTemperatureCalibration(-9, 9, 1, ea.STATE_SET),
            ...tuya.exposes.scheduleAllDays(ea.STATE_SET, 'HH:MM/C HH:MM/C HH:MM/C HH:MM/C HH:MM/C HH:MM/C'),
            e.binary('scale_protection', ea.STATE_SET, 'ON', 'OFF').withDescription('If the heat sink is not fully opened within ' +
                'two weeks or is not used for a long time, the valve will be blocked due to silting up and the heat sink will not be ' +
                'able to be used. To ensure normal use of the heat sink, the controller will automatically open the valve fully every ' +
                'two weeks. It will run for 30 seconds per time with the screen displaying "Ad", then return to its normal working state ' +
                'again.'),
            e.binary('frost_protection', ea.STATE_SET, 'ON', 'OFF').withDescription('When the room temperature is lower than ' +
                '5 °C, the valve opens; when the temperature rises to 8 °C, the valve closes.'),
            e.numeric('error', ea.STATE).withDescription('If NTC is damaged, "Er" will be on the TRV display.'),
        ],
        meta: {
            tuyaDatapoints: [
                [2, 'system_mode', tuya.valueConverterBasic.lookup({'auto': tuya.enum(0), 'heat': tuya.enum(1), 'off': tuya.enum(2)})],
                [3, 'running_state', tuya.valueConverterBasic.lookup({'heat': tuya.enum(0), 'idle': tuya.enum(1)})],
                [4, 'current_heating_setpoint', tuya.valueConverter.divideBy10],
                [5, 'local_temperature', tuya.valueConverter.divideBy10],
                [7, 'child_lock', tuya.valueConverter.lockUnlock],
                [28, 'schedule_monday', tuya.valueConverter.thermostatScheduleDayMultiDPWithDayNumber(1)],
                [29, 'schedule_tuesday', tuya.valueConverter.thermostatScheduleDayMultiDPWithDayNumber(2)],
                [30, 'schedule_wednesday', tuya.valueConverter.thermostatScheduleDayMultiDPWithDayNumber(3)],
                [31, 'schedule_thursday', tuya.valueConverter.thermostatScheduleDayMultiDPWithDayNumber(4)],
                [32, 'schedule_friday', tuya.valueConverter.thermostatScheduleDayMultiDPWithDayNumber(5)],
                [33, 'schedule_saturday', tuya.valueConverter.thermostatScheduleDayMultiDPWithDayNumber(6)],
                [34, 'schedule_sunday', tuya.valueConverter.thermostatScheduleDayMultiDPWithDayNumber(7)],
                [35, null, tuya.valueConverter.errorOrBatteryLow],
                [36, 'frost_protection', tuya.valueConverter.onOff],
                [39, 'scale_protection', tuya.valueConverter.onOff],
                [47, 'local_temperature_calibration', tuya.valueConverter.localTempCalibration2],
            ],
        },
    },
    {
        fingerprint: tuya.fingerprint('TS0601', [
            '_TZE204_pcdmj88b',
        ]),
        model: 'TS0601_thermostat_4',
        vendor: 'TuYa',
        description: 'Thermostatic radiator valve',
        fromZigbee: [tuya.fz.datapoints],
        toZigbee: [tuya.tz.datapoints],
        onEvent: tuya.onEventSetLocalTime,
        configure: tuya.configureMagicPacket,
        exposes: [
            e.child_lock(),
            e.battery(),
            e.battery_low(),
            e.climate()
                .withSetpoint('current_heating_setpoint', 5, 35, 0.5, ea.STATE_SET)
                .withLocalTemperature(ea.STATE)
                .withPreset(['schedule', 'holiday', 'manual', 'comfort', 'eco'])
                .withSystemMode(['off', 'heat'], ea.STATE)
                .withLocalTemperatureCalibration(-3, 3, 1, ea.STATE_SET),
            ...tuya.exposes.scheduleAllDays(ea.STATE_SET, 'HH:MM/C HH:MM/C HH:MM/C HH:MM/C HH:MM/C HH:MM/C'),
            e.holiday_temperature().withValueMin(5).withValueMax(30),
            e.comfort_temperature().withValueMin(5).withValueMax(30),
            e.eco_temperature().withValueMin(5).withValueMax(30),
            e.binary('scale_protection', ea.STATE_SET, 'ON', 'OFF').withDescription('If the heat sink is not fully opened within ' +
                'two weeks or is not used for a long time, the valve will be blocked due to silting up and the heat sink will not be ' +
                'able to be used. To ensure normal use of the heat sink, the controller will automatically open the valve fully every ' +
                'two weeks. It will run for 30 seconds per time with the screen displaying "Ad", then return to its normal working state ' +
                'again.'),
            e.binary('frost_protection', ea.STATE_SET, 'ON', 'OFF').withDescription('When the room temperature is lower than ' +
                '5 °C, the valve opens; when the temperature rises to 8 °C, the valve closes.'),
            e.numeric('error', ea.STATE).withDescription('If NTC is damaged, "Er" will be on the TRV display.'),
            e.binary('boost_heating', ea.STATE_SET, 'ON', 'OFF')
                .withDescription('Boost Heating: the device will enter the boost heating mode.'),
        ],
        meta: {
            tuyaDatapoints: [
                [2, 'preset', tuya.valueConverterBasic.lookup(
                    {'schedule': tuya.enum(0), 'holiday': tuya.enum(1), 'manual': tuya.enum(2), 'comfort': tuya.enum(3), 'eco': tuya.enum(4)})],
                [4, 'current_heating_setpoint', tuya.valueConverter.divideBy10],
                [5, 'local_temperature', tuya.valueConverter.divideBy10],
                [6, 'battery', tuya.valueConverter.raw],
                [7, 'child_lock', tuya.valueConverter.lockUnlock],
                [21, 'holiday_temperature', tuya.valueConverter.divideBy10],
                [24, 'comfort_temperature', tuya.valueConverter.divideBy10],
                [25, 'eco_temperature', tuya.valueConverter.divideBy10],
                [28, 'schedule_monday', tuya.valueConverter.thermostatScheduleDayMultiDPWithDayNumber(1)],
                [29, 'schedule_tuesday', tuya.valueConverter.thermostatScheduleDayMultiDPWithDayNumber(2)],
                [30, 'schedule_wednesday', tuya.valueConverter.thermostatScheduleDayMultiDPWithDayNumber(3)],
                [31, 'schedule_thursday', tuya.valueConverter.thermostatScheduleDayMultiDPWithDayNumber(4)],
                [32, 'schedule_friday', tuya.valueConverter.thermostatScheduleDayMultiDPWithDayNumber(5)],
                [33, 'schedule_saturday', tuya.valueConverter.thermostatScheduleDayMultiDPWithDayNumber(6)],
                [34, 'schedule_sunday', tuya.valueConverter.thermostatScheduleDayMultiDPWithDayNumber(7)],
                [35, 'fault_alarm', tuya.valueConverter.errorOrBatteryLow],
                [36, 'frost_protection', tuya.valueConverter.onOff],
                [37, 'boost_heating', tuya.valueConverter.onOff],
                [39, 'scale_protection', tuya.valueConverter.onOff],
                [47, 'local_temperature_calibration', tuya.valueConverter.localTempCalibration2],
                [49, 'system_mode', tuya.valueConverterBasic.lookup({'off': tuya.enum(0), 'heat': tuya.enum(1)})],
            ],
        },
    },
    {
        fingerprint: [
            {modelID: 'v90ladg\u0000', manufacturerName: '_TYST11_wv90ladg'},
            {modelID: 'TS0601', manufacturerName: '_TZE200_wv90ladg'},
        ],
        model: 'HT-08',
        vendor: 'ETOP',
        description: 'Wall-mount thermostat',
        fromZigbee: [legacy.fromZigbee.tuya_thermostat_weekly_schedule_1, legacy.fromZigbee.etop_thermostat,
            fz.ignore_basic_report, fz.ignore_tuya_set_time],
        toZigbee: [legacy.toZigbee.etop_thermostat_system_mode, legacy.toZigbee.etop_thermostat_away_mode, legacy.toZigbee.tuya_thermostat_child_lock,
            legacy.toZigbee.tuya_thermostat_current_heating_setpoint, legacy.toZigbee.tuya_thermostat_weekly_schedule],
        onEvent: tuya.onEventSetTime,
        meta: {
            thermostat: {
                weeklyScheduleMaxTransitions: 4,
                weeklyScheduleSupportedModes: [1], // bits: 0-heat present, 1-cool present (dec: 1-heat,2-cool,3-heat+cool)
                weeklyScheduleFirstDayDpId: 101,
            },
        },
        exposes: [e.child_lock(), e.away_mode(), e.climate().withSetpoint('current_heating_setpoint', 5, 35, 0.5, ea.STATE_SET)
            .withLocalTemperature(ea.STATE)
            .withSystemMode(['off', 'heat', 'auto'], ea.STATE_SET).withRunningState(['idle', 'heat'], ea.STATE)],
    },
    {
        fingerprint: [{modelID: 'dpplnsn\u0000', manufacturerName: '_TYST11_2dpplnsn'},
            {modelID: 'TS0601', manufacturerName: '_TZE200_2dpplnsn'}],
        model: 'HT-10',
        vendor: 'ETOP',
        description: 'Radiator valve',
        fromZigbee: [legacy.fromZigbee.tuya_thermostat_weekly_schedule_1, legacy.fromZigbee.etop_thermostat,
            fz.ignore_basic_report, fz.ignore_tuya_set_time],
        toZigbee: [legacy.toZigbee.etop_thermostat_system_mode, legacy.toZigbee.etop_thermostat_away_mode, legacy.toZigbee.tuya_thermostat_child_lock,
            legacy.toZigbee.tuya_thermostat_current_heating_setpoint, legacy.toZigbee.tuya_thermostat_weekly_schedule],
        onEvent: tuya.onEventSetTime,
        meta: {
            timeout: 20000, // TRV wakes up every 10sec
            thermostat: {
                weeklyScheduleMaxTransitions: 4,
                weeklyScheduleSupportedModes: [1], // bits: 0-heat present, 1-cool present (dec: 1-heat,2-cool,3-heat+cool)
                weeklyScheduleFirstDayDpId: 101,
            },
        },
        exposes: [
            e.battery_low(), e.child_lock(), e.away_mode(), e.climate()
                .withSetpoint('current_heating_setpoint', 5, 35, 0.5, ea.STATE_SET)
                .withLocalTemperature(ea.STATE)
                .withSystemMode(['off', 'heat', 'auto'], ea.STATE_SET).withRunningState(['idle', 'heat'], ea.STATE),
        ],
    },
    {
        fingerprint: [
            {modelID: 'TS0601', manufacturerName: '_TZE200_a4bpgplm'},
            {modelID: 'TS0601', manufacturerName: '_TZE200_dv8abrrz'},
            {modelID: 'TS0601', manufacturerName: '_TZE200_z1tyspqw'},
        ],
        model: 'TS0601_thermostat_1',
        vendor: 'TuYa',
        description: 'Thermostatic radiator valve',
        whiteLabel: [
            tuya.whitelabel('id3', 'GTZ06', 'Thermostatic radiator valve', ['_TZE200_z1tyspqw']),
        ],
        onEvent: tuya.onEventSetLocalTime,
        fromZigbee: [tuya.fz.datapoints],
        toZigbee: [tuya.tz.datapoints],
        configure: tuya.configureMagicPacket,
        exposes: [
            e.battery(), e.child_lock(), e.max_temperature(), e.min_temperature(),
            e.position(), e.window_detection(),
            e.binary('window', ea.STATE, 'CLOSED', 'OPEN').withDescription('Window status closed or open '),
            e.binary('alarm_switch', ea.STATE, 'ON', 'OFF').withDescription('Thermostat in error state'),
            e.climate()
                .withLocalTemperature(ea.STATE).withSetpoint('current_heating_setpoint', 5, 35, 0.5, ea.STATE_SET)
                .withLocalTemperatureCalibration(-30, 30, 0.1, ea.STATE_SET)
                .withPreset(['auto', 'manual', 'off', 'on'],
                    'MANUAL MODE ☝ - In this mode, the device executes manual temperature setting. ' +
                'When the set temperature is lower than the "minimum temperature", the valve is closed (forced closed). ' +
                'AUTO MODE ⏱ - In this mode, the device executes a preset week programming temperature time and temperature. ' +
                'ON - In this mode, the thermostat stays open ' +
                'OFF - In this mode, the thermostat stays closed')
                .withSystemMode(['auto', 'heat', 'off'], ea.STATE)
                .withRunningState(['idle', 'heat'], ea.STATE),
            ...tuya.exposes.scheduleAllDays(ea.STATE_SET, 'HH:MM/C HH:MM/C HH:MM/C HH:MM/C'),
            e.binary('boost_heating', ea.STATE_SET, 'ON', 'OFF')
                .withDescription('Boost Heating: press and hold "+" for 3 seconds, ' +
                'the device will enter the boost heating mode, and the ▷╵◁ will flash. The countdown will be displayed in the APP'),
            e.numeric('boost_time', ea.STATE_SET).withUnit('min').withDescription('Countdown in minutes')
                .withValueMin(0).withValueMax(1000),
        ],
        meta: {
            tuyaDatapoints: [
                [1, null, tuya.valueConverter.thermostatSystemModeAndPreset(null)],
                [1, 'system_mode', tuya.valueConverter.thermostatSystemModeAndPreset('system_mode')],
                [1, 'preset', tuya.valueConverter.thermostatSystemModeAndPreset('preset')],
                [2, 'current_heating_setpoint', tuya.valueConverter.divideBy10],
                [3, 'local_temperature', tuya.valueConverter.divideBy10],
                [4, 'boost_heating', tuya.valueConverter.onOff],
                [5, 'boost_time', tuya.valueConverter.countdown],
                [6, 'running_state', tuya.valueConverterBasic.lookup({'heat': 1, 'idle': 0})],
                [7, 'window', tuya.valueConverterBasic.lookup({'OPEN': 1, 'CLOSE': 0})],
                [8, 'window_detection', tuya.valueConverter.onOff],
                [12, 'child_lock', tuya.valueConverter.lockUnlock],
                [13, 'battery', tuya.valueConverter.raw],
                [14, 'alarm_switch', tuya.valueConverter.onOff],
                [15, 'min_temperature', tuya.valueConverter.divideBy10],
                [16, 'max_temperature', tuya.valueConverter.divideBy10],
                [17, 'schedule_monday', tuya.valueConverter.thermostatScheduleDayMultiDPWithDayNumber(1)],
                [18, 'schedule_tuesday', tuya.valueConverter.thermostatScheduleDayMultiDPWithDayNumber(2)],
                [19, 'schedule_wednesday', tuya.valueConverter.thermostatScheduleDayMultiDPWithDayNumber(3)],
                [20, 'schedule_thursday', tuya.valueConverter.thermostatScheduleDayMultiDPWithDayNumber(4)],
                [21, 'schedule_friday', tuya.valueConverter.thermostatScheduleDayMultiDPWithDayNumber(5)],
                [22, 'schedule_saturday', tuya.valueConverter.thermostatScheduleDayMultiDPWithDayNumber(6)],
                [23, 'schedule_sunday', tuya.valueConverter.thermostatScheduleDayMultiDPWithDayNumber(7)],
                [101, 'local_temperature_calibration', tuya.valueConverter.localTempCalibration1],
                [102, 'position', tuya.valueConverter.divideBy10],
            ],
        },
    },
    {
        fingerprint: [
            {modelID: 'TS0601', manufacturerName: '_TZE204_rtrmfadk'},
        ],
        model: 'TRV601',
        vendor: 'TuYa',
        description: 'Thermostatic radiator valve.',
        onEvent: tuya.onEventSetLocalTime,
        fromZigbee: [tuya.fz.datapoints],
        toZigbee: [tuya.tz.datapoints],
        configure: tuya.configureMagicPacket,
        exposes: [
            e.battery(), e.child_lock(), e.max_temperature(), e.min_temperature(),
            e.position(), e.window_detection(),
            e.binary('window', ea.STATE, 'OPEN', 'CLOSE').withDescription('Window status closed or open '),
            e.binary('alarm_switch', ea.STATE, 'ON', 'OFF').withDescription('Thermostat in error state'),
            e.climate()
                .withLocalTemperature(ea.STATE).withSetpoint('current_heating_setpoint', 5, 35, 0.5, ea.STATE_SET)
                .withLocalTemperatureCalibration(-30, 30, 0.1, ea.STATE_SET)
                .withPreset(['auto', 'manual', 'off', 'on'],
                    'MANUAL MODE ☝ - In this mode, the device executes manual temperature setting. ' +
                    'When the set temperature is lower than the "minimum temperature", the valve is closed (forced closed). ' +
                    'AUTO MODE ⏱ - In this mode, the device executes a preset week programming temperature time and temperature. ' +
                    'ON - In this mode, the thermostat stays open ' +
                    'OFF - In this mode, the thermostat stays closed')
                .withSystemMode(['auto', 'heat', 'off'], ea.STATE)
                .withRunningState(['idle', 'heat'], ea.STATE),
            ...tuya.exposes.scheduleAllDays(ea.STATE_SET, 'HH:MM/C HH:MM/C HH:MM/C HH:MM/C'),
            e.enum('mode', ea.STATE_SET, ['comfort', 'eco']).withDescription('Hysteresis - comfort > switches off/on exactly at reached ' +
                'temperature with valve smooth from 0 to 100%, eco > 0.5 degrees above or below, valve either 0 or 100%'),
        ],
        meta: {
            tuyaDatapoints: [
                [1, null, tuya.valueConverter.thermostatSystemModeAndPreset(null)],
                [1, 'system_mode', tuya.valueConverter.thermostatSystemModeAndPreset('system_mode')],
                [1, 'preset', tuya.valueConverter.thermostatSystemModeAndPreset('preset')],
                [2, 'current_heating_setpoint', tuya.valueConverter.divideBy10],
                [3, 'local_temperature', tuya.valueConverter.divideBy10],
                [6, 'running_state', tuya.valueConverterBasic.lookup({'heat': 1, 'idle': 0})],
                [7, 'window', tuya.valueConverterBasic.lookup({'OPEN': 1, 'CLOSE': 0})],
                [8, 'window_detection', tuya.valueConverter.onOff],
                [12, 'child_lock', tuya.valueConverter.lockUnlock],
                [13, 'battery', tuya.valueConverter.raw],
                [14, 'alarm_switch', tuya.valueConverter.onOff],
                [15, 'min_temperature', tuya.valueConverter.divideBy10],
                [16, 'max_temperature', tuya.valueConverter.divideBy10],
                [17, 'schedule_monday', tuya.valueConverter.thermostatScheduleDayMultiDPWithDayNumber(1)],
                [18, 'schedule_tuesday', tuya.valueConverter.thermostatScheduleDayMultiDPWithDayNumber(2)],
                [19, 'schedule_wednesday', tuya.valueConverter.thermostatScheduleDayMultiDPWithDayNumber(3)],
                [20, 'schedule_thursday', tuya.valueConverter.thermostatScheduleDayMultiDPWithDayNumber(4)],
                [21, 'schedule_friday', tuya.valueConverter.thermostatScheduleDayMultiDPWithDayNumber(5)],
                [22, 'schedule_saturday', tuya.valueConverter.thermostatScheduleDayMultiDPWithDayNumber(6)],
                [23, 'schedule_sunday', tuya.valueConverter.thermostatScheduleDayMultiDPWithDayNumber(7)],
                [101, 'local_temperature_calibration', tuya.valueConverter.localTempCalibration1],
                [108, 'position', tuya.valueConverter.divideBy10],
                [114, 'mode', tuya.valueConverterBasic.lookup({'comfort': tuya.enum(0), 'eco': tuya.enum(1)})],
            ],
        },
    },
    {
        fingerprint: [
            {modelID: 'TS0601', manufacturerName: '_TZE200_rtrmfadk'},
        ],
        model: 'TRV602',
        vendor: 'TuYa',
        description: 'Thermostatic radiator valve.',
        onEvent: tuya.onEventSetLocalTime,
        fromZigbee: [tuya.fz.datapoints],
        toZigbee: [tuya.tz.datapoints],
        configure: tuya.configureMagicPacket,
        exposes: [
            e.battery(), e.child_lock(), e.max_temperature(), e.min_temperature(),
            e.position(), e.window_detection(),
            e.binary('window', ea.STATE, 'OPEN', 'CLOSE').withDescription('Window status closed or open '),
            e.binary('alarm_switch', ea.STATE, 'ON', 'OFF').withDescription('Thermostat in error state'),
            e.climate()
                .withLocalTemperature(ea.STATE).withSetpoint('current_heating_setpoint', 5, 35, 0.5, ea.STATE_SET)
                .withLocalTemperatureCalibration(-30, 30, 0.1, ea.STATE_SET)
                .withPreset(['auto', 'manual', 'off', 'on'],
                    'MANUAL MODE ☝ - In this mode, the device executes manual temperature setting. ' +
                    'When the set temperature is lower than the "minimum temperature", the valve is closed (forced closed). ' +
                    'AUTO MODE ⏱ - In this mode, the device executes a preset week programming temperature time and temperature. ' +
                    'ON - In this mode, the thermostat stays open ' +
                    'OFF - In this mode, the thermostat stays closed')
                .withSystemMode(['auto', 'heat', 'off'], ea.STATE)
                .withRunningState(['idle', 'heat'], ea.STATE),
            ...tuya.exposes.scheduleAllDays(ea.STATE_SET, 'HH:MM/C HH:MM/C HH:MM/C HH:MM/C'),
            e.enum('display_brightness', ea.STATE_SET, ['high', 'medium', 'low']).withDescription('Display brightness'),
            e.enum('screen_orientation', ea.STATE_SET, ['up', 'right', 'down', 'left']).withDescription('Screen orientation'),
            e.enum('mode', ea.STATE_SET, ['comfort', 'eco']).withDescription('Hysteresis - comfort > switches off/on exactly at reached ' +
                'temperature with valve smooth from 0 to 100%, eco > 0.5 degrees above or below, valve either 0 or 100%'),
        ],
        meta: {
            tuyaDatapoints: [
                [1, null, tuya.valueConverter.thermostatSystemModeAndPreset(null)],
                [1, 'system_mode', tuya.valueConverter.thermostatSystemModeAndPreset('system_mode')],
                [1, 'preset', tuya.valueConverter.thermostatSystemModeAndPreset('preset')],
                [2, 'current_heating_setpoint', tuya.valueConverter.divideBy10],
                [3, 'local_temperature', tuya.valueConverter.divideBy10],
                [6, 'running_state', tuya.valueConverterBasic.lookup({'heat': 1, 'idle': 0})],
                [7, 'window', tuya.valueConverterBasic.lookup({'OPEN': 1, 'CLOSE': 0})],
                [8, 'window_detection', tuya.valueConverter.onOff],
                [12, 'child_lock', tuya.valueConverter.lockUnlock],
                [13, 'battery', tuya.valueConverter.raw],
                [14, 'alarm_switch', tuya.valueConverter.onOff],
                [15, 'min_temperature', tuya.valueConverter.divideBy10],
                [16, 'max_temperature', tuya.valueConverter.divideBy10],
                [17, 'schedule_monday', tuya.valueConverter.thermostatScheduleDayMultiDPWithDayNumber(1)],
                [18, 'schedule_tuesday', tuya.valueConverter.thermostatScheduleDayMultiDPWithDayNumber(2)],
                [19, 'schedule_wednesday', tuya.valueConverter.thermostatScheduleDayMultiDPWithDayNumber(3)],
                [20, 'schedule_thursday', tuya.valueConverter.thermostatScheduleDayMultiDPWithDayNumber(4)],
                [21, 'schedule_friday', tuya.valueConverter.thermostatScheduleDayMultiDPWithDayNumber(5)],
                [22, 'schedule_saturday', tuya.valueConverter.thermostatScheduleDayMultiDPWithDayNumber(6)],
                [23, 'schedule_sunday', tuya.valueConverter.thermostatScheduleDayMultiDPWithDayNumber(7)],
                [101, 'local_temperature_calibration', tuya.valueConverter.localTempCalibration1],
                [108, 'position', tuya.valueConverter.divideBy10],
                [111, 'display_brightness', tuya.valueConverterBasic.lookup({'high': tuya.enum(0), 'medium': tuya.enum(1), 'low': tuya.enum(2)})],
                [113, 'screen_orientation', tuya.valueConverterBasic.lookup({
                    'up': tuya.enum(0), 'right': tuya.enum(1), 'down': tuya.enum(2), 'left': tuya.enum(3),
                })],
                [114, 'mode', tuya.valueConverterBasic.lookup({'comfort': tuya.enum(0), 'eco': tuya.enum(1)})],
            ],
        },
    },
    {
        zigbeeModel: ['TS0121'],
        model: 'TS0121_plug',
        description: '10A UK or 16A EU smart plug',
        whiteLabel: [
            {vendor: 'BlitzWolf', model: 'BW-SHP13'},
            {vendor: 'Connecte', model: '4500990'},
            {vendor: 'Connecte', model: '4500991'},
            {vendor: 'Connecte', model: '4500992'},
            {vendor: 'Connecte', model: '4500993'},
        ],
        vendor: 'TuYa',
        fromZigbee: [fz.on_off, fz.electrical_measurement, fz.metering, fz.ignore_basic_report, tuya.fz.power_outage_memory,
            tuya.fz.indicator_mode],
        toZigbee: [tz.on_off, tuya.tz.power_on_behavior_1, tuya.tz.backlight_indicator_mode_1],
        configure: async (device, coordinatorEndpoint) => {
            const endpoint = device.getEndpoint(1);
            await reporting.bind(endpoint, coordinatorEndpoint, ['genOnOff', 'haElectricalMeasurement', 'seMetering']);
            endpoint.saveClusterAttributeKeyValue('seMetering', {divisor: 100, multiplier: 1});
            endpoint.saveClusterAttributeKeyValue('haElectricalMeasurement', {
                acVoltageMultiplier: 1, acVoltageDivisor: 1, acCurrentMultiplier: 1, acCurrentDivisor: 1000, acPowerMultiplier: 1,
                acPowerDivisor: 1,
            });
            try {
                await reporting.currentSummDelivered(endpoint);
                await reporting.rmsVoltage(endpoint, {change: 5});
                await reporting.rmsCurrent(endpoint, {change: 50});
                await reporting.activePower(endpoint, {change: 10});
            } catch (error) {/* fails for some https://github.com/Koenkk/zigbee2mqtt/issues/11179
                                and https://github.com/Koenkk/zigbee2mqtt/issues/16864 */}
            await endpoint.read('genOnOff', ['onOff', 'moesStartUpOnOff', 'tuyaBacklightMode']);
        },
        options: [exposes.options.measurement_poll_interval()],
        // This device doesn't support reporting correctly.
        // https://github.com/Koenkk/zigbee-herdsman-converters/pull/1270
        exposes: [e.switch(), e.power(), e.current(), e.voltage(),
            e.energy(), e.enum('power_outage_memory', ea.ALL, ['on', 'off', 'restore'])
                .withDescription('Recover state after power outage'),
            e.enum('indicator_mode', ea.ALL, ['off', 'off/on', 'on/off']).withDescription('LED indicator mode')],
        onEvent: (type, data, device, options) => tuya.onEventMeasurementPoll(type, data, device, options, true, false),
    },
    {
        fingerprint: [{modelID: 'TS0111', manufacturerName: '_TYZB01_ymcdbl3u'}],
        model: 'TS0111_valve',
        vendor: 'TuYa',
        whiteLabel: [{vendor: 'TuYa', model: 'SM-AW713Z'}],
        description: 'Smart water/gas valve',
        extend: [tuya.modernExtend.tuyaOnOff({indicatorMode: true})],
    },
    {
        // Note: below you will find the TS011F_plug_2 and TS011F_plug_3. These are identified via a fingerprint and
        // thus preferred above the TS011F_plug_1 if the fingerprint matches
        zigbeeModel: ['TS011F'],
        model: 'TS011F_plug_1',
        description: 'Smart plug (with power monitoring)',
        vendor: 'TuYa',
        whiteLabel: [{vendor: 'LELLKI', model: 'TS011F_plug'}, {vendor: 'Neo', model: 'NAS-WR01B'},
            {vendor: 'BlitzWolf', model: 'BW-SHP15'}, {vendor: 'BlitzWolf', model: 'BW-SHP13'},
            {vendor: 'MatSee Plus', model: 'PJ-ZSW01'}, {vendor: 'MODEMIX', model: 'MOD037'}, {vendor: 'MODEMIX', model: 'MOD048'},
            {vendor: 'Coswall', model: 'CS-AJ-DE2U-ZG-11'}, {vendor: 'Aubess', model: 'TS011F_plug_1'},
            tuya.whitelabel('Nous', 'A1Z', 'Smart plug (with power monitoring)', ['_TZ3000_2putqrmw']),
            tuya.whitelabel('Moes', 'MOES_plug', 'Smart plug (with power monitoring)', ['_TZ3000_yujkchbz']),
            tuya.whitelabel('Moes', 'ZK-EU', 'Smart wallsocket (with power monitoring)', ['_TZ3000_ss98ec5d']),
            tuya.whitelabel('Nous', 'A1Z', 'Smart plug (with power monitoring)', ['_TZ3000_ksw8qtmt']),
        ],
        ota: ota.zigbeeOTA,
        extend: [tuya.modernExtend.tuyaOnOff({
            electricalMeasurements: true, electricalMeasurementsFzConverter: fzLocal.TS011F_electrical_measurement,
            powerOutageMemory: true, indicatorMode: true, childLock: true})],
        configure: async (device, coordinatorEndpoint) => {
            await tuya.configureMagicPacket(device, coordinatorEndpoint);
            const endpoint = device.getEndpoint(1);
            await reporting.bind(endpoint, coordinatorEndpoint, ['genOnOff', 'haElectricalMeasurement', 'seMetering']);
            await reporting.rmsVoltage(endpoint, {change: 5});
            await reporting.rmsCurrent(endpoint, {change: 50});

            if (!['_TZ3000_0zfrhq4i', '_TZ3000_okaz9tjs', '_TZ3000_typdpbpg'].includes(device.manufacturerName)) {
                // Gives INVALID_DATA_TYPE error for _TZ3000_0zfrhq4i (as well as a few others in issue 20028)
                // https://github.com/Koenkk/zigbee2mqtt/discussions/19680#discussioncomment-7667035
                await reporting.activePower(endpoint, {change: 10});
            }
            await reporting.currentSummDelivered(endpoint);
            const acCurrentDivisor = device.manufacturerName === '_TZ3000_typdpbpg' ? 2000 : 1000;
            endpoint.saveClusterAttributeKeyValue('haElectricalMeasurement', {acCurrentDivisor, acCurrentMultiplier: 1});
            endpoint.saveClusterAttributeKeyValue('seMetering', {divisor: 100, multiplier: 1});
            utils.attachOutputCluster(device, 'genOta');
            device.save();
        },
    },
    {
        fingerprint: tuya.fingerprint('TS011F',
            ['_TZ3000_hyfvrar3', '_TZ3000_v1pdxuqq', '_TZ3000_8a833yls', '_TZ3000_bfn1w0mm', '_TZ3000_nzkqcvvs', '_TZ3000_rtcrrvia']),
        model: 'TS011F_plug_2',
        description: 'Smart plug (without power monitoring)',
        vendor: 'TuYa',
        extend: [tuya.modernExtend.tuyaOnOff({powerOutageMemory: true, indicatorMode: true, childLock: true})],
        configure: async (device, coordinatorEndpoint) => {
            const endpoint = device.getEndpoint(1);
            await reporting.bind(endpoint, coordinatorEndpoint, ['genOnOff']);
        },
    },
    {
        fingerprint: [160, 100, 69, 68, 65, 64].map((applicationVersion) => {
            return {modelID: 'TS011F', applicationVersion, priority: -1};
        }),
        model: 'TS011F_plug_3',
        description: 'Smart plug (with power monitoring by polling)',
        vendor: 'TuYa',
        whiteLabel: [{vendor: 'VIKEFON', model: 'TS011F'}, {vendor: 'BlitzWolf', model: 'BW-SHP15'},
            {vendor: 'AVATTO', model: 'MIUCOT10Z'}, {vendor: 'Neo', model: 'NAS-WR01B'}, {vendor: 'Neo', model: 'PLUG-001SPB2'},
            tuya.whitelabel('TuYa', 'BSD29_1', 'Smart plug (with power monitoring by polling)', ['_TZ3000_okaz9tjs']),
        ],
        ota: ota.zigbeeOTA,
        extend: [tuya.modernExtend.tuyaOnOff({electricalMeasurements: true, powerOutageMemory: true, indicatorMode: true, childLock: true})],
        configure: async (device, coordinatorEndpoint) => {
            await tuya.configureMagicPacket(device, coordinatorEndpoint);
            const endpoint = device.getEndpoint(1);
            endpoint.saveClusterAttributeKeyValue('haElectricalMeasurement', {acCurrentDivisor: 1000, acCurrentMultiplier: 1});
            endpoint.saveClusterAttributeKeyValue('seMetering', {divisor: 100, multiplier: 1});
            utils.attachOutputCluster(device, 'genOta');
            device.save();
        },
        options: [exposes.options.measurement_poll_interval()],
        onEvent: (type, data, device, options) =>
            tuya.onEventMeasurementPoll(type, data, device, options,
                true, // polling for voltage, current and power
                [100, 160].includes(device.applicationVersion), // polling for energy
            ),
    },
    {
        fingerprint: tuya.fingerprint('TS011F', ['_TZ3000_in5s3wn1', '_TZ3000_wbloefbf']),
        model: 'TS011F_switch_5_gang',
        description: '2 gang 2 usb 1 wall ac outlet',
        whiteLabel: [{vendor: 'Milfra', model: 'M11Z'}],
        vendor: 'TuYa',
        extend: [tuya.modernExtend.tuyaOnOff({powerOutageMemory: true, childLock: true, endpoints: ['l1', 'l2', 'l3', 'l4', 'l5']})],
        endpoint: (device) => {
            return {l1: 1, l2: 2, l3: 3, l4: 4, l5: 5};
        },
        meta: {multiEndpoint: true},
        configure: async (device, coordinatorEndpoint) => {
            await tuya.configureMagicPacket(device, coordinatorEndpoint);
            await reporting.bind(device.getEndpoint(1), coordinatorEndpoint, ['genOnOff']);
            await reporting.bind(device.getEndpoint(2), coordinatorEndpoint, ['genOnOff']);
            await reporting.bind(device.getEndpoint(3), coordinatorEndpoint, ['genOnOff']);
            await reporting.bind(device.getEndpoint(4), coordinatorEndpoint, ['genOnOff']);
            await reporting.bind(device.getEndpoint(5), coordinatorEndpoint, ['genOnOff']);
        },
    },
    {
        fingerprint: tuya.fingerprint('TS011F', ['_TZ3000_dlug3kbc']),
        model: 'TS011F_3_gang',
        description: '3 gang wall ac outlet',
        vendor: 'TuYa',
        extend: [tuya.modernExtend.tuyaOnOff({powerOutageMemory: true, childLock: true, endpoints: ['l1', 'l2', 'l3']})],
        endpoint: (device) => {
            return {l1: 1, l2: 2, l3: 3, l4: 4, l5: 5};
        },
        meta: {multiEndpoint: true},
        configure: async (device, coordinatorEndpoint) => {
            await tuya.configureMagicPacket(device, coordinatorEndpoint);
            for (const ep of [1, 2, 3]) {
                await reporting.bind(device.getEndpoint(ep), coordinatorEndpoint, ['genOnOff']);
            }
        },
    },
    {
        fingerprint: [
            {modelID: 'TS0601', manufacturerName: '_TZE204_ntcy3xu1'},
        ],
        model: 'TS0601_smoke_1',
        vendor: 'TuYa',
        description: 'Smoke sensor',
        fromZigbee: [tuya.fz.datapoints],
        toZigbee: [tuya.tz.datapoints],
        configure: tuya.configureMagicPacket,
        exposes: [e.smoke(), e.tamper(), e.battery_low()],
        meta: {
            tuyaDatapoints: [
                [1, 'smoke', tuya.valueConverter.trueFalse0],
                [4, 'tamper', tuya.valueConverter.raw],
                [14, 'battery_low', tuya.valueConverter.trueFalse0],
            ],
        },
    },
    {
        fingerprint: [
            {modelID: 'TS0601', manufacturerName: '_TZE200_ntcy3xu1'},
        ],
        model: 'TS0601_smoke_6',
        vendor: 'TuYa',
        description: 'Smoke sensor',
        fromZigbee: [tuya.fz.datapoints],
        toZigbee: [tuya.tz.datapoints],
        configure: tuya.configureMagicPacket,
        exposes: [e.smoke(), e.tamper(), tuya.exposes.batteryState()],
        meta: {
            tuyaDatapoints: [
                [1, 'smoke', tuya.valueConverter.trueFalse0],
                [4, 'tamper', tuya.valueConverter.raw],
                [14, 'battery_state', tuya.valueConverter.batteryState],
            ],
        },
    },
    {
        fingerprint: tuya.fingerprint('TS0601', ['_TZE200_m9skfctm', '_TZE200_rccxox8p']),
        model: 'PA-44Z',
        vendor: 'TuYa',
        description: 'Photoelectric smoke detector',
        fromZigbee: [tuya.fz.datapoints],
        toZigbee: [tuya.tz.datapoints],
        onEvent: tuya.onEventSetTime,
        configure: tuya.configureMagicPacket,
        exposes: [
            e.smoke(), e.battery(), e.test(),
            e.numeric('smoke_concentration', ea.STATE).withUnit('ppm').withDescription('Parts per million of smoke detected'),
            e.binary('device_fault', ea.STATE, true, false).withDescription('Indicates a fault with the device'),
        ],
        meta: {
            tuyaDatapoints: [
                [1, 'smoke', tuya.valueConverter.trueFalse0],
                [2, 'smoke_concentration', tuya.valueConverter.divideBy10],
                [11, 'device_fault', tuya.valueConverter.raw],
                [15, 'battery', tuya.valueConverter.raw],
                [101, 'test', tuya.valueConverter.raw],
            ],
        },
    },
    {
        fingerprint: [
            {modelID: 'TS0601', manufacturerName: '_TZE200_ux5v4dbd'}, // [KnockautX / Brelag AG, Switzerland](https://www.brelag.com)
        ],
        vendor: 'TuYa',
        model: 'TS0601_smoke_3',
        description: 'Photoelectric smoke detector',
        whiteLabel: [
            {vendor: 'KnockautX', model: 'SMOAL024'},
        ],
        configure: tuya.configureMagicPacket,
        fromZigbee: [tuya.fz.datapoints],
        toZigbee: [tuya.tz.datapoints],
        exposes: [e.smoke(), tuya.exposes.batteryState()],
        meta: {
            tuyaDatapoints: [
                /**
                 * According to the Vendor "KnockautX / Brelag AG" DP 16 "muffling"
                 * is supported as well. But it was not possible to verify this using
                 * SMOLA024 devices - therefore it is not included in the device definition.
                 *
                 * Data Transfer Type: Send and Report
                 * Data Type: Bool
                 * muffling: 16,
                 */
                [1, 'smoke', tuya.valueConverter.trueFalse0],
                [14, 'battery_state', tuya.valueConverter.batteryState],
            ],
        },
    },
    {
        zigbeeModel: ['5p1vj8r'],
        fingerprint: tuya.fingerprint('TS0601', ['_TZE200_t5p1vj8r', '_TZE200_uebojraa', '_TZE200_vzekyi4c', '_TZE200_yh7aoahi', '_TZE200_dq1mfjug']),
        model: 'TS0601_smoke_4',
        vendor: 'TuYa',
        description: 'Smoke sensor',
        fromZigbee: [tuya.fz.datapoints],
        toZigbee: [tuya.tz.datapoints],
        exposes: [e.smoke(), e.battery(), tuya.exposes.batteryState()],
        meta: {
            tuyaDatapoints: [
                [1, 'smoke', tuya.valueConverter.trueFalse0],
                [14, 'battery_state', tuya.valueConverter.batteryState],
                [15, 'battery', tuya.valueConverter.raw],
            ],
        },
    },
    {
        fingerprint: tuya.fingerprint('TS0601', ['_TZE200_ytibqbra']),
        model: 'TS0601_smoke_5',
        vendor: 'TuYa',
        description: 'Smoke sensor',
        fromZigbee: [tuya.fz.datapoints],
        toZigbee: [tuya.tz.datapoints],
        configure: tuya.configureMagicPacket,
        exposes: [e.smoke(), e.tamper(), e.battery(), tuya.exposes.faultAlarm(),
            tuya.exposes.silence(), e.binary('alarm', ea.STATE_SET, 'ON', 'OFF').withDescription('Enable the alarm')],
        meta: {
            tuyaDatapoints: [
                [1, 'smoke', tuya.valueConverter.trueFalse0],
                [4, 'tamper', tuya.valueConverter.raw],
                [11, 'fault_alarm', tuya.valueConverter.trueFalse1],
                [15, 'battery', tuya.valueConverter.raw],
                [16, 'silence', tuya.valueConverter.raw],
                [17, 'alarm', tuya.valueConverter.onOff],
            ],
        },
    },
    {
        fingerprint: tuya.fingerprint('TS0601', ['_TZE200_e2bedvo9', '_TZE200_dnz6yvl2']),
        model: 'ZSS-QY-SSD-A-EN',
        vendor: 'TuYa',
        description: 'Smart smoke alarm',
        fromZigbee: [tuya.fz.datapoints],
        toZigbee: [tuya.tz.datapoints],
        onEvent: tuya.onEventSetTime,
        configure: tuya.configureMagicPacket,
        exposes: [e.smoke(), tuya.exposes.faultAlarm(), tuya.exposes.batteryState(), e.battery(), tuya.exposes.silence(), tuya.exposes.selfTest(),
            e.numeric('smoke_concentration', ea.STATE).withUnit('ppm').withDescription('Parts per million of smoke detected')],
        meta: {
            tuyaDatapoints: [
                [1, 'smoke', tuya.valueConverter.trueFalse0],
                [2, 'smoke_concentration', tuya.valueConverter.divideBy10],
                [11, 'fault_alarm', tuya.valueConverter.trueFalse1],
                [14, 'battery_state', tuya.valueConverter.batteryState],
                [15, 'battery', tuya.valueConverter.raw],
                [16, 'silence', tuya.valueConverter.raw],
                [17, 'self_test', tuya.valueConverter.raw],
            ],
        },
    },
    {
        fingerprint: [{modelID: 'TS0601', manufacturerName: '_TZE200_5d3vhjro'}],
        model: 'SA12IZL',
        vendor: 'TuYa',
        description: 'Smart smoke alarm',
        meta: {timeout: 30000, disableDefaultResponse: true},
        fromZigbee: [legacy.fromZigbee.SA12IZL],
        toZigbee: [legacy.toZigbee.SA12IZL_silence_siren, legacy.toZigbee.SA12IZL_alarm],
        exposes: [e.battery(),
            e.binary('smoke', ea.STATE, true, false).withDescription('Smoke alarm status'),
            e.enum('battery_level', ea.STATE, ['low', 'middle', 'high']).withDescription('Battery level state'),
            e.binary('alarm', ea.STATE_SET, true, false).withDescription('Enable the alarm'),
            e.binary('silence_siren', ea.STATE_SET, true, false).withDescription('Silence the siren')],
        onEvent: tuya.onEventSetTime,
    },
    {
        fingerprint: tuya.fingerprint('TS0601', ['_TZE204_cjbofhxw']),
        model: 'PJ-MGW1203',
        vendor: 'TuYa',
        description: 'Clamp meter',
        fromZigbee: [tuya.fz.datapoints, tuya.fz.gateway_connection_status],
        toZigbee: [tuya.tz.datapoints],
        configure: tuya.configureMagicPacket,
        exposes: [e.current(), e.power(), e.voltage(), e.energy()],
        meta: {
            tuyaDatapoints: [
                [18, 'current', tuya.valueConverter.divideBy1000],
                [19, 'power', tuya.valueConverter.divideBy10],
                [20, 'voltage', tuya.valueConverter.divideBy10],
                [101, 'energy', tuya.valueConverter.divideBy1000],
            ],
        },
    },
    {
        fingerprint: tuya.fingerprint('TS0601', ['_TZE200_bkkmqmyo', '_TZE200_eaac7dkw', '_TZE204_wbhaespm', '_TZE204_bkkmqmyo']),
        model: 'TS0601_din_1',
        vendor: 'TuYa',
        description: 'Zigbee DIN energy meter',
        fromZigbee: [tuya.fz.datapoints],
        toZigbee: [tuya.tz.datapoints],
        configure: tuya.configureMagicPacket,
        exposes: [tuya.exposes.switch(), e.ac_frequency(), e.energy(), e.power(), e.power_factor().withUnit('%'),
            e.voltage(), e.current(), e.produced_energy(), e.power_reactive(),
            e.numeric('energy_reactive', ea.STATE).withUnit('kVArh').withDescription('Sum of reactive energy'),
            e.numeric('total_energy', ea.STATE).withUnit('kWh').withDescription('Total consumed and produced energy')],
        meta: {
            tuyaDatapoints: [
                [1, 'energy', tuya.valueConverter.divideBy100],
                [6, null, tuya.valueConverter.phaseVariant1], // voltage and current
                [16, 'state', tuya.valueConverter.onOff],
                [101, 'total_energy', tuya.valueConverter.divideBy100], // total energy produced + consumed
                [102, 'produced_energy', tuya.valueConverter.divideBy100],
                [103, 'power', tuya.valueConverter.raw],
                [105, 'ac_frequency', tuya.valueConverter.divideBy100],
                [109, 'energy_reactive', tuya.valueConverter.divideBy100], // reactive energy in VArh
                [110, 'power_reactive', tuya.valueConverter.raw], // reactive power
                [111, 'power_factor', tuya.valueConverter.divideBy10],
                // Ignored for now; we don't know what the values mean
                [9, null, null], // Fault - we don't know the possible values here
                [17, null, null], // Alarm set1 - value seems garbage "AAAAAAAAAAAAAABkAAEOAACqAAAAAAAKAAAAAAAA"
                [18, null, null], // 18 - Alarm set2 - value seems garbage "AAUAZAAFAB4APAAAAAAAAAA="
            ],
        },
        whiteLabel: [{vendor: 'TuYa', model: 'RC-MCB'},
            tuya.whitelabel('RTX', 'ZCR1-40EM', 'Zigbee DIN energy meter', ['_TZE204_wbhaespm']),
            tuya.whitelabel('Hiking', 'DDS238-2',
                'Single phase DIN-rail energy meter with switch function', ['_TZE200_bkkmqmyo', '_TZE204_bkkmqmyo']),
        ],
    },
    {
        fingerprint: tuya.fingerprint('TS0601', ['_TZE200_lsanae15', '_TZE204_lsanae15']),
        model: 'TS0601_din_2',
        vendor: 'TuYa',
        description: 'Zigbee DIN energy meter',
        fromZigbee: [tuya.fz.datapoints],
        toZigbee: [tuya.tz.datapoints],
        configure: tuya.configureMagicPacket,
        exposes: [tuya.exposes.switch(), e.energy(), e.power(), e.voltage(), e.current(),
            e.enum('fault', ea.STATE, ['clear', 'over_current_threshold', 'over_power_threshold',
                'over_voltage threshold', 'wrong_frequency_threshold']).withDescription('Fault status of the device (clear = nothing)'),
            e.enum('threshold_1', ea.STATE, ['not_set', 'over_current_threshold', 'over_voltage_threshold'])
                .withDescription('State of threshold_1'),
            e.binary('threshold_1_protection', ea.STATE, 'ON', 'OFF')
                .withDescription('OFF - alarm only, ON - relay will be off when threshold reached'),
            e.numeric('threshold_1_value', ea.STATE)
                .withDescription('Can be in Volt or Ampere depending on threshold setting. Setup the value on the device'),
            e.enum('threshold_2', ea.STATE, ['not_set', 'over_current_threshold', 'over_voltage_threshold'])
                .withDescription('State of threshold_2'),
            e.binary('threshold_2_protection', ea.STATE, 'ON', 'OFF')
                .withDescription('OFF - alarm only, ON - relay will be off when threshold reached'),
            e.numeric('threshold_2_value', ea.STATE)
                .withDescription('Setup value on the device'),
            e.binary('clear_fault', ea.STATE_SET, 'ON', 'OFF')
                .withDescription('Turn ON to clear last the fault'),
            e.text('meter_id', ea.STATE).withDescription('Meter ID (ID of device)'),
        ],
        meta: {
            tuyaDatapoints: [
                [1, 'energy', tuya.valueConverter.divideBy100],
                [3, null, null], // Monthly, but sends data only after request
                [4, null, null], // Dayly, but sends data only after request
                [6, null, tuya.valueConverter.phaseVariant2], // voltage and current
                [10, 'fault', tuya.valueConverterBasic.lookup({'clear': 0, 'over_current_threshold': 1,
                    'over_power_threshold': 2, 'over_voltage_threshold': 4, 'wrong_frequency_threshold': 8})],
                [11, null, null], // Frozen - strange function, in native app - nothing is clear
                [16, 'state', tuya.valueConverter.onOff],
                [17, null, tuya.valueConverter.threshold], // It's settable, but can't write converter
                [18, 'meter_id', tuya.valueConverter.raw],
                [20, 'clear_fault', tuya.valueConverter.onOff], // Clear fault
                [21, null, null], // Forward Energy T1 - don't know what this
                [22, null, null], // Forward Energy T2 - don't know what this
                [23, null, null], // Forward Energy T3 - don't know what this
                [24, null, null], // Forward Energy T4 - don't know what this
            ],
        },
        whiteLabel: [
            tuya.whitelabel('MatSee Plus', 'DAC2161C', 'Smart Zigbee energy meter 80A din rail', ['_TZE200_lsanae15', '_TZE204_lsanae15']),
        ],
    },
    {
        fingerprint: tuya.fingerprint('TS0601', ['_TZE200_rhblgy0z', '_TZE204_rhblgy0z']),
        model: 'TS0601_din_3',
        vendor: 'TuYa',
        description: 'Zigbee DIN energy meter',
        fromZigbee: [tuya.fz.datapoints],
        toZigbee: [tuya.tz.datapoints],
        configure: tuya.configureMagicPacket,
        whiteLabel: [{vendor: 'XOCA', model: 'DAC2161C'}],
        exposes: [tuya.exposes.switch(), e.energy(), e.produced_energy(), e.power(), e.voltage(), e.current(),
            e.enum('fault', ea.STATE, ['clear', 'over_current_threshold', 'over_power_threshold',
                'over_voltage threshold', 'wrong_frequency_threshold']).withDescription('Fault status of the device (clear = nothing)'),
            e.enum('threshold_1', ea.STATE, ['not_set', 'over_current_threshold', 'over_voltage_threshold'])
                .withDescription('State of threshold_1'),
            e.binary('threshold_1_protection', ea.STATE, 'ON', 'OFF')
                .withDescription('OFF - alarm only, ON - relay will be off when threshold reached'),
            e.numeric('threshold_1_value', ea.STATE)
                .withDescription('Can be in Volt or Ampere depending on threshold setting. Setup the value on the device'),
            e.enum('threshold_2', ea.STATE, ['not_set', 'over_current_threshold', 'over_voltage_threshold'])
                .withDescription('State of threshold_2'),
            e.binary('threshold_2_protection', ea.STATE, 'ON', 'OFF')
                .withDescription('OFF - alarm only, ON - relay will be off when threshold reached'),
            e.numeric('threshold_2_value', ea.STATE)
                .withDescription('Setup value on the device'),
            e.binary('clear_fault', ea.STATE_SET, 'ON', 'OFF')
                .withDescription('Turn ON to clear last the fault'),
            e.text('meter_id', ea.STATE).withDescription('Meter ID (ID of device)'),
        ],
        meta: {
            tuyaDatapoints: [
                [1, 'energy', tuya.valueConverter.divideBy100],
                [2, 'produced_energy', tuya.valueConverter.divideBy100],
                [3, null, null], // Monthly, but sends data only after request
                [4, null, null], // Dayly, but sends data only after request
                [6, null, tuya.valueConverter.phaseVariant2], // voltage and current
                [10, 'fault', tuya.valueConverterBasic.lookup({'clear': 0, 'over_current_threshold': 1,
                    'over_power_threshold': 2, 'over_voltage_threshold': 4, 'wrong_frequency_threshold': 8})],
                [11, null, null], // Frozen - strange function, in native app - nothing is clear
                [16, 'state', tuya.valueConverter.onOff],
                [17, null, tuya.valueConverter.threshold], // It's settable, but can't write converter
                [18, 'meter_id', tuya.valueConverter.raw],
                [20, 'clear_fault', tuya.valueConverter.onOff], // Clear fault
                [21, null, null], // Forward Energy T1 - don't know what this
                [22, null, null], // Forward Energy T2 - don't know what this
                [23, null, null], // Forward Energy T3 - don't know what this
                [24, null, null], // Forward Energy T4 - don't know what this
            ],
        },
    },
    {
        fingerprint: [{modelID: 'TS0601', manufacturerName: '_TZE200_byzdayie'},
            {modelID: 'TS0601', manufacturerName: '_TZE200_fsb6zw01'},
            {modelID: 'TS0601', manufacturerName: '_TZE200_ewxhg6o9'}],
        model: 'TS0601_din',
        vendor: 'TuYa',
        description: 'Zigbee smart energy meter DDS238-2 Zigbee',
        fromZigbee: [legacy.fromZigbee.tuya_dinrail_switch],
        toZigbee: [legacy.toZigbee.tuya_switch_state],
        configure: async (device, coordinatorEndpoint) => {
            const endpoint = device.getEndpoint(1);
            await reporting.bind(endpoint, coordinatorEndpoint, ['genOnOff']);
        },
        exposes: [e.switch().setAccess('state', ea.STATE_SET), e.voltage(), e.power(), e.current(), e.energy()],
    },
    {
        fingerprint: [{modelID: 'TS1101', manufacturerName: '_TZ3000_xfs39dbf'}],
        model: 'TS1101_dimmer_module_1ch',
        vendor: 'TuYa',
        description: 'Zigbee dimmer module 1 channel',
        extend: [tuyaLight({minBrightness: true})],
    },
    {
        fingerprint: [{modelID: 'TS1101', manufacturerName: '_TZ3000_7ysdnebc'}],
        model: 'TS1101_dimmer_module_2ch',
        vendor: 'TuYa',
        description: 'Zigbee dimmer module 2 channel',
        whiteLabel: [{vendor: 'OXT', model: 'SWTZ25'}],
        extend: [
            deviceEndpoints({endpoints: {'l1': 1, 'l2': 2}}),
            tuyaLight({minBrightness: true, endpointNames: ['l1', 'l2'], configureReporting: true}),
        ],
        configure: async (device, coordinatorEndpoint) => {
            await tuya.configureMagicPacket(device, coordinatorEndpoint);
        },
    },
    {
        zigbeeModel: ['RH3001'],
        fingerprint: [{type: 'EndDevice', manufacturerID: 4098, applicationVersion: 66, endpoints: [
            {ID: 1, profileID: 260, deviceID: 1026, inputClusters: [0, 10, 1, 1280], outputClusters: [25]},
        ]}],
        model: 'SNTZ007',
        vendor: 'TuYa',
        description: 'Rechargeable Zigbee contact sensor',
        fromZigbee: [fz.ias_contact_alarm_1, fz.battery, fz.ignore_basic_report, fz.ignore_time_read],
        toZigbee: [],
        exposes: [e.contact(), e.battery_low(), e.tamper(), e.battery()],
        whiteLabel: [{vendor: 'BlitzWolf', model: 'BW-IS2'}],
    },
    {
        zigbeeModel: ['RH3040'],
        model: 'RH3040',
        vendor: 'TuYa',
        description: 'PIR sensor',
        fromZigbee: [fz.battery, fz.ignore_basic_report, fz.ias_occupancy_alarm_1],
        toZigbee: [],
        whiteLabel: [{vendor: 'Samotech', model: 'SM301Z'}, {vendor: 'Nedis', model: 'ZBSM10WT'}],
        exposes: [e.battery(), e.occupancy(), e.battery_low(), e.tamper()],
    },
    {
        zigbeeModel: ['TS0115'],
        model: 'TS0115',
        vendor: 'TuYa',
        description: 'Multiprise with 4 AC outlets and 2 USB super charging ports (10A or 16A)',
        extend: [tuya.modernExtend.tuyaOnOff({endpoints: ['l1', 'l2', 'l3', 'l4', 'l5']})],
        whiteLabel: [{vendor: 'UseeLink', model: 'SM-SO306E/K/M'}],
        endpoint: (device) => {
            return {l1: 1, l2: 2, l3: 3, l4: 4, l5: 7};
        },
        meta: {multiEndpoint: true},
        configure: async (device, coordinatorEndpoint) => {
            await tuya.configureMagicPacket(device, coordinatorEndpoint);
            await reporting.bind(device.getEndpoint(1), coordinatorEndpoint, ['genOnOff']);
            await reporting.bind(device.getEndpoint(2), coordinatorEndpoint, ['genOnOff']);
            await reporting.bind(device.getEndpoint(3), coordinatorEndpoint, ['genOnOff']);
            await reporting.bind(device.getEndpoint(4), coordinatorEndpoint, ['genOnOff']);
            await reporting.bind(device.getEndpoint(7), coordinatorEndpoint, ['genOnOff']);
            await device.getEndpoint(1).read('genOnOff', ['onOff', 'moesStartUpOnOff']);
            await device.getEndpoint(2).read('genOnOff', ['onOff']);
            await device.getEndpoint(3).read('genOnOff', ['onOff']);
            await device.getEndpoint(4).read('genOnOff', ['onOff']);
            await device.getEndpoint(7).read('genOnOff', ['onOff']);
        },
    },
    {
        zigbeeModel: ['RH3052'],
        model: 'TT001ZAV20',
        vendor: 'TuYa',
        description: 'Temperature & humidity sensor',
        fromZigbee: [fz.humidity, fz.temperature, fz.battery],
        toZigbee: [],
        exposes: [e.humidity(), e.temperature(), e.battery()],
    },
    {
        fingerprint: [{modelID: 'TS0011', manufacturerName: '_TZ3000_l8fsgo6p'}],
        zigbeeModel: ['TS0011'],
        model: 'TS0011',
        vendor: 'TuYa',
        description: 'Smart light switch - 1 gang',
        extend: [tuya.modernExtend.tuyaOnOff({backlightModeOffNormalInverted: true})],
        whiteLabel: [
            {vendor: 'Vrey', model: 'VR-X712U-0013'},
            {vendor: 'TUYATEC', model: 'GDKES-01TZXD'},
            {vendor: 'Lonsonho', model: 'QS-Zigbee-S05-L', description: '1 gang smart switch module without neutral wire'},
            {vendor: 'Mercator Ikuü', model: 'SSW01'},
        ],
        configure: async (device, coordinatorEndpoint) => {
            await tuya.configureMagicPacket(device, coordinatorEndpoint);
            await reporting.bind(device.getEndpoint(1), coordinatorEndpoint, ['genOnOff']);
            // Reports itself as battery which is not correct: https://github.com/Koenkk/zigbee2mqtt/issues/6190
            device.powerSource = 'Mains (single phase)';
            device.save();
        },
    },
    {
        fingerprint: [{modelID: 'TS0011', manufacturerName: '_TZ3000_qmi1cfuq'},
            {modelID: 'TS0011', manufacturerName: '_TZ3000_txpirhfq'}, {modelID: 'TS0011', manufacturerName: '_TZ3000_ji4araar'}],
        model: 'TS0011_switch_module',
        vendor: 'TuYa',
        description: '1 gang switch module - (without neutral)',
        extend: [tuya.modernExtend.tuyaOnOff({switchType: true})],
        whiteLabel: [{vendor: 'AVATTO', model: '1gang N-ZLWSM01'}, {vendor: 'SMATRUL', model: 'TMZ02L-16A-W'},
            {vendor: 'Aubess', model: 'TMZ02L-16A-B'}],
        configure: async (device, coordinatorEndpoint) => {
            await tuya.configureMagicPacket(device, coordinatorEndpoint);
            await reporting.bind(device.getEndpoint(1), coordinatorEndpoint, ['genOnOff']);
            device.powerSource = 'Mains (single phase)';
            device.save();
        },
    },
    {
        zigbeeModel: ['TS0012'],
        model: 'TS0012',
        vendor: 'TuYa',
        description: 'Smart light switch - 2 gang',
        whiteLabel: [{vendor: 'Vrey', model: 'VR-X712U-0013'}, {vendor: 'TUYATEC', model: 'GDKES-02TZXD'},
            {vendor: 'Earda', model: 'ESW-2ZAA-EU'}, {vendor: 'Moes', model: 'ZS-US2-BK-MS'},
            tuya.whitelabel('Moes', 'ZS-EUB_2gang', 'Smart light switch - 2 gang', ['_TZ3000_18ejxno0']),
        ],
        extend: [tuya.modernExtend.tuyaOnOff({backlightModeOffNormalInverted: true, endpoints: ['left', 'right']})],
        endpoint: (device) => {
            return {'left': 1, 'right': 2};
        },
        meta: {multiEndpoint: true},
        configure: async (device, coordinatorEndpoint) => {
            await tuya.configureMagicPacket(device, coordinatorEndpoint);
            await reporting.bind(device.getEndpoint(1), coordinatorEndpoint, ['genOnOff']);
            await reporting.bind(device.getEndpoint(2), coordinatorEndpoint, ['genOnOff']);
            device.powerSource = 'Mains (single phase)';
            device.save();
        },
    },
    {
        fingerprint: [{modelID: 'TS0012', manufacturerName: '_TZ3000_jl7qyupf'},
            {modelID: 'TS0012', manufacturerName: '_TZ3000_nPGIPl5D'},
            {modelID: 'TS0012', manufacturerName: '_TZ3000_kpatq5pq'},
            {modelID: 'TS0012', manufacturerName: '_TZ3000_ljhbw1c9'},
            {modelID: 'TS0012', manufacturerName: '_TZ3000_4zf0crgo'}],
        model: 'TS0012_switch_module',
        vendor: 'TuYa',
        description: '2 gang switch module - (without neutral)',
        whiteLabel: [
            {vendor: 'AVATTO', model: '2gang N-ZLWSM01'},
            tuya.whitelabel('AVATTO', 'LZWSM16-2', '2 gang switch module - (without neutral)', ['_TZ3000_kpatq5pq', '_TZ3000_ljhbw1c9']),
        ],
        extend: [tuya.modernExtend.tuyaOnOff({switchType: true, endpoints: ['left', 'right']})],
        endpoint: (device) => {
            return {'left': 1, 'right': 2};
        },
        meta: {multiEndpoint: true},
        configure: async (device, coordinatorEndpoint) => {
            await tuya.configureMagicPacket(device, coordinatorEndpoint);
            await reporting.bind(device.getEndpoint(1), coordinatorEndpoint, ['genOnOff']);
            await reporting.bind(device.getEndpoint(2), coordinatorEndpoint, ['genOnOff']);
            device.powerSource = 'Mains (single phase)';
            device.save();
        },
    },
    {
        zigbeeModel: ['TS0013'],
        model: 'TS0013',
        vendor: 'TuYa',
        description: 'Smart light switch - 3 gang without neutral wire',
        extend: [tuya.modernExtend.tuyaOnOff({backlightModeLowMediumHigh: true, endpoints: ['left', 'center', 'right']})],
        endpoint: (device) => {
            return {'left': 1, 'center': 2, 'right': 3};
        },
        whiteLabel: [{vendor: 'TUYATEC', model: 'GDKES-03TZXD'}],
        meta: {multiEndpoint: true},
        configure: async (device, coordinatorEndpoint) => {
            await tuya.configureMagicPacket(device, coordinatorEndpoint);
            try {
                for (const ID of [1, 2, 3]) {
                    const endpoint = device.getEndpoint(ID);
                    await reporting.bind(endpoint, coordinatorEndpoint, ['genOnOff']);
                }
            } catch (e) {
                // Fails for some: https://github.com/Koenkk/zigbee2mqtt/issues/4872
            }
            device.powerSource = 'Mains (single phase)';
            device.save();
        },
    },
    {
        fingerprint: [
            {modelID: 'TS0013', manufacturerName: '_TZ3000_ypgri8yz'},
            {modelID: 'TS0013', manufacturerName: '_TZ3000_sznawwyw'},
        ],
        model: 'TS0013_switch_module',
        vendor: 'TuYa',
        description: '3 gang switch module - (without neutral)',
        whiteLabel: [
            {vendor: 'AVATTO', model: '3gang N-ZLWSM01'},
            tuya.whitelabel('AVATTO', 'LZWSM16-3', '3 gang switch module - (without neutral)', ['_TZ3000_sznawwyw']),
        ],
        extend: [tuya.modernExtend.tuyaOnOff({switchType: true, endpoints: ['left', 'center', 'right']})],
        endpoint: (device) => {
            return {'left': 1, 'center': 2, 'right': 3};
        },
        meta: {multiEndpoint: true},
        configure: async (device, coordinatorEndpoint) => {
            await tuya.configureMagicPacket(device, coordinatorEndpoint);
            try {
                for (const ID of [1, 2, 3]) {
                    const endpoint = device.getEndpoint(ID);
                    await reporting.bind(endpoint, coordinatorEndpoint, ['genOnOff']);
                }
            } catch (e) {
                // Fails for some: https://github.com/Koenkk/zigbee2mqtt/issues/4872
            }
            device.powerSource = 'Mains (single phase)';
            device.save();
        },
    },
    {
        zigbeeModel: ['TS0014'],
        model: 'TS0014',
        vendor: 'TuYa',
        description: 'Smart light switch - 4 gang without neutral wire',
        extend: [tuya.modernExtend.tuyaOnOff({backlightModeLowMediumHigh: true, endpoints: ['l1', 'l2', 'l3', 'l4']})],
        endpoint: (device) => {
            return {'l1': 1, 'l2': 2, 'l3': 3, 'l4': 4};
        },
        whiteLabel: [{vendor: 'TUYATEC', model: 'GDKES-04TZXD'}, {vendor: 'Vizo', model: 'VZ-222S'},
            {vendor: 'MakeGood', model: 'MG-ZG04W/B/G'}, {vendor: 'Mercator Ikuü', model: 'SSW04'}],
        meta: {multiEndpoint: true},
        configure: async (device, coordinatorEndpoint) => {
            await tuya.configureMagicPacket(device, coordinatorEndpoint);
            try {
                for (const ID of [1, 2, 3, 4]) {
                    const endpoint = device.getEndpoint(ID);
                    await reporting.bind(endpoint, coordinatorEndpoint, ['genOnOff']);
                }
            } catch (e) {
                // Fails for some: https://github.com/Koenkk/zigbee2mqtt/issues/4872
            }
            device.powerSource = 'Mains (single phase)';
            device.save();
        },
    },
    {
        zigbeeModel: ['gq8b1uv'],
        model: 'gq8b1uv',
        vendor: 'TuYa',
        description: 'Zigbee smart dimmer',
        fromZigbee: [legacy.fromZigbee.tuya_dimmer, fz.ignore_basic_report],
        toZigbee: [legacy.toZigbee.tuya_dimmer_state, legacy.toZigbee.tuya_dimmer_level],
        exposes: [e.light_brightness().setAccess('state', ea.STATE_SET).setAccess('brightness', ea.STATE_SET)],
        configure: async (device, coordinatorEndpoint) => {
            await tuya.configureMagicPacket(device, coordinatorEndpoint);
            const endpoint = device.getEndpoint(1);
            await reporting.bind(endpoint, coordinatorEndpoint, ['genOnOff', 'genLevelCtrl']);
        },
    },
    {
        zigbeeModel: ['HY0017', '005f0c3b'],
        model: 'U86KCJ-ZP',
        vendor: 'TuYa',
        description: 'Smart 6 key scene wall switch',
        fromZigbee: [fzLocal.scenes_recall_scene_65029],
        exposes: [e.action(['scene_1', 'scene_2', 'scene_3', 'scene_4', 'scene_5', 'scene_6'])],
        toZigbee: [],
    },
    {
        zigbeeModel: ['TS0026'],
        model: 'TS0026',
        vendor: 'TuYa',
        description: '6 button scene wall switch',
        fromZigbee: [fzLocal.scenes_recall_scene_65029],
        exposes: [e.action(['scene_1', 'scene_2', 'scene_3', 'scene_4', 'scene_5', 'scene_6'])],
        toZigbee: [],
    },
    {
        zigbeeModel: ['q9mpfhw'],
        model: 'SNTZ009',
        vendor: 'TuYa',
        description: 'Water leak sensor',
        fromZigbee: [legacy.fromZigbee.tuya_water_leak, fz.ignore_basic_report],
        exposes: [e.water_leak()],
        toZigbee: [],
    },
    {
        zigbeeModel: ['TS0004'],
        model: 'TS0004',
        vendor: 'TuYa',
        description: 'Smart light switch - 4 gang with neutral wire',
        extend: [tuya.modernExtend.tuyaOnOff({powerOnBehavior2: true, backlightModeOffOn: true, endpoints: ['l1', 'l2', 'l3', 'l4']})],
        endpoint: (device) => {
            return {'l1': 1, 'l2': 2, 'l3': 3, 'l4': 4};
        },
        whiteLabel: [
            tuya.whitelabel('TuYa', 'DS-111', 'Smart light switch - 4 gang with neutral wire', ['_TZ3000_mdj7kra9']),
            tuya.whitelabel('MHCOZY', 'TYWB 4ch-RF', '4 channel relay', ['_TZ3000_u3oupgdy', '_TZ3000_imaccztn']),
            tuya.whitelabel('Avatto', 'TS0004_1', 'Smart light switch - 4 gang with neutral wire', ['_TZ3000_nivavasg', '_TZ3000_gexniqbq']),
        ],
        meta: {multiEndpoint: true},
        configure: async (device, coordinatorEndpoint) => {
            await tuya.configureMagicPacket(device, coordinatorEndpoint);
            await reporting.bind(device.getEndpoint(1), coordinatorEndpoint, ['genOnOff']);
            await reporting.bind(device.getEndpoint(2), coordinatorEndpoint, ['genOnOff']);
            await reporting.bind(device.getEndpoint(3), coordinatorEndpoint, ['genOnOff']);
            await reporting.bind(device.getEndpoint(4), coordinatorEndpoint, ['genOnOff']);
        },
    },
    {
        zigbeeModel: ['TS0726'],
        model: 'TS0726',
        vendor: 'TuYa',
        description: '4 gang switch with neutral wire',
        fromZigbee: [fz.on_off, tuya.fz.power_on_behavior_2, fz.ignore_basic_report, fzLocal.TS0726_action],
        toZigbee: [tz.on_off, tuya.tz.power_on_behavior_2, tzLocal.TS0726_switch_mode],
        exposes: [
            ...[1, 2, 3, 4].map((ep) => e.switch().withEndpoint(`l${ep}`)),
            ...[1, 2, 3, 4].map((ep) => e.power_on_behavior().withEndpoint(`l${ep}`)),
            ...[1, 2, 3, 4].map((ep) => e.enum('switch_mode', ea.STATE_SET, ['switch', 'scene']).withEndpoint(`l${ep}`)),
            e.action(['scene_1', 'scene_2', 'scene_3', 'scene_4']),
        ],
        endpoint: (device) => {
            return {'l1': 1, 'l2': 2, 'l3': 3, 'l4': 4};
        },
        meta: {multiEndpoint: true},
        configure: async (device, coordinatorEndpoint) => {
            await tuya.configureMagicPacket(device, coordinatorEndpoint);
            for (const ep of [1, 2, 3, 4]) {
                await reporting.bind(device.getEndpoint(ep), coordinatorEndpoint, ['genOnOff']);
            }
        },
    },
    {
        zigbeeModel: ['TS0006'],
        model: 'TS0006',
        vendor: 'TuYa',
        description: '6 gang switch module with neutral wire',
        extend: [tuya.modernExtend.tuyaOnOff()],
        exposes: [e.switch().withEndpoint('l1'), e.switch().withEndpoint('l2'), e.switch().withEndpoint('l3'),
            e.switch().withEndpoint('l4'), e.switch().withEndpoint('l5'), e.switch().withEndpoint('l6')],
        endpoint: (device) => {
            return {'l1': 1, 'l2': 2, 'l3': 3, 'l4': 4, 'l5': 5, 'l6': 6};
        },
        meta: {multiEndpoint: true},
        configure: async (device, coordinatorEndpoint) => {
            await tuya.configureMagicPacket(device, coordinatorEndpoint);
            await reporting.bind(device.getEndpoint(1), coordinatorEndpoint, ['genOnOff']);
            await reporting.bind(device.getEndpoint(2), coordinatorEndpoint, ['genOnOff']);
            await reporting.bind(device.getEndpoint(3), coordinatorEndpoint, ['genOnOff']);
            await reporting.bind(device.getEndpoint(4), coordinatorEndpoint, ['genOnOff']);
            await reporting.bind(device.getEndpoint(5), coordinatorEndpoint, ['genOnOff']);
            await reporting.bind(device.getEndpoint(6), coordinatorEndpoint, ['genOnOff']);
        },
        whiteLabel: [
            tuya.whitelabel('AVATTO', 'TS0006_1', '4 gang switch module with neutral wire and socket', ['_TZ3000_cvis4qmw']),
        ],
    },
    {
        zigbeeModel: ['HY0080'],
        model: 'U86KWF-ZPSJ',
        vendor: 'TuYa',
        description: 'Environment controller',
        fromZigbee: [legacy.fromZigbee.thermostat_att_report, fz.fan],
        toZigbee: [tz.thermostat_local_temperature, tz.thermostat_local_temperature_calibration,
            tz.thermostat_occupancy, tz.thermostat_occupied_heating_setpoint, tz.thermostat_unoccupied_heating_setpoint,
            tz.thermostat_occupied_cooling_setpoint, tz.thermostat_unoccupied_cooling_setpoint,
            tz.thermostat_setpoint_raise_lower, tz.thermostat_remote_sensing,
            tz.thermostat_control_sequence_of_operation, tz.thermostat_system_mode, tz.thermostat_weekly_schedule,
            tz.thermostat_clear_weekly_schedule, tz.thermostat_relay_status_log,
            tz.thermostat_temperature_setpoint_hold, tz.thermostat_temperature_setpoint_hold_duration, tz.fan_mode],
        exposes: [e.climate().withSetpoint('occupied_heating_setpoint', 5, 30, 0.5).withLocalTemperature()
            .withSystemMode(['off', 'auto', 'heat'], ea.ALL)
            .withRunningState(['idle', 'heat', 'cool'], ea.STATE)
            .withLocalTemperatureCalibration(-30, 30, 0.1, ea.ALL).withPiHeatingDemand()],
        configure: async (device, coordinatorEndpoint) => {
            const endpoint = device.getEndpoint(9);
            await reporting.bind(endpoint, coordinatorEndpoint, ['hvacThermostat', 'hvacFanCtrl']);
            await reporting.thermostatTemperature(endpoint);
            await reporting.thermostatSystemMode(endpoint);
            await reporting.thermostatOccupiedHeatingSetpoint(endpoint);
            await reporting.thermostatUnoccupiedHeatingSetpoint(endpoint);
            await reporting.thermostatOccupiedCoolingSetpoint(endpoint);
            await reporting.thermostatUnoccupiedCoolingSetpoint(endpoint);
            await reporting.fanMode(endpoint);
        },
    },
    {
        zigbeeModel: ['6dfgetq'],
        model: 'D3-DPWK-TY',
        vendor: 'TuYa',
        description: 'HVAC controller',
        exposes: [e.climate().withSetpoint('current_heating_setpoint', 5, 30, 0.5, ea.STATE_SET)
            .withLocalTemperature(ea.STATE)
            .withSystemMode(['off', 'auto', 'heat'], ea.STATE_SET)
            .withRunningState(['idle', 'heat', 'cool'], ea.STATE)],
        fromZigbee: [legacy.fromZigbee.tuya_thermostat, fz.ignore_basic_report, legacy.fromZigbee.tuya_dimmer],
        meta: {tuyaThermostatSystemMode: legacy.thermostatSystemModes2, tuyaThermostatPreset: legacy.thermostatPresets},
        toZigbee: [legacy.toZigbee.tuya_thermostat_current_heating_setpoint, legacy.toZigbee.tuya_thermostat_system_mode,
            legacy.toZigbee.tuya_thermostat_fan_mode, legacy.toZigbee.tuya_dimmer_state],
    },
    {
        zigbeeModel: ['E220-KR4N0Z0-HA', 'JZ-ZB-004'],
        model: 'E220-KR4N0Z0-HA',
        vendor: 'TuYa',
        description: 'Multiprise with 4 AC outlets and 2 USB super charging ports (16A)',
        extend: [tuya.modernExtend.tuyaOnOff()],
        fromZigbee: [fz.on_off_skip_duplicate_transaction],
        exposes: [e.switch().withEndpoint('l1'), e.switch().withEndpoint('l2'), e.switch().withEndpoint('l3'),
            e.switch().withEndpoint('l4')],
        whiteLabel: [{vendor: 'LEELKI', model: 'WP33-EU'}],
        meta: {multiEndpoint: true},
        endpoint: (device) => {
            return {l1: 1, l2: 2, l3: 3, l4: 4};
        },
        configure: async (device, coordinatorEndpoint) => {
            await tuya.configureMagicPacket(device, coordinatorEndpoint);
            await reporting.bind(device.getEndpoint(1), coordinatorEndpoint, ['genOnOff']);
            await reporting.bind(device.getEndpoint(2), coordinatorEndpoint, ['genOnOff']);
            await reporting.bind(device.getEndpoint(3), coordinatorEndpoint, ['genOnOff']);
            await reporting.bind(device.getEndpoint(4), coordinatorEndpoint, ['genOnOff']);
        },
    },
    {
        zigbeeModel: ['TS0216'],
        model: 'TS0216',
        vendor: 'TuYa',
        description: 'Sound and flash siren',
        fromZigbee: [fz.ts0216_siren, fz.battery],
        exposes: [e.battery(), e.binary('alarm', ea.STATE_SET, true, false),
            e.numeric('volume', ea.ALL).withValueMin(0).withValueMax(100).withDescription('Volume of siren')],
        toZigbee: [tz.ts0216_alarm, tz.ts0216_duration, tz.ts0216_volume],
        configure: async (device, coordinatorEndpoint) => {
            const endpoint = device.getEndpoint(1);
            await reporting.bind(endpoint, coordinatorEndpoint, ['genPowerCfg']);
            // Device advertises itself as Router but is an EndDevice
            device.type = 'EndDevice';
            device.save();
        },
    },
    {
        fingerprint: [{modelID: 'TS0601', manufacturerName: '_TZE200_znzs7yaw'}],
        model: 'HY08WE',
        vendor: 'TuYa',
        description: 'Wall-mount thermostat',
        fromZigbee: [legacy.fromZigbee.hy_thermostat, fz.ignore_basic_report],
        toZigbee: [legacy.toZigbee.hy_thermostat],
        onEvent: tuya.onEventSetTime,
        exposes: [e.climate().withSetpoint('current_heating_setpoint', 5, 30, 0.5, ea.STATE_SET)
            .withLocalTemperature(ea.STATE)
            .withSystemMode(['off', 'auto', 'heat'], ea.STATE_SET).withRunningState(['idle', 'heat'], ea.STATE)],
    },
    {
        fingerprint: [{modelID: 'TS0601', manufacturerName: '_TZE200_g9a3awaj'}],
        model: 'ZWT07',
        vendor: 'TuYa',
        description: 'Wall-mount thermostat',
        fromZigbee: [tuya.fz.datapoints],
        toZigbee: [tuya.tz.datapoints],
        onEvent: tuya.onEvent({timeStart: '1970'}),
        configure: tuya.configureMagicPacket,
        exposes: [
            e.climate().withSetpoint('current_heating_setpoint', 5, 60, 0.5, ea.STATE_SET)
                .withSystemMode(['off', 'heat'], ea.STATE_SET).withRunningState(['idle', 'heat'], ea.STATE)
                .withPreset(['manual', 'program'])
                .withLocalTemperature(),
            e.binary('frost', ea.STATE_SET, 'ON', 'OFF').withDescription('Antifreeze function')],
        meta: {
            tuyaDatapoints: [
                [1, 'system_mode', tuya.valueConverterBasic.lookup({'heat': true, 'off': false})],
                [2, 'preset', tuya.valueConverterBasic.lookup({'manual': tuya.enum(1), 'program': tuya.enum(0)})],
                [36, 'running_state', tuya.valueConverterBasic.lookup({'heat': 1, 'idle': 0})],
                [16, 'current_heating_setpoint', tuya.valueConverter.divideBy10],
                [24, 'local_temperature', tuya.valueConverter.divideBy10],
                [10, 'frost', tuya.valueConverter.onOff],
            ],
        },
    },
    {
        fingerprint: [{modelID: 'TS0601', manufacturerName: '_TZE200_2ekuz3dz'}],
        model: 'X5H-GB-B',
        vendor: 'TuYa',
        description: 'Wall-mount thermostat',
        fromZigbee: [fz.ignore_basic_report, fz.ignore_tuya_set_time, legacy.fromZigbee.x5h_thermostat],
        toZigbee: [legacy.toZigbee.x5h_thermostat],
        whiteLabel: [{vendor: 'Beok', model: 'TGR85-ZB'}, {vendor: 'AVATTO', model: 'ZWT-100-16A'}],
        exposes: [
            e.climate().withSetpoint('current_heating_setpoint', 5, 60, 0.5, ea.STATE_SET)
                .withLocalTemperature(ea.STATE).withLocalTemperatureCalibration(-9.9, 9.9, 0.1, ea.STATE_SET)
                .withSystemMode(['off', 'heat'], ea.STATE_SET).withRunningState(['idle', 'heat'], ea.STATE)
                .withPreset(['manual', 'program']),
            e.temperature_sensor_select(['internal', 'external', 'both']),
            e.text('schedule', ea.STATE_SET).withDescription('There are 8 periods in the schedule in total. ' +
                '6 for workdays and 2 for holidays. It should be set in the following format for each of the periods: ' +
                '`hours:minutes/temperature`. All periods should be set at once and delimited by the space symbol. ' +
                'For example: `06:00/20.5 08:00/15 11:30/15 13:30/15 17:00/22 22:00/15 06:00/20 22:00/15`. ' +
                'The thermostat doesn\'t report the schedule by itself even if you change it manually from device'),
            e.child_lock(), e.week(),
            e.enum('brightness_state', ea.STATE_SET, ['off', 'low', 'medium', 'high'])
                .withDescription('Screen brightness'),
            e.binary('sound', ea.STATE_SET, 'ON', 'OFF')
                .withDescription('Switches beep sound when interacting with thermostat'),
            e.binary('frost_protection', ea.STATE_SET, 'ON', 'OFF')
                .withDescription('Antifreeze function'),
            e.binary('factory_reset', ea.STATE_SET, 'ON', 'OFF')
                .withDescription('Resets all settings to default. Doesn\'t unpair device.'),
            e.numeric('heating_temp_limit', ea.STATE_SET).withUnit('°C').withValueMax(60)
                .withValueMin(5).withValueStep(1).withPreset('default', 35, 'Default value')
                .withDescription('Heating temperature limit'),
            e.numeric('deadzone_temperature', ea.STATE_SET).withUnit('°C').withValueMax(9.5)
                .withValueMin(0.5).withValueStep(0.5).withPreset('default', 1, 'Default value')
                .withDescription('The delta between local_temperature and current_heating_setpoint to trigger Heat'),
            e.numeric('upper_temp', ea.STATE_SET).withUnit('°C').withValueMax(95)
                .withValueMin(35).withValueStep(1).withPreset('default', 60, 'Default value'),
        ],
        onEvent: tuya.onEventSetTime,
    },
    {
        fingerprint: tuya.fingerprint('TS0601', ['_TZE200_viy9ihs7', '_TZE204_lzriup1j']),
        model: 'ZWT198/ZWT100-BH',
        vendor: 'TuYa',
        description: 'Avatto wall thermostat',
        onEvent: tuya.onEvent({timeStart: '1970'}),
        fromZigbee: [tuya.fz.datapoints],
        toZigbee: [tuya.tz.datapoints],
        configure: tuya.configureMagicPacket,
        exposes: [
            e.binary('factory_reset', ea.STATE_SET, 'ON', 'OFF')
                .withDescription('Full factory reset, use with caution!'),
            e.child_lock(),
            e.temperature_sensor_select(['internal', 'external', 'both']),
            e.climate()
                .withSystemMode(['off', 'heat'], ea.STATE_SET)
                .withPreset(['manual', 'auto', 'temporary_manual'])
                .withSetpoint('current_heating_setpoint', 5, 35, 0.5, ea.STATE_SET)
                .withRunningState(['idle', 'heat'], ea.STATE)
                .withLocalTemperature(ea.STATE)
                .withLocalTemperatureCalibration(-9.9, 9.9, 0.1, ea.STATE_SET),
            e.binary('frost_protection', ea.STATE_SET, 'ON', 'OFF')
                .withDescription('Antifreeze function'),
            e.max_temperature_limit()
                .withUnit('°C')
                .withValueMin(15)
                .withValueMax(90)
                .withValueStep(0.5)
                .withPreset('default', 60, 'Default value')
                .withDescription('Maximum upper temperature'),
            e.numeric('deadzone_temperature', ea.STATE_SET)
                .withUnit('°C')
                .withValueMax(10)
                .withValueMin(0.5)
                .withValueStep(0.5)
                .withPreset('default', 1, 'Default value')
                .withDescription('The delta between local_temperature (5<t<35)and current_heating_setpoint to trigger Heat'),
            e.enum('backlight_mode', ea.STATE_SET, ['off', 'low', 'medium', 'high'])
                .withDescription('Intensity of the backlight'),
            e.enum('working_day', ea.STATE_SET, ['disabled', '6-1', '5-2', '7'])
                .withDescription('Workday setting'),
            e.text('schedule_weekday', ea.STATE_SET).withDescription('Workdays (6 times `hh:mm/cc.c°C`)'),
            e.text('schedule_holiday', ea.STATE_SET).withDescription('Holidays (2 times `hh:mm/cc.c°C)`'),
            // ============== exposes for found, but not functional datapoints:
            /*
            e.min_temperature_limit() // dp 16
                .withValueMin(5)
                .withValueMax(15)
                .withValueStep(0.5)
                .withPreset('default', 10, 'Default value')
                .withDescription('dp16 is listed in Tuya, but no communication from device'),

            e.binary('dp105', ea.STATE_SET, 'ON', 'OFF')
                .withDescription('dp105 is not listed in Tuya, but device sends datapoint, binary: true/false'),

            e.binary('dp111', ea.STATE_SET, 'ON', 'OFF')
                .withDescription('dp111 is not listed in Tuya, but device sends datapoint, binary: true/false'),
            */
        ],
        meta: {
            tuyaDatapoints: [
                [1, 'system_mode', tuya.valueConverterBasic.lookup({'heat': true, 'off': false})],
                [2, 'current_heating_setpoint', tuya.valueConverter.divideBy10],
                [3, 'local_temperature', tuya.valueConverter.divideBy10],
                [4, 'preset', tuya.valueConverterBasic.lookup((_, device) => {
                    // https://github.com/Koenkk/zigbee2mqtt/issues/21353#issuecomment-1938328429
                    if (device.manufacturerName === '_TZE200_viy9ihs7') {
                        return {'auto': tuya.enum(1), 'manual': tuya.enum(0), 'temporary_manual': tuya.enum(2)};
                    } else {
                        return {'manual': tuya.enum(0), 'auto': tuya.enum(1), 'temporary_manual': tuya.enum(2)};
                    }
                })],
                [9, 'child_lock', tuya.valueConverter.lockUnlock],
                [11, 'faultalarm', tuya.valueConverter.raw],
                [15, 'max_temperature_limit', tuya.valueConverter.divideBy10],
                [19, 'local_temperature_calibration', tuya.valueConverter.localTempCalibration3],
                [101, 'running_state', tuya.valueConverterBasic.lookup({'heat': tuya.enum(1), 'idle': tuya.enum(0)})],
                [102, 'frost_protection', tuya.valueConverter.onOff],
                [103, 'factory_reset', tuya.valueConverter.onOff],
                [104, 'working_day', tuya.valueConverter.workingDay],
                [106, 'sensor', tuya.valueConverterBasic.lookup({'internal': tuya.enum(0), 'external': tuya.enum(1), 'both': tuya.enum(2)})],
                [107, 'deadzone_temperature', tuya.valueConverter.divideBy10],
                [109, null, tuya.valueConverter.ZWT198_schedule],
                [109, 'schedule_weekday', tuya.valueConverter.ZWT198_schedule],
                [109, 'schedule_holiday', tuya.valueConverter.ZWT198_schedule],
                [110, 'backlight_mode', tuya.valueConverter.backlightModeOffLowMediumHigh],
                // ============== found but not functional datapoints:

                // [16, 'min_temperature_limit', tuya.valueConverter.divideBy10],  // datapoint listed in Tuya, but no communication from device
                // [105, 'dp105', tuya.valueConverter.onOff],                      // not listed in Tuya, but device sends datapoint
                // [111, 'dp111', tuya.valueConverter.onOff],                      // not listed in Tuya, but device sends datapoint

                // These are the schedule values in bytes, 8 periods in total (4 bytes per period).
                // For each period:
                // 1st byte: hour
                // 2nd byte: minute
                // 3rd, 4th bytes: temperature multiplied by 10
                // On the device last 2 periods are ignored if schedule_mode is 7day. When schedule_mode is disabled,
                // scheduling can't be configured at all on the device.
                // For example, if schedule_mode is weekday/sat+sun and this byte array is received:
                // [6,10,1,144,8,10,0,170,11,40,0,170,12,40,0,170,17,10,0,230,22,10,0,170,8,5,0,200,23,0,0,160]
                // Then the schedule is:
                // Mon-Fri: 6:10 --> 40C, 8:10 --> 17C, 11:40 --> 17C, 12:40 --> 17C, 17:10 --> 23C, 22:10 --> 17C
                // Sat-Sun: 8:05 --> 20C, 23:00 --> 16C
            ],
        },
    },
    {
        fingerprint: tuya.fingerprint('TS0222', ['_TZ3000_kky16aay']),
        model: 'TS0222_temperature_humidity',
        vendor: 'TuYa',
        description: 'Temperature & humidity sensor',
        fromZigbee: [fzLocal.TS0222_humidity, fz.battery, fz.temperature, fz.illuminance],
        toZigbee: [],
        configure: tuya.configureMagicPacket,
        exposes: [e.battery(), e.temperature(), e.humidity(), e.illuminance()],
        whiteLabel: [
            tuya.whitelabel('TuYa', 'QT-07S', 'Soil sensor', ['_TZ3000_kky16aay']),
        ],
    },
    {
        fingerprint: [{modelID: 'TS0222', manufacturerName: '_TYZB01_4mdqxxnn'},
            {modelID: 'TS0222', manufacturerName: '_TYZB01_m6ec2pgj'}],
        model: 'TS0222',
        vendor: 'TuYa',
        description: 'Light intensity sensor',
        fromZigbee: [fz.battery, fz.illuminance, legacy.fromZigbee.TS0222],
        toZigbee: [],
        exposes: [e.battery(), e.illuminance(), e.illuminance_lux()],
        configure: tuya.configureMagicPacket,
    },
    {
        zigbeeModel: ['TS0210'],
        model: 'TS0210',
        vendor: 'TuYa',
        description: 'Vibration sensor',
        whiteLabel: [
            tuya.whitelabel('Niceboy', 'ORBIS Vibration Sensor', 'Vibration sensor', ['_TYZB01_821siati']),
        ],
        fromZigbee: [fz.battery, fz.ias_vibration_alarm_1_with_timeout],
        toZigbee: [tz.TS0210_sensitivity],
        exposes: [e.battery(), e.battery_voltage(), e.vibration(),
            e.numeric('sensitivity', ea.STATE_SET).withValueMin(0).withValueMax(50)
                .withDescription('Sensitivty of the sensor, press button on the device right before changing this')],
    },
    {
        fingerprint: tuya.fingerprint('TS0601', ['_TZE200_8ply8mjj']),
        model: 'COZIGVS',
        vendor: 'Conecto',
        description: 'Vibration sensor',
        fromZigbee: [tuya.fz.datapoints],
        toZigbee: [tuya.tz.datapoints],
        configure: tuya.configureMagicPacket,
        exposes: [
            e.vibration(),
            e.numeric('sensitivity', ea.STATE_SET).withValueMin(0).withValueMax(2)
                .withDescription('Sensitivity of the sensor (single press the button when muted to switch between' +
                    ' low (one beep), medium (two beeps) and max (three beeps))'),
            e.text('buzzer_mute', ea.STATE).withDescription('ON when buzzer is muted (double press the button on device to toggle)'),
        ],
        meta: {
            tuyaDatapoints: [
                [1, 'vibration', tuya.valueConverter.trueFalse1],
                [101, 'sensitivity', tuya.valueConverter.raw],
                [103, 'buzzer_mute', tuya.valueConverter.onOff],
            ],
        },
    },
    {
        fingerprint: [{modelID: 'TS011F', manufacturerName: '_TZ3000_8bxrzyxz'},
            {modelID: 'TS011F', manufacturerName: '_TZ3000_ky0fq4ho'}],
        model: 'TS011F_din_smart_relay',
        description: 'Din smart relay (with power monitoring)',
        vendor: 'TuYa',
        fromZigbee: [fz.on_off, fz.electrical_measurement, fz.metering, fz.ignore_basic_report, tuya.fz.power_outage_memory,
            fz.tuya_relay_din_led_indicator],
        toZigbee: [tz.on_off, tuya.tz.power_on_behavior_1, tz.tuya_relay_din_led_indicator],
        whiteLabel: [{vendor: 'MatSee Plus', model: 'ATMS1602Z'}],
        ota: ota.zigbeeOTA,
        configure: async (device, coordinatorEndpoint) => {
            const endpoint = device.getEndpoint(1);
            await reporting.bind(endpoint, coordinatorEndpoint, ['genOnOff', 'haElectricalMeasurement', 'seMetering']);
            await reporting.rmsVoltage(endpoint, {change: 5});
            await reporting.rmsCurrent(endpoint, {change: 50});
            await reporting.activePower(endpoint, {change: 10});
            await reporting.currentSummDelivered(endpoint);
            endpoint.saveClusterAttributeKeyValue('haElectricalMeasurement', {acCurrentDivisor: 1000, acCurrentMultiplier: 1});
            endpoint.saveClusterAttributeKeyValue('seMetering', {divisor: 100, multiplier: 1});
            device.save();
        },
        exposes: [e.switch(), e.power(), e.current(), e.voltage(),
            e.energy(), e.enum('power_outage_memory', ea.ALL, ['on', 'off', 'restore'])
                .withDescription('Recover state after power outage'),
            e.enum('indicator_mode', ea.STATE_SET, ['off', 'on_off', 'off_on'])
                .withDescription('Relay LED indicator mode')],
    },
    {
        fingerprint: [{modelID: 'TS011F', manufacturerName: '_TZ3000_qeuvnohg'}],
        model: 'TS011F_din_smart_relay_polling',
        description: 'Din smart relay (with power monitoring via polling)',
        vendor: 'TuYa',
        fromZigbee: [fz.on_off, fz.electrical_measurement, fz.metering, fz.ignore_basic_report, tuya.fz.power_outage_memory,
            fz.tuya_relay_din_led_indicator],
        toZigbee: [tz.on_off, tuya.tz.power_on_behavior_1, tz.tuya_relay_din_led_indicator],
        whiteLabel: [tuya.whitelabel('Tongou', 'TO-Q-SY1-JZT', 'Din smart relay (with power monitoring via polling)', ['_TZ3000_qeuvnohg'])],
        ota: ota.zigbeeOTA,
        configure: async (device, coordinatorEndpoint) => {
            const endpoint = device.getEndpoint(1);
            await reporting.bind(endpoint, coordinatorEndpoint, ['genOnOff', 'haElectricalMeasurement', 'seMetering']);
            await reporting.rmsVoltage(endpoint, {change: 5});
            await reporting.rmsCurrent(endpoint, {change: 50});
            await reporting.activePower(endpoint, {change: 10});
            await reporting.currentSummDelivered(endpoint);
            endpoint.saveClusterAttributeKeyValue('haElectricalMeasurement', {acCurrentDivisor: 1000, acCurrentMultiplier: 1});
            endpoint.saveClusterAttributeKeyValue('seMetering', {divisor: 100, multiplier: 1});
            device.save();
        },
        exposes: [e.switch(), e.power(), e.current(), e.voltage(),
            e.energy(), e.enum('power_outage_memory', ea.ALL, ['on', 'off', 'restore'])
                .withDescription('Recover state after power outage'),
            e.enum('indicator_mode', ea.STATE_SET, ['off', 'on_off', 'off_on'])
                .withDescription('Relay LED indicator mode')],
        options: [exposes.options.measurement_poll_interval()],
        onEvent: (type, data, device, options) => tuya.onEventMeasurementPoll(type, data, device, options, true, false),
    },
    {
        fingerprint: [{modelID: 'TS011F', manufacturerName: '_TZ3000_7issjl2q'}],
        model: 'ATMS1601Z',
        description: 'Din smart relay (without power monitoring)',
        vendor: 'TuYa',
        fromZigbee: [fz.on_off, fz.ignore_basic_report, tuya.fz.power_outage_memory, fz.tuya_relay_din_led_indicator],
        toZigbee: [tz.on_off, tuya.tz.power_on_behavior_1, tz.tuya_relay_din_led_indicator],
        configure: async (device, coordinatorEndpoint) => {
            const endpoint = device.getEndpoint(1);
            await reporting.bind(endpoint, coordinatorEndpoint, ['genOnOff']);
            device.save();
        },
        exposes: [e.switch(),
            e.enum('power_outage_memory', ea.ALL, ['on', 'off', 'restore'])
                .withDescription('Recover state after power outage'),
            e.enum('indicator_mode', ea.STATE_SET, ['off', 'on_off', 'off_on'])
                .withDescription('Relay LED indicator mode')],
    },
    {
        fingerprint: tuya.fingerprint('TS0601', ['_TZE204_nklqjk62', '_TZE200_nklqjk62']),
        model: 'PJ-ZGD01',
        vendor: 'TuYa',
        description: 'Garage door opener',
        fromZigbee: [legacy.fromZigbee.matsee_garage_door_opener, fz.ignore_basic_report],
        toZigbee: [legacy.toZigbee.matsee_garage_door_opener, legacy.toZigbee.tuya_data_point_test],
        whiteLabel: [{vendor: 'MatSee Plus', model: 'PJ-ZGD01'}],
        configure: async (device, coordinatorEndpoint) => {
            await tuya.configureMagicPacket(device, coordinatorEndpoint);
            const endpoint = device.getEndpoint(1);
            await reporting.bind(endpoint, coordinatorEndpoint, ['genBasic']);
        },
        exposes: [e.binary('trigger', ea.STATE_SET, true, false).withDescription('Trigger the door movement'),
            e.binary('garage_door_contact', ea.STATE, true, false)],
    },
    {
        fingerprint: [{modelID: 'TS0601', manufacturerName: '_TZE200_wfxuhoea'}],
        model: 'GDC311ZBQ1',
        vendor: 'TuYa',
        description: 'LoraTap garage door opener with wireless sensor',
        fromZigbee: [legacy.fromZigbee.matsee_garage_door_opener, fz.ignore_basic_report],
        toZigbee: [legacy.toZigbee.matsee_garage_door_opener, legacy.toZigbee.tuya_data_point_test],
        whiteLabel: [{vendor: 'LoraTap', model: 'GDC311ZBQ1'}],
        configure: async (device, coordinatorEndpoint) => {
            await tuya.configureMagicPacket(device, coordinatorEndpoint);
            const endpoint = device.getEndpoint(1);
            await reporting.bind(endpoint, coordinatorEndpoint, ['genBasic']);
        },
        exposes: [e.binary('trigger', ea.STATE_SET, true, false).withDescription('Trigger the door movement'),
            e.binary('garage_door_contact', ea.STATE, false, true)
                .withDescription('Indicates if the garage door contact is closed (= true) or open (= false)')],
    },
    {
        fingerprint: [{modelID: 'TS0201', manufacturerName: '_TZ3000_qaaysllp'}],
        model: 'LCZ030',
        vendor: 'TuYa',
        description: 'Temperature & humidity & illuminance sensor with display',
        fromZigbee: [fz.battery, fz.illuminance, fz.temperature, fz.humidity, fz.ts0201_temperature_humidity_alarm],
        toZigbee: [tz.ts0201_temperature_humidity_alarm],
        configure: async (device, coordinatorEndpoint) => {
            const endpoint = device.getEndpoint(1);
            // Enables reporting of measurement state changes
            await tuya.configureMagicPacket(device, coordinatorEndpoint);
            await reporting.bind(endpoint, coordinatorEndpoint, ['genBasic', 'genPowerCfg',
                'msTemperatureMeasurement', 'msIlluminanceMeasurement', 'msRelativeHumidity', 'manuSpecificTuya_2']);
        },
        exposes: [e.temperature(), e.humidity(), e.battery(), e.illuminance(), e.illuminance_lux(),
            e.numeric('alarm_temperature_max', ea.STATE_SET).withUnit('°C').withDescription('Alarm temperature max')
                .withValueMin(-20).withValueMax(80),
            e.numeric('alarm_temperature_min', ea.STATE_SET).withUnit('°C').withDescription('Alarm temperature min')
                .withValueMin(-20).withValueMax(80),
            e.numeric('alarm_humidity_max', ea.STATE_SET).withUnit('%').withDescription('Alarm humidity max')
                .withValueMin(0).withValueMax(100),
            e.numeric('alarm_humidity_min', ea.STATE_SET).withUnit('%').withDescription('Alarm humidity min')
                .withValueMin(0).withValueMax(100),
            e.enum('alarm_humidity', ea.STATE, ['below_min_humdity', 'over_humidity', 'off'])
                .withDescription('Alarm humidity status'),
            e.enum('alarm_temperature', ea.STATE, ['below_min_temperature', 'over_temperature', 'off'])
                .withDescription('Alarm temperature status'),
        ],
    },
    {
        fingerprint: [{modelID: 'TS0601', manufacturerName: '_TZE200_auin8mzr'}],
        model: 'TS0601_motion_sensor',
        vendor: 'TuYa',
        description: 'Human presence sensor AIR',
        fromZigbee: [legacy.fromZigbee.tuya_motion_sensor],
        toZigbee: [legacy.toZigbee.tuya_motion_sensor],
        exposes: [
            e.occupancy(),
            e.enum('o_sensitivity', ea.STATE_SET, Object.values(legacy.msLookups.OSensitivity)).withDescription('O-Sensitivity mode'),
            e.enum('v_sensitivity', ea.STATE_SET, Object.values(legacy.msLookups.VSensitivity)).withDescription('V-Sensitivity mode'),
            e.enum('led_status', ea.STATE_SET, ['ON', 'OFF']).withDescription('Led status switch'),
            e.numeric('vacancy_delay', ea.STATE_SET).withUnit('sec').withDescription('Vacancy delay').withValueMin(0)
                .withValueMax(1000),
            e.numeric('light_on_luminance_prefer', ea.STATE_SET).withDescription('Light-On luminance prefer')
                .withValueMin(0).withValueMax(10000),
            e.numeric('light_off_luminance_prefer', ea.STATE_SET).withDescription('Light-Off luminance prefer')
                .withValueMin(0).withValueMax(10000),
            e.enum('mode', ea.STATE_SET, Object.values(legacy.msLookups.Mode)).withDescription('Working mode'),
            e.numeric('luminance_level', ea.STATE).withDescription('Luminance level'),
            e.numeric('reference_luminance', ea.STATE).withDescription('Reference luminance'),
            e.numeric('vacant_confirm_time', ea.STATE).withDescription('Vacant confirm time'),
        ],
    },
    {
        fingerprint: tuya.fingerprint('TS0601', ['_TZE200_lu01t0zl', '_TZE200_vrfecyku', '_TZE200_ypprdwsl', '_TZE200_jkbljri7']),
        model: 'MIR-HE200-TY',
        vendor: 'TuYa',
        description: 'Human presence sensor with fall function',
        fromZigbee: [tuya.fz.datapoints],
        toZigbee: [tuya.tz.datapoints],
        configure: async (device, coordinatorEndpoint) => {
            const endpoint = device.getEndpoint(1);
            await tuya.sendDataPointEnum(endpoint, legacy.dataPoints.trsfTumbleSwitch, 0);
            await tuya.configureMagicPacket(device, coordinatorEndpoint);
        },
        exposes: [
            e.illuminance_lux(), e.presence(), e.occupancy(),
            e.numeric('motion_speed', ea.STATE).withDescription('Speed of movement'),
            e.enum('motion_direction', ea.STATE, ['standing_still', 'moving_forward', 'moving_backward'])
                .withDescription('direction of movement from the point of view of the radar'),
            e.numeric('radar_sensitivity', ea.STATE_SET).withValueMin(0).withValueMax(10).withValueStep(1)
                .withDescription('Sensitivity of the radar'),
            e.enum('radar_scene', ea.STATE_SET, ['default', 'area', 'toilet', 'bedroom', 'parlour', 'office', 'hotel'])
                .withDescription('Presets for sensitivity for presence and movement'),
            e.enum('tumble_switch', ea.STATE_SET, ['ON', 'OFF']).withDescription('Tumble status switch'),
            e.numeric('fall_sensitivity', ea.STATE_SET).withValueMin(1).withValueMax(10).withValueStep(1)
                .withDescription('Fall sensitivity of the radar'),
            e.numeric('tumble_alarm_time', ea.STATE_SET).withValueMin(1).withValueMax(5).withValueStep(1)
                .withUnit('min').withDescription('Tumble alarm time'),
            e.enum('fall_down_status', ea.STATE, ['none', 'maybe_fall', 'fall'])
                .withDescription('Fall down status'),
            e.text('static_dwell_alarm', ea.STATE).withDescription('Static dwell alarm'),
        ],
        meta: {
            tuyaDatapoints: [
                [1, 'presence', tuya.valueConverter.trueFalse1],
                [2, 'radar_sensitivity', tuya.valueConverter.raw],
                [102, 'occupancy', tuya.valueConverter.trueFalse1],
                [103, 'illuminance_lux', tuya.valueConverter.raw],
                [105, 'tumble_switch', tuya.valueConverter.plus1],
                [106, 'tumble_alarm_time', tuya.valueConverter.raw],
                [112, 'radar_scene', tuya.valueConverterBasic.lookup(
                    {'default': 0, 'area': 1, 'toilet': 2, 'bedroom': 3, 'parlour': 4, 'office': 5, 'hotel': 6})],
                [114, 'motion_direction', tuya.valueConverterBasic.lookup(
                    {'standing_still': 0, 'moving_forward': 1, 'moving_backward': 2})],
                [115, 'motion_speed', tuya.valueConverter.raw],
                [116, 'fall_down_status', tuya.valueConverterBasic.lookup({'none': 0, 'maybe_fall': 1, 'fall': 2})],
                [117, 'static_dwell_alarm', tuya.valueConverter.raw],
                [118, 'fall_sensitivity', tuya.valueConverter.raw],
                // Below are ignored
                [101, null, null], // reset_flag_code
                [104, null, null], // detection_flag_code
                [107, null, null], // radar_check_end_code
                [108, null, null], // radar_check_start_code
                [109, null, null], // hw_version_code
                [110, null, null], // sw_version_code
                [111, null, null], // radar_id_code
            ],
        },
    },
    {
        zigbeeModel: ['TS0046'],
        model: 'TS0046',
        vendor: 'TuYa',
        description: 'Wireless switch with 6 buttons',
        whiteLabel: [{vendor: 'LoraTap', model: 'SS9600ZB'}],
        fromZigbee: [tuya.fz.on_off_action, fz.battery],
        exposes: [e.battery(), e.action(['1_single', '1_double', '1_hold', '2_single', '2_double', '2_hold',
            '3_single', '3_double', '3_hold', '4_single', '4_double', '4_hold',
            '5_single', '5_double', '5_hold', '6_single', '6_double', '6_hold'])],
        toZigbee: [],
        configure: tuya.configureMagicPacket,
    },
    {
        fingerprint: tuya.fingerprint('TS004F', ['_TZ3000_g9g2xnch', '_TZ3000_pcqjmcud']),
        model: 'YSR-MINI-Z',
        vendor: 'TuYa',
        description: '2 in 1 dimming remote control and scene control',
        exposes: [
            e.battery(),
            e.action(['on', 'off',
                'brightness_move_up', 'brightness_step_up', 'brightness_step_down', 'brightness_move_down', 'brightness_stop',
                'color_temperature_step_down', 'color_temperature_step_up',
                '1_single', '1_double', '1_hold', '2_single', '2_double', '2_hold',
                '3_single', '3_double', '3_hold', '4_single', '4_double', '4_hold',
            ]),
            e.enum('operation_mode', ea.ALL, ['command', 'event']).withDescription(
                'Operation mode: "command" - for group control, "event" - for clicks'),
        ],
        fromZigbee: [fz.battery, fz.command_on, fz.command_off, fz.command_step, fz.command_move, fz.command_stop,
            fz.command_step_color_temperature, tuya.fz.on_off_action, fz.tuya_operation_mode],
        toZigbee: [tz.tuya_operation_mode],
        onEvent: tuya.onEventSetLocalTime,
        configure: async (device, coordinatorEndpoint) => {
            const endpoint = device.getEndpoint(1);
            await endpoint.read('genBasic', [0x0004, 0x000, 0x0001, 0x0005, 0x0007, 0xfffe]);
            await endpoint.write('genOnOff', {'tuyaOperationMode': 1});
            await endpoint.read('genOnOff', ['tuyaOperationMode']);
            try {
                await endpoint.read(0xE001, [0xD011]);
            } catch (err) {/* do nothing */}
            await endpoint.read('genPowerCfg', ['batteryVoltage', 'batteryPercentageRemaining']);
            await reporting.bind(endpoint, coordinatorEndpoint, ['genPowerCfg']);
            await reporting.bind(endpoint, coordinatorEndpoint, ['genOnOff']);
            await reporting.batteryPercentageRemaining(endpoint);
        },
    },
    {
        fingerprint: [{modelID: 'TS0601', manufacturerName: '_TZE200_hkdl5fmv'}],
        model: 'TS0601_rcbo',
        vendor: 'TuYa',
        whiteLabel: [
            {vendor: 'HOCH', model: 'ZJSBL7-100Z'},
            {vendor: 'WDYK', model: 'ZJSBL7-100Z'},
        ],
        description: 'DIN mount RCBO with smart energy metering',
        fromZigbee: [legacy.fromZigbee.hoch_din],
        toZigbee: [legacy.toZigbee.hoch_din],
        exposes: [
            e.text('meter_number', ea.STATE).withDescription('Meter number'),
            e.binary('state', ea.STATE_SET, 'ON', 'OFF').withDescription('State'),
            e.text('alarm', ea.STATE).withDescription('Alarm text'),
            e.binary('trip', ea.STATE_SET, 'trip', 'clear').withDescription('Trip'),
            e.binary('child_lock', ea.STATE_SET, 'ON', 'OFF').withDescription('Child lock'),
            e.enum('power_on_behavior', ea.STATE_SET, ['off', 'on', 'previous']).withDescription('Power on behavior'),
            e.numeric('countdown_timer', ea.STATE_SET).withValueMin(0).withValueMax(86400).withUnit('s').withDescription('Countdown timer'),
            e.numeric('voltage_rms', ea.STATE).withUnit('V').withDescription('Voltage RMS'),
            e.numeric('current', ea.STATE).withUnit('A').withDescription('Current'),
            e.numeric('current_average', ea.STATE).withUnit('A').withDescription('Current average'),
            e.power(), e.voltage(), e.energy(), e.temperature(),
            e.numeric('power_l1', ea.STATE).withUnit('W').withDescription('Instantaneous measured power on phase 1'),
            e.numeric('power_l2', ea.STATE).withUnit('W').withDescription('Instantaneous measured power on phase 2'),
            e.numeric('power_l3', ea.STATE).withUnit('W').withDescription('Instantaneous measured power on phase 3'),
            e.numeric('energy_consumed', ea.STATE).withUnit('kWh').withDescription('Consumed energy'),
            e.enum('clear_device_data', ea.SET, ['']).withDescription('Clear device data'),
        ],
    },
    {
        fingerprint: [{modelID: 'TS004F', manufacturerName: '_TZ3000_4fjiwweb'}, {modelID: 'TS004F', manufacturerName: '_TZ3000_uri7ongn'},
            {modelID: 'TS004F', manufacturerName: '_TZ3000_ixla93vd'}, {modelID: 'TS004F', manufacturerName: '_TZ3000_qja6nq5z'},
            {modelID: 'TS004F', manufacturerName: '_TZ3000_abrsvsou'}],
        model: 'ERS-10TZBVK-AA',
        vendor: 'TuYa',
        description: 'Smart knob',
        fromZigbee: [
            fz.command_step, fz.command_toggle, fz.command_move_hue, fz.command_step_color_temperature, fz.command_stop_move_raw,
            fz.tuya_multi_action, fz.tuya_operation_mode, fz.battery,
        ],
        toZigbee: [tz.tuya_operation_mode],
        exposes: [
            e.action([
                'toggle', 'brightness_step_up', 'brightness_step_down', 'color_temperature_step_up', 'color_temperature_step_down',
                'saturation_move', 'hue_move', 'hue_stop', 'single', 'double', 'hold', 'rotate_left', 'rotate_right',
            ]),
            e.numeric('action_step_size', ea.STATE).withValueMin(0).withValueMax(255),
            e.numeric('action_transition_time', ea.STATE).withUnit('s'),
            e.numeric('action_rate', ea.STATE).withValueMin(0).withValueMax(255),
            e.battery(),
            e.enum('operation_mode', ea.ALL, ['command', 'event']).withDescription(
                'Operation mode: "command" - for group control, "event" - for clicks'),
        ],
        configure: async (device, coordinatorEndpoint) => {
            const endpoint = device.getEndpoint(1);
            await endpoint.read('genBasic', [0x0004, 0x000, 0x0001, 0x0005, 0x0007, 0xfffe]);
            await endpoint.write('genOnOff', {'tuyaOperationMode': 1});
            await endpoint.read('genOnOff', ['tuyaOperationMode']);
            try {
                await endpoint.read(0xE001, [0xD011]);
            } catch (err) {/* do nothing */}
            await endpoint.read('genPowerCfg', ['batteryVoltage', 'batteryPercentageRemaining']);
            await reporting.bind(endpoint, coordinatorEndpoint, ['genPowerCfg']);
            await reporting.bind(endpoint, coordinatorEndpoint, ['genOnOff']);
            await reporting.batteryPercentageRemaining(endpoint);
        },
    },
    {
        fingerprint: [{modelID: 'TS0601', manufacturerName: '_TZE200_kzm5w4iz'}],
        model: 'TS0601_vibration_sensor',
        vendor: 'TuYa',
        description: 'Smart vibration sensor',
        fromZigbee: [legacy.fromZigbee.tuya_smart_vibration_sensor],
        toZigbee: [],
        exposes: [e.contact(), e.battery(), e.vibration()],
    },
    {
        fingerprint: [{modelID: `TS0601`, manufacturerName: `_TZE200_yi4jtqq1`}, {modelID: `TS0601`, manufacturerName: `_TZE200_khx7nnka`}],
        model: `XFY-CGQ-ZIGB`,
        vendor: `TuYa`,
        description: `Illuminance sensor`,
        fromZigbee: [legacy.fromZigbee.tuya_illuminance_sensor],
        toZigbee: [],
        exposes: [e.illuminance_lux(), e.brightness_state()],
    },
    {
        fingerprint: [{modelID: 'TS0601', manufacturerName: '_TZE200_kltffuzl'}, {modelID: 'TS0601', manufacturerName: '_TZE200_fwoorn8y'}],
        model: 'TM001-ZA/TM081',
        vendor: 'TuYa',
        description: 'Door and window sensor',
        fromZigbee: [legacy.fromZigbee.tm081],
        toZigbee: [],
        exposes: [e.contact(), e.battery()],
    },
    {
        fingerprint: [{modelID: `TS0601`, manufacturerName: `_TZE200_2m38mh6k`}],
        model: 'SS9600ZB',
        vendor: 'TuYa',
        description: '6 gang remote',
        exposes: [e.battery(),
            e.action(['1_single', '1_double', '1_hold', '2_single', '2_double', '2_hold', '3_single', '3_double', '3_hold',
                '4_single', '4_double', '4_hold', '5_single', '5_double', '5_hold', '6_single', '6_double', '6_hold'])],
        fromZigbee: [legacy.fromZigbee.tuya_remote],
        toZigbee: [],
    },
    {
        zigbeeModel: ['TS0052'],
        model: 'TS0052',
        vendor: 'TuYa',
        description: 'Zigbee dimmer module 1 channel',
        extend: [tuyaLight({powerOnBehavior: true, configureReporting: true, switchType: true, minBrightness: true})],
    },
    {
        fingerprint: tuya.fingerprint('TS0052', ['_TZ3000_zjtxnoft', '_TZ3000_kvwrdf47']),
        model: 'TS0052_2',
        vendor: 'TuYa',
        description: 'Zigbee dimmer module 2 channel',
        extend: [
            deviceEndpoints({endpoints: {'l1': 1, 'l2': 2}}),
            tuyaLight({powerOnBehavior: true, configureReporting: true, switchType: true, minBrightness: true, endpointNames: ['l1', 'l2']}),
        ],
        configure: async (device, coordinatorEndpoint) => {
            await tuya.configureMagicPacket(device, coordinatorEndpoint);
        },
    },
    {
        fingerprint: [{modelID: 'TS0601', manufacturerName: '_TZE200_ikvncluo'},
            {modelID: 'TS0601', manufacturerName: '_TZE200_lyetpprm'},
            {modelID: 'TS0601', manufacturerName: '_TZE200_jva8ink8'},
            {modelID: 'TS0601', manufacturerName: '_TZE204_xpq2rzhq'},
            {modelID: 'TS0601', manufacturerName: '_TZE200_holel4dk'},
            {modelID: 'TS0601', manufacturerName: '_TZE200_xpq2rzhq'},
            {modelID: 'TS0601', manufacturerName: '_TZE200_wukb7rhc'},
            {modelID: 'TS0601', manufacturerName: '_TZE204_xsm7l9xa'},
            {modelID: 'TS0601', manufacturerName: '_TZE204_ztc6ggyl'},
            {modelID: 'TS0601', manufacturerName: '_TZE200_ztc6ggyl'},
            {modelID: 'TS0601', manufacturerName: '_TZE200_sgpeacqp'}],
        model: 'TS0601_smart_human_presence_sensor_1',
        vendor: 'TuYa',
        description: 'Smart Human presence sensor',
        fromZigbee: [legacy.fz.tuya_smart_human_presense_sensor],
        toZigbee: [legacy.tz.tuya_smart_human_presense_sensor],
        whiteLabel: [
            tuya.whitelabel('TuYa', 'ZY-M100-L', 'Ceiling human breathe sensor', ['_TZE204_ztc6ggyl']),
        ],
        exposes: [
            e.illuminance_lux(), e.presence(),
            e.numeric('target_distance', ea.STATE).withDescription('Distance to target').withUnit('m'),
            e.numeric('radar_sensitivity', ea.STATE_SET).withValueMin(0).withValueMax(9).withValueStep(1)
                .withDescription('sensitivity of the radar'),
            e.numeric('minimum_range', ea.STATE_SET).withValueMin(0).withValueMax(9.5).withValueStep(0.15)
                .withDescription('Minimum range').withUnit('m'),
            e.numeric('maximum_range', ea.STATE_SET).withValueMin(0).withValueMax(9.5).withValueStep(0.15)
                .withDescription('Maximum range').withUnit('m'),
            e.numeric('detection_delay', ea.STATE_SET).withValueMin(0).withValueMax(10).withValueStep(0.1)
                .withDescription('Detection delay').withUnit('s'),
            e.numeric('fading_time', ea.STATE_SET).withValueMin(0).withValueMax(1500).withValueStep(1)
                .withDescription('Fading time').withUnit('s'),
            // e.text('cli', ea.STATE).withDescription('not recognize'),
            e.enum('self_test', ea.STATE, Object.values(legacy.tuyaHPSCheckingResult))
                .withDescription('Self_test, possible results: checking, check_success, check_failure, others, comm_fault, radar_fault.'),
        ],
    },
    {
        fingerprint: tuya.fingerprint('TS0601', ['_TZE204_sxm7l9xa', '_TZE204_e5m9c5hl']),
        model: 'ZY-M100-S_1',
        vendor: 'TuYa',
        description: 'Mini human breathe sensor',
        fromZigbee: [tuya.fz.datapoints],
        toZigbee: [tuya.tz.datapoints],
        whiteLabel: [
            tuya.whitelabel('Wenzhi', 'WZ-M100-W', 'Human presence sensor', ['_TZE204_e5m9c5hl']),
        ],
        exposes: [
            e.illuminance_lux(), e.presence(),
            e.numeric('target_distance', ea.STATE).withDescription('Distance to target').withUnit('m'),
            e.numeric('radar_sensitivity', ea.STATE_SET).withValueMin(0).withValueMax(9).withValueStep(1)
                .withDescription('sensitivity of the radar'),
            e.numeric('minimum_range', ea.STATE_SET).withValueMin(0).withValueMax(9.5).withValueStep(0.15)
                .withDescription('Minimum range').withUnit('m'),
            e.numeric('maximum_range', ea.STATE_SET).withValueMin(0).withValueMax(9.5).withValueStep(0.15)
                .withDescription('Maximum range').withUnit('m'),
            e.numeric('detection_delay', ea.STATE_SET).withValueMin(0).withValueMax(10).withValueStep(0.1)
                .withDescription('Detection delay').withUnit('s'),
            e.numeric('fading_time', ea.STATE_SET).withValueMin(0.5).withValueMax(1500).withValueStep(1)
                .withDescription('Fading time').withUnit('s'),
        ],
        meta: {
            tuyaDatapoints: [
                [104, 'illuminance_lux', tuya.valueConverter.raw],
                [105, 'presence', tuya.valueConverter.trueFalse1],
                [106, 'radar_sensitivity', tuya.valueConverter.raw],
                [107, 'maximum_range', tuya.valueConverter.divideBy100],
                [108, 'minimum_range', tuya.valueConverter.divideBy100],
                [109, 'target_distance', tuya.valueConverter.divideBy100],
                [110, 'fading_time', tuya.valueConverter.divideBy10],
                [111, 'detection_delay', tuya.valueConverter.divideBy10],
            ],
        },
    },
    {
        fingerprint: tuya.fingerprint('TS0601', ['_TZE204_qasjif9e', '_TZE204_ztqnh5cg']),
        model: 'ZY-M100-S_2',
        vendor: 'TuYa',
        description: 'Mini human breathe sensor',
        fromZigbee: [tuya.fz.datapoints],
        toZigbee: [tuya.tz.datapoints],
        exposes: [
            e.illuminance_lux(), e.presence(),
            e.numeric('target_distance', ea.STATE).withDescription('Distance to target').withUnit('m'),
            e.numeric('radar_sensitivity', ea.STATE_SET).withValueMin(0).withValueMax(9).withValueStep(1)
                .withDescription('sensitivity of the radar'),
            e.numeric('minimum_range', ea.STATE_SET).withValueMin(0).withValueMax(9.5).withValueStep(0.15)
                .withDescription('Minimum range').withUnit('m'),
            e.numeric('maximum_range', ea.STATE_SET).withValueMin(0).withValueMax(9.5).withValueStep(0.15)
                .withDescription('Maximum range').withUnit('m'),
            e.numeric('detection_delay', ea.STATE_SET).withValueMin(0).withValueMax(10).withValueStep(0.1)
                .withDescription('Detection delay').withUnit('s'),
            e.numeric('fading_time', ea.STATE_SET).withValueMin(0.5).withValueMax(1500).withValueStep(1)
                .withDescription('Fading time').withUnit('s'),
        ],
        meta: {
            tuyaDatapoints: [
                [1, 'presence', tuya.valueConverter.trueFalse1],
                [9, 'target_distance', tuya.valueConverter.divideBy100],
                [104, 'illuminance_lux', tuya.valueConverter.raw],
                [2, 'radar_sensitivity', tuya.valueConverter.raw],
                [4, 'maximum_range', tuya.valueConverter.divideBy100],
                [3, 'minimum_range', tuya.valueConverter.divideBy100],
                [102, 'fading_time', tuya.valueConverter.divideBy10],
                [101, 'detection_delay', tuya.valueConverter.divideBy10],
            ],
        },
        whiteLabel: [
            tuya.whitelabel('iHenso', '_TZE204_ztqnh5cg', 'Human presence sensor', ['_TZE204_ztqnh5cg']),
        ],
    },
    {
        fingerprint: tuya.fingerprint('TS0225', ['_TZE200_hl0ss9oa']),
        model: 'ZG-205ZL',
        vendor: 'TuYa',
        description: '24Ghz/5.8GHz human presence sensor',
        fromZigbee: [tuya.fz.datapoints],
        toZigbee: [tuya.tz.datapoints],
        exposes: [
            e.presence(),
            e.enum('motion_state', ea.STATE, ['none', 'large', 'small', 'static']).withDescription('Motion state'),
            e.illuminance_lux(),
            e.numeric('fading_time', ea.STATE_SET).withValueMin(0).withValueMax(3600).withValueStep(1).withUnit('s')
                .withDescription('Presence keep time'),
            e.numeric('large_motion_detection_distance', ea.STATE_SET).withValueMin(0).withValueMax(10).withValueStep(0.01).withUnit('m')
                .withDescription('Large motion detection distance'),
            e.numeric('large_motion_detection_sensitivity', ea.STATE_SET).withValueMin(0).withValueMax(10).withValueStep(1).withUnit('x')
                .withDescription('Large motion detection sensitivity'),
            e.numeric('small_motion_detection_distance', ea.STATE_SET).withValueMin(0).withValueMax(6).withValueStep(0.01).withUnit('m')
                .withDescription('Small motion detection distance'),
            e.numeric('small_motion_detection_sensitivity', ea.STATE_SET).withValueMin(0).withValueMax(10).withValueStep(1).withUnit('x')
                .withDescription('Small motion detection sensitivity'),
            e.numeric('static_detection_distance', ea.STATE_SET).withValueMin(0).withValueMax(6).withValueStep(0.01).withUnit('m')
                .withDescription('Static detection distance'),
            e.numeric('static_detection_sensitivity', ea.STATE_SET).withValueMin(0).withValueMax(10).withValueStep(1).withUnit('x')
                .withDescription('Static detection sensitivity'),
            e.enum('mode', ea.STATE_SET, ['off', 'arm', 'alarm', 'doorbell']).withDescription('Working mode'),
            e.enum('alarm_volume', ea.STATE_SET, ['mute', 'low', 'medium', 'high']).withDescription('Alarm volume'),
            e.numeric('alarm_time', ea.STATE_SET).withValueMin(1).withValueMax(60).withValueStep(1).withUnit('m').withDescription('Alarm time'),
            e.binary('light_mode', ea.STATE_SET, 'ON', 'OFF').withDescription('LED indicator mode'),
        ],
        meta: {
            tuyaDatapoints: [
                [1, 'presence', tuya.valueConverter.trueFalse1],
                [20, 'illuminance_lux', tuya.valueConverter.raw],
                [11, 'motion_state', tuya.valueConverterBasic.lookup({
                    'none': tuya.enum(0), 'large': tuya.enum(1), 'small': tuya.enum(2), 'static': tuya.enum(3),
                })],
                [12, 'fading_time', tuya.valueConverter.raw],
                [13, 'large_motion_detection_distance', tuya.valueConverter.divideBy100],
                [15, 'large_motion_detection_sensitivity', tuya.valueConverter.raw],
                [14, 'small_motion_detection_distance', tuya.valueConverter.divideBy100],
                [16, 'small_motion_detection_sensitivity', tuya.valueConverter.raw],
                [103, 'static_detection_distance', tuya.valueConverter.divideBy100],
                [104, 'static_detection_sensitivity', tuya.valueConverter.raw],
                [105, 'mode', tuya.valueConverterBasic.lookup(
                    {'arm': tuya.enum(0), 'off': tuya.enum(1), 'alarm': tuya.enum(2), 'doorbell': tuya.enum(3)})],
                [102, 'alarm_volume', tuya.valueConverterBasic.lookup({
                    'low': tuya.enum(0), 'medium': tuya.enum(1), 'high': tuya.enum(2), 'mute': tuya.enum(3),
                })],
                [101, 'alarm_time', tuya.valueConverter.raw],
                [24, 'light_mode', tuya.valueConverter.onOff],
            ],
        },
    },
    {
        fingerprint: [{modelID: 'TS0601', manufacturerName: '_TZE200_whkgqxse'}],
        model: 'JM-TRH-ZGB-V1',
        vendor: 'TuYa',
        description: 'Temperature & humidity sensor with clock',
        fromZigbee: [legacy.fromZigbee.nous_lcd_temperature_humidity_sensor, fz.ignore_tuya_set_time],
        toZigbee: [legacy.toZigbee.nous_lcd_temperature_humidity_sensor],
        onEvent: tuya.onEventSetLocalTime,
        configure: async (device, coordinatorEndpoint) => {
            const endpoint = device.getEndpoint(1);
            await reporting.bind(endpoint, coordinatorEndpoint, ['genBasic']);
        },
        exposes: [
            e.temperature(), e.humidity(), e.battery(),
            e.numeric('temperature_report_interval', ea.STATE_SET).withUnit('min').withValueMin(5).withValueMax(60).withValueStep(5)
                .withDescription('Temperature Report interval'),
            e.enum('temperature_unit_convert', ea.STATE_SET, ['celsius', 'fahrenheit']).withDescription('Current display unit'),
            e.enum('temperature_alarm', ea.STATE, ['canceled', 'lower_alarm', 'upper_alarm'])
                .withDescription('Temperature alarm status'),
            e.numeric('max_temperature', ea.STATE_SET).withUnit('°C').withValueMin(-20).withValueMax(60)
                .withDescription('Alarm temperature max'),
            e.numeric('min_temperature', ea.STATE_SET).withUnit('°C').withValueMin(-20).withValueMax(60)
                .withDescription('Alarm temperature min'),
            e.enum('humidity_alarm', ea.STATE, ['canceled', 'lower_alarm', 'upper_alarm'])
                .withDescription('Humidity alarm status'),
            e.numeric('max_humidity', ea.STATE_SET).withUnit('%').withValueMin(0).withValueMax(100)
                .withDescription('Alarm humidity max'),
            e.numeric('min_humidity', ea.STATE_SET).withUnit('%').withValueMin(0).withValueMax(100)
                .withDescription('Alarm humidity min'),
        ],
    },
    {
        fingerprint: [{modelID: 'TS0601', manufacturerName: '_TZE200_zyrdrmno'}],
        model: 'ZB-Sm',
        vendor: 'TuYa',
        description: 'Tubular motor',
        fromZigbee: [legacy.fromZigbee.zb_sm_cover, fz.ignore_basic_report],
        toZigbee: [legacy.toZigbee.zb_sm_cover],
        onEvent: tuya.onEventSetTime,
        exposes: [
            e.cover_position().setAccess('position', ea.STATE_SET),
            e.enum('goto_positon', ea.SET, ['25', '50', '75', 'FAVORITE']),
            e.enum('motor_state', ea.STATE, ['OPENING', 'CLOSING', 'STOPPED']),
            e.numeric('active_power', ea.STATE).withDescription('Active power').withUnit('mWt'),
            e.numeric('cycle_count', ea.STATE).withDescription('Cycle count'),
            e.numeric('cycle_time', ea.STATE).withDescription('Cycle time').withUnit('ms'),
            e.enum('top_limit', ea.STATE_SET, ['SET', 'CLEAR']).withDescription('Setup or clear top limit'),
            e.enum('bottom_limit', ea.STATE_SET, ['SET', 'CLEAR']).withDescription('Setup or clear bottom limit'),
            e.numeric('favorite_position', ea.STATE_SET).withValueMin(0).withValueMax(100)
                .withDescription('Favorite position of this cover'),
            e.binary(`reverse_direction`, ea.STATE_SET, true, false).withDescription(`Inverts the cover direction`),
            e.text('motor_type', ea.STATE),
            e.enum('report', ea.SET, ['']),
        ],
    },
    {
        fingerprint: [{modelID: 'TS1201', manufacturerName: '_TZ3290_7v1k4vufotpowp9z'}],
        model: 'ZS06',
        vendor: 'TuYa',
        description: 'Universal smart IR remote control',
        fromZigbee: [
            fzZosung.zosung_send_ir_code_00, fzZosung.zosung_send_ir_code_01, fzZosung.zosung_send_ir_code_02,
            fzZosung.zosung_send_ir_code_03, fzZosung.zosung_send_ir_code_04, fzZosung.zosung_send_ir_code_05,
        ],
        toZigbee: [tzZosung.zosung_ir_code_to_send, tzZosung.zosung_learn_ir_code],
        exposes: [ez.learn_ir_code(), ez.learned_ir_code(), ez.ir_code_to_send()],
    },
    {
        fingerprint: [{modelID: 'TS0201', manufacturerName: '_TZ3000_itnrsufe'}],
        model: 'KCTW1Z',
        vendor: 'TuYa',
        description: 'Temperature & humidity sensor with LCD',
        fromZigbee: [fz.temperature, fzLocal.humidity10, fzLocal.temperature_unit, fz.battery, fz.ignore_tuya_set_time],
        toZigbee: [tzLocal.temperature_unit],
        onEvent: tuya.onEventSetLocalTime,
        exposes: [
            e.temperature(), e.humidity(), e.battery(), e.battery_voltage(),
            e.enum('temperature_unit', ea.STATE_SET, ['celsius', 'fahrenheit']).withDescription('Current display unit'),
        ],
        configure: async (device, coordinatorEndpoint) => {
            const endpoint = device.getEndpoint(1);
            await reporting.bind(endpoint, coordinatorEndpoint, ['genPowerCfg', 'msTemperatureMeasurement', 'msRelativeHumidity']);
            await endpoint.read('genPowerCfg', ['batteryVoltage', 'batteryPercentageRemaining']);
            await reporting.batteryPercentageRemaining(endpoint);
        },
    },
    {
        fingerprint: [{modelID: 'TS0601', manufacturerName: '_TZE200_0u3bj3rc'},
            {modelID: 'TS0601', manufacturerName: '_TZE200_v6ossqfy'},
            {modelID: 'TS0601', manufacturerName: '_TZE200_mx6u6l4y'}],
        model: 'TS0601_human_presence_sensor',
        vendor: 'TuYa',
        description: 'Human presence sensor Zigbee',
        fromZigbee: [legacy.fromZigbee.hpsz],
        toZigbee: [legacy.toZigbee.hpsz],
        onEvent: tuya.onEventSetLocalTime,
        exposes: [e.presence(),
            e.numeric('duration_of_attendance', ea.STATE).withUnit('min')
                .withDescription('Shows the presence duration in minutes'),
            e.numeric('duration_of_absence', ea.STATE).withUnit('min')
                .withDescription('Shows the duration of the absence in minutes'),
            e.binary('led_state', ea.STATE_SET, true, false)
                .withDescription('Turns the onboard LED on or off'),
        ],
    },
    {
        fingerprint: tuya.fingerprint('TS0601', ['_TZE200_qoy0ekbd', '_TZE200_znbl8dj5', '_TZE200_a8sdabtg', '_TZE200_dikkika5']),
        model: 'ZG-227ZL',
        vendor: 'TuYa',
        description: 'Temperature & humidity LCD sensor',
        fromZigbee: [tuya.fz.datapoints],
        toZigbee: [tuya.tz.datapoints],
        configure: tuya.configureMagicPacket,
        exposes: [e.temperature(), e.humidity(), tuya.exposes.temperatureUnit(), tuya.exposes.temperatureCalibration(),
            tuya.exposes.humidityCalibration(), e.battery()],
        whiteLabel: [
            tuya.whitelabel('TuYa', 'ZG-227Z', 'Temperature and humidity sensor', ['_TZE200_a8sdabtg']),
            tuya.whitelabel('KOJIMA', 'KOJIMA-THS-ZG-LCD', 'Temperature and humidity sensor', ['_TZE200_dikkika5']),
        ],
        meta: {
            tuyaDatapoints: [
                [1, 'temperature', tuya.valueConverter.divideBy10],
                [2, 'humidity', tuya.valueConverter.raw],
                [4, 'battery', tuya.valueConverter.raw],
                [9, 'temperature_unit', tuya.valueConverter.temperatureUnit],
                [23, 'temperature_calibration', tuya.valueConverter.divideBy10],
                [24, 'humidity_calibration', tuya.valueConverter.raw],
            ],
        },
    },
    {
        fingerprint: tuya.fingerprint('TS0601', ['_TZE200_ysm4dsb1']),
        model: 'RSH-HS06',
        vendor: 'TuYa',
        description: 'Temperature and humidity sensor',
        fromZigbee: [tuya.fz.datapoints],
        toZigbee: [tuya.tz.datapoints],
        onEvent: tuya.onEvent({queryOnDeviceAnnounce: true}),
        configure: async (device, coordinatorEndpoint) => {
            await tuya.configureMagicPacket(device, coordinatorEndpoint);
            await device.getEndpoint(1).command('manuSpecificTuya', 'dataQuery', {});
        },
        exposes: [e.temperature(), e.humidity(), tuya.exposes.temperatureUnit(), tuya.exposes.temperatureCalibration(),
            tuya.exposes.humidityCalibration(), e.battery()],
        meta: {
            tuyaDatapoints: [
                [1, 'temperature', tuya.valueConverter.divideBy10],
                [2, 'humidity', tuya.valueConverter.raw],
                [4, 'battery', tuya.valueConverter.raw],
                [9, 'temperature_unit', tuya.valueConverter.temperatureUnit],
                [23, 'temperature_calibration', tuya.valueConverter.divideBy10],
                [24, 'humidity_calibration', tuya.valueConverter.raw],
            ],
        },
    },
    {
        fingerprint: tuya.fingerprint('TS0601', ['_TZE200_n8dljorx']),
        model: 'ZG-102Z',
        vendor: 'TuYa',
        description: 'Door sensor',
        fromZigbee: [tuya.fz.datapoints],
        toZigbee: [tuya.tz.datapoints],
        configure: tuya.configureMagicPacket,
        exposes: [e.contact(), e.battery()],
        meta: {
            tuyaDatapoints: [
                [1, 'contact', tuya.valueConverter.inverse],
                [2, 'battery', tuya.valueConverter.raw],
            ],
        },
    },
    {
        fingerprint: tuya.fingerprint('TS0601', ['_TZE200_pay2byax', '_TZE200_ijey4q29']),
        model: 'ZG-102ZL',
        vendor: 'TuYa',
        description: 'Luminance door sensor',
        fromZigbee: [tuya.fz.datapoints],
        toZigbee: [tuya.tz.datapoints],
        configure: tuya.configureMagicPacket,
        exposes: [e.contact(), e.illuminance().withUnit('lx'), e.battery(),
            e.numeric('illuminance_interval', ea.STATE_SET).withValueMin(1).withValueMax(720).withValueStep(1).withUnit('minutes')
                .withDescription('Brightness acquisition interval (refresh and update only while active)')],
        meta: {
            tuyaDatapoints: [
                [1, 'contact', tuya.valueConverter.inverse],
                [101, 'illuminance', tuya.valueConverter.raw],
                [2, 'battery', tuya.valueConverter.raw],
                [102, 'illuminance_interval', tuya.valueConverter.raw],
            ],
        },
    },
    {
        fingerprint: tuya.fingerprint('TS0601', ['_TZE200_f1pvdgoh']),
        model: 'TS0601_pir',
        vendor: 'TuYa',
        description: 'Haozee PIR sensor',
        fromZigbee: [tuya.fz.datapoints],
        toZigbee: [tuya.tz.datapoints],
        onEvent: tuya.onEvent(),
        configure: tuya.configureMagicPacket,
        exposes: [e.occupancy(), e.illuminance(), e.battery()],
        meta: {
            tuyaDatapoints: [
                [1, 'occupancy', tuya.valueConverter.trueFalse0],
                [4, 'battery', tuya.valueConverter.raw],
                [101, 'illuminance', tuya.valueConverter.raw],
            ],
        },
    },
    {
        fingerprint: tuya.fingerprint('TS0601', ['_TZE200_8isdky6j']),
        model: 'ZG-225Z',
        vendor: 'TuYa',
        description: 'Gas sensor',
        fromZigbee: [tuya.fz.datapoints],
        toZigbee: [tuya.tz.datapoints],
        configure: tuya.configureMagicPacket,
        exposes: [e.gas(), tuya.exposes.gasValue().withUnit('ppm')],
        meta: {
            tuyaDatapoints: [
                [1, 'gas', tuya.valueConverter.trueFalse0],
                [2, 'gas_value', tuya.valueConverter.raw],
            ],
        },
    },
    {
        fingerprint: tuya.fingerprint('TS0601', ['_TZE200_3towulqd', '_TZE200_1ibpyhdc', '_TZE200_bh3n6gk8', '_TZE200_ttcovulf']),
        model: 'ZG-204ZL',
        vendor: 'TuYa',
        description: 'Luminance motion sensor',
        fromZigbee: [tuya.fz.datapoints],
        toZigbee: [tuya.tz.datapoints],
        exposes: [
            e.occupancy(), e.illuminance().withUnit('lx'), e.battery(),
            e.enum('sensitivity', ea.STATE_SET, ['low', 'medium', 'high'])
                .withDescription('PIR sensor sensitivity (refresh and update only while active)'),
            e.enum('keep_time', ea.STATE_SET, ['10', '30', '60', '120'])
                .withDescription('PIR keep time in seconds (refresh and update only while active)'),
            e.numeric('illuminance_interval', ea.STATE_SET).withValueMin(1).withValueMax(720).withValueStep(1).withUnit('minutes')
                .withDescription('Brightness acquisition interval (refresh and update only while active)'),
        ],
        meta: {
            tuyaDatapoints: [
                [1, 'occupancy', tuya.valueConverter.trueFalse0],
                [4, 'battery', tuya.valueConverter.raw],
                [9, 'sensitivity', tuya.valueConverterBasic.lookup({'low': tuya.enum(0), 'medium': tuya.enum(1), 'high': tuya.enum(2)})],
                [10, 'keep_time', tuya.valueConverterBasic.lookup(
                    {'10': tuya.enum(0), '30': tuya.enum(1), '60': tuya.enum(2), '120': tuya.enum(3)})],
                [12, 'illuminance', tuya.valueConverter.raw],
                [102, 'illuminance_interval', tuya.valueConverter.raw],

            ],
        },
    },
    {
        fingerprint: tuya.fingerprint('TS0225', ['_TZE200_2aaelwxk']),
        model: 'ZG-205Z/A',
        vendor: 'TuYa',
        description: '5.8Ghz/24Ghz Human presence sensor',
        fromZigbee: [tuya.fz.datapoints],
        toZigbee: [tuya.tz.datapoints],
        exposes: [
            e.presence(), e.illuminance().withUnit('lx'),
            e.numeric('large_motion_detection_sensitivity', ea.STATE_SET).withValueMin(0).withValueMax(10).withValueStep(1).withUnit('x')
                .withDescription('Motion detection sensitivity'),
            e.numeric('large_motion_detection_distance', ea.STATE_SET).withValueMin(0).withValueMax(10).withValueStep(0.01).withUnit('m')
                .withDescription('Motion detection distance'),
            e.enum('motion_state', ea.STATE, ['none', 'small', 'medium', 'large']).withDescription('State of the motion'),
            e.numeric('fading_time', ea.STATE_SET).withValueMin(0).withValueMax(28800).withValueStep(1).withUnit('s')
                .withDescription('For how much time presence should stay true after detecting it'),
            e.numeric('medium_motion_detection_distance', ea.STATE_SET).withValueMin(0).withValueMax(6).withValueStep(0.01).withUnit('m')
                .withDescription('Medium motion detection distance'),
            e.numeric('medium_motion_detection_sensitivity', ea.STATE_SET).withValueMin(0).withValueMax(10).withValueStep(1).withUnit('x')
                .withDescription('Medium motion detection sensitivity'),
            e.binary('indicator', ea.STATE_SET, 'ON', 'OFF').withDescription('LED Indicator'),
            e.numeric('small_detection_distance', ea.STATE_SET).withValueMin(0).withValueMax(6).withValueStep(0.01).withUnit('m')
                .withDescription('Small detection distance'),
            e.numeric('small_detection_sensitivity', ea.STATE_SET).withValueMin(0).withValueMax(10).withValueStep(1).withUnit('x')
                .withDescription('Small detection sensitivity'),
        ],
        meta: {
            tuyaDatapoints: [
                [1, 'presence', tuya.valueConverter.trueFalse1],
                [2, 'large_motion_detection_sensitivity', tuya.valueConverter.raw],
                [4, 'large_motion_detection_distance', tuya.valueConverter.divideBy100],
                [101, 'motion_state', tuya.valueConverterBasic.lookup(
                    {'none': tuya.enum(0), 'large': tuya.enum(1), 'medium': tuya.enum(2), 'small': tuya.enum(3)})],
                [102, 'fading_time', tuya.valueConverter.raw],
                [104, 'medium_motion_detection_distance', tuya.valueConverter.divideBy100],
                [105, 'medium_motion_detection_sensitivity', tuya.valueConverter.raw],
                [106, 'illuminance', tuya.valueConverter.raw],
                [107, 'indicator', tuya.valueConverter.onOff],
                [108, 'small_detection_distance', tuya.valueConverter.divideBy100],
                [109, 'small_detection_sensitivity', tuya.valueConverter.raw],
                // Not exposed DPs/untested
                // [103, 'motion_false_detection', tuya.valueConverter.raw],
                // [113, 'breathe_false_detection', tuya.valueConverter.raw],
                // [3, 'mov_minimum_distance', tuya.valueConverter.raw],
                // [110, 'micro_minimum_distance', tuya.valueConverter.raw],
                // [111, 'motionless_minimum_distance', tuya.valueConverter.raw],
                // [112, 'reset_setting', tuya.valueConverter.raw],
                // [114, 'time', tuya.valueConverter.raw],
                // [115, 'alarm_time', tuya.valueConverter.raw],
                // [116, 'alarm_volume', tuya.valueConverterBasic.lookup(
                //  {'low': tuya.enum(0), 'medium': tuya.enum(1), 'high': tuya.enum(2), 'mute': tuya.enum(3)})],
                // [117, 'working_mode', tuya.valueConverterBasic.lookup(
                // {'arm': tuya.enum(0), 'off': tuya.enum(1), 'alarm': tuya.enum(2),  'doorbell': tuya.enum(3)})],
                // [118, 'auto1', tuya.valueConverter.raw],
                // [119, 'auto2', tuya.valueConverter.raw],
                // [120, 'auto3', tuya.valueConverter.raw],
            ],
        },
    },
    {
        fingerprint: tuya.fingerprint('TS0601', ['_TZE200_2aaelwxk', '_TZE200_kb5noeto']),
        model: 'ZG-204ZM',
        vendor: 'TuYa',
        description: 'PIR 24Ghz human presence sensor',
        fromZigbee: [tuya.fz.datapoints],
        toZigbee: [tuya.tz.datapoints],
        exposes: [
            e.presence(),
            e.enum('motion_state', ea.STATE, ['none', 'large', 'small', 'static']).withDescription('Motion state'),
            e.illuminance_lux(), e.battery(),
            e.numeric('fading_time', ea.STATE_SET).withValueMin(0).withValueMax(28800).withValueStep(1).withUnit('s')
                .withDescription('Presence keep time'),
            e.numeric('static_detection_distance', ea.STATE_SET).withValueMin(0).withValueMax(10).withValueStep(0.01).withUnit('m')
                .withDescription('Static detection distance'),
            e.numeric('static_detection_sensitivity', ea.STATE_SET).withValueMin(0).withValueMax(10).withValueStep(1).withUnit('x')
                .withDescription('Static detection sensitivity'),
            e.binary('indicator', ea.STATE_SET, 'ON', 'OFF').withDescription('LED indicator mode'),
        ],
        meta: {
            tuyaDatapoints: [
                [1, 'presence', tuya.valueConverter.trueFalse1],
                [106, 'illuminance_lux', tuya.valueConverter.raw],
                [101, 'motion_state', tuya.valueConverterBasic.lookup({
                    'none': tuya.enum(0), 'large': tuya.enum(1), 'small': tuya.enum(2), 'static': tuya.enum(3),
                })],
                [102, 'fading_time', tuya.valueConverter.raw],
                [4, 'static_detection_distance', tuya.valueConverter.divideBy100],
                [2, 'static_detection_sensitivity', tuya.valueConverter.raw],
                [107, 'indicator', tuya.valueConverter.onOff],
                [121, 'battery', tuya.valueConverter.raw],
            ],
        },
    },
    {
        fingerprint: tuya.fingerprint('TS110E', ['_TZ3210_zxbtub8r', '_TZ3210_k1msuvg6']),
        model: 'TS110E_1gang_1',
        vendor: 'TuYa',
        description: '1 channel dimmer',
        extend: [light({powerOnBehavior: false, configureReporting: true})],
        fromZigbee: [tuya.fz.power_on_behavior_1, fzLocal.TS110E_switch_type, fzLocal.TS110E],
        toZigbee: [tzLocal.TS110E_light_onoff_brightness, tuya.tz.power_on_behavior_1, tzLocal.TS110E_options],
        exposes: [e.power_on_behavior(), tuya.exposes.switchType(), e.min_brightness(), e.max_brightness()],
        configure: tuya.configureMagicPacket,
    },
    {
        fingerprint: tuya.fingerprint('TS110E', ['_TZ3210_ngqk6jia', '_TZ3210_weaqkhab', '_TZ3210_tkkb1ym8']),
        model: 'TS110E_1gang_2',
        vendor: 'TuYa',
        description: '1 channel dimmer',
        whiteLabel: [
            tuya.whitelabel('Lonsonho', 'QS-Zigbee-D02-TRIAC-L_1', '1 channel dimmer', ['_TZ3210_weaqkhab']),
            tuya.whitelabel('Lonsonho', 'QS-Zigbee-D02-TRIAC-LN_1', '1 channel dimmer', ['_TZ3210_ngqk6jia']),
        ],
        ota: ota.zigbeeOTA,
        fromZigbee: [fzLocal.TS110E, fzLocal.TS110E_light_type, tuya.fz.power_on_behavior_1, fz.on_off],
        toZigbee: [tzLocal.TS110E_onoff_brightness, tzLocal.TS110E_options, tuya.tz.power_on_behavior_1, tz.light_brightness_move],
        exposes: [
            e.light_brightness().withMinBrightness().withMaxBrightness(),
            tuya.exposes.lightType().withAccess(ea.ALL), e.power_on_behavior().withAccess(ea.ALL)],
        configure: async (device, coordinatorEndpoint) => {
            await tuya.configureMagicPacket(device, coordinatorEndpoint);
            const endpoint = device.getEndpoint(1);
            await reporting.bind(endpoint, coordinatorEndpoint, ['genOnOff', 'genLevelCtrl']);
            await reporting.onOff(endpoint);
        },
    },
    {
        fingerprint: tuya.fingerprint('TS110E', ['_TZ3210_ysfo0wla']),
        model: 'EKAC-T3095Z',
        vendor: 'Ekaza',
        description: '1 channel dimmer',
        fromZigbee: [fzLocal.TS110E, tuya.fz.power_on_behavior_1, fz.on_off],
        toZigbee: [tzLocal.TS110E_onoff_brightness, tzLocal.TS110E_options, tuya.tz.power_on_behavior_1, tz.light_brightness_move],
        exposes: [
            e.light_brightness().withMinBrightness().withMaxBrightness(),
            e.power_on_behavior().withAccess(ea.ALL),
        ],
        configure: async (device, coordinatorEndpoint) => {
            await tuya.configureMagicPacket(device, coordinatorEndpoint);
            const endpoint = device.getEndpoint(1);
            await reporting.bind(endpoint, coordinatorEndpoint, ['genOnOff', 'genLevelCtrl']);
            await reporting.onOff(endpoint);
        },
    },
    {
        fingerprint: [{modelID: 'TS110E', manufacturerName: '_TZ3210_wdexaypg'}, {modelID: 'TS110E', manufacturerName: '_TZ3210_3mpwqzuu'}],
        model: 'TS110E_2gang_1',
        vendor: 'TuYa',
        description: '2 channel dimmer',
        extend: [
            deviceEndpoints({endpoints: {l1: 1, l2: 2}}),
            light({powerOnBehavior: false, endpointNames: ['l1', 'l2'], configureReporting: true}),
        ],
        fromZigbee: [tuya.fz.power_on_behavior_1, fzLocal.TS110E_switch_type, fzLocal.TS110E],
        toZigbee: [tzLocal.TS110E_light_onoff_brightness, tuya.tz.power_on_behavior_1, tzLocal.TS110E_options],
        configure: tuya.configureMagicPacket,
        exposes: [
            e.min_brightness().withEndpoint('l1'), e.max_brightness().withEndpoint('l1'),
            e.min_brightness().withEndpoint('l2'), e.max_brightness().withEndpoint('l2'),
            e.power_on_behavior(),
            tuya.exposes.switchType().withEndpoint('l1'),
            tuya.exposes.switchType().withEndpoint('l2'),
        ],
    },
    {
        fingerprint: tuya.fingerprint('TS110E', ['_TZ3210_pagajpog', '_TZ3210_4ubylghk', '_TZ3210_vfwhhldz']),
        model: 'TS110E_2gang_2',
        vendor: 'TuYa',
        description: '2 channel dimmer',
        fromZigbee: [fzLocal.TS110E, fzLocal.TS110E_light_type, tuya.fz.power_on_behavior_1, fz.on_off],
        toZigbee: [tzLocal.TS110E_onoff_brightness, tzLocal.TS110E_options, tuya.tz.power_on_behavior_1, tz.light_brightness_move],
        meta: {multiEndpoint: true},
        exposes: [
            e.light_brightness().withMinBrightness().withMaxBrightness().withEndpoint('l1'),
            e.light_brightness().withMinBrightness().withMaxBrightness().withEndpoint('l2'),
            e.power_on_behavior().withAccess(ea.ALL)],
        configure: async (device, coordinatorEndpoint) => {
            await tuya.configureMagicPacket(device, coordinatorEndpoint);
            const endpoint = device.getEndpoint(1);
            await reporting.bind(endpoint, coordinatorEndpoint, ['genOnOff', 'genLevelCtrl']);
            await reporting.onOff(endpoint);
        },
        endpoint: (device) => {
            return {l1: 1, l2: 2};
        },
    },
    {
        fingerprint: tuya.fingerprint('TS0601', ['_TZE200_nslr42tt']),
        model: 'TS0601_3_phase_clamp_meter',
        vendor: 'TuYa',
        description: '3-phase clamp power meter',
        fromZigbee: [tuya.fz.datapoints],
        toZigbee: [tuya.tz.datapoints],
        configure: tuya.configureMagicPacket,
        whiteLabel: [
            {vendor: 'MatSee Plus', model: 'PC321-Z-TY'},
            {vendor: 'Owon', model: 'PC321-Z-TY'},
        ],
        exposes: [
            e.ac_frequency(), e.temperature(), e.current(), e.power(), e.energy(),
            tuya.exposes.energyWithPhase('a'), tuya.exposes.energyWithPhase('b'), tuya.exposes.energyWithPhase('c'),
            tuya.exposes.voltageWithPhase('a'), tuya.exposes.voltageWithPhase('b'), tuya.exposes.voltageWithPhase('c'),
            tuya.exposes.powerWithPhase('a'), tuya.exposes.powerWithPhase('b'), tuya.exposes.powerWithPhase('c'),
            tuya.exposes.currentWithPhase('a'), tuya.exposes.currentWithPhase('b'), tuya.exposes.currentWithPhase('c'),
            tuya.exposes.powerFactorWithPhase('a'), tuya.exposes.powerFactorWithPhase('b'), tuya.exposes.powerFactorWithPhase('c'),
        ],
        meta: {
            tuyaDatapoints: [
                [132, 'ac_frequency', tuya.valueConverter.raw],
                [133, 'temperature', tuya.valueConverter.divideBy10],
                [1, 'energy', tuya.valueConverter.divideBy100],
                [101, 'energy_a', tuya.valueConverter.divideBy1000],
                [111, 'energy_b', tuya.valueConverter.divideBy1000],
                [121, 'energy_c', tuya.valueConverter.divideBy1000],
                [131, 'current', tuya.valueConverter.divideBy1000],
                [9, 'power', tuya.valueConverter.raw],
                [102, 'power_factor_a', tuya.valueConverter.raw],
                [112, 'power_factor_b', tuya.valueConverter.raw],
                [122, 'power_factor_c', tuya.valueConverter.raw],
                [6, null, tuya.valueConverter.phaseVariant2WithPhase('a')],
                [7, null, tuya.valueConverter.phaseVariant2WithPhase('b')],
                [8, null, tuya.valueConverter.phaseVariant2WithPhase('c')],
                [134, 'device_status', tuya.valueConverter.raw],
            ],
        },
    },
    {
        fingerprint: tuya.fingerprint('TS0601', ['_TZE200_x8fp01wi', '_TZE204_x8fp01wi']),
        model: 'TS0601_3_phase_clamp_meter_relay',
        vendor: 'TuYa',
        description: '3-phase clamp power meter with relay',
        fromZigbee: [tuya.fz.datapoints],
        toZigbee: [tuya.tz.datapoints],
        configure: tuya.configureMagicPacket,
        whiteLabel: [{vendor: 'Wenzhou Taiye Electric', model: 'TAC7361C BI'}],
        exposes: [
            e.switch().setAccess('state', ea.STATE_SET), e.power(), e.energy(), e.produced_energy(),
            tuya.exposes.voltageWithPhase('a'), tuya.exposes.voltageWithPhase('b'), tuya.exposes.voltageWithPhase('c'),
            tuya.exposes.powerWithPhase('a'), tuya.exposes.powerWithPhase('b'), tuya.exposes.powerWithPhase('c'),
            tuya.exposes.currentWithPhase('a'), tuya.exposes.currentWithPhase('b'), tuya.exposes.currentWithPhase('c'),
        ],
        meta: {
            tuyaDatapoints: [
                [16, 'state', tuya.valueConverter.onOff],
                [1, 'energy', tuya.valueConverter.divideBy100],
                [2, 'produced_energy', tuya.valueConverter.divideBy100],
                [9, 'power', tuya.valueConverter.raw],
                [6, null, tuya.valueConverter.phaseVariant2WithPhase('a')],
                [7, null, tuya.valueConverter.phaseVariant2WithPhase('b')],
                [8, null, tuya.valueConverter.phaseVariant2WithPhase('c')],
            ],
        },
    },
    {
        zigbeeModel: ['TS0049'],
        model: 'TS0049',
        vendor: 'TuYa',
        description: 'Water valve',
        fromZigbee: [tuya.fz.datapoints],
        toZigbee: [tuya.tz.datapoints],
        onEvent: tuya.onEventSetLocalTime,
        configure: tuya.configureMagicPacket,
        exposes: [tuya.exposes.errorStatus(), tuya.exposes.switch(), tuya.exposes.batteryState(),
            tuya.exposes.countdown().withValueMin(0).withValueMax(255).withUnit('minutes')
                .withDescription('Max on time in minutes'),
        ],
        meta: {
            tuyaSendCommand: 'sendData',
            tuyaDatapoints: [
                [26, 'error_status', tuya.valueConverter.raw],
                [101, 'state', tuya.valueConverter.onOff],
                [111, 'countdown', tuya.valueConverter.raw],
                [115, 'battery_state', tuya.valueConverter.batteryState],
            ],
        },
    },
    {
        fingerprint: tuya.fingerprint('TS0601', ['_TZE200_r32ctezx']),
        model: 'TS0601_fan_switch',
        vendor: 'TuYa',
        description: 'Fan switch',
        fromZigbee: [tuya.fz.datapoints],
        toZigbee: [tuya.tz.datapoints],
        configure: tuya.configureMagicPacket,
        exposes: [
            tuya.exposes.switch(), e.power_on_behavior(['off', 'on']).withAccess(ea.STATE_SET),
            tuya.exposes.countdown().withValueMin(0).withValueMax(43200).withUnit('s').withDescription('Max ON time in seconds'),
            e.numeric('fan_speed', ea.STATE_SET).withValueMin(1).withValueMax(5).withValueStep(1)
                .withDescription('Speed off the fan'),
        ],
        meta: {
            tuyaDatapoints: [
                [1, 'state', tuya.valueConverter.onOff],
                [2, 'countdown', tuya.valueConverter.countdown],
                [3, 'fan_speed', tuya.valueConverterBasic
                    .lookup({'1': tuya.enum(0), '2': tuya.enum(1), '3': tuya.enum(2), '4': tuya.enum(3), '5': tuya.enum(4)})],
                [11, 'power_on_behavior', tuya.valueConverterBasic.lookup({'off': tuya.enum(0), 'on': tuya.enum(1)})],
            ],
        },
        whiteLabel: [
            {vendor: 'Lerlink', model: 'T2-Z67/T2-W67'},
        ],
    },
    {
        fingerprint: tuya.fingerprint('TS0601', ['_TZE200_hmqzfqml']),
        model: 'TS0601_fan_and_light_switch',
        vendor: 'TuYa',
        description: 'Fan & light switch',
        fromZigbee: [tuya.fz.datapoints],
        toZigbee: [tuya.tz.datapoints],
        configure: tuya.configureMagicPacket,
        exposes: [
            e.binary('status_indication', ea.STATE_SET, 'ON', 'OFF').withDescription('Light switch'),
            tuya.exposes.switch(),
            e.power_on_behavior(['OFF', 'ON']).withAccess(ea.STATE_SET),
            e.enum('fan_speed', ea.STATE_SET, ['minimum', 'medium', 'maximum']).withDescription('Speed off the fan'),
        ],
        meta: {
            tuyaDatapoints: [
                [1, 'state', tuya.valueConverter.onOff],
                [101, 'fan_speed', tuya.valueConverterBasic.lookup({'minimum': tuya.enum(0), 'medium': tuya.enum(1), 'maximum': tuya.enum(2)})],
                [11, 'power_on_behavior', tuya.valueConverterBasic.lookup({'OFF': tuya.enum(0), 'ON': tuya.enum(1)})],
                [5, 'status_indication', tuya.valueConverter.onOff],
            ],
        },
        whiteLabel: [
            {vendor: 'Liwokit', model: 'Fan+Light-01'},
        ],
    },
    {
        fingerprint: tuya.fingerprint('TS0601', ['_TZE200_lawxy9e2']),
        model: 'TS0601_fan_5_levels_and_light_switch',
        vendor: 'TuYa',
        description: 'Fan with 5 levels & light switch',
        fromZigbee: [tuya.fz.datapoints],
        toZigbee: [tuya.tz.datapoints],
        configure: tuya.configureMagicPacket,
        exposes: [
            e.binary('status_indication', ea.STATE_SET, 'ON', 'OFF').withDescription('Light switch'),
            tuya.exposes.switch(),
            e.power_on_behavior(['OFF', 'ON']).withAccess(ea.STATE_SET).withDescription('Fan On Off'),
            e.numeric('fan_speed', ea.STATE_SET).withValueMin(1).withValueMax(5).withValueStep(1)
                .withDescription('Speed off the fan'),
        ],
        meta: {
            tuyaDatapoints: [
                [1, 'state', tuya.valueConverter.onOff],
                [3, 'fan_speed', tuya.valueConverterBasic
                    .lookup({'1': tuya.enum(0), '2': tuya.enum(1), '3': tuya.enum(2), '4': tuya.enum(3), '5': tuya.enum(4)})],
                [11, 'power_on_behavior', tuya.valueConverterBasic.lookup({'OFF': tuya.enum(0), 'ON': tuya.enum(1)})],
                [5, 'status_indication', tuya.valueConverter.onOff],
            ],
        },
        whiteLabel: [
            {vendor: 'Liwokit', model: 'Fan+Light-01'},
        ],
    },
    {
        zigbeeModel: ['TS0224'],
        model: 'TS0224',
        vendor: 'TuYa',
        description: 'Smart light & sound siren',
        fromZigbee: [],
        toZigbee: [tz.warning, tzLocal.TS0224],
        exposes: [e.warning(),
            e.binary('light', ea.STATE_SET, 'ON', 'OFF').withDescription('Turn the light of the alarm ON/OFF'),
            e.numeric('duration', ea.STATE_SET).withValueMin(60).withValueMax(3600).withValueStep(1).withUnit('s')
                .withDescription('Duration of the alarm'),
            e.enum('volume', ea.STATE_SET, ['mute', 'low', 'medium', 'high'])
                .withDescription('Volume of the alarm'),
        ],
    },
    {
        fingerprint: tuya.fingerprint('TS0041', ['_TZ3000_fa9mlvja']),
        model: 'IH-K663',
        vendor: 'TuYa',
        description: 'Smart button',
        exposes: [e.battery(), e.battery_voltage(), e.action(['single', 'double'])],
        fromZigbee: [tuya.fz.on_off_action, fz.battery],
        toZigbee: [],
        configure: tuya.configureMagicPacket,
    },
    {
        fingerprint: tuya.fingerprint('TS011F', ['_TZ3000_cayepv1a', '_TZ3000_lepzuhto', '_TZ3000_qystbcjg']),
        model: 'TS011F_with_threshold',
        description: 'Din rail switch with power monitoring and threshold settings',
        vendor: 'TuYa',
        ota: ota.zigbeeOTA,
        extend: [tuya.modernExtend.tuyaOnOff({
            electricalMeasurements: true, electricalMeasurementsFzConverter: fzLocal.TS011F_electrical_measurement,
            powerOutageMemory: true, indicatorMode: true,
        })],
        fromZigbee: [fz.temperature, fzLocal.TS011F_threshold],
        toZigbee: [tzLocal.TS011F_threshold],
        exposes: [
            e.temperature(),
            e.numeric('temperature_threshold', ea.STATE_SET).withValueMin(40).withValueMax(100).withValueStep(1).withUnit('*C')
                .withDescription('High temperature threshold'),
            e.binary('temperature_breaker', ea.STATE_SET, 'ON', 'OFF')
                .withDescription('High temperature breaker'),
            e.numeric('power_threshold', ea.STATE_SET).withValueMin(1).withValueMax(26).withValueStep(1).withUnit('kW')
                .withDescription('High power threshold'),
            e.binary('power_breaker', ea.STATE_SET, 'ON', 'OFF')
                .withDescription('High power breaker'),
            e.numeric('over_current_threshold', ea.STATE_SET).withValueMin(1).withValueMax(64).withValueStep(1).withUnit('A')
                .withDescription('Over-current threshold'),
            e.binary('over_current_breaker', ea.STATE_SET, 'ON', 'OFF')
                .withDescription('Over-current breaker'),
            e.numeric('over_voltage_threshold', ea.STATE_SET).withValueMin(220).withValueMax(265).withValueStep(1).withUnit('V')
                .withDescription('Over-voltage threshold'),
            e.binary('over_voltage_breaker', ea.STATE_SET, 'ON', 'OFF')
                .withDescription('Over-voltage breaker'),
            e.numeric('under_voltage_threshold', ea.STATE_SET).withValueMin(76).withValueMax(240).withValueStep(1).withUnit('V')
                .withDescription('Under-voltage threshold'),
            e.binary('under_voltage_breaker', ea.STATE_SET, 'ON', 'OFF')
                .withDescription('Under-voltage breaker'),
        ],
        configure: async (device, coordinatorEndpoint) => {
            await tuya.configureMagicPacket(device, coordinatorEndpoint);
            const endpoint = device.getEndpoint(1);
            endpoint.command('genBasic', 'tuyaSetup', {});
            await reporting.bind(endpoint, coordinatorEndpoint, ['msTemperatureMeasurement']);
            await reporting.bind(endpoint, coordinatorEndpoint, ['genOnOff', 'haElectricalMeasurement', 'seMetering']);
            await reporting.rmsVoltage(endpoint, {change: 5});
            await reporting.rmsCurrent(endpoint, {change: 50});
            await reporting.activePower(endpoint, {change: 10});
            await reporting.currentSummDelivered(endpoint);
            endpoint.saveClusterAttributeKeyValue('haElectricalMeasurement', {acCurrentDivisor: 1000, acCurrentMultiplier: 1});
            endpoint.saveClusterAttributeKeyValue('seMetering', {divisor: 100, multiplier: 1});
            device.save();
        },
        whiteLabel: [
            tuya.whitelabel('TONGOU', 'TO-Q-SY2-163JZT', 'Smart circuit breaker', ['_TZ3000_cayepv1a']),
            tuya.whitelabel('EARU', 'EAKCB-T-M-Z', 'Smart circuit breaker', ['_TZ3000_lepzuhto']),
            tuya.whitelabel('UNSH', 'SMKG-1KNL-EU-Z', 'Smart Circuit Breaker', ['_TZ3000_qystbcjg']),
        ],
    },
    {
        fingerprint: tuya.fingerprint('TS000F', ['_TZ3000_hdc8bbha']),
        model: 'QS-Zigbee-SEC01-U',
        vendor: 'TuYa',
        description: 'Zigbee 3.0 smart light switch module 1 gang',
        extend: [tuya.modernExtend.tuyaOnOff({switchType: true})],
        configure: async (device, coordinatorEndpoint) => {
            await reporting.bind(device.getEndpoint(1), coordinatorEndpoint, ['genOnOff']);
            device.powerSource = 'Mains (single phase)';
            device.save();
        },
    },
    {
        fingerprint: tuya.fingerprint('TS000F', ['_TZ3000_m8f3z8ju']),
        model: 'QS-Zigbee-SEC02-U',
        vendor: 'TuYa',
        description: 'Zigbee 3.0 smart light switch module 2 gang',
        extend: [tuya.modernExtend.tuyaOnOff({switchType: true, endpoints: ['l1', 'l2']})],
        endpoint: (device) => {
            return {'l1': 1, 'l2': 2};
        },
        meta: {multiEndpoint: true},
        configure: async (device, coordinatorEndpoint) => {
            await reporting.bind(device.getEndpoint(1), coordinatorEndpoint, ['genOnOff']);
            await reporting.bind(device.getEndpoint(2), coordinatorEndpoint, ['genOnOff']);
        },
    },
    {
        fingerprint: [
            {modelID: 'TS0001', manufacturerName: '_TZ3000_bmqxalil'},
            {modelID: 'TS0001', manufacturerName: '_TZ3000_w1tcofu8'},
        ],
        model: 'TS0001_switch_1_gang',
        vendor: 'TuYa',
        description: '1-Gang switch with backlight',
        extend: [tuya.modernExtend.tuyaOnOff({powerOnBehavior2: true, backlightModeOffOn: true})],
        configure: async (device, coordinatorEndpoint) => {
            await tuya.configureMagicPacket(device, coordinatorEndpoint);
            await reporting.bind(device.getEndpoint(1), coordinatorEndpoint, ['genOnOff']);
        },
        whiteLabel: [
            tuya.whitelabel('Homeetec', '37022454', '1 Gang switch with backlight', ['_TZ3000_bmqxalil']),
            tuya.whitelabel('RoomsAI', '37022454', '1 Gang switch with backlight', ['_TZ3000_w1tcofu8']),
        ],
    },
    {
        fingerprint: [
            {modelID: 'TS0002', manufacturerName: '_TZ3000_in5qxhtt'},
            {modelID: 'TS0002', manufacturerName: '_TZ3000_ogpla3lh'},
        ],
        model: 'TS0002_switch_2_gang',
        vendor: 'TuYa',
        description: '2-Gang switch with backlight',
        extend: [tuya.modernExtend.tuyaOnOff({powerOnBehavior2: true, backlightModeOffOn: true, endpoints: ['l1', 'l2']})],
        endpoint: (device) => {
            return {'l1': 1, 'l2': 2};
        },
        meta: {multiEndpoint: true},
        configure: async (device, coordinatorEndpoint) => {
            await tuya.configureMagicPacket(device, coordinatorEndpoint);
            await reporting.bind(device.getEndpoint(1), coordinatorEndpoint, ['genOnOff']);
            await reporting.bind(device.getEndpoint(2), coordinatorEndpoint, ['genOnOff']);
        },
        whiteLabel: [
            tuya.whitelabel('Homeetec', '37022463', '2 Gang switch with backlight', ['_TZ3000_in5qxhtt']),
            tuya.whitelabel('RoomsAI', '37022463', '2 Gang switch with backlight', ['_TZ3000_ogpla3lh']),
        ],
    },
    {
        fingerprint: [
            {modelID: 'TS0003', manufacturerName: '_TZ3000_pv4puuxi'},
            {modelID: 'TS0003', manufacturerName: '_TZ3000_avky2mvc'},
        ],
        model: 'TS0003_switch_3_gang',
        vendor: 'TuYa',
        description: '3-Gang switch with backlight',
        extend: [tuya.modernExtend.tuyaOnOff({powerOnBehavior2: true, backlightModeOffOn: true, endpoints: ['left', 'center', 'right']})],
        endpoint: (device) => {
            return {'left': 1, 'center': 2, 'right': 3};
        },
        meta: {multiEndpoint: true},
        configure: async (device, coordinatorEndpoint) => {
            await tuya.configureMagicPacket(device, coordinatorEndpoint);
            await reporting.bind(device.getEndpoint(1), coordinatorEndpoint, ['genOnOff']);
            await reporting.bind(device.getEndpoint(2), coordinatorEndpoint, ['genOnOff']);
            await reporting.bind(device.getEndpoint(3), coordinatorEndpoint, ['genOnOff']);
        },
        whiteLabel: [
            tuya.whitelabel('Homeetec', '37022474', '3 Gang switch with backlight', ['_TZ3000_pv4puuxi']),
            tuya.whitelabel('RoomsAI', '37022474', '3 Gang switch with backlight', ['_TZ3000_avky2mvc']),
        ],
    },
    {
        fingerprint: [
            {modelID: 'TS0601', manufacturerName: '_TZE200_hewlydpz'},
        ],
        model: 'TS0601_switch_4_gang_2',
        vendor: 'TuYa',
        description: '4 gang switch with backlight',
        fromZigbee: [tuya.fz.datapoints],
        toZigbee: [tuya.tz.datapoints],
        configure: tuya.configureMagicPacket,
        exposes: [
            tuya.exposes.switch().withEndpoint('l1'),
            tuya.exposes.switch().withEndpoint('l2'),
            tuya.exposes.switch().withEndpoint('l3'),
            tuya.exposes.switch().withEndpoint('l4'),
            tuya.exposes.backlightModeOffOn(),
        ],
        endpoint: (device) => {
            return {'l1': 1, 'l2': 1, 'l3': 1, 'l4': 1};
        },
        meta: {
            multiEndpoint: true,
            tuyaDatapoints: [
                [1, 'state_l1', tuya.valueConverter.onOff],
                [2, 'state_l2', tuya.valueConverter.onOff],
                [3, 'state_l3', tuya.valueConverter.onOff],
                [4, 'state_l4', tuya.valueConverter.onOff],
                [7, 'backlight_mode', tuya.valueConverter.onOff],
            ],
        },
        whiteLabel: [
            tuya.whitelabel('Homeetec', '37022714', '4 Gang switch with backlight', ['_TZE200_hewlydpz']),
        ],
    },
    {
        fingerprint: [
            {modelID: 'TS0601', manufacturerName: '_TZE200_p6vz3wzt'},
        ],
        model: 'TS0601_cover_5',
        vendor: 'TuYa',
        description: 'Curtain/blind switch',
        options: [exposes.options.invert_cover()],
        fromZigbee: [tuya.fz.datapoints],
        toZigbee: [tuya.tz.datapoints],
        exposes: [
            e.cover_position(),
            e.enum('calibration', ea.STATE_SET, ['START', 'END']).withDescription('Calibration'),
            e.binary('backlight_mode', ea.STATE_SET, 'ON', 'OFF').withDescription('Backlight'),
            e.enum('motor_steering', ea.STATE_SET, ['FORWARD', 'BACKWARD']).withDescription('Motor Steering'),
            e.binary('child_lock', ea.STATE_SET, 'ON', 'OFF').withDescription('Child Lock'),
        ],
        meta: {
            tuyaDatapoints: [
                [1, 'state', tuya.valueConverterBasic.lookup({'OPEN': tuya.enum(0), 'STOP': tuya.enum(1), 'CLOSE': tuya.enum(2)})],
                [2, 'position', tuya.valueConverter.coverPosition],
                [3, 'calibration', tuya.valueConverterBasic.lookup({'START': tuya.enum(0), 'END': tuya.enum(1)})],
                [7, 'backlight_mode', tuya.valueConverter.onOff],
                [8, 'motor_steering', tuya.valueConverterBasic.lookup({'FORWARD': tuya.enum(0), 'BACKWARD': tuya.enum(1)})],
                [103, 'child_lock', tuya.valueConverter.onOff],
            ],
        },
        whiteLabel: [
            tuya.whitelabel('Homeetec', '37022483', 'Curtain/blind switch', ['_TZE200_p6vz3wzt']),
        ],
    },
    {
        zigbeeModel: ['TS030F'],
        model: 'TS030F',
        vendor: 'TuYa',
        description: 'Smart blind controller',
        fromZigbee: [fz.cover_position_tilt, fz.tuya_cover_options_2],
        toZigbee: [tz.cover_position_tilt, tz.cover_state, tzLocal.TS030F_border, tz.moes_cover_calibration, tz.tuya_cover_reversal],
        configure: async (device, coordinatorEndpoint) => {
            const endpoint = device.getEndpoint(1);
            await reporting.bind(endpoint, coordinatorEndpoint, ['genPowerCfg', 'closuresWindowCovering']);
            await reporting.batteryPercentageRemaining(endpoint);
            await reporting.currentPositionLiftPercentage(endpoint);
        },
        whiteLabel: [
            tuya.whitelabel('Lidl', 'HG09648', 'Livarno roller blinds', ['_TZB000_42ha4rsc']),
        ],
        exposes: [
            e.cover_position(),
            e.enum('border', ea.SET, ['up', 'down', 'up_delete', 'down_delete']),
            e.numeric('calibration_time', ea.ALL).withValueMin(0).withValueMax(100),
            e.binary('motor_reversal', ea.ALL, 'ON', 'OFF')
                .withDescription('Reverse the motor, resets all endpoints! Also the upper border after hardware initialisation. Be careful!' +
                    'After this you have to turn off and turn on the roller so that it can drive into the uppest position.'),
        ],
    },
    {
        fingerprint: [
            {modelID: 'TS0601', manufacturerName: '_TZE200_jhkttplm'},
        ],
        model: 'TS0601_cover_with_1_switch',
        vendor: 'TuYa',
        description: 'Curtain/blind switch with 1 Gang switch',
        options: [exposes.options.invert_cover()],
        fromZigbee: [tuya.fz.datapoints],
        toZigbee: [tuya.tz.datapoints],
        exposes: [
            e.cover_position(),
            tuya.exposes.switch().withEndpoint('l1'),
            e.enum('calibration', ea.STATE_SET, ['START', 'END']).withDescription('Calibration'),
            e.binary('backlight_mode', ea.STATE_SET, 'ON', 'OFF').withDescription('Backlight'),
            e.enum('motor_steering', ea.STATE_SET, ['FORWARD', 'BACKWARD']).withDescription('Motor Steering'),
            e.binary('child_lock', ea.STATE_SET, 'ON', 'OFF').withDescription('Child Lock'),
        ],
        endpoint: (device) => {
            return {'l1': 1};
        },
        meta: {
            multiEndpoint: true,
            tuyaDatapoints: [
                [1, 'state', tuya.valueConverterBasic.lookup({'OPEN': tuya.enum(0), 'STOP': tuya.enum(1), 'CLOSE': tuya.enum(2)})],
                [2, 'position', tuya.valueConverter.coverPosition],
                [3, 'calibration', tuya.valueConverterBasic.lookup({'START': tuya.enum(0), 'END': tuya.enum(1)})],
                [7, 'backlight_mode', tuya.valueConverter.onOff],
                [8, 'motor_steering', tuya.valueConverterBasic.lookup({'FORWARD': tuya.enum(0), 'BACKWARD': tuya.enum(1)})],
                [101, 'state_l1', tuya.valueConverter.onOff],
                [103, 'child_lock', tuya.valueConverter.onOff],
            ],
        },
        whiteLabel: [
            tuya.whitelabel('Homeetec', '37022493', 'Curtain/blind switch with 1 Gang switch', ['_TZE200_jhkttplm']),
        ],
    },
    {
        fingerprint: [
            {modelID: 'TS0601', manufacturerName: '_TZE200_5nldle7w'},
        ],
        model: 'TS0601_cover_with_2_switch',
        vendor: 'TuYa',
        description: 'Curtain/blind switch with 2 Gang switch',
        options: [exposes.options.invert_cover()],
        fromZigbee: [tuya.fz.datapoints],
        toZigbee: [tuya.tz.datapoints],
        exposes: [
            e.cover_position().setAccess('position', ea.STATE_SET),
            tuya.exposes.switch().withEndpoint('l1'),
            tuya.exposes.switch().withEndpoint('l2'),
            e.enum('calibration', ea.STATE_SET, ['START', 'END']).withDescription('Calibration'),
            e.binary('backlight_mode', ea.STATE_SET, 'ON', 'OFF').withDescription('Backlight'),
            e.enum('motor_steering', ea.STATE_SET, ['FORWARD', 'BACKWARD']).withDescription('Motor Steering'),
            e.binary('child_lock', ea.STATE_SET, 'ON', 'OFF').withDescription('Child Lock'),
        ],
        endpoint: (device) => {
            return {'l1': 1, 'l2': 1};
        },
        meta: {
            multiEndpoint: true,
            tuyaDatapoints: [
                [1, 'state', tuya.valueConverterBasic.lookup({'OPEN': tuya.enum(0), 'STOP': tuya.enum(1), 'CLOSE': tuya.enum(2)})],
                [2, 'position', tuya.valueConverter.coverPosition],
                [3, 'calibration', tuya.valueConverterBasic.lookup({'START': tuya.enum(0), 'END': tuya.enum(1)})],
                [7, 'backlight_mode', tuya.valueConverter.onOff],
                [8, 'motor_steering', tuya.valueConverterBasic.lookup({'FORWARD': tuya.enum(0), 'BACKWARD': tuya.enum(1)})],
                [101, 'state_l2', tuya.valueConverter.onOff],
                [102, 'state_l1', tuya.valueConverter.onOff],
                [103, 'child_lock', tuya.valueConverter.onOff],
            ],
        },
        whiteLabel: [
            tuya.whitelabel('Homeetec', '37022173', 'Curtain/blind switch with 2 Gang switch', ['_TZE200_5nldle7w']),
        ],
    },
    {
        fingerprint: [{modelID: 'TS0601', manufacturerName: '_TZE200_bcusnqt8'}],
        model: 'SPM01',
        vendor: 'TuYa',
        description: 'Smart energy monitor for 1P+N system',
        fromZigbee: [tuya.fz.datapoints],
        toZigbee: [tuya.tz.datapoints],
        configure: tuya.configureMagicPacket,
        exposes: [e.voltage(), e.power(), e.current(),
            // Change the description according to the specifications of the device
            e.energy().withDescription('Total forward active energy'),
            e.produced_energy().withDescription('Total reverse active energy'),
        ],
        meta: {
            tuyaDatapoints: [
                [1, 'energy', tuya.valueConverter.divideBy100],
                [2, 'produced_energy', tuya.valueConverter.divideBy100],
                [6, null, {
                    from: (v: Buffer) => {
                        return {
                            voltage: v.readUint16BE(0)/10,
                            current: ((v.readUint8(2)<<16)+(v.readUint8(3)<<8)+v.readUint8(4))/1000,
                            power: ((v.readUint8(5)<<16)+(v.readUint8(6)<<8)+v.readUint8(7)),
                        };
                    },
                }],
                [6, 'voltage', tuya.valueConverter.raw],
                [6, 'current', tuya.valueConverter.raw],
                [6, 'power', tuya.valueConverter.raw],
                // [9,'',tuya.valueConverter.raw] // Unknown / datatype=5 (bitmap)
            ],
        },
    },
    {
        fingerprint: [{modelID: 'TS0601', manufacturerName: '_TZE204_ves1ycwx'}, {modelID: 'TS0601', manufacturerName: '_TZE200_ves1ycwx'}],
        model: 'SPM02',
        vendor: 'TuYa',
        description: 'Smart energy monitor for 3P+N system',
        fromZigbee: [tuya.fz.datapoints],
        toZigbee: [tuya.tz.datapoints],
        configure: tuya.configureMagicPacket,
        exposes: [tuya.exposes.voltageWithPhase('X'), tuya.exposes.voltageWithPhase('Y'), tuya.exposes.voltageWithPhase('Z'),
            tuya.exposes.powerWithPhase('X'), tuya.exposes.powerWithPhase('Y'), tuya.exposes.powerWithPhase('Z'),
            tuya.exposes.currentWithPhase('X'), tuya.exposes.currentWithPhase('Y'), tuya.exposes.currentWithPhase('Z'),
            // Change the description according to the specifications of the device
            e.energy().withDescription('Total forward active energy'),
            e.produced_energy().withDescription('Total reverse active energy'),
        ],
        meta: {
            tuyaDatapoints: [
                [1, 'energy', tuya.valueConverter.divideBy100],
                [2, 'produced_energy', tuya.valueConverter.divideBy100],
                [6, null, tuya.valueConverter.phaseVariant2WithPhase('X')],
                [7, null, tuya.valueConverter.phaseVariant2WithPhase('Y')],
                [8, null, tuya.valueConverter.phaseVariant2WithPhase('Z')],
                // [9,'',tuya.valueConverter.raw] // Unknown / datatype=5 (bitmap)
            ],
        },
    },
    {
        fingerprint: [{modelID: 'TS0601', manufacturerName: '_TZE200_qhlxve78'}, {modelID: 'TS0601', manufacturerName: '_TZE204_qhlxve78'}],
        model: 'SPM01V2',
        vendor: 'TuYa',
        description: 'Smart energy monitor for 1P+N system',
        fromZigbee: [tuya.fz.datapoints],
        toZigbee: [tuya.tz.datapoints],
        configure: tuya.configureMagicPacket,
        exposes: [e.voltage(), e.power(), e.current(),
            e.energy().withDescription('Total forward active energy'),
            e.produced_energy().withDescription('Total reverse active energy'),
            e.power_factor().withUnit('%'), e.ac_frequency(),
        ],
        meta: {
            tuyaDatapoints: [
                [1, 'energy', tuya.valueConverter.divideBy100],
                [2, 'produced_energy', tuya.valueConverter.divideBy100],
                // [6, null, tuya.valueConverter.phaseVariant3],
                [15, 'power_factor', tuya.valueConverter.raw],
                // [16, 'clear_energy', tuya.valueConverter.onOff],
                [101, 'ac_frequency', tuya.valueConverter.divideBy100],
                [102, 'voltage', tuya.valueConverter.divideBy10],
                [103, 'current', tuya.valueConverter.divideBy1000],
                [104, 'power', tuya.valueConverter.raw],
            ],
        },
    },
    {
        fingerprint: [{modelID: 'TS0601', manufacturerName: '_TZE204_v9hkz2yn'}, {modelID: 'TS0601', manufacturerName: '_TZE200_v9hkz2yn'}],
        model: 'SPM02V2',
        vendor: 'TuYa',
        description: 'Smart energy monitor for 3P+N system',
        fromZigbee: [tuya.fz.datapoints],
        toZigbee: [tuya.tz.datapoints],
        configure: tuya.configureMagicPacket,
        exposes: [tuya.exposes.voltageWithPhase('a'), tuya.exposes.voltageWithPhase('b'), tuya.exposes.voltageWithPhase('c'),
            tuya.exposes.powerWithPhase('a'), tuya.exposes.powerWithPhase('b'), tuya.exposes.powerWithPhase('c'),
            tuya.exposes.currentWithPhase('a'), tuya.exposes.currentWithPhase('b'), tuya.exposes.currentWithPhase('c'),
            e.energy().withDescription('Total forward active energy'),
            e.produced_energy().withDescription('Total reverse active energy'),
            e.power_factor().withUnit('%'), e.power(),
            e.ac_frequency(),
        ],
        meta: {
            tuyaDatapoints: [
                [1, 'energy', tuya.valueConverter.divideBy100],
                [2, 'produced_energy', tuya.valueConverter.divideBy100],
                // [6, null, tuya.valueConverter.phaseVariant2WithPhase('X')],
                // [7, null, tuya.valueConverter.phaseVariant2WithPhase('Y')],
                // [8, null, tuya.valueConverter.phaseVariant2WithPhase('Z')],
                [15, 'power_factor', tuya.valueConverter.raw],
                [101, 'ac_frequency', tuya.valueConverter.divideBy100],
                [102, 'voltage_a', tuya.valueConverter.divideBy10],
                [103, 'current_a', tuya.valueConverter.divideBy1000],
                [104, 'power_a', tuya.valueConverter.raw],
                [105, 'voltage_b', tuya.valueConverter.divideBy10],
                [106, 'current_b', tuya.valueConverter.divideBy1000],
                [107, 'power_b', tuya.valueConverter.raw],
                [108, 'voltage_c', tuya.valueConverter.divideBy10],
                [109, 'current_c', tuya.valueConverter.divideBy1000],
                [110, 'power_c', tuya.valueConverter.raw],
                [111, 'power', tuya.valueConverter.raw],
            ],
        },
    },
    {
        fingerprint: [{modelID: 'TS0601', manufacturerName: '_TZE204_ugekduaj'}, {modelID: 'TS0601', manufacturerName: '_TZE200_ugekduaj'},
            {modelID: 'TS0601', manufacturerName: '_TZE204_iwn0gpzz'}, {modelID: 'TS0601', manufacturerName: '_TZE200_iwn0gpzz'}],
        model: 'SDM01',
        vendor: 'TuYa',
        description: 'Smart energy monitor for 3P+N system',
        fromZigbee: [tuya.fz.datapoints],
        toZigbee: [tuya.tz.datapoints],
        configure: tuya.configureMagicPacket,
        exposes: [tuya.exposes.voltageWithPhase('a'), tuya.exposes.voltageWithPhase('b'), tuya.exposes.voltageWithPhase('c'),
            tuya.exposes.powerWithPhase('a'), tuya.exposes.powerWithPhase('b'), tuya.exposes.powerWithPhase('c'),
            tuya.exposes.currentWithPhase('a'), tuya.exposes.currentWithPhase('b'), tuya.exposes.currentWithPhase('c'),
            e.energy().withDescription('Total forward active energy'),
            e.produced_energy().withDescription('Total reverse active energy'),
            e.power_factor().withUnit('%').withDescription('Total power factor'), e.power().withDescription('Total active power'),
            e.ac_frequency(),
            tuya.exposes.energyWithPhase('a'), tuya.exposes.energyWithPhase('b'), tuya.exposes.energyWithPhase('c'),
            tuya.exposes.energyProducedWithPhase('a'), tuya.exposes.energyProducedWithPhase('b'), tuya.exposes.energyProducedWithPhase('c'),
            tuya.exposes.powerFactorWithPhase('a'), tuya.exposes.powerFactorWithPhase('b'), tuya.exposes.powerFactorWithPhase('c'),
        ],
        meta: {
            tuyaDatapoints: [
                [1, 'energy', tuya.valueConverter.divideBy100],
                [2, 'produced_energy', tuya.valueConverter.divideBy100],
                [15, 'power_factor', tuya.valueConverter.raw],
                [101, 'ac_frequency', tuya.valueConverter.divideBy100],
                [102, 'voltage_a', tuya.valueConverter.divideBy10],
                [103, 'current_a', tuya.valueConverter.divideBy1000],
                [104, 'power_a', tuya.valueConverter.raw],
                [105, 'voltage_b', tuya.valueConverter.divideBy10],
                [106, 'current_b', tuya.valueConverter.divideBy1000],
                [107, 'power_b', tuya.valueConverter.raw],
                [108, 'voltage_c', tuya.valueConverter.divideBy10],
                [109, 'current_c', tuya.valueConverter.divideBy1000],
                [110, 'power_c', tuya.valueConverter.raw],
                [111, 'power', tuya.valueConverter.raw],
                [112, 'energy_a', tuya.valueConverter.divideBy100],
                [114, 'energy_b', tuya.valueConverter.divideBy100],
                [116, 'energy_c', tuya.valueConverter.divideBy100],
                [113, 'energy_produced_a', tuya.valueConverter.divideBy100],
                [115, 'energy_produced_b', tuya.valueConverter.divideBy100],
                [117, 'energy_produced_c', tuya.valueConverter.divideBy100],
                [118, 'power_factor_a', tuya.valueConverter.raw],
                [119, 'power_factor_b', tuya.valueConverter.raw],
                [120, 'power_factor_c', tuya.valueConverter.raw],
            ],
        },
    },
    {
        fingerprint: tuya.fingerprint('TS0601', ['_TZE204_ac0fhfiq']),
        model: 'TS0601_bidirectional_energy meter',
        vendor: 'TuYa',
        description: 'Bidirectional energy meter with 150A Current Clamp',
        fromZigbee: [tuya.fz.datapoints],
        toZigbee: [tuya.tz.datapoints],
        onEvent: tuya.onEventSetTime,
        configure: tuya.configureMagicPacket,
        exposes: [
            e.energy(), e.produced_energy(), e.power(), e.voltage(), e.current(),
            e.enum('energy_flow', ea.STATE, ['consuming', 'producing']).withDescription('Direction of energy'),
        ],
        meta: {
            tuyaDatapoints: [
                [1, 'energy', tuya.valueConverter.divideBy100],
                [2, 'produced_energy', tuya.valueConverter.divideBy100],
                [6, null, tuya.valueConverter.phaseVariant3],
                [102, 'energy_flow', tuya.valueConverterBasic.lookup({'consuming': 0, 'producing': 1})],
            ],
        },
    },
    {
        fingerprint: [
            {modelID: 'TS0601', manufacturerName: '_TZE200_vmcgja59'},
            {modelID: 'TS0601', manufacturerName: '_TZE204_dvosyycn'},
        ],
        model: 'TS0601_switch_8',
        vendor: 'TuYa',
        description: 'ZYXH 8 gang switch',
        fromZigbee: [tuya.fz.datapoints],
        toZigbee: [tuya.tz.datapoints],
        configure: tuya.configureMagicPacket,
        exposes: [
            tuya.exposes.switch().withEndpoint('l1'),
            tuya.exposes.switch().withEndpoint('l2'),
            tuya.exposes.switch().withEndpoint('l3'),
            tuya.exposes.switch().withEndpoint('l4'),
            tuya.exposes.switch().withEndpoint('l5'),
            tuya.exposes.switch().withEndpoint('l6'),
            tuya.exposes.switch().withEndpoint('l7'),
            tuya.exposes.switch().withEndpoint('l8'),
        ],
        endpoint: (device) => {
            return {'l1': 1, 'l2': 1, 'l3': 1, 'l4': 1, 'l5': 1, 'l6': 1, 'l7': 1, 'l8': 1};
        },
        meta: {
            multiEndpoint: true,
            tuyaDatapoints: [
                [1, 'state_l1', tuya.valueConverter.onOff],
                [2, 'state_l2', tuya.valueConverter.onOff],
                [3, 'state_l3', tuya.valueConverter.onOff],
                [4, 'state_l4', tuya.valueConverter.onOff],
                [5, 'state_l5', tuya.valueConverter.onOff],
                [6, 'state_l6', tuya.valueConverter.onOff],
                [0x65, 'state_l7', tuya.valueConverter.onOff],
                [0x66, 'state_l8', tuya.valueConverter.onOff],
            ],
        },
    },
    {
        fingerprint: [
            {modelID: 'TS0601', manufacturerName: '_TZE204_adlblwab'},
        ],
        model: 'TS0601_switch_8_2',
        vendor: 'TuYa',
        description: '8 gang switch',
        fromZigbee: [tuya.fz.datapoints],
        toZigbee: [tuya.tz.datapoints],
        configure: tuya.configureMagicPacket,
        exposes: [
            tuya.exposes.switch().withEndpoint('l1'),
            tuya.exposes.switch().withEndpoint('l2'),
            tuya.exposes.switch().withEndpoint('l3'),
            tuya.exposes.switch().withEndpoint('l4'),
            tuya.exposes.switch().withEndpoint('l5'),
            tuya.exposes.switch().withEndpoint('l6'),
            tuya.exposes.switch().withEndpoint('l7'),
            tuya.exposes.switch().withEndpoint('l8'),
            tuya.exposes.countdown().withEndpoint('l1'),
            tuya.exposes.countdown().withEndpoint('l2'),
            tuya.exposes.countdown().withEndpoint('l3'),
            tuya.exposes.countdown().withEndpoint('l4'),
            tuya.exposes.countdown().withEndpoint('l5'),
            tuya.exposes.countdown().withEndpoint('l6'),
            tuya.exposes.countdown().withEndpoint('l7'),
            tuya.exposes.countdown().withEndpoint('l8'),
            e.power_on_behavior().withAccess(ea.STATE_SET),
        ],
        endpoint: (device) => {
            return {'l1': 1, 'l2': 1, 'l3': 1, 'l4': 1, 'l5': 1, 'l6': 1, 'l7': 1, 'l8': 1};
        },
        meta: {
            multiEndpoint: true,
            tuyaDatapoints: [
                [1, 'state_l1', tuya.valueConverter.onOff],
                [2, 'state_l2', tuya.valueConverter.onOff],
                [3, 'state_l3', tuya.valueConverter.onOff],
                [4, 'state_l4', tuya.valueConverter.onOff],
                [5, 'state_l5', tuya.valueConverter.onOff],
                [6, 'state_l6', tuya.valueConverter.onOff],
                [7, 'state_l7', tuya.valueConverter.onOff],
                [8, 'state_l8', tuya.valueConverter.onOff],
                [9, 'countdown_l1', tuya.valueConverter.countdown],
                [10, 'countdown_l2', tuya.valueConverter.countdown],
                [11, 'countdown_l3', tuya.valueConverter.countdown],
                [12, 'countdown_l4', tuya.valueConverter.countdown],
                [13, 'countdown_l5', tuya.valueConverter.countdown],
                [14, 'countdown_l6', tuya.valueConverter.countdown],
                [15, 'countdown_l7', tuya.valueConverter.countdown],
                [16, 'countdown_l8', tuya.valueConverter.countdown],
                [27, 'power_on_behavior', tuya.valueConverter.powerOnBehaviorEnum],
            ],
        },
    },
    {
        fingerprint: tuya.fingerprint('TS0601', ['_TZE200_7sjncirf']),
        model: 'TS0601_switch_10',
        vendor: 'TuYa',
        description: '10 gang switch',
        fromZigbee: [tuya.fz.datapoints],
        toZigbee: [tuya.tz.datapoints],
        configure: tuya.configureMagicPacket,
        exposes: [...Array.from({length: 10}, (_, i) => tuya.exposes.switch().withEndpoint(`l${i + 1}`))],
        endpoint: (device) => {
            return {'l1': 1, 'l2': 1, 'l3': 1, 'l4': 1, 'l5': 1, 'l6': 1, 'l7': 1, 'l8': 1, 'l9': 1, 'l10': 1, 'l11': 1, 'l12': 1};
        },
        meta: {
            multiEndpoint: true,
            tuyaDatapoints: [
                [1, 'state_l1', tuya.valueConverter.onOff],
                [2, 'state_l2', tuya.valueConverter.onOff],
                [3, 'state_l3', tuya.valueConverter.onOff],
                [4, 'state_l4', tuya.valueConverter.onOff],
                [5, 'state_l5', tuya.valueConverter.onOff],
                [6, 'state_l6', tuya.valueConverter.onOff],
                [0x65, 'state_l7', tuya.valueConverter.onOff],
                [0x66, 'state_l8', tuya.valueConverter.onOff],
                [0x67, 'state_l9', tuya.valueConverter.onOff],
                [0x68, 'state_l10', tuya.valueConverter.onOff],
            ],
        },
    },
    {
        fingerprint: tuya.fingerprint('TS0601', ['_TZE204_dqolcpcp']),
        model: 'TS0601_switch_12',
        vendor: 'TuYa',
        description: 'ZXYH 12 gang switch',
        fromZigbee: [tuya.fz.datapoints],
        toZigbee: [tuya.tz.datapoints],
        configure: tuya.configureMagicPacket,
        exposes: [...Array.from({length: 12}, (_, i) => tuya.exposes.switch().withEndpoint(`l${i + 1}`))],
        endpoint: (device) => {
            return {'l1': 1, 'l2': 1, 'l3': 1, 'l4': 1, 'l5': 1, 'l6': 1, 'l7': 1, 'l8': 1, 'l9': 1, 'l10': 1, 'l11': 1, 'l12': 1};
        },
        meta: {
            multiEndpoint: true,
            tuyaDatapoints: [
                [1, 'state_l1', tuya.valueConverter.onOff],
                [2, 'state_l2', tuya.valueConverter.onOff],
                [3, 'state_l3', tuya.valueConverter.onOff],
                [4, 'state_l4', tuya.valueConverter.onOff],
                [5, 'state_l5', tuya.valueConverter.onOff],
                [6, 'state_l6', tuya.valueConverter.onOff],
                [0x65, 'state_l7', tuya.valueConverter.onOff],
                [0x66, 'state_l8', tuya.valueConverter.onOff],
                [0x67, 'state_l9', tuya.valueConverter.onOff],
                [0x68, 'state_l10', tuya.valueConverter.onOff],
                [0x69, 'state_l11', tuya.valueConverter.onOff],
                [0x6A, 'state_l12', tuya.valueConverter.onOff],
            ],
        },
    },

    // TS011F
    {
        fingerprint: tuya.fingerprint('TS011F', ['_TZ3000_8fdayfch', '_TZ3000_1hwjutgo', '_TZ3000_lnggrqqi', '_TZ3000_tvuarksa']),
        model: 'TS011F_1',
        vendor: 'TuYa',
        description: 'Switch',
        extend: [tuya.modernExtend.tuyaOnOff()],
        whiteLabel: [
            {vendor: 'Mumubiz', model: 'ZJSB9-80Z'},
            tuya.whitelabel('KTNNKG', 'ZB1248-10A', 'Relay switch', ['_TZ3000_8fdayfch']),
            tuya.whitelabel('UseeLink', 'SM-AZ713', 'Smart water/gas valve', ['_TZ3000_tvuarksa']),
        ],
    },
    {
        fingerprint: tuya.fingerprint('TS011F', ['_TZ3000_rqbjepe8', '_TZ3000_uwkja6z1']),
        model: 'TS011F_4',
        description: '2 gang plug',
        vendor: 'TuYa',
        ota: ota.zigbeeOTA,
        extend: [tuya.modernExtend.tuyaOnOff({
            electricalMeasurements: true, powerOutageMemory: true, indicatorMode: true, childLock: true, endpoints: ['l1', 'l2']})],
        endpoint: (device) => {
            return {l1: 1, l2: 2};
        },
        meta: {multiEndpoint: true, multiEndpointSkip: ['energy', 'current', 'voltage', 'power']},
        configure: async (device, coordinatorEndpoint) => {
            await tuya.configureMagicPacket(device, coordinatorEndpoint);
            const endpoint = device.getEndpoint(1);
            endpoint.saveClusterAttributeKeyValue('haElectricalMeasurement', {acCurrentDivisor: 1000, acCurrentMultiplier: 1});
            endpoint.saveClusterAttributeKeyValue('seMetering', {divisor: 100, multiplier: 1});
            device.save();
        },
        options: [exposes.options.measurement_poll_interval()],
        onEvent: (type, data, device, options) => tuya.onEventMeasurementPoll(type, data, device, options, true, false),
        whiteLabel: [
            tuya.whitelabel('Nous', 'A4Z', '2 gang outdoor plug', ['_TZ3000_rqbjepe8', '_TZ3000_uwkja6z1']),
        ],
    },
    {
        fingerprint: tuya.fingerprint('TS011F', ['_TZ3000_cfnprab5', '_TZ3000_o005nuxx']),
        model: 'TS011F_5',
        description: '5 gang switch',
        vendor: 'TuYa',
        extend: [tuya.modernExtend.tuyaOnOff({powerOutageMemory: true, childLock: true, endpoints: ['l1', 'l2', 'l3', 'l4', 'l5']})],
        endpoint: (device) => {
            return {l1: 1, l2: 2, l3: 3, l4: 4, l5: 5};
        },
        meta: {multiEndpoint: true},
        configure: async (device, coordinatorEndpoint) => {
            await tuya.configureMagicPacket(device, coordinatorEndpoint);
            for (const ID of [1, 2, 3, 4, 5]) {
                await reporting.bind(device.getEndpoint(ID), coordinatorEndpoint, ['genOnOff']);
            }
        },
        whiteLabel: [
            tuya.whitelabel('UseeLink', 'SM-0306E-2W', '4 gang switch, with USB', ['_TZ3000_cfnprab5']),
            tuya.whitelabel('UseeLink', 'SM-O301-AZ', 'AU 4 plug 10A power board + USB', ['_TZ3000_o005nuxx']),
        ],
    },
    {
        zigbeeModel: ['SM0202'],
        model: 'SM0202',
        vendor: 'TuYa',
        description: 'Motion sensor',
        fromZigbee: [fz.ias_occupancy_alarm_1_with_timeout, fz.battery],
        toZigbee: [],
        exposes: [e.occupancy(), e.battery_low(), e.linkquality(), e.battery(), e.battery_voltage()],
        configure: async (device, coordinatorEndpoint) => {
            const endpoint = device.getEndpoint(1);
            await reporting.bind(endpoint, coordinatorEndpoint, ['genPowerCfg']);
            await reporting.batteryPercentageRemaining(endpoint);
        },
        whiteLabel: [
            tuya.whitelabel('Cleverio', 'SS200', 'Motion sensor', ['_TYZB01_z2umiwvq']),
            tuya.whitelabel('Marmitek', 'SM0202_1', 'Motion sensor', ['_TYZB01_yr95mpib']),
        ],
    },
    {
        fingerprint: tuya.fingerprint('TS0001', ['_TZ3210_dse8ogfy', '_TZ3210_j4pdtz9v']),
        model: 'TS0001_fingerbot',
        vendor: 'TuYa',
        description: 'Zigbee fingerbot plus',
        whiteLabel: [
            tuya.whitelabel('Adaprox', 'TS0001_fingerbot_1', 'Zigbee fingerbot plus', ['_TZ3210_dse8ogfy']),
        ],
        fromZigbee: [fz.on_off, tuya.fz.datapoints],
        toZigbee: [tz.on_off, tuya.tz.datapoints],
        exposes: [
            e.switch(), e.battery(),
            e.enum('mode', ea.STATE_SET, ['click', 'switch', 'program']).withDescription('Working mode'),
            e.numeric('lower', ea.STATE_SET).withValueMin(50).withValueMax(100).withValueStep(1).withUnit('%')
                .withDescription('Down movement limit'),
            e.numeric('upper', ea.STATE_SET).withValueMin(0).withValueMax(50).withValueStep(1).withUnit('%')
                .withDescription('Up movement limit'),
            e.numeric('delay', ea.STATE_SET).withValueMin(0).withValueMax(10).withValueStep(1).withUnit('s')
                .withDescription('Sustain time'),
            e.binary('reverse', ea.STATE_SET, 'ON', 'OFF').withDescription('Reverse'),
            e.binary('touch', ea.STATE_SET, 'ON', 'OFF').withDescription('Touch controll'),
        ],
        configure: async (device, coordinatorEndpoint) => {
            await tuya.configureMagicPacket(device, coordinatorEndpoint);
            await reporting.bind(device.getEndpoint(1), coordinatorEndpoint, ['genOnOff']);
        },
        meta: {
            tuyaSendCommand: 'sendData',
            tuyaDatapoints: [
                [0x65, 'mode', tuya.valueConverterBasic.lookup({'click': tuya.enum(0), 'switch': tuya.enum(1), 'program': tuya.enum(2)})],
                [0x66, 'lower', tuya.valueConverter.raw],
                [0x67, 'delay', tuya.valueConverter.raw],
                [0x68, 'reverse', tuya.valueConverterBasic.lookup({'ON': tuya.enum(1), 'OFF': tuya.enum(0)})],
                [0x69, 'battery', tuya.valueConverter.raw],
                [0x6a, 'upper', tuya.valueConverter.raw],
                [0x6b, 'touch', tuya.valueConverterBasic.lookup({'ON': true, 'OFF': false})],
                // ? [0x6c, '', tuya.valueConverter.onOff],
                [0x6d, 'program', tuya.valueConverter.raw],
                // ? [0x70, '', tuya.valueConverter.raw],
            ],
        },
    },
    {
        fingerprint: tuya.fingerprint('TS0601', ['_TZE200_8eazvzo6']),
        model: 'SWS6TZ-WHITE',
        vendor: 'TuYa',
        description: '6 gang wall switch',
        fromZigbee: [tuya.fz.datapoints],
        toZigbee: [tuya.tz.datapoints],
        configure: tuya.configureMagicPacket,
        exposes: [
            e.switch().withEndpoint('l1'),
            e.switch().withEndpoint('l2'),
            e.switch().withEndpoint('l3'),
            e.switch().withEndpoint('l4'),
            e.switch().withEndpoint('l5'),
            e.switch().withEndpoint('l6'),
            e.current(), e.power(), e.voltage(),
        ],
        endpoint: (device) => {
            return {'l1': 1, 'l2': 1, 'l3': 1, 'l4': 1, 'l5': 1, 'l6': 1};
        },
        meta: {
            multiEndpoint: true,
            tuyaDatapoints: [
                [1, 'state_l1', tuya.valueConverter.onOff],
                [2, 'state_l2', tuya.valueConverter.onOff],
                [3, 'state_l3', tuya.valueConverter.onOff],
                [4, 'state_l4', tuya.valueConverter.onOff],
                [5, 'state_l5', tuya.valueConverter.onOff],
                [6, 'state_l6', tuya.valueConverter.onOff],
                [21, 'current', tuya.valueConverter.divideBy1000],
                [22, 'power', tuya.valueConverter.divideBy10],
                [23, 'voltage', tuya.valueConverter.divideBy10],
            ],
        },
    },
    {
        fingerprint: [{modelID: 'TS0601', manufacturerName: '_TZE200_0j5jma9b'}],
        model: 'ZS-TYG3-SM-61Z',
        vendor: 'TuYa',
        description: 'Smart switch (4 gang + 2 scene) with backlight and neutral wire',
        fromZigbee: [tuya.fz.datapoints],
        toZigbee: [tuya.tz.datapoints],
        configure: tuya.configureMagicPacket,
        exposes: [
            tuya.exposes.switch().withDescription('All Switches'),
            tuya.exposes.switch().withEndpoint('l1'),
            tuya.exposes.switch().withEndpoint('l2'),
            tuya.exposes.switch().withEndpoint('l3'),
            tuya.exposes.switch().withEndpoint('l4'),
            tuya.exposes.switch().withEndpoint('l5'),
            tuya.exposes.switch().withEndpoint('l6'),
            tuya.exposes.backlightModeOffOn().withAccess(ea.STATE_SET),
            tuya.exposes.countdown().withEndpoint('l1'),
            tuya.exposes.countdown().withEndpoint('l2'),
            tuya.exposes.countdown().withEndpoint('l3'),
            tuya.exposes.countdown().withEndpoint('l4'),
            tuya.exposes.countdown().withEndpoint('l5'),
            tuya.exposes.countdown().withEndpoint('l6'),
            e.power_on_behavior().withAccess(ea.STATE_SET),
        ],
        onEvent: tuya.onEventSetTime,
        endpoint: (device) => {
            return {'l1': 1, 'l2': 1, 'l3': 1, 'l4': 1, 'l5': 1, 'l6': 1, 'state': 1, 'backlight': 1};
        },
        meta: {
            multiEndpoint: true,
            tuyaDatapoints: [
                [1, 'state_l1', tuya.valueConverter.onOff],
                [2, 'state_l2', tuya.valueConverter.onOff],
                [3, 'state_l3', tuya.valueConverter.onOff],
                [4, 'state_l4', tuya.valueConverter.onOff],
                [5, 'state_l5', tuya.valueConverter.onOff],
                [6, 'state_l6', tuya.valueConverter.onOff],
                [7, 'countdown_l1', tuya.valueConverter.countdown],
                [8, 'countdown_l2', tuya.valueConverter.countdown],
                [9, 'countdown_l3', tuya.valueConverter.countdown],
                [10, 'countdown_l4', tuya.valueConverter.countdown],
                [11, 'countdown_l5', tuya.valueConverter.countdown],
                [12, 'countdown_l6', tuya.valueConverter.countdown],
                [13, 'state', tuya.valueConverter.onOff],
                [14, 'power_on_behavior', tuya.valueConverter.powerOnBehaviorEnum],
                [16, 'backlight_mode', tuya.valueConverter.onOff],
            ],
        },
    },
    {
        fingerprint: [{modelID: 'TS0601', manufacturerName: '_TZE200_wunufsil'}],
        model: 'ZS-TYG3-SM-21Z',
        vendor: 'TuYa',
        description: '2 gang smart switch with backlight and neutral wire',
        fromZigbee: [tuya.fz.datapoints],
        toZigbee: [tuya.tz.datapoints],
        configure: tuya.configureMagicPacket,
        exposes: [
            tuya.exposes.switch().withDescription('All Switches'),
            tuya.exposes.switch().withEndpoint('l1'),
            tuya.exposes.switch().withEndpoint('l2'),
            tuya.exposes.backlightModeOffOn().withAccess(ea.STATE_SET),
            tuya.exposes.countdown().withEndpoint('l1'),
            tuya.exposes.countdown().withEndpoint('l2'),
            e.power_on_behavior().withAccess(ea.STATE_SET),
        ],
        onEvent: tuya.onEventSetTime,
        endpoint: (device) => {
            return {'l1': 1, 'l2': 1, 'state': 1, 'backlight': 1};
        },
        meta: {
            multiEndpoint: true,
            tuyaDatapoints: [
                [1, 'state_l1', tuya.valueConverter.onOff],
                [2, 'state_l2', tuya.valueConverter.onOff],
                [7, 'countdown_l1', tuya.valueConverter.countdown],
                [8, 'countdown_l2', tuya.valueConverter.countdown],
                [13, 'state', tuya.valueConverter.onOff],
                [14, 'power_on_behavior', tuya.valueConverter.powerOnBehaviorEnum],
                [16, 'backlight_mode', tuya.valueConverter.onOff],
            ],
        },
    },
    {
        fingerprint: [{modelID: 'TS0601', manufacturerName: '_TZE200_vhy3iakz'}],
        model: 'ZS-TYG3-SM-31Z',
        vendor: 'TuYa',
        description: '3 gang smart switch with backlight and neutral wire',
        fromZigbee: [tuya.fz.datapoints],
        toZigbee: [tuya.tz.datapoints],
        configure: tuya.configureMagicPacket,
        exposes: [
            tuya.exposes.switch().withDescription('All Switches'),
            tuya.exposes.switch().withEndpoint('l1'),
            tuya.exposes.switch().withEndpoint('l2'),
            tuya.exposes.switch().withEndpoint('l3'),
            tuya.exposes.backlightModeOffOn().withAccess(ea.STATE_SET),
            tuya.exposes.countdown().withEndpoint('l1'),
            tuya.exposes.countdown().withEndpoint('l2'),
            tuya.exposes.countdown().withEndpoint('l3'),
            e.power_on_behavior(['off', 'on', 'previous']).withAccess(ea.STATE_SET),
        ],
        onEvent: tuya.onEventSetTime,
        endpoint: (device) => {
            return {'l1': 1, 'l2': 1, 'l3': 1, 'state': 1, 'backlight': 1};
        },
        meta: {
            multiEndpoint: true,
            tuyaDatapoints: [
                [1, 'state_l1', tuya.valueConverter.onOff],
                [2, 'state_l2', tuya.valueConverter.onOff],
                [3, 'state_l3', tuya.valueConverter.onOff],
                [7, 'countdown_l1', tuya.valueConverter.countdown],
                [8, 'countdown_l2', tuya.valueConverter.countdown],
                [9, 'countdown_l3', tuya.valueConverter.countdown],
                [13, 'state', tuya.valueConverter.onOff],
                [14, 'power_on_behavior', tuya.valueConverter.powerOnBehaviorEnum],
                [16, 'backlight_mode', tuya.valueConverter.onOff],
            ],
        },
    },
    {
        fingerprint: [{modelID: 'TS0601', manufacturerName: '_TZE200_k6jhsr0q'}],
        model: 'ZS-TYG3-SM-41Z',
        vendor: 'TuYa',
        description: '4 gang smart switch with backlight and neutral wire',
        fromZigbee: [tuya.fz.datapoints],
        toZigbee: [tuya.tz.datapoints],
        configure: tuya.configureMagicPacket,
        exposes: [
            tuya.exposes.switch().withDescription('All Switches'),
            tuya.exposes.switch().withEndpoint('l1'),
            tuya.exposes.switch().withEndpoint('l2'),
            tuya.exposes.switch().withEndpoint('l3'),
            tuya.exposes.switch().withEndpoint('l4'),
            tuya.exposes.backlightModeOffOn().withAccess(ea.STATE_SET),
            tuya.exposes.countdown().withEndpoint('l1'),
            tuya.exposes.countdown().withEndpoint('l2'),
            tuya.exposes.countdown().withEndpoint('l3'),
            tuya.exposes.countdown().withEndpoint('l4'),
            e.power_on_behavior(['off', 'on', 'previous']).withAccess(ea.STATE_SET),
        ],
        onEvent: tuya.onEventSetTime,
        endpoint: (device) => {
            return {'l1': 1, 'l2': 1, 'l3': 1, 'l4': 1, 'state': 1, 'backlight': 1};
        },
        meta: {
            multiEndpoint: true,
            tuyaDatapoints: [
                [1, 'state_l1', tuya.valueConverter.onOff],
                [2, 'state_l2', tuya.valueConverter.onOff],
                [3, 'state_l3', tuya.valueConverter.onOff],
                [4, 'state_l4', tuya.valueConverter.onOff],
                [7, 'countdown_l1', tuya.valueConverter.countdown],
                [8, 'countdown_l2', tuya.valueConverter.countdown],
                [9, 'countdown_l3', tuya.valueConverter.countdown],
                [10, 'countdown_l4', tuya.valueConverter.countdown],
                [13, 'state', tuya.valueConverter.onOff],
                [14, 'power_on_behavior', tuya.valueConverter.powerOnBehaviorEnum],
                [16, 'backlight_mode', tuya.valueConverter.onOff],
            ],
        },
    },
    {
        fingerprint: tuya.fingerprint('TS0601', ['_TZE200_nvodulvi']),
        model: 'M9-zigbee-SL',
        vendor: 'TuYa',
        description: 'Smart Switch (4 gang + 4 scene) with neutral wire and motion sensing',
        fromZigbee: [tuya.fz.datapoints, fz.ias_occupancy_only_alarm_2, tuya.fz.indicator_mode],
        toZigbee: [tuya.tz.datapoints, tuya.tz.power_on_behavior_1, tuya.tz.backlight_indicator_mode_1],
        configure: tuya.configureMagicPacket,
        exposes: [
            ...[1, 2, 3, 4, 5, 6, 7, 8].map((i) => tuya.exposes.switch().withEndpoint(`l${i}`)),
            ...[1, 2, 3, 4, 5, 6, 7, 8].map((i) => e.power_on_behavior().withAccess(ea.STATE_SET).withEndpoint(`l${i}`)),
            ...[1, 2, 3, 4, 5, 6, 7, 8].map((i) => tuya.exposes.switchMode().withEndpoint(`l${i}`)),
            ...[1, 2, 3, 4, 5, 6, 7, 8].map((i) => tuya.exposes.lightMode().withEndpoint(`l${i}`)),
            tuya.exposes.backlightModeOffOn().withAccess(ea.STATE_SET),
            e.action(['scene_1', 'scene_2', 'scene_3', 'scene_4', 'scene_5', 'scene_6', 'scene_7', 'scene_8']),
            e.presence(),
            new exposes.Numeric('delay', ea.STATE_SET).withUnit('sec').withDescription('light off delay').withValueMin(0).withValueMax(1000),
        ],
        endpoint: (device) => {
            return {'l1': 1, 'l2': 1, 'l3': 1, 'l4': 1, 'l5': 1, 'l6': 1, 'state': 1, 'backlight': 1, 'l7': 1, 'l8': 1};
        },
        meta: {
            multiEndpoint: true,
            tuyaDatapoints: [
                [1, 'state_l1', tuya.valueConverter.onOff],
                [2, 'state_l2', tuya.valueConverter.onOff],
                [3, 'state_l3', tuya.valueConverter.onOff],
                [4, 'state_l4', tuya.valueConverter.onOff],
                [5, 'state_l5', tuya.valueConverter.onOff],
                [6, 'state_l6', tuya.valueConverter.onOff],
                [16, 'backlight_mode', tuya.valueConverter.onOff],
                [29, 'power_on_behavior_l1', tuya.valueConverter.powerOnBehaviorEnum],
                [30, 'power_on_behavior_l2', tuya.valueConverter.powerOnBehaviorEnum],
                [31, 'power_on_behavior_l3', tuya.valueConverter.powerOnBehaviorEnum],
                [32, 'power_on_behavior_l4', tuya.valueConverter.powerOnBehaviorEnum],
                [33, 'power_on_behavior_l5', tuya.valueConverter.powerOnBehaviorEnum],
                [34, 'power_on_behavior_l6', tuya.valueConverter.powerOnBehaviorEnum],
                [101, 'action', tuya.valueConverter.static('scene_1')],
                [102, 'action', tuya.valueConverter.static('scene_2')],
                [103, 'action', tuya.valueConverter.static('scene_3')],
                [104, 'action', tuya.valueConverter.static('scene_4')],
                [105, 'presence', tuya.valueConverter.raw],
                [106, 'delay', tuya.valueConverter.raw],
                [108, 'action', tuya.valueConverter.static('scene_5')],
                [109, 'action', tuya.valueConverter.static('scene_6')],
                [110, 'action', tuya.valueConverter.static('scene_7')],
                [111, 'action', tuya.valueConverter.static('scene_8')],
                [112, 'state_l7', tuya.valueConverter.onOff],
                [113, 'state_l8', tuya.valueConverter.onOff],
                [114, 'switch_mode_l1', tuya.valueConverter.switchMode],
                [115, 'switch_mode_l2', tuya.valueConverter.switchMode],
                [116, 'switch_mode_l3', tuya.valueConverter.switchMode],
                [117, 'switch_mode_l4', tuya.valueConverter.switchMode],
                [118, 'switch_mode_l5', tuya.valueConverter.switchMode],
                [119, 'switch_mode_l6', tuya.valueConverter.switchMode],
                [120, 'switch_mode_l7', tuya.valueConverter.switchMode],
                [121, 'switch_mode_l8', tuya.valueConverter.switchMode],
                [122, 'light_mode_l1', tuya.valueConverter.lightMode],
                [123, 'light_mode_l2', tuya.valueConverter.lightMode],
                [124, 'light_mode_l3', tuya.valueConverter.lightMode],
                [125, 'light_mode_l4', tuya.valueConverter.lightMode],
                [126, 'light_mode_l5', tuya.valueConverter.lightMode],
                [127, 'light_mode_l6', tuya.valueConverter.lightMode],
                [128, 'light_mode_l7', tuya.valueConverter.lightMode],
                [129, 'light_mode_l8', tuya.valueConverter.lightMode],
                [130, 'power_on_behavior_l7', tuya.valueConverter.powerOnBehaviorEnum],
                [131, 'power_on_behavior_l8', tuya.valueConverter.powerOnBehaviorEnum],
            ],
        },
    },
    {
        fingerprint: tuya.fingerprint('TS0601', ['_TZE204_sooucan5', '_TZE204_oqtpvx51']),
        model: 'YXZBRB58',
        vendor: 'TuYa',
        description: 'Smart human presence sensor',
        fromZigbee: [tuya.fz.datapoints],
        toZigbee: [tuya.tz.datapoints],
        exposes: [
            e.illuminance_lux(), e.presence(),
            e.numeric('target_distance', ea.STATE).withDescription('Distance to target').withUnit('m'),
            e.numeric('radar_sensitivity', ea.STATE_SET).withValueMin(0).withValueMax(9).withValueStep(1)
                .withDescription('Sensitivity of the radar'),
            e.numeric('minimum_range', ea.STATE_SET).withValueMin(0).withValueMax(10).withValueStep(0.1)
                .withDescription('Minimum range').withUnit('m'),
            e.numeric('maximum_range', ea.STATE_SET).withValueMin(0).withValueMax(10).withValueStep(0.1)
                .withDescription('Maximum range').withUnit('m'),
            e.numeric('detection_delay', ea.STATE_SET).withValueMin(0).withValueMax(10).withValueStep(0.1)
                .withDescription('Detection delay').withUnit('s'),
            e.numeric('fading_time', ea.STATE_SET).withValueMin(0).withValueMax(1500).withValueStep(1)
                .withDescription('Fading time').withUnit('s'),
            e.enum('radar_scene', ea.STATE_SET, ['default', 'bathroom', 'bedroom', 'sleeping', 'unknown'])
                .withDescription('Presets for sensitivity for presence and movement'),
        ],
        meta: {
            tuyaDatapoints: [
                [0x01, 'presence', tuya.valueConverter.trueFalse1],
                [0x02, 'radar_sensitivity', tuya.valueConverter.raw],
                [0x03, 'minimum_range', tuya.valueConverter.divideBy100],
                [0x04, 'maximum_range', tuya.valueConverter.divideBy100],
                [0x65, 'illuminance_lux', tuya.valueConverter.raw],
                [0x66, 'detection_delay', tuya.valueConverter.divideBy10],
                [0x67, 'fading_time', tuya.valueConverter.divideBy10],
                [0x68, 'radar_scene', tuya.valueConverterBasic.lookup({
                    'default': tuya.enum(0),
                    'bathroom': tuya.enum(1),
                    'bedroom': tuya.enum(2),
                    'sleeping': tuya.enum(3),
                    'unknown': tuya.enum(4),
                })],
                [0x69, 'target_distance', tuya.valueConverter.divideBy100],
            ],
        },
    },
    {
        fingerprint: tuya.fingerprint('TS0601', ['_TZE200_86nbew0j', '_TZE200_io0zdqh1', '_TZE200_drs6j6m5', '_TZE200_ywe90lt0', '_TZE200_qyss8gjy']),
        model: 'TS0601_light',
        vendor: 'TuYa',
        description: 'Light',
        fromZigbee: [tuya.fz.datapoints],
        toZigbee: [tuya.tz.datapoints],
        exposes: [tuya.exposes.lightBrightness(), e.power_on_behavior().withAccess(ea.STATE_SET)],
        meta: {
            tuyaDatapoints: [
                [1, 'state', tuya.valueConverter.onOff, {skip: tuya.skip.stateOnAndBrightnessPresent}],
                [2, 'power_on_behavior', tuya.valueConverter.powerOnBehavior],
                [3, 'brightness', tuya.valueConverter.scale0_254to0_1000],
            ],
        },
        whiteLabel: [
            tuya.whitelabel('Ltech', 'TY-12-100-400-W1Z', '12W 100-400mA Zigbee CC Dimmable LED driver', ['_TZE200_86nbew0j']),
            tuya.whitelabel('Ltech', 'TY-75-24-G2Z2', '150W 24V Zigbee CV tunable white LED driver', ['_TZE200_io0zdqh1']),
            tuya.whitelabel('Lifud', 'LF-AAZ012-0400-42', 'Zigbee dimmable LED driver 4-40W 220-240Vac', ['_TZE200_drs6j6m5']),
            tuya.whitelabel('Lifud', 'LF-GAZ150A6250-24', 'Lifud Zigbee LED Driver CCT 150W 24V', ['_TZE200_ywe90lt0']),
        ],
    },
    {
        fingerprint: tuya.fingerprint('TS0601', ['_TZE204_k7mfgaen', '_TZE204_fncxk3ob']),
        model: 'YXZBSL',
        vendor: 'TuYa',
        description: 'Smart siren',
        fromZigbee: [tuya.fz.datapoints],
        toZigbee: [tuya.tz.datapoints],
        exposes: [
            e.binary('alarm', ea.STATE_SET, 'ON', 'OFF').withDescription('Turn the light of the alarm ON/OFF'),
            e.enum('type', ea.STATE_SET, ['sound', 'light', 'sound+light', 'normal']).withDescription('Alarm type'),
            e.enum('volume', ea.STATE_SET, ['mute', 'low', 'middle', 'high']).withDescription('Volume of the alarm'),
            e.enum('ringtone', ea.STATE_SET, [
                'melody1', 'melody2', 'melody3', 'melody4', 'melody5', 'melody6', 'melody7', 'melody8',
                'door', 'water', 'temperature', 'entered', 'left',
            ]).withDescription('Ringtone of the alarm'),
            e.enum('power_type', ea.STATE, ['battery', 'cable']).withDescription('Power type'),
            e.numeric('duration', ea.STATE_SET).withValueMin(1).withValueMax(60).withValueStep(1)
                .withUnit('min').withDescription('Duration of the alarm'),
            e.enum('battery_level', ea.STATE, ['low', 'middle', 'high']).withDescription('Battery level state'),
            e.battery(),
        ],
        meta: {
            tuyaDatapoints: [
                [1, 'type', tuya.valueConverterBasic.lookup({
                    'sound': tuya.enum(0), 'light': tuya.enum(1), 'sound+light': tuya.enum(2), 'normal': tuya.enum(3)})],
                [5, 'volume', tuya.valueConverterBasic.lookup({
                    'low': tuya.enum(0), 'middle': tuya.enum(1), 'high': tuya.enum(2), 'mute': tuya.enum(3)})],
                [6, 'power_type', tuya.valueConverterBasic.lookup({'cable': false, 'battery': true})],
                [7, 'duration', tuya.valueConverter.raw],
                [13, 'alarm', tuya.valueConverter.onOff],
                [14, 'battery_level', tuya.valueConverterBasic.lookup({
                    'low': tuya.enum(0), 'middle': tuya.enum(1), 'high': tuya.enum(2)})],
                [15, 'battery', tuya.valueConverter.raw],
                [21, 'ringtone', tuya.valueConverterBasic.lookup({
                    'melody1': tuya.enum(0), 'melody2': tuya.enum(1), 'melody3': tuya.enum(2), 'melody4': tuya.enum(3),
                    'melody5': tuya.enum(4), 'melody6': tuya.enum(5), 'melody7': tuya.enum(6), 'melody8': tuya.enum(7),
                    'door': tuya.enum(8), 'water': tuya.enum(9), 'temperature': tuya.enum(10), 'entered': tuya.enum(11), 'left': tuya.enum(12),
                })],
            ],
        },
    },
    {
        fingerprint: tuya.fingerprint('TS0601', ['_TZE204_vmcgja59']),
        model: 'ZYXH',
        vendor: 'TuYa',
        description: '24 gang switch',
        fromZigbee: [tuya.fz.datapoints],
        toZigbee: [tuya.tz.datapoints],
        configure: tuya.configureMagicPacket,
        exposes: [...Array.from(Array(24).keys()).map((ep) => tuya.exposes.switch().withEndpoint(`l${ep + 1}`))],
        endpoint: (device) => {
            return {
                'l1': 1, 'l2': 1, 'l3': 1, 'l4': 1, 'l5': 1, 'l6': 1, 'l7': 1, 'l8': 1, 'l9': 1, 'l10': 1, 'l11': 1, 'l12': 1,
                'l13': 1, 'l14': 1, 'l15': 1, 'l16': 1, 'l17': 1, 'l18': 1, 'l19': 1, 'l20': 1, 'l21': 1, 'l22': 1, 'l23': 1, 'l24': 1,
            };
        },
        meta: {
            multiEndpoint: true,
            tuyaDatapoints: [
                [1, 'state_l1', tuya.valueConverter.onOff],
                [2, 'state_l2', tuya.valueConverter.onOff],
                [3, 'state_l3', tuya.valueConverter.onOff],
                [4, 'state_l4', tuya.valueConverter.onOff],
                [5, 'state_l5', tuya.valueConverter.onOff],
                [6, 'state_l6', tuya.valueConverter.onOff],
                [0x65, 'state_l7', tuya.valueConverter.onOff],
                [0x66, 'state_l8', tuya.valueConverter.onOff],
                [0x67, 'state_l9', tuya.valueConverter.onOff],
                [0x68, 'state_l10', tuya.valueConverter.onOff],
                [0x69, 'state_l11', tuya.valueConverter.onOff],
                [0x6A, 'state_l12', tuya.valueConverter.onOff],
                [0x6B, 'state_l13', tuya.valueConverter.onOff],
                [0x6C, 'state_l14', tuya.valueConverter.onOff],
                [0x6D, 'state_l15', tuya.valueConverter.onOff],
                [0x6E, 'state_l16', tuya.valueConverter.onOff],
                [0x6F, 'state_l17', tuya.valueConverter.onOff],
                [0x70, 'state_l18', tuya.valueConverter.onOff],
                [0x71, 'state_l19', tuya.valueConverter.onOff],
                [0x72, 'state_l20', tuya.valueConverter.onOff],
                [0x73, 'state_l21', tuya.valueConverter.onOff],
                [0x74, 'state_l22', tuya.valueConverter.onOff],
                [0x75, 'state_l23', tuya.valueConverter.onOff],
                [0x76, 'state_l24', tuya.valueConverter.onOff],
            ],
        },
    },
    {
        fingerprint: tuya.fingerprint('TS0601', ['_TZE204_ijxvkhd0']),
        model: 'ZY-M100-24G',
        vendor: 'TuYa',
        description: '24G MmWave radar human presence motion sensor',
        fromZigbee: [tuya.fz.datapoints],
        toZigbee: [tuya.tz.datapoints],
        configure: tuya.configureMagicPacket,
        exposes: [
            e.enum('state', ea.STATE, ['none', 'presence', 'move'])
                .withDescription('Presence state sensor'),
            e.presence().withDescription('Occupancy'),
            e.numeric('distance', ea.STATE).withDescription('Target distance'),
            e.illuminance_lux().withDescription('Illuminance sensor'),
            e.numeric('move_sensitivity', ea.STATE_SET).withValueMin(1)
                .withValueMax(10)
                .withValueStep(1)
                .withDescription('Motion sensitivity'),
            e.numeric('presence_sensitivity', ea.STATE_SET).withValueMin(1)
                .withValueMax(10)
                .withValueStep(1)
                .withDescription('Presence sensitivity'),
            e.numeric('radar_range', ea.STATE_SET).withValueMin(1.5)
                .withValueMax(5.5)
                .withValueStep(1)
                .withUnit('m').withDescription('Maximum range'),
            e.numeric('presence_timeout', ea.STATE_SET).withValueMin(1)
                .withValueMax(1500)
                .withValueStep(1)
                .withUnit('s').withDescription('Fade time'),
        ],
        meta: {
            multiEndpoint: true,
            tuyaDatapoints: [
                [112, 'presence', tuya.valueConverter.trueFalse1],
                [106, 'move_sensitivity', tuya.valueConverter.divideBy10FromOnly],
                [111, 'presence_sensitivity', tuya.valueConverter.divideBy10FromOnly],
                [107, 'radar_range', tuya.valueConverter.divideBy100],
                [109, 'distance', tuya.valueConverter.divideBy100],
                [110, 'presence_timeout', tuya.valueConverter.raw],
                [104, 'illuminance_lux', tuya.valueConverter.raw],
                [102, 'illuminance_treshold_max', tuya.valueConverter.raw],
                [103, 'illuminance_treshold_min', tuya.valueConverter.raw],
                [105, 'state', tuya.valueConverterBasic.lookup({'none': 0, 'presence': 1, 'move': 2})],
            ],
        },
    },
    {
        fingerprint: tuya.fingerprint('TS0601', ['_TZE204_e9ajs4ft']),
        model: 'CTL-R1-TY-Zigbee',
        vendor: 'TuYa',
        description: '24G radar human presence motion sensor.',
        fromZigbee: [tuya.fz.datapoints],
        toZigbee: [tuya.tz.datapoints],
        exposes: [
            e.illuminance().withUnit('lx'), e.presence(),
            e.numeric('presence_sensitivity', ea.STATE_SET).withValueMin(0).withValueMax(100).withValueStep(1).withUnit('%')
                .withDescription('Presence sensitivity'),
            e.numeric('detection_range', ea.STATE_SET).withValueMin(1.5).withValueMax(4.5).withValueStep(0.1).withUnit('m')
                .withDescription('Detection range'),
            e.numeric('detection_delay', ea.STATE_SET).withValueMin(1).withValueMax(600).withValueStep(1).withUnit('s')
                .withDescription('Presence detection delay'),
            e.numeric('illuminance_treshold_max', ea.STATE_SET).withValueMin(0).withValueMax(2000).withValueStep(1).withUnit('lx')
                .withDescription('The max illumiance threshold to turn on the light'),
            e.numeric('illuminance_treshold_min', ea.STATE_SET).withValueMin(0).withValueMax(2000).withValueStep(1).withUnit('lx')
                .withDescription('The min illumiance threshold to turn on the light'),
            e.binary('presence_illuminance_switch', ea.STATE_SET, true, false).withDescription(
                `Whether to enable 'light_switch' illumination is between min/max threshold`),
            e.binary('light_switch', ea.STATE, 'ON', 'OFF').withDescription(
                'This state will determine the light on/off based on the lighting threshold and presence sensing'),
            e.binary('light_linkage', ea.STATE_SET, true, false).withDescription('Light linkage'),
            e.enum('detection_method', ea.STATE_SET, ['only_move', 'exist_move']).withDescription(
                `When 'only_move' is used, presence will only be triggered when there is movement`),
            e.enum('indicator_light', ea.STATE_SET, ['presence', 'off', 'on']).withDescription('Controls when the indicator light is turned on'),
            e.binary('identify', ea.STATE_SET, true, false)
                .withDescription('After turning on, the indicator light quickly flashes, used to locate devices'),
        ],
        meta: {
            tuyaDatapoints: [
                [1, 'presence', tuya.valueConverter.trueFalse1],
                [2, 'presence_sensitivity', tuya.valueConverter.raw],
                [4, 'detection_range', tuya.valueConverter.divideBy10],
                [101, 'illuminance', tuya.valueConverter.raw],
                [102, 'illuminance_treshold_max', tuya.valueConverter.raw],
                [103, 'illuminance_treshold_min', tuya.valueConverter.raw],
                [104, 'detection_delay', tuya.valueConverter.raw],
                [109, 'presence_illuminance_switch', tuya.valueConverter.trueFalseEnum1],
                [105, 'light_switch', tuya.valueConverter.onOff],
                [106, 'light_linkage', tuya.valueConverter.trueFalseEnum1],
                [107, 'indicator_light', tuya.valueConverterBasic.lookup({'presence': tuya.enum(0), 'off': tuya.enum(1), 'on': tuya.enum(2)})],
                [108, 'detection_method', tuya.valueConverterBasic.lookup({'only_move': tuya.enum(0), 'exist_move': tuya.enum(1)})],
                [113, 'find_switch', tuya.valueConverter.raw],
            ],
        },
    },
    {
        fingerprint: tuya.fingerprint('TS0601', ['_TZE204_sbyx0lm6', '_TZE204_clrdrnya', '_TZE204_dtzziy1e', '_TZE204_iaeejhvf', '_TZE204_mtoaryre',
            '_TZE200_mp902om5']),
        model: 'MTG075-ZB-RL',
        vendor: 'TuYa',
        description: '2.4G/5.8G human presence sensor with relay',
        whiteLabel: [
            tuya.whitelabel('TuYa', 'MTG275-ZB-RL', '2.4G/5.8G MmWave radar human presence motion sensor', ['_TZE204_dtzziy1e']),
        ],
        configure: tuya.configureMagicPacket,
        fromZigbee: [tuya.fz.datapoints],
        toZigbee: [tuya.tz.datapoints],
        exposes: [
            e.presence(), e.illuminance_lux(),
            e.numeric('target_distance', ea.STATE).withDescription('Distance to target').withUnit('m'),
            e.numeric('radar_sensitivity', ea.STATE_SET).withValueMin(0).withValueMax(9).withValueStep(1)
                .withDescription('Detection threshold for the strength of object energy'),
            e.numeric('detection_range', ea.STATE_SET).withValueMin(0).withValueMax(8).withValueStep(0.1).withUnit('m')
                .withDescription('Maximum distance detected by the sensor'),
            e.numeric('shield_range', ea.STATE_SET).withValueMin(0).withValueMax(8).withValueStep(0.1).withUnit('m')
                .withDescription('Nearest distance detected by the sensor'),
            e.numeric('entry_sensitivity', ea.STATE_SET).withValueMin(0).withValueMax(9).withValueStep(1)
                .withDescription('Sensitivity threshold triggered for the first time when the target enters the detection range'),
            e.numeric('entry_distance_indentation', ea.STATE_SET).withValueMin(0).withValueMax(8).withValueStep(0.1).withUnit('m')
                .withDescription('Indent the distance inward based on the dectection distance'),
            e.numeric('entry_filter_time', ea.STATE_SET).withValueMin(0).withValueMax(10).withValueStep(0.1).withUnit('s')
                .withDescription('Sensitivity threshold triggered for the first time when the target enters the detection range '),
            e.numeric('departure_delay', ea.STATE_SET).withValueMin(0).withValueMax(600).withValueStep(1).withUnit('s').
                withDescription('Confirmation time after the target disappears'),
            e.numeric('block_time', ea.STATE_SET).withValueMin(0).withValueMax(10).withValueStep(0.1).withUnit('s')
                .withDescription('Time for the target to be detected again after switching from manned(occupy) to unmanned(unoccupy) mode'),
            e.binary('breaker_status', ea.STATE_SET, 'ON', 'OFF')
                .withDescription('Remotely control the breaker in standard mode'),
            e.enum('breaker_mode', ea.STATE_SET, ['standard', 'local'])
                .withDescription('Breaker mode: standard is remotely controlled, local is automatic'),
            e.numeric('illuminance_threshold', ea.STATE_SET).withValueMin(0).withValueMax(420).withValueStep(0.1).withUnit('lx')
                .withDescription('Illumination threshold for local (automatic) switching mode operation'),
            e.enum('status_indication', ea.STATE_SET, ['OFF', 'ON'])
                .withDescription('Indicator light will flash when human presence is detected'),
            e.enum('sensor', ea.STATE_SET, ['on', 'off', 'occupied', 'unoccupied'])
                .withDescription(`The radar sensor can be set in four states: on, off, occupied and unoccupied. For example, if set to occupied, ` +
                    `it will continue to maintain presence regardless of whether someone is present or not. If set to unoccupied, the unoccupied ` +
                    `state will be maintained permanently.`),
        ],
        meta: {
            tuyaDatapoints: [
                [1, 'presence', tuya.valueConverter.trueFalse1],
                [2, 'radar_sensitivity', tuya.valueConverter.raw],
                [3, 'shield_range', tuya.valueConverter.divideBy100],
                [4, 'detection_range', tuya.valueConverter.divideBy100],
                [6, 'equipment_status', tuya.valueConverter.raw],
                [9, 'target_distance', tuya.valueConverter.divideBy100],
                [101, 'entry_filter_time', tuya.valueConverter.divideBy10],
                [102, 'departure_delay', tuya.valueConverter.raw],
                [103, 'cline', tuya.valueConverter.raw],
                [104, 'illuminance_lux', tuya.valueConverter.divideBy10],
                [105, 'entry_sensitivity', tuya.valueConverter.raw],
                [106, 'entry_distance_indentation', tuya.valueConverter.divideBy100],
                [107, 'breaker_mode', tuya.valueConverterBasic.lookup({'standard': tuya.enum(0), 'local': tuya.enum(1)})],
                [108, 'breaker_status', tuya.valueConverterBasic.lookup({'OFF': tuya.enum(0), 'ON': tuya.enum(1)})],
                [109, 'status_indication', tuya.valueConverterBasic.lookup({'OFF': tuya.enum(0), 'ON': tuya.enum(1)})],
                [110, 'illuminance_threshold', tuya.valueConverter.divideBy10],
                [111, 'breaker_polarity', tuya.valueConverterBasic.lookup({'NC': tuya.enum(0), 'NO': tuya.enum(1)})],
                [112, 'block_time', tuya.valueConverter.divideBy10],
                [113, 'parameter_setting_result', tuya.valueConverter.raw],
                [114, 'factory_parameters', tuya.valueConverter.raw],
                [115, 'sensor', tuya.valueConverterBasic.lookup({
                    'on': tuya.enum(0), 'off': tuya.enum(1), 'occupied': tuya.enum(2), 'unoccupied': tuya.enum(3)})],
            ],
        },
    },
    {
        fingerprint: tuya.fingerprint('TS0601', ['_TZE204_81yrt3lo']),
        model: 'PJ-1203A',
        vendor: 'TuYa',
        description: 'Bidirectional energy meter with 80A current clamp',
        fromZigbee: [tuya.fz.datapoints],
        toZigbee: [tuya.tz.datapoints],
        onEvent: tuya.onEventSetTime,
        configure: tuya.configureMagicPacket,
        exposes: [
            e.ac_frequency(), e.voltage(),
            tuya.exposes.powerWithPhase('a'), tuya.exposes.powerWithPhase('b'), tuya.exposes.powerWithPhase('ab'),
            tuya.exposes.currentWithPhase('a'), tuya.exposes.currentWithPhase('b'),
            tuya.exposes.powerFactorWithPhase('a'), tuya.exposes.powerFactorWithPhase('b'),
            tuya.exposes.energyFlowWithPhase('a'), tuya.exposes.energyFlowWithPhase('b'),
            tuya.exposes.energyWithPhase('a'), tuya.exposes.energyWithPhase('b'),
            tuya.exposes.energyProducedWithPhase('a'), tuya.exposes.energyProducedWithPhase('b'),
            e.numeric('update_frequency', ea.STATE).withUnit('s').withDescription('Update frequency'),
        ],
        meta: {
            tuyaDatapoints: [
                [111, 'ac_frequency', tuya.valueConverter.divideBy100],
                [101, 'power_a', tuya.valueConverter.divideBy10],
                [105, 'power_b', tuya.valueConverter.divideBy10],
                [115, 'power_ab', tuya.valueConverter.divideBy10],
                [112, 'voltage', tuya.valueConverter.divideBy10],
                [113, 'current_a', tuya.valueConverter.divideBy1000],
                [114, 'current_b', tuya.valueConverter.divideBy1000],
                [110, 'power_factor_a', tuya.valueConverter.raw],
                [121, 'power_factor_b', tuya.valueConverter.raw],
                [102, 'energy_flow_a', tuya.valueConverterBasic.lookup({'consuming': 0, 'producing': 1})],
                [104, 'energy_flow_b', tuya.valueConverterBasic.lookup({'consuming': 0, 'producing': 1})],
                [106, 'energy_a', tuya.valueConverter.divideBy100],
                [108, 'energy_b', tuya.valueConverter.divideBy100],
                [107, 'energy_produced_a', tuya.valueConverter.divideBy100],
                [109, 'energy_produced_b', tuya.valueConverter.divideBy100],
                [129, 'update_frequency', tuya.valueConverter.raw],
            ],
        },
    },
    {
        fingerprint: tuya.fingerprint('TS0601', ['_TZE200_rks0sgb7']),
        model: 'PC311-Z-TY',
        vendor: 'TuYa',
        description: 'Bidirectional energy meter with 80A current clamp',
        fromZigbee: [tuya.fz.datapoints],
        toZigbee: [tuya.tz.datapoints],
        onEvent: tuya.onEventSetTime,
        configure: tuya.configureMagicPacket,
        exposes: [
            e.ac_frequency(), e.voltage(), e.power(), e.current(), e.energy(), e.energy_produced(),
            tuya.exposes.powerWithPhase('a'), tuya.exposes.powerWithPhase('b'),
            tuya.exposes.currentWithPhase('a'), tuya.exposes.currentWithPhase('b'),
            tuya.exposes.powerFactorWithPhase('a'), tuya.exposes.powerFactorWithPhase('b'),
            tuya.exposes.energyWithPhase('a'), tuya.exposes.energyWithPhase('b'),
            tuya.exposes.energyProducedWithPhase('a'), tuya.exposes.energyProducedWithPhase('b'),
        ],
        meta: {
            tuyaDatapoints: [
                [113, 'ac_frequency', tuya.valueConverter.raw],
                [108, 'power_a', tuya.valueConverter.raw],
                [111, 'power_b', tuya.valueConverter.raw],
                [9, 'power', tuya.valueConverter.raw],
                [106, 'voltage', tuya.valueConverter.divideBy10],
                [107, 'current_a', tuya.valueConverter.divideBy1000],
                [110, 'current_b', tuya.valueConverter.divideBy1000],
                [105, 'current', tuya.valueConverter.divideBy1000],
                [109, 'power_factor_a', tuya.valueConverter.raw],
                [112, 'power_factor_b', tuya.valueConverter.raw],
                [1, 'energy', tuya.valueConverter.divideBy100],
                [101, 'energy_a', tuya.valueConverter.divideBy100],
                [103, 'energy_b', tuya.valueConverter.divideBy100],
                [102, 'energy_produced_a', tuya.valueConverter.divideBy100],
                [104, 'energy_produced_b', tuya.valueConverter.divideBy100],
                [2, 'energy_produced', tuya.valueConverter.divideBy100],
            ],
        },
    },
    {
        fingerprint: tuya.fingerprint('TS0601', ['_TZE204_mpbki2zm']),
        model: 'TYBAC-006',
        vendor: 'TuYa',
        description: 'Wall-mount thermostat for 2-pipe fan-coil unit',
        fromZigbee: [tuya.fz.datapoints],
        toZigbee: [tuya.tz.datapoints],
        onEvent: tuya.onEventSetLocalTime,
        configure: tuya.configureMagicPacket,
        exposes: [
            e.binary('state', ea.STATE_SET, 'ON', 'OFF').withDescription('Turn the thermostat ON/OFF'),
            e.child_lock(),
            e.climate()
                .withLocalTemperature(ea.STATE)
                .withSetpoint('current_heating_setpoint', 5, 35, 1, ea.STATE_SET)
                .withSystemMode(['cool', 'heat', 'fan_only'], ea.STATE_SET)
                .withFanMode(['low', 'medium', 'high', 'auto'], ea.STATE_SET)
                .withLocalTemperatureCalibration(-5, 5, 0.5, ea.STATE_SET),
            e.min_temperature().withValueMin(5).withValueMax(15),
            e.max_temperature().withValueMin(15).withValueMax(45),
            e.binary('eco_mode', ea.STATE_SET, 'ON', 'OFF').withDescription('ECO mode ON/OFF'),
            e.max_temperature_limit().withDescription('ECO Heating energy-saving temperature (default: 20 ºC)').withValueMin(15).withValueMax(30),
            e.min_temperature_limit().withDescription('ECO Cooling energy-saving temperature (default: 26 ºC)').withValueMin(15).withValueMax(30),
            e.deadzone_temperature().withValueMin(0).withValueMax(5).withValueStep(1),
            e.binary('valve', ea.STATE, 'OPEN', 'CLOSE').withDescription('3-Way Valve State'),
            e.binary('manual_mode', ea.STATE_SET, 'ON', 'OFF').withDescription('Manual = ON or Schedule = OFF'),
            ...tuya.exposes.scheduleAllDays(ea.STATE_SET, 'HH:MM/C HH:MM/C HH:MM/C HH:MM/C HH:MM/C HH:MM/C'),
        ],
        meta: {
            tuyaDatapoints:
            [
                [1, 'state', tuya.valueConverter.onOff],
                [2, 'system_mode', tuya.valueConverterBasic.lookup({'cool': tuya.enum(0), 'heat': tuya.enum(1), 'fan_only': tuya.enum(2)})],
                [4, 'eco_mode', tuya.valueConverter.onOff],
                [16, 'current_heating_setpoint', tuya.valueConverter.divideBy10],
                [19, 'max_temperature', tuya.valueConverter.divideBy10],
                [24, 'local_temperature', tuya.valueConverter.divideBy10],
                [26, 'min_temperature', tuya.valueConverter.divideBy10],
                [27, 'local_temperature_calibration', tuya.valueConverter.localTemperatureCalibration],
                [28, 'fan_mode', tuya.valueConverterBasic.lookup(
                    {'low': tuya.enum(0), 'medium': tuya.enum(1), 'high': tuya.enum(2), 'auto': tuya.enum(3)})],
                [36, 'valve', tuya.valueConverterBasic.lookup({'OPEN': 0, 'CLOSE': 1})],
                [40, 'child_lock', tuya.valueConverter.lockUnlock],
                [103, 'deadzone_temperature', tuya.valueConverter.raw],
                [104, 'min_temperature_limit', tuya.valueConverter.divideBy10],
                [105, 'max_temperature_limit', tuya.valueConverter.divideBy10],
                [106, 'schedule_sunday', tuya.valueConverter.thermostatScheduleDayMultiDPWithDayNumber(7)],
                [107, 'schedule_saturday', tuya.valueConverter.thermostatScheduleDayMultiDPWithDayNumber(6)],
                [108, 'schedule_friday', tuya.valueConverter.thermostatScheduleDayMultiDPWithDayNumber(5)],
                [109, 'schedule_thursday', tuya.valueConverter.thermostatScheduleDayMultiDPWithDayNumber(4)],
                [110, 'schedule_wednesday', tuya.valueConverter.thermostatScheduleDayMultiDPWithDayNumber(3)],
                [111, 'schedule_tuesday', tuya.valueConverter.thermostatScheduleDayMultiDPWithDayNumber(2)],
                [112, 'schedule_monday', tuya.valueConverter.thermostatScheduleDayMultiDPWithDayNumber(1)],
                [101, 'manual_mode', tuya.valueConverter.onOff],
            ],
        },
    },
    {
        fingerprint: tuya.fingerprint('TS0601', ['_TZE204_mhxn2jso']),
        model: 'rtsc11r',
        vendor: 'TuYa',
        description: '5.8G human presence sensor with relay',
        configure: tuya.configureMagicPacket,
        fromZigbee: [tuya.fz.datapoints],
        toZigbee: [tuya.tz.datapoints],
        onEvent: tuya.onEventSetTime,
        exposes: [
            e.presence(), e.illuminance().withUnit('lx'),
            e.numeric('detection_delay', ea.STATE_SET).withValueMin(0).withValueMax(10).withValueStep(0.1)
                .withDescription('Detection delay').withUnit('s'),
            e.numeric('detection_distance', ea.STATE).withValueMin(0).withValueMax(1000).withValueStep(1)
                .withDescription('Distance of detected person').withUnit('cm'),
            e.numeric('sensitivity', ea.STATE_SET).withValueMin(0).withValueMax(10).withValueStep(1)
                .withDescription('Detection sensitivity'),
            e.numeric('keep_time', ea.STATE_SET).withValueMin(5).withValueMax(3600).withValueStep(1)
                .withDescription('Detection keep time').withUnit('s'),
            e.numeric('minimum_range', ea.STATE_SET).withValueMin(0).withValueMax(1000).withValueStep(50)
                .withDescription('Minimum detection range').withUnit('m'),
            e.numeric('maximum_range', ea.STATE_SET).withValueMin(50).withValueMax(1000).withValueStep(50)
                .withDescription('Maximum detection range').withUnit('m'),
        ],
        meta: {
            tuyaDatapoints: [
                [1, 'presence', tuya.valueConverter.trueFalse1],
                [12, 'detection_delay', tuya.valueConverter.divideBy10],
                [19, 'detection_distance', tuya.valueConverter.raw],
                [20, 'illuminance', tuya.valueConverter.raw],
                [101, 'sensitivity', tuya.valueConverter.divideBy10],
                [102, 'keep_time', tuya.valueConverter.raw],
                [111, 'minimum_range', tuya.valueConverter.divideBy100],
                [112, 'maximum_range', tuya.valueConverter.divideBy100],
            ],
        },
    },
    {
        fingerprint: tuya.fingerprint('TS0601', ['_TZE204_kyhbrfyl']),
        model: 'NAS-PS09B2',
        vendor: 'Neo',
        description: 'Human presence sensor',
        fromZigbee: [tuya.fz.datapoints],
        toZigbee: [tuya.tz.datapoints],
        configure: tuya.configureMagicPacket,
        exposes: [
            e.occupancy(),
            e.enum('human_motion_state', ea.STATE, ['none', 'small', 'large'])
                .withDescription('Human Motion State'),
            e.numeric('departure_delay', ea.STATE_SET).withUnit('s').withValueMin(3)
                .withValueMax(600).withValueStep(1).withDescription('Presence Time'),
            e.numeric('radar_range', ea.STATE_SET).withUnit('cm').withValueMin(150).withValueMax(600)
                .withValueStep(75).withDescription('Motion Range Detection'),
            e.numeric('radar_sensitivity', ea.STATE_SET).withValueMin(0).withValueMax(7)
                .withValueStep(1).withDescription('Motion Detection Sensitivity'),
            e.numeric('presence_sensitivity', ea.STATE_SET).withValueMin(0).withValueMax(7)
                .withValueStep(1).withDescription('Motionless Detection Sensitivity'),
            e.numeric('dis_current', ea.STATE).withUnit('cm').withValueMin(0).withValueMax(1000)
                .withValueStep(1).withLabel('Current distance')
                .withDescription('Current Distance of Detected Motion'),
        ],
        meta: {
            tuyaDatapoints: [
                [1, 'occupancy', tuya.valueConverter.trueFalse1],
                [11, 'human_motion_state', tuya.valueConverterBasic.lookup({'none': 0, 'small': 1, 'large': 2})],
                [12, 'departure_delay', tuya.valueConverter.raw],
                [13, 'radar_range', tuya.valueConverter.raw],
                [15, 'radar_sensitivity', tuya.valueConverter.raw],
                [16, 'presence_sensitivity', tuya.valueConverter.raw],
                [19, 'dis_current', tuya.valueConverter.raw],
            ],
        },
    },
    {
        fingerprint: tuya.fingerprint('TS0601', ['_TZE200_v1jqz5cy']),
        model: 'BLE-YL01',
        vendor: 'TuYa',
        description: 'Smart WiFi Zigbee chlorine meter',
        fromZigbee: [tuya.fz.datapoints],
        toZigbee: [tuya.tz.datapoints],
        // Query every 10 minutes, otherwise values don't update https://github.com/Koenkk/zigbee2mqtt/issues/18704
        onEvent: tuya.onEvent({queryOnDeviceAnnounce: true, queryIntervalSeconds: 10 * 60}),
        configure: tuya.configureMagicPacket,
        exposes: [
            e.numeric('tds', ea.STATE).withUnit('ppm').withDescription('Total Dissolved Solids'),
            e.temperature(), e.battery(),
            e.numeric('ph', ea.STATE).withUnit('pH').withDescription('pH value, if the pH value is lower than 6.5, it means that the water quality ' +
                'is too acidic and has impurities, and it is necessary to add disinfectant water for disinfection'),
            e.numeric('ec', ea.STATE).withUnit('µS/cm').withDescription('Electrical conductivity'),
            e.numeric('orp', ea.STATE).withUnit('mV').withDescription('Oxidation Reduction Potential value. If the ORP value is above 850mv, it ' +
                'means that the disinfectant has been added too much, and it is necessary to add water or change the water for neutralization. ' +
                'If the ORP value is below 487mv, it means that too little disinfectant has been added and the pool needs to be disinfected again'),
            e.numeric('free_chlorine', ea.STATE).withUnit('mg/L').withDescription('Free chlorine value. The water in the swimming pool should ' +
                'be between 6.5-8ph and ORP should be between 487-840mv, and the chlorine value will be displayed normally. Chlorine will not ' +
                'be displayed if either value is out of range'),
            e.numeric('ph_max', ea.STATE_SET).withUnit('pH').withDescription('pH maximal value').withValueMin(0).withValueMax(20),
            e.numeric('ph_min', ea.STATE_SET).withUnit('pH').withDescription('pH minimal value').withValueMin(0).withValueMax(20),
            e.numeric('ec_max', ea.STATE_SET).withUnit('µS/cm').withDescription('Electrical Conductivity maximal value')
                .withValueMin(0).withValueMax(100),
            e.numeric('ec_min', ea.STATE_SET).withUnit('µS/cm').withDescription('Electrical Conductivity minimal value')
                .withValueMin(0).withValueMax(100),
            e.numeric('orp_max', ea.STATE_SET).withUnit('mV').withDescription('Oxidation Reduction Potential maximal value')
                .withValueMin(0).withValueMax(1000),
            e.numeric('orp_min', ea.STATE_SET).withUnit('mV').withDescription('Oxidation Reduction Potential minimal value')
                .withValueMin(0).withValueMax(1000),
            e.numeric('free_chlorine_max', ea.STATE_SET).withUnit('mg/L').withDescription('Free Chlorine maximal value')
                .withValueMin(0).withValueMax(15),
            e.numeric('free_chlorine_min', ea.STATE_SET).withUnit('mg/L').withDescription('Free Chlorine minimal value')
                .withValueMin(0).withValueMax(15),
            e.numeric('salinity', ea.STATE).withUnit('ppm').withDescription('Salt value'),
            // e.numeric('backlightvalue', ea.STATE).withUnit('gg').withDescription('Backlight Value'),
        ],
        meta: {
            // All datapoints go in here
            tuyaDatapoints: [
                [1, 'tds', tuya.valueConverter.raw],
                [2, 'temperature', tuya.valueConverter.divideBy10],
                [7, 'battery', tuya.valueConverter.raw],
                [10, 'ph', tuya.valueConverter.divideBy100],
                [11, 'ec', tuya.valueConverter.raw],
                [101, 'orp', tuya.valueConverter.raw],
                [102, 'free_chlorine', tuya.valueConverter.raw],
                // [105, 'backlightvalue', tuya.valueConverter.raw],
                [106, 'ph_max', tuya.valueConverter.divideBy10],
                [107, 'ph_min', tuya.valueConverter.divideBy10],
                [108, 'ec_max', tuya.valueConverter.raw],
                [109, 'ec_min', tuya.valueConverter.raw],
                [110, 'orp_max', tuya.valueConverter.raw],
                [111, 'orp_min', tuya.valueConverter.raw],
                [112, 'free_chlorine_max', tuya.valueConverter.divideBy10],
                [113, 'free_chlorine_min', tuya.valueConverter.divideBy10],
                [117, 'salinity', tuya.valueConverter.raw],
            ],
        },
    },
    {
        fingerprint: tuya.fingerprint('TS0601', ['_TZE200_mgxy2d9f']),
        model: 'SP02-ZB001',
        vendor: 'iAlarm',
        description: 'Infrared motion sensor',
        fromZigbee: [tuya.fz.datapoints],
        toZigbee: [tuya.tz.datapoints],
        onEvent: tuya.onEventSetTime,
        configure: tuya.configureMagicPacket,
        exposes: [e.tamper(), e.battery(), e.occupancy()],
        meta: {
            tuyaDatapoints: [
                [1, 'occupancy', tuya.valueConverter.trueFalse0],
                [4, 'battery', tuya.valueConverter.raw],
                [5, 'tamper', tuya.valueConverter.raw],
            ],
        },
    },
    {
        fingerprint: tuya.fingerprint('TS0601', ['_TZE200_iuk8kupi']),
        model: 'DCR-RQJ',
        vendor: 'TuYa',
        description: 'Carbon monoxide sensor gas leak detector',
        fromZigbee: [tuya.fz.datapoints],
        toZigbee: [tuya.tz.datapoints],
        onEvent: tuya.onEventSetTime,
        configure: tuya.configureMagicPacket,
        exposes: [e.gas(), tuya.exposes.gasValue().withUnit('LEL %'), e.carbon_monoxide(), e.co()],
        meta: {
            tuyaDatapoints: [
                [1, 'gas', tuya.valueConverter.trueFalseEnum0],
                [2, 'gas_value', tuya.valueConverter.divideBy1000],
                [18, 'carbon_monoxide', tuya.valueConverter.trueFalseEnum0],
                [19, 'co', tuya.valueConverter.divideBy100],
            ],
        },
    },
    {
        fingerprint: tuya.fingerprint('TS0601', ['_TZE200_nojsjtj2']),
        model: 'ZG-101Z',
        vendor: 'Loginovo',
        description: 'SOS button',
        extend: [
            tuya.modernExtend.combineActions([
                tuya.modernExtend.dpAction({dp: 26, lookup: {'sos': 0}}),
                tuya.modernExtend.dpAction({dp: 29, lookup: {'emergency': 0}}),
            ]),
            iasZoneAlarm({zoneType: 'generic', zoneAttributes: ['battery_low']}),
        ],
    },
    {
        fingerprint: tuya.fingerprint('TS0601', ['_TZE204_muvkrjr5']),
        model: 'SZR07U',
        vendor: 'TuYa',
        description: '24GHz millimeter wave radar',
        configure: tuya.configureMagicPacket,
        fromZigbee: [tuya.fz.datapoints],
        toZigbee: [tuya.tz.datapoints],
        onEvent: tuya.onEventSetTime,
        exposes: [
            e.presence(),
            e.numeric('detection_range', ea.STATE_SET).withValueMin(1.5).withValueMax(6).withValueStep(0.75).withUnit('m')
                .withDescription('Maximum range'),
            e.numeric('radar_sensitivity', ea.STATE_SET).withValueMin(68).withValueMax(90).withValueStep(1)
                .withDescription('Sensitivity of the radar'),
            e.numeric('target_distance', ea.STATE).withValueMin(0).withValueMax(1000).withValueStep(1)
                .withDescription('Distance of detected target').withUnit('cm'),
            e.binary('indicator', ea.STATE_SET, 'ON', 'OFF').withDescription('LED indicator'),
            e.numeric('fading_time', ea.STATE_SET).withValueMin(3).withValueMax(1799).withValueStep(1)
                .withDescription('Fading time').withUnit('s'),
        ],
        meta: {
            tuyaDatapoints: [
                [1, 'presence', tuya.valueConverter.trueFalse1],
                [13, 'detection_range', tuya.valueConverter.divideBy100],
                [16, 'radar_sensitivity', tuya.valueConverter.raw],
                [19, 'target_distance', tuya.valueConverter.raw],
                [101, 'indicator', tuya.valueConverter.onOff],
                [102, null, null], // toggle to enable presence notifications in app is ignored
                [103, 'fading_time', tuya.valueConverter.raw],
            ],
        },
    },
    {
        fingerprint: tuya.fingerprint('TS0004', ['_TZ3000_5ajpkyq6']),
        model: 'TS0004_switch_module_2',
        vendor: 'TuYa',
        description: '4 gang switch module',
        extend: [tuya.modernExtend.tuyaOnOff({switchType: true, indicatorMode: true, endpoints: ['l1', 'l2', 'l3', 'l4']})],
        endpoint: (device) => {
            return {'l1': 1, 'l2': 2, 'l3': 3, 'l4': 4};
        },
        meta: {multiEndpoint: true},
        configure: async (device, coordinatorEndpoint) => {
            await tuya.configureMagicPacket(device, coordinatorEndpoint);
            await reporting.bind(device.getEndpoint(1), coordinatorEndpoint, ['genOnOff']);
            await reporting.bind(device.getEndpoint(2), coordinatorEndpoint, ['genOnOff']);
            await reporting.bind(device.getEndpoint(3), coordinatorEndpoint, ['genOnOff']);
            await reporting.bind(device.getEndpoint(4), coordinatorEndpoint, ['genOnOff']);
        },
        whiteLabel: [
            tuya.whitelabel('AVATTO', 'ZWSM16-4-Zigbee', '4 gang switch module', ['_TZ3000_5ajpkyq6']),
        ],
    },
    {
        fingerprint: [{modelID: 'TS1002', manufacturerName: '_TZ3000_etufnltx'}],
        model: 'F00XN00-04-1',
        vendor: 'FORIA',
        description: 'Dimmer 4 scenes',
        extend: [
            tuya.modernExtend.tuyaMagicPacket(),
            battery({voltage: true}),
            tuya.modernExtend.combineActions([
                actionEnumLookup({
                    actionLookup: {'scene_1': 1, 'scene_2': 2, 'scene_3': 3, 'scene_4': 4},
                    cluster: 'genOnOff',
                    commands: ['commandTuyaAction'],
                    attribute: 'data',
                    getter: (msg, attr) => msg.data[attr][1],
                }),
                commandsOnOff(),
                commandsLevelCtrl({commands: ['brightness_move_up', 'brightness_move_down', 'brightness_stop']}),
            ]),
        ],
    },
    {
        fingerprint: tuya.fingerprint('TS0601', ['_TZE204_l6llgoxq']),
        model: 'EA4161C-BI',
        vendor: 'TuYa',
        description: 'Single-phase multifunction energy meter (DIN Module)',
        fromZigbee: [tuya.fz.datapoints, tuya.fz.gateway_connection_status],
        toZigbee: [tuya.tz.datapoints],
        configure: tuya.configureMagicPacket,
        whiteLabel: [{vendor: 'XOCA', model: 'DAC4121C'}],
        exposes: [e.current(), e.power(), e.voltage(), e.energy(), e.text('meter_id', ea.STATE).withDescription('Meter ID (ID of device)')],
        meta: {
            tuyaDatapoints: [
                [1, 'energy', tuya.valueConverter.divideBy100],
                [3, null, null], // Monthly, but sends data only after request
                [4, null, null], // Dayly, but sends data only after request
                [6, null, tuya.valueConverter.phaseVariant2], // voltage and current
                [10, 'fault', tuya.valueConverterBasic.lookup({'clear': 0, 'over_current_threshold': 1,
                    'over_power_threshold': 2, 'over_voltage_threshold': 4, 'wrong_frequency_threshold': 8})],
                [11, null, null], // Frozen - strange function, in native app - nothing is clear
                [16, 'state', tuya.valueConverter.onOff],
                [17, null, tuya.valueConverter.threshold], // It's settable, but can't write converter
                [18, 'meter_id', tuya.valueConverter.raw],
                [20, 'clear_fault', tuya.valueConverter.onOff], // Clear fault
                [21, null, null], // Forward Energy T1 - don't know what this
                [22, null, null], // Forward Energy T2 - don't know what this
                [23, null, null], // Forward Energy T3 - don't know what this
                [24, null, null], // Forward Energy T4 - don't know what this
            ],
        },
    },
    {
        fingerprint: tuya.fingerprint('TS0601', ['_TZ3000_kkerjand']),
        model: 'SZT06 V2.0',
        vendor: 'TuYa',
        description: 'Smart mini temperature and humidity sensor',
        extend: [
            temperature(),
            humidity(),
            identify({isSleepy: true}),
            battery({voltage: true}),
        ],
    },
    {
        fingerprint: tuya.fingerprint('TS0601', ['_TZE200_pl31aqf5']),
        model: 'ZR360CDB',
        vendor: 'Zorro Alert',
        fromZigbee: [tuya.fz.datapoints],
        toZigbee: [tuya.tz.datapoints],
        description: 'Multifunctional CO2 detector',
        onEvent: tuya.onEventSetTime,
        configure: tuya.configureMagicPacket,
        exposes: [
            e.humidity(),
            e.temperature(),
            e.co2(),
            e.enum('alarm_ringtone', ea.STATE_SET, ['melody_1', 'melody_2', 'OFF']).withDescription('Ringtone of the alarm'),
            e.numeric('backlight_mode', ea.STATE_SET).withValueMin(1).withValueMax(3).withValueStep(1).withDescription('Backlight'),
            tuya.exposes.batteryState(),
            e.enum('air_quality', ea.STATE_GET, ['excellent', 'moderate', 'poor']),
        ],
        meta: {
            tuyaDatapoints: [
                [1, 'air_quality', tuya.valueConverterBasic.lookup({'excellent': tuya.enum(0), 'moderate': tuya.enum(1), 'poor': tuya.enum(2)})],
                [2, 'co2', tuya.valueConverter.raw],
                [5, 'alarm_ringtone', tuya.valueConverterBasic.lookup({'melody_1': tuya.enum(0), 'melody_2': tuya.enum(1), 'OFF': tuya.enum(2)})],
                [14, 'battery_state', tuya.valueConverter.batteryState],
                [17, 'backlight_mode', tuya.valueConverter.raw],
                [18, 'temperature', tuya.valueConverter.raw],
                [19, 'humidity', tuya.valueConverter.raw],
            ],
        },
    },
    {
<<<<<<< HEAD
        fingerprint: tuya.fingerprint('TS110E', ['_TZ3210_guijtl8k']),
        model: 'QS-Zigbee-D04',
        vendor: 'LEDRON',
        description: '0-10v dimmer',
        fromZigbee: [fzLocal.TS110E, fz.on_off],
        toZigbee: [tzLocal.TS110E_onoff_brightness, tzLocal.TS110E_options, tz.light_brightness_move],
        exposes: [
            e.light_brightness().withMinBrightness().withMaxBrightness(),
        ],
        configure: async (device, coordinatorEndpoint) => {
            await tuya.configureMagicPacket(device, coordinatorEndpoint);
            const endpoint = device.getEndpoint(1);
            await reporting.bind(endpoint, coordinatorEndpoint, ['genOnOff', 'genLevelCtrl']);
            await reporting.onOff(endpoint);
        },
=======
        fingerprint: tuya.fingerprint('TS0601', ['_TZE200_edl8pz1k', '_TZE204_edl8pz1k']),
        model: 'TS0601_floor_thermostat',
        vendor: 'TuYa',
        description: 'Zigbee thermostat for electric floors',
        fromZigbee: [tuya.fz.datapoints],
        toZigbee: [tuya.tz.datapoints],
        onEvent: tuya.onEventSetTime, // Add this if you are getting no converter for 'commandMcuSyncTime'
        configure: tuya.configureMagicPacket,
        exposes: [
            e.climate()
                .withSystemMode(['off', 'heat'], ea.STATE_SET)
                .withPreset(['manual', 'auto'])
                .withRunningState(['idle', 'heat'], ea.STATE)
                .withSetpoint('current_heating_setpoint', 5, 35, 0.5, ea.STATE_SET)
                .withLocalTemperature(ea.STATE).withDescription('Floor temperature')
                .withLocalTemperatureCalibration(-9, 9, 0.1, ea.STATE_SET).withDescription('Calibration floor temperature sensor'),
            e.deadzone_temperature().withValueMin(0).withValueMax(5).withValueStep(1).withDescription('Floor temperature'),
            e.child_lock(),
            ...tuya.exposes.scheduleAllDays(ea.STATE_SET, 'HH:MM/C HH:MM/C HH:MM/C HH:MM/C'),
        ],
        meta: {
            tuyaDatapoints: [
                [1, 'system_mode', tuya.valueConverterBasic.lookup({'heat': true, 'off': false})],
                [2, 'preset', tuya.valueConverter.tv02Preset()],
                [16, 'current_heating_setpoint', tuya.valueConverter.divideBy10],
                [24, 'device_temperature', tuya.valueConverter.divideBy10],
                [27, 'local_temperature_calibration', tuya.valueConverter.localTempCalibration2],
                [36, 'running_state', tuya.valueConverterBasic.lookup({'heat': tuya.enum(0), 'idle': tuya.enum(1)})],
                [40, 'child_lock', tuya.valueConverter.lockUnlock],
                [102, 'local_temperature', tuya.valueConverter.divideBy10],
                [103, 'deadzone_temperature', tuya.valueConverter.raw],
                [110, 'schedule_monday', tuya.valueConverter.thermostatScheduleDayMultiDP],
                [109, 'schedule_tuesday', tuya.valueConverter.thermostatScheduleDayMultiDP],
                [108, 'schedule_wednesday', tuya.valueConverter.thermostatScheduleDayMultiDP],
                [107, 'schedule_thursday', tuya.valueConverter.thermostatScheduleDayMultiDP],
                [106, 'schedule_friday', tuya.valueConverter.thermostatScheduleDayMultiDP],
                [105, 'schedule_saturday', tuya.valueConverter.thermostatScheduleDayMultiDP],
                [101, 'schedule_sunday', tuya.valueConverter.thermostatScheduleDayMultiDP],
            ],
        },
        whiteLabel: [{vendor: 'ELECTSMART', model: 'EST-120Z'}],
>>>>>>> 1b5bad8a
    },
];

export default definitions;
module.exports = definitions;<|MERGE_RESOLUTION|>--- conflicted
+++ resolved
@@ -8140,7 +8140,6 @@
         },
     },
     {
-<<<<<<< HEAD
         fingerprint: tuya.fingerprint('TS110E', ['_TZ3210_guijtl8k']),
         model: 'QS-Zigbee-D04',
         vendor: 'LEDRON',
@@ -8156,7 +8155,8 @@
             await reporting.bind(endpoint, coordinatorEndpoint, ['genOnOff', 'genLevelCtrl']);
             await reporting.onOff(endpoint);
         },
-=======
+	},
+	{
         fingerprint: tuya.fingerprint('TS0601', ['_TZE200_edl8pz1k', '_TZE204_edl8pz1k']),
         model: 'TS0601_floor_thermostat',
         vendor: 'TuYa',
@@ -8198,7 +8198,6 @@
             ],
         },
         whiteLabel: [{vendor: 'ELECTSMART', model: 'EST-120Z'}],
->>>>>>> 1b5bad8a
     },
 ];
 
