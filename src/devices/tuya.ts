--- conflicted
+++ resolved
@@ -700,29 +700,17 @@
     {
         fingerprint: tuya.fingerprint('TS0601', ['_TZE200_dhke3p9w']),
         model: 'F00YK04-18-1',
-<<<<<<< HEAD
         vendor: 'FORIA',
         description: '18 scenes remote',
         fromZigbee: [tuya.fz.datapoints],
         toZigbee: [tuya.tz.datapoints],
         configure: tuya.configureMagicPacket,
         exposes: [e.battery(), e.battery_voltage(), e.action(['scene_1', 'scene_2', 'scene_3', 'scene_4', 'scene_5', 'scene_6',
-        'scene_7', 'scene_8', 'scene_9', 'scene_10', 'scene_11', 'scene_12', 'scene_13', 'scene_14', 'scene_15', 'scene_16', 'scene_17', 'scene_18']),
+            'scene_7', 'scene_8', 'scene_9', 'scene_10', 'scene_11', 'scene_12', 'scene_13', 'scene_14', 'scene_15', 'scene_16', 'scene_17', 'scene_18']),
         ],
         endpoint: (device) => {
             return {'l1': 1, 'l2': 1, 'l3': 1, 'l4': 1, 'l5': 1, 'l6': 1, 'l7': 1, 'l8': 1, 'l9': 1,
-            'l10': 1, 'l11': 1, 'l12': 1, 'l13': 1, 'l14': 1, 'l15': 1, 'l16': 1, 'l17': 101, 'l18': 102};
-=======
-        vendor: 'FORIA1',
-        description: '18 scenes remote',
-        fromZigbee: [tuya.fz.datapoints],
-        toZigbee: [tuya.tz.datapoints,],
-        configure: tuya.configureMagicPacket,
-        exposes: [e.battery(), e.battery_voltage(), e.action(['scene_1', 'scene_2', 'scene_3', 'scene_4', 'scene_5', 'scene_6', 'scene_7', 'scene_8', 'scene_9', 'scene_10', 'scene_11', 'scene_12', 'scene_13', 'scene_14', 'scene_15', 'scene_16', 'scene_17', 'scene_18'])
-        ],
-        endpoint: (device) => {
-            return {'l1': 1, 'l2': 1, 'l3': 1, 'l4': 1, 'l5': 1, 'l6': 1, 'l7': 1, 'l8': 1,'l9': 1, 'l10': 1, 'l11': 1, 'l12': 1, 'l13': 1, 'l14': 1, 'l15': 1, 'l16': 1, 'l17': 101, 'l18': 102};
->>>>>>> c3d5e6d1
+                'l10': 1, 'l11': 1, 'l12': 1, 'l13': 1, 'l14': 1, 'l15': 1, 'l16': 1, 'l17': 101, 'l18': 102};
         },
         meta: {
             multiEndpoint: true,
@@ -745,10 +733,6 @@
                 [16, 'action', tuya.valueConverter.static('scene_16')],
                 [101, 'action', tuya.valueConverter.static('scene_17')],
                 [102, 'action', tuya.valueConverter.static('scene_18')],
-<<<<<<< HEAD
-=======
-    
->>>>>>> c3d5e6d1
             ],
         },
     },
