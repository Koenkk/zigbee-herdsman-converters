--- conflicted
+++ resolved
@@ -4,42 +4,6 @@
 const measurementIntervalMin = 5;
 const measurementIntervalMax = 4 * 60 * 60;
 
-<<<<<<< HEAD
-=======
-export const simplaHomeModernExtend = {
-    measurementInterval: (args?: Partial<m.NumericArgs<"genAnalogOutput">>) => {
-        const resultName = "measurement_interval";
-        const resultUnit = "s";
-        const resultDescription = "Defines how often the device performs measurements";
-
-        const result: ModernExtend = m.numeric({
-            name: resultName,
-            access: "ALL",
-            unit: resultUnit,
-            cluster: "genAnalogOutput",
-            attribute: "presentValue",
-            scale: 1,
-            valueMin: measurementIntervalMin,
-            valueMax: measurementIntervalMax,
-            description: resultDescription,
-            ...args,
-        });
-
-        // exposes is dynamic based on fw version
-        result.exposes = [
-            (device) => {
-                if (!utils.isDummyDevice(device) && device.softwareBuildID && Number(`0x${device?.softwareBuildID}`) > 0x01010101) {
-                    return result.exposes as Expose[];
-                }
-                return [];
-            },
-        ];
-
-        return result;
-    },
-};
-
->>>>>>> 99d5dfca
 export const definitions: DefinitionWithExtend[] = [
     {
         zigbeeModel: ["Soil Pro"],
@@ -83,8 +47,8 @@
                 name: "linear_mode",
                 cluster: "genBinaryOutput",
                 attribute: "presentValue",
-                description: "Soil moisture measurement mode: Volumetric Water Content (VWC) (0-45 %) or Linear (0-100 %)",
-                valueOn: ["Linear", 1],
+                description: "Soil moisture measurement mode: Volumetric Water Content (VWC) (0-45 %) or linear (0-100 %)",
+                valueOn: ["linear", 1],
                 valueOff: ["VWC", 0],
                 access: "ALL",
                 entityCategory: "config",
