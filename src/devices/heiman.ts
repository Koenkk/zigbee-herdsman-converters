import {Zcl} from "zigbee-herdsman";
import * as fz from "../converters/fromZigbee";
import * as tz from "../converters/toZigbee";
import * as constants from "../lib/constants";
import * as exposes from "../lib/exposes";
import {
    addCustomClusterHeimanSpecificAirQuality,
    addCustomClusterHeimanSpecificAirQualityShort,
    addCustomClusterHeimanSpecificInfraRedRemote,
    addCustomClusterHeimanSpecificScenes,
} from "../lib/heiman";
import * as m from "../lib/modernExtend";
import * as reporting from "../lib/reporting";
import * as tuya from "../lib/tuya";
import type {DefinitionWithExtend, Fz, Reporting, Tz, Zh} from "../lib/types";

const e = exposes.presets;
const ea = exposes.access;

interface RadarSensorHeiman {
    attributes: {
        // biome-ignore lint/style/useNamingConvention: TODO
        enable_indicator: number;
        sensitivity: number;
        // biome-ignore lint/style/useNamingConvention: TODO
        enable_sub_region_isolation: number;
        // biome-ignore lint/style/useNamingConvention: TODO
        installation_method: number;
        // biome-ignore lint/style/useNamingConvention: TODO
        cell_mounted_table: Buffer;
        // biome-ignore lint/style/useNamingConvention: TODO
        wall_mounted_table: Buffer;
        // biome-ignore lint/style/useNamingConvention: TODO
        sub_region_isolation_table: Buffer;
    };
    commands: never;
    commandResponses: never;
}

const fzLocal = {
    occupancyRadarHeiman: {
        cluster: "msOccupancySensing",
        type: ["attributeReport", "readResponse"],
        convert: (model, msg, publish, options, meta) => {
            const result: Record<string, unknown> = {};
            if (Object.hasOwn(msg.data, "occupancy")) {
                const occupancy = msg.data.occupancy;
                const bit0 = occupancy & 0x01; // Bit 0: Occupancy (0: no one, 1: someone)
                const bit1to3 = (occupancy >> 1) & 0x07; // Bits 1-3: Sensor status
                const bit4to5 = (occupancy >> 4) & 0x03; // Bits 4-5: Fall status

                // Interpretación de los estados
                result.occupancy = bit0 === 1;
                result.sensor_status = ["none", "activity"][bit1to3] || "unknown";
                result.fall_status = ["normal", "fall_warning", "fall_alarm"][bit4to5] || "unknown";
            } else if (Object.hasOwn(msg.data, "ultrasonicOToUDelay")) {
                result.radar_delay_time = msg.data.ultrasonicOToUDelay;
            }

            return result;
        },
    } satisfies Fz.Converter<"msOccupancySensing", undefined, ["attributeReport", "readResponse"]>,
    radarSensorHeiman: {
        cluster: "RadarSensorHeiman",
        type: ["attributeReport", "readResponse"],
        convert: (model, msg, publish, options, meta) => {
            const result: Record<string, unknown> = {};
            const mapAttributes: Record<string, string> = {
                enable_indicator: "enable_indicator",
                sensitivity: "sensitivity",
                enable_sub_region_isolation: "enable_sub_region_isolation",
                installation_method: "installation_method",
                cell_mounted_table: "cell_mounted_table",
                wall_mounted_table: "wall_mounted_table",
                sub_region_isolation_table: "sub_region_isolation_table",
            };

            for (const key of Object.keys(msg.data)) {
                if (mapAttributes[key]) {
                    const value = msg.data[key as keyof typeof msg.data & string];
                    if (Buffer.isBuffer(value) && value.length >= 5) {
                        try {
                            if (key === "cell_mounted_table") {
                                if (value.length !== 10) {
                                    throw new Error(`Invalid cell_mounted_table data length: expected 10 bytes, got ${value.length}.`);
                                }
                                const coordinates = [
                                    value.readInt16LE(0), // x1
                                    value.readInt16LE(2), // y1
                                    value.readInt16LE(4), // x2
                                    value.readInt16LE(6), // y2
                                    value.readInt16LE(8), // height
                                ];
                                result.cell_mounted_table = coordinates.join(",");
                            } else if (key === "wall_mounted_table") {
                                if (value.length !== 8) {
                                    throw new Error(`Invalid wall_mounted_table data length: expected 8 bytes, got ${value.length}.`);
                                }
                                const coordinates = [
                                    value.readInt16LE(0), // x1
                                    value.readInt16LE(2), // y1
                                    value.readInt16LE(4), // x2
                                    value.readInt16LE(6), // height
                                ];
                                result.wall_mounted_table = coordinates.join(",");
                            } else if (key === "sub_region_isolation_table") {
                                if (value.length !== 12) {
                                    throw new Error(`Invalid sub_region_isolation_table data length: expected 12 bytes, got ${value.length}.`);
                                }
                                const coordinates = [
                                    value.readInt16LE(0), // x1
                                    value.readInt16LE(2), // y1
                                    value.readInt16LE(4), // x2
                                    value.readInt16LE(6), // y2
                                    value.readInt16LE(8), // z1
                                    value.readInt16LE(10), // z2
                                ];
                                result.sub_region_isolation_table = coordinates.join(",");
                            }
                        } catch (error) {
                            console.error(`Error decoding attribute ${key}:  ${(error as Error).message}`);
                        }
                    } else {
                        result[mapAttributes[key]] = value;
                    }
                }
            }
            return result;
        },
    } satisfies Fz.Converter<"RadarSensorHeiman", RadarSensorHeiman, ["attributeReport", "readResponse"]>,
};

const tzLocal = {
    radarSensorHeiman: {
        key: [
            "enable_indicator",
            "sensitivity",
            "enable_sub_region_isolation",
            "installation_method",
            "cell_mounted_table",
            "wall_mounted_table",
            "sub_region_isolation_table",
        ],

        convertSet: async (entity, key, value, meta) => {
            const cluster = "RadarSensorHeiman";
            const mapAttributes: Record<string, {id: number; type: number}> = {
                enable_indicator: {id: 0xf001, type: 0x20},
                sensitivity: {id: 0xf002, type: 0x20},
                enable_sub_region_isolation: {id: 0xf006, type: 0x20},
                installation_method: {id: 0xf007, type: 0x20},
                cell_mounted_table: {id: 0xf008, type: 0x41}, // string
                wall_mounted_table: {id: 0xf009, type: 0x41}, // string
                sub_region_isolation_table: {id: 0xf00a, type: 0x41}, // string
            };

            const attributeInfo = mapAttributes[key];
            if (!attributeInfo) {
                throw new Error(`Unsupported attribute: ${key}`);
            }

            const {id, type} = attributeInfo;

            let payloadValue = value;

            if (key === "cell_mounted_table" && value !== "") {
                const coordinates = (value as string).split(",").map((v: string) => Number.parseInt(v, 10));
                if (coordinates.length !== 5) {
                    throw new Error("cell_mounted_table must be a string with 5 comma-separated values (e.g., '-2000,2000,-2500,2500,2300')");
                }

                // Rango de valores
                if (
                    coordinates[0] < -2000 ||
                    coordinates[0] > 0 || // X1
                    coordinates[1] < 0 ||
                    coordinates[1] > 2000 || // X2
                    coordinates[2] < -2500 ||
                    coordinates[2] > 0 || // Y1
                    coordinates[3] < 0 ||
                    coordinates[3] > 2500 || // Y2
                    coordinates[4] < 2300 ||
                    coordinates[4] > 3000 // height
                ) {
                    throw new Error("Values out of range for Cell Mounted Table.");
                }

                const buffer = Buffer.alloc(10); // 10 bytes + 1 byte
                buffer.writeInt16LE(coordinates[0], 0); // x1
                buffer.writeInt16LE(coordinates[1], 2); // x2
                buffer.writeInt16LE(coordinates[2], 4); // y1
                buffer.writeInt16LE(coordinates[3], 6); // y2
                buffer.writeInt16LE(coordinates[4], 8); // height
                payloadValue = buffer;
            } else if (key === "wall_mounted_table" && value !== "") {
                const coordinates = (value as string).split(",").map((v: string) => Number.parseInt(v, 10));
                if (coordinates.length !== 4) {
                    throw new Error("wall_mounted_table must be a string with 4 comma-separated values (e.g., '-2000,2000,4000,1600')");
                }

                if (
                    coordinates[0] < -2000 ||
                    coordinates[0] > 0 || // X1
                    coordinates[1] < 0 ||
                    coordinates[1] > 2000 || // X2
                    coordinates[2] < 200 ||
                    coordinates[2] > 4000 || // Y2
                    coordinates[3] < 1500 ||
                    coordinates[3] > 1600 // height
                ) {
                    throw new Error("Values out of range for Wall Mounted Table.");
                }

                const buffer = Buffer.alloc(8); // 8 bytes + 1 byte
                buffer.writeInt16LE(coordinates[0], 0); // x1
                buffer.writeInt16LE(coordinates[1], 2); // x2
                buffer.writeInt16LE(coordinates[2], 4); // y2
                buffer.writeInt16LE(coordinates[3], 6); // height
                payloadValue = buffer;
            } else if (key === "sub_region_isolation_table" && value !== "") {
                const coordinates = (value as string).split(",").map((v: string) => Number.parseInt(v, 10));
                if (coordinates.length !== 6) {
                    throw new Error(
                        "sub_region_isolation_table must be a string with 6 comma-separated values (e.g., '-2000,2000,-2500,2500,2300,3000')",
                    );
                }

                if (
                    coordinates[0] < -2000 ||
                    coordinates[0] > 2000 || // X1
                    coordinates[1] < -2000 ||
                    coordinates[1] > 2000 // X2
                ) {
                    throw new Error("Values out of range for Sub-Region Isolation Table.");
                }

                const buffer = Buffer.alloc(12); // 12 bytes + 1 byte
                buffer.writeInt16LE(coordinates[0], 0); // x1
                buffer.writeInt16LE(coordinates[1], 2); // x2
                buffer.writeInt16LE(coordinates[2], 4); // y1
                buffer.writeInt16LE(coordinates[3], 6); // y2
                buffer.writeInt16LE(coordinates[4], 8); // z1
                buffer.writeInt16LE(coordinates[5], 10); // z2
                payloadValue = buffer;
            }

            await entity.write(cluster, {[id]: {value: payloadValue, type}}, {manufacturerCode: 0x120b});

            return {state: {[key]: value}};
        },

        convertGet: async (entity, key, meta) => {
            const cluster = "RadarSensorHeiman";
            const mapAttributes: Record<string, number> = {
                enable_indicator: 0xf001,
                sensitivity: 0xf002,
                enable_sub_region_isolation: 0xf006,
                installation_method: 0xf007,
                cell_mounted_table: 0xf008,
                wall_mounted_table: 0xf009,
                sub_region_isolation_table: 0xf00a,
            };

            const attributeId = mapAttributes[key];
            if (!attributeId) {
                throw new Error(`Unsupported attribute for get: ${key}`);
            }

            await entity.read(cluster, [attributeId], {manufacturerCode: 0x120b});
        },
    } satisfies Tz.Converter,
    customFeatureHeiman: {
        key: ["radar_delay_time"],

        convertSet: async (entity, key, value, meta) => {
            const cluster = "msOccupancySensing";
            const mapAttributes: Record<string, {id: number; type: number}> = {
                radar_delay_time: {id: 0x0020, type: 0x21},
            };

            const attributeInfo = mapAttributes[key];
            if (!attributeInfo) {
                throw new Error(`Unsupported attribute: ${key}`);
            }

            const {id, type} = attributeInfo;

            // let payloadValue = value;
            await entity.write(cluster, {[id]: {value: value, type}});

            return {state: {[key]: value}};
        },

        convertGet: async (entity, key, meta) => {
            const cluster = "msOccupancySensing";
            const mapAttributes: Record<string, number> = {
                radar_delay_time: 0x0020,
            };

            const attributeId = mapAttributes[key];
            if (!attributeId) {
                throw new Error(`Unsupported attribute for get: ${key}`);
            }

            await entity.read(cluster, [attributeId]);
        },
    } satisfies Tz.Converter,
};

export const definitions: DefinitionWithExtend[] = [
    {
        zigbeeModel: ["PIRILLSensor-EF-3.0"],
        model: "HS1MIS-3.0",
        vendor: "Heiman",
        description: "Smart occupancy sensor",
        fromZigbee: [fz.occupancy, fz.battery],
        exposes: [e.occupancy(), e.battery()],
        configure: async (device, cordinatorEndpoint) => {
            const endpoint1 = device.getEndpoint(1);
            await reporting.bind(endpoint1, cordinatorEndpoint, ["msOccupancySensing", "genPowerCfg"]);
            await reporting.batteryPercentageRemaining(endpoint1);
            await reporting.occupancy(endpoint1);
        },
        extend: [m.illuminance()],
    },
    {
        fingerprint: tuya.fingerprint("TS0212", ["_TYZB01_wpmo3ja3"]),
        zigbeeModel: ["CO_V15", "CO_YDLV10", "CO_V16", "1ccaa94c49a84abaa9e38687913947ba", "CO_CTPG"],
        model: "HS1CA-M",
        description: "Smart carbon monoxide sensor",
        vendor: "Heiman",
        fromZigbee: [fz.ias_carbon_monoxide_alarm_1, fz.battery],
        toZigbee: [],
        configure: async (device, coordinatorEndpoint) => {
            const endpoint = device.getEndpoint(1);
            await reporting.bind(endpoint, coordinatorEndpoint, ["genPowerCfg"]);
            await reporting.batteryPercentageRemaining(endpoint);
            await reporting.batteryAlarmState(endpoint);
        },
        exposes: [e.carbon_monoxide(), e.battery_low(), e.battery()],
    },
    {
        zigbeeModel: ["PIRSensor-N", "PIRSensor-EM", "PIRSensor-EF-3.0", "PIR_TPV13"],
        model: "HS3MS",
        vendor: "Heiman",
        description: "Smart motion sensor",
        fromZigbee: [fz.ias_occupancy_alarm_1],
        toZigbee: [],
        exposes: [e.occupancy(), e.battery_low(), e.tamper()],
    },
    {
        zigbeeModel: ["SmartPlug", "SmartPlug-EF-3.0"],
        model: "HS2SK",
        description: "Smart metering plug",
        vendor: "Heiman",
        fromZigbee: [fz.on_off, fz.electrical_measurement, fz.metering],
        toZigbee: [tz.on_off],
        whiteLabel: [{vendor: "Schneider Electric", model: "CCTFR6500"}],
        configure: async (device, coordinatorEndpoint) => {
            const endpoint = device.getEndpoint(1);
            await reporting.bind(endpoint, coordinatorEndpoint, ["genOnOff", "haElectricalMeasurement", "seMetering"]);
            await reporting.onOff(endpoint);
            await reporting.readEletricalMeasurementMultiplierDivisors(endpoint);
            await reporting.rmsVoltage(endpoint);
            await reporting.rmsCurrent(endpoint);
            await reporting.activePower(endpoint);
            await reporting.readMeteringMultiplierDivisor(endpoint);
            await reporting.currentSummDelivered(endpoint);
        },
        exposes: [e.switch(), e.power(), e.current(), e.voltage(), e.energy()],
    },
    {
        fingerprint: [{modelID: "SmartPlug-N", manufacturerName: "HEIMAN"}],
        model: "HS2SK_nxp",
        description: "Smart metering plug",
        vendor: "Heiman",
        fromZigbee: [fz.on_off, fz.electrical_measurement],
        toZigbee: [tz.on_off],
        extend: [tuya.modernExtend.electricityMeasurementPoll()],
        configure: async (device, coordinatorEndpoint) => {
            const endpoint = device.getEndpoint(1);
            await reporting.bind(endpoint, coordinatorEndpoint, ["genOnOff", "haElectricalMeasurement"]);
            await reporting.onOff(endpoint);
            await reporting.readEletricalMeasurementMultiplierDivisors(endpoint);
        },
        exposes: [e.switch(), e.power(), e.current(), e.voltage()],
    },
    {
        zigbeeModel: [
            "SMOK_V16",
            "SMOK_V15",
            "b5db59bfd81e4f1f95dc57fdbba17931",
            "98293058552c49f38ad0748541ee96ba",
            "SMOK_YDLV10",
            "FB56-SMF02HM1.4",
            "SmokeSensor-N-3.0",
            "319fa36e7384414a9ea62cba8f6e7626",
            "c3442b4ac59b4ba1a83119d938f283ab",
            "SmokeSensor-EF-3.0",
            "SMOK_HV14",
        ],
        model: "HS1SA",
        vendor: "Heiman",
        description: "Smoke detector",
        fromZigbee: [fz.ias_smoke_alarm_1, fz.battery],
        toZigbee: [],
        configure: async (device, coordinatorEndpoint) => {
            const endpoint = device.getEndpoint(1);
            await reporting.bind(endpoint, coordinatorEndpoint, ["genPowerCfg"]);
            await reporting.batteryPercentageRemaining(endpoint);
        },
        exposes: [e.smoke(), e.battery_low(), e.battery(), e.test()],
    },
    {
        zigbeeModel: ["SmokeSensor-N", "SmokeSensor-EM"],
        model: "HS3SA/HS1SA",
        vendor: "Heiman",
        description: "Smoke detector",
        fromZigbee: [fz.ias_smoke_alarm_1, fz.battery],
        toZigbee: [],
        configure: async (device, coordinatorEndpoint) => {
            const endpoint = device.getEndpoint(1);
            await reporting.bind(endpoint, coordinatorEndpoint, ["genPowerCfg"]);
            await reporting.batteryPercentageRemaining(endpoint);
        },
        exposes: [e.smoke(), e.battery_low(), e.battery(), e.test()],
    },
    {
        zigbeeModel: ["HS2SA-EF-3.0"],
        model: "HS2SA-EF-3.0",
        vendor: "Heiman",
        description: "Smoke detector",
        fromZigbee: [fz.ias_smoke_alarm_1, fz.battery],
        toZigbee: [],
        configure: async (device, coordinatorEndpoint) => {
            const endpoint = device.getEndpoint(1);
            await reporting.bind(endpoint, coordinatorEndpoint, ["genPowerCfg"]);
            await reporting.batteryPercentageRemaining(endpoint);
        },
        exposes: [e.smoke(), e.battery_low(), e.battery(), e.test()],
    },
    {
        zigbeeModel: ["GASSensor-N", "GASSensor-N-3.0", "d90d7c61c44d468a8e906ca0841e0a0c"],
        model: "HS3CG",
        vendor: "Heiman",
        description: "Combustible gas sensor",
        fromZigbee: [fz.ias_gas_alarm_2],
        toZigbee: [],
        exposes: [e.gas(), e.battery_low(), e.tamper()],
    },
    {
        zigbeeModel: ["GASSensor-EN"],
        model: "HS1CG-M",
        vendor: "Heiman",
        description: "Combustible gas sensor",
        fromZigbee: [fz.ias_gas_alarm_1],
        toZigbee: [],
        exposes: [e.gas(), e.battery_low(), e.tamper()],
    },
    {
        zigbeeModel: ["HY0022"],
        model: "HS1CG_H",
        vendor: "Heiman",
        description: "Smart combustible gas sensor",
        fromZigbee: [fz.ias_gas_alarm_1],
        toZigbee: [],
        exposes: [e.gas(), e.battery_low(), e.tamper()],
    },
    {
        zigbeeModel: ["RH3070"],
        model: "HS1CG",
        vendor: "Heiman",
        description: "Smart combustible gas sensor",
        fromZigbee: [fz.ias_gas_alarm_1],
        toZigbee: [],
        exposes: [e.gas(), e.battery_low(), e.tamper()],
    },
    {
        zigbeeModel: ["GAS_V15"],
        model: "HS1CG_M",
        vendor: "Heiman",
        description: "Combustible gas sensor",
        fromZigbee: [fz.ias_gas_alarm_2],
        toZigbee: [],
        exposes: [e.gas(), e.battery_low(), e.tamper()],
    },
    {
        zigbeeModel: ["DoorSensor-N", "DoorSensor-N-3.0"],
        model: "HS3DS",
        vendor: "Heiman",
        description: "Door sensor",
        fromZigbee: [fz.ias_contact_alarm_1, fz.battery],
        toZigbee: [],
        configure: async (device, coordinatorEndpoint) => {
            const endpoint = device.getEndpoint(1);
            await reporting.bind(endpoint, coordinatorEndpoint, ["genPowerCfg"]);
            await reporting.batteryPercentageRemaining(endpoint);
            await endpoint.read("genPowerCfg", ["batteryPercentageRemaining"]);
        },
        exposes: [e.contact(), e.battery(), e.battery_low(), e.tamper()],
    },
    {
        zigbeeModel: ["HS8DS-EF2-3.0"],
        model: "HS8DS-EFA",
        vendor: "Heiman",
        description: "Door sensor",
        extend: [m.battery(), m.iasZoneAlarm({zoneType: "contact", zoneAttributes: ["alarm_1", "battery_low"]})],
    },
    {
        zigbeeModel: ["D1-EF2-3.0"],
        model: "D1-EFA",
        vendor: "Heiman",
        description: "Door sensor",
        extend: [m.battery(), m.iasZoneAlarm({zoneType: "contact", zoneAttributes: ["alarm_1", "battery_low", "tamper"]})],
    },
    {
        zigbeeModel: ["DoorSensor-EM", "DoorSensor-EF-3.0"],
        model: "HS1DS",
        vendor: "Heiman",
        description: "Door sensor",
        fromZigbee: [fz.ias_contact_alarm_1, fz.battery],
        toZigbee: [],
        configure: async (device, coordinatorEndpoint) => {
            const endpoint = device.getEndpoint(1);
            await reporting.bind(endpoint, coordinatorEndpoint, ["genPowerCfg"]);
            await reporting.batteryPercentageRemaining(endpoint);
            await endpoint.read("genPowerCfg", ["batteryPercentageRemaining"]);
        },
        exposes: [e.contact(), e.battery_low(), e.tamper(), e.battery()],
    },
    {
        zigbeeModel: ["DOOR_TPV13", "DOOR_TPV12"],
        model: "HEIMAN-M1",
        vendor: "Heiman",
        description: "Door sensor",
        fromZigbee: [fz.ias_contact_alarm_1],
        toZigbee: [],
        exposes: [e.contact(), e.battery_low(), e.tamper()],
    },
    {
        zigbeeModel: ["WaterSensor-N", "WaterSensor-EM", "WaterSensor-N-3.0", "WaterSensor-EF-3.0", "WATER_TPV13"],
        model: "HS1WL/HS3WL",
        vendor: "Heiman",
        description: "Water leakage sensor",
        fromZigbee: [fz.ias_water_leak_alarm_1, fz.battery],
        toZigbee: [],
        configure: async (device, coordinatorEndpoint) => {
            const endpoint = device.getEndpoint(1);
            await reporting.bind(endpoint, coordinatorEndpoint, ["genPowerCfg"]);
            await reporting.batteryPercentageRemaining(endpoint);
            await endpoint.read("genPowerCfg", ["batteryPercentageRemaining"]);
        },
        exposes: [e.water_leak(), e.battery_low(), e.tamper(), e.battery()],
    },
    {
        zigbeeModel: ["WaterSensor2-EF-3.0"],
        model: "HS2WL",
        vendor: "Heiman",
        description: "Water leakage sensor",
        fromZigbee: [],
        toZigbee: [],
        extend: [m.iasZoneAlarm({zoneType: "water_leak", zoneAttributes: ["alarm_1"]}), m.temperature(), m.battery({lowStatus: true})],
        configure: async (device, coordinatorEndpoint) => {
            const endpoint = device.getEndpoint(1);
            await reporting.bind(endpoint, coordinatorEndpoint, ["genPowerCfg", "msTemperatureMeasurement"]);
            await reporting.batteryPercentageRemaining(endpoint);
            await endpoint.read("genPowerCfg", ["batteryPercentageRemaining"]);
            await endpoint.read("msTemperatureMeasurement", ["measuredValue"]);
        },
    },
    {
        fingerprint: [{modelID: "RC-N", manufacturerName: "HEIMAN"}],
        model: "HS1RC-N",
        vendor: "Heiman",
        description: "Smart remote controller",
        fromZigbee: [fz.battery, fz.command_arm, fz.command_emergency],
        toZigbee: [],
        exposes: [e.battery(), e.action(["emergency", "disarm", "arm_partial_zones", "arm_all_zones"])],
        configure: async (device, coordinatorEndpoint) => {
            const endpoint = device.getEndpoint(1);
            await reporting.bind(endpoint, coordinatorEndpoint, ["genPowerCfg"]);
            await reporting.batteryPercentageRemaining(endpoint);
            await endpoint.read("genPowerCfg", ["batteryPercentageRemaining"]);
        },
    },
    {
        fingerprint: [{modelID: "RC-EF-3.0", manufacturerName: "HEIMAN"}],
        model: "HM1RC-2-E",
        vendor: "Heiman",
        description: "Smart remote controller",
        fromZigbee: [fz.battery, fz.command_arm, fz.command_emergency],
        toZigbee: [],
        exposes: [e.battery(), e.action(["emergency", "disarm", "arm_day_zones", "arm_all_zones"])],
        configure: async (device, coordinatorEndpoint) => {
            const endpoint = device.getEndpoint(1);
            await reporting.bind(endpoint, coordinatorEndpoint, ["genPowerCfg"]);
            await reporting.batteryPercentageRemaining(endpoint);
            await endpoint.read("genPowerCfg", ["batteryPercentageRemaining"]);
        },
        extend: [m.iasArmCommandDefaultResponse()],
    },
    {
        fingerprint: [{modelID: "RC-EM", manufacturerName: "HEIMAN"}],
        model: "HS1RC-EM",
        vendor: "Heiman",
        description: "Smart remote controller",
        fromZigbee: [fz.battery, fz.command_arm, fz.command_emergency],
        toZigbee: [],
        exposes: [e.battery(), e.action(["emergency", "disarm", "arm_partial_zones", "arm_all_zones"])],
        configure: async (device, coordinatorEndpoint) => {
            const endpoint = device.getEndpoint(1);
            await reporting.bind(endpoint, coordinatorEndpoint, ["genPowerCfg"]);
            await reporting.batteryPercentageRemaining(endpoint);
            await endpoint.read("genPowerCfg", ["batteryPercentageRemaining"]);
        },
    },
    {
        zigbeeModel: ["COSensor-EM", "COSensor-N", "COSensor-EF-3.0"],
        model: "HS1CA-E",
        vendor: "Heiman",
        description: "Smart carbon monoxide sensor",
        fromZigbee: [fz.ias_carbon_monoxide_alarm_1, fz.battery],
        toZigbee: [],
        configure: async (device, coordinatorEndpoint) => {
            const endpoint = device.getEndpoint(1);
            await reporting.bind(endpoint, coordinatorEndpoint, ["genPowerCfg"]);
            await reporting.batteryPercentageRemaining(endpoint);
        },
        exposes: [e.carbon_monoxide(), e.battery_low(), e.battery()],
    },
    {
        fingerprint: tuya.fingerprint("TS0216", ["_TYZB01_8scntis1", "_TYZB01_4obovpbi"]),
        zigbeeModel: ["WarningDevice", "WarningDevice-EF-3.0"],
        model: "HS2WD-E",
        vendor: "Heiman",
        description: "Smart siren",
        fromZigbee: [fz.battery, fz.ias_wd],
        toZigbee: [tz.warning, tz.ias_max_duration],
        meta: {disableDefaultResponse: true},
        configure: async (device, coordinatorEndpoint) => {
            const endpoint = device.getEndpoint(1);
            await reporting.bind(endpoint, coordinatorEndpoint, ["genPowerCfg"]);
            await reporting.batteryPercentageRemaining(endpoint);
            await endpoint.read("ssIasWd", ["maxDuration"]);
        },
        exposes: [
            e.battery(),
            e
                .numeric("max_duration", ea.ALL)
                .withUnit("s")
                .withValueMin(0)
                .withValueMax(600)
                .withDescription("Max duration of Siren")
                .withCategory("config"),
            e
                .warning()
                .removeFeature("level")
                .removeFeature("strobe_level")
                .removeFeature("mode")
                .withFeature(e.enum("mode", ea.SET, ["stop", "emergency"]).withDescription("Mode of the warning (sound effect)")),
        ],
    },
    {
        zigbeeModel: ["HT-EM", "TH-EM", "TH-T_V14"],
        model: "HS1HT",
        vendor: "Heiman",
        description: "Smart temperature & humidity Sensor",
        exposes: [e.battery(), e.temperature(), e.humidity()],
        fromZigbee: [fz.temperature, fz.humidity, fz.battery],
        toZigbee: [],
        meta: {battery: {voltageToPercentage: {min: 2500, max: 3000}}},
        whiteLabel: [{vendor: "Ferguson", model: "TH-T_V14"}],
        configure: async (device, coordinatorEndpoint) => {
            const endpoint1 = device.getEndpoint(1);
            await reporting.bind(endpoint1, coordinatorEndpoint, ["msTemperatureMeasurement"]);
            const endpoint2 = device.getEndpoint(2);
            await reporting.bind(endpoint2, coordinatorEndpoint, ["msRelativeHumidity", "genPowerCfg"]);
            await reporting.temperature(endpoint1);
            await reporting.humidity(endpoint2);
            await reporting.batteryVoltage(endpoint2);
            await reporting.batteryPercentageRemaining(endpoint2);
        },
    },
    {
        zigbeeModel: ["HT-N", "HT-EF-3.0"],
        model: "HS1HT-N",
        vendor: "Heiman",
        description: "Smart temperature & humidity Sensor",
        fromZigbee: [fz.temperature, fz.humidity, fz.battery],
        toZigbee: [],
        configure: async (device, coordinatorEndpoint) => {
            const endpoint1 = device.getEndpoint(1);
            await reporting.bind(endpoint1, coordinatorEndpoint, ["msTemperatureMeasurement", "genPowerCfg"]);
            await reporting.temperature(endpoint1);
            await reporting.batteryPercentageRemaining(endpoint1);
            await endpoint1.read("genPowerCfg", ["batteryPercentageRemaining"]);

            const endpoint2 = device.getEndpoint(2);
            await reporting.bind(endpoint2, coordinatorEndpoint, ["msRelativeHumidity"]);
            await reporting.humidity(endpoint2);
        },
        exposes: [e.temperature(), e.humidity(), e.battery()],
    },
    {
        zigbeeModel: ["E_Socket"],
        model: "HS2ESK-E",
        vendor: "Heiman",
        description: "Smart in wall plug",
        fromZigbee: [fz.on_off, fz.electrical_measurement],
        toZigbee: [tz.on_off],
        configure: async (device, coordinatorEndpoint) => {
            const endpoint = device.getEndpoint(1);
            await reporting.bind(endpoint, coordinatorEndpoint, ["genOnOff", "haElectricalMeasurement"]);
            await reporting.onOff(endpoint);
            await reporting.readEletricalMeasurementMultiplierDivisors(endpoint);
            await reporting.rmsVoltage(endpoint);
            await reporting.rmsCurrent(endpoint);
            await reporting.activePower(endpoint);
        },
        exposes: [e.switch(), e.power(), e.current(), e.voltage()],
    },
    {
        fingerprint: [
            {modelID: "SOS-EM", manufacturerName: "HEIMAN"},
            {modelID: "SOS-EF-3.0", manufacturerName: "HEIMAN"},
        ],
        model: "HS1EB/HS1EB-E",
        vendor: "Heiman",
        description: "Smart emergency button",
        fromZigbee: [fz.command_status_change_notification_action, fz.battery],
        toZigbee: [],
        exposes: [e.battery(), e.action(["off", "single", "double", "hold"])],
        configure: async (device, coordinatorEndpoint) => {
            const endpoint = device.getEndpoint(1);
            await reporting.bind(endpoint, coordinatorEndpoint, ["genPowerCfg"]);
            await reporting.batteryPercentageRemaining(endpoint);
            await endpoint.read("genPowerCfg", ["batteryPercentageRemaining"]);
        },
    },
    {
        fingerprint: [{modelID: "SceneSwitch-EM-3.0", manufacturerName: "HEIMAN"}],
        model: "HS2SS",
        vendor: "Heiman",
        description: "Smart scene switch",
        extend: [addCustomClusterHeimanSpecificScenes()],
        fromZigbee: [fz.battery, fz.heiman_scenes],
        exposes: [e.battery(), e.action(["cinema", "at_home", "sleep", "go_out", "repast"])],
        toZigbee: [],
        configure: async (device, coordinatorEndpoint) => {
            const endpoint = device.getEndpoint(1);
            await reporting.bind(endpoint, coordinatorEndpoint, ["genPowerCfg", "heimanSpecificScenes"]);
            await reporting.batteryPercentageRemaining(endpoint);
        },
    },
    {
        zigbeeModel: ["TempDimmerSw-EM-3.0"],
        model: "HS2WDSC-E",
        vendor: "Heiman",
        description: "Remote dimmer and temperature control",
        fromZigbee: [
            fz.battery,
            fz.command_on,
            fz.command_off,
            fz.command_move,
            fz.command_stop,
            fz.command_move_to_color,
            fz.command_move_to_color_temp,
        ],
        exposes: [e.battery(), e.action(["on", "off", "move", "stop", "color_move", "color_temperature_move"])],
        toZigbee: [],
        configure: async (device, coordinatorEndpoint) => {
            const endpoint = device.getEndpoint(1);
            await reporting.bind(endpoint, coordinatorEndpoint, ["genPowerCfg", "genOnOff", "genLevelCtrl", "lightingColorCtrl"]);
            await reporting.batteryPercentageRemaining(endpoint, {min: constants.repInterval.MINUTES_5, max: constants.repInterval.HOUR});
        },
    },
    {
        fingerprint: [{modelID: "ColorDimmerSw-EM-3.0", manufacturerName: "HEIMAN"}],
        model: "HS2WDSR-E",
        vendor: "Heiman",
        description: "Remote dimmer and color control",
        fromZigbee: [fz.battery, fz.command_on, fz.command_off, fz.command_move, fz.command_stop, fz.command_move_to_color],
        exposes: [e.battery(), e.action(["on", "off", "move", "stop", "color_move"])],
        toZigbee: [],
        configure: async (device, coordinatorEndpoint) => {
            const endpoint = device.getEndpoint(1);
            await reporting.bind(endpoint, coordinatorEndpoint, ["genPowerCfg", "genOnOff", "genLevelCtrl", "lightingColorCtrl"]);
            await reporting.batteryPercentageRemaining(endpoint, {min: constants.repInterval.MINUTES_5, max: constants.repInterval.HOUR});
        },
    },
    {
        zigbeeModel: ["HS3HT-EFA-3.0"],
        model: "HS3HT",
        vendor: "Heiman",
        description: "Temperature & humidity sensor with display",
        fromZigbee: [fz.temperature, fz.humidity, fz.battery],
        toZigbee: [],
        configure: async (device, coordinatorEndpoint) => {
            const endpoint1 = device.getEndpoint(1);
            await reporting.bind(endpoint1, coordinatorEndpoint, ["msTemperatureMeasurement", "genPowerCfg"]);
            await reporting.temperature(endpoint1);
            await reporting.batteryPercentageRemaining(endpoint1);
            await endpoint1.read("genPowerCfg", ["batteryPercentageRemaining"]);
            const endpoint2 = device.getEndpoint(2);
            await reporting.bind(endpoint2, coordinatorEndpoint, ["msRelativeHumidity"]);
            await reporting.humidity(endpoint2);
        },
        exposes: [e.battery(), e.temperature(), e.humidity()],
    },
    {
        zigbeeModel: ["GASSensor-EM", "358e4e3e03c644709905034dae81433e"],
        model: "HS1CG-E",
        vendor: "Heiman",
        description: "Combustible gas sensor",
        fromZigbee: [fz.ias_gas_alarm_1],
        toZigbee: [],
        whiteLabel: [{vendor: "Piri", model: "HSIO18008"}],
        exposes: [e.gas(), e.battery_low(), e.tamper()],
    },
    {
        zigbeeModel: ["GASSensor-EFR-3.0", "GASSensor-EF-3.0"],
        model: "HS1CG-E_3.0",
        vendor: "Heiman",
        description: "Combustible gas sensor",
        fromZigbee: [fz.ias_gas_alarm_2],
        toZigbee: [],
        exposes: [e.gas(), e.battery_low(), e.tamper()],
    },
    {
        fingerprint: [{modelID: "Vibration-N", manufacturerName: "HEIMAN"}],
        model: "HS1VS-N",
        vendor: "Heiman",
        description: "Vibration sensor",
        fromZigbee: [fz.ias_vibration_alarm_1, fz.battery],
        toZigbee: [],
        configure: async (device, coordinatorEndpoint) => {
            const endpoint = device.getEndpoint(1);
            await reporting.bind(endpoint, coordinatorEndpoint, ["genPowerCfg"]);
            await reporting.batteryPercentageRemaining(endpoint);
            await endpoint.read("genPowerCfg", ["batteryPercentageRemaining"]);
        },
        exposes: [e.vibration(), e.battery_low(), e.tamper(), e.battery()],
    },
    {
        fingerprint: [
            {modelID: "Vibration-EF_3.0", manufacturerName: "HEIMAN"},
            {modelID: "Vibration-EF-3.0", manufacturerName: "HEIMAN"},
        ],
        model: "HS1VS-EF",
        vendor: "Heiman",
        description: "Vibration sensor",
        fromZigbee: [fz.ias_vibration_alarm_1, fz.battery],
        toZigbee: [],
        configure: async (device, coordinatorEndpoint) => {
            const endpoint = device.getEndpoint(1);
            await reporting.bind(endpoint, coordinatorEndpoint, ["genPowerCfg"]);
            await reporting.batteryPercentageRemaining(endpoint);
            await endpoint.read("genPowerCfg", ["batteryPercentageRemaining"]);
        },
        exposes: [e.vibration(), e.battery_low(), e.tamper(), e.battery()],
    },
    {
        fingerprint: [{modelID: "HS2AQ-EM", manufacturerName: "HEIMAN"}],
        model: "HS2AQ-EM",
        vendor: "Heiman",
        description: "Air quality monitor",
        extend: [addCustomClusterHeimanSpecificAirQuality()],
        fromZigbee: [fz.battery, fz.temperature, fz.humidity, fz.pm25, fz.heiman_hcho, fz.heiman_air_quality],
        toZigbee: [],
        configure: async (device, coordinatorEndpoint) => {
            const heiman = {
                configureReporting: {
                    pm25MeasuredValue: async (endpoint: Zh.Endpoint, overrides?: Reporting.Override) => {
                        const payload = reporting.payload<"pm25Measurement">("measuredValue", 0, constants.repInterval.HOUR, 1, overrides);
                        await endpoint.configureReporting("pm25Measurement", payload);
                    },
                    formAldehydeMeasuredValue: async (endpoint: Zh.Endpoint, overrides?: Reporting.Override) => {
                        const payload = reporting.payload<"msFormaldehyde">("measuredValue", 0, constants.repInterval.HOUR, 1, overrides);
                        await endpoint.configureReporting("msFormaldehyde", payload);
                    },
                    batteryState: async (endpoint: Zh.Endpoint, overrides?: Reporting.Override) => {
                        const payload = reporting.payload<"heimanSpecificAirQuality">("batteryState", 0, constants.repInterval.HOUR, 1, overrides);
                        await endpoint.configureReporting("heimanSpecificAirQuality", payload);
                    },
                    pm10measuredValue: async (endpoint: Zh.Endpoint, overrides?: Reporting.Override) => {
                        const payload = reporting.payload<"heimanSpecificAirQuality">(
                            "pm10measuredValue",
                            0,
                            constants.repInterval.HOUR,
                            1,
                            overrides,
                        );
                        await endpoint.configureReporting("heimanSpecificAirQuality", payload);
                    },
                    tvocMeasuredValue: async (endpoint: Zh.Endpoint, overrides?: Reporting.Override) => {
                        const payload = reporting.payload<"heimanSpecificAirQuality">(
                            "tvocMeasuredValue",
                            0,
                            constants.repInterval.HOUR,
                            1,
                            overrides,
                        );
                        await endpoint.configureReporting("heimanSpecificAirQuality", payload);
                    },
                    aqiMeasuredValue: async (endpoint: Zh.Endpoint, overrides?: Reporting.Override) => {
                        const payload = reporting.payload<"heimanSpecificAirQuality">(
                            "aqiMeasuredValue",
                            0,
                            constants.repInterval.HOUR,
                            1,
                            overrides,
                        );
                        await endpoint.configureReporting("heimanSpecificAirQuality", payload);
                    },
                },
            };

            const endpoint = device.getEndpoint(1);
            await reporting.bind(endpoint, coordinatorEndpoint, [
                "genPowerCfg",
                "genTime",
                "msTemperatureMeasurement",
                "msRelativeHumidity",
                "pm25Measurement",
                "msFormaldehyde",
                "heimanSpecificAirQuality",
            ]);

            await reporting.batteryPercentageRemaining(endpoint);
            await reporting.temperature(endpoint);
            await reporting.humidity(endpoint);

            await heiman.configureReporting.pm25MeasuredValue(endpoint);
            await heiman.configureReporting.formAldehydeMeasuredValue(endpoint);
            await heiman.configureReporting.batteryState(endpoint);
            await heiman.configureReporting.pm10measuredValue(endpoint);
            await heiman.configureReporting.tvocMeasuredValue(endpoint);
            await heiman.configureReporting.aqiMeasuredValue(endpoint);

            await endpoint.read("genPowerCfg", ["batteryPercentageRemaining"]);

            // Seems that it is bug in HEIMAN, device does not asks for the time with binding
            // So, we need to write time during configure
            const time = Math.round((Date.now() - constants.OneJanuary2000) / 1000);
            // Time-master + synchronised
            const values = {timeStatus: 3, time: time, timeZone: new Date().getTimezoneOffset() * -1 * 60};
            await endpoint.write("genTime", values);
        },
        exposes: [
            e.battery(),
            e.temperature(),
            e.humidity(),
            e.pm25(),
            e.hcho(),
            e.voc(),
            e.aqi(),
            e.pm10(),
            e.enum("battery_state", ea.STATE, ["not_charging", "charging", "charged"]),
        ],
    },
    {
        fingerprint: [{modelID: "IRControl-EM", manufacturerName: "HEIMAN"}],
        model: "HS2IRC",
        vendor: "Heiman",
        description: "Smart IR Control",
        extend: [addCustomClusterHeimanSpecificInfraRedRemote()],
        fromZigbee: [fz.battery, fz.heiman_ir_remote],
        toZigbee: [tz.heiman_ir_remote],
        exposes: [e.battery()],
        configure: async (device, coordinatorEndpoint) => {
            const endpoint = device.getEndpoint(1);
            await reporting.bind(endpoint, coordinatorEndpoint, ["genPowerCfg", "heimanSpecificInfraRedRemote"]);
            await reporting.batteryPercentageRemaining(endpoint);
        },
    },
    {
        zigbeeModel: ["HS2SW1L-EF-3.0", "HS2SW1L-EFR-3.0", "HS2SW1A-N"],
        fingerprint: [
            {modelID: "HS2SW1A-EF-3.0", manufacturerName: "HEIMAN"},
            {modelID: "HS2SW1A-EFR-3.0", manufacturerName: "HEIMAN"},
        ],
        model: "HS2SW1A/HS2SW1A-N",
        vendor: "Heiman",
        description: "Smart switch - 1 gang with neutral wire",
        fromZigbee: [fz.on_off, fz.device_temperature],
        toZigbee: [tz.on_off],
        configure: async (device, coordinatorEndpoint) => {
            const endpoint = device.getEndpoint(1);
            await reporting.bind(endpoint, coordinatorEndpoint, ["genOnOff", "genDeviceTempCfg"]);
            await reporting.onOff(endpoint);
            await reporting.deviceTemperature(endpoint);
        },
        exposes: [e.switch(), e.device_temperature()],
    },
    {
        zigbeeModel: ["HS2SW2L-EF-3.0", "HS2SW2L-EFR-3.0", "HS2SW2A-N"],
        fingerprint: [
            {modelID: "HS2SW2A-EF-3.0", manufacturerName: "HEIMAN"},
            {modelID: "HS2SW2A-EFR-3.0", manufacturerName: "HEIMAN"},
        ],
        model: "HS2SW2A/HS2SW2A-N",
        vendor: "Heiman",
        description: "Smart switch - 2 gang with neutral wire",
        fromZigbee: [fz.on_off, fz.device_temperature],
        toZigbee: [tz.on_off],
        endpoint: (device) => {
            return {left: 1, right: 2};
        },
        meta: {multiEndpoint: true},
        configure: async (device, coordinatorEndpoint) => {
            await reporting.bind(device.getEndpoint(1), coordinatorEndpoint, ["genOnOff", "genDeviceTempCfg"]);
            await reporting.bind(device.getEndpoint(2), coordinatorEndpoint, ["genOnOff"]);
            await reporting.deviceTemperature(device.getEndpoint(1));
        },
        exposes: [e.switch().withEndpoint("left"), e.switch().withEndpoint("right"), e.device_temperature()],
    },
    {
        zigbeeModel: ["HS2SW3L-EF-3.0", "HS2SW3L-EFR-3.0", "HS2SW3A-N"],
        fingerprint: [
            {modelID: "HS2SW3A-EF-3.0", manufacturerName: "HEIMAN"},
            {modelID: "HS2SW3A-EFR-3.0", manufacturerName: "HEIMAN"},
        ],
        model: "HS2SW3A/HS2SW3A-N",
        vendor: "Heiman",
        description: "Smart switch - 3 gang with neutral wire",
        fromZigbee: [fz.on_off, fz.device_temperature],
        toZigbee: [tz.on_off],
        endpoint: (device) => {
            return {left: 1, center: 2, right: 3};
        },
        meta: {multiEndpoint: true},
        configure: async (device, coordinatorEndpoint) => {
            await reporting.bind(device.getEndpoint(1), coordinatorEndpoint, ["genOnOff", "genDeviceTempCfg"]);
            await reporting.bind(device.getEndpoint(2), coordinatorEndpoint, ["genOnOff"]);
            await reporting.bind(device.getEndpoint(3), coordinatorEndpoint, ["genOnOff"]);
            await reporting.deviceTemperature(device.getEndpoint(1));
        },
        exposes: [e.switch().withEndpoint("left"), e.switch().withEndpoint("center"), e.switch().withEndpoint("right"), e.device_temperature()],
    },
    {
        zigbeeModel: ["TemperLight"],
        model: "HS2WDS",
        vendor: "Heiman",
        description: "LED 9W CCT E27",
        extend: [m.light({colorTemp: {range: [153, 370]}})],
    },
    {
        zigbeeModel: ["ColorLight"],
        model: "HS1RGB",
        vendor: "Heiman",
        description: "Bulb E26/E27, RGB+WW 2700K, globe, opal, 400lm",
        extend: [m.light({colorTemp: {range: [275, 295]}, color: {modes: ["xy", "hs"], enhancedHue: true}})],
        meta: {applyRedFix: true, turnsOffAtBrightness1: true},
    },
    {
        zigbeeModel: ["CurtainMo-EF-3.0", "CurtainMo-EF"],
        model: "HS2CM-N-DC",
        vendor: "Heiman",
        description: "Gear window shade motor",
        fromZigbee: [fz.cover_position_via_brightness],
        toZigbee: [tz.cover_via_brightness],
        configure: async (device, coordinatorEndpoint) => {
            const endpoint = device.getEndpoint(1);
            await reporting.bind(endpoint, coordinatorEndpoint, ["genLevelCtrl", "genPowerCfg"]);
            await reporting.brightness(endpoint);
        },
        exposes: [e.cover_position().setAccess("state", ea.ALL)],
    },
    {
        zigbeeModel: ["PIR_TPV16"],
        model: "HS1MS-M",
        vendor: "Heiman",
        description: "Smart motion sensor",
        fromZigbee: [fz.ias_occupancy_alarm_1],
        toZigbee: [],
        exposes: [e.occupancy(), e.battery_low(), e.tamper()],
    },
    {
        zigbeeModel: ["TY0202"],
        model: "HS1MS-EF",
        vendor: "Heiman",
        description: "Smart motion sensor",
        fromZigbee: [fz.ias_occupancy_alarm_1],
        toZigbee: [],
        exposes: [e.occupancy(), e.battery_low(), e.tamper()],
    },
    {
        fingerprint: [{modelID: "DoorBell-EM", manufacturerName: "HEIMAN"}],
        model: "HS2DB",
        vendor: "Heiman",
        description: "Smart doorbell button",
        fromZigbee: [fz.battery, fz.heiman_doorbell_button],
        toZigbee: [],
        configure: async (device, coordinatorEndpoint) => {
            const endpoint = device.getEndpoint(1);
            await reporting.bind(endpoint, coordinatorEndpoint, ["genPowerCfg"]);
            await reporting.batteryPercentageRemaining(endpoint);
        },
        exposes: [e.battery(), e.action(["pressed"]), e.battery_low(), e.tamper()],
    },
    {
        fingerprint: [{modelID: "DoorBell-EF-3.0", manufacturerName: "HEIMAN"}],
        model: "HS2SS-E_V03",
        vendor: "Heiman",
        description: "Smart doorbell button",
        fromZigbee: [fz.battery, fz.heiman_doorbell_button],
        toZigbee: [],
        configure: async (device, coordinatorEndpoint) => {
            const endpoint = device.getEndpoint(1);
            await reporting.bind(endpoint, coordinatorEndpoint, ["genPowerCfg"]);
            await reporting.batteryPercentageRemaining(endpoint);
        },
        exposes: [e.battery(), e.action(["pressed"]), e.battery_low(), e.tamper()],
    },
    {
        zigbeeModel: ["HS3AQ-EFA-3.0"],
        model: "HS3AQ",
        vendor: "Heiman",
        description: "Smart air quality monitor",
        fromZigbee: [fz.co2, fz.humidity, fz.battery, fz.temperature],
        toZigbee: [],
        configure: async (device, coordinatorEndpoint) => {
            const endpoint = device.getEndpoint(1);
            await reporting.bind(endpoint, coordinatorEndpoint, ["msRelativeHumidity", "genPowerCfg", "msTemperatureMeasurement", "msCO2"]);
            await reporting.batteryPercentageRemaining(endpoint);
            await reporting.temperature(endpoint, {min: 1, max: constants.repInterval.MINUTES_5, change: 10}); // 0.1 degree change
            await reporting.humidity(endpoint, {min: 1, max: constants.repInterval.MINUTES_5, change: 10}); // 0.1 % change
            await reporting.co2(endpoint, {min: 5, max: constants.repInterval.MINUTES_5, change: 0.00005}); // 50 ppm change
        },
        exposes: [e.co2(), e.battery(), e.humidity(), e.temperature()],
    },
    {
        zigbeeModel: ["RouteLight-EF-3.0"],
        model: "HS2RNL",
        vendor: "Heiman",
        description: "Smart repeater & night light",
        fromZigbee: [fz.on_off, fz.battery],
        toZigbee: [tz.on_off],
        configure: async (device, coordinatorEndpoint) => {
            const endpoint = device.getEndpoint(1);
            await reporting.bind(endpoint, coordinatorEndpoint, ["genPowerCfg", "genOnOff", "genLevelCtrl"]);
            await reporting.onOff(endpoint); // switch the night light on/off
            await reporting.batteryPercentageRemaining(endpoint); // internal backup battery in case of power outage
        },
        exposes: [e.switch(), e.battery()],
    },
    {
        zigbeeModel: ["PIR_TPV12"],
        model: "PIR_TPV12",
        vendor: "Heiman",
        description: "Motion sensor",
        extend: [
            m.battery({voltageToPercentage: {min: 2500, max: 3000}, voltage: true}),
            m.iasZoneAlarm({zoneType: "occupancy", zoneAttributes: ["alarm_1", "tamper", "battery_low"]}),
        ],
    },
    {
        zigbeeModel: ["HS15A-M"],
        model: "HS15A-M",
        vendor: "Heiman",
        description: "Smoke detector relabeled for zipato",
        extend: [m.iasZoneAlarm({zoneType: "smoke", zoneAttributes: ["alarm_1", "tamper", "battery_low"]}), m.battery(), m.iasWarning()],
    },
    {
        zigbeeModel: ["HS2FD-EF1-3.0"],
        model: "HS2FD-EF1-3.0",
        vendor: "Heiman",
        description: "Fall Detection Sensor",
        extend: [
            m.deviceAddCustomCluster("RadarSensorHeiman", {
                ID: 0xfc8b,
                manufacturerCode: Zcl.ManufacturerCode.HEIMAN_TECHNOLOGY_CO_LTD,
                attributes: {
                    enable_indicator: {ID: 0xf001, type: Zcl.DataType.UINT8}, // 0: off, 1: enable
                    sensitivity: {ID: 0xf002, type: Zcl.DataType.UINT8}, // 0: Off, 1: Low sensitivity, 2: High sensitivity
                    enable_sub_region_isolation: {ID: 0xf006, type: Zcl.DataType.UINT8}, // 0: Disable, 1: Enable
                    installation_method: {ID: 0xf007, type: Zcl.DataType.UINT8}, // 0: Wall-mounted, 1: Ceiling, 2: Rotate ceiling 45°
                    cell_mounted_table: {
                        ID: 0xf008,
                        type: Zcl.DataType.OCTET_STR,
                    },
                    wall_mounted_table: {
                        ID: 0xf009,
                        type: Zcl.DataType.OCTET_STR,
                    },
                    sub_region_isolation_table: {
                        ID: 0xf00a,
                        type: Zcl.DataType.OCTET_STR,
                    },
                },
                commands: {},
                commandsResponse: {},
            }),
        ],
        fromZigbee: [fz.identify, fzLocal.occupancyRadarHeiman, fzLocal.radarSensorHeiman],
        toZigbee: [tzLocal.radarSensorHeiman],
        ota: true,
        exposes: [
            e.binary("occupancy", ea.STATE, true, false).withDescription("Indicates if someone is present"),
            e.enum("sensor_status", ea.STATE, ["none", "activity", "unknown"]).withDescription("Sensor activity status"),
            e.enum("fall_status", ea.STATE, ["normal", "fall_warning", "fall_alarm", "unknown"]).withDescription("Fall detection status"),
            e.enum("enable_indicator", ea.ALL, [0, 1]).withDescription("0: Off, 1: Enable"),
            e.enum("sensitivity", ea.ALL, [0, 1, 2]).withDescription("0: Off, 1: Low sensitivity, 2: High sensitivity"),
            e.enum("enable_sub_region_isolation", ea.ALL, [0, 1]).withDescription("0: Disable, 1: Enable"),
            e.enum("installation_method", ea.ALL, [0, 1, 2]).withDescription("0: Wall-mounted, 1: Ceiling, 2: Rotate ceiling 45°"),
            exposes
                .text("cell_mounted_table", ea.ALL)
                .withDescription(
                    "Ceiling installation area coordinate table. Format: 'X1,X2,Y1,Y2,height'. Value range: -2000≤X1≤0, 0≤X2≤2000 -2500≤Y1≤0, 0≤Y2≤2500 2300≤height≤3000 Unit:mm",
                ),
            exposes
                .text("wall_mounted_table", ea.ALL)
                .withDescription(
                    "Wall-mounted installation area coordinate table. Format: 'X1,X2,Y2,height' Value range: -2000≤X1≤0, 0≤X2≤2000 200≤Y2≤4000 1500≤height≤1600  Unit:mm.",
                ),
            exposes
                .text("sub_region_isolation_table", ea.ALL)
                .withDescription(
                    "Undetectable area coordinate table. Format: 'x1,x2,y1,y2,z1,z2'. Ranges: X1≤x1≤x2≤X2 When wall-mounted:  200≤y1≤y2≤Y2 0≤z1≤z2≤2300 Ceiling installation: Y1≤y1≤y2≤Y2 0≤z1≤z2≤height Unit:mm",
                ),
        ],
        configure: async (device, coordinatorEndpoint, logger) => {
            const endpoint = device.getEndpoint(1);
            await reporting.bind(endpoint, coordinatorEndpoint, ["msOccupancySensing", "RadarSensorHeiman"]);
            await reporting.occupancy(endpoint);
            await endpoint.read<"RadarSensorHeiman", RadarSensorHeiman>("RadarSensorHeiman", [
                "cell_mounted_table",
                "wall_mounted_table",
                "sub_region_isolation_table",
            ]);
        },
        endpoint: (device) => ({default: 1}),
    },
    {
<<<<<<< HEAD
        zigbeeModel: ["HS8OS-EF1-3.0"],
        model: "HS8OS-EF1-3.0",
        vendor: "Heiman",
        description: "Human presence sensor",
        extend: [
            m.deviceAddCustomCluster("RadarSensorHeiman", {
                ID: 0xfc8b,
                manufacturerCode: Zcl.ManufacturerCode.HEIMAN_TECHNOLOGY_CO_LTD,
                attributes: {},
                commands: {},
                commandsResponse: {},
            }),
            m.occupancy(),
            m.numeric({
                name: "illuminance",
                unit: "",
                valueMin: 0,
                valueMax: 1200,
                cluster: "msIlluminanceMeasurement",
                attribute: {ID: 0x0000, type: Zcl.DataType.UINT16},
                description: "ambient illuminance in lux",
                access: "STATE_GET",
            }),
            m.binary({
                name: "enable_indicator",
                valueOn: ["ON", 1],
                valueOff: ["OFF", 0],
                cluster: "RadarSensorHeiman",
                attribute: {ID: 0xf001, type: Zcl.DataType.UINT8},
                description: "0: Off, 1: Enable",
                access: "ALL",
            }),
            m.numeric({
                name: "sensitivity",
                unit: "%",
                valueMin: 0,
                valueMax: 100,
                cluster: "RadarSensorHeiman",
                attribute: {ID: 0xf002, type: Zcl.DataType.UINT8},
                description: "Sensitivity of the radar sensor in range of 0 ~ 100%",
                access: "ALL",
            }),
            m.numeric({
                name: "radar_delay_time",
                unit: "s",
                valueMin: 60,
                valueMax: 3600,
                cluster: "msOccupancySensing",
                attribute: {ID: 0x0020, type: Zcl.DataType.UINT16},
                description: "occupied to unccupied delay",
                access: "ALL",
            }),
        ],
        fromZigbee: [],
        toZigbee: [tzLocal.radarSensorHeiman, tzLocal.customFeatureHeiman],
        ota: true,
        exposes: [],
        configure: async (device, coordinatorEndpoint, logger) => {
            const endpoint = device.getEndpoint(1);
            await reporting.bind(endpoint, coordinatorEndpoint, [
                "msOccupancySensing",
                "msIlluminanceMeasurement",
                "RadarSensorHeiman",
                "haDiagnostic",
            ]);
            await endpoint.read("msIlluminanceMeasurement", ["measuredValue"]);
            await endpoint.read("msOccupancySensing", ["ultrasonicOToUDelay"]);
        },
        endpoint: (device) => ({default: 1}),
=======
        fingerprint: [{modelID: "HS2AQ-EF-3.0", manufacturerName: "HEIMAN"}],
        model: "HS2AQ-EF-3.0",
        vendor: "Heiman",
        description: "Air quality monitor",
        extend: [
            addCustomClusterHeimanSpecificAirQualityShort(),
            m.battery(),
            m.humidity(),
            m.enumLookup({
                name: "charging_status",
                lookup: {NotCharged: 0, Charging: 1, FullyCharged: 2},
                cluster: "heimanSpecificAirQuality",
                attribute: "batteryState",
                description: "Current charging status",
                access: "STATE_GET",
            }),
        ],
        fromZigbee: [fz.temperature, fz.pm25, fz.heiman_hcho, fz.heiman_air_quality],
        toZigbee: [],
        configure: async (device, coordinatorEndpoint) => {
            const endpoint = device.getEndpoint(1);

            const heiman = {
                configureReporting: {
                    pm25MeasuredValue: async (endpoint: Zh.Endpoint, overrides?: Reporting.Override) => {
                        const payload = reporting.payload({ID: 0x0000, type: Zcl.DataType.UINT16}, 0, constants.repInterval.HOUR, 1, overrides);
                        await endpoint.configureReporting("pm25Measurement", payload);
                    },

                    formAldehydeMeasuredValue: async (endpoint: Zh.Endpoint, overrides?: Reporting.Override) => {
                        const payload = reporting.payload({ID: 0x0000, type: Zcl.DataType.UINT16}, 0, constants.repInterval.HOUR, 1, overrides);
                        await endpoint.configureReporting("msFormaldehyde", payload);
                    },

                    batteryState: async (endpoint: Zh.Endpoint, overrides?: Reporting.Override) => {
                        const payload = reporting.payload<"heimanSpecificAirQuality">("batteryState", 0, constants.repInterval.HOUR, 1, overrides);
                        await endpoint.configureReporting("heimanSpecificAirQuality", payload);
                    },

                    pm10measuredValue: async (endpoint: Zh.Endpoint, overrides?: Reporting.Override) => {
                        const payload = reporting.payload<"heimanSpecificAirQuality">(
                            "pm10measuredValue",
                            0,
                            constants.repInterval.HOUR,
                            1,
                            overrides,
                        );
                        await endpoint.configureReporting("heimanSpecificAirQuality", payload);
                    },

                    aqiMeasuredValue: async (endpoint: Zh.Endpoint, overrides?: Reporting.Override) => {
                        const payload = reporting.payload<"heimanSpecificAirQuality">(
                            "aqiMeasuredValue",
                            0,
                            constants.repInterval.HOUR,
                            1,
                            overrides,
                        );
                        await endpoint.configureReporting("heimanSpecificAirQuality", payload);
                    },
                },
            };

            await reporting.bind(endpoint, coordinatorEndpoint, [
                "genTime",
                "msTemperatureMeasurement",
                "pm25Measurement",
                "msFormaldehyde",
                "heimanSpecificAirQuality",
            ]);

            await reporting.temperature(endpoint);

            await heiman.configureReporting.pm25MeasuredValue(endpoint);
            await heiman.configureReporting.formAldehydeMeasuredValue(endpoint);
            await heiman.configureReporting.batteryState(endpoint);
            await heiman.configureReporting.pm10measuredValue(endpoint);
            await heiman.configureReporting.aqiMeasuredValue(endpoint);

            await endpoint.read("msTemperatureMeasurement", ["measuredValue"]);
            await endpoint.read("pm25Measurement", ["measuredValue"]);
            await endpoint.read("msFormaldehyde", ["measuredValue"]);
            await endpoint.read("heimanSpecificAirQuality", ["batteryState", "pm10measuredValue", "aqiMeasuredValue"]);

            // Bug Heiman
            const time = Math.round((Date.now() - constants.OneJanuary2000) / 1000);

            await endpoint.write("genTime", {
                timeStatus: 3,
                time,
                timeZone: new Date().getTimezoneOffset() * -1 * 60,
            });
        },
        exposes: [e.temperature(), e.pm25(), e.hcho(), e.aqi(), e.pm10()],
>>>>>>> d48a803a
    },
];<|MERGE_RESOLUTION|>--- conflicted
+++ resolved
@@ -1232,7 +1232,6 @@
         endpoint: (device) => ({default: 1}),
     },
     {
-<<<<<<< HEAD
         zigbeeModel: ["HS8OS-EF1-3.0"],
         model: "HS8OS-EF1-3.0",
         vendor: "Heiman",
@@ -1302,7 +1301,6 @@
             await endpoint.read("msOccupancySensing", ["ultrasonicOToUDelay"]);
         },
         endpoint: (device) => ({default: 1}),
-=======
         fingerprint: [{modelID: "HS2AQ-EF-3.0", manufacturerName: "HEIMAN"}],
         model: "HS2AQ-EF-3.0",
         vendor: "Heiman",
@@ -1397,6 +1395,5 @@
             });
         },
         exposes: [e.temperature(), e.pm25(), e.hcho(), e.aqi(), e.pm10()],
->>>>>>> d48a803a
     },
 ];