import {Zcl} from "zigbee-herdsman";
import type {TPartialClusterAttributes} from "zigbee-herdsman/dist/zspec/zcl/definition/clusters-types";
import * as fz from "../converters/fromZigbee";
import * as tz from "../converters/toZigbee";
import * as constants from "../lib/constants";
import * as exposes from "../lib/exposes";
import * as m from "../lib/modernExtend";
import * as reporting from "../lib/reporting";
import type {Configure, DefinitionWithExtend, Fz, KeyValueAny, ModernExtend, Tz} from "../lib/types";
import {assertString, getFromLookup, getOptions, toNumber} from "../lib/utils";

const e = exposes.presets;
const ea = exposes.access;

interface SprutDevice {
    attributes: {
        isConnected: number;
        // biome-ignore lint/style/useNamingConvention: TODO
        UartBaudRate: number;
    };
    commands: {
        debug: {data: number};
    };
    commandResponses: never;
}

const sprutCode = 0x6666;
const manufacturerOptions = {manufacturerCode: sprutCode};
const switchActionValues = ["OFF", "ON"];
const co2Lookup = {
    co2_autocalibration: "sprutCO2AutoCalibration",
    co2_manual_calibration: "sprutCO2Calibration",
} as const;

const fzLocal = {
    temperature: {
        cluster: "msTemperatureMeasurement",
        type: ["attributeReport", "readResponse"],
        convert: (model, msg, publish, options, meta) => {
            const temperature = msg.data.measuredValue / 100.0;
            return {temperature};
        },
    } satisfies Fz.Converter<"msTemperatureMeasurement", undefined, ["attributeReport", "readResponse"]>,
    occupancy_level: {
        cluster: "msOccupancySensing",
        type: ["readResponse", "attributeReport"],
        convert: (model, msg, publish, options, meta) => {
            if (msg.data.sprutOccupancyLevel !== undefined) {
                return {occupancy_level: msg.data.sprutOccupancyLevel};
            }
        },
    } satisfies Fz.Converter<"msOccupancySensing", undefined, ["readResponse", "attributeReport"]>,
    voc: {
        cluster: "sprutVoc",
        type: ["readResponse", "attributeReport"],
        convert: (model, msg, publish, options, meta) => {
            if (msg.data.voc !== undefined) {
                return {voc: msg.data.voc};
            }
        },
    } satisfies Fz.Converter<"sprutVoc", undefined, ["readResponse", "attributeReport"]>,
    noise: {
        cluster: "sprutNoise",
        type: ["readResponse", "attributeReport"],
        convert: (model, msg, publish, options, meta) => {
            if (msg.data.noise !== undefined) {
                return {noise: msg.data.noise.toFixed(2)};
            }
        },
    } satisfies Fz.Converter<"sprutNoise", undefined, ["readResponse", "attributeReport"]>,
    noise_detected: {
        cluster: "sprutNoise",
        type: ["readResponse", "attributeReport"],
        convert: (model, msg, publish, options, meta) => {
            if (msg.data.noiseDetected !== undefined) {
                return {noise_detected: msg.data.noiseDetected === 1};
            }
        },
    } satisfies Fz.Converter<"sprutNoise", undefined, ["readResponse", "attributeReport"]>,
    occupancy_timeout: {
        cluster: "msOccupancySensing",
        type: ["readResponse", "attributeReport"],
        convert: (model, msg, publish, options, meta) => {
            return {occupancy_timeout: msg.data.pirOToUDelay};
        },
    } satisfies Fz.Converter<"msOccupancySensing", undefined, ["readResponse", "attributeReport"]>,
    noise_timeout: {
        cluster: "sprutNoise",
        type: ["readResponse", "attributeReport"],
        convert: (model, msg, publish, options, meta) => {
            return {noise_timeout: msg.data.noiseAfterDetectDelay};
        },
    } satisfies Fz.Converter<"sprutNoise", undefined, ["readResponse", "attributeReport"]>,
    occupancy_sensitivity: {
        cluster: "msOccupancySensing",
        type: ["readResponse", "attributeReport"],
        convert: (model, msg, publish, options, meta) => {
            return {occupancy_sensitivity: msg.data.sprutOccupancySensitivity};
        },
    } satisfies Fz.Converter<"msOccupancySensing", undefined, ["readResponse", "attributeReport"]>,
    noise_detect_level: {
        cluster: "sprutNoise",
        type: ["readResponse", "attributeReport"],
        convert: (model, msg, publish, options, meta) => {
            return {noise_detect_level: msg.data.noiseDetectLevel};
        },
    } satisfies Fz.Converter<"sprutNoise", undefined, ["readResponse", "attributeReport"]>,
    co2_mh_z19b_config: {
        cluster: "msCO2",
        type: ["attributeReport", "readResponse"],
        convert: (model, msg, publish, options, meta) => {
            if (msg.data.sprutCO2AutoCalibration !== undefined) {
                return {co2_autocalibration: switchActionValues[msg.data.sprutCO2AutoCalibration]};
            }
            if (msg.data.sprutCO2Calibration !== undefined) {
                return {co2_manual_calibration: switchActionValues[msg.data.sprutCO2Calibration]};
            }
        },
    } satisfies Fz.Converter<"msCO2", undefined, ["attributeReport", "readResponse"]>,
    th_heater: {
        cluster: "msRelativeHumidity",
        type: ["attributeReport", "readResponse"],
        convert: (model, msg, publish, options, meta) => {
            if (msg.data.sprutHeater !== undefined) {
                return {th_heater: switchActionValues[msg.data.sprutHeater]};
            }
        },
    } satisfies Fz.Converter<"msRelativeHumidity", undefined, ["attributeReport", "readResponse"]>,
};

const tzLocal = {
    sprut_ir_remote: {
        key: ["play_store", "learn_start", "learn_stop", "clear_store", "play_ram", "learn_ram_start", "learn_ram_stop"],
        convertSet: async (entity, key, value: KeyValueAny, meta) => {
            const options = {
                frameType: 0,
                manufacturerCode: sprutCode,
                disableDefaultResponse: true,
                disableResponse: true,
                reservedBits: 0,
                direction: 0,
                writeUndiv: false,
                // @ts-expect-error ignore
                transactionSequenceNumber: null,
            };

            switch (key) {
                case "play_store":
                    await entity.command("sprutIrBlaster", "playStore", {param: value.rom}, options);
                    break;
                case "learn_start":
                    await entity.command("sprutIrBlaster", "learnStart", {value: value.rom}, options);
                    break;
                case "learn_stop":
                    await entity.command("sprutIrBlaster", "learnStop", {value: value.rom}, options);
                    break;
                case "clear_store":
                    await entity.command("sprutIrBlaster", "clearStore", {}, options);
                    break;
                case "play_ram":
                    await entity.command("sprutIrBlaster", "playRam", {}, options);
                    break;
                case "learn_ram_start":
                    await entity.command("sprutIrBlaster", "learnRamStart", {}, options);
                    break;
                case "learn_ram_stop":
                    await entity.command("sprutIrBlaster", "learnRamStop", {}, options);
                    break;
            }
        },
    } satisfies Tz.Converter,
    occupancy_timeout: {
        key: ["occupancy_timeout"],
        convertSet: async (entity, key, value, meta) => {
            const number = toNumber(value, "occupancy_timeout");
            await entity.write("msOccupancySensing", {pirOToUDelay: number}, getOptions(meta.mapped, entity));
            return {state: {[key]: number}};
        },
        convertGet: async (entity, key, meta) => {
            await entity.read("msOccupancySensing", ["pirOToUDelay"]);
        },
    } satisfies Tz.Converter,
    noise_timeout: {
        key: ["noise_timeout"],
        convertSet: async (entity, key, value, meta) => {
            let number = toNumber(value, "noise_timeout");
            number *= 1;
            await entity.write("sprutNoise", {noiseAfterDetectDelay: number}, getOptions(meta.mapped, entity));
            return {state: {[key]: number}};
        },
        convertGet: async (entity, key, meta) => {
            await entity.read("sprutNoise", ["noiseAfterDetectDelay"]);
        },
    } satisfies Tz.Converter,
    occupancy_sensitivity: {
        key: ["occupancy_sensitivity"],
        convertSet: async (entity, key, value, meta) => {
            let number = toNumber(value, "occupancy_sensitivity");
            number *= 1;
            const options = getOptions(meta.mapped, entity, manufacturerOptions);
            await entity.write("msOccupancySensing", {sprutOccupancySensitivity: number}, options);
            return {state: {[key]: number}};
        },
        convertGet: async (entity, key, meta) => {
            await entity.read("msOccupancySensing", ["sprutOccupancySensitivity"], manufacturerOptions);
        },
    } satisfies Tz.Converter,
    noise_detect_level: {
        key: ["noise_detect_level"],
        convertSet: async (entity, key, value, meta) => {
            let number = toNumber(value, "noise_detect_level");
            number *= 1;
            const options = getOptions(meta.mapped, entity, manufacturerOptions);
            await entity.write("sprutNoise", {noiseDetectLevel: number}, options);
            return {state: {[key]: number}};
        },
        convertGet: async (entity, key, meta) => {
            await entity.read("sprutNoise", ["noiseDetectLevel"], manufacturerOptions);
        },
    } satisfies Tz.Converter,
    temperature_offset: {
        key: ["temperature_offset"],
        convertSet: async (entity, key, value, meta) => {
            let number = toNumber(value, "temperature_offset");
            number *= 1;
            const newValue = number * 100.0;
            const options = getOptions(meta.mapped, entity, manufacturerOptions);
            await entity.write("msTemperatureMeasurement", {sprutTemperatureOffset: newValue}, options);
            return {state: {[key]: number}};
        },
    } satisfies Tz.Converter,
    co2_mh_z19b_config: {
        key: ["co2_autocalibration", "co2_manual_calibration"],
        convertSet: async (entity, key, value, meta) => {
            let newValue = value;
            assertString(value, "co2_autocalibration/co2_manual_calibration");
            newValue = switchActionValues.indexOf(value);
            const options = getOptions(meta.mapped, entity, manufacturerOptions);
            const payload: TPartialClusterAttributes<"msCO2"> = {
                [getFromLookup(key, co2Lookup)]: newValue,
            };

            await entity.write("msCO2", payload, options);

            return {state: {[key]: value}};
        },
        convertGet: async (entity, key, meta) => {
            await entity.read("msCO2", [getFromLookup(key, co2Lookup)], manufacturerOptions);
        },
    } satisfies Tz.Converter,
    th_heater: {
        key: ["th_heater"],
        convertSet: async (entity, key, value, meta) => {
            assertString(value, "th_heater");
            const newValue = switchActionValues.indexOf(value);
            const options = getOptions(meta.mapped, entity, manufacturerOptions);
            await entity.write("msRelativeHumidity", {sprutHeater: newValue}, options);

            return {state: {[key]: value}};
        },
        convertGet: async (entity, key, meta) => {
            await entity.read("msRelativeHumidity", ["sprutHeater"], manufacturerOptions);
        },
    } satisfies Tz.Converter,
};

const sprutModernExtend = {
    sprutActivityIndicator: (args?: Partial<m.BinaryArgs<"genBinaryOutput">>) =>
        m.binary({
            name: "activity_led",
            cluster: "genBinaryOutput",
            attribute: "presentValue",
            description: "Controls green activity LED",
            reporting: {min: "MIN", max: "MAX", change: 1},
            valueOn: [true, 1],
            valueOff: [false, 0],
            access: "ALL",
            entityCategory: "config",
            ...args,
        }),
    sprutIsConnected: (args?: Partial<m.BinaryArgs<"sprutDevice", SprutDevice>>) =>
        m.binary<"sprutDevice", SprutDevice>({
            name: "uart_connection",
            cluster: "sprutDevice",
            attribute: "isConnected",
            valueOn: [true, 1],
            valueOff: [false, 0],
            description: "Indicates whether the device is communicating with sensors via UART",
            access: "STATE_GET",
            entityCategory: "diagnostic",
            ...args,
        }),
    sprutUartBaudRate: (args?: Partial<m.EnumLookupArgs<"sprutDevice", SprutDevice>>) =>
        m.enumLookup<"sprutDevice", SprutDevice>({
            name: "uart_baud_rate",
            lookup: {
                "9600": 9600,
                "19200": 19200,
                "38400": 38400,
                "57600": 57600,
                "115200": 115200,
            },
            cluster: "sprutDevice",
            attribute: "UartBaudRate",
            description: "UART baud rate",
            access: "ALL",
            entityCategory: "config",
            ...args,
        }),
    sprutTemperatureOffset: (args?: Partial<m.NumericArgs<"msTemperatureMeasurement">>) =>
        m.numeric({
            name: "temperature_offset",
            cluster: "msTemperatureMeasurement",
            attribute: "sprutTemperatureOffset",
            description: "Self-heating compensation. The compensation value is subtracted from the measured temperature (default: 0)",
            valueMin: -10,
            valueMax: 10,
            unit: "°C",
            scale: 100,
            access: "ALL",
            entityCategory: "config",
            zigbeeCommandOptions: manufacturerOptions,
            ...args,
        }),
    sprutThHeater: (args?: Partial<m.BinaryArgs<"msRelativeHumidity">>) =>
        m.binary({
            name: "th_heater",
            cluster: "msRelativeHumidity",
            attribute: "sprutHeater",
            description: "Turn on when working in conditions of high humidity (more than 70 %, RH) or condensation, if the sensor shows 0 or 100 %.",
            valueOn: [true, 1],
            valueOff: [false, 0],
            access: "ALL",
            entityCategory: "config",
            zigbeeCommandOptions: manufacturerOptions,
            ...args,
        }),
    sprutOccupancyLevel: (args?: Partial<m.NumericArgs<"msOccupancySensing">>) =>
        m.numeric({
            name: "occupancy_level",
            cluster: "msOccupancySensing",
            attribute: "sprutOccupancyLevel",
            reporting: {min: "10_SECONDS", max: "1_MINUTE", change: 5},
            description: "Measured occupancy level",
            access: "STATE_GET",
            entityCategory: "diagnostic",
            ...args,
        }),
    sprutOccupancyTimeout: (args?: Partial<m.NumericArgs<"msOccupancySensing">>) =>
        m.numeric({
            name: "occupancy_timeout",
            cluster: "msOccupancySensing",
            attribute: "pirOToUDelay",
            description: "Time in seconds after which occupancy is cleared after detecting it (default: 60)",
            valueMin: 0,
            valueMax: 2000,
            unit: "s",
            access: "ALL",
            entityCategory: "config",
            ...args,
        }),
    sprutOccupancySensitivity: (args?: Partial<m.NumericArgs<"msOccupancySensing">>) =>
        m.numeric({
            name: "occupancy_sensitivity",
            cluster: "msOccupancySensing",
            attribute: "sprutOccupancySensitivity",
            description: "If the sensor is triggered by the slightest movement, reduce the sensitivity, otherwise increase it (default: 50)",
            valueMin: 0,
            valueMax: 2000,
            access: "ALL",
            entityCategory: "config",
            zigbeeCommandOptions: manufacturerOptions,
            ...args,
        }),
    sprutNoise: (args?: Partial<m.NumericArgs<"sprutNoise">>) =>
        m.numeric({
            name: "noise",
            cluster: "sprutNoise",
            attribute: "noise",
            reporting: {min: "10_SECONDS", max: "1_MINUTE", change: 5},
            description: "Measured noise level",
            unit: "dBA",
            precision: 2,
            access: "STATE_GET",
            entityCategory: "diagnostic",
            ...args,
        }),
    sprutNoiseDetectLevel: (args?: Partial<m.NumericArgs<"sprutNoise">>) =>
        m.numeric({
            name: "noise_detect_level",
            cluster: "sprutNoise",
            attribute: "noiseDetectLevel",
            description: "The minimum noise level at which the detector will work (default: 50)",
            valueMin: 0,
            valueMax: 150,
            unit: "dBA",
            access: "ALL",
            entityCategory: "config",
            zigbeeCommandOptions: manufacturerOptions,
            ...args,
        }),
    sprutNoiseDetected: (args?: Partial<m.BinaryArgs<"sprutNoise">>) =>
        m.binary({
            name: "noise_detected",
            cluster: "sprutNoise",
            attribute: "noiseDetected",
            valueOn: [true, 1],
            valueOff: [false, 0],
            description: "Indicates whether the device detected noise",
            access: "STATE_GET",
            ...args,
        }),
    sprutNoiseTimeout: (args?: Partial<m.NumericArgs<"sprutNoise">>) =>
        m.numeric({
            name: "noise_timeout",
            cluster: "sprutNoise",
            attribute: "noiseAfterDetectDelay",
            description: "Time in seconds after which noise is cleared after detecting it (default: 60)",
            valueMin: 0,
            valueMax: 2000,
            unit: "s",
            access: "ALL",
            entityCategory: "config",
            ...args,
        }),
    sprutVoc: (args?: Partial<m.NumericArgs<"sprutVoc">>) =>
        m.numeric({
            name: "voc",
            label: "VOC",
            cluster: "sprutVoc",
            attribute: "voc",
            reporting: {min: "10_SECONDS", max: "1_MINUTE", change: 10},
            description: "Measured VOC level",
            unit: "µg/m³",
            access: "STATE_GET",
            ...args,
        }),
    sprutIrBlaster: (): ModernExtend => {
        const toZigbee: Tz.Converter[] = [
            {
                key: ["play_store", "learn_start", "learn_stop", "clear_store", "play_ram", "learn_ram_start", "learn_ram_stop"],
                convertSet: async (entity, key, value: KeyValueAny, meta) => {
                    const options = {
                        frameType: 0,
                        manufacturerCode: sprutCode,
                        disableDefaultResponse: true,
                        disableResponse: true,
                        reservedBits: 0,
                        direction: 0,
                        writeUndiv: false,
                        // @ts-expect-error ignore
                        transactionSequenceNumber: null,
                    };

                    switch (key) {
                        case "play_store":
                            await entity.command("sprutIrBlaster", "playStore", {param: value.rom}, options);
                            break;
                        case "learn_start":
                            await entity.command("sprutIrBlaster", "learnStart", {value: value.rom}, options);
                            break;
                        case "learn_stop":
                            await entity.command("sprutIrBlaster", "learnStop", {value: value.rom}, options);
                            break;
                        case "clear_store":
                            await entity.command("sprutIrBlaster", "clearStore", {}, options);
                            break;
                        case "play_ram":
                            await entity.command("sprutIrBlaster", "playRam", {}, options);
                            break;
                        case "learn_ram_start":
                            await entity.command("sprutIrBlaster", "learnRamStart", {}, options);
                            break;
                        case "learn_ram_stop":
                            await entity.command("sprutIrBlaster", "learnRamStop", {}, options);
                            break;
                    }
                },
            },
        ];
        const configure: Configure[] = [m.setupConfigureForBinding("sprutIrBlaster", "input")];
        return {toZigbee, configure, isModernExtend: true};
    },
};

const {
    sprutActivityIndicator,
    sprutIsConnected,
    sprutUartBaudRate,
    sprutOccupancyLevel,
    sprutNoise,
    sprutVoc,
    sprutNoiseDetected,
    sprutOccupancyTimeout,
    sprutNoiseTimeout,
    sprutTemperatureOffset,
    sprutThHeater,
    sprutOccupancySensitivity,
    sprutNoiseDetectLevel,
    sprutIrBlaster,
} = sprutModernExtend;

export const definitions: DefinitionWithExtend[] = [
    {
        zigbeeModel: ["WBMSW3"],
        model: "WB-MSW-ZIGBEE v.3",
        vendor: "Wirenboard",
        description: "Wall-mounted multi sensor",
        fromZigbee: [
            fzLocal.temperature,
            fz.humidity,
            fz.occupancy,
            fzLocal.occupancy_level,
            fz.co2,
            fzLocal.voc,
            fzLocal.noise,
            fzLocal.noise_detected,
            fz.on_off,
            fzLocal.occupancy_timeout,
            fzLocal.noise_timeout,
            fzLocal.co2_mh_z19b_config,
            fzLocal.th_heater,
            fzLocal.occupancy_sensitivity,
            fzLocal.noise_detect_level,
        ],
        toZigbee: [
            tz.on_off,
            tzLocal.sprut_ir_remote,
            tzLocal.occupancy_timeout,
            tzLocal.noise_timeout,
            tzLocal.co2_mh_z19b_config,
            tzLocal.th_heater,
            tzLocal.temperature_offset,
            tzLocal.occupancy_sensitivity,
            tzLocal.noise_detect_level,
        ],
        exposes: [
            e.temperature(),
            e.humidity(),
            e.occupancy(),
            e.occupancy_level(),
            e.co2(),
            e.voc(),
            e.noise(),
            e.noise_detected(),
            e.switch().withEndpoint("l1"),
            e.switch().withEndpoint("l2"),
            e.switch().withEndpoint("l3"),
            e
                .numeric("noise_timeout", ea.ALL)
                .withValueMin(0)
                .withValueMax(2000)
                .withUnit("s")
                .withCategory("config")
                .withDescription("Time in seconds after which noise is cleared after detecting it (default: 60)"),
            e
                .numeric("occupancy_timeout", ea.ALL)
                .withValueMin(0)
                .withValueMax(2000)
                .withUnit("s")
                .withCategory("config")
                .withDescription("Time in seconds after which occupancy is cleared after detecting it (default: 60)"),
            e
                .numeric("temperature_offset", ea.SET)
                .withValueMin(-10)
                .withValueMax(10)
                .withUnit("°C")
                .withCategory("config")
                .withDescription("Self-heating compensation. The compensation value is subtracted from the measured temperature"),
            e
                .numeric("occupancy_sensitivity", ea.ALL)
                .withValueMin(0)
                .withValueMax(2000)
                .withCategory("config")
                .withDescription("If the sensor is triggered by the slightest movement, reduce the sensitivity, otherwise increase it (default: 50)"),
            e
                .numeric("noise_detect_level", ea.ALL)
                .withValueMin(0)
                .withValueMax(150)
                .withUnit("dBA")
                .withCategory("config")
                .withDescription("The minimum noise level at which the detector will work (default: 50)"),
            e
                .enum("co2_autocalibration", ea.ALL, switchActionValues)
                .withCategory("config")
                .withDescription(
                    "Automatic calibration of the CO2 sensor. If ON, the CO2 sensor will automatically calibrate every 7 days. (MH-Z19B sensor)",
                ),
            e
                .enum("co2_manual_calibration", ea.ALL, switchActionValues)
                .withCategory("config")
                .withDescription(
                    "Ventilate the room for 20 minutes, turn on manual calibration, and turn it off after one second. " +
                        "After about 5 minutes the CO2 sensor will show 400ppm. Calibration completed. (MH-Z19B sensor)",
                ),
            e
                .enum("th_heater", ea.ALL, switchActionValues)
                .withCategory("config")
                .withDescription(
                    "Turn on when working in conditions of high humidity (more than 70 %, RH) or condensation, if the sensor shows 0 or 100 %.",
                ),
        ],
        configure: async (device, coordinatorEndpoint) => {
            const endpoint1 = device.getEndpoint(1);
            const binds = [
                "genBasic",
                "msTemperatureMeasurement",
                "msRelativeHumidity",
                "msOccupancySensing",
                "msCO2",
                "sprutVoc",
                "sprutNoise",
                "sprutIrBlaster",
                "genOta",
            ];
            await reporting.bind(endpoint1, coordinatorEndpoint, binds);

            // report configuration
            await reporting.temperature(endpoint1);
            await reporting.humidity(endpoint1);
            await reporting.occupancy(endpoint1);

            let payload = reporting.payload<"msOccupancySensing">("sprutOccupancyLevel", 10, constants.repInterval.MINUTE, 5);
            await endpoint1.configureReporting("msOccupancySensing", payload, manufacturerOptions);

            payload = reporting.payload<"sprutNoise">("noise", 10, constants.repInterval.MINUTE, 5);
            await endpoint1.configureReporting("sprutNoise", payload);

            // led_red
            await device.getEndpoint(2).read("genOnOff", ["onOff"]);

            // led_green
            await device.getEndpoint(3).read("genOnOff", ["onOff"]);

            // buzzer
            await device.getEndpoint(4).read("genOnOff", ["onOff"]);
        },
        endpoint: (device) => {
            return {default: 1, l1: 2, l2: 3, l3: 4};
        },
        meta: {multiEndpoint: true, multiEndpointSkip: ["humidity"]},
        ota: true,
        extend: [m.illuminance()],
    },
    {
        zigbeeModel: ["WBMSW4"],
        model: "WB-MSW-ZIGBEE v.4",
        vendor: "Wirenboard",
        description: "Wall-mounted multi sensor",
        extend: [
            m.deviceAddCustomCluster("genBasic", {
                ID: 0,
                attributes: {
<<<<<<< HEAD
                    deviceVersion: {ID: 26113, type: Zcl.DataType.CHAR_STR, write: true},
                    deviceSignature: {ID: 26114, type: Zcl.DataType.CHAR_STR, write: true},
                    deviceBootVersion: {ID: 26115, type: Zcl.DataType.CHAR_STR, write: true},
                    componentVersion: {ID: 26117, type: Zcl.DataType.CHAR_STR, write: true},
                    componentSignature: {ID: 26118, type: Zcl.DataType.CHAR_STR, write: true},
=======
                    deviceVersion: {ID: 26113, type: Zcl.DataType.CHAR_STR, manufacturerCode: sprutCode},
                    deviceSignature: {ID: 26114, type: Zcl.DataType.CHAR_STR, manufacturerCode: sprutCode},
                    deviceBootVersion: {ID: 26115, type: Zcl.DataType.CHAR_STR, manufacturerCode: sprutCode},
                    componentVersion: {ID: 26117, type: Zcl.DataType.CHAR_STR, manufacturerCode: sprutCode},
                    componentSignature: {ID: 26118, type: Zcl.DataType.CHAR_STR, manufacturerCode: sprutCode},
>>>>>>> 069547d3
                },
                commands: {},
                commandsResponse: {},
            }),
            m.deviceAddCustomCluster("sprutDevice", {
                ID: 26112,
                manufacturerCode: 26214,
                attributes: {
                    isConnected: {ID: 26116, type: Zcl.DataType.BOOLEAN, write: true},
                    UartBaudRate: {ID: 26113, type: Zcl.DataType.UINT32, write: true, max: 0xffffffff},
                },
                commands: {
                    debug: {
                        ID: 103,
                        parameters: [{name: "data", type: Zcl.DataType.UINT8, max: 0xff}],
                    },
                },
                commandsResponse: {},
            }),
            m.deviceEndpoints({
                endpoints: {default: 1, l1: 2, l2: 3, l3: 4, indicator: 5},
                multiEndpointSkip: ["occupancy"],
            }),
            m.onOff({powerOnBehavior: false, endpointNames: ["l1", "l2", "l3"]}),
            sprutActivityIndicator({endpointName: "indicator"}),
            sprutIsConnected(),
            m.temperature(),
            sprutTemperatureOffset(),
            m.humidity(),
            sprutThHeater(),
            m.co2(),
            m.illuminance(),
            m.occupancy(),
            sprutOccupancySensitivity(),
            sprutOccupancyLevel(),
            sprutOccupancyTimeout(),
            sprutNoise(),
            sprutNoiseDetectLevel(),
            sprutNoiseDetected(),
            sprutNoiseTimeout(),
            sprutVoc(),
            sprutIrBlaster(),
            sprutUartBaudRate(),
        ],
        ota: true,
    },
];<|MERGE_RESOLUTION|>--- conflicted
+++ resolved
@@ -651,19 +651,11 @@
             m.deviceAddCustomCluster("genBasic", {
                 ID: 0,
                 attributes: {
-<<<<<<< HEAD
-                    deviceVersion: {ID: 26113, type: Zcl.DataType.CHAR_STR, write: true},
-                    deviceSignature: {ID: 26114, type: Zcl.DataType.CHAR_STR, write: true},
-                    deviceBootVersion: {ID: 26115, type: Zcl.DataType.CHAR_STR, write: true},
-                    componentVersion: {ID: 26117, type: Zcl.DataType.CHAR_STR, write: true},
-                    componentSignature: {ID: 26118, type: Zcl.DataType.CHAR_STR, write: true},
-=======
-                    deviceVersion: {ID: 26113, type: Zcl.DataType.CHAR_STR, manufacturerCode: sprutCode},
-                    deviceSignature: {ID: 26114, type: Zcl.DataType.CHAR_STR, manufacturerCode: sprutCode},
-                    deviceBootVersion: {ID: 26115, type: Zcl.DataType.CHAR_STR, manufacturerCode: sprutCode},
-                    componentVersion: {ID: 26117, type: Zcl.DataType.CHAR_STR, manufacturerCode: sprutCode},
-                    componentSignature: {ID: 26118, type: Zcl.DataType.CHAR_STR, manufacturerCode: sprutCode},
->>>>>>> 069547d3
+                    deviceVersion: {ID: 26113, type: Zcl.DataType.CHAR_STR, manufacturerCode: sprutCode, write: true},
+                    deviceSignature: {ID: 26114, type: Zcl.DataType.CHAR_STR, manufacturerCode: sprutCode, write: true},
+                    deviceBootVersion: {ID: 26115, type: Zcl.DataType.CHAR_STR, manufacturerCode: sprutCode, write: true},
+                    componentVersion: {ID: 26117, type: Zcl.DataType.CHAR_STR, manufacturerCode: sprutCode, write: true},
+                    componentSignature: {ID: 26118, type: Zcl.DataType.CHAR_STR, manufacturerCode: sprutCode, write: true},
                 },
                 commands: {},
                 commandsResponse: {},
