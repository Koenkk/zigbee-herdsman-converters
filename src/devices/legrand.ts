import fz from '../converters/fromZigbee';
import tz from '../converters/toZigbee';
import * as exposes from '../lib/exposes';
import {eLegrand, fzLegrand, legrandOptions, readInitialBatteryState, tzLegrand} from '../lib/legrand';
import {deviceEndpoints, electricityMeter, light, onOff} from '../lib/modernExtend';
import * as reporting from '../lib/reporting';
import {DefinitionWithExtend} from '../lib/types';

const e = exposes.presets;
const ea = exposes.access;

const definitions: DefinitionWithExtend[] = [
    {
        zigbeeModel: [
            ' Pocket remote\u0000\u0000\u0000\u0000\u0000\u0000\u0000\u0000\u0000\u0000\u0000\u0000\u0000\u0000\u0000\u0000\u0000',
            ' Wireless Scenes Command\u0000\u0000\u0000\u0000\u0000\u0000\u0000',
        ],
        model: '067755',
        vendor: 'Legrand',
        description: 'Wireless and batteryless 4 scenes control',
        ota: true,
        meta: {multiEndpoint: true, battery: {voltageToPercentage: {min: 2500, max: 3000}}, publishDuplicateTransaction: true},
        fromZigbee: [fz.identify, fz.battery, fz.command_recall],
        toZigbee: [],
        exposes: [e.battery(), e.action(['identify', 'recall_1_1'])],
        onEvent: readInitialBatteryState,
        configure: async (device, coordinatorEndpoint) => {
            const endpoint = device.getEndpoint(1);
            await reporting.bind(endpoint, coordinatorEndpoint, ['genPowerCfg', 'genOnOff', 'genLevelCtrl']);
        },
    },
    {
        zigbeeModel: [
            ' Dry contact\u0000\u0000\u0000\u0000\u0000\u0000\u0000\u0000\u0000\u0000\u0000\u0000\u0000\u0000\u0000\u0000\u0000\u0000\u0000',
        ],
        model: '412173',
        vendor: 'Legrand',
        description: 'DIN dry contactor module',
        whiteLabel: [{vendor: 'BTicino', model: 'FC80AC'}],
        extend: [onOff()],
        ota: true,
        fromZigbee: [fz.identify, fz.electrical_measurement, fzLegrand.cluster_fc01, fz.ignore_basic_report, fz.ignore_genOta],
        toZigbee: [tz.legrand_device_mode, tzLegrand.identify, tz.electrical_measurement_power],
        exposes: [
            e.power().withAccess(ea.STATE_GET),
            e
                .enum('device_mode', ea.ALL, ['switch', 'auto'])
                .withDescription('switch: allow on/off, auto will use wired action via C1/C2 on contactor for example with HC/HP'),
        ],
        configure: async (device, coordinatorEndpoint) => {
            const endpoint = device.getEndpoint(1);
            await reporting.bind(endpoint, coordinatorEndpoint, ['genIdentify', 'genOnOff', 'haElectricalMeasurement']);
            await reporting.onOff(endpoint);
            await reporting.readEletricalMeasurementMultiplierDivisors(endpoint);
            await reporting.activePower(endpoint);
            // Read configuration values that are not sent periodically as well as current power (activePower).
            await endpoint.read('haElectricalMeasurement', ['activePower', 0xf000, 0xf001, 0xf002]);
        },
    },
    {
        zigbeeModel: [
            ' Contactor\u0000\u0000\u0000\u0000\u0000\u0000\u0000\u0000\u0000' +
                '\u0000\u0000\u0000\u0000\u0000\u0000\u0000\u0000\u0000\u0000\u0000\u0000',
        ],
        model: '412171',
        vendor: 'Legrand',
        description: 'DIN contactor module',
        whiteLabel: [{vendor: 'BTicino', model: 'FC80CC'}],
        extend: [onOff(), electricityMeter({cluster: 'electrical', voltage: false, current: false})],
        ota: true,
        fromZigbee: [fz.identify, fzLegrand.cluster_fc01, fz.ignore_basic_report, fz.ignore_genOta, fz.electrical_measurement],
        toZigbee: [tz.legrand_device_mode, tzLegrand.identify, tzLegrand.auto_mode, tz.electrical_measurement_power],
        exposes: [
            e
                .enum('device_mode', ea.ALL, ['switch', 'auto'])
                .withDescription("Switch: allow manual on/off, auto uses contact's C1/C2 wired actions for Peak/Off-Peak electricity rates"),
            e
                .enum('auto_mode', ea.STATE_SET, ['off', 'auto', 'on_override'])
                .withDescription('Off/auto/on (override) (works only if device is set to "auto" mode)'),
        ],
    },
    {
        zigbeeModel: [
            ' Teleruptor\u0000\u0000\u0000\u0000\u0000\u0000\u0000\u0000' +
                '\u0000\u0000\u0000\u0000\u0000\u0000\u0000\u0000\u0000\u0000\u0000\u0000',
        ],
        model: '412170',
        vendor: 'Legrand',
        description: 'DIN smart relay for light control',
        whiteLabel: [{vendor: 'BTicino', model: 'FC80RC'}],
        extend: [onOff()],
        ota: true,
        fromZigbee: [fz.identify, fz.electrical_measurement, fzLegrand.cluster_fc01, fz.ignore_basic_report, fz.ignore_genOta],
        toZigbee: [tz.legrand_device_mode, tzLegrand.identify, tz.electrical_measurement_power],
        exposes: [
            e.power().withAccess(ea.STATE_GET),
            e
                .enum('device_mode', ea.ALL, ['switch', 'auto'])
                .withDescription('switch: allow on/off, auto will use wired action via C1/C2 on teleruptor with buttons'),
        ],
        configure: async (device, coordinatorEndpoint) => {
            const endpoint = device.getEndpoint(1);
            await reporting.bind(endpoint, coordinatorEndpoint, ['genIdentify', 'haElectricalMeasurement']);
            await reporting.readEletricalMeasurementMultiplierDivisors(endpoint);
            await reporting.activePower(endpoint);
        },
    },
    {
        zigbeeModel: [' Shutters central remote switch'],
        model: '067646',
        vendor: 'Legrand',
        description: 'Wireless shutter switch',
<<<<<<< HEAD
        ota: true,
=======
        ota: ota.zigbeeOTA,
        meta: {battery: {voltageToPercentage: {min: 2500, max: 3000}}},
>>>>>>> ba97340d
        fromZigbee: [
            fz.identify,
            fz.ignore_basic_report,
            fz.command_cover_open,
            fz.command_cover_close,
            fz.command_cover_stop,
            fz.battery,
            fz.legrand_binary_input_moving,
        ],
        toZigbee: [],
        exposes: [e.battery(), e.action(['identify', 'open', 'close', 'stop', 'moving', 'stopped'])],
        onEvent: async (type, data, device, options, state) => {
            await readInitialBatteryState(type, data, device, options, state);
            if (data.type === 'commandCheckin' && data.cluster === 'genPollCtrl') {
                const endpoint = device.getEndpoint(1);
                await endpoint.command('genPollCtrl', 'fastPollStop', {}, legrandOptions);
            }
        },
        configure: async (device, coordinatorEndpoint) => {
            const endpoint = device.getEndpoint(1);
            await reporting.bind(endpoint, coordinatorEndpoint, ['genPowerCfg', 'genBinaryInput', 'closuresWindowCovering', 'genIdentify']);
        },
    },
    {
        zigbeeModel: [' Shutter switch with neutral\u0000\u0000\u0000'],
        model: '067776',
        vendor: 'Legrand',
        description: 'Netatmo wired shutter switch',
        ota: true,
        fromZigbee: [
            fz.ignore_basic_report,
            fz.cover_position_tilt,
            fz.identify,
            fzLegrand.cluster_fc01,
            fzLegrand.calibration_mode(false),
            fzLegrand.command_cover,
        ],
        toZigbee: [tz.cover_state, tz.cover_position_tilt, tzLegrand.identify, tzLegrand.led_mode, tzLegrand.calibration_mode(false)],
        exposes: (device, options) => {
            return [
                eLegrand.getCover(device),
                e.action(['identify', 'open', 'close', 'stop', 'moving', 'stopped']),
                eLegrand.identify(),
                eLegrand.ledInDark(),
                eLegrand.ledIfOn(),
                eLegrand.getCalibrationModes(false),
                e.linkquality(),
            ];
        },
        configure: async (device, coordinatorEndpoint) => {
            const endpoint = device.getEndpoint(1);
            await reporting.bind(endpoint, coordinatorEndpoint, ['genBinaryInput', 'closuresWindowCovering', 'genIdentify']);
            let p = reporting.payload('currentPositionLiftPercentage', 1, 120, 1);
            await endpoint.configureReporting('closuresWindowCovering', p, legrandOptions);

            p = reporting.payload('currentPositionTiltPercentage', 1, 120, 1);
            await endpoint.configureReporting('closuresWindowCovering', p, legrandOptions);
        },
    },
    {
        // Some require coverInverted:
        // - https://github.com/Koenkk/zigbee2mqtt/issues/15101#issuecomment-1356787490
        // - https://github.com/Koenkk/zigbee2mqtt/issues/16090
        fingerprint: [
            {modelID: ' Shutter switch with neutral\u0000\u0000\u0000', softwareBuildID: '001a'},
            {
                modelID: ' Shutter switch with neutral\u0000\u0000\u0000',
                softwareBuildID:
                    '00d\u0000\u0000\u0000\u0000\u0000\u0000\u0000\u0000\u0000\u0000\u0000\u0000\u0000\u00000\u0012\u0002\u0000' +
                    '\t\u0007\u0000\u0018\u0002\u0003\b\u0000 \u00132\u0000\u0000\u0000\u0000X\u0002\n\u0000\u0000\u0000\u0000d' +
                    '\u0017\u0000\u0018\u0000',
            },
        ],
        model: '067776_inverted',
        vendor: 'Legrand',
        description: 'Netatmo wired shutter switch',
        ota: true,
        meta: {coverInverted: true},
        fromZigbee: [fz.identify, fz.ignore_basic_report, fz.legrand_binary_input_moving, fz.cover_position_tilt, fzLegrand.cluster_fc01],
        toZigbee: [tz.cover_state, tz.cover_position_tilt, tzLegrand.identify, tzLegrand.led_mode],
        exposes: [e.cover_position()],
        configure: async (device, coordinatorEndpoint) => {
            const endpoint = device.getEndpoint(1);
            await reporting.bind(endpoint, coordinatorEndpoint, ['genBinaryInput', 'closuresWindowCovering', 'genIdentify']);
            await reporting.currentPositionLiftPercentage(endpoint);
        },
    },
    {
        zigbeeModel: [' Shutter SW with level control\u0000'],
        model: '067776A',
        vendor: 'Legrand',
        description: 'Netatmo wired shutter switch with level control (NLLV)',
        whiteLabel: [
            {
                model: 'K4027C/L4027C/N4027C/NT4027C',
                vendor: 'BTicino',
                description: 'Shutter SW with level control',
                fingerprint: [{hardwareVersion: 9}, {hardwareVersion: 13}],
            },
        ],
        ota: true,
        fromZigbee: [
            fz.ignore_basic_report,
            fz.cover_position_tilt,
            fz.identify,
            fzLegrand.cluster_fc01,
            fzLegrand.calibration_mode(true),
            fzLegrand.command_cover,
        ],
        toZigbee: [tz.cover_state, tz.cover_position_tilt, tzLegrand.identify, tzLegrand.led_mode, tzLegrand.calibration_mode(true)],
        exposes: (device, options) => {
            return [
                eLegrand.getCover(device),
                e.action(['identify', 'open', 'close', 'stop', 'moving', 'stopped']),
                eLegrand.identify(),
                eLegrand.ledInDark(),
                eLegrand.ledIfOn(),
                eLegrand.getCalibrationModes(true),
                e.linkquality(),
            ];
        },
        configure: async (device, coordinatorEndpoint) => {
            const endpoint = device.getEndpoint(1);
            await reporting.bind(endpoint, coordinatorEndpoint, ['genBinaryInput', 'closuresWindowCovering', 'genIdentify']);
            let p = reporting.payload('currentPositionLiftPercentage', 1, 120, 1);
            await endpoint.configureReporting('closuresWindowCovering', p, legrandOptions);

            p = reporting.payload('currentPositionTiltPercentage', 1, 120, 1);
            await endpoint.configureReporting('closuresWindowCovering', p, legrandOptions);
        },
    },
    {
        // LED blinks RED when battery is low
        zigbeeModel: [' Remote switch\u0000\u0000\u0000\u0000\u0000\u0000\u0000\u0000\u0000\u0000\u0000\u0000\u0000\u0000\u0000\u0000\u0000'],
        model: '067773',
        vendor: 'Legrand',
        description: 'Wireless remote switch',
        ota: true,
        meta: {battery: {voltageToPercentage: {min: 2500, max: 3000}}, publishDuplicateTransaction: true},
        fromZigbee: [fz.identify, fz.command_on, fz.command_off, fz.command_toggle, fz.command_move, fz.command_stop, fz.battery],
        toZigbee: [],
        exposes: [e.battery(), e.action(['identify', 'on', 'off', 'toggle', 'brightness_move_up', 'brightness_move_down', 'brightness_stop'])],
        onEvent: readInitialBatteryState,
        configure: async (device, coordinatorEndpoint) => {
            const endpoint = device.getEndpoint(1);
            await reporting.bind(endpoint, coordinatorEndpoint, ['genPowerCfg', 'genOnOff', 'genLevelCtrl']);
        },
    },
    {
        zigbeeModel: [' Double gangs remote switch\u0000\u0000\u0000\u0000'],
        model: '067774',
        vendor: 'Legrand',
        description: 'Wireless double remote switch',
        ota: true,
        meta: {multiEndpoint: true, battery: {voltageToPercentage: {min: 2500, max: 3000}}, publishDuplicateTransaction: true},
        fromZigbee: [fz.identify, fz.command_on, fz.command_off, fz.command_toggle, fz.command_move, fz.command_stop, fz.battery],
        toZigbee: [],
        exposes: [e.battery(), e.action(['identify', 'on', 'off', 'toggle', 'brightness_move_up', 'brightness_move_down', 'brightness_stop'])],
        onEvent: readInitialBatteryState,
        configure: async (device, coordinatorEndpoint) => {
            const endpoint = device.getEndpoint(1);
            await reporting.bind(endpoint, coordinatorEndpoint, ['genPowerCfg', 'genOnOff', 'genLevelCtrl']);
            const endpoint2 = device.getEndpoint(2);
            await reporting.bind(endpoint2, coordinatorEndpoint, ['genOnOff', 'genLevelCtrl']);
        },
        endpoint: (device) => {
            return {left: 1, right: 2};
        },
    },
    {
        zigbeeModel: [' Remote toggle switch\u0000\u0000\u0000\u0000\u0000\u0000\u0000\u0000\u0000\u0000'],
        model: '067694',
        vendor: 'Legrand',
        description: 'Remote toggle switch',
        ota: true,
        fromZigbee: [fz.identify, fz.command_on, fz.command_off, fz.command_toggle, fz.battery],
        toZigbee: [],
        exposes: [e.battery(), e.action(['identify', 'on', 'off', 'toggle'])],
        onEvent: readInitialBatteryState,
        configure: async (device, coordinatorEndpoint) => {
            const endpoint = device.getEndpoint(1);
            await reporting.bind(endpoint, coordinatorEndpoint, ['genPowerCfg', 'genOnOff']);
        },
    },
    {
        zigbeeModel: [' Dimmer switch w/o neutral\u0000\u0000\u0000\u0000\u0000'],
        model: '067771',
        vendor: 'Legrand',
        description: 'Wired switch without neutral',
        ota: true,
        fromZigbee: [fz.identify, fz.level_config, fz.lighting_ballast_configuration, fzLegrand.cluster_fc01],
        toZigbee: [tzLegrand.led_mode, tz.legrand_device_mode, tzLegrand.identify, tz.ballast_config, tz.level_config],
        exposes: [
            e.numeric('ballast_minimum_level', ea.ALL).withValueMin(1).withValueMax(254).withDescription('Specifies the minimum brightness value'),
            e.numeric('ballast_maximum_level', ea.ALL).withValueMin(1).withValueMax(254).withDescription('Specifies the maximum brightness value'),
            e.binary('device_mode', ea.ALL, 'dimmer_on', 'dimmer_off').withDescription('Allow the device to change brightness'),
            eLegrand.ledInDark(),
            eLegrand.ledIfOn(),
        ],
        extend: [
            light({
                configureReporting: true,
                levelConfig: {
                    disabledFeatures: [
                        'on_off_transition_time',
                        'on_transition_time',
                        'off_transition_time',
                        'execute_if_off',
                        'current_level_startup',
                    ],
                },
            }),
        ],
        configure: async (device, coordinatorEndpoint) => {
            const endpoint = device.getEndpoint(1);
            await reporting.bind(endpoint, coordinatorEndpoint, ['genIdentify', 'genBinaryInput', 'lightingBallastCfg']);
        },
    },
    {
        zigbeeModel: [' Dimmer switch w/o neutral evo\u0000'],
        model: '199182',
        vendor: 'Legrand',
        description: 'Wired switch without neutral',
        ota: true,
        fromZigbee: [fz.identify, fz.lighting_ballast_configuration, fzLegrand.cluster_fc01],
        toZigbee: [tzLegrand.led_mode, tz.legrand_device_mode, tzLegrand.identify, tz.ballast_config],
        exposes: [
            e.numeric('ballast_minimum_level', ea.ALL).withValueMin(1).withValueMax(254).withDescription('Specifies the minimum brightness value'),
            e.numeric('ballast_maximum_level', ea.ALL).withValueMin(1).withValueMax(254).withDescription('Specifies the maximum brightness value'),
            e.binary('device_mode', ea.ALL, 'dimmer_on', 'dimmer_off').withDescription('Allow the device to change brightness'),
            eLegrand.ledInDark(),
            eLegrand.ledIfOn(),
        ],
        extend: [light({configureReporting: true})],
        configure: async (device, coordinatorEndpoint) => {
            const endpoint = device.getEndpoint(1);
            await reporting.bind(endpoint, coordinatorEndpoint, ['genIdentify', 'genBinaryInput', 'lightingBallastCfg']);
        },
    },
    {
        zigbeeModel: [' Connected outlet\u0000\u0000\u0000\u0000\u0000\u0000\u0000\u0000\u0000\u0000\u0000\u0000\u0000\u0000'],
        model: '067775/741811',
        vendor: 'Legrand',
        description: 'Power socket with power consumption monitoring',
        ota: true,
        fromZigbee: [fz.identify, fz.on_off, fz.electrical_measurement, fz.power_on_behavior, fzLegrand.cluster_fc01],
        toZigbee: [tz.on_off, tzLegrand.led_mode, tzLegrand.identify, tz.power_on_behavior],
        exposes: [
            e.switch(),
            e.action(['identify']),
            e.power(),
            e.power_apparent(),
            e.power_on_behavior(),
            eLegrand.identify(),
            eLegrand.ledInDark(),
            eLegrand.ledIfOn(),
        ],
        configure: async (device, coordinatorEndpoint) => {
            const endpoint = device.getEndpoint(1);
            await reporting.bind(endpoint, coordinatorEndpoint, ['genIdentify', 'genOnOff', 'haElectricalMeasurement']);
            await reporting.onOff(endpoint);
            await reporting.readEletricalMeasurementMultiplierDivisors(endpoint);
            await reporting.activePower(endpoint);
            try {
                await reporting.apparentPower(endpoint);
            } catch {
                // Some version/firmware don't seem to support this.
                // https://github.com/Koenkk/zigbee2mqtt/issues/16732
            }
        },
    },
    {
        zigbeeModel: [' Micromodule switch\u0000\u0000\u0000\u0000\u0000\u0000\u0000\u0000\u0000\u0000\u0000\u0000'],
        model: '064888',
        vendor: 'Legrand',
        description: 'Wired micromodule switch',
        whiteLabel: [{vendor: 'BTicino', model: '3584C'}],
        extend: [onOff()],
        ota: true,
        fromZigbee: [fz.identify],
        toZigbee: [tzLegrand.identify],
        configure: async (device, coordinatorEndpoint) => {
            const endpoint = device.getEndpoint(1);
            await reporting.bind(endpoint, coordinatorEndpoint, ['genBinaryInput']);
        },
    },
    {
        // LED blinks RED when battery is low
        zigbeeModel: [' Master remote SW Home / Away\u0000\u0000'],
        model: '064873',
        vendor: 'Legrand',
        description: 'Home & away switch / master switch',
        whiteLabel: [{vendor: 'BTicino', model: 'LN4570CWI'}],
        ota: true,
        meta: {battery: {voltageToPercentage: {min: 2500, max: 3000}}},
        fromZigbee: [fz.legrand_scenes, fz.legrand_master_switch_center, fz.ignore_poll_ctrl, fz.battery],
        toZigbee: [],
        exposes: [e.battery(), e.action(['enter', 'leave', 'sleep', 'wakeup', 'center'])],
        onEvent: async (type, data, device, options, state) => {
            await readInitialBatteryState(type, data, device, options, state);
            if (data.type === 'commandCheckin' && data.cluster === 'genPollCtrl') {
                // TODO current solution is a work around, it would be cleaner to answer to the request
                const endpoint = device.getEndpoint(1);
                await endpoint.command('genPollCtrl', 'fastPollStop', {}, legrandOptions);
            }
        },
        configure: async (device, coordinatorEndpoint) => {
            const endpoint = device.getEndpoint(1);
            await reporting.bind(endpoint, coordinatorEndpoint, ['genIdentify', 'genPowerCfg']);
        },
    },
    {
        zigbeeModel: [' DIN power consumption module\u0000\u0000', ' DIN power consumption module', 'Smart shedder module'],
        model: '412015',
        vendor: 'Legrand',
        description: 'DIN power consumption module',
        whiteLabel: [
            {vendor: 'Legrand', description: 'DIN power consumption module', model: '412172', fingerprint: [{modelID: ' Smart shedder module'}]},
            {vendor: 'BTicino', description: 'DIN power consumption module', model: 'FC80GCS', fingerprint: [{modelID: ' Smart shedder module'}]},
        ],
        ota: true,
        fromZigbee: [
            fz.identify,
            fz.metering,
            fz.electrical_measurement,
            fz.ignore_basic_report,
            fz.ignore_genOta,
            fz.legrand_power_alarm,
            fzLegrand.cluster_fc01,
        ],
        toZigbee: [tzLegrand.led_mode, tzLegrand.identify, tz.electrical_measurement_power, tz.legrand_power_alarm],
        exposes: [
            e.power().withAccess(ea.STATE_GET),
            e.power_apparent(),
            e.binary('power_alarm_active', ea.STATE, true, false),
            e.binary('power_alarm', ea.ALL, true, false).withDescription('Enable/disable the power alarm'),
        ],
        onEvent: async (type, data, device, options, state) => {
            /**
             * The DIN power consumption module loses the configure reporting
             * after device restart/powerloss.
             *
             * We reconfigure the reporting at deviceAnnounce.
             */
            if (type === 'deviceAnnounce') {
                for (const endpoint of device.endpoints) {
                    for (const c of endpoint.configuredReportings) {
                        await endpoint.configureReporting(c.cluster.name, [
                            {
                                attribute: c.attribute.name,
                                minimumReportInterval: c.minimumReportInterval,
                                maximumReportInterval: c.maximumReportInterval,
                                reportableChange: c.reportableChange,
                            },
                        ]);
                    }
                }
            }
        },
        configure: async (device, coordinatorEndpoint) => {
            const endpoint = device.getEndpoint(1);
            await reporting.bind(endpoint, coordinatorEndpoint, ['haElectricalMeasurement', 'genIdentify']);
            await reporting.readEletricalMeasurementMultiplierDivisors(endpoint);
            await reporting.activePower(endpoint);
            await endpoint.read('haElectricalMeasurement', ['activePower']);
            try {
                await reporting.apparentPower(endpoint);
                await endpoint.read('haElectricalMeasurement', ['apparentPower']);
            } catch {
                // Some version/firmware don't seem to support this.
            }
            // Read configuration values that are not sent periodically.
            await endpoint.read('haElectricalMeasurement', [0xf000, 0xf001, 0xf002]);
        },
    },
    {
        zigbeeModel: ['Remote switch Wake up / Sleep'],
        model: '752189',
        vendor: 'Legrand',
        description: 'Night/day wireless switch',
        ota: true,
        meta: {battery: {voltageToPercentage: {min: 2500, max: 3000}}},
        fromZigbee: [fz.legrand_scenes, fz.battery, fz.ignore_poll_ctrl, fz.legrand_master_switch_center],
        toZigbee: [],
        exposes: [e.battery(), e.action(['enter', 'leave', 'sleep', 'wakeup', 'center'])],
        configure: async (device, coordinatorEndpoint) => {
            const endpoint = device.getEndpoint(1);
            await reporting.bind(endpoint, coordinatorEndpoint, ['genIdentify', 'genPowerCfg']);
        },
    },
    {
        fingerprint: [{modelID: 'GreenPower_254', ieeeAddr: /^0x00000000005.....$/}],
        model: 'ZLGP14/ZLGP15/ZLGP16',
        vendor: 'Legrand',
        description: 'Wireless and batteryless scenario switch (home arrival/departure, 1-4 switches, daytime day/night)',
        ota: true,
        fromZigbee: [fz.legrand_greenpower],
        toZigbee: [],
        exposes: [
            e.action([
                'home_arrival',
                'home_departure', // ZLGP14
                'press_1',
                'press_2',
                'press_3',
                'press_4', // ZLGP15
                'daytime_day',
                'daytime_night', // ZLGP16
            ]),
        ],
    },
    {
        fingerprint: [{modelID: 'GreenPower_2', ieeeAddr: /^0x00000000005.....$/}],
        model: 'ZLGP17/ZLGP18',
        vendor: 'Legrand',
        description: 'Wireless and batteryless (double) lighting control',
        ota: true,
        fromZigbee: [fz.legrand_greenpower],
        toZigbee: [],
        exposes: [e.action(['press_once', 'press_twice'])],
    },
    {
        fingerprint: [{modelID: 'GreenPower_3', ieeeAddr: /^0x00000000005.....$/}],
        model: '600087L',
        vendor: 'Legrand',
        description: 'Wireless and batteryless blind control switch',
        ota: true,
        fromZigbee: [fz.legrand_greenpower],
        toZigbee: [],
        exposes: [e.action(['stop', 'up', 'down'])],
    },
    {
        zigbeeModel: [' Cable outlet\u0000\u0000\u0000\u0000\u0000\u0000\u0000\u0000\u0000\u0000\u0000\u0000\u0000\u0000\u0000\u0000\u0000\u0000'],
        model: '064882',
        vendor: 'Legrand',
        description: 'Cable outlet with pilot wire and consumption measurement',
        ota: true,
        fromZigbee: [fzLegrand.cluster_fc01, fz.legrand_pilot_wire_mode, fz.on_off, fz.electrical_measurement, fz.power_on_behavior],
        toZigbee: [tz.legrand_device_mode, tz.legrand_pilot_wire_mode, tz.on_off, tz.electrical_measurement_power, tz.power_on_behavior],
        exposes: [
            e.binary('device_mode', ea.ALL, 'pilot_on', 'pilot_off'),
            e.pilot_wire_mode(),
            e.switch().withState('state', true, 'Works only when the pilot wire is deactivated'),
            e.power().withAccess(ea.STATE_GET),
            e.power_apparent(),
            e
                .power_on_behavior()
                .withDescription('Controls the behavior when the device is powered on. Works only when the pilot wire is deactivated'),
        ],
        configure: async (device, coordinatorEndpoint) => {
            const endpoint = device.getEndpoint(1);
            await reporting.bind(endpoint, coordinatorEndpoint, ['genOnOff', 'haElectricalMeasurement', 'manuSpecificLegrandDevices2']);
            await reporting.onOff(endpoint);
            await reporting.readEletricalMeasurementMultiplierDivisors(endpoint);
            await reporting.activePower(endpoint);
            await reporting.apparentPower(endpoint);
        },
    },
    {
        zigbeeModel: [' NLIS - Double light switch\u0000\u0000\u0000\u0000'],
        model: '067772',
        vendor: 'Legrand',
        description: 'Double wired switch with neutral',
        ota: true,
        fromZigbee: [fz.identify, fz.legrand_binary_input_on_off, fz.lighting_ballast_configuration, fzLegrand.cluster_fc01],
        toZigbee: [tzLegrand.identify, tz.legrand_device_mode, tzLegrand.led_mode, tz.ballast_config],
        exposes: [
            e
                .numeric('ballast_minimum_level', ea.ALL)
                .withValueMin(1)
                .withValueMax(254)
                .withDescription('Specifies the minimum brightness value')
                .withEndpoint('left'),
            e
                .numeric('ballast_maximum_level', ea.ALL)
                .withValueMin(1)
                .withValueMax(254)
                .withDescription('Specifies the maximum brightness value')
                .withEndpoint('left'),
            e
                .numeric('ballast_minimum_level', ea.ALL)
                .withValueMin(1)
                .withValueMax(254)
                .withDescription('Specifies the minimum brightness value')
                .withEndpoint('right'),
            e
                .numeric('ballast_maximum_level', ea.ALL)
                .withValueMin(1)
                .withValueMax(254)
                .withDescription('Specifies the maximum brightness value')
                .withEndpoint('right'),
            e.binary('device_mode', ea.ALL, 'dimmer_on', 'dimmer_off').withDescription('Allow the device to change brightness'),
            e.switch().withEndpoint('left'),
            e.switch().withEndpoint('right'),
            eLegrand.ledInDark(),
            eLegrand.ledIfOn(),
        ],
        extend: [deviceEndpoints({endpoints: {left: 2, right: 1}}), light({configureReporting: true, endpointNames: ['left', 'right']})],
    },
    {
        zigbeeModel: [' Mobile outlet\u0000\u0000\u0000\u0000\u0000\u0000\u0000\u0000\u0000\u0000\u0000\u0000\u0000\u0000\u0000\u0000\u0000'],
        model: 'WNRR15/WNRR20',
        vendor: 'Legrand',
        description: 'Outlet with power consumption monitoring',
        ota: true,
        fromZigbee: [fz.identify, fz.on_off, fz.electrical_measurement, fzLegrand.cluster_fc01],
        toZigbee: [tz.on_off, tzLegrand.led_mode, tzLegrand.identify],
        exposes: [e.switch(), e.action(['identify']), e.power()],
        configure: async (device, coordinatorEndpoint) => {
            const endpoint = device.getEndpoint(1);
            await reporting.bind(endpoint, coordinatorEndpoint, ['genIdentify', 'genOnOff', 'haElectricalMeasurement']);
            await reporting.onOff(endpoint);
            await reporting.readEletricalMeasurementMultiplierDivisors(endpoint);
            await reporting.activePower(endpoint);
        },
    },
    {
        zigbeeModel: ['Hospitality on off switch'],
        model: 'WNAL10/WNRL10',
        vendor: 'Legrand',
        description: 'Smart switch with Netatmo',
        ota: true,
        fromZigbee: [fz.on_off, fz.legrand_binary_input_on_off, fzLegrand.cluster_fc01],
        toZigbee: [tz.on_off, tzLegrand.led_mode],
        exposes: [e.switch(), eLegrand.ledInDark(), eLegrand.ledIfOn()],
        configure: async (device, coordinatorEndpoint) => {
            const endpoint = device.getEndpoint(1);
            await reporting.bind(endpoint, coordinatorEndpoint, ['genOnOff']);
            await reporting.onOff(endpoint);
        },
    },
    {
        zigbeeModel: ['Hospitality dimmer switch'],
        model: 'WNAL50/WNRL50',
        vendor: 'Legrand',
        description: 'Smart dimmer switch with Netatmo',
        ota: true,
        fromZigbee: [fz.identify, fz.lighting_ballast_configuration, fzLegrand.cluster_fc01],
        toZigbee: [tzLegrand.led_mode, tz.legrand_device_mode, tzLegrand.identify, tz.ballast_config],
        exposes: [
            e.numeric('ballast_minimum_level', ea.ALL).withValueMin(1).withValueMax(254).withDescription('Specifies the minimum brightness value'),
            e.numeric('ballast_maximum_level', ea.ALL).withValueMin(1).withValueMax(254).withDescription('Specifies the maximum brightness value'),
            e.binary('device_mode', ea.ALL, 'dimmer_on', 'dimmer_off').withDescription('Allow the device to change brightness'),
            eLegrand.ledInDark(),
            eLegrand.ledIfOn(),
        ],
        extend: [light({configureReporting: true})],
        configure: async (device, coordinatorEndpoint) => {
            const endpoint = device.getEndpoint(1);
            await reporting.bind(endpoint, coordinatorEndpoint, ['genIdentify', 'genBinaryInput', 'lightingBallastCfg']);
        },
    },
    {
        // LED blinks RED when battery is low
        zigbeeModel: ['Remote dimmer switch'],
        model: 'WNAL63',
        vendor: 'Legrand',
        description: 'Remote dimmer switch',
        ota: true,
        meta: {battery: {voltageToPercentage: {min: 2500, max: 3000}}, publishDuplicateTransaction: true},
        fromZigbee: [fz.identify, fz.command_on, fz.command_off, fz.command_toggle, fz.command_move, fz.command_stop, fz.battery],
        toZigbee: [],
        exposes: [e.battery(), e.action(['identify', 'on', 'off', 'toggle', 'brightness_move_up', 'brightness_move_down', 'brightness_stop'])],
        onEvent: readInitialBatteryState,
        configure: async (device, coordinatorEndpoint) => {
            const endpoint = device.getEndpoint(1);
            await reporting.bind(endpoint, coordinatorEndpoint, ['genIdentify', 'genOnOff', 'genLevelCtrl']);
        },
    },
    {
        zigbeeModel: [' Centralized ventilation SW', ' Centralized ventilation SW\u0000\u0000\u0000\u0000'],
        model: '067766',
        vendor: 'Legrand',
        description: 'Centralized ventilation switch',
        ota: true,
        fromZigbee: [fz.identify, fz.on_off, fz.power_on_behavior, fzLegrand.cluster_fc01],
        toZigbee: [tz.on_off, tzLegrand.led_mode, tzLegrand.identify, tz.power_on_behavior],
        exposes: [e.switch(), e.action(['identify']), eLegrand.ledInDark(), eLegrand.ledIfOn(), e.power_on_behavior()],
        configure: async (device, coordinatorEndpoint) => {
            const endpoint = device.getEndpoint(1);
            await reporting.bind(endpoint, coordinatorEndpoint, ['genIdentify', 'genOnOff']);
            await reporting.onOff(endpoint);
        },
    },
];

export default definitions;
module.exports = definitions;<|MERGE_RESOLUTION|>--- conflicted
+++ resolved
@@ -110,12 +110,8 @@
         model: '067646',
         vendor: 'Legrand',
         description: 'Wireless shutter switch',
-<<<<<<< HEAD
-        ota: true,
-=======
-        ota: ota.zigbeeOTA,
+        ota: true,
         meta: {battery: {voltageToPercentage: {min: 2500, max: 3000}}},
->>>>>>> ba97340d
         fromZigbee: [
             fz.identify,
             fz.ignore_basic_report,
