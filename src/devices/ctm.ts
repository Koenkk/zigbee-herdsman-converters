import {Zcl} from 'zigbee-herdsman';

import fz from '../converters/fromZigbee';
import tz from '../converters/toZigbee';
import * as constants from '../lib/constants';
import * as exposes from '../lib/exposes';
import {battery, identify, light, temperature} from '../lib/modernExtend';
import * as reporting from '../lib/reporting';
import {DefinitionWithExtend, Fz, KeyValue, Tz} from '../lib/types';
import * as utils from '../lib/utils';

const e = exposes.presets;
const ea = exposes.access;

const fzLocal = {
    ctm_mbd_device_enabled: {
        cluster: 'genOnOff',
        type: ['attributeReport', 'readResponse'],
        convert: (model, msg, publish, options, meta) => {
            const result: KeyValue = {};
            const data = msg.data;
            if (data.onOff !== undefined) {
                result.device_enabled = data['onOff'] ? 'ON' : 'OFF';
            }

            return result;
        },
    } satisfies Fz.Converter,
    ctm_device_mode: {
        cluster: 'genOnOff',
        type: ['attributeReport', 'readResponse'],
        convert: (model, msg, publish, options, meta) => {
            const result: KeyValue = {};
            const data = msg.data;
            if (data[0x2200] !== undefined) {
                const deviceModeLookup = {0: 'astro_clock', 1: 'timer', 2: 'daily_timer', 3: 'weekly_timer'};
                result.device_mode = utils.getFromLookup(data[0x2200], deviceModeLookup);
            }

            return result;
        },
    } satisfies Fz.Converter,
    ctm_device_enabled: {
        cluster: 'genOnOff',
        type: ['attributeReport', 'readResponse'],
        convert: (model, msg, publish, options, meta) => {
            const result: KeyValue = {};
            const data = msg.data;
            if (data[0x2201] !== undefined) {
                result.device_enabled = data[0x2201] ? 'ON' : 'OFF';
            }

            return result;
        },
    } satisfies Fz.Converter,
    ctm_child_lock: {
        cluster: 'genOnOff',
        type: ['attributeReport', 'readResponse'],
        convert: (model, msg, publish, options, meta) => {
            const result: KeyValue = {};
            const data = msg.data;
            if (data[0x2202] !== undefined) {
                result.child_lock = data[0x2202] ? 'locked' : 'unlocked';
            }

            return result;
        },
    } satisfies Fz.Converter,
    ctm_current_flag: {
        cluster: 'genOnOff',
        type: ['attributeReport', 'readResponse'],
        convert: (model, msg, publish, options, meta) => {
            const result: KeyValue = {};
            const data = msg.data;
            if (data[0x5000] !== undefined) {
                result.current_flag = data[0x5000];
            }

            return result;
        },
    } satisfies Fz.Converter,
    ctm_relay_state: {
        cluster: 'genOnOff',
        type: ['attributeReport', 'readResponse'],
        convert: (model, msg, publish, options, meta) => {
            const result: KeyValue = {};
            const data = msg.data;
            if (data[0x5001] !== undefined) {
                result.state = data[0x5001] ? 'ON' : 'OFF';
            }

            return result;
        },
    } satisfies Fz.Converter,
    ctm_thermostat: {
        cluster: 'hvacThermostat',
        type: ['attributeReport', 'readResponse'],
        convert: (model, msg, publish, options, meta) => {
            const result: KeyValue = {};
            const data = msg.data;
            if (data[0x0401] !== undefined) {
                // Load
                result.load = data[0x0401];
            }
            if (data.elkoLoad !== undefined) {
                // Load
                result.load = data['elkoLoad'];
            }
            if (data[0x0402] !== undefined) {
                // Display text
                result.display_text = data[0x0402];
            }
<<<<<<< HEAD
            if (data.hasOwnProperty(0x0403)) {
=======
            if (data.elkoDisplayText !== undefined) {
                // Display text
                result.display_text = data['elkoDisplayText'];
            }
            if (data[0x0403] !== undefined) {
>>>>>>> 7aea893b
                // Sensor
                const sensorModeLookup = {
                    0: 'air',
                    1: 'floor',
                    2: 'external',
                    3: 'regulator',
                    4: 'mv_air',
                    5: 'mv_external',
                    6: 'mv_regulator',
                };
                result.sensor = utils.getFromLookup(data[0x0403], sensorModeLookup);
            }
            if (data.elkoSensor !== undefined) {
                // Sensor
                const sensorModeLookup = {
                    0: 'air',
                    1: 'floor',
                    2: 'external',
                    3: 'regulator',
                    4: 'mv_air',
                    5: 'mv_external',
                    6: 'mv_regulator',
                };
                result.sensor = utils.getFromLookup(data['elkoSensor'], sensorModeLookup);
            }
            if (data[0x0405] !== undefined) {
                // Regulator mode
                result.regulator_mode = data[0x0405] ? 'regulator' : 'thermostat';
            }
            if (data.elkoRegulatorMode !== undefined) {
                // Regulator mode
                result.regulator_mode = data['elkoRegulatorMode'] ? 'regulator' : 'thermostat';
            }
            if (data[0x0406] !== undefined) {
                // Power status
                result.power_status = data[0x0406] ? 'ON' : 'OFF';
            }
            if (data.elkoPowerStatus !== undefined) {
                // Power status
                result.power_status = data['elkoPowerStatus'] ? 'ON' : 'OFF';
            }
            if (data[0x0408] !== undefined) {
                // Mean power
                result.mean_power = data[0x0408];
            }
            if (data.elkoMeanPower !== undefined) {
                // Mean power
                result.mean_power = data['elkoMeanPower'];
            }
            if (data[0x0409] !== undefined) {
                // Floor temp
                result.floor_temp = utils.precisionRound(data[0x0409], 2) / 100;
            }
            if (data.elkoExternalTemp !== undefined) {
                // External temp (floor)
                result.floor_temp = utils.precisionRound(data['elkoExternalTemp'], 2) / 100;
            }
            if (data[0x0411] !== undefined) {
                // Night switching
                result.night_switching = data[0x0411] ? 'ON' : 'OFF';
            }
            if (data.elkoNightSwitching !== undefined) {
                // Night switching
                result.night_switching = data['elkoNightSwitching'] ? 'ON' : 'OFF';
            }
            if (data[0x0412] !== undefined) {
                // Frost guard
                result.frost_guard = data[0x0412] ? 'ON' : 'OFF';
            }
            if (data.elkoFrostGuard !== undefined) {
                // Frost guard
                result.frost_guard = data['elkoFrostGuard'] ? 'ON' : 'OFF';
            }
            if (data[0x0413] !== undefined) {
                // Child lock
                result.child_lock = data[0x0413] ? 'LOCK' : 'UNLOCK';
            }
            if (data.elkoChildLock !== undefined) {
                // Child lock
                result.child_lock = data['elkoChildLock'] ? 'LOCK' : 'UNLOCK';
            }
            if (data[0x0414] !== undefined) {
                // Max floor temp
                result.max_floor_temp = data[0x0414];
            }
            if (data.elkoMaxFloorTemp !== undefined) {
                // Max floor temp
                result.max_floor_temp = data['elkoMaxFloorTemp'];
            }
            if (data[0x0415] !== undefined) {
                // Running_state
                result.running_state = data[0x0415] ? 'heat' : 'idle';
            }
            if (data.elkoRelayState !== undefined) {
                // Running_state
                result.running_state = data['elkoRelayState'] ? 'heat' : 'idle';
            }
            if (data[0x0420] !== undefined) {
                // Regulator setpoint
                result.regulator_setpoint = data[0x0420];
            }
            if (data[0x0421] !== undefined) {
                // Regulation mode
                const regulationModeLookup = {0: 'thermostat', 1: 'regulator', 2: 'zzilent'};
                result.regulation_mode = utils.getFromLookup(data[0x0421], regulationModeLookup);
            }
            if (data[0x0422] !== undefined) {
                // Operation mode
                const presetLookup = {0: 'off', 1: 'away', 2: 'sleep', 3: 'home'};
                const systemModeLookup = {0: 'off', 1: 'off', 2: 'off', 3: 'heat'};
                result.preset = utils.getFromLookup(data[0x0422], presetLookup);
                result.system_mode = utils.getFromLookup(data[0x0422], systemModeLookup);
            }
            if (data[0x0423] !== undefined) {
                // Maximum floor temp guard
                result.max_floor_guard = data[0x0423] ? 'ON' : 'OFF';
            }
            if (data[0x0424] !== undefined) {
                // Weekly timer enabled
                result.weekly_timer = data[0x0424] ? 'ON' : 'OFF';
            }
            if (data[0x0425] !== undefined) {
                // Frost guard setpoint
                result.frost_guard_setpoint = data[0x0425];
            }
            if (data[0x0426] !== undefined) {
                // External temperature
                result.external_temp = utils.precisionRound(data[0x0426], 2) / 100;
            }
            if (data[0x0428] !== undefined) {
                // External sensor source
                result.exteral_sensor_source = data[0x0428];
            }
            if (data[0x0429] !== undefined) {
                // Current air temperature
                result.air_temp = utils.precisionRound(data[0x0429], 2) / 100;
            }
            if (data[0x0424] !== undefined) {
                // Floor Sensor Error
                result.floor_sensor_error = data[0x042b] ? 'error' : 'ok';
            }
            if (data[0x0424] !== undefined) {
                // External Air Sensor Error
                result.exteral_sensor_error = data[0x042c] ? 'error' : 'ok';
            }

            return result;
        },
    } satisfies Fz.Converter,
    ctm_group_config: {
        cluster: '65191', // 0xFEA7 ctmGroupConfig
        type: ['attributeReport', 'readResponse'],
        convert: (model, msg, publish, options, meta) => {
            const result: KeyValue = {};
            const data = msg.data;
            if (data[0x0000] !== undefined) {
                result.group_id = data[0x0000];
            }

            return result;
        },
    } satisfies Fz.Converter,
    ctm_sove_guard: {
        cluster: '65481', // 0xFFC9 ctmSoveGuard
        type: ['attributeReport', 'readResponse'],
        convert: (model, msg, publish, options, meta) => {
            const result: KeyValue = {};
            const data = msg.data;
            if (data[0x0001] !== undefined) {
                // Alarm status
                const alarmStatusLookup = {
                    0: 'ok',
                    1: 'tamper',
                    2: 'high_temperatur',
                    3: 'timer',
                    4: 'battery_alarm',
                    5: 'error',
                    0xff: 'unknown',
                };
                result.alarm_status = utils.getFromLookup(data[0x0001], alarmStatusLookup);
            }
            if (data[0x0002] !== undefined) {
                // Change battery
                result.battery_low = data[0x0002] ? true : false;
            }
            if (data[0x0003] !== undefined) {
                // Stove temperature
                result.stove_temperature = data[0x0003];
            }
            if (data[0x0004] !== undefined) {
                // Ambient temperature
                result.ambient_temperature = data[0x0004];
            }
            if (data[0x0005] !== undefined) {
                // Active
                result.active = data[0x0005] ? true : false;
            }
            if (data[0x0006] !== undefined) {
                // Runtime
                result.runtime = data[0x0006];
            }
            if (data[0x0007] !== undefined) {
                // Runtime timeout
                result.runtime_timeout = data[0x0007];
            }
            if (data[0x0008] !== undefined) {
                // Reset reason
                const resetReasonLookup = {
                    0: 'unknown',
                    1: 'power_on',
                    2: 'external',
                    3: 'brown_out',
                    4: 'watchdog',
                    5: 'program_interface',
                    6: 'software',
                    0xff: 'unknown',
                };
                result.reset_reason = utils.getFromLookup(data[0x0008], resetReasonLookup);
            }
            if (data[0x0009] !== undefined) {
                // Dip switch
                result.dip_switch = data[0x0009];
            }
            if (data[0x000a] !== undefined) {
                // Software version
                result.sw_version = data[0x000a];
            }
            if (data[0x000b] !== undefined) {
                // Hardware version
                result.hw_version = data[0x000b];
            }
            if (data[0x000c] !== undefined) {
                // Bootloader version
                result.bootloader_version = data[0x000c];
            }
            if (data[0x000d] !== undefined) {
                // Model
                const modelLookup = {0: 'unknown', 1: '1_8', 2: 'infinity', 3: 'hybrid', 4: 'tak', 0xff: 'unknown'};
                result.model = utils.getFromLookup(data[0x000d], modelLookup);
            }
            if (data[0x0010] !== undefined) {
                // Relay address
                result.relay_address = data[0x0010];
            }
            if (data[0x0100] !== undefined) {
                // Relay current flag
                const currentFlagLookup = {0: 'false', 1: 'true', 0xff: 'unknown'};
                result.current_flag = utils.getFromLookup(data[0x0100], currentFlagLookup);
            }
            if (data[0x0101] !== undefined) {
                // Relay current
                result.relay_current = data[0x0101];
            }
            if (data[0x0102] !== undefined) {
                // Relay status
                const relayStatusLookup = {0: 'off', 1: 'on', 2: 'not_present', 0xff: 'unknown'};
                result.relay_status = utils.getFromLookup(data[0x0102], relayStatusLookup);
            }
            if (data[0x0103] !== undefined) {
                // Relay external button
                const relayStatusLookup = {0: 'not_clicked', 1: 'clicked', 0xff: 'unknown'};
                result.external_button = utils.getFromLookup(data[0x0103], relayStatusLookup);
            }
            if (data[0x0104] !== undefined) {
                // Relay alarm
                const relayAlarmLookup = {0: 'ok', 1: 'no_communication', 2: 'over_current', 3: 'over_temperature', 0xff: 'unknown'};
                result.relay_alarm = utils.getFromLookup(data[0x0104], relayAlarmLookup);
            }
            if (data[0x0105] !== undefined) {
                // Alarm status (from relay)
                const relayAlarmStatusLookup = {
                    0: 'ok',
                    1: 'tamper',
                    2: 'high_temperatur',
                    3: 'timer',
                    4: 'battery_alarm',
                    5: 'error',
                    0xff: 'unknown',
                };
                result.relay_alarm_status = utils.getFromLookup(data[0x0105], relayAlarmStatusLookup);
            }

            return result;
        },
    } satisfies Fz.Converter,
    ctm_water_leak_alarm: {
        cluster: 'ssIasZone',
        type: ['commandStatusChangeNotification', 'attributeReport'],
        convert: (model, msg, publish, options, meta) => {
            const zoneStatus = msg.data.zonestatus;
            return {
                active_water_leak: (zoneStatus & 1) > 0,
                water_leak: (zoneStatus & (1 << 1)) > 0,
                battery_low: (zoneStatus & (1 << 3)) > 0,
            };
        },
    } satisfies Fz.Converter,
};

const tzLocal = {
    ctm_mbd_device_enabled: {
        key: ['device_enabled'],
        convertSet: async (entity, key, value, meta) => {
            utils.assertString(value, 'device_enabled');
            await entity.command('genOnOff', value.toLowerCase(), {}, utils.getOptions(meta.mapped, entity));
        },
        convertGet: async (entity, key, meta) => {
            await entity.read('genOnOff', ['onOff']);
        },
    } satisfies Tz.Converter,
    ctm_mbd_brightness: {
        key: ['brightness'],
        convertSet: async (entity, key, value, meta) => {
            await entity.command('genLevelCtrl', 'moveToLevel', {level: value, transtime: 1}, utils.getOptions(meta.mapped, entity));
        },
        convertGet: async (entity, key, meta) => {
            await entity.read('genLevelCtrl', ['currentLevel']);
        },
    } satisfies Tz.Converter,
    ctm_device_mode: {
        key: ['device_mode'],
        convertGet: async (entity, key, meta) => {
            await entity.read('genOnOff', [0x2200]);
        },
    } satisfies Tz.Converter,
    ctm_device_enabled: {
        key: ['device_enabled'],
        convertSet: async (entity, key, value, meta) => {
            await entity.write('genOnOff', {0x2201: {value: utils.getFromLookup(value, {OFF: 0, ON: 1}), type: Zcl.DataType.BOOLEAN}});
        },
        convertGet: async (entity, key, meta) => {
            await entity.read('genOnOff', [0x2201]);
        },
    } satisfies Tz.Converter,
    ctm_child_lock: {
        key: ['child_lock'],
        convertGet: async (entity, key, meta) => {
            await entity.read('genOnOff', [0x2202]);
        },
    } satisfies Tz.Converter,
    ctm_current_flag: {
        key: ['current_flag'],
        convertGet: async (entity, key, meta) => {
            await entity.read('genOnOff', [0x5000], {manufacturerCode: Zcl.ManufacturerCode.DATEK_WIRELESS_AS});
        },
    } satisfies Tz.Converter,
    ctm_relay_state: {
        key: ['state'],
        convertSet: async (entity, key, value, meta) => {
            await entity.write(
                'genOnOff',
                {0x5001: {value: utils.getFromLookup(value, {OFF: 0, ON: 1}), type: Zcl.DataType.BOOLEAN}},
                {manufacturerCode: Zcl.ManufacturerCode.DATEK_WIRELESS_AS},
            );
        },
        convertGet: async (entity, key, meta) => {
            await entity.read('genOnOff', [0x5001], {manufacturerCode: Zcl.ManufacturerCode.DATEK_WIRELESS_AS});
        },
    } satisfies Tz.Converter,
    ctm_thermostat: {
        key: [
            'load',
            'display_text',
            'sensor',
            'regulator_mode',
            'power_status',
            'system_mode',
            'night_switching',
            'frost_guard',
            'max_floor_temp',
            'regulator_setpoint',
            'regulation_mode',
            'max_floor_guard',
            'weekly_timer',
            'exteral_sensor_source',
        ],
        convertSet: async (entity, key, value, meta) => {
            switch (key) {
                case 'load':
                    await entity.write('hvacThermostat', {0x0401: {value: value, type: Zcl.DataType.UINT16}});
                    break;
                case 'display_text':
                    await entity.write('hvacThermostat', {0x0402: {value: value, type: Zcl.DataType.CHAR_STR}});
                    break;
                case 'sensor':
                    await entity.write('hvacThermostat', {
                        0x0403: {
                            value: utils.getFromLookup(value, {
                                air: 0,
                                floor: 1,
                                external: 2,
                                regulator: 3,
                                mv_air: 4,
                                mv_external: 5,
                                mv_regulator: 6,
                            }),
                            type: Zcl.DataType.ENUM8,
                        },
                    });
                    break;
                case 'regulator_mode':
                    await entity.write('hvacThermostat', {
                        0x0405: {value: utils.getFromLookup(value, {thermostat: 0, regulator: 1}), type: Zcl.DataType.BOOLEAN},
                    });
                    break;
                case 'power_status':
                    await entity.write('hvacThermostat', {0x0406: {value: utils.getFromLookup(value, {OFF: 0, ON: 1}), type: Zcl.DataType.BOOLEAN}});
                    break;
                case 'system_mode':
                    if (value === 'off') {
                        await entity.write('hvacThermostat', {0x0406: {value: 0, type: Zcl.DataType.BOOLEAN}});
                    } else if (value === 'heat') {
                        await entity.write('hvacThermostat', {0x0422: {value: 3, type: Zcl.DataType.UINT8}});
                    }
                    break;
                case 'night_switching':
                    await entity.write('hvacThermostat', {0x0411: {value: utils.getFromLookup(value, {OFF: 0, ON: 1}), type: Zcl.DataType.BOOLEAN}});
                    break;
                case 'frost_guard':
                    await entity.write('hvacThermostat', {0x0412: {value: utils.getFromLookup(value, {OFF: 0, ON: 1}), type: Zcl.DataType.BOOLEAN}});
                    break;
                case 'max_floor_temp':
                    await entity.write('hvacThermostat', {0x0414: {value: value, type: Zcl.DataType.UINT8}});
                    break;
                case 'regulator_setpoint':
                    await entity.write('hvacThermostat', {0x0420: {value: value, type: Zcl.DataType.UINT8}});
                    break;
                case 'regulation_mode':
                    await entity.write('hvacThermostat', {
                        0x0421: {
                            value: utils.getFromLookup(value, {thermostat: 0, regulator: 1, zzilent: 2}),
                            type: Zcl.DataType.UINT8,
                        },
                    });
                    break;
                case 'max_floor_guard':
                    await entity.write('hvacThermostat', {0x0423: {value: utils.getFromLookup(value, {OFF: 0, ON: 1}), type: Zcl.DataType.BOOLEAN}});
                    break;
                case 'weekly_timer':
                    await entity.write('hvacThermostat', {0x0424: {value: utils.getFromLookup(value, {OFF: 0, ON: 1}), type: Zcl.DataType.BOOLEAN}});
                    break;
                case 'exteral_sensor_source':
                    await entity.write('hvacThermostat', {0x0428: {value: value, type: Zcl.DataType.UINT16}});
                    break;

                default: // Unknown key
                    throw new Error(`Unhandled key tzLocal.ctm_thermostat.convertSet ${key}`);
            }
        },
        convertGet: async (entity, key, meta) => {
            switch (key) {
                case 'load':
                    await entity.read('hvacThermostat', [0x0401]);
                    break;
                case 'display_text':
                    await entity.read('hvacThermostat', [0x0402]);
                    break;
                case 'sensor':
                    await entity.read('hvacThermostat', [0x0403]);
                    break;
                case 'regulator_mode':
                    await entity.read('hvacThermostat', [0x0405]);
                    break;
                case 'power_status':
                    await entity.read('hvacThermostat', [0x0406]);
                    break;
                case 'night_switching':
                    await entity.read('hvacThermostat', [0x0411]);
                    break;
                case 'frost_guard':
                    await entity.read('hvacThermostat', [0x0412]);
                    break;
                case 'max_floor_temp':
                    await entity.read('hvacThermostat', [0x0414]);
                    break;
                case 'regulator_setpoint':
                    await entity.read('hvacThermostat', [0x0420]);
                    break;
                case 'regulation_mode':
                    await entity.read('hvacThermostat', [0x0421]);
                    break;
                case 'system_mode':
                    await entity.read('hvacThermostat', [0x0422]);
                    break;
                case 'max_floor_guard':
                    await entity.read('hvacThermostat', [0x0423]);
                    break;
                case 'weekly_timer':
                    await entity.read('hvacThermostat', [0x0424]);
                    break;
                case 'exteral_sensor_source':
                    await entity.read('hvacThermostat', [0x0428]);
                    break;

                default: // Unknown key
                    throw new Error(`Unhandled key tzLocal.ctm_thermostat.convertGet ${key}`);
            }
        },
    } satisfies Tz.Converter,
    ctm_thermostat_preset: {
        key: ['preset'],
        convertSet: async (entity, key, value, meta) => {
            const presetLookup = {off: 0, away: 1, sleep: 2, home: 3};
            await entity.write('hvacThermostat', {0x0422: {value: utils.getFromLookup(value, presetLookup), type: Zcl.DataType.UINT8}});
        },
    } satisfies Tz.Converter,
    ctm_thermostat_child_lock: {
        key: ['child_lock'],
        convertSet: async (entity, key, value, meta) => {
            await entity.write('hvacThermostat', {0x0413: {value: utils.getFromLookup(value, {UNLOCK: 0, LOCK: 1}), type: Zcl.DataType.BOOLEAN}});
        },
    } satisfies Tz.Converter,
    ctm_thermostat_gets: {
        key: [
            'mean_power',
            'floor_temp',
            'running_state',
            'frost_guard_setpoint',
            'external_temp',
            'air_temp',
            'floor_sensor_error',
            'exteral_sensor_error',
        ],
        convertGet: async (entity, key, meta) => {
            switch (key) {
                case 'mean_power':
                    await entity.read('hvacThermostat', [0x0408]);
                    break;
                case 'floor_temp':
                    await entity.read('hvacThermostat', [0x0409]);
                    break;
                case 'running_state':
                    await entity.read('hvacThermostat', [0x0415]);
                    break;
                case 'frost_guard_setpoint':
                    await entity.read('hvacThermostat', [0x0425]);
                    break;
                case 'external_temp':
                    await entity.read('hvacThermostat', [0x0426]);
                    break;
                case 'air_temp':
                    await entity.read('hvacThermostat', [0x0429]);
                    break;
                case 'floor_sensor_error':
                    await entity.read('hvacThermostat', [0x042b]);
                    break;
                case 'exteral_sensor_error':
                    await entity.read('hvacThermostat', [0x042c]);
                    break;

                default: // Unknown key
                    throw new Error(`Unhandled key tzLocal.ctm_thermostat.convertGet ${key}`);
            }
        },
    } satisfies Tz.Converter,
    ctm_group_config: {
        key: ['group_id'],
        convertGet: async (entity, key, meta) => {
            await entity.read(0xfea7, [0x0000], {manufacturerCode: Zcl.ManufacturerCode.DATEK_WIRELESS_AS});
        },
    } satisfies Tz.Converter,
    ctm_sove_guard: {
        key: [
            'alarm_status',
            'change_battery',
            'stove_temperature',
            'ambient_temperature',
            'active',
            'runtime',
            'runtime_timeout',
            'reset_reason',
            'dip_switch',
            'sw_version',
            'hw_version',
            'bootloader_version',
            'model',
            'relay_address',
            'current_flag',
            'relay_current',
            'relay_status',
            'external_button',
            'relay_alarm',
            'relay_alarm_status',
        ],
        convertGet: async (entity, key, meta) => {
            switch (key) {
                case 'alarm_status':
                    await entity.read(0xffc9, [0x0001], {manufacturerCode: Zcl.ManufacturerCode.DATEK_WIRELESS_AS});
                    break;
                case 'battery_low':
                    await entity.read(0xffc9, [0x0002], {manufacturerCode: Zcl.ManufacturerCode.DATEK_WIRELESS_AS});
                    break;
                case 'stove_temperature':
                    await entity.read(0xffc9, [0x0003], {manufacturerCode: Zcl.ManufacturerCode.DATEK_WIRELESS_AS});
                    break;
                case 'ambient_temperature':
                    await entity.read(0xffc9, [0x0004], {manufacturerCode: Zcl.ManufacturerCode.DATEK_WIRELESS_AS});
                    break;
                case 'active':
                    await entity.read(0xffc9, [0x0005], {manufacturerCode: Zcl.ManufacturerCode.DATEK_WIRELESS_AS});
                    break;
                case 'runtime':
                    await entity.read(0xffc9, [0x0006], {manufacturerCode: Zcl.ManufacturerCode.DATEK_WIRELESS_AS});
                    break;
                case 'runtime_timeout':
                    await entity.read(0xffc9, [0x0007], {manufacturerCode: Zcl.ManufacturerCode.DATEK_WIRELESS_AS});
                    break;
                case 'reset_reason':
                    await entity.read(0xffc9, [0x0008], {manufacturerCode: Zcl.ManufacturerCode.DATEK_WIRELESS_AS});
                    break;
                case 'dip_switch':
                    await entity.read(0xffc9, [0x0009], {manufacturerCode: Zcl.ManufacturerCode.DATEK_WIRELESS_AS});
                    break;
                case 'sw_version':
                    await entity.read(0xffc9, [0x000a], {manufacturerCode: Zcl.ManufacturerCode.DATEK_WIRELESS_AS});
                    break;
                case 'hw_version':
                    await entity.read(0xffc9, [0x000b], {manufacturerCode: Zcl.ManufacturerCode.DATEK_WIRELESS_AS});
                    break;
                case 'bootloader_version':
                    await entity.read(0xffc9, [0x000c], {manufacturerCode: Zcl.ManufacturerCode.DATEK_WIRELESS_AS});
                    break;
                case 'model':
                    await entity.read(0xffc9, [0x000d], {manufacturerCode: Zcl.ManufacturerCode.DATEK_WIRELESS_AS});
                    break;
                case 'relay_address':
                    await entity.read(0xffc9, [0x0010], {manufacturerCode: Zcl.ManufacturerCode.DATEK_WIRELESS_AS});
                    break;
                case 'current_flag':
                    await entity.read(0xffc9, [0x0100], {manufacturerCode: Zcl.ManufacturerCode.DATEK_WIRELESS_AS});
                    break;
                case 'relay_current':
                    await entity.read(0xffc9, [0x0101], {manufacturerCode: Zcl.ManufacturerCode.DATEK_WIRELESS_AS});
                    break;
                case 'relay_status':
                    await entity.read(0xffc9, [0x0102], {manufacturerCode: Zcl.ManufacturerCode.DATEK_WIRELESS_AS});
                    break;
                case 'external_button':
                    await entity.read(0xffc9, [0x0103], {manufacturerCode: Zcl.ManufacturerCode.DATEK_WIRELESS_AS});
                    break;
                case 'relay_alarm':
                    await entity.read(0xffc9, [0x0104], {manufacturerCode: Zcl.ManufacturerCode.DATEK_WIRELESS_AS});
                    break;
                case 'relay_alarm_status':
                    await entity.read(0xffc9, [0x0105], {manufacturerCode: Zcl.ManufacturerCode.DATEK_WIRELESS_AS});
                    break;

                default: // Unknown key
                    throw new Error(`Unhandled key tzLocal.ctm_sove_guard.convertGet ${key}`);
            }
        },
    } satisfies Tz.Converter,
};

const definitions: DefinitionWithExtend[] = [
    {
        zigbeeModel: ['mTouch Dim', 'DimmerPille'],
        model: 'mTouch_Dim',
        vendor: 'CTM Lyng',
        description: 'mTouch Dim OP, touch dimmer',
        fromZigbee: [fz.on_off, fz.brightness, fz.lighting_ballast_configuration],
        toZigbee: [tz.on_off, tz.light_onoff_brightness, tz.light_brightness_move, tz.ballast_config],
        meta: {disableDefaultResponse: true},
        ota: true,
        configure: async (device, coordinatorEndpoint) => {
            const endpoint = device.getEndpoint(1);
            await reporting.bind(endpoint, coordinatorEndpoint, ['genOnOff', 'genLevelCtrl', 'lightingBallastCfg']);
            await endpoint.read('genOnOff', ['onOff']);
            await reporting.onOff(endpoint);
            await endpoint.read('genLevelCtrl', ['currentLevel']);
            await reporting.brightness(endpoint);
            await endpoint.read('lightingBallastCfg', ['minLevel', 'maxLevel', 'powerOnLevel']);
            await endpoint.configureReporting('lightingBallastCfg', [
                {
                    attribute: 'minLevel',
                    minimumReportInterval: 0,
                    maximumReportInterval: constants.repInterval.HOUR,
                    reportableChange: null,
                },
            ]);
            await endpoint.configureReporting('lightingBallastCfg', [
                {
                    attribute: 'maxLevel',
                    minimumReportInterval: 0,
                    maximumReportInterval: constants.repInterval.HOUR,
                    reportableChange: null,
                },
            ]);
            await endpoint.configureReporting('lightingBallastCfg', [
                {
                    attribute: 'powerOnLevel',
                    minimumReportInterval: 0,
                    maximumReportInterval: constants.repInterval.HOUR,
                    reportableChange: null,
                },
            ]);
        },
        exposes: [
            e.light_brightness(),
            e.numeric('ballast_minimum_level', ea.ALL).withValueMin(1).withValueMax(99).withDescription('Specifies the minimum brightness value'),
            e.numeric('ballast_maximum_level', ea.ALL).withValueMin(1).withValueMax(99).withDescription('Specifies the maximum brightness value'),
            e
                .numeric('ballast_power_on_level', ea.ALL)
                .withValueMin(1)
                .withValueMax(99)
                .withDescription('Specifies the initialisation light level. Can not be set lower than "ballast_minimum_level"'),
        ],
        whiteLabel: [{vendor: 'CTM Lyng', model: 'CTM_DimmerPille', description: 'CTM Lyng DimmerPille', fingerprint: [{modelID: 'DimmerPille'}]}],
    },
    {
        zigbeeModel: ['mTouch Bryter'],
        model: 'mTouch_Bryter',
        vendor: 'CTM Lyng',
        description: 'mTouch Bryter OP, 3 channel switch',
        fromZigbee: [
            fz.temperature,
            fz.battery,
            fz.command_recall,
            fz.command_on,
            fz.command_off,
            fz.command_toggle,
            fz.command_move,
            fz.command_stop,
            fzLocal.ctm_group_config,
        ],
        toZigbee: [],
        meta: {battery: {voltageToPercentage: {min: 2500, max: 3200}}},
        configure: async (device, coordinatorEndpoint) => {
            const endpoint = device.getEndpoint(1);
            await reporting.bind(endpoint, coordinatorEndpoint, ['genPowerCfg', 'msTemperatureMeasurement']);
            await reporting.batteryVoltage(endpoint);
            await endpoint.read('msTemperatureMeasurement', ['measuredValue']);
            await reporting.temperature(endpoint, {min: constants.repInterval.MINUTES_10, max: constants.repInterval.HOUR, change: 100});
            await endpoint.read(0xfea7, [0x0000], {manufacturerCode: Zcl.ManufacturerCode.DATEK_WIRELESS_AS});
        },
        exposes: [
            e.battery(),
            e.temperature(),
            e.action(['recall_1', 'recall_2', 'recall_3', 'on', 'off', 'toggle', 'brightness_move_down', 'brightness_move_up', 'brightness_stop']),
            e
                .numeric('group_id', ea.STATE)
                .withDescription('The device sends commands with this group ID. Put dvices in this group to control them.'),
        ],
    },
    {
        zigbeeModel: ['mTouch One'],
        model: 'mTouch_One',
        vendor: 'CTM Lyng',
        description: 'mTouch One OP, touch thermostat',
        fromZigbee: [fz.thermostat, fzLocal.ctm_thermostat],
        toZigbee: [
            tz.thermostat_occupied_heating_setpoint,
            tz.thermostat_local_temperature,
            tzLocal.ctm_thermostat,
            tzLocal.ctm_thermostat_preset,
            tzLocal.ctm_thermostat_child_lock,
            tzLocal.ctm_thermostat_gets,
        ],
        ota: true,
        configure: async (device, coordinatorEndpoint) => {
            const endpoint = device.getEndpoint(1);
            await reporting.bind(endpoint, coordinatorEndpoint, ['hvacThermostat']);
            await endpoint.read('hvacThermostat', ['localTemp', 'occupiedHeatingSetpoint']);
            await reporting.thermostatTemperature(endpoint);
            await reporting.thermostatOccupiedHeatingSetpoint(endpoint);
            await endpoint.read('hvacThermostat', [0x0401]);
            await endpoint.read('hvacThermostat', [0x0402]);
            // Regulator mode
            await endpoint.read('hvacThermostat', [0x0405]);
            await endpoint.configureReporting('hvacThermostat', [
                {
                    attribute: {ID: 0x0405, type: Zcl.DataType.BOOLEAN},
                    minimumReportInterval: 1,
                    maximumReportInterval: constants.repInterval.MAX,
                    reportableChange: null,
                },
            ]);
            // Power consumption
            await endpoint.read('hvacThermostat', [0x0408]);
            await endpoint.configureReporting('hvacThermostat', [
                {
                    attribute: {ID: 0x0408, type: Zcl.DataType.UINT16},
                    minimumReportInterval: 0,
                    maximumReportInterval: constants.repInterval.HOUR,
                    reportableChange: 5,
                },
            ]);
            // Floor temp sensor
            await endpoint.read('hvacThermostat', [0x0409]);
            await endpoint.configureReporting('hvacThermostat', [
                {
                    attribute: {ID: 0x0409, type: Zcl.DataType.INT16},
                    minimumReportInterval: 0,
                    maximumReportInterval: constants.repInterval.HOUR,
                    reportableChange: 10,
                },
            ]);
            // Frost guard
            await endpoint.read('hvacThermostat', [0x0412]);
            await endpoint.configureReporting('hvacThermostat', [
                {
                    attribute: {ID: 0x0412, type: Zcl.DataType.BOOLEAN},
                    minimumReportInterval: 0,
                    maximumReportInterval: constants.repInterval.MAX,
                    reportableChange: null,
                },
            ]);
            // Child lock active/inactive
            await endpoint.read('hvacThermostat', [0x0413]);
            await endpoint.configureReporting('hvacThermostat', [
                {
                    attribute: {ID: 0x0413, type: Zcl.DataType.BOOLEAN},
                    minimumReportInterval: 0,
                    maximumReportInterval: constants.repInterval.MAX,
                    reportableChange: null,
                },
            ]);
            // Regulator setpoint
            await endpoint.read('hvacThermostat', [0x0420]);
            await endpoint.configureReporting('hvacThermostat', [
                {
                    attribute: {ID: 0x0420, type: Zcl.DataType.UINT8},
                    minimumReportInterval: 0,
                    maximumReportInterval: constants.repInterval.HOUR,
                    reportableChange: 1,
                },
            ]);
            // Operation mode
            await endpoint.read('hvacThermostat', [0x0422]);
            await endpoint.configureReporting('hvacThermostat', [
                {
                    attribute: {ID: 0x0422, type: Zcl.DataType.UINT8},
                    minimumReportInterval: 0,
                    maximumReportInterval: constants.repInterval.HOUR,
                    reportableChange: 1,
                },
            ]);
            // Air temp sensor
            await endpoint.read('hvacThermostat', [0x0429]);
            await endpoint.configureReporting('hvacThermostat', [
                {
                    attribute: {ID: 0x0429, type: Zcl.DataType.INT16},
                    minimumReportInterval: 0,
                    maximumReportInterval: constants.repInterval.HOUR,
                    reportableChange: 10,
                },
            ]);
        },
        exposes: [
            e.child_lock(),
            e
                .climate()
                .withSetpoint('occupied_heating_setpoint', 5, 40, 1)
                .withLocalTemperature()
                .withSystemMode(['off', 'heat'])
                .withPreset(['off', 'away', 'sleep', 'home'])
                .withRunningState(['idle', 'heat']),
            e
                .numeric('load', ea.ALL)
                .withUnit('W')
                .withDescription(
                    'Load in W when heating is on (between 0-3600 W). The thermostat uses the value as input to the mean_power calculation.',
                )
                .withValueMin(0)
                .withValueMax(3600),
            e.text('display_text', ea.ALL).withDescription('Displayed text on thermostat display (zone). Max 19 characters'),
            e.binary('regulator_mode', ea.ALL, 'regulator', 'thermostat').withDescription('Device in regulator or thermostat mode.'),
            e.numeric('mean_power', ea.STATE_GET).withUnit('W').withDescription('Reports average power usage last 10 minutes'),
            e.numeric('floor_temp', ea.STATE_GET).withUnit('°C').withDescription('Current temperature measured from the floor sensor'),
            e
                .binary('frost_guard', ea.ALL, 'ON', 'OFF')
                .withDescription(
                    'When frost guard is ON, it is activated when the thermostat is switched OFF with the ON/OFF button.' +
                        'At the same time, the display will fade and the text "Frostsikring x °C" appears in the display and remains until the ' +
                        'thermostat is switched on again.',
                ),
            e
                .numeric('regulator_setpoint', ea.ALL)
                .withUnit('%')
                .withDescription('Setpoint in %, use only when the thermostat is in regulator mode.')
                .withValueMin(1)
                .withValueMax(99),
            e.numeric('air_temp', ea.STATE_GET).withUnit('°C').withDescription('Current temperature measured from the air sensor'),
        ],
    },
    {
        zigbeeModel: ['mStikk Outlet', 'mStikk 16A', 'mStikk 25A', 'Tavlerele 25A'],
        model: 'mStikk_Outlet',
        vendor: 'CTM Lyng',
        description: 'mStikk OP, wall socket',
        fromZigbee: [fz.on_off, fz.electrical_measurement, fz.metering],
        toZigbee: [tz.on_off],
        ota: true,
        configure: async (device, coordinatorEndpoint) => {
            const endpoint = device.getEndpoint(1);
            await reporting.bind(endpoint, coordinatorEndpoint, ['genOnOff', 'haElectricalMeasurement', 'seMetering']);
            await endpoint.read('haElectricalMeasurement', ['acVoltageMultiplier', 'acVoltageDivisor']);
            await endpoint.read('haElectricalMeasurement', ['acCurrentMultiplier', 'acCurrentDivisor']);
            await endpoint.read('haElectricalMeasurement', ['acPowerMultiplier', 'acPowerDivisor']);
            await reporting.readMeteringMultiplierDivisor(endpoint);
            await endpoint.read('genOnOff', ['onOff']);
            await reporting.onOff(endpoint);
            await reporting.rmsVoltage(endpoint, {change: 100});
            await reporting.rmsCurrent(endpoint);
            await reporting.activePower(endpoint);
            await reporting.currentSummDelivered(endpoint);
        },
        exposes: [e.power(), e.current(), e.voltage(), e.switch(), e.energy()],
    },
    {
        zigbeeModel: ['mKomfy Tak'],
        model: 'mKomfy_Tak',
        vendor: 'CTM Lyng',
        description: 'Temperature sensor',
        extend: [battery(), temperature()],
    },
    {
        zigbeeModel: ['mKomfy'],
        model: 'mKomfy_Sensor',
        vendor: 'CTM Lyng',
        description: 'mKomfy, stove guard',
        fromZigbee: [fz.temperature, fz.battery, fzLocal.ctm_sove_guard],
        toZigbee: [],
        configure: async (device, coordinatorEndpoint) => {
            const endpoint = device.getEndpoint(1);
            await reporting.bind(endpoint, coordinatorEndpoint, ['genPowerCfg', 'msTemperatureMeasurement', 0xffc9]);
            await reporting.batteryPercentageRemaining(endpoint);
            // await endpoint.read('msTemperatureMeasurement', ['measuredValue']);
            await reporting.temperature(endpoint, {min: constants.repInterval.MINUTES_10, max: constants.repInterval.HOUR, change: 100});
            // Alarm status
            // await endpoint.read(0xFFC9, [0x0001], {manufacturerCode: Zcl.ManufacturerCode.DATEK_WIRELESS_AS});
            await endpoint.configureReporting(
                0xffc9,
                [
                    {
                        attribute: {ID: 0x0001, type: Zcl.DataType.UINT8},
                        minimumReportInterval: 0,
                        maximumReportInterval: constants.repInterval.HOUR,
                        reportableChange: 0,
                    },
                ],
                {manufacturerCode: Zcl.ManufacturerCode.DATEK_WIRELESS_AS},
            );
            // Change battery
            // await endpoint.read(0xFFC9, [0x0002], {manufacturerCode: Zcl.ManufacturerCode.DATEK_WIRELESS_AS});
            await endpoint.configureReporting(
                0xffc9,
                [
                    {
                        attribute: {ID: 0x0002, type: Zcl.DataType.UINT8},
                        minimumReportInterval: 0,
                        maximumReportInterval: constants.repInterval.MAX,
                        reportableChange: 0,
                    },
                ],
                {manufacturerCode: Zcl.ManufacturerCode.DATEK_WIRELESS_AS},
            );
            // Active
            // await endpoint.read(0xFFC9, [0x0005], {manufacturerCode: Zcl.ManufacturerCode.DATEK_WIRELESS_AS});
            await endpoint.configureReporting(
                0xffc9,
                [
                    {
                        attribute: {ID: 0x0005, type: Zcl.DataType.UINT8},
                        minimumReportInterval: 0,
                        maximumReportInterval: constants.repInterval.HOUR,
                        reportableChange: 0,
                    },
                ],
                {manufacturerCode: Zcl.ManufacturerCode.DATEK_WIRELESS_AS},
            );
        },
        exposes: [
            e.battery(),
            e.battery_low(),
            e.temperature(),
            e
                .enum('alarm_status', ea.STATE, ['ok', 'tamper', 'high_temperatur', 'timer', 'battery_alarm', 'error', 'unknown'])
                .withDescription('Alarm status.'),
            e.binary('active', ea.STATE, true, false).withDescription('Stove guard active/inactive (Stove in use)'),
        ],
    },
    {
        zigbeeModel: ['mTouch Astro'],
        model: 'mTouch_Astro',
        vendor: 'CTM Lyng',
        description: 'mTouch Astro OP, astro clock',
        fromZigbee: [
            fz.on_off,
            fz.command_on,
            fz.command_off,
            fzLocal.ctm_device_mode,
            fzLocal.ctm_device_enabled,
            fzLocal.ctm_child_lock,
            fzLocal.ctm_group_config,
        ],
        toZigbee: [tz.on_off, tzLocal.ctm_device_enabled],
        meta: {disableDefaultResponse: true},
        configure: async (device, coordinatorEndpoint) => {
            const endpoint = device.getEndpoint(1);
            await reporting.bind(endpoint, coordinatorEndpoint, ['genOnOff']);
            await endpoint.read('genOnOff', ['onOff']);
            await reporting.onOff(endpoint);
            // Device mode
            await endpoint.read('genOnOff', [0x2200]);
            await endpoint.configureReporting('genOnOff', [
                {
                    attribute: {ID: 0x2200, type: Zcl.DataType.UINT8},
                    minimumReportInterval: 0,
                    maximumReportInterval: constants.repInterval.HOUR,
                    reportableChange: 0,
                },
            ]);
            await endpoint.read('genOnOff', [0x2201]);
            await endpoint.configureReporting('genOnOff', [
                {
                    attribute: {ID: 0x2201, type: Zcl.DataType.BOOLEAN},
                    minimumReportInterval: 0,
                    maximumReportInterval: constants.repInterval.HOUR,
                    reportableChange: null,
                },
            ]);
            await endpoint.read('genOnOff', [0x2202]);
            await endpoint.configureReporting('genOnOff', [
                {
                    attribute: {ID: 0x2202, type: Zcl.DataType.BOOLEAN},
                    minimumReportInterval: 0,
                    maximumReportInterval: constants.repInterval.HOUR,
                    reportableChange: null,
                },
            ]);
            await endpoint.read(0xfea7, [0x0000], {manufacturerCode: Zcl.ManufacturerCode.DATEK_WIRELESS_AS});
        },
        exposes: [
            e.switch(),
            e.action(['on', 'off']),
            e.enum('device_mode', ea.STATE, ['astro_clock', 'timer', 'daily_timer', 'weekly_timer']).withDescription('Device mode.'),
            e.binary('device_enabled', ea.ALL, 'ON', 'OFF').withDescription('Turn the device on or off'),
            e.binary('child_lock', ea.STATE, 'locked', 'unlocked').withDescription('Physical input on the device enabled/disabled'),
            e
                .numeric('group_id', ea.STATE)
                .withDescription('The device sends commands with this group ID. Put devices in this group to control them.'),
        ],
    },
    {
        zigbeeModel: ['AX Water Sensor'],
        model: 'AX_Water_Sensor',
        vendor: 'CTM Lyng',
        description: 'AX Water Sensor, water leakage detector',
        fromZigbee: [fz.battery, fz.ias_enroll, fzLocal.ctm_water_leak_alarm],
        toZigbee: [],
        meta: {battery: {voltageToPercentage: {min: 2500, max: 3200}}},
        configure: async (device, coordinatorEndpoint) => {
            const endpoint = device.getEndpoint(1);
            await reporting.bind(endpoint, coordinatorEndpoint, ['genPowerCfg', 'ssIasZone']);
            await reporting.batteryVoltage(endpoint);
            await endpoint.read('ssIasZone', ['iasCieAddr', 'zoneState', 'zoneId']);
        },
        exposes: [
            e.battery(),
            e.battery_low(),
            e.water_leak(),
            e.binary('active_water_leak', ea.STATE, true, false).withDescription('Indicates whether there is an active water leak'),
        ],
    },
    {
        zigbeeModel: ['AX Valve Controller'],
        model: 'AX_Valve_Controller',
        vendor: 'CTM Lyng',
        description: 'AX Valve Controller, water shutoff valve controller',
        fromZigbee: [fz.on_off, fz.ias_enroll, fzLocal.ctm_water_leak_alarm],
        toZigbee: [tz.on_off],
        meta: {disableDefaultResponse: true},
        configure: async (device, coordinatorEndpoint) => {
            const endpoint = device.getEndpoint(1);
            await reporting.bind(endpoint, coordinatorEndpoint, ['genOnOff']);
            await endpoint.read('genOnOff', ['onOff']);
            await reporting.onOff(endpoint);
            const endpoint2 = device.getEndpoint(2);
            await reporting.bind(endpoint2, coordinatorEndpoint, ['ssIasZone']);
            await endpoint2.read('ssIasZone', ['iasCieAddr', 'zoneState', 'zoneId']);
        },
        exposes: [
            e.switch(),
            e.water_leak(),
            e.binary('active_water_leak', ea.STATE, true, false).withDescription('Indicates whether there is an active water leak'),
        ],
    },
    {
        zigbeeModel: ['Mikrofon'],
        model: 'mSwitch_Mic',
        vendor: 'CTM Lyng',
        description: 'Mikrofon, alarm detection microphone',
        fromZigbee: [fz.temperature, fz.battery, fz.command_on, fz.command_off, fz.ias_enroll, fz.ias_smoke_alarm_1, fzLocal.ctm_group_config],
        toZigbee: [],
        meta: {battery: {voltageToPercentage: {min: 2500, max: 3200}}},
        configure: async (device, coordinatorEndpoint) => {
            const endpoint = device.getEndpoint(1);
            await reporting.bind(endpoint, coordinatorEndpoint, ['genPowerCfg', 'ssIasZone', 'msTemperatureMeasurement']);
            await reporting.batteryVoltage(endpoint);
            await endpoint.read('ssIasZone', ['iasCieAddr', 'zoneState', 'zoneId']);
            await endpoint.read('msTemperatureMeasurement', ['measuredValue']);
            await reporting.temperature(endpoint, {min: constants.repInterval.MINUTES_10, max: constants.repInterval.HOUR, change: 100});
            await endpoint.read(0xfea7, [0x0000], {manufacturerCode: Zcl.ManufacturerCode.DATEK_WIRELESS_AS});
        },
        exposes: [
            e.temperature(),
            e.battery(),
            e.battery_low(),
            e.smoke(),
            e.action(['on', 'off']),
            e
                .numeric('group_id', ea.STATE)
                .withDescription('The device sends commands with this group ID. Put devices in this group to control them.'),
        ],
    },
    {
        zigbeeModel: ['Air Sensor'],
        model: 'mTouch_Air_Sensor',
        vendor: 'CTM Lyng',
        description: 'Air Sensor, temperature & humidity sensor',
        fromZigbee: [fz.battery, fz.temperature, fz.humidity],
        toZigbee: [],
        meta: {battery: {voltageToPercentage: {min: 2500, max: 3200}}},
        configure: async (device, coordinatorEndpoint) => {
            const endpoint = device.getEndpoint(1);
            await reporting.bind(endpoint, coordinatorEndpoint, ['genPowerCfg', 'msTemperatureMeasurement', 'msRelativeHumidity']);
            await reporting.batteryVoltage(endpoint);
            await endpoint.read('msTemperatureMeasurement', ['measuredValue']);
            await reporting.temperature(endpoint);
            await endpoint.read('msRelativeHumidity', ['measuredValue']);
            await reporting.humidity(endpoint);
        },
        exposes: [e.battery(), e.temperature(), e.humidity()],
    },
    {
        zigbeeModel: ['MBD-S'],
        model: 'MBD-S',
        vendor: 'CTM Lyng',
        description: 'MBD-S, motion detector with 16A relay',
        fromZigbee: [fz.illuminance, fz.occupancy, fzLocal.ctm_mbd_device_enabled, fzLocal.ctm_relay_state],
        toZigbee: [tzLocal.ctm_mbd_device_enabled, tzLocal.ctm_relay_state],
        meta: {disableDefaultResponse: true},
        ota: true,
        configure: async (device, coordinatorEndpoint) => {
            const endpoint = device.getEndpoint(1);
            await reporting.bind(endpoint, coordinatorEndpoint, ['genOnOff', 'msIlluminanceMeasurement', 'msOccupancySensing']);
            await endpoint.read('genOnOff', ['onOff']);
            await reporting.onOff(endpoint);
            await endpoint.read('msIlluminanceMeasurement', ['measuredValue']);
            await reporting.illuminance(endpoint);
            await endpoint.read('msOccupancySensing', ['occupancy']);
            await reporting.occupancy(endpoint);
            // Relay State
            await endpoint.read('genOnOff', [0x5001], {manufacturerCode: Zcl.ManufacturerCode.DATEK_WIRELESS_AS});
            await endpoint.configureReporting(
                'genOnOff',
                [
                    {
                        attribute: {ID: 0x5001, type: Zcl.DataType.BOOLEAN},
                        minimumReportInterval: 1,
                        maximumReportInterval: constants.repInterval.HOUR,
                        reportableChange: 0,
                    },
                ],
                {manufacturerCode: Zcl.ManufacturerCode.DATEK_WIRELESS_AS},
            );
        },
        exposes: [
            e.switch(),
            e.illuminance(),
            e.occupancy(),
            e.binary('device_enabled', ea.ALL, 'ON', 'OFF').withDescription('Turn the device on or off'),
        ],
    },
    {
        zigbeeModel: ['MBD Dim'],
        model: 'CTM_MBD_Dim',
        vendor: 'CTM Lyng',
        description: 'MBD Dim, motion detector with dimmer',
        fromZigbee: [
            fz.illuminance,
            fz.occupancy,
            fzLocal.ctm_mbd_device_enabled,
            fzLocal.ctm_relay_state,
            fz.brightness,
            fz.lighting_ballast_configuration,
        ],
        toZigbee: [tzLocal.ctm_mbd_device_enabled, tzLocal.ctm_relay_state, tzLocal.ctm_mbd_brightness, tz.ballast_config],
        meta: {disableDefaultResponse: true},
        configure: async (device, coordinatorEndpoint) => {
            const endpoint = device.getEndpoint(1);
            await reporting.bind(endpoint, coordinatorEndpoint, [
                'genOnOff',
                'genLevelCtrl',
                'lightingBallastCfg',
                'msIlluminanceMeasurement',
                'msOccupancySensing',
            ]);
            await endpoint.read('genOnOff', ['onOff']);
            await reporting.onOff(endpoint);
            await endpoint.read('genLevelCtrl', ['currentLevel']);
            await reporting.brightness(endpoint);
            await endpoint.read('lightingBallastCfg', ['minLevel', 'maxLevel', 'powerOnLevel']);
            await endpoint.configureReporting('lightingBallastCfg', [
                {
                    attribute: 'minLevel',
                    minimumReportInterval: 0,
                    maximumReportInterval: constants.repInterval.HOUR,
                    reportableChange: null,
                },
            ]);
            await endpoint.configureReporting('lightingBallastCfg', [
                {
                    attribute: 'maxLevel',
                    minimumReportInterval: 0,
                    maximumReportInterval: constants.repInterval.HOUR,
                    reportableChange: null,
                },
            ]);
            await endpoint.configureReporting('lightingBallastCfg', [
                {
                    attribute: 'powerOnLevel',
                    minimumReportInterval: 0,
                    maximumReportInterval: constants.repInterval.HOUR,
                    reportableChange: null,
                },
            ]);
            await endpoint.read('msIlluminanceMeasurement', ['measuredValue']);
            await reporting.illuminance(endpoint);
            await endpoint.read('msOccupancySensing', ['occupancy']);
            await reporting.occupancy(endpoint);
            // Relay State
            await endpoint.read('genOnOff', [0x5001], {manufacturerCode: Zcl.ManufacturerCode.DATEK_WIRELESS_AS});
            await endpoint.configureReporting(
                'genOnOff',
                [
                    {
                        attribute: {ID: 0x5001, type: Zcl.DataType.BOOLEAN},
                        minimumReportInterval: 1,
                        maximumReportInterval: constants.repInterval.HOUR,
                        reportableChange: 0,
                    },
                ],
                {manufacturerCode: Zcl.ManufacturerCode.DATEK_WIRELESS_AS},
            );
        },
        exposes: [
            e.light_brightness(),
            e.illuminance(),
            e.occupancy(),
            e.binary('device_enabled', ea.ALL, 'ON', 'OFF').withDescription('Turn the device on or off'),
            e.numeric('ballast_minimum_level', ea.ALL).withValueMin(10).withValueMax(97).withDescription('Specifies the minimum brightness value'),
            e.numeric('ballast_maximum_level', ea.ALL).withValueMin(10).withValueMax(97).withDescription('Specifies the maximum brightness value'),
            e
                .numeric('ballast_power_on_level', ea.ALL)
                .withValueMin(10)
                .withValueMax(97)
                .withDescription('Specifies the initialisation light level. Can not be set lower than "ballast_minimum_level"'),
        ],
    },
    {
        fingerprint: [{modelID: 'DIMMER', manufacturerName: 'NorLum Dim OP'}],
        model: '4503145',
        vendor: 'CTM Lyng',
        description: 'NorLum Dim OP, 2-250W rotary dimmer',
        extend: [identify(), light({configureReporting: true, powerOnBehavior: true, effect: false})],
        ota: true,
        meta: {},
    },
];

export default definitions;
module.exports = definitions;<|MERGE_RESOLUTION|>--- conflicted
+++ resolved
@@ -110,15 +110,11 @@
                 // Display text
                 result.display_text = data[0x0402];
             }
-<<<<<<< HEAD
-            if (data.hasOwnProperty(0x0403)) {
-=======
             if (data.elkoDisplayText !== undefined) {
                 // Display text
                 result.display_text = data['elkoDisplayText'];
             }
             if (data[0x0403] !== undefined) {
->>>>>>> 7aea893b
                 // Sensor
                 const sensorModeLookup = {
                     0: 'air',
