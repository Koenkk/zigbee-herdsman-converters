--- conflicted
+++ resolved
@@ -881,11 +881,7 @@
         model: 'GL-SD-001P',
         vendor: 'Gledopto',
         description: 'Triac-dimmer',
-<<<<<<< HEAD
-        extend: [m.light()],
-=======
-        extend: [light({configureReporting: true})],
->>>>>>> 7b453485
+        extend: [m.light({configureReporting: true})],
     },
     {
         zigbeeModel: ['GL-FL-005TZS'],
