import tz from '../converters/toZigbee';
import * as libColor from '../lib/color';
import * as exposes from '../lib/exposes';
import {logger} from '../lib/logger';
import {identify, light, LightArgs, onOff, OnOffArgs} from '../lib/modernExtend';
import * as globalStore from '../lib/store';
import {Configure, DefinitionWithExtend, KeyValue, ModernExtend, OnEventType, Tz, Zh} from '../lib/types';
import * as utils from '../lib/utils';

const NS = 'zhc:gledopto';
const e = exposes.presets;

const tzLocal1 = {
    gledopto_light_onoff_brightness: {
        key: ['state', 'brightness', 'brightness_percent'],
        options: [exposes.options.transition()],
        convertSet: async (entity, key, value, meta) => {
            if (utils.isNumber(meta.message?.transition)) {
                meta.message.transition = meta.message.transition * 3.3;
            }

            if (!Array.isArray(meta.mapped) && (meta.mapped.model === 'GL-S-007ZS' || meta.mapped.model === 'GL-C-009')) {
                // https://github.com/Koenkk/zigbee2mqtt/issues/2757
                // Device doesn't support ON with moveToLevelWithOnOff command
                if (typeof meta.message.state === 'string' && meta.message.state.toLowerCase() === 'on') {
                    await tz.on_off.convertSet(entity, key, 'ON', meta);
                    await utils.sleep(1000);
                }
            }

            return await tz.light_onoff_brightness.convertSet(entity, key, value, meta);
        },
        convertGet: async (entity, key, meta) => {
            return await tz.light_onoff_brightness.convertGet(entity, key, meta);
        },
    } satisfies Tz.Converter,
    gledopto_light_colortemp: {
        key: ['color_temp', 'color_temp_percent'],
        options: [exposes.options.color_sync(), exposes.options.transition()],
        convertSet: async (entity, key, value, meta) => {
            if (utils.isNumber(meta.message?.transition)) {
                meta.message.transition = meta.message.transition * 3.3;
            }

            // Gledopto devices turn ON when they are OFF and color is set.
            // https://github.com/Koenkk/zigbee2mqtt/issues/3509
            const state = {state: 'ON'};

            const result = await tz.light_colortemp.convertSet(entity, key, value, meta);
            if (result) {
                result.state = {...result.state, ...state};
            }
            return result;
        },
        convertGet: async (entity, key, meta) => {
            return await tz.light_colortemp.convertGet(entity, key, meta);
        },
    } satisfies Tz.Converter,
    gledopto_light_color: {
        key: ['color'],
        options: [exposes.options.color_sync(), exposes.options.transition()],
        convertSet: async (entity, key, value, meta) => {
            if (utils.isNumber(meta.message?.transition)) {
                meta.message.transition = meta.message.transition * 3.3;
            }

            if (key === 'color' && !meta.message.transition) {
                // Always provide a transition when setting color, otherwise CCT to RGB
                // doesn't work properly (CCT leds stay on).
                meta.message.transition = 0.4;
            }

            // Gledopto devices turn ON when they are OFF and color is set.
            // https://github.com/Koenkk/zigbee2mqtt/issues/3509
            const state = {state: 'ON'};
            const result = await tz.light_color.convertSet(entity, key, value, meta);
            if (result) {
                result.state = {...result.state, ...state};
            }
            return result;
        },
        convertGet: async (entity, key, meta) => {
            return await tz.light_color.convertGet(entity, key, meta);
        },
    } satisfies Tz.Converter,
};

const tzLocal = {
    ...tzLocal1,
    gledopto_light_color_colortemp: {
        key: ['color', 'color_temp', 'color_temp_percent'],
        options: [exposes.options.color_sync(), exposes.options.transition()],
        convertSet: async (entity, key, value, meta) => {
            if (key == 'color') {
                const result = await tzLocal1.gledopto_light_color.convertSet(entity, key, value, meta);
                utils.assertObject(result);
                if (result.state && result.state.color.x !== undefined && result.state.color.y !== undefined) {
                    result.state.color_temp = Math.round(libColor.ColorXY.fromObject(result.state.color).toMireds());
                }

                return result;
            } else if (key == 'color_temp' || key == 'color_temp_percent') {
                const result = await tzLocal1.gledopto_light_colortemp.convertSet(entity, key, value, meta);
                utils.assertObject(result);
                result.state.color = libColor.ColorXY.fromMireds(result.state.color_temp).rounded(4).toObject();
                return result;
            }
        },
        convertGet: async (entity, key, meta) => {
            return await tz.light_color_colortemp.convertGet(entity, key, meta);
        },
    } satisfies Tz.Converter,
};

function gledoptoLight(args?: LightArgs) {
    args = {powerOnBehavior: false, ...args};
    if (args.color) args.color = {modes: ['xy', 'hs'], ...(utils.isObject(args.color) ? args.color : {})};
    const result = light(args);
    result.toZigbee = utils.replaceToZigbeeConvertersInArray(
        result.toZigbee,
        [tz.light_onoff_brightness, tz.light_colortemp, tz.light_color, tz.light_color_colortemp],
        [
            tzLocal.gledopto_light_onoff_brightness,
            tzLocal.gledopto_light_colortemp,
            tzLocal.gledopto_light_color,
            tzLocal.gledopto_light_color_colortemp,
        ],
        false,
    );
    return result;
}

function gledoptoOnOff(args?: OnOffArgs) {
    const result = onOff({powerOnBehavior: false, ...args});
    result.onEvent = async (type: OnEventType, data: KeyValue, device: Zh.Device) => {
        // This device doesn't support reporting.
        // Therefore we read the on/off state every 5 seconds.
        // This is the same way as the Hue bridge does it.
        if (type === 'stop') {
            clearInterval(globalStore.getValue(device, 'interval'));
            globalStore.clearValue(device, 'interval');
        } else if (!globalStore.hasValue(device, 'interval')) {
            const interval = setInterval(async () => {
                try {
                    await device.endpoints[0].read('genOnOff', ['onOff']);
                } catch {
                    // Do nothing
                }
            }, 5000);
            globalStore.putValue(device, 'interval', interval);
        }
    };
    return result;
}

function gledoptoConfigureReadModelID(): ModernExtend {
    const configure: Configure[] = [
        async (device, coordinatorEndpoint, definition) => {
            // https://github.com/Koenkk/zigbee-herdsman-converters/issues/3016#issuecomment-1027726604
            const endpoint = device.endpoints[0];
            const oldModel = device.modelID;
            const newModel = (await endpoint.read('genBasic', ['modelId'])).modelId;
            if (oldModel != newModel) {
                logger.info(`Detected Gledopto device mode change, from '${oldModel}' to '${newModel}'`, NS);
            }
        },
    ];
    return {configure, isModernExtend: true};
}

const definitions: DefinitionWithExtend[] = [
    {
        zigbeeModel: ['GL-SD-003P'],
        model: 'GL-SD-003P',
        vendor: 'Gledopto',
        description: 'Zigbee DIN Rail triac AC dimmer',
        extend: [light()],
        meta: {disableDefaultResponse: true},
    },
    {
        fingerprint: [
            {
                type: 'Router',
                manufacturerName: 'GLEDOPTO',
                modelID: 'GL-H-001',
                endpoints: [
                    {ID: 11, profileID: 49246, deviceID: 528, inputClusters: [0, 3, 4, 5, 6, 8, 768], outputClusters: []},
                    {ID: 13, profileID: 49246, deviceID: 528, inputClusters: [4096], outputClusters: [4096]},
                ],
            },
        ],
        model: 'GL-H-001',
        vendor: 'Gledopto',
        description: 'Zigbee RF Hub',
        extend: [gledoptoLight({colorTemp: {range: undefined}, color: true})],
    },
    {
        zigbeeModel: ['HOMA2023'],
        model: 'GD-CZ-006',
        vendor: 'Gledopto',
        description: 'Zigbee LED Controller WW/CW',
        extend: [gledoptoLight({})],
    },
    {
        zigbeeModel: ['GL-SD-001'],
        model: 'GL-SD-001',
        vendor: 'Gledopto',
        description: 'Zigbee triac AC dimmer',
        extend: [gledoptoLight({})],
        meta: {disableDefaultResponse: true},
    },
    {
        zigbeeModel: ['GL-C-006'],
        fingerprint: [
            {
                type: 'Router',
                manufacturerName: 'GLEDOPTO',
                modelID: 'GLEDOPTO',
                endpoints: [
                    {ID: 11, profileID: 49246, deviceID: 544, inputClusters: [0, 3, 4, 5, 6, 8, 768], outputClusters: []},
                    {ID: 13, profileID: 49246, deviceID: 57694, inputClusters: [4096], outputClusters: [4096]},
                ],
            },
        ],
        model: 'GL-C-006',
        vendor: 'Gledopto',
        description: 'Zigbee LED Controller WW/CW',
        extend: [gledoptoLight({colorTemp: {range: undefined}})],
    },
    {
        zigbeeModel: ['GL-C-006S'],
        model: 'GL-C-006S',
        vendor: 'Gledopto',
        description: 'Zigbee LED Controller WW/CW (plus)',
        extend: [gledoptoLight({colorTemp: {range: undefined}})],
    },
    {
        zigbeeModel: ['GL-C-006P'],
        model: 'GL-C-006P',
        vendor: 'Gledopto',
        ota: true,
        description: 'Zigbee LED Controller WW/CW (pro)',
        extend: [light({colorTemp: {range: [158, 500]}}), identify(), gledoptoConfigureReadModelID()],
    },
    {
        zigbeeModel: ['GL-G-003P'],
        model: 'GL-G-003P',
        vendor: 'Gledopto',
        ota: true,
        description: '7W garden light pro',
        extend: [gledoptoLight({colorTemp: {range: [158, 495]}, color: true})],
    },
    {
        fingerprint: [
            {
                type: 'Router',
                manufacturerName: 'GLEDOPTO',
                modelID: 'GL-C-007',
                endpoints: [
                    {ID: 11, profileID: 49246, deviceID: 528, inputClusters: [0, 3, 4, 5, 6, 8, 768], outputClusters: []},
                    {ID: 13, profileID: 49246, deviceID: 528, inputClusters: [4096], outputClusters: [4096]},
                ],
            },
            {
                type: 'Router',
                manufacturerName: 'GLEDOPTO',
                modelID: 'GL-C-007',
                endpoints: [
                    {ID: 11, profileID: 49246, deviceID: 528, inputClusters: [0, 3, 4, 5, 6, 8, 768], outputClusters: []},
                    {ID: 12, profileID: 260, deviceID: 258, inputClusters: [0, 3, 4, 5, 6, 8, 768], outputClusters: []},
                    {ID: 13, profileID: 49246, deviceID: 57694, inputClusters: [4096], outputClusters: [4096]},
                ],
            },
            {
                type: 'Router',
                manufacturerName: 'GLEDOPTO',
                modelID: 'GL-C-007',
                endpoints: [
                    {ID: 11, profileID: 260, deviceID: 269, inputClusters: [0, 3, 4, 5, 6, 8, 768, 4096], outputClusters: [25]},
                    {ID: 242, profileID: 41440, deviceID: 97, inputClusters: [], outputClusters: [33]},
                ],
            },
        ],
        model: 'GL-C-007-1ID', // 1 ID controls white and color together
        // Only enable disableDefaultResponse for the second fingerprint:
        // https://github.com/Koenkk/zigbee2mqtt/issues/3813#issuecomment-694922037
        meta: {disableDefaultResponse: (entity) => !!entity.getDevice().getEndpoint(12)},
        vendor: 'Gledopto',
        description: 'Zigbee LED Controller RGBW (1 ID)',
        extend: [gledoptoLight({colorTemp: {range: undefined}, color: true})],
    },
    {
        fingerprint: [
            {
                type: 'Router',
                manufacturerName: 'GLEDOPTO',
                modelID: 'GL-C-007',
                endpoints: [
                    {ID: 11, profileID: 49246, deviceID: 528, inputClusters: [0, 3, 4, 5, 6, 8, 768], outputClusters: []},
                    {ID: 13, profileID: 49246, deviceID: 57694, inputClusters: [4096], outputClusters: [4096]},
                    {ID: 15, profileID: 49246, deviceID: 256, inputClusters: [0, 3, 4, 5, 6, 8, 768], outputClusters: []},
                ],
            },
            {
                type: 'Router',
                manufacturerName: 'GLEDOPTO',
                modelID: 'GLEDOPTO',
                endpoints: [
                    {ID: 10, profileID: 49246, deviceID: 256, inputClusters: [0, 3, 4, 5, 6, 8], outputClusters: []},
                    {ID: 11, profileID: 49246, deviceID: 528, inputClusters: [0, 3, 4, 5, 6, 8, 768], outputClusters: []},
                    {ID: 13, profileID: 49246, deviceID: 57694, inputClusters: [4096], outputClusters: [4096]},
                ],
            },
        ],
        model: 'GL-C-007-2ID', // 2 ID controls white and color separate
        vendor: 'Gledopto',
        description: 'Zigbee LED Controller RGBW (2 ID)',
        extend: [gledoptoLight({colorTemp: {range: undefined}, color: true})],
        exposes: [e.light_brightness_colortemp_colorxy().withEndpoint('rgb'), e.light_brightness().withEndpoint('white')],
        endpoint: (device) => {
            if (device.getEndpoint(10) && device.getEndpoint(11) && device.getEndpoint(13)) {
                return {rgb: 11, white: 10};
            } else if (device.getEndpoint(11) && device.getEndpoint(12) && device.getEndpoint(13)) {
                return {rgb: 11, white: 12};
            } else {
                return {rgb: 11, white: 15};
            }
        },
    },
    {
        zigbeeModel: ['GL-C-007S'],
        model: 'GL-C-007S',
        vendor: 'Gledopto',
        description: 'Zigbee LED Controller RGBW (plus)',
        extend: [gledoptoLight({colorTemp: {range: undefined}, color: true})],
    },
    {
        zigbeeModel: ['GL-C-007P'],
        model: 'GL-C-007P',
        vendor: 'Gledopto',
        ota: true,
        description: 'Zigbee LED Controller RGBW (pro)',
        extend: [
            light({colorTemp: {range: [158, 500]}, color: {modes: ['xy', 'hs'], enhancedHue: true}}),
            identify(),
            gledoptoConfigureReadModelID(),
        ],
    },
    {
        fingerprint: [
            // Although the device announces modelID GL-C-007, this is clearly a GL-C-008
            // https://github.com/Koenkk/zigbee2mqtt/issues/3525
            {
                type: 'Router',
                manufacturerName: 'GLEDOPTO',
                modelID: 'GL-C-007',
                endpoints: [
                    {ID: 11, profileID: 49246, deviceID: 528, inputClusters: [0, 3, 4, 5, 6, 8, 768], outputClusters: []},
                    {ID: 13, profileID: 49246, deviceID: 57694, inputClusters: [4096], outputClusters: [4096]},
                    {ID: 15, profileID: 49246, deviceID: 544, inputClusters: [0, 3, 4, 5, 6, 8, 768], outputClusters: []},
                ],
            },
            {
                type: 'Router',
                manufacturerName: 'GLEDOPTO',
                modelID: 'GL-C-007',
                endpoints: [
                    {ID: 11, profileID: 49246, deviceID: 528, inputClusters: [0, 3, 4, 5, 6, 8, 768], outputClusters: []},
                    {ID: 12, profileID: 260, deviceID: 258, inputClusters: [0, 3, 4, 5, 6, 8, 768], outputClusters: []},
                    {ID: 13, profileID: 49246, deviceID: 57694, inputClusters: [4096], outputClusters: [4096]},
                    {ID: 15, profileID: 49246, deviceID: 256, inputClusters: [0, 3, 4, 5, 6, 8, 768], outputClusters: []},
                ],
            },
        ],
        model: 'GL-C-008-2ID', // 2 ID controls color temperature and color separate
        vendor: 'Gledopto',
        description: 'Zigbee LED Controller RGB+CCT (2 ID)',
        extend: [gledoptoLight({colorTemp: {range: undefined}, color: true})],
        exposes: [e.light_brightness_colorxy().withEndpoint('rgb'), e.light_brightness_colortemp([158, 495]).withEndpoint('cct')],
        // Only enable disableDefaultResponse for the second fingerprint:
        // https://github.com/Koenkk/zigbee-herdsman-converters/issues/1315#issuecomment-645331185
        meta: {disableDefaultResponse: (entity) => !!entity.getDevice().getEndpoint(12)},
        endpoint: (device) => {
            return {rgb: 11, cct: 15};
        },
    },
    {
        fingerprint: [
            {
                type: 'Router',
                manufacturerName: 'GLEDOPTO',
                modelID: 'GLEDOPTO',
                endpoints: [
                    {ID: 11, profileID: 49246, deviceID: 528, inputClusters: [0, 3, 4, 5, 6, 8, 768], outputClusters: []},
                    {ID: 13, profileID: 49246, deviceID: 57694, inputClusters: [4096], outputClusters: [4096]},
                ],
            },
        ],
        zigbeeModel: ['GL-C-008'],
        model: 'GL-C-008-1ID', // 1 ID controls color temperature and color separate
        vendor: 'Gledopto',
        description: 'Zigbee LED Controller RGB+CCT (1 ID)',
        extend: [gledoptoLight({colorTemp: {range: undefined}, color: true})],
        meta: {disableDefaultResponse: true},
    },
    {
        zigbeeModel: ['GL-C-008S'],
        model: 'GL-C-008S',
        vendor: 'Gledopto',
        description: 'Zigbee LED Controller RGB+CCT (plus)',
        extend: [gledoptoLight({colorTemp: {range: undefined}, color: true})],
        meta: {disableDefaultResponse: true},
    },
    {
        zigbeeModel: ['GL-C-003P'],
        model: 'GL-C-003P',
        vendor: 'Gledopto',
<<<<<<< HEAD
        ota: true,
        description: 'Zigbee LED Controller CCT (pro)',
        extend: [light({colorTemp: {range: [158, 500]}}), identify(), gledoptoConfigureReadModelID()],
=======
        ota: ota.zigbeeOTA,
        description: 'Zigbee LED Controller RGB (pro)',
        // Supports color: https://github.com/Koenkk/zigbee2mqtt/issues/24091
        extend: [light({color: {modes: ['xy', 'hs'], enhancedHue: true}}), identify(), gledoptoConfigureReadModelID()],
>>>>>>> 3c30f0c4
    },
    {
        zigbeeModel: ['GL-C-008P'],
        model: 'GL-C-008P',
        vendor: 'Gledopto',
        ota: true,
        description: 'Zigbee LED Controller RGB+CCT (pro)',
        whiteLabel: [
            {vendor: 'Gledopto', model: 'GL-C-001P'},
            {vendor: 'Gledopto', model: 'GL-C-002P'},
        ],
        extend: [
            light({colorTemp: {range: [158, 500]}, color: {modes: ['xy', 'hs'], enhancedHue: true}}),
            identify(),
            gledoptoConfigureReadModelID(),
        ],
        meta: {disableDefaultResponse: true},
    },
    {
        zigbeeModel: ['GL-C-009'],
        fingerprint: [
            {
                type: 'Router',
                manufacturerName: 'GLEDOPTO',
                modelID: 'GLEDOPTO',
                endpoints: [
                    {ID: 11, profileID: 49246, deviceID: 256, inputClusters: [0, 3, 4, 5, 6, 8], outputClusters: []},
                    {ID: 13, profileID: 49246, deviceID: 57694, inputClusters: [4096], outputClusters: [4096]},
                ],
            },
        ],
        model: 'GL-C-009',
        vendor: 'Gledopto',
        description: 'Zigbee LED Controller W',
        extend: [gledoptoLight({})],
    },
    {
        zigbeeModel: ['GL-C-009P'],
        model: 'GL-C-009P',
        vendor: 'Gledopto',
        ota: true,
        description: 'Zigbee LED Controller W (pro)',
        extend: [light(), identify(), gledoptoConfigureReadModelID()],
    },
    {
        zigbeeModel: ['GL-C-009S'],
        model: 'GL-C-009S',
        vendor: 'Gledopto',
        description: 'Zigbee LED Controller W (plus)',
        extend: [gledoptoLight({})],
    },
    {
        zigbeeModel: ['GL-MC-001'],
        model: 'GL-MC-001',
        vendor: 'Gledopto',
        description: 'Zigbee USB Mini LED Controller RGB+CCT',
        extend: [gledoptoLight({colorTemp: {range: undefined}, color: true})],
    },
    {
        zigbeeModel: ['GL-LB-001P'],
        model: 'GL-LB-001P',
        vendor: 'Gledopto',
        description: 'Zigbee USB LED bar RGB+CCT (pro)',
        extend: [gledoptoLight({colorTemp: {range: [158, 495]}, color: true, powerOnBehavior: true})],
    },
    {
        zigbeeModel: ['GL-B-002P'],
        model: 'GL-B-002P',
        vendor: 'Gledopto',
        description: 'Zigbee smart filament LED bulb',
        extend: [gledoptoLight({colorTemp: {range: [158, 495]}})],
    },
    {
        zigbeeModel: ['GL-S-006P'],
        model: 'GL-S-006P',
        vendor: 'Gledopto',
        ota: true,
        description: 'Zigbee GU10 LED lamp',
        extend: [gledoptoLight({colorTemp: {range: [158, 495]}, color: true, turnsOffAtBrightness1: true})],
    },
    {
        zigbeeModel: ['GL-S-014P'],
        model: 'GL-S-014P',
        vendor: 'Gledopto',
        description: 'Zigbee 5W MR16 bulb RGB+CCT (pro)',
        extend: [gledoptoLight({colorTemp: {range: [158, 500]}, color: true})],
    },
    {
        zigbeeModel: ['GL-MC-001P'],
        model: 'GL-MC-001P',
        vendor: 'Gledopto',
        ota: true,
        description: 'Zigbee USB Mini LED Controller RGB+CCT (pro)',
        extend: [gledoptoLight({colorTemp: {range: undefined}, color: true})],
    },
    {
        zigbeeModel: ['GL-MC-002P'],
        model: 'GL-MC-002P',
        vendor: 'Gledopto',
        description: 'Zigbee USB Mini LED Controller RGB+CCT (Pro)',
        extend: [gledoptoLight({colorTemp: {range: [158, 495]}, color: true})],
    },
    {
        zigbeeModel: ['GL-S-003Z'],
        model: 'GL-S-003Z',
        vendor: 'Gledopto',
        description: 'Zigbee 5W GU10 Bulb RGBW',
        extend: [gledoptoLight({color: true})],
        endpoint: (device) => {
            // https://github.com/Koenkk/zigbee2mqtt/issues/5169
            if (device.getEndpoint(12)) return {default: 12};
            // https://github.com/Koenkk/zigbee2mqtt/issues/5681
            else return {default: 11};
        },
    },
    {
        zigbeeModel: ['GL-S-004Z'],
        model: 'GL-S-004Z',
        vendor: 'Gledopto',
        description: 'Zigbee 4W MR16 Bulb 30deg RGB+CCT',
        extend: [gledoptoLight({colorTemp: {range: [155, 495], startup: true}, color: true})],
    },
    {
        zigbeeModel: ['GL-S-005Z'],
        model: 'GL-S-005Z',
        vendor: 'Gledopto',
        description: 'Zigbee 4W MR16 Bulb 120deg RGB+CCT',
        extend: [gledoptoLight({colorTemp: {range: undefined}, color: true})],
    },
    {
        zigbeeModel: ['GL-S-004ZS'],
        model: 'GL-S-004ZS',
        vendor: 'Gledopto',
        description: 'Zigbee 4W MR16 Bulb RGB+CCT (plus)',
        extend: [gledoptoLight({colorTemp: {range: undefined}, color: true})],
    },
    {
        zigbeeModel: ['GL-S-004P', 'GL-S-005P'],
        model: 'GL-S-004P',
        vendor: 'Gledopto',
        ota: true,
        description: 'Zigbee 4W MR16 Bulb RGB+CCT (pro)',
        extend: [gledoptoLight({colorTemp: {range: undefined}, color: true, turnsOffAtBrightness1: true})],
    },
    {
        zigbeeModel: ['GL-S-007Z', 'GL-S-007Z(lk)'],
        model: 'GL-S-007Z',
        vendor: 'Gledopto',
        description: 'Zigbee 5W GU10 Bulb RGB+CCT',
        extend: [gledoptoLight({colorTemp: {range: undefined}, color: true})],
    },
    {
        zigbeeModel: ['GL-S-007ZS'],
        model: 'GL-S-007ZS',
        vendor: 'Gledopto',
        description: 'Zigbee 4W GU10 Bulb RGB+CCT (plus)',
        extend: [gledoptoLight({colorTemp: {range: undefined}, color: true})],
    },
    {
        zigbeeModel: ['GL-S-007P'],
        model: 'GL-S-007P',
        vendor: 'Gledopto',
        ota: true,
        description: 'Zigbee 4W GU10 Bulb RGB+CCT (pro)',
        extend: [gledoptoLight({colorTemp: {range: undefined}, color: true})],
    },
    {
        zigbeeModel: ['GL-S-008Z'],
        model: 'GL-S-008Z',
        vendor: 'Gledopto',
        description: 'Zigbee 5W PAR16 Bulb RGB+CCT',
        extend: [gledoptoLight({colorTemp: {range: undefined}, color: true})],
    },
    {
        zigbeeModel: ['GL-B-001Z'],
        model: 'GL-B-001Z',
        vendor: 'Gledopto',
        description: 'Zigbee 4W E12/E14 Bulb RGB+CCT',
        extend: [gledoptoLight({colorTemp: {range: undefined}, color: true})],
    },
    {
        zigbeeModel: ['GL-B-001ZS'],
        model: 'GL-B-001ZS',
        vendor: 'Gledopto',
        description: 'Zigbee 4W E12/E14 Bulb RGB+CCT (plus)',
        extend: [gledoptoLight({colorTemp: {range: undefined}, color: true})],
    },
    {
        zigbeeModel: ['GL-B-001P'],
        model: 'GL-B-001P',
        vendor: 'Gledopto',
        ota: true,
        description: 'Zigbee 4W E12/E14 Bulb RGB+CCT (pro)',
        extend: [gledoptoLight({colorTemp: {range: undefined}, color: true})],
    },
    {
        zigbeeModel: ['GL-B-007Z'],
        model: 'GL-B-007Z',
        vendor: 'Gledopto',
        description: 'Zigbee 6W E26/E27 Bulb RGB+CCT',
        extend: [gledoptoLight({colorTemp: {range: undefined}, color: true})],
    },
    {
        zigbeeModel: ['GL-C-103P'],
        model: 'GL-C-103P',
        vendor: 'Gledopto',
        description: 'Zigbee LED controller (pro)',
        extend: [light({colorTemp: {range: [158, 495]}, color: true})],
    },
    {
        zigbeeModel: ['GL-G-004P'],
        model: 'GL-G-004P',
        vendor: 'Gledopto',
        description: 'Zigbee 7W garden light Pro RGB+CCT',
        extend: [gledoptoLight({colorTemp: {range: [158, 495]}, color: true})],
    },
    {
        zigbeeModel: ['GL-B-007ZS'],
        model: 'GL-B-007ZS',
        vendor: 'Gledopto',
        description: 'Zigbee 6W E26/E27 Bulb RGB+CCT (plus)',
        extend: [gledoptoLight({colorTemp: {range: undefined}, color: true})],
    },
    {
        zigbeeModel: ['GL-B-007P'],
        model: 'GL-B-007P',
        vendor: 'Gledopto',
        ota: true,
        description: 'Zigbee 6W E26/E27 Bulb RGB+CCT (pro)',
        extend: [gledoptoLight({colorTemp: {range: undefined}, color: true, powerOnBehavior: true})],
    },
    {
        zigbeeModel: ['GL-B-008Z'],
        model: 'GL-B-008Z',
        vendor: 'Gledopto',
        description: 'Zigbee 12W E26/E27 Bulb RGB+CCT',
        extend: [gledoptoLight({colorTemp: {range: undefined}, color: true})],
    },
    {
        zigbeeModel: ['GL-B-008ZS'],
        model: 'GL-B-008ZS',
        vendor: 'Gledopto',
        description: 'Zigbee 12W E26/E27 Bulb RGB+CCT (plus)',
        extend: [gledoptoLight({colorTemp: {range: undefined}, color: true})],
    },
    {
        zigbeeModel: ['GL-B-008P'],
        model: 'GL-B-008P',
        vendor: 'Gledopto',
        ota: true,
        description: 'Zigbee 12W E26/E27 Bulb RGB+CCT (pro)',
        extend: [gledoptoLight({colorTemp: {range: undefined}, color: true})],
    },
    {
        zigbeeModel: ['GL-D-002P'],
        model: 'GL-D-002P',
        vendor: 'Gledopto',
        ota: true,
        description: 'Zigbee 6W Downlight RGB+CCT (pro CRI>90)',
        extend: [gledoptoLight({colorTemp: {range: [158, 495]}, color: true})],
    },
    {
        zigbeeModel: ['GL-D-003Z'],
        model: 'GL-D-003Z',
        vendor: 'Gledopto',
        description: 'Zigbee 6W Downlight RGB+CCT',
        extend: [gledoptoLight({colorTemp: {range: undefined}, color: true})],
    },
    {
        zigbeeModel: ['GL-D-003ZS'],
        model: 'GL-D-003ZS',
        vendor: 'Gledopto',
        description: 'Zigbee 6W Downlight RGB+CCT (plus)',
        extend: [gledoptoLight({colorTemp: {range: undefined}, color: true})],
    },
    {
        zigbeeModel: ['GL-D-003P'],
        model: 'GL-D-003P',
        vendor: 'Gledopto',
        ota: true,
        description: 'Zigbee 6W Downlight RGB+CCT (pro)',
        extend: [gledoptoLight({colorTemp: {range: undefined}, color: true})],
    },
    {
        zigbeeModel: ['GL-D-004Z'],
        model: 'GL-D-004Z',
        vendor: 'Gledopto',
        description: 'Zigbee 9W Downlight RGB+CCT',
        extend: [gledoptoLight({colorTemp: {range: undefined}, color: true})],
    },
    {
        zigbeeModel: ['GL-D-004ZS'],
        model: 'GL-D-004ZS',
        vendor: 'Gledopto',
        description: 'Zigbee 9W Downlight RGB+CCT (plus)',
        extend: [gledoptoLight({colorTemp: {range: undefined}, color: true})],
    },
    {
        zigbeeModel: ['GL-D-004P'],
        model: 'GL-D-004P',
        vendor: 'Gledopto',
        ota: true,
        description: 'Zigbee 9W Downlight RGB+CCT (pro)',
        extend: [gledoptoLight({colorTemp: {range: undefined}, color: true})],
    },
    {
        zigbeeModel: ['GL-D-005Z'],
        model: 'GL-D-005Z',
        vendor: 'Gledopto',
        description: 'Zigbee 12W Downlight RGB+CCT',
        extend: [gledoptoLight({colorTemp: {range: undefined}, color: true})],
    },
    {
        zigbeeModel: ['GL-D-005ZS'],
        model: 'GL-D-005ZS',
        vendor: 'Gledopto',
        description: 'Zigbee 12W Downlight RGB+CCT (plus)',
        extend: [gledoptoLight({colorTemp: {range: undefined}, color: true})],
    },
    {
        zigbeeModel: ['GL-D-005P'],
        model: 'GL-D-005P',
        vendor: 'Gledopto',
        ota: true,
        description: 'Zigbee 12W Downlight RGB+CCT (pro)',
        extend: [gledoptoLight({colorTemp: {range: [158, 495]}, color: true})],
    },
    {
        zigbeeModel: ['GL-D-009P'],
        model: 'GL-D-009P',
        vendor: 'Gledopto',
        ota: true,
        description: 'Zigbee 12W Downlight RGB+CCT (pro)',
        extend: [gledoptoLight({colorTemp: {range: [158, 495]}, color: true})],
    },
    {
        zigbeeModel: ['GL-D-015P'],
        model: 'GL-D-015P',
        vendor: 'Gledopto',
        ota: true,
        description: 'Zigbee 12W Downlight RGB+CCT (pro)',
        extend: [gledoptoLight({colorTemp: {range: [158, 495]}, color: true})],
    },
    {
        zigbeeModel: ['GL-D-010P'],
        model: 'GL-D-010P',
        vendor: 'Gledopto',
        ota: true,
        description: 'Zigbee 12W Downlight RGB+CCT (pro)',
        extend: [gledoptoLight({colorTemp: {range: [158, 495]}, color: true})],
    },
    {
        zigbeeModel: ['GL-D-013P'],
        model: 'GL-D-013P',
        vendor: 'Gledopto',
        ota: true,
        description: 'Zigbee 6W Downlight RGB+CCT (pro)',
        extend: [light({colorTemp: {range: [158, 500]}, color: {modes: ['xy', 'hs'], enhancedHue: true}}), identify()],
    },
    {
        zigbeeModel: ['GL-D-006P'],
        model: 'GL-D-006P',
        vendor: 'Gledopto',
        ota: true,
        description: 'Zigbee 6W anti-glare downlight RGB+CCT (pro)',
        extend: [gledoptoLight({colorTemp: {range: [158, 495]}, color: true})],
    },
    {
        zigbeeModel: ['GL-D-007P'],
        model: 'GL-D-007P',
        vendor: 'Gledopto',
        description: 'Zigbee 12W anti-glare downlight RGB+CCT (pro)',
        ota: true,
        extend: [gledoptoLight({colorTemp: {range: [158, 495]}, color: true})],
    },
    {
        zigbeeModel: ['GL-FL-004TZ'],
        model: 'GL-FL-004TZ',
        vendor: 'Gledopto',
        description: 'Zigbee 10W Floodlight RGB+CCT',
        extend: [gledoptoLight({colorTemp: {range: undefined}, color: true})],
    },
    {
        zigbeeModel: ['GL-B-003P'],
        model: 'GL-B-003P',
        vendor: 'Gledopto',
        description: 'Zigbee 7W E26/E27 Bulb RGB+CCT (pro)',
        extend: [gledoptoLight({colorTemp: {range: [155, 495]}, turnsOffAtBrightness1: true})],
    },
    {
        zigbeeModel: ['GL-FL-004TZS'],
        model: 'GL-FL-004TZS',
        vendor: 'Gledopto',
        description: 'Zigbee 10W Floodlight RGB+CCT (plus)',
        extend: [gledoptoLight({colorTemp: {range: [155, 495]}, color: true})],
    },
    {
        zigbeeModel: ['GL-FL-004P', 'GL-FL-004TZP'],
        model: 'GL-FL-004P',
        vendor: 'Gledopto',
        ota: true,
        description: 'Zigbee 10W Floodlight RGB+CCT (pro)',
        extend: [gledoptoLight({colorTemp: {range: undefined}, color: true})],
    },
    {
        zigbeeModel: ['GL-C-004P'],
        model: 'GL-C-004P',
        vendor: 'Gledopto',
        description: 'Zigbee LED Strip Light Kit',
        extend: [gledoptoLight({colorTemp: {range: [158, 495]}, configureReporting: true})],
    },
    {
        zigbeeModel: ['GL-FL-001P'],
        model: 'GL-FL-001P',
        vendor: 'Gledopto',
        ota: true,
        description: 'Zigbee 10W Floodlight RGB+CCT 12V Low Voltage (pro)',
        extend: [gledoptoLight({colorTemp: {range: [158, 495]}, color: true})],
    },
    {
        zigbeeModel: ['GL-FL-005TZ'],
        model: 'GL-FL-005TZ',
        vendor: 'Gledopto',
        description: 'Zigbee 30W Floodlight RGB+CCT',
        extend: [gledoptoLight({colorTemp: {range: undefined}, color: true})],
    },
    {
        zigbeeModel: ['GL-SD-001P'],
        model: 'GL-SD-001P',
        vendor: 'Gledopto',
        description: 'Triac-dimmer',
        extend: [light()],
    },
    {
        zigbeeModel: ['GL-FL-005TZS'],
        model: 'GL-FL-005TZS',
        vendor: 'Gledopto',
        description: 'Zigbee 30W Floodlight RGB+CCT (plus)',
        extend: [gledoptoLight({colorTemp: {range: undefined}, color: true})],
    },
    {
        zigbeeModel: ['GL-FL-005P', 'GL-FL-005TZP'],
        model: 'GL-FL-005P',
        vendor: 'Gledopto',
        ota: true,
        description: 'Zigbee 30W Floodlight RGB+CCT (pro)',
        extend: [gledoptoLight({colorTemp: {range: undefined}, color: true})],
    },
    {
        zigbeeModel: ['GL-FL-006TZ'],
        model: 'GL-FL-006TZ',
        vendor: 'Gledopto',
        description: 'Zigbee 60W Floodlight RGB+CCT',
        extend: [gledoptoLight({colorTemp: {range: undefined}, color: true})],
    },
    {
        zigbeeModel: ['GL-FL-006TZS'],
        model: 'GL-FL-006TZS',
        vendor: 'Gledopto',
        description: 'Zigbee 60W Floodlight RGB+CCT (plus)',
        extend: [gledoptoLight({colorTemp: {range: undefined}, color: true})],
    },
    {
        zigbeeModel: ['GL-FL-006P', 'GL-FL-006TZP'],
        model: 'GL-FL-006P',
        vendor: 'Gledopto',
        ota: true,
        description: 'Zigbee 60W Floodlight RGB+CCT (pro)',
        extend: [gledoptoLight({colorTemp: {range: [158, 495]}, color: true})],
    },
    {
        zigbeeModel: ['GL-FL-007P'],
        model: 'GL-FL-007P',
        vendor: 'Gledopto',
        description: 'Zigbee 100W Floodlight RGB+CCT (pro)',
        extend: [gledoptoLight({colorTemp: {range: [158, 495]}, color: true})],
    },
    {
        zigbeeModel: ['GL-G-001Z'],
        model: 'GL-G-001Z',
        vendor: 'Gledopto',
        description: 'Zigbee 12W Garden Lamp RGB+CCT',
        extend: [gledoptoLight({colorTemp: {range: undefined}, color: true})],
    },
    {
        zigbeeModel: ['GL-G-001ZS'],
        model: 'GL-G-001ZS',
        vendor: 'Gledopto',
        description: 'Zigbee 12W Garden Lamp RGB+CCT (plus)',
        extend: [gledoptoLight({colorTemp: {range: undefined}, color: true})],
    },
    {
        zigbeeModel: ['GL-G-001P'],
        model: 'GL-G-001P',
        vendor: 'Gledopto',
        ota: true,
        description: 'Zigbee 12W Garden Lamp RGB+CCT (pro)',
        extend: [gledoptoLight({colorTemp: {range: undefined}, color: true})],
    },
    {
        zigbeeModel: ['GL-G-101P'],
        model: 'GL-G-101P',
        vendor: 'Gledopto',
        ota: true,
        description: 'Zigbee 12W garden lamp RGB+CCT (pro)',
        extend: [gledoptoLight({colorTemp: {range: undefined}, color: true})],
    },
    {
        zigbeeModel: ['GL-G-002P'],
        model: 'GL-G-002P',
        vendor: 'Gledopto',
        ota: true,
        description: 'Zigbee 7W garden lamp RGB+CCT (pro)',
        extend: [gledoptoLight({colorTemp: {range: [150, 500]}, color: true})],
    },
    {
        zigbeeModel: ['GL-G-007Z'],
        model: 'GL-G-007Z',
        vendor: 'Gledopto',
        description: 'Zigbee 9W garden lamp RGB+CCT',
        extend: [gledoptoLight({colorTemp: {range: undefined}, color: true})],
    },
    {
        zigbeeModel: ['GL-P-101P'],
        model: 'GL-P-101P',
        vendor: 'Gledopto',
        description: 'Zigbee pro constant current CCT LED driver',
        extend: [gledoptoLight({colorTemp: {range: [158, 495]}})],
    },
    {
        zigbeeModel: ['GL-W-001Z'],
        model: 'GL-W-001Z',
        vendor: 'Gledopto',
        description: 'Zigbee on/off wall switch',
        extend: [gledoptoOnOff()],
    },
    {
        zigbeeModel: ['GL-SD-002'],
        model: 'GL-SD-002',
        vendor: 'Gledopto',
        description: 'Zigbee 3.0 smart home switch',
        extend: [gledoptoOnOff()],
    },
    {
        zigbeeModel: ['GL-B-004P'],
        model: 'GL-B-004P',
        vendor: 'Gledopto',
        description: 'Filament LED light bulb E27 G95 7W pro',
        extend: [gledoptoLight({colorTemp: {range: [158, 495]}})],
    },
    {
        zigbeeModel: ['GL-SD-301P'],
        model: 'GL-SD-301P',
        vendor: 'Gledopto',
        description: 'Zigbee triac AC dimmer',
        extend: [gledoptoLight({configureReporting: true})],
    },
];

export default definitions;
module.exports = definitions;<|MERGE_RESOLUTION|>--- conflicted
+++ resolved
@@ -415,16 +415,10 @@
         zigbeeModel: ['GL-C-003P'],
         model: 'GL-C-003P',
         vendor: 'Gledopto',
-<<<<<<< HEAD
-        ota: true,
-        description: 'Zigbee LED Controller CCT (pro)',
-        extend: [light({colorTemp: {range: [158, 500]}}), identify(), gledoptoConfigureReadModelID()],
-=======
-        ota: ota.zigbeeOTA,
+        ota: true,
         description: 'Zigbee LED Controller RGB (pro)',
         // Supports color: https://github.com/Koenkk/zigbee2mqtt/issues/24091
         extend: [light({color: {modes: ['xy', 'hs'], enhancedHue: true}}), identify(), gledoptoConfigureReadModelID()],
->>>>>>> 3c30f0c4
     },
     {
         zigbeeModel: ['GL-C-008P'],
