import type { Binary, Climate, Composite, Cover, Enum, Fan, Feature, Light, List, Lock, Numeric, Switch, Text } from './lib/exposes';

import assert from 'assert';

import { Zcl } from 'zigbee-herdsman';

import fromZigbee from './converters/fromZigbee';
import toZigbee from './converters/toZigbee';
import allDefinitions from './devices';
import * as configureKey from './lib/configureKey';
import * as exposesLib from './lib/exposes';
import { Enum as EnumClass } from './lib/exposes';
import { generateDefinition } from './lib/generateDefinition';
import * as logger from './lib/logger';
import {
    Configure,
    Definition,
    DefinitionExposes,
    DefinitionExposesFunction,
    DefinitionWithExtend,
    Expose,
    Fingerprint,
    KeyValue,
    OnEvent,
    OnEventData,
    OnEventMeta,
    OnEventType,
    Option,
    Tz,
    Zh,
} from './lib/types';
import * as utils from './lib/utils';

const NS = 'zhc';

export type {Ota} from './lib/types';
export {
    Definition as Definition,
    OnEventType as OnEventType,
    Feature as Feature,
    Expose as Expose,
    Option as Option,
    Numeric as Numeric,
    Binary as Binary,
    Enum as Enum,
    Text as Text,
    Composite as Composite,
    List as List,
    Light as Light,
    Climate as Climate,
    Switch as Switch,
    Lock as Lock,
    Cover as Cover,
    Fan as Fan,
    toZigbee as toZigbee,
    fromZigbee as fromZigbee,
    Tz as Tz,
};
export * as ota from './lib/ota';

export const getConfigureKey = configureKey.getConfigureKey;

// key: zigbeeModel, value: array of definitions (most of the times 1)
const lookup = new Map<string, Definition[]>();
export const definitions: Definition[] = [];

// expected to be at the beginning of `definitions` array
let externalDefinitionsCount = 0;

function arrayEquals<T>(as: T[], bs: T[]): boolean {
    if (as.length !== bs.length) {
        return false;
    }

    for (const a of as) {
        if (!bs.includes(a)) {
            return false;
        }
    }

    return true;
}

function addToLookup(zigbeeModel: string | undefined, definition: Definition): void {
    const lookupModel = zigbeeModel ? zigbeeModel.toLowerCase() : 'null';

    if (!lookup.has(lookupModel)) {
        lookup.set(lookupModel, []);
    }

    // key created above as needed
    if (!lookup.get(lookupModel)!.includes(definition)) {
        lookup.get(lookupModel)!.splice(0, 0, definition);
    }
}

function removeFromLookup(zigbeeModel: string | undefined, definition: Definition): void {
    const lookupModel = zigbeeModel ? zigbeeModel.toLowerCase() : 'null';

    if (lookup.has(lookupModel)) {
        const i = lookup.get(lookupModel)!.indexOf(definition);

        if (i > -1) {
            lookup.get(lookupModel)!.splice(i, 1);
        }

        if (lookup.get(lookupModel)!.length === 0) {
            lookup.delete(lookupModel);
        }
    }
}

function getFromLookup(zigbeeModel: string | undefined): Definition[] | undefined {
    const lookupModel = zigbeeModel ? zigbeeModel.toLowerCase() : 'null';

    if (lookup.has(lookupModel)) {
        return lookup.get(lookupModel);
    }

    return lookup.get(lookupModel.replace(/\0(.|\n)*$/g, '').trim());
}

const converterRequiredFields = {
    model: 'String',
    vendor: 'String',
    description: 'String',
    fromZigbee: 'Array',
    toZigbee: 'Array',
};

function validateDefinition(definition: Definition): asserts definition is Definition {
    for (const [field, expectedType] of Object.entries(converterRequiredFields)) {
        const val = definition[field as keyof Definition];

        assert(val !== null, `Converter field ${field} is null`);
        assert(val !== undefined, `Converter field ${field} is undefined`);
        assert(val.constructor.name === expectedType, `Converter field ${field} expected type doenst match to ${val}`);
    }

    assert.ok(Array.isArray(definition.exposes) || typeof definition.exposes === 'function', 'Exposes incorrect');
}

function processExtensions(definition: DefinitionWithExtend): Definition {
    if ('extend' in definition) {
        if (!Array.isArray(definition.extend)) {
            assert.fail(`'${definition.model}' has legacy extend which is not supported anymore`);
        }

        // Modern extend, merges properties, e.g. when both extend and definition has toZigbee, toZigbee will be combined
        let {
            // eslint-disable-next-line prefer-const
            extend,
            toZigbee,
            fromZigbee,
            // eslint-disable-next-line prefer-const
            exposes: definitionExposes,
            meta,
            endpoint,
            ota,
            // eslint-disable-next-line prefer-const
            configure: definitionConfigure,
            // eslint-disable-next-line prefer-const
            onEvent: definitionOnEvent,
            // eslint-disable-next-line prefer-const
            ...definitionWithoutExtend
        } = definition;

        // Exposes can be an Expose[] or DefinitionExposesFunction. In case it's only Expose[] we return an array
        // Otherwise return a DefinitionExposesFunction.
        const allExposesIsExposeOnly = (allExposes: (Expose | DefinitionExposesFunction)[]): allExposes is Expose[] => {
            return !allExposes.find((e) => typeof e === 'function');
        };
        let allExposes: (Expose | DefinitionExposesFunction)[] = [];

        if (definitionExposes) {
            if (typeof definitionExposes === 'function') {
                allExposes.push(definitionExposes);
            } else {
                allExposes.push(...definitionExposes);
            }
        }

        toZigbee = [...(toZigbee ?? [])];
        fromZigbee = [...(fromZigbee ?? [])];

        const configures: Configure[] = definitionConfigure ? [definitionConfigure] : [];
        const onEvents: OnEvent[] = definitionOnEvent ? [definitionOnEvent] : [];

        for (const ext of extend) {
            if (!ext.isModernExtend) {
                assert.fail(`'${definition.model}' has legacy extend in modern extend`);
            }
<<<<<<< HEAD
            if (ext.toZigbee) toZigbee.push(...ext.toZigbee);
            if (ext.fromZigbee) fromZigbee.push(...ext.fromZigbee);
            if (ext.exposes) allExposes.push(...ext.exposes);
            if (ext.meta) meta = { ...ext.meta, ...meta };
=======

            if (ext.toZigbee) {
                toZigbee.push(...ext.toZigbee);
            }

            if (ext.fromZigbee) {
                fromZigbee.push(...ext.fromZigbee);
            }

            if (ext.exposes) {
                allExposes.push(...ext.exposes);
            }

            if (ext.meta) {
                meta = Object.assign({}, ext.meta, meta);
            }

>>>>>>> 786c59b5
            // Filter `undefined` configures, e.g. returned by setupConfigureForReporting.
            if (ext.configure) {
                configures.push(...ext.configure.filter((c) => c != undefined));
            }

            if (ext.onEvent) {
                onEvents.push(ext.onEvent);
            }

            if (ext.ota) {
                ota = ext.ota;
            }

            if (ext.endpoint) {
                if (endpoint) {
                    assert.fail(`'${definition.model}' has multiple 'endpoint', this is not allowed`);
                }

                endpoint = ext.endpoint;
            }
        }

        // Filtering out action exposes to combine them one
        const actionExposes = allExposes.filter((e) => typeof e !== 'function' && e.name === 'action');
        allExposes = allExposes.filter((e) => e.name !== 'action');

        if (actionExposes.length > 0) {
            const actions: string[] = [];

            for (const expose of actionExposes) {
                if (expose instanceof EnumClass) {
                    for (const action of expose.values) {
                        actions.push(action.toString());
                    }
                }
            }

            const uniqueActions = actions.filter((value, index, array) => array.indexOf(value) === index);

            allExposes.push(exposesLib.presets.action(uniqueActions));
        }

        let configure: Configure | undefined;

        if (configures.length !== 0) {
            configure = async (device, coordinatorEndpoint, configureDefinition) => {
                for (const func of configures) {
                    await func(device, coordinatorEndpoint, configureDefinition);
                }
            };
        }

        let onEvent: OnEvent | undefined;

        if (onEvents.length !== 0) {
            onEvent = async (type, data, device, settings, state) => {
                for (const func of onEvents) {
                    await func(type, data, device, settings, state);
                }
            };
        }

        // In case there is a function in allExposes, return a function, otherwise just an array.
        let exposes: DefinitionExposes;

        if (allExposesIsExposeOnly(allExposes)) {
            exposes = allExposes;
        } else {
            exposes = (device: Zh.Device | undefined, options: KeyValue | undefined) => {
                const result: Expose[] = [];

                for (const item of allExposes) {
                    if (typeof item === 'function') {
                        result.push(...item(device, options));
                    } else {
                        result.push(item);
                    }
                }

                return result;
            };
        }

        definition = { toZigbee, fromZigbee, exposes, meta, configure, endpoint, onEvent, ota, ...definitionWithoutExtend };
    }

    return definition;
}

function retrieveAdditionalExposesFromOptions(definition: DefinitionWithExtend): Expose[] {
    const additionalExposes: Expose[] = [];
    for (const option of definition.options) {
        if (option.exposes) {
            additionalExposes.push(...option.exposes);
        }
    }
    return additionalExposes;
}

function prepareDefinition(definition: DefinitionWithExtend): Definition {
    definition = processExtensions(definition);

    definition.toZigbee.push(
        toZigbee.scene_store,
        toZigbee.scene_recall,
        toZigbee.scene_add,
        toZigbee.scene_remove,
        toZigbee.scene_remove_all,
        toZigbee.scene_rename,
        toZigbee.read,
        toZigbee.write,
        toZigbee.command,
        toZigbee.factory_reset,
        toZigbee.zcl_command,
    );

    if (definition.exposes && Array.isArray(definition.exposes) && !definition.exposes.find((e) => e.name === 'linkquality')) {
        definition.exposes = definition.exposes.concat([exposesLib.presets.linkquality()]);
    }

<<<<<<< HEAD
    if (definition.exposes && Array.isArray(definition.exposes)) {
        definition.exposes.push(...retrieveAdditionalExposesFromOptions(definition));
    }

    validateDefinition(definition);
=======
    if (definition.externalConverterName) {
        validateDefinition(definition);
    }
>>>>>>> 786c59b5

    // Add all the options
    if (!definition.options) {
        definition.options = [];
    }

    const optionKeys = definition.options.map((o) => o.name);

    // Add calibration/precision options based on expose
    for (const expose of Array.isArray(definition.exposes) ? definition.exposes : definition.exposes(undefined, undefined)) {
        if (
            !optionKeys.includes(expose.name) &&
            utils.isNumericExpose(expose) &&
            expose.name in utils.calibrateAndPrecisionRoundOptionsDefaultPrecision
        ) {
            // Battery voltage is not calibratable
            if (expose.name === 'voltage' && expose.unit === 'mV') {
                continue;
            }

            const type = utils.calibrateAndPrecisionRoundOptionsIsPercentual(expose.name) ? 'percentual' : 'absolute';

            definition.options.push(exposesLib.options.calibration(expose.name, type));

            if (utils.calibrateAndPrecisionRoundOptionsDefaultPrecision[expose.name] !== 0) {
                definition.options.push(exposesLib.options.precision(expose.name));
            }

            optionKeys.push(expose.name);
        }
    }

    for (const converter of [...definition.toZigbee, ...definition.fromZigbee]) {
        if (converter.options) {
            const options = typeof converter.options === 'function' ? converter.options(definition) : converter.options;

            for (const option of options) {
                if (!optionKeys.includes(option.name)) {
                    definition.options.push(option);
                    optionKeys.push(option.name);
                }
            }
        }
    }

    return definition;
}

export function postProcessConvertedFromZigbeeMessage(definition: Definition, payload: KeyValue, options: KeyValue): void {
    // Apply calibration/precision options
    for (const [key, value] of Object.entries(payload)) {
        const definitionExposes = Array.isArray(definition.exposes) ? definition.exposes : definition.exposes(undefined, undefined);
        const expose = definitionExposes.find((e) => e.property === key);

        if (expose?.name && expose.name in utils.calibrateAndPrecisionRoundOptionsDefaultPrecision && value !== '' && utils.isNumber(value)) {
            try {
                payload[key] = utils.calibrateAndPrecisionRoundOptions(value, options, expose.name);
            } catch (error) {
                logger.logger.error(`Failed to apply calibration to '${expose.name}': ${(error as Error).message}`, NS);
            }
        }
    }
}

export function removeExternalDefinitions(converterName?: string): void {
    for (let i = 0; i < externalDefinitionsCount; i++) {
        const definition = definitions[i];

        if (converterName && definition.externalConverterName !== converterName) {
            continue;
        }

        if ('zigbeeModel' in definition && definition.zigbeeModel) {
            for (const zigbeeModel of definition.zigbeeModel) {
                removeFromLookup(zigbeeModel, definition);
            }
        }

        if ('fingerprint' in definition && definition.fingerprint) {
            for (const fingerprint of definition.fingerprint) {
                removeFromLookup(fingerprint.modelID, definition);
            }
        }

        definitions.splice(i, 1);

        externalDefinitionsCount--;
        i--;
    }
}

export function addDefinition(definition: DefinitionWithExtend): void {
    definition = prepareDefinition(definition);

    definitions.splice(0, 0, definition);

    if (definition.externalConverterName) {
        externalDefinitionsCount++;
    }

    if ('fingerprint' in definition && definition.fingerprint) {
        for (const fingerprint of definition.fingerprint) {
            addToLookup(fingerprint.modelID, definition);
        }
    }

    if ('zigbeeModel' in definition && definition.zigbeeModel) {
        for (const zigbeeModel of definition.zigbeeModel) {
            addToLookup(zigbeeModel, definition);
        }
    }
}

for (const definition of allDefinitions) {
    addDefinition(definition as DefinitionWithExtend);
}

export async function findByDevice(device: Zh.Device, generateForUnknown: boolean = false): Promise<Definition | undefined> {
    let definition = await findDefinition(device, generateForUnknown);

    if (definition && definition.whiteLabel) {
        const match = definition.whiteLabel.find((w) => 'fingerprint' in w && w.fingerprint.find((f) => isFingerprintMatch(f, device)));

        if (match) {
            definition = {
                ...definition,
                model: match.model,
                vendor: match.vendor,
                description: match.description || definition.description,
            };
        }
    }

    return definition;
}

export async function findDefinition(device: Zh.Device, generateForUnknown: boolean = false): Promise<Definition | undefined> {
    if (!device) {
        return undefined;
    }

    const candidates = getFromLookup(device.modelID);

    if (!candidates) {
        if (!generateForUnknown || device.type === 'Coordinator') {
            return undefined;
        }

        // Do not add this definition to cache,
        // as device configuration might change.
        return prepareDefinition((await generateDefinition(device)).definition);
    } else if (candidates.length === 1 && candidates[0].zigbeeModel) {
        return candidates[0];
    } else {
        // First try to match based on fingerprint, return the first matching one.
<<<<<<< HEAD
        const fingerprintMatch: { priority: number; definition: Definition } = { priority: null, definition: null };
=======
        const fingerprintMatch: {priority?: number; definition?: Definition} = {priority: undefined, definition: undefined};
>>>>>>> 786c59b5

        for (const candidate of candidates) {
            if (candidate.fingerprint) {
                for (const fingerprint of candidate.fingerprint) {
                    const priority = fingerprint.priority ?? 0;
                    if (
                        isFingerprintMatch(fingerprint, device) &&
                        (fingerprintMatch.priority === undefined || priority > fingerprintMatch.priority)
                    ) {
                        fingerprintMatch.definition = candidate;
                        fingerprintMatch.priority = priority;
                    }
                }
            }
        }

        if (fingerprintMatch.definition) {
            return fingerprintMatch.definition;
        }

        // Match based on fingerprint failed, return first matching definition based on zigbeeModel
        for (const candidate of candidates) {
            if (candidate.zigbeeModel && device.modelID && candidate.zigbeeModel.includes(device.modelID)) {
                return candidate;
            }
        }
    }

    return undefined;
}

export async function generateExternalDefinitionSource(device: Zh.Device): Promise<string> {
    return (await generateDefinition(device)).externalDefinitionSource;
}

function isFingerprintMatch(fingerprint: Fingerprint, device: Zh.Device): boolean {
    let match =
        (!fingerprint.applicationVersion || device.applicationVersion === fingerprint.applicationVersion) &&
        (!fingerprint.manufacturerID || device.manufacturerID === fingerprint.manufacturerID) &&
        (!fingerprint.type || device.type === fingerprint.type) &&
        (!fingerprint.dateCode || device.dateCode === fingerprint.dateCode) &&
        (!fingerprint.hardwareVersion || device.hardwareVersion === fingerprint.hardwareVersion) &&
        (!fingerprint.manufacturerName || device.manufacturerName === fingerprint.manufacturerName) &&
        (!fingerprint.modelID || device.modelID === fingerprint.modelID) &&
        (!fingerprint.powerSource || device.powerSource === fingerprint.powerSource) &&
        (!fingerprint.softwareBuildID || device.softwareBuildID === fingerprint.softwareBuildID) &&
        (!fingerprint.stackVersion || device.stackVersion === fingerprint.stackVersion) &&
        (!fingerprint.zclVersion || device.zclVersion === fingerprint.zclVersion) &&
        (!fingerprint.ieeeAddr || device.ieeeAddr.match(fingerprint.ieeeAddr) !== null) &&
        (!fingerprint.endpoints ||
            arrayEquals(
                device.endpoints.map((e) => e.ID),
                fingerprint.endpoints.map((e) => e.ID),
            ));

    if (match && fingerprint.endpoints) {
        for (const fingerprintEndpoint of fingerprint.endpoints) {
            const deviceEndpoint = fingerprintEndpoint.ID !== undefined ? device.getEndpoint(fingerprintEndpoint.ID) : undefined;
            match =
                match &&
                (!fingerprintEndpoint.deviceID || (deviceEndpoint !== undefined && deviceEndpoint.deviceID === fingerprintEndpoint.deviceID)) &&
                (!fingerprintEndpoint.profileID || (deviceEndpoint !== undefined && deviceEndpoint.profileID === fingerprintEndpoint.profileID)) &&
                (!fingerprintEndpoint.inputClusters ||
                    (deviceEndpoint !== undefined && arrayEquals(deviceEndpoint.inputClusters, fingerprintEndpoint.inputClusters))) &&
                (!fingerprintEndpoint.outputClusters ||
                    (deviceEndpoint !== undefined && arrayEquals(deviceEndpoint.outputClusters, fingerprintEndpoint.outputClusters)));
        }
    }

    return match;
}

export function findByModel(model: string): Definition | undefined {
    /*
    Search device description by definition model name.
    Useful when redefining, expanding device descriptions in external converters.
    */
    model = model.toLowerCase();

    return definitions.find((definition) => {
        return (
            definition.model.toLowerCase() == model ||
            (definition.whiteLabel && definition.whiteLabel.find((dwl) => dwl.model.toLowerCase() === model))
        );
    });
}

// Can be used to handle events for devices which are not fully paired yet (no modelID).
// Example usecase: https://github.com/Koenkk/zigbee2mqtt/issues/2399#issuecomment-570583325
export async function onEvent(type: OnEventType, data: OnEventData, device: Zh.Device, meta: OnEventMeta): Promise<void> {
    // support Legrand security protocol
    // when pairing, a powered device will send a read frame to every device on the network
    // it expects at least one answer. The payload contains the number of seconds
    // since when the device is powered. If the value is too high, it will leave & not pair
    // 23 works, 200 doesn't
    if (device.manufacturerID === Zcl.ManufacturerCode.LEGRAND_GROUP && !device.customReadResponse) {
        device.customReadResponse = (frame, endpoint) => {
<<<<<<< HEAD
            if (frame.isCluster('genBasic') && frame.payload.find((i: { attrId: number }) => i.attrId === 61440)) {
                const options = { manufacturerCode: Zcl.ManufacturerCode.LEGRAND_GROUP, disableDefaultResponse: true };
                const payload = { 0xf000: { value: 23, type: 35 } };
=======
            if (frame.isCluster('genBasic') && frame.payload.find((i: {attrId: number}) => i.attrId === 61440)) {
                const options = {manufacturerCode: Zcl.ManufacturerCode.LEGRAND_GROUP, disableDefaultResponse: true};
                const payload = {0xf000: {value: 23, type: 35}};

>>>>>>> 786c59b5
                endpoint.readResponse('genBasic', frame.header.transactionSequenceNumber, payload, options).catch((e) => {
                    logger.logger.warning(`Legrand security read response failed: ${e}`, NS);
                });

                return true;
            }

            return false;
        };
    }

    // Aqara feeder C1 polls the time during the interview, need to send back the local time instead of the UTC.
    // The device.definition has not yet been set - therefore the device.definition.onEvent method does not work.
    if (device.modelID === 'aqara.feeder.acn001' && !device.customReadResponse) {
        device.customReadResponse = (frame, endpoint) => {
            if (frame.isCluster('genTime')) {
                const oneJanuary2000 = new Date('January 01, 2000 00:00:00 UTC+00:00').getTime();
                const secondsUTC = Math.round((new Date().getTime() - oneJanuary2000) / 1000);
                const secondsLocal = secondsUTC - new Date().getTimezoneOffset() * 60;
<<<<<<< HEAD
                endpoint.readResponse('genTime', frame.header.transactionSequenceNumber, { time: secondsLocal }).catch((e) => {
=======

                endpoint.readResponse('genTime', frame.header.transactionSequenceNumber, {time: secondsLocal}).catch((e) => {
>>>>>>> 786c59b5
                    logger.logger.warning(`ZNCWWSQ01LM custom time response failed: ${e}`, NS);
                });

                return true;
            }

            return false;
        };
    }
}

export const setLogger = logger.setLogger;<|MERGE_RESOLUTION|>--- conflicted
+++ resolved
@@ -190,12 +190,6 @@
             if (!ext.isModernExtend) {
                 assert.fail(`'${definition.model}' has legacy extend in modern extend`);
             }
-<<<<<<< HEAD
-            if (ext.toZigbee) toZigbee.push(...ext.toZigbee);
-            if (ext.fromZigbee) fromZigbee.push(...ext.fromZigbee);
-            if (ext.exposes) allExposes.push(...ext.exposes);
-            if (ext.meta) meta = { ...ext.meta, ...meta };
-=======
 
             if (ext.toZigbee) {
                 toZigbee.push(...ext.toZigbee);
@@ -213,7 +207,6 @@
                 meta = Object.assign({}, ext.meta, meta);
             }
 
->>>>>>> 786c59b5
             // Filter `undefined` configures, e.g. returned by setupConfigureForReporting.
             if (ext.configure) {
                 configures.push(...ext.configure.filter((c) => c != undefined));
@@ -334,17 +327,13 @@
         definition.exposes = definition.exposes.concat([exposesLib.presets.linkquality()]);
     }
 
-<<<<<<< HEAD
     if (definition.exposes && Array.isArray(definition.exposes)) {
         definition.exposes.push(...retrieveAdditionalExposesFromOptions(definition));
     }
 
-    validateDefinition(definition);
-=======
     if (definition.externalConverterName) {
         validateDefinition(definition);
     }
->>>>>>> 786c59b5
 
     // Add all the options
     if (!definition.options) {
@@ -500,11 +489,8 @@
         return candidates[0];
     } else {
         // First try to match based on fingerprint, return the first matching one.
-<<<<<<< HEAD
-        const fingerprintMatch: { priority: number; definition: Definition } = { priority: null, definition: null };
-=======
+
         const fingerprintMatch: {priority?: number; definition?: Definition} = {priority: undefined, definition: undefined};
->>>>>>> 786c59b5
 
         for (const candidate of candidates) {
             if (candidate.fingerprint) {
@@ -602,16 +588,11 @@
     // 23 works, 200 doesn't
     if (device.manufacturerID === Zcl.ManufacturerCode.LEGRAND_GROUP && !device.customReadResponse) {
         device.customReadResponse = (frame, endpoint) => {
-<<<<<<< HEAD
-            if (frame.isCluster('genBasic') && frame.payload.find((i: { attrId: number }) => i.attrId === 61440)) {
-                const options = { manufacturerCode: Zcl.ManufacturerCode.LEGRAND_GROUP, disableDefaultResponse: true };
-                const payload = { 0xf000: { value: 23, type: 35 } };
-=======
+
             if (frame.isCluster('genBasic') && frame.payload.find((i: {attrId: number}) => i.attrId === 61440)) {
                 const options = {manufacturerCode: Zcl.ManufacturerCode.LEGRAND_GROUP, disableDefaultResponse: true};
                 const payload = {0xf000: {value: 23, type: 35}};
 
->>>>>>> 786c59b5
                 endpoint.readResponse('genBasic', frame.header.transactionSequenceNumber, payload, options).catch((e) => {
                     logger.logger.warning(`Legrand security read response failed: ${e}`, NS);
                 });
@@ -631,12 +612,8 @@
                 const oneJanuary2000 = new Date('January 01, 2000 00:00:00 UTC+00:00').getTime();
                 const secondsUTC = Math.round((new Date().getTime() - oneJanuary2000) / 1000);
                 const secondsLocal = secondsUTC - new Date().getTimezoneOffset() * 60;
-<<<<<<< HEAD
-                endpoint.readResponse('genTime', frame.header.transactionSequenceNumber, { time: secondsLocal }).catch((e) => {
-=======
 
                 endpoint.readResponse('genTime', frame.header.transactionSequenceNumber, {time: secondsLocal}).catch((e) => {
->>>>>>> 786c59b5
                     logger.logger.warning(`ZNCWWSQ01LM custom time response failed: ${e}`, NS);
                 });
 
