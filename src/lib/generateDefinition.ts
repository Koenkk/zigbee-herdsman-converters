--- conflicted
+++ resolved
@@ -327,13 +327,8 @@
             }
         }
 
-<<<<<<< HEAD
-        if (endpoint.getDevice().manufacturerID === zh.Zcl.ManufacturerCode.SIGNIFY_NETHERLANDS_B_V) {
+        if (endpoint.getDevice().manufacturerID === Zcl.ManufacturerCode.SIGNIFY_NETHERLANDS_B_V) {
             generated.push(new ExtendGenerator({extend: philipsLight, args, source: `philipsLight`, lib: 'philips'}));
-=======
-        if (endpoint.getDevice().manufacturerID === Zcl.ManufacturerCode.SIGNIFY_NETHERLANDS_B_V) {
-            generated.push(new Generator({extend: philipsLight, args, source: `philipsLight`, lib: 'philips'}));
->>>>>>> 5be33373
         } else {
             generated.push(new ExtendGenerator({extend: m.light, args, source: `light`}));
         }
