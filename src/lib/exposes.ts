/* eslint max-len: 0 */
/* eslint camelcase: 0 */

import assert from 'assert';

type Feature = Numeric | Binary | Enum | Composite | List | Text;
type Range = [number, number];

export class Base {
    name: string;
    access: number;
    type: 'switch' | 'lock' | 'binary' | 'list' | 'numeric' | 'enum' | 'text' | 'composite' | 'light' | 'cover' | 'fan' | 'climate';
    endpoint?: string;
    property?: string;
    description?: string;
    features?: Feature[];

    withEndpoint(endpointName: string) {
        this.endpoint = endpointName;

        if (this.property) {
            this.property = `${this.property}_${this.endpoint}`;
        }

        if (this.features) {
            for (const feature of this.features) {
                if (feature.property) {
                    feature.property = `${feature.property}_${endpointName}`;
                    feature.endpoint = endpointName;
                }
            }
        }

        return this;
    }

    withAccess(a: number) {
        assert(this.hasOwnProperty('access'), 'Cannot add access if not defined yet');
        this.access = a;
        return this;
    }

    withProperty(property: string) {
        this.property = property;
        return this;
    }

    withDescription(description: string) {
        this.description = description;
        return this;
    }

    removeFeature(feature: string) {
        assert(this.features, 'Does not have any features');
        const f = this.features.find((f) => f.name === feature);
        assert(f, `Does not have feature '${feature}'`);
        this.features.splice(this.features.indexOf(f), 1);
        return this;
    }

    setAccess(feature: string, a: number) {
        assert(this.features, 'Does not have any features');
        const f = this.features.find((f) => f.name === feature);
        assert(f.access !== a, `Access mode not changed for '${f.name}'`);
        f.access = a;
        return this;
    }
}

export class Switch extends Base {
    constructor() {
        super();
        this.type = 'switch';
        this.features = [];
    }

    withState(property: string, toggle: string | boolean, description: string, access=a.ALL, value_on='ON', value_off='OFF') {
        assert(!this.endpoint, 'Cannot add feature after adding endpoint');
        const feature = new Binary('state', access, value_on, value_off).withProperty(property).withDescription(description);
        if (toggle) {
            feature.withValueToggle('TOGGLE');
        }

        this.features.push(feature);
        return this;
    }
}

export class Lock extends Base {
    constructor() {
        super();
        this.type = 'lock';
        this.features = [];
    }

    withState(property: string, valueOn: string, valueOff: string, description: string, access=a.ALL) {
        assert(!this.endpoint, 'Cannot add feature after adding endpoint');
        this.features.push(new Binary('state', access, valueOn, valueOff).withProperty(property).withDescription(description));
        return this;
    }

    withLockState(property: string, description: string) {
        assert(!this.endpoint, 'Cannot add feature after adding endpoint');
        this.features.push(new Enum('lock_state', access.STATE, ['not_fully_locked', 'locked', 'unlocked']).withProperty(property).withDescription(description));
        return this;
    }
}

export class Binary extends Base {
    value_on: string|boolean;
    value_off: string|boolean;
    value_toggle?: string;

    constructor(name: string, access: number, valueOn: string|boolean, valueOff: string|boolean) {
        super();
        this.type = 'binary';
        this.name = name;
        this.property = name;
        this.access = access;
        this.value_on = valueOn;
        this.value_off = valueOff;
    }

    withValueToggle(value: string) {
        this.value_toggle = value;
        return this;
    }
}

export class List extends Base {
    item_type: Numeric | Binary | Composite | Text;
    length_min?: number;
    length_max?: number;

    constructor(name: string, access: number, itemType: Numeric | Binary | Composite | Text) {
        super();
        this.type = 'list';
        this.name = name;
        this.property = name;
        this.access = access;
        this.item_type = itemType;
        delete this.item_type.property;
    }

    withLengthMin(value: number) {
        this.length_min = value;
        return this;
    }

    withLengthMax(value: number) {
        this.length_max = value;
        return this;
    }
}

export class Numeric extends Base {
    unit?: string;
    value_max?: number;
    value_min?: number;
    value_step?: number;
    presets?:{name: string, value: number, description: string}[];

    constructor(name: string, access: number) {
        super();
        this.type = 'numeric';
        this.name = name;
        this.property = name;
        this.access = access;
    }

    withUnit(unit: string) {
        this.unit = unit;
        return this;
    }

    withValueMax(value: number) {
        this.value_max = value;
        return this;
    }

    withValueMin(value: number) {
        this.value_min = value;
        return this;
    }

    withValueStep(value: number) {
        this.value_step = value;
        return this;
    }

    withPreset(name: string, value: number, description: string) {
        if (!this.presets) this.presets = [];
        this.presets.push({name, value, description});
        return this;
    }
}

export class Enum extends Base {
    values: (string|number)[];

    constructor(name: string, access: number, values: (string|number)[]) {
        super();
        this.type = 'enum';
        this.name = name;
        this.property = name;
        this.access = access;
        this.values = values;
    }
}

export class Text extends Base {
    constructor(name: string, access: number) {
        super();
        this.type = 'text';
        this.name = name;
        this.property = name;
        this.access = access;
    }
}

export class Composite extends Base {
    constructor(name: string, property: string, access: number) {
        super();
        this.type = 'composite';
        this.property = property;
        this.name = name;
        this.features = [];
        this.access = access;
    }

    withFeature(feature: Feature) {
        assert(!this.endpoint, 'Cannot add feature after adding endpoint');
        this.features.push(feature);
        return this;
    }
}

export class Light extends Base {
    constructor() {
        super();
        this.type = 'light';
        this.features = [];
        this.features.push(new Binary('state', access.ALL, 'ON', 'OFF').withValueToggle('TOGGLE').withDescription('On/off state of this light'));
    }

    withBrightness() {
        assert(!this.endpoint, 'Cannot add feature after adding endpoint');
        this.features.push(new Numeric('brightness', access.ALL).withValueMin(0).withValueMax(254).withDescription('Brightness of this light'));
        return this;
    }

    withMinBrightness() {
        assert(!this.endpoint, 'Cannot add feature after adding endpoint');
        this.features.push(new Numeric('min_brightness', access.ALL).withValueMin(1).withValueMax(255).withDescription('Minimum light brightness'));
        return this;
    }

    withMaxBrightness() {
        assert(!this.endpoint, 'Cannot add feature after adding endpoint');
        this.features.push(new Numeric('max_brightness', access.ALL).withValueMin(1).withValueMax(255).withDescription('Maximum light brightness'));
        return this;
    }

    withLevelConfig() {
        assert(!this.endpoint, 'Cannot add feature after adding endpoint');
        const levelConfig = new Composite('level_config', 'level_config', access.ALL)
            .withFeature(new Numeric('on_off_transition_time', access.ALL)
                .withDescription('Represents the time taken to move to or from the target level when On of Off commands are received by an On/Off cluster'),
            )
            .withFeature(new Numeric('on_transition_time', access.ALL)
                .withPreset('disabled', 65535, 'Use on_off_transition_time value')
                .withDescription('Represents the time taken to move the current level from the minimum level to the maximum level when an On command is received'),
            )
            .withFeature(new Numeric('off_transition_time', access.ALL)
                .withPreset('disabled', 65535, 'Use on_off_transition_time value')
                .withDescription('Represents the time taken to move the current level from the maximum level to the minimum level when an Off command is received'),
            )
            .withFeature(new Numeric('current_level_startup', access.ALL)
                .withValueMin(1).withValueMax(254)
                .withPreset('minimum', 0, 'Use minimum permitted value')
                .withPreset('previous', 255, 'Use previous value')
                .withDescription('Defines the desired startup level for a device when it is supplied with power'),
            )
            .withDescription('Configure genLevelCtrl');
        this.features.push(levelConfig);

        return this;
    }

    withColorTemp(range: Range) {
        assert(!this.endpoint, 'Cannot add feature after adding endpoint');
        const rangeProvided = range !== undefined;
        if (range === undefined) {
            range = [150, 500];
        }

        const feature = new Numeric('color_temp', access.ALL).withUnit('mired').withValueMin(range[0]).withValueMax(range[1])
            .withDescription('Color temperature of this light');

        if (process.env.ZHC_TEST) {
            // @ts-ignore
            feature._colorTempRangeProvided = rangeProvided;
        }

        [
            {name: 'coolest', value: range[0], description: 'Coolest temperature supported'},
            {name: 'cool', value: 250, description: 'Cool temperature (250 mireds / 4000 Kelvin)'},
            {name: 'neutral', value: 370, description: 'Neutral temperature (370 mireds / 2700 Kelvin)'},
            {name: 'warm', value: 454, description: 'Warm temperature (454 mireds / 2200 Kelvin)'},
            {name: 'warmest', value: range[1], description: 'Warmest temperature supported'},
        ].filter((p) => p.value >= range[0] && p.value <= range[1]).forEach((p) => feature.withPreset(p.name, p.value, p.description));

        this.features.push(feature);
        return this;
    }

    withColorTempStartup(range: Range) {
        assert(!this.endpoint, 'Cannot add feature after adding endpoint');
        if (range === undefined) {
            range = [150, 500];
        }

        const feature = new Numeric('color_temp_startup', access.ALL).withUnit('mired').withValueMin(range[0]).withValueMax(range[1])
            .withDescription('Color temperature after cold power on of this light');

        [
            {name: 'coolest', value: range[0], description: 'Coolest temperature supported'},
            {name: 'cool', value: 250, description: 'Cool temperature (250 mireds / 4000 Kelvin)'},
            {name: 'neutral', value: 370, description: 'Neutral temperature (370 mireds / 2700 Kelvin)'},
            {name: 'warm', value: 454, description: 'Warm temperature (454 mireds / 2200 Kelvin)'},
            {name: 'warmest', value: range[1], description: 'Warmest temperature supported'},
        ].filter((p) => p.value >= range[0] && p.value <= range[1]).forEach((p) => feature.withPreset(p.name, p.value, p.description));
        feature.withPreset('previous', 65535, 'Restore previous color_temp on cold power on');

        this.features.push(feature);
        return this;
    }

    withColor(types: ('xy' | 'hs')[]) {
        assert(!this.endpoint, 'Cannot add feature after adding endpoint');
        for (const type of types) {
            if (type === 'xy') {
                const colorXY = new Composite('color_xy', 'color', access.ALL)
                    .withFeature(new Numeric('x', access.ALL))
                    .withFeature(new Numeric('y', access.ALL))
                    .withDescription('Color of this light in the CIE 1931 color space (x/y)');
                this.features.push(colorXY);
            } else if (type === 'hs') {
                const colorHS = new Composite('color_hs', 'color', access.ALL)
                    .withFeature(new Numeric('hue', access.ALL))
                    .withFeature(new Numeric('saturation', access.ALL))
                    .withDescription('Color of this light expressed as hue/saturation');
                this.features.push(colorHS);
            } else {
                assert(false, `Unsupported color type ${type}`);
            }
        }

        return this;
    }
}

export class Cover extends Base {
    constructor() {
        super();
        this.type = 'cover';
        this.features = [];
        this.features.push(new Enum('state', a.STATE_SET, ['OPEN', 'CLOSE', 'STOP']));
    }

    withPosition() {
        assert(!this.endpoint, 'Cannot add feature after adding endpoint');
        this.features.push(new Numeric('position', access.ALL).withValueMin(0).withValueMax(100).withDescription('Position of this cover').withUnit('%'));
        return this;
    }

    withTilt() {
        assert(!this.endpoint, 'Cannot add feature after adding endpoint');
        this.features.push(new Numeric('tilt', access.ALL).withValueMin(0).withValueMax(100).withDescription('Tilt of this cover').withUnit('%'));
        return this;
    }
}

export class Fan extends Base {
    constructor() {
        super();
        this.type = 'fan';
        this.features = [];
        this.features.push(new Binary('state', access.ALL, 'ON', 'OFF').withDescription('On/off state of this fan').withProperty('fan_state'));
    }

    withModes(modes: string[], access=a.ALL) {
        assert(!this.endpoint, 'Cannot add feature after adding endpoint');
        this.features.push(new Enum('mode', access, modes).withProperty('fan_mode').withDescription('Mode of this fan'));
        return this;
    }
}

export class Climate extends Base {
    constructor() {
        super();
        this.type = 'climate';
        this.features = [];
    }

    withSetpoint(property: string, min: number, max: number, step: number, access=a.ALL) {
        assert(!this.endpoint, 'Cannot add feature after adding endpoint');
        assert(['occupied_heating_setpoint', 'current_heating_setpoint', 'occupied_cooling_setpoint', 'unoccupied_heating_setpoint', 'unoccupied_cooling_setpoint'].includes(property));
        this.features.push(new Numeric(property, access)
            .withValueMin(min).withValueMax(max).withValueStep(step).withUnit('°C').withDescription('Temperature setpoint'));
        return this;
    }

    withLocalTemperature(access=a.STATE_GET, description='Current temperature measured on the device') {
        assert(!this.endpoint, 'Cannot add feature after adding endpoint');
        this.features.push(new Numeric('local_temperature', access).withUnit('°C').withDescription(description));
        return this;
    }

    withLocalTemperatureCalibration(min=-12.8, max=12.7, step=0.1, access=a.ALL) {
        // For devices following the ZCL local_temperature_calibration is an int8, so min = -12.8 and max 12.7
        assert(!this.endpoint, 'Cannot add feature after adding endpoint');
        this.features.push(new Numeric('local_temperature_calibration', access)
            .withValueMin(min).withValueMax(max).withValueStep(step).withUnit('°C').withDescription('Offset to be used in the local_temperature'));
        return this;
    }

    withSystemMode(modes: string[], access=a.ALL, description='Mode of this device') {
        assert(!this.endpoint, 'Cannot add feature after adding endpoint');
        const allowed = ['off', 'heat', 'cool', 'auto', 'dry', 'fan_only', 'sleep', 'emergency_heating'];
        modes.forEach((m) => assert(allowed.includes(m)));
        this.features.push(new Enum('system_mode', access, modes).withDescription(description));
        return this;
    }

    withRunningState(modes: string[], access=a.STATE_GET) {
        assert(!this.endpoint, 'Cannot add feature after adding endpoint');
        const allowed = ['idle', 'heat', 'cool', 'fan_only'];
        modes.forEach((m) => assert(allowed.includes(m)));
        this.features.push(new Enum('running_state', access, modes).withDescription('The current running state'));
        return this;
    }

    withRunningMode(modes: string[], access=a.STATE_GET) {
        assert(!this.endpoint, 'Cannot add feature after adding endpoint');
        const allowed = ['off', 'cool', 'heat'];
        modes.forEach((m) => assert(allowed.includes(m)));
        this.features.push(new Enum('running_mode', access, modes).withDescription('The current running mode'));
        return this;
    }

    withFanMode(modes: string[], access=a.ALL) {
        assert(!this.endpoint, 'Cannot add feature after adding endpoint');
        const allowed = ['off', 'low', 'medium', 'high', 'on', 'auto', 'smart'];
        modes.forEach((m) => assert(allowed.includes(m)));
        this.features.push(new Enum('fan_mode', access, modes).withDescription('Mode of the fan'));
        return this;
    }

    withSwingMode(modes: string[], access=a.ALL) {
        assert(!this.endpoint, 'Cannot add feature after adding endpoint');
        this.features.push(new Enum('swing_mode', access, modes).withDescription('Swing mode'));
        return this;
    }

    withPreset(modes: string[], description='Mode of this device (similar to system_mode)') {
        assert(!this.endpoint, 'Cannot add feature after adding endpoint');
        this.features.push(new Enum('preset', access.STATE_SET, modes).withDescription(description));
        return this;
    }

    withPiHeatingDemand(access=a.STATE) {
        assert(!this.endpoint, 'Cannot add feature after adding endpoint');
        this.features.push(new Numeric('pi_heating_demand', access).withValueMin(0).withValueMax(100).withUnit('%').withDescription('Position of the valve (= demanded heat) where 0% is fully closed and 100% is fully open'));
        return this;
    }

    withControlSequenceOfOperation(modes: string[], access=a.STATE) {
        assert(!this.endpoint, 'Cannot add feature after adding endpoint');
        const allowed = ['cooling_only', 'cooling_with_reheat', 'heating_only', 'heating_with_reheat', 'cooling_and_heating_4-pipes', 'cooling_and_heating_4-pipes_with_reheat'];
        modes.forEach((m) => assert(allowed.includes(m)));
        this.features.push(new Enum('control_sequence_of_operation', access, modes).withDescription('Operating environment of the thermostat'));
        return this;
    }

    withAcLouverPosition(positions: string[], access=a.ALL) {
        assert(!this.endpoint, 'Cannot add feature after adding endpoint');
        const allowed = ['fully_open', 'fully_closed', 'half_open', 'quarter_open', 'three_quarters_open'];
        positions.forEach((m) => assert(allowed.includes(m)));
        this.features.push(new Enum('ac_louver_position', access, positions).withDescription('Ac louver position of this device'));
        return this;
    }

    withWeeklySchedule(modes: string[], access=a.ALL) {
        assert(!this.endpoint, 'Cannot add feature after adding endpoint');
        const allowed = ['heat', 'cool'];
        modes.forEach((m) => assert(allowed.includes(m)));

        const featureDayOfWeek = new List('dayofweek', a.SET, new Composite('day', 'dayofweek', a.SET).withFeature(new Enum('day', a.SET, [
            'monday', 'tuesday', 'wednesday', 'thursday', 'friday',
            'saturday', 'sunday', 'away_or_vacation',
        ]))).withLengthMin(1).withLengthMax(8).withDescription('Days on which the schedule will be active.');

        const featureTransitionTime = new Composite('time', 'transitionTime', a.SET)
            .withFeature(new Numeric('hour', a.SET))
            .withFeature(new Numeric('minute', a.SET))
            .withDescription('Trigger transition X minutes after 00:00.');
        const featureTransitionHeatSetPoint = new Numeric('heatSetpoint', a.SET)
            .withDescription('Target heat setpoint');
        const featureTransitionCoolSetPoint = new Numeric('coolSetpoint', a.SET)
            .withDescription('Target cool setpoint');
        let featureTransition = new Composite('transition', 'transition', a.SET).withFeature(featureTransitionTime);
        if (modes.includes('heat')) featureTransition = featureTransition.withFeature(featureTransitionHeatSetPoint);
        if (modes.includes('cool')) featureTransition = featureTransition.withFeature(featureTransitionCoolSetPoint);
        const featureTransitions = new List('transitions', a.SET, featureTransition)
            .withLengthMin(1).withLengthMax(10);

        const schedule = new Composite('schedule', 'weekly_schedule', access)
            .withFeature(featureDayOfWeek)
            .withFeature(featureTransitions);

        this.features.push(schedule);
        return this;
    }
}
/**
 * The access property is a 3-bit bitmask.
 */
export const access = {
    /**
     * Bit 0: The property can be found in the published state of this device
     */
    STATE: 0b001 as Access,
    /**
     * Bit 1: The property can be set with a /set command
     */
    SET: 0b010 as Access,
    /**
     * Bit 2: The property can be retrieved with a /get command
     */
    GET: 0b100 as Access,
    /**
     * Bitwise inclusive OR of STATE and SET : 0b001 | 0b010
     */
    STATE_SET: 0b011 as Access,
    /**
     * Bitwise inclusive OR of STATE and GET : 0b001 | 0b100
     */
    STATE_GET: 0b101 as Access,
    /**
     * Bitwise inclusive OR of STATE and GET and SET : 0b001 | 0b100 | 0b010
     */
    ALL: 0b111 as Access,
};

const a = access;

<<<<<<< HEAD
=======
module.exports.binary = (name: string, access: number, valueOn: string, valueOff: string) => new Binary(name, access, valueOn, valueOff);
module.exports.climate = () => new Climate();
module.exports.composite = (name: string, property: string, access: number) => new Composite(name, property, access);
module.exports.cover = () => new Cover();
module.exports.enum = (name: string, access: number, values: string[]) => new Enum(name, access, values);
module.exports.light = () => new Light();
module.exports.numeric = (name: string, access: number) => new Numeric(name, access);
module.exports.switch = () => new Switch();
module.exports.text = (name: string, access: number) => new Text(name, access);
module.exports.list = (name: string, access: number, itemType: Feature) => new List(name, access, itemType);
module.exports.lock = () => new Lock();

>>>>>>> a9b47b43
export const options = {
    calibration: (name: string, type='absolute') => new Numeric(`${name}_calibration`, access.SET).withDescription(`Calibrates the ${name} value (${type} offset), takes into effect on next report of device.`),
    precision: (name: string) => new Numeric(`${name}_precision`, access.SET).withValueMin(0).withValueMax(3).withDescription(`Number of digits after decimal point for ${name}, takes into effect on next report of device.`),
    invert_cover: () => new Binary(`invert_cover`, access.SET, true, false).withDescription(`Inverts the cover position, false: open=100,close=0, true: open=0,close=100 (default false).`),
    color_sync: () => new Binary(`color_sync`, access.SET, true, false).withDescription(`When enabled colors will be synced, e.g. if the light supports both color x/y and color temperature a conversion from color x/y to color temperature will be done when setting the x/y color (default true).`),
    thermostat_unit: () => new Enum('thermostat_unit', access.SET, ['celsius', 'fahrenheit']).withDescription('Controls the temperature unit of the thermostat (default celsius).'),
    expose_pin: () => new Binary(`expose_pin`, access.SET, true, false).withDescription(`Expose pin of this lock in the published payload (default false).`),
    occupancy_timeout: () => new Numeric(`occupancy_timeout`, access.SET).withValueMin(0).withDescription('Time in seconds after which occupancy is cleared after detecting it (default 90 seconds).'),
    occupancy_timeout_2: () => new Numeric(`occupancy_timeout`, access.SET).withValueMin(0).withValueStep(0.1).withUnit('s').withDescription('Time in seconds after which occupancy is cleared after detecting it (default is "detection_interval" + 2 seconds). The value must be equal to or greater than "detection_interval", and it can also be a fraction.'),
    vibration_timeout: () => new Numeric(`vibration_timeout`, access.SET).withValueMin(0).withDescription('Time in seconds after which vibration is cleared after detecting it (default 90 seconds).'),
    simulated_brightness: (extraNote='') => new Composite('simulated_brightness', 'simulated_brightness', access.SET)
        .withDescription(`Simulate a brightness value. If this device provides a brightness_move_up or brightness_move_down action it is possible to specify the update interval and delta. The action_brightness_delta indicates the delta for each interval. ${extraNote}`)
        .withFeature(new Numeric('delta', access.SET).withValueMin(0).withDescription('Delta per interval, 20 by default'))
        .withFeature(new Numeric('interval', access.SET).withValueMin(0).withUnit('ms').withDescription('Interval duration')),
    no_occupancy_since_true: () => new List(`no_occupancy_since`, access.SET, new Numeric('time', access.STATE_SET)).withDescription('Sends a message the last time occupancy (occupancy: true) was detected. When setting this for example to [10, 60] a `{"no_occupancy_since": 10}` will be send after 10 seconds and a `{"no_occupancy_since": 60}` after 60 seconds.'),
    no_occupancy_since_false: () => new List(`no_occupancy_since`, access.SET, new Numeric('time', access.STATE_SET)).withDescription('Sends a message after the last time no occupancy (occupancy: false) was detected. When setting this for example to [10, 60] a `{"no_occupancy_since": 10}` will be send after 10 seconds and a `{"no_occupancy_since": 60}` after 60 seconds.'),
    presence_timeout: () => new Numeric(`presence_timeout`, access.SET).withValueMin(0).withDescription('Time in seconds after which presence is cleared after detecting it (default 100 seconds).'),
    no_position_support: () => new Binary('no_position_support', access.SET, true, false).withDescription('Set to true when your device only reports position 0, 100 and 50 (in this case your device has an older firmware) (default false).'),
    transition: () => new Numeric(`transition`, access.SET).withValueMin(0).withDescription('Controls the transition time (in seconds) of on/off, brightness, color temperature (if applicable) and color (if applicable) changes. Defaults to `0` (no transition).'),
    legacy: () => new Binary(`legacy`, access.SET, true, false).withDescription(`Set to false to disable the legacy integration (highly recommended), will change structure of the published payload (default true).`),
    measurement_poll_interval: (extraNote='') => new Numeric(`measurement_poll_interval`, access.SET).withValueMin(-1).withDescription(`This device does not support reporting electric measurements so it is polled instead. The default poll interval is 60 seconds, set to -1 to disable.${extraNote}`),
    illuminance_below_threshold_check: () => new Binary(`illuminance_below_threshold_check`, access.SET, true, false).withDescription(`Set to false to also send messages when illuminance is above threshold in night mode (default true).`),
    state_action: () => new Binary(`state_action`, access.SET, true, false).withDescription(`State actions will also be published as 'action' when true (default false).`),
};

export const presets = {
    // Generic
    binary: (name: string, access: number, valueOn: string | boolean, valueOff: string | boolean) => new Binary(name, access, valueOn, valueOff),
    climate: () => new Climate(),
    composite: (name: string, property: string, access: number) => new Composite(name, property, access),
    cover: () => new Cover(),
    enum: (name: string, access: number, values: (string|number)[]) => new Enum(name, access, values),
    light: () => new Light(),
    numeric: (name: string, access: number) => new Numeric(name, access),
    text: (name: string, access: number) => new Text(name, access),
    list: (name: string, access: number, itemType: Feature) => new List(name, access, itemType),
    // Specific
    ac_frequency: () => new Numeric('ac_frequency', access.STATE).withUnit('Hz').withDescription('Measured electrical AC frequency'),
    action: (values: string[]) => new Enum('action', access.STATE, values).withDescription('Triggered action (e.g. a button click)'),
    action_group: () => new Numeric('action_group', access.STATE).withDescription('Group where the action was triggered on'),
    angle: (name: string) => new Numeric(name, access.STATE).withValueMin(-360).withValueMax(360).withUnit('°'),
    angle_axis: (name: string) => new Numeric(name, access.STATE).withValueMin(-90).withValueMax(90).withUnit('°'),
    aqi: () => new Numeric('aqi', access.STATE).withDescription('Air quality index'),
    auto_lock: () => new Switch().withState('auto_lock', false, 'Enable/disable auto lock', access.STATE_SET, 'AUTO', 'MANUAL'),
    auto_off: (offTime: number) => new Binary('auto_off', access.ALL, true, false).withDescription(`Turn the device automatically off when attached device consumes less than 2W for ${offTime} minutes`),
    auto_relock_time: () => new Numeric('auto_relock_time', access.ALL).withValueMin(0).withUnit('s').withDescription('The number of seconds to wait after unlocking a lock before it automatically locks again. 0=disabled'),
    away_mode: () => new Switch().withState('away_mode', false, 'Enable/disable away mode', access.STATE_SET),
    away_preset_days: () => new Numeric('away_preset_days', access.STATE_SET).withDescription('Away preset days').withValueMin(0).withValueMax(100),
    away_preset_temperature: () => new Numeric('away_preset_temperature', access.STATE_SET).withUnit('°C').withDescription('Away preset temperature').withValueMin(-10).withValueMax(35),
    battery: () => new Numeric('battery', access.STATE).withUnit('%').withDescription('Remaining battery in %, can take up to 24 hours before reported.').withValueMin(0).withValueMax(100),
    battery_low: () => new Binary('battery_low', access.STATE, true, false).withDescription('Indicates if the battery of this device is almost empty'),
    battery_voltage: () => new Numeric('voltage', access.STATE).withUnit('mV').withDescription('Voltage of the battery in millivolts'),
    boost_time: () => new Numeric('boost_time', access.STATE_SET).withUnit('s').withDescription('Boost time').withValueMin(0).withValueMax(900),
    button_lock: () => new Binary('button_lock', access.ALL, 'ON', 'OFF').withDescription('Disables the physical switch button'),
    carbon_monoxide: () => new Binary('carbon_monoxide', access.STATE, true, false).withDescription('Indicates if CO (carbon monoxide) is detected'),
    child_lock: () => new Lock().withState('child_lock', 'LOCK', 'UNLOCK', 'Enables/disables physical input on the device', access.STATE_SET),
    co2: () => new Numeric('co2', access.STATE).withUnit('ppm').withDescription('The measured CO2 (carbon dioxide) value'),
    co: () => new Numeric('co', access.STATE).withUnit('ppm').withDescription('The measured CO (carbon monoxide) value'),
    comfort_temperature: () => new Numeric('comfort_temperature', access.STATE_SET).withUnit('°C').withDescription('Comfort temperature').withValueMin(0).withValueMax(30),
    consumer_connected: () => new Binary('consumer_connected', access.STATE, true, false).withDescription('Indicates whether a plug is physically attached. Device does not have to pull power or even be connected electrically (state of this binary switch can be ON even if main power switch is OFF)'),
    contact: () => new Binary('contact', access.STATE, false, true).withDescription('Indicates if the contact is closed (= true) or open (= false)'),
    cover_position: () => new Cover().withPosition(),
    cover_position_tilt: () => new Cover().withPosition().withTilt(),
    cover_tilt: () => new Cover().withTilt(),
    cpu_temperature: () => new Numeric('cpu_temperature', access.STATE).withUnit('°C').withDescription('Temperature of the CPU'),
    cube_side: (name: string) => new Numeric(name, access.STATE).withDescription('Side of the cube').withValueMin(0).withValueMax(6).withValueStep(1),
    current: () => new Numeric('current', access.STATE).withUnit('A').withDescription('Instantaneous measured electrical current'),
    current_phase_b: () => new Numeric('current_phase_b', access.STATE).withUnit('A').withDescription('Instantaneous measured electrical current on phase B'),
    current_phase_c: () => new Numeric('current_phase_c', access.STATE).withUnit('A').withDescription('Instantaneous measured electrical current on phase C'),
    deadzone_temperature: () => new Numeric('deadzone_temperature', access.STATE_SET).withUnit('°C').withDescription('The delta between local_temperature and current_heating_setpoint to trigger Heat').withValueMin(0).withValueMax(5).withValueStep(1),
    device_temperature: () => new Numeric('device_temperature', access.STATE).withUnit('°C').withDescription('Temperature of the device'),
    eco2: () => new Numeric('eco2', access.STATE).withUnit('ppm').withDescription('Measured eCO2 value'),
    eco_mode: () => new Binary('eco_mode', access.STATE_SET, 'ON', 'OFF').withDescription('ECO mode (energy saving mode)'),
    eco_temperature: () => new Numeric('eco_temperature', access.STATE_SET).withUnit('°C').withDescription('Eco temperature').withValueMin(0).withValueMax(35),
    effect: () => new Enum('effect', access.SET, ['blink', 'breathe', 'okay', 'channel_change', 'finish_effect', 'stop_effect']).withDescription('Triggers an effect on the light (e.g. make light blink for a few seconds)'),
    energy: () => new Numeric('energy', access.STATE).withUnit('kWh').withDescription('Sum of consumed energy'),
    produced_energy: () => new Numeric('produced_energy', access.STATE).withUnit('kWh').withDescription('Sum of produced energy'),
    fan: () => new Fan(),
    flip_indicator_light: () => new Binary('flip_indicator_light', access.ALL, 'ON', 'OFF').withDescription('After turn on, the indicator light turns on while switch is off, and vice versa'),
    force: () => new Enum('force', access.STATE_SET, ['normal', 'open', 'close']).withDescription('Force the valve position'),
    formaldehyd: () => new Numeric('formaldehyd', access.STATE).withDescription('The measured formaldehyd value').withUnit('mg/m³'),
    gas: () => new Binary('gas', access.STATE, true, false).withDescription('Indicates whether the device detected gas'),
    hcho: () => new Numeric('hcho', access.STATE).withUnit('mg/m³').withDescription('Measured Hcho value'),
    holiday_temperature: () => new Numeric('holiday_temperature', access.STATE_SET).withUnit('°C').withDescription('Holiday temperature').withValueMin(0).withValueMax(30),
    humidity: () => new Numeric('humidity', access.STATE).withUnit('%').withDescription('Measured relative humidity'),
    illuminance: () => new Numeric('illuminance', access.STATE).withDescription('Raw measured illuminance'),
    illuminance_lux: () => new Numeric('illuminance_lux', access.STATE).withUnit('lx').withDescription('Measured illuminance in lux'),
    brightness_state: () => new Enum('brightness_state', access.STATE, ['low', 'middle', 'high', 'strong']).withDescription('Brightness state'),
    keypad_lockout: () => new Enum('keypad_lockout', access.ALL, ['unlock', 'lock1', 'lock2']).withDescription('Enables/disables physical input on the device'),
    led_disabled_night: () => new Binary('led_disabled_night', access.ALL, true, false).withDescription('Enable/disable the LED at night'),
    light_brightness: () => new Light().withBrightness(),
    light_brightness_color: (preferHS: boolean) => new Light().withBrightness().withColor((preferHS ? ['hs', 'xy'] : ['xy', 'hs'])),
    light_brightness_colorhs: () => new Light().withBrightness().withColor(['hs']),
    light_brightness_colortemp: (colorTempRange: Range) => new Light().withBrightness().withColorTemp(colorTempRange).withColorTempStartup(colorTempRange),
    light_brightness_colortemp_color: (colorTempRange: Range, preferHS: boolean) => new Light().withBrightness().withColorTemp(colorTempRange).withColorTempStartup(colorTempRange).withColor(preferHS ? ['hs', 'xy'] : ['xy', 'hs']),
    light_brightness_colortemp_colorhs: (colorTempRange: Range) => new Light().withBrightness().withColorTemp(colorTempRange).withColorTempStartup(colorTempRange).withColor(['hs']),
    light_brightness_colortemp_colorxy: (colorTempRange: Range) => new Light().withBrightness().withColorTemp(colorTempRange).withColorTempStartup(colorTempRange).withColor(['xy']),
    light_brightness_colorxy: () => new Light().withBrightness().withColor((['xy'])),
    light_colorhs: () => new Light().withColor(['hs']),
    linkquality: () => new Numeric('linkquality', access.STATE).withUnit('lqi').withDescription('Link quality (signal strength)').withValueMin(0).withValueMax(255),
    local_temperature: () => new Numeric('local_temperature', access.STATE_GET).withUnit('°C').withDescription('Current temperature measured on the device'),
    lock: () => new Lock().withState('state', 'LOCK', 'UNLOCK', 'State of the lock').withLockState('lock_state', 'Actual state of the lock'),
    lock_action: () => new Enum('action', access.STATE, ['unknown', 'lock', 'unlock', 'lock_failure_invalid_pin_or_id', 'lock_failure_invalid_schedule', 'unlock_failure_invalid_pin_or_id', 'unlock_failure_invalid_schedule', 'one_touch_lock', 'key_lock', 'key_unlock', 'auto_lock', 'schedule_lock', 'schedule_unlock', 'manual_lock', 'manual_unlock', 'non_access_user_operational_event']).withDescription('Triggered action on the lock'),
    lock_action_source_name: () => new Enum('action_source_name', access.STATE, ['keypad', 'rfid', 'manual', 'rf']).withDescription('Source of the triggered action on the lock'),
    lock_action_user: () => new Numeric('action_user', access.STATE).withDescription('ID of user that triggered the action on the lock'),
    max_cool_setpoint_limit: (min: number, max: number, step: number) => new Numeric('max_cool_setpoint_limit', access.ALL).withUnit('°C').withDescription('Maximum Cooling set point limit').withValueMin(min).withValueMax(max).withValueStep(step),
    min_cool_setpoint_limit: (min: number, max: number, step: number) => new Numeric('min_cool_setpoint_limit', access.ALL).withUnit('°C').withDescription('Minimum Cooling point limit').withValueMin(min).withValueMax(max).withValueStep(step),
    max_heat_setpoint_limit: (min: number, max: number, step: number) => new Numeric('max_heat_setpoint_limit', access.ALL).withUnit('°C').withDescription('Maximum Heating set point limit').withValueMin(min).withValueMax(max).withValueStep(step),
    min_heat_setpoint_limit: (min: number, max: number, step: number) => new Numeric('min_heat_setpoint_limit', access.ALL).withUnit('°C').withDescription('Minimum Heating set point limit').withValueMin(min).withValueMax(max).withValueStep(step),
    max_temperature: () => new Numeric('max_temperature', access.STATE_SET).withUnit('°C').withDescription('Maximum temperature').withValueMin(15).withValueMax(35),
    max_temperature_limit: () => new Numeric('max_temperature_limit', access.STATE_SET).withUnit('°C').withDescription('Maximum temperature limit. Cuts the thermostat out regardless of air temperature if the external floor sensor exceeds this temperature. Only used by the thermostat when in AL sensor mode.').withValueMin(0).withValueMax(35),
    min_temperature_limit: () => new Numeric('min_temperature_limit', access.STATE_SET).withUnit('°C').withDescription('Minimum temperature limit for frost protection. Turns the thermostat on regardless of setpoint if the tempreature drops below this.').withValueMin(1).withValueMax(5),
    min_temperature: () => new Numeric('min_temperature', access.STATE_SET).withUnit('°C').withDescription('Minimum temperature').withValueMin(1).withValueMax(15),
    noise: () => new Numeric('noise', access.STATE).withUnit('dBA').withDescription('The measured noise value'),
    noise_detected: () => new Binary('noise_detected', access.STATE, true, false).withDescription('Indicates whether the device detected noise'),
    occupancy: () => new Binary('occupancy', access.STATE, true, false).withDescription('Indicates whether the device detected occupancy'),
    occupancy_level: () => new Numeric('occupancy_level', access.STATE).withDescription('The measured occupancy value'),
    open_window: () => new Binary('open_window', access.STATE_SET, 'ON', 'OFF').withDescription('Enables/disables the status on the device'),
    open_window_temperature: () => new Numeric('open_window_temperature', access.STATE_SET).withUnit('°C').withDescription('Open window temperature').withValueMin(0).withValueMax(35),
    overload_protection: (min: number, max: number) => new Numeric('overload_protection', access.ALL).withUnit('W').withValueMin(min).withValueMax(max).withDescription('Maximum allowed load, turns off if exceeded'),
    pm10: () => new Numeric('pm10', access.STATE).withUnit('µg/m³').withDescription('Measured PM10 (particulate matter) concentration'),
    pm25: () => new Numeric('pm25', access.STATE).withUnit('µg/m³').withDescription('Measured PM2.5 (particulate matter) concentration'),
    position: () => new Numeric('position', access.STATE).withUnit('%').withDescription('Position'),
    power: () => new Numeric('power', access.STATE).withUnit('W').withDescription('Instantaneous measured power'),
    power_factor: () => new Numeric('power_factor', access.STATE).withUnit('%').withDescription('Instantaneous measured power factor'),
    power_apparent: () => new Numeric('power_apparent', access.STATE).withUnit('VA').withDescription('Instantaneous measured apparent power'),
    power_on_behavior: (values=['off', 'previous', 'on']) => new Enum('power_on_behavior', access.ALL, values).withDescription('Controls the behavior when the device is powered on after power loss'),
    power_outage_count: (resetsWhenPairing = true) => new Numeric('power_outage_count', access.STATE).withDescription('Number of power outages' + (resetsWhenPairing ? ' (since last pairing)' : '')),
    power_outage_memory: () => new Binary('power_outage_memory', access.ALL, true, false).withDescription('Enable/disable the power outage memory, this recovers the on/off mode after power failure'),
    power_reactive: () => new Numeric('power_reactive', access.STATE).withUnit('VAR').withDescription('Instantaneous measured reactive power'),
    presence: () => new Binary('presence', access.STATE, true, false).withDescription('Indicates whether the device detected presence'),
    pressure: () => new Numeric('pressure', access.STATE).withUnit('hPa').withDescription('The measured atmospheric pressure'),
    programming_operation_mode: () => new Enum('programming_operation_mode', access.ALL, ['setpoint', 'schedule', 'schedule_with_preheat', 'eco']).withDescription('Controls how programming affects the thermostat. Possible values: setpoint (only use specified setpoint), schedule (follow programmed setpoint schedule), schedule_with_preheat (follow programmed setpoint schedule with pre-heating). Changing this value does not clear programmed schedules.'),
    smoke: () => new Binary('smoke', access.STATE, true, false).withDescription('Indicates whether the device detected smoke'),
    soil_moisture: () => new Numeric('soil_moisture', access.STATE).withUnit('%').withDescription('Measured soil moisture value'),
    sos: () => new Binary('sos', access.STATE, true, false).withDescription('SOS alarm'),
    sound_volume: () => new Enum('sound_volume', access.ALL, ['silent_mode', 'low_volume', 'high_volume']).withDescription('Sound volume of the lock'),
    switch: () => new Switch().withState('state', true, 'On/off state of the switch'),
    switch_type: () => new Enum('switch_type', access.ALL, ['toggle', 'momentary']).withDescription('Wall switch type'),
    tamper: () => new Binary('tamper', access.STATE, true, false).withDescription('Indicates whether the device is tampered'),
    temperature: () => new Numeric('temperature', access.STATE).withUnit('°C').withDescription('Measured temperature value'),
    temperature_sensor_select: (sensor_names: string[]) => new Enum('sensor', access.STATE_SET, sensor_names).withDescription('Select temperature sensor to use'),
    test: () => new Binary('test', access.STATE, true, false).withDescription('Indicates whether the device is being tested'),
    valve_position: () => new Numeric('position', access.ALL).withValueMin(0).withValueMax(100).withDescription('Position of the valve'),
    valve_switch: () => new Binary('state', access.ALL, 'OPEN', 'CLOSE').withDescription('Valve state if open or closed'),
    valve_state: () => new Binary('valve_state', access.STATE, 'OPEN', 'CLOSED').withDescription('Valve state if open or closed'),
    valve_detection: () => new Switch().withState('valve_detection', true, 'Valve detection').setAccess('state', access.STATE_SET),
    vibration: () => new Binary('vibration', access.STATE, true, false).withDescription('Indicates whether the device detected vibration'),
    voc: () => new Numeric('voc', access.STATE).withUnit('µg/m³').withDescription('Measured VOC value'),
    voc_index: () => new Numeric('voc_index', access.STATE).withDescription('VOC index'),
    voltage: () => new Numeric('voltage', access.STATE).withUnit('V').withDescription('Measured electrical potential value'),
    voltage_phase_b: () => new Numeric('voltage_phase_b', access.STATE).withUnit('V').withDescription('Measured electrical potential value on phase B'),
    voltage_phase_c: () => new Numeric('voltage_phase_c', access.STATE).withUnit('V').withDescription('Measured electrical potential value on phase C'),
    water_leak: () => new Binary('water_leak', access.STATE, true, false).withDescription('Indicates whether the device detected a water leak'),
    rain: () => new Binary('rain', access.STATE, true, false).withDescription('Indicates whether the device detected rainfall'),
    warning: () => new Composite('warning', 'warning', access.SET)
        .withFeature(new Enum('mode', access.SET, ['stop', 'burglar', 'fire', 'emergency', 'police_panic', 'fire_panic', 'emergency_panic']).withDescription('Mode of the warning (sound effect)'))
        .withFeature(new Enum('level', access.SET, ['low', 'medium', 'high', 'very_high']).withDescription('Sound level'))
        .withFeature(new Enum('strobe_level', access.SET, ['low', 'medium', 'high', 'very_high']).withDescription('Intensity of the strobe'))
        .withFeature(new Binary('strobe', access.SET, true, false).withDescription('Turn on/off the strobe (light) during warning'))
        .withFeature(new Numeric('strobe_duty_cycle', access.SET).withValueMax(10).withValueMin(0).withDescription('Length of the flash cycle'))
        .withFeature(new Numeric('duration', access.SET).withUnit('s').withDescription('Duration in seconds of the alarm')),
    week: () => new Enum('week', access.STATE_SET, ['5+2', '6+1', '7']).withDescription('Week format user for schedule'),
    window_detection: () => new Switch().withState('window_detection', true, 'Enables/disables window detection on the device', access.STATE_SET),
    moving: () => new Binary('moving', access.STATE, true, false).withDescription('Indicates if the device is moving'),
    x_axis: () => new Numeric('x_axis', access.STATE).withDescription('Accelerometer X value'),
    y_axis: () => new Numeric('y_axis', access.STATE).withDescription('Accelerometer Y value'),
    z_axis: () => new Numeric('z_axis', access.STATE).withDescription('Accelerometer Z value'),
    pincode: () => new Composite('pin_code', 'pin_code', access.ALL)
        .withFeature(new Numeric('user', access.SET).withDescription('User ID to set or clear the pincode for'))
        .withFeature(new Enum('user_type', access.SET, ['unrestricted', 'year_day_schedule', 'week_day_schedule', 'master', 'non_access']).withDescription('Type of user, unrestricted: owner (default), (year|week)_day_schedule: user has ability to open lock based on specific time period, master: user has ability to both program and operate the door lock, non_access: user is recognized by the lock but does not have the ability to open the lock'))
        .withFeature(new Binary('user_enabled', access.SET, true, false).withDescription('Whether the user is enabled/disabled'))
        .withFeature(new Numeric('pin_code', access.SET).withDescription('Pincode to set, set pincode to null to clear')),
    squawk: () => new Composite('squawk', 'squawk', access.SET)
        .withFeature(new Enum('state', access.SET, ['system_is_armed', 'system_is_disarmed']).withDescription('Set Squawk state'))
        .withFeature(new Enum('level', access.SET, ['low', 'medium', 'high', 'very_high']).withDescription('Sound level'))
        .withFeature(new Binary('strobe', access.SET, true, false).withDescription('Turn on/off the strobe (light) for Squawk')),
};

// TODO: remove this once TS refactor is completed
module.exports.binary = (name: string, access: number, valueOn: string, valueOff: string) => new Binary(name, access, valueOn, valueOff);
module.exports.climate = () => new Climate();
module.exports.composite = (name: string, property: string, access: number) => new Composite(name, property, access);
module.exports.cover = () => new Cover();
module.exports.enum = (name: string, access: number, values: string[]) => new Enum(name, access, values);
module.exports.light = () => new Light();
module.exports.numeric = (name: string, access: number) => new Numeric(name, access);
module.exports.switch = () => new Switch();
module.exports.text = (name: string, access: number) => new Text(name, access);
module.exports.list = (name: string, access: number, itemType: Feature) => new List(name, access, itemType);<|MERGE_RESOLUTION|>--- conflicted
+++ resolved
@@ -555,21 +555,6 @@
 
 const a = access;
 
-<<<<<<< HEAD
-=======
-module.exports.binary = (name: string, access: number, valueOn: string, valueOff: string) => new Binary(name, access, valueOn, valueOff);
-module.exports.climate = () => new Climate();
-module.exports.composite = (name: string, property: string, access: number) => new Composite(name, property, access);
-module.exports.cover = () => new Cover();
-module.exports.enum = (name: string, access: number, values: string[]) => new Enum(name, access, values);
-module.exports.light = () => new Light();
-module.exports.numeric = (name: string, access: number) => new Numeric(name, access);
-module.exports.switch = () => new Switch();
-module.exports.text = (name: string, access: number) => new Text(name, access);
-module.exports.list = (name: string, access: number, itemType: Feature) => new List(name, access, itemType);
-module.exports.lock = () => new Lock();
-
->>>>>>> a9b47b43
 export const options = {
     calibration: (name: string, type='absolute') => new Numeric(`${name}_calibration`, access.SET).withDescription(`Calibrates the ${name} value (${type} offset), takes into effect on next report of device.`),
     precision: (name: string) => new Numeric(`${name}_precision`, access.SET).withValueMin(0).withValueMax(3).withDescription(`Number of digits after decimal point for ${name}, takes into effect on next report of device.`),
@@ -759,4 +744,5 @@
 module.exports.numeric = (name: string, access: number) => new Numeric(name, access);
 module.exports.switch = () => new Switch();
 module.exports.text = (name: string, access: number) => new Text(name, access);
-module.exports.list = (name: string, access: number, itemType: Feature) => new List(name, access, itemType);+module.exports.list = (name: string, access: number, itemType: Feature) => new List(name, access, itemType);
+module.exports.lock = () => new Lock();