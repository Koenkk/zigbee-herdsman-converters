--- conflicted
+++ resolved
@@ -439,12 +439,8 @@
     onOff: valueConverterBasic.lookup({'ON': true, 'OFF': false}),
     powerOnBehavior: valueConverterBasic.lookup({'off': 0, 'on': 1, 'previous': 2}),
     powerOnBehaviorEnum: valueConverterBasic.lookup({'off': new Enum(0), 'on': new Enum(1), 'previous': new Enum(2)}),
-<<<<<<< HEAD
     switchType: valueConverterBasic.lookup({'momentary': new Enum(0), 'toggle': new Enum(1), 'state': new Enum(2)}),
-=======
-    switchType: valueConverterBasic.lookup({'momentary': new Enum(0), 'toggle': new Enum(1),'state': new Enum(2),}),
     backlightMode: valueConverterBasic.lookup({'off': new Enum(0), 'normal': new Enum(1), 'inverted': new Enum(2)}),
->>>>>>> 0cb954bc
     lightType: valueConverterBasic.lookup({'led': 0, 'incandescent': 1, 'halogen': 2}),
     countdown: valueConverterBasic.raw(),
     scale0_254to0_1000: valueConverterBasic.scale(0, 254, 0, 1000),
