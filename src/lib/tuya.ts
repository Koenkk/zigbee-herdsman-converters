import * as constants from './constants';
import * as globalStore from './store';
import * as exposes from './exposes';
import tz from '../converters/toZigbee';
import fz from '../converters/fromZigbee';
import * as utils from './utils';
import extend from './extend';
import {Tuya, OnEventType, OnEventData, Zh, KeyValue, Tz, Logger, Fz, Expose, OnEvent} from './types';
const e = exposes.presets;
const ea = exposes.access;

const dataTypes = {
    raw: 0, // [ bytes ]
    bool: 1, // [0/1]
    number: 2, // [ 4 byte value ]
    string: 3, // [ N byte string ]
    enum: 4, // [ 0-255 ]
    bitmap: 5, // [ 1,2,4 bytes ] as bits
};

function convertBufferToNumber(chunks: Buffer | number[]) {
    let value = 0;
    for (let i = 0; i < chunks.length; i++) {
        value = value << 8;
        value += chunks[i];
    }
    return value;
}

function convertStringToHexArray(value: string) {
    const asciiKeys = [];
    for (let i = 0; i < value.length; i ++) {
        asciiKeys.push(value[i].charCodeAt(0));
    }
    return asciiKeys;
}

export function onEvent(options?: {queryOnDeviceAnnounce?: boolean, timeStart?: '1970' | '2000'}): OnEvent {
    return async (type, data, device, settings, state) => {
        options = {queryOnDeviceAnnounce: false, timeStart: '1970', ...options};

        const endpoint = device.endpoints[0];

        if (type === 'message' && data.cluster === 'manuSpecificTuya') {
            if (data.type === 'commandMcuVersionResponse') {
                await endpoint.command('manuSpecificTuya', 'mcuVersionRequest', {'seq': 0x0002});
            } else if (data.type === 'commandMcuGatewayConnectionStatus') {
                // "payload" can have the following values:
                // 0x00: The gateway is not connected to the internet.
                // 0x01: The gateway is connected to the internet.
                // 0x02: The request timed out after three seconds.
                const payload = {payloadSize: 1, payload: 1};
                await endpoint.command('manuSpecificTuya', 'mcuGatewayConnectionStatus', payload, {});
            }
        }

        if (data.type === 'commandMcuSyncTime' && data.cluster === 'manuSpecificTuya') {
            try {
                const offset = options.timeStart === '2000' ? constants.OneJanuary2000 : 0;
                const utcTime = Math.round(((new Date()).getTime() - offset) / 1000);
                const localTime = utcTime - (new Date()).getTimezoneOffset() * 60;
                const payload = {
                    payloadSize: 8,
                    payload: [
                        ...convertDecimalValueTo4ByteHexArray(utcTime),
                        ...convertDecimalValueTo4ByteHexArray(localTime),
                    ],
                };
                await endpoint.command('manuSpecificTuya', 'mcuSyncTime', payload, {});
            } catch (error) {
                /* handle error to prevent crash */
            }
        }

        // Some devices require a dataQuery on deviceAnnounce, otherwise they don't report any data
        if (options.queryOnDeviceAnnounce && type === 'deviceAnnounce') {
            await endpoint.command('manuSpecificTuya', 'dataQuery', {});
        }
    };
}

function getDataValue(dpValue: Tuya.DpValue) {
    let dataString = '';
    switch (dpValue.datatype) {
    case dataTypes.raw:
        return dpValue.data;
    case dataTypes.bool:
        return dpValue.data[0] === 1;
    case dataTypes.number:
        return convertBufferToNumber(dpValue.data);
    case dataTypes.string:
        // Don't use .map here, doesn't work: https://github.com/Koenkk/zigbee-herdsman-converters/pull/1799/files#r530377091
        for (let i = 0; i < dpValue.data.length; ++i) {
            dataString += String.fromCharCode(dpValue.data[i]);
        }
        return dataString;
    case dataTypes.enum:
        return dpValue.data[0];
    case dataTypes.bitmap:
        return convertBufferToNumber(dpValue.data);
    }
}

function convertDecimalValueTo4ByteHexArray(value: number) {
    const hexValue = Number(value).toString(16).padStart(8, '0');
    const chunk1 = hexValue.substring(0, 2);
    const chunk2 = hexValue.substring(2, 4);
    const chunk3 = hexValue.substring(4, 6);
    const chunk4 = hexValue.substring(6);
    return [chunk1, chunk2, chunk3, chunk4].map((hexVal) => parseInt(hexVal, 16));
}

function convertDecimalValueTo2ByteHexArray(value: number) {
    const hexValue = Number(value).toString(16).padStart(4, '0');
    const chunk1 = hexValue.substring(0, 2);
    const chunk2 = hexValue.substring(2);
    return [chunk1, chunk2].map((hexVal) => parseInt(hexVal, 16));
}

export async function onEventMeasurementPoll(type: OnEventType, data: OnEventData, device: Zh.Device, options: KeyValue,
    electricalMeasurement=true, metering=false) {
    const endpoint = device.getEndpoint(1);
    if (type === 'stop') {
        clearTimeout(globalStore.getValue(device, 'measurement_poll'));
        globalStore.clearValue(device, 'measurement_poll');
    } else if (!globalStore.hasValue(device, 'measurement_poll')) {
        const seconds = utils.toNumber(
            options && options.measurement_poll_interval ? options.measurement_poll_interval : 60, 'measurement_poll_interval');
        if (seconds === -1) return;
        const setTimer = () => {
            const timer = setTimeout(async () => {
                try {
                    if (electricalMeasurement) {
                        await endpoint.read('haElectricalMeasurement', ['rmsVoltage', 'rmsCurrent', 'activePower']);
                    }
                    if (metering) {
                        await endpoint.read('seMetering', ['currentSummDelivered']);
                    }
                } catch (error) {/* Do nothing*/}
                setTimer();
            }, seconds * 1000);
            globalStore.putValue(device, 'measurement_poll', timer);
        };
        setTimer();
    }
}

export async function onEventSetTime(type: OnEventType, data: KeyValue, device: Zh.Device) {
    // FIXME: Need to join onEventSetTime/onEventSetLocalTime to one command

    if (data.type === 'commandMcuSyncTime' && data.cluster === 'manuSpecificTuya') {
        try {
            const utcTime = Math.round(((new Date()).getTime() - constants.OneJanuary2000) / 1000);
            const localTime = utcTime - (new Date()).getTimezoneOffset() * 60;
            const endpoint = device.getEndpoint(1);

            const payload = {
                payloadSize: 8,
                payload: [
                    ...convertDecimalValueTo4ByteHexArray(utcTime),
                    ...convertDecimalValueTo4ByteHexArray(localTime),
                ],
            };
            await endpoint.command('manuSpecificTuya', 'mcuSyncTime', payload, {});
        } catch (error) {
            // endpoint.command can throw an error which needs to
            // be caught or the zigbee-herdsman may crash
            // Debug message is handled in the zigbee-herdsman
        }
    }
}

// set UTC and Local Time as total number of seconds from 00: 00: 00 on January 01, 1970
// force to update every device time every hour due to very poor clock
export async function onEventSetLocalTime(type: OnEventType, data: KeyValue, device: Zh.Device) {
    // FIXME: What actually nextLocalTimeUpdate/forceTimeUpdate do?
    //  I did not find any timers or something else where it was used.
    //  Actually, there are two ways to set time on TuYa MCU devices:
    //  1. Respond to the `commandMcuSyncTime` event
    //  2. Just send `mcuSyncTime` anytime (by 1-hour timer or something else)

    const nextLocalTimeUpdate = globalStore.getValue(device, 'nextLocalTimeUpdate');
    const forceTimeUpdate = nextLocalTimeUpdate == null || nextLocalTimeUpdate < new Date().getTime();

    if ((data.type === 'commandMcuSyncTime' && data.cluster === 'manuSpecificTuya') || forceTimeUpdate) {
        globalStore.putValue(device, 'nextLocalTimeUpdate', new Date().getTime() + 3600 * 1000);

        try {
            const utcTime = Math.round(((new Date()).getTime()) / 1000);
            const localTime = utcTime - (new Date()).getTimezoneOffset() * 60;
            const endpoint = device.getEndpoint(1);

            const payload = {
                payloadSize: 8,
                payload: [
                    ...convertDecimalValueTo4ByteHexArray(utcTime),
                    ...convertDecimalValueTo4ByteHexArray(localTime),
                ],
            };
            await endpoint.command('manuSpecificTuya', 'mcuSyncTime', payload, {});
        } catch (error) {
            // endpoint.command can throw an error which needs to
            // be caught or the zigbee-herdsman may crash
            // Debug message is handled in the zigbee-herdsman
        }
    }
}

// Return `seq` - transaction ID for handling concrete response
async function sendDataPoints(entity: Zh.Endpoint | Zh.Group, dpValues: Tuya.DpValue[], cmd='dataRequest', seq?:number) {
    if (seq === undefined) {
        seq = globalStore.getValue(entity, 'sequence', 0);
        globalStore.putValue(entity, 'sequence', (seq + 1) % 0xFFFF);
    }

    await entity.command('manuSpecificTuya', cmd, {seq, dpValues}, {disableDefaultResponse: true});
    return seq;
}

function dpValueFromNumberValue(dp: number, value: number) {
    return {dp, datatype: dataTypes.number, data: convertDecimalValueTo4ByteHexArray(value)};
}

function dpValueFromBool(dp: number, value: boolean) {
    return {dp, datatype: dataTypes.bool, data: [value ? 1 : 0]};
}

function dpValueFromEnum(dp: number, value: number) {
    return {dp, datatype: dataTypes.enum, data: [value]};
}

function dpValueFromString(dp: number, string: string) {
    return {dp, datatype: dataTypes.string, data: convertStringToHexArray(string)};
}

function dpValueFromRaw(dp: number, rawBuffer: number[]) {
    return {dp, datatype: dataTypes.raw, data: rawBuffer};
}

function dpValueFromBitmap(dp: number, bitmapBuffer: number) {
    return {dp, datatype: dataTypes.bitmap, data: [bitmapBuffer]};
}

async function sendDataPointValue(entity: Zh.Group | Zh.Endpoint, dp: number, value: number, cmd?: string, seq?: number) {
    return await sendDataPoints(entity, [dpValueFromNumberValue(dp, value)], cmd, seq);
}

export async function sendDataPointBool(entity: Zh.Group | Zh.Endpoint, dp: number, value: boolean, cmd?: string, seq?: number) {
    return await sendDataPoints(entity, [dpValueFromBool(dp, value)], cmd, seq);
}

export async function sendDataPointEnum(entity: Zh.Group | Zh.Endpoint, dp: number, value: number, cmd?: string, seq?: number) {
    return await sendDataPoints(entity, [dpValueFromEnum(dp, value)], cmd, seq);
}

async function sendDataPointRaw(entity: Zh.Group | Zh.Endpoint, dp: number, value: number[], cmd?: string, seq?: number) {
    return await sendDataPoints(entity, [dpValueFromRaw(dp, value)], cmd, seq);
}

async function sendDataPointBitmap(entity: Zh.Group | Zh.Endpoint, dp: number, value: number, cmd?: string, seq?: number) {
    return await sendDataPoints(entity, [dpValueFromBitmap(dp, value)], cmd, seq);
}

async function sendDataPointStringBuffer(entity: Zh.Group | Zh.Endpoint, dp: number, value: string, cmd?: string, seq?: number) {
    return await sendDataPoints(entity, [dpValueFromString(dp, value)], cmd, seq);
}

const tuyaExposes = {
    lightType: () => e.enum('light_type', ea.STATE_SET, ['led', 'incandescent', 'halogen'])
        .withDescription('Type of light attached to the device'),
    lightBrightnessWithMinMax: () => e.light_brightness().withMinBrightness().withMaxBrightness()
        .setAccess('state', ea.STATE_SET)
        .setAccess('brightness', ea.STATE_SET)
        .setAccess('min_brightness', ea.STATE_SET)
        .setAccess('max_brightness', ea.STATE_SET),
    lightBrightness: () => e.light_brightness()
        .setAccess('state', ea.STATE_SET)
        .setAccess('brightness', ea.STATE_SET),
    countdown: () => e.numeric('countdown', ea.STATE_SET).withValueMin(0).withValueMax(43200).withValueStep(1).withUnit('s')
        .withDescription('Countdown to turn device off after a certain time'),
    switch: () => e.switch().setAccess('state', ea.STATE_SET),
    selfTest: () => e.binary('self_test', ea.STATE_SET, true, false)
        .withDescription('Indicates whether the device is being self-tested'),
    selfTestResult: () => e.enum('self_test_result', ea.STATE, ['checking', 'success', 'failure', 'others'])
        .withDescription('Result of the self-test'),
    faultAlarm: () => e.binary('fault_alarm', ea.STATE, true, false).withDescription('Indicates whether a fault was detected'),
    silence: () => e.binary('silence', ea.STATE_SET, true, false).withDescription('Silence the alarm'),
    frostProtection: (extraNote='') => e.binary('frost_protection', ea.STATE_SET, 'ON', 'OFF').withDescription(
        `When Anti-Freezing function is activated, the temperature in the house is kept at 8 °C.${extraNote}`),
    errorStatus: () => e.numeric('error_status', ea.STATE).withDescription('Error status'),
    scheduleAllDays: (access: number, format: string) => ['monday', 'tuesday', 'wednesday', 'thursday', 'friday', 'saturday', 'sunday']
        .map((day) => e.text(`schedule_${day}`, access).withDescription(`Schedule for ${day}, format: "${format}"`)),
    temperatureUnit: () => e.enum('temperature_unit', ea.STATE_SET, ['celsius', 'fahrenheit']).withDescription('Temperature unit'),
    temperatureCalibration: () => e.numeric('temperature_calibration', ea.STATE_SET).withValueMin(-2.0).withValueMax(2.0)
        .withValueStep(0.1).withUnit('°C').withDescription('Temperature calibration'),
    humidityCalibration: () => e.numeric('humidity_calibration', ea.STATE_SET).withValueMin(-30).withValueMax(30)
        .withValueStep(1).withUnit('%').withDescription('Humidity calibration'),
    gasValue: () => e.numeric('gas_value', ea.STATE).withDescription('Measured gas concentration'),
    energyWithPhase: (phase: string) => e.numeric(`energy_${phase}`, ea.STATE).withUnit('kWh')
        .withDescription(`Sum of consumed energy (phase ${phase.toUpperCase()})`),
    energyProducedWithPhase: (phase: string) => e.numeric(`energy_produced_${phase}`, ea.STATE).withUnit('kWh')
        .withDescription(`Sum of produced energy (phase ${phase.toUpperCase()})`),
    energyFlowWithPhase: (phase: string) => e.enum(`energy_flow_${phase}`, ea.STATE, ['consuming', 'producing'])
        .withDescription(`Direction of energy (phase ${phase.toUpperCase()})`),
    voltageWithPhase: (phase: string) => e.numeric(`voltage_${phase}`, ea.STATE).withUnit('V')
        .withDescription(`Measured electrical potential value (phase ${phase.toUpperCase()})`),
    powerWithPhase: (phase: string) => e.numeric(`power_${phase}`, ea.STATE).withUnit('W')
        .withDescription(`Instantaneous measured power (phase ${phase.toUpperCase()})`),
    currentWithPhase: (phase: string) => e.numeric(`current_${phase}`, ea.STATE).withUnit('A')
        .withDescription(`Instantaneous measured electrical current (phase ${phase.toUpperCase()})`),
    powerFactorWithPhase: (phase: string) => e.numeric(`power_factor_${phase}`, ea.STATE).withUnit('%')
        .withDescription(`Instantaneous measured power factor (phase ${phase.toUpperCase()})`),
    switchType: () => e.enum('switch_type', ea.ALL, ['toggle', 'state', 'momentary']).withDescription('Type of the switch'),
    backlightModeLowMediumHigh: () => e.enum('backlight_mode', ea.ALL, ['low', 'medium', 'high'])
        .withDescription('Intensity of the backlight'),
    backlightModeOffNormalInverted: () => e.enum('backlight_mode', ea.ALL, ['off', 'normal', 'inverted'])
        .withDescription('Mode of the backlight'),
    backlightModeOffOn: () => e.binary('backlight_mode', ea.ALL, 'ON', 'OFF').withDescription(`Mode of the backlight`),
    indicatorMode: () => e.enum('indicator_mode', ea.ALL, ['off', 'off/on', 'on/off', 'on']).withDescription('LED indicator mode'),
    indicatorModeNoneRelayPos: () => e.enum('indicator_mode', ea.ALL, ['none', 'relay', 'pos'])
        .withDescription('Mode of the indicator light'),
    powerOutageMemory: () => e.enum('power_outage_memory', ea.ALL, ['on', 'off', 'restore'])
        .withDescription('Recover state after power outage'),
    batteryState: () => e.enum('battery_state', ea.STATE, ['low', 'medium', 'high']).withDescription('State of the battery'),
    doNotDisturb: () => e.binary('do_not_disturb', ea.STATE_SET, true, false)
        .withDescription('Do not disturb mode, when enabled this function will keep the light OFF after a power outage'),
    colorPowerOnBehavior: () => e.enum('color_power_on_behavior', ea.STATE_SET, ['initial', 'previous', 'cutomized'])
        .withDescription('Power on behavior state'),
    switchMode: () => e.enum('switch_mode', ea.STATE_SET, ['switch', 'scene'])
        .withDescription('Sets the mode of the switch to act as a switch or as a scene'),
    lightMode: () => e.enum('light_mode', ea.STATE_SET, ['normal', 'on', 'off', 'flash'])
        .withDescription(`'Sets the indicator mode of l1.
        Normal: Orange while off and white while on.
        On: Always white. Off: Always orange.
        Flash: Flashes white when triggered.
        Note: Orange light will turn off after light off delay, white light always stays on. Light mode updates on next state change.'`),
};
export {tuyaExposes as exposes};

export const skip = {
    // Prevent state from being published when already ON and brightness is also published.
    // This prevents 100% -> X% brightness jumps when the switch is already on
    // https://github.com/Koenkk/zigbee2mqtt/issues/13800#issuecomment-1263592783
    stateOnAndBrightnessPresent: (meta: Tz.Meta) => meta.message.hasOwnProperty('brightness') && meta.state.state === 'ON',
};

export const configureMagicPacket = async (device: Zh.Device, coordinatorEndpoint: Zh.Endpoint, logger: Logger) => {
    try {
        const endpoint = device.endpoints[0];
        // @ts-expect-error
        await endpoint.read('genBasic', ['manufacturerName', 'zclVersion', 'appVersion', 'modelId', 'powerSource', 0xfffe]);
    } catch (e) {
        // Fails for some TuYa devices with UNSUPPORTED_ATTRIBUTE, ignore that.
        // e.g. https://github.com/Koenkk/zigbee2mqtt/issues/14857
        if (e.message.includes('UNSUPPORTED_ATTRIBUTE')) {
            logger.debug('TuYa configureMagicPacket failed, ignoring...');
        } else {
            throw e;
        }
    }
};

export const fingerprint = (modelID: string, manufacturerNames: string[]) => {
    return manufacturerNames.map((manufacturerName) => {
        return {modelID, manufacturerName};
    });
};

export const whitelabel = (vendor: string, model: string, description: string, manufacturerNames: string[]) => {
    const fingerprint = manufacturerNames.map((manufacturerName) => {
        return {manufacturerName};
    });
    return {vendor, model, description, fingerprint};
};

class Base {
    value: number;

    constructor(value: number) {
        this.value = value;
    }

    valueOf() {
        return this.value;
    }
}

export class Enum extends Base {
    constructor(value: number) {
        super(value);
    }
}
const enumConstructor = (value: number) => new Enum(value);
export {enumConstructor as enum};

export class Bitmap extends Base {
    constructor(value: number) {
        super(value);
    }
}

export const valueConverterBasic = {
    lookup: (map: {[s: (string)]: number | boolean | Enum | string}) => {
        return {
            to: (v: string) => utils.getFromLookup(v, map),
            from: (v: number) => {
                const value = Object.entries(map).find((i) => i[1].valueOf() === v);
                if (!value) throw new Error(`Value '${v}' is not allowed, expected one of ${Object.values(map)}`);
                return value[0];
            },
        };
    },
    scale: (min1: number, max1: number, min2: number, max2: number) => {
        return {
            to: (v: number) => utils.mapNumberRange(v, min1, max1, min2, max2),
            from: (v: number) => utils.mapNumberRange(v, min2, max2, min1, max1),
        };
    },
    raw: () => {
        return {to: (v: string|number|boolean) => v, from: (v: string|number|boolean) => v};
    },
    divideBy: (value: number) => {
        return {to: (v: number) => v * value, from: (v: number) => v / value};
    },
    trueFalse: (valueTrue: number | Enum) => {
        return {from: (v: number) => v === valueTrue};
    },
};

export const valueConverter = {
    trueFalse0: valueConverterBasic.trueFalse(0),
    trueFalse1: valueConverterBasic.trueFalse(1),
    trueFalseInvert: {
        to: (v: boolean) => !v,
        from: (v: boolean) => !v,
    },
    trueFalseEnum0: valueConverterBasic.trueFalse(new Enum(0)),
    trueFalseEnum1: valueConverterBasic.trueFalse(new Enum(1)),
    onOff: valueConverterBasic.lookup({'ON': true, 'OFF': false}),
    powerOnBehavior: valueConverterBasic.lookup({'off': 0, 'on': 1, 'previous': 2}),
    powerOnBehaviorEnum: valueConverterBasic.lookup({'off': new Enum(0), 'on': new Enum(1), 'previous': new Enum(2)}),
    switchType: valueConverterBasic.lookup({'momentary': new Enum(0), 'toggle': new Enum(1), 'state': new Enum(2)}),
    backlightMode: valueConverterBasic.lookup({'off': new Enum(0), 'normal': new Enum(1), 'inverted': new Enum(2)}),
    lightType: valueConverterBasic.lookup({'led': 0, 'incandescent': 1, 'halogen': 2}),
    countdown: valueConverterBasic.raw(),
    scale0_254to0_1000: valueConverterBasic.scale(0, 254, 0, 1000),
    scale0_1to0_1000: valueConverterBasic.scale(0, 1, 0, 1000),
    divideBy100: valueConverterBasic.divideBy(100),
    temperatureUnit: valueConverterBasic.lookup({'celsius': 0, 'fahrenheit': 1}),
    temperatureUnitEnum: valueConverterBasic.lookup({'celsius': new Enum(0), 'fahrenheit': new Enum(1)}),
    batteryState: valueConverterBasic.lookup({'low': 0, 'medium': 1, 'high': 2}),
    divideBy10: valueConverterBasic.divideBy(10),
    divideBy1000: valueConverterBasic.divideBy(1000),
    switchMode: valueConverterBasic.lookup({'switch': new Enum(0), 'scene': new Enum(1)}),
    lightMode: valueConverterBasic.lookup({'normal': new Enum(0), 'on': new Enum(1), 'off': new Enum(2), 'flash': new Enum(3)}),
    raw: valueConverterBasic.raw(),
    localTemperatureCalibration: {
        from: (value: number) => value > 4000 ? value - 4096 : value,
        to: (value: number) => value < 0 ? 4096 + value : value,
    },
    setLimit: {
        to: (v: number) => {
            if (!v) throw new Error('Limit cannot be unset, use factory_reset');
            return v;
        },
        from: (v: number) => v,
    },
    coverPosition: {
        to: async (v: number, meta: Tz.Meta) => {
            return meta.options.invert_cover ? 100 - v : v;
        },
        from: (v: number, meta: Fz.Meta, options: KeyValue) => {
            return options.invert_cover ? 100 - v : v;
        },
    },
    plus1: {
        from: (v: number) => v + 1,
        to: (v: number) => v - 1,
    },
    static: (value: string | number) => {
        return {
            from: (v: string | number) => {
                return value;
            },
        };
    },
    phaseVariant1: {
        from: (v: string) => {
            const buffer = Buffer.from(v, 'base64');
            return {voltage: (buffer[14] | buffer[13] << 8) / 10, current: (buffer[12] | buffer[11] << 8) / 1000};
        },
    },
    phaseVariant2: {
        from: (v: string) => {
            const buf = Buffer.from(v, 'base64');
            return {voltage: (buf[1] | buf[0] << 8) / 10, current: (buf[4] | buf[3] << 8) / 1000, power: (buf[7] | buf[6] << 8)};
        },
    },
    phaseVariant2WithPhase: (phase: string) => {
        return {
            from: (v: string) => {
                const buf = Buffer.from(v, 'base64');
                return {
                    [`voltage_${phase}`]: (buf[1] | buf[0] << 8) / 10,
                    [`current_${phase}`]: (buf[4] | buf[3] << 8) / 1000,
                    [`power_${phase}`]: (buf[7] | buf[6] << 8)};
            },
        };
    },
    phaseVariant3: {
        from: (v: string) => {
            const buf = Buffer.from(v, 'base64');
            return {
                voltage: ((buf[0] << 8) | buf[1]) / 10,
                current: ((buf[2] << 16) | (buf[3] << 8) | buf[4]) / 1000,
                power: ((buf[5] << 16) | (buf[6] << 8) | buf[7]),
            };
        },
    },
    threshold: {
        from: (v: string) => {
            const buffer = Buffer.from(v, 'base64');
            const stateLookup: KeyValue = {0: 'not_set', 1: 'over_current_threshold', 3: 'over_voltage_threshold'};
            const protectionLookup: KeyValue = {0: 'OFF', 1: 'ON'};
            return {
                threshold_1_protection: protectionLookup[buffer[1]],
                threshold_1: stateLookup[buffer[0]],
                threshold_1_value: (buffer[3] | buffer[2] << 8),
                threshold_2_protection: protectionLookup[buffer[5]],
                threshold_2: stateLookup[buffer[4]],
                threshold_2_value: (buffer[7] | buffer[6] << 8),
            };
        },
    },
    selfTestResult: valueConverterBasic.lookup({'checking': 0, 'success': 1, 'failure': 2, 'others': 3}),
    lockUnlock: valueConverterBasic.lookup({'LOCK': true, 'UNLOCK': false}),
    localTempCalibration1: {
        from: (v: number) => {
            if (v > 55) v -= 0x100000000;
            return v / 10;
        },
        to: (v: number) => {
            if (v > 0) return v * 10;
            if (v < 0) return v * 10 + 0x100000000;
            return v;
        },
    },
    localTempCalibration2: {
        from: (v: number) => v,
        to: (v: number) => {
            if (v < 0) return v + 0x100000000;
            return v;
        },
    },
    thermostatHolidayStartStop: {
        from: (v: string) => {
            const start = {
                year: v.slice(0, 4), month: v.slice(4, 6), day: v.slice(6, 8),
                hours: v.slice(8, 10), minutes: v.slice(10, 12),
            };
            const end = {
                year: v.slice(12, 16), month: v.slice(16, 18), day: v.slice(18, 20),
                hours: v.slice(20, 22), minutes: v.slice(22, 24),
            };
            const startStr = `${start.year}/${start.month}/${start.day} ${start.hours}:${start.minutes}`;
            const endStr = `${end.year}/${end.month}/${end.day} ${end.hours}:${end.minutes}`;
            return `${startStr} | ${endStr}`;
        },
        to: (v: string) => {
            const numberPattern = /\d+/g;
            // @ts-ignore
            return v.match(numberPattern).join([]).toString();
        },
    },
    thermostatScheduleDaySingleDP: {
        from: (v: number[]) => {
            // day splitted to 10 min segments = total 144 segments
            const maxPeriodsInDay = 10;
            const periodSize = 3;
            const schedule = [];

            for (let i = 0; i < maxPeriodsInDay; i++) {
                const time = v[i * periodSize];
                const totalMinutes = time * 10;
                const hours = totalMinutes / 60;
                const rHours = Math.floor(hours);
                const minutes = (hours - rHours) * 60;
                const rMinutes = Math.round(minutes);
                const strHours = rHours.toString().padStart(2, '0');
                const strMinutes = rMinutes.toString().padStart(2, '0');
                const tempHexArray = [v[i * periodSize + 1], v[i * periodSize + 2]];
                const tempRaw = Buffer.from(tempHexArray).readUIntBE(0, tempHexArray.length);
                const temp = tempRaw / 10;
                schedule.push(`${strHours}:${strMinutes}/${temp}`);
                if (rHours === 24) break;
            }

            return schedule.join(' ');
        },
        to: (v: KeyValue, meta: Tz.Meta) => {
            const dayByte: KeyValue = {
                monday: 1, tuesday: 2, wednesday: 4, thursday: 8,
                friday: 16, saturday: 32, sunday: 64,
            };
            const weekDay = v.week_day;
            utils.assertString(weekDay, 'week_day');
            if (Object.keys(dayByte).indexOf(weekDay) === -1) {
                throw new Error('Invalid "week_day" property value: ' + weekDay);
            }
            let weekScheduleType;
            if (meta.state && meta.state.working_day) weekScheduleType = meta.state.working_day;
            const payload = [];

            switch (weekScheduleType) {
            case 'mon_sun':
                payload.push(127);
                break;
            case 'mon_fri+sat+sun':
                if (['saturday', 'sunday'].indexOf(weekDay) === -1) {
                    payload.push(31);
                    break;
                }
                payload.push(dayByte[weekDay]);
                break;
            case 'separate':
                payload.push(dayByte[weekDay]);
                break;
            default:
                throw new Error('Invalid "working_day" property, need to set it before');
            }

            // day splitted to 10 min segments = total 144 segments
            const maxPeriodsInDay = 10;
            utils.assertString(v.schedule, 'schedule');
            const schedule = v.schedule.split(' ');
            const schedulePeriods = schedule.length;
            if (schedulePeriods > 10) throw new Error('There cannot be more than 10 periods in the schedule: ' + v);
            if (schedulePeriods < 2) throw new Error('There cannot be less than 2 periods in the schedule: ' + v);
            let prevHour;

            for (const period of schedule) {
                const timeTemp = period.split('/');
                const hm = timeTemp[0].split(':', 2);
                const h = parseInt(hm[0]);
                const m = parseInt(hm[1]);
                const temp = parseFloat(timeTemp[1]);
                if (h < 0 || h > 24 || m < 0 || m >= 60 || m % 10 !== 0 || temp < 5 || temp > 30 || temp % 0.5 !== 0) {
                    throw new Error('Invalid hour, minute or temperature of: ' + period);
                } else if (prevHour > h) {
                    throw new Error(`The hour of the next segment can't be less than the previous one: ${prevHour} > ${h}`);
                }
                prevHour = h;
                const segment = (h * 60 + m) / 10;
                const tempHexArray = convertDecimalValueTo2ByteHexArray(temp * 10);
                payload.push(segment, ...tempHexArray);
            }

            // Add "technical" periods to be valid payload
            for (let i = 0; i < maxPeriodsInDay - schedulePeriods; i++) {
                // by default it sends 9000b2, it's 24 hours and 18 degrees
                payload.push(144, 0, 180);
            }

            return payload;
        },
    },
    thermostatScheduleDayMultiDP: {
        from: (v: string) => {
            const schedule = [];
            for (let index = 1; index < 17; index = index + 4) {
                schedule.push(
                    String(parseInt(v[index+0])).padStart(2, '0') + ':' +
                    String(parseInt(v[index+1])).padStart(2, '0') + '/' +
                    // @ts-ignore
                    (parseFloat((v[index+2] << 8) + v[index+3]) / 10.0).toFixed(1),
                );
            }
            return schedule.join(' ');
        },
        to: (v: string) => {
            const payload = [0];
            const transitions = v.split(' ');
            if (transitions.length != 4) {
                throw new Error('Invalid schedule: there should be 4 transitions');
            }
            for (const transition of transitions) {
                const timeTemp = transition.split('/');
                if (timeTemp.length != 2) {
                    throw new Error('Invalid schedule: wrong transition format: ' + transition);
                }
                const hourMin = timeTemp[0].split(':');
                const hour = parseInt(hourMin[0]);
                const min = parseInt(hourMin[1]);
                const temperature = Math.floor(parseFloat(timeTemp[1]) * 10);
                if (hour < 0 || hour > 24 || min < 0 || min > 60 || temperature < 50 || temperature > 300) {
                    throw new Error('Invalid hour, minute or temperature of: ' + transition);
                }
                payload.push(
                    hour,
                    min,
                    (temperature & 0xff00) >> 8,
                    temperature & 0xff,
                );
            }
            return payload;
        },
    },
    thermostatScheduleDayMultiDPWithDayNumber: (dayNum: number) => {
        return {
            from: (v: string) => valueConverter.thermostatScheduleDayMultiDP.from(v),
            to: (v: string) => {
                const data = valueConverter.thermostatScheduleDayMultiDP.to(v);
                data[0] = dayNum;
                return data;
            },
        };
    },
    TV02SystemMode: {
        to: async (v: number, meta: Tz.Meta) => {
            const entity = meta.device.endpoints[0];
            if (meta.message.system_mode) {
                if (meta.message.system_mode === 'off') {
                    await sendDataPointBool(entity, 107, true, 'dataRequest', 1);
                } else {
                    await sendDataPointEnum(entity, 2, 1, 'dataRequest', 1); // manual
                }
            } else if (meta.message.heating_stop) {
                if (meta.message.heating_stop === 'ON') {
                    await sendDataPointBool(entity, 107, true, 'dataRequest', 1);
                } else {
                    await sendDataPointEnum(entity, 2, 1, 'dataRequest', 1); // manual
                }
            }
        },
        from: (v: boolean) => {
            return {system_mode: v === false ? 'heat' : 'off', heating_stop: v === false ? 'OFF' : 'ON'};
        },
    },
    TV02FrostProtection: {
        to: async (v: unknown, meta: Tz.Meta) => {
            const entity = meta.device.endpoints[0];
            if (v === 'ON') {
                await sendDataPointBool(entity, 10, true, 'dataRequest', 1);
            } else {
                await sendDataPointEnum(entity, 2, 1, 'dataRequest', 1); // manual
            }
        },
        from: (v: unknown) => {
            return {frost_protection: v === false ? 'OFF' : 'ON'};
        },
    },
    inverse: {to: (v: boolean) => !v, from: (v: boolean) => !v},
    onOffNotStrict: {from: (v: string) => v ? 'ON' : 'OFF', to: (v: string) => v === 'ON'},
    errorOrBatteryLow: {
        from: (v: number) => {
            if (v === 0) return {'battery_low': false};
            if (v === 1) return {'battery_low': true};
            return {'error': v};
        },
    },
};

const tuyaTz = {
    power_on_behavior_1: {
        key: ['power_on_behavior', 'power_outage_memory'],
        convertSet: async (entity, key, value, meta) => {
            // Deprecated: remove power_outage_memory
            const moesStartUpOnOff = utils.getFromLookup(value, key === 'power_on_behavior' ?
                {'off': 0, 'on': 1, 'previous': 2} : {'off': 0, 'on': 1, 'restore': 2});
            await entity.write('genOnOff', {moesStartUpOnOff});
            return {state: {[key]: value}};
        },
        convertGet: async (entity, key, meta) => await entity.read('genOnOff', ['moesStartUpOnOff']),
    } as Tz.Converter,
    power_on_behavior_2: {
        key: ['power_on_behavior'],
        convertSet: async (entity, key, value, meta) => {
            const powerOnBehavior = utils.getFromLookup(value, {'off': 0, 'on': 1, 'previous': 2});
            await entity.write('manuSpecificTuya_3', {powerOnBehavior});
            return {state: {[key]: value}};
        },
        convertGet: async (entity, key, meta) => await entity.read('manuSpecificTuya_3', ['powerOnBehavior']),
    } as Tz.Converter,
    switch_type: {
        key: ['switch_type'],
        convertSet: async (entity, key, value, meta) => {
            const switchType = utils.getFromLookup(value, {'toggle': 0, 'state': 1, 'momentary': 2});
            await entity.write('manuSpecificTuya_3', {switchType}, {disableDefaultResponse: true});
            return {state: {[key]: value}};
        },
        convertGet: async (entity, key, meta) => await entity.read('manuSpecificTuya_3', ['switchType']),
    } as Tz.Converter,
    backlight_indicator_mode_1: {
        key: ['backlight_mode', 'indicator_mode'],
        convertSet: async (entity, key, value, meta) => {
            const tuyaBacklightMode = utils.getFromLookup(value, key === 'backlight_mode' ?
                {'low': 0, 'medium': 1, 'high': 2, 'off': 0, 'normal': 1, 'inverted': 2} :
                {'off': 0, 'off/on': 1, 'on/off': 2, 'on': 3});
            await entity.write('genOnOff', {tuyaBacklightMode});
            return {state: {[key]: value}};
        },
        convertGet: async (entity, key, meta) => await entity.read('genOnOff', ['tuyaBacklightMode']),
    } as Tz.Converter,
    backlight_indicator_mode_2: {
        key: ['backlight_mode'],
        convertSet: async (entity, key, value, meta) => {
            const tuyaBacklightSwitch = utils.getFromLookup(value, {'off': 0, 'on': 1});
            await entity.write('genOnOff', {tuyaBacklightSwitch});
            return {state: {[key]: value}};
        },
        convertGet: async (entity, key, meta) => await entity.read('genOnOff', ['tuyaBacklightSwitch']),
    } as Tz.Converter,
    child_lock: {
        key: ['child_lock'],
        convertSet: async (entity, key, value, meta) => {
            const v = utils.getFromLookup(value, {'lock': true, 'unlock': false});
            await entity.write('genOnOff', {0x8000: {value: v, type: 0x10}});
        },
    } as Tz.Converter,
    min_brightness: {
        key: ['min_brightness'],
        convertSet: async (entity, key, value, meta) => {
            const number = utils.toNumber(value, `min_brightness`);
            const minValueHex = number.toString(16);
            const maxValueHex = 'ff';
            const minMaxValue = parseInt(`${minValueHex}${maxValueHex}`, 16);
            const payload = {0xfc00: {value: minMaxValue, type: 0x21}};
            await entity.write('genLevelCtrl', payload, {disableDefaultResponse: true});
            return {state: {min_brightness: number}};
        },
        convertGet: async (entity, key, meta) => {
            await entity.read('genLevelCtrl', [0xfc00]);
        },
    } as Tz.Converter,
    color_power_on_behavior: {
        key: ['color_power_on_behavior'],
        convertSet: async (entity, key, value, meta) => {
            const v = utils.getFromLookup(value, {'initial': 0, 'previous': 1, 'cutomized': 2});
            await entity.command('lightingColorCtrl', 'tuyaOnStartUp', {mode: v*256, data: [0, 0, 0, 0, 0, 0, 0, 0, 0, 0]});
            return {state: {color_power_on_behavior: value}};
        },
    } as Tz.Converter,
    datapoints: {
        key: [
            'temperature_unit', 'temperature_calibration', 'humidity_calibration', 'alarm_switch', 'tamper_alarm_switch',
            'state', 'brightness', 'min_brightness', 'max_brightness', 'power_on_behavior', 'position', 'alarm_melody', 'alarm_mode',
            'countdown', 'light_type', 'silence', 'self_test', 'child_lock', 'open_window', 'open_window_temperature', 'frost_protection',
            'system_mode', 'heating_stop', 'current_heating_setpoint', 'local_temperature_calibration', 'preset', 'boost_timeset_countdown',
            'holiday_start_stop', 'holiday_temperature', 'comfort_temperature', 'eco_temperature', 'working_day',
            'week_schedule_programming', 'online', 'holiday_mode_date', 'schedule', 'schedule_monday', 'schedule_tuesday',
            'schedule_wednesday', 'schedule_thursday', 'schedule_friday', 'schedule_saturday', 'schedule_sunday', 'clear_fault',
            'scale_protection', 'error', 'radar_scene', 'radar_sensitivity', 'tumble_alarm_time', 'tumble_switch', 'fall_sensitivity',
            'min_temperature', 'max_temperature', 'window_detection', 'boost_heating', 'alarm_ringtone', 'alarm_time', 'fan_speed',
            'reverse_direction', 'border', 'click_control', 'motor_direction', 'opening_mode', 'factory_reset', 'set_upper_limit', 'set_bottom_limit',
            'motor_speed', 'timer', 'reset_frost_lock', 'schedule_periodic', 'schedule_weekday', 'backlight_mode', 'calibration', 'motor_steering',
            'mode', 'lower', 'upper', 'delay', 'reverse', 'touch', 'program', 'light_mode', 'switch_mode',
            ...[1, 2, 3, 4, 5, 6].map((no) => `schedule_slot_${no}`), 'minimum_range', 'maximum_range', 'detection_delay', 'fading_time',
            'radar_sensitivity', 'entry_sensitivity', 'illumin_threshold', 'detection_range', 'shield_range', 'entry_distance_indentation',
            'entry_filter_time', 'departure_delay', 'block_time', 'status_indication', 'breaker_mode', 'breaker_status',
            'alarm', 'alarm_time', 'alarm_volume', 'type', 'volume', 'ringtone', 'duration', 'medium_motion_detection_distance',
            'large_motion_detection_distance', 'large_motion_detection_sensitivity', 'small_motion_detection_distance',
            'small_motion_detection_sensitivity', 'static_detection_distance', 'static_detection_sensitivity', 'keep_time', 'indicator',
            'motion_sensitivity', 'detection_distance_max', 'detection_distance_min', 'presence_sensitivity', 'sensitivity', 'illuminance_interval',
<<<<<<< HEAD
            'medium_motion_detection_sensitivity', 'small_detection_distance', 'small_detection_sensitivity', 'fan_mode', 'deadzone_temperature',
            'eco_mode', 'max_temperature_limit', 'min_temperature_limits', 'manual_modes',

=======
            'medium_motion_detection_sensitivity', 'small_detection_distance', 'small_detection_sensitivity', 'switch_type',
>>>>>>> 142bfd71
        ],
        convertSet: async (entity, key, value, meta) => {
            // A set converter is only called once; therefore we need to loop
            const state: KeyValue = {};
            const datapoints = meta.mapped.meta?.tuyaDatapoints;
            if (!datapoints) throw new Error('No datapoints map defined');
            for (const [attr, value] of Object.entries(meta.message)) {
                const convertedKey = meta.mapped.meta.multiEndpoint && meta.endpoint_name && !attr.startsWith(`${key}_`) ?
                    `${attr}_${meta.endpoint_name}` : attr;
                const dpEntry = datapoints.find((d) => d[1] === convertedKey);
                if (!dpEntry?.[1] || !dpEntry?.[2].to) {
                    throw new Error(`No datapoint defined for '${attr}'`);
                }
                if (dpEntry[3] && dpEntry[3].skip && dpEntry[3].skip(meta)) continue;
                const dpId = dpEntry[0];
                const convertedValue = await dpEntry[2].to(value, meta);
                const sendCommand = utils.getMetaValue(entity, meta.mapped, 'tuyaSendCommand', undefined, 'dataRequest');
                if (convertedValue === undefined) {
                    // conversion done inside converter, ignore.
                } else if (typeof convertedValue === 'boolean') {
                    await sendDataPointBool(entity, dpId, convertedValue, sendCommand, 1);
                } else if (typeof convertedValue === 'number') {
                    await sendDataPointValue(entity, dpId, convertedValue, sendCommand, 1);
                } else if (typeof convertedValue === 'string') {
                    await sendDataPointStringBuffer(entity, dpId, convertedValue, sendCommand, 1);
                } else if (Array.isArray(convertedValue)) {
                    await sendDataPointRaw(entity, dpId, convertedValue, sendCommand, 1);
                } else if (convertedValue instanceof Enum) {
                    await sendDataPointEnum(entity, dpId, convertedValue.valueOf(), sendCommand, 1);
                } else if (convertedValue instanceof Bitmap) {
                    await sendDataPointBitmap(entity, dpId, convertedValue.valueOf(), sendCommand, 1);
                } else {
                    throw new Error(`Don't know how to send type '${typeof convertedValue}'`);
                }

                if (dpEntry[3] && dpEntry[3].optimistic === false) continue;

                state[key] = value;
            }
            return {state};
        },
    } as Tz.Converter,
    do_not_disturb: {
        key: ['do_not_disturb'],
        convertSet: async (entity, key, value, meta) => {
            await entity.command('lightingColorCtrl', 'tuyaDoNotDisturb', {enable: value ? 1 : 0});
            return {state: {do_not_disturb: value}};
        },
    } as Tz.Converter,
};
export {tuyaTz as tz};

const tuyaFz = {
    gateway_connection_status: {
        cluster: 'manuSpecificTuya',
        type: ['commandMcuGatewayConnectionStatus'],
        convert: async (model, msg, publish, options, meta) => {
            // "payload" can have the following values:
            // 0x00: The gateway is not connected to the internet.
            // 0x01: The gateway is connected to the internet.
            // 0x02: The request timed out after three seconds.
            const payload = {payloadSize: 1, payload: 1};
            await msg.endpoint.command('manuSpecificTuya', 'mcuGatewayConnectionStatus', payload, {});
        },
    } as Fz.Converter,
    power_on_behavior_1: {
        cluster: 'genOnOff',
        type: ['attributeReport', 'readResponse'],
        convert: (model, msg, publish, options, meta) => {
            if (msg.data.hasOwnProperty('moesStartUpOnOff')) {
                const lookup: KeyValue = {0: 'off', 1: 'on', 2: 'previous'};
                const property = utils.postfixWithEndpointName('power_on_behavior', msg, model, meta);
                return {[property]: lookup[msg.data['moesStartUpOnOff']]};
            }
        },
    } as Fz.Converter,
    power_on_behavior_2: {
        cluster: 'manuSpecificTuya_3',
        type: ['attributeReport', 'readResponse'],
        convert: (model, msg, publish, options, meta) => {
            const attribute = 'powerOnBehavior';
            const lookup: KeyValue = {0: 'off', 1: 'on', 2: 'previous'};
            if (msg.data.hasOwnProperty(attribute)) {
                const property = utils.postfixWithEndpointName('power_on_behavior', msg, model, meta);
                return {[property]: lookup[msg.data[attribute]]};
            }
        },
    } as Fz.Converter,
    power_outage_memory: {
        cluster: 'genOnOff',
        type: ['attributeReport', 'readResponse'],
        convert: (model, msg, publish, options, meta) => {
            if (msg.data.hasOwnProperty('moesStartUpOnOff')) {
                const lookup: KeyValue = {0x00: 'off', 0x01: 'on', 0x02: 'restore'};
                const property = utils.postfixWithEndpointName('power_outage_memory', msg, model, meta);
                return {[property]: lookup[msg.data['moesStartUpOnOff']]};
            }
        },
    } as Fz.Converter,
    switch_type: {
        cluster: 'manuSpecificTuya_3',
        type: ['attributeReport', 'readResponse'],
        convert: (model, msg, publish, options, meta) => {
            if (msg.data.hasOwnProperty('switchType')) {
                const lookup: KeyValue = {0: 'toggle', 1: 'state', 2: 'momentary'};
                return {switch_type: lookup[msg.data['switchType']]};
            }
        },
    } as Fz.Converter,
    backlight_mode_low_medium_high: {
        cluster: 'genOnOff',
        type: ['attributeReport', 'readResponse'],
        convert: (model, msg, publish, options, meta) => {
            if (msg.data.hasOwnProperty('tuyaBacklightMode')) {
                const value = msg.data['tuyaBacklightMode'];
                const backlightLookup: KeyValue = {0: 'low', 1: 'medium', 2: 'high'};
                return {backlight_mode: backlightLookup[value]};
            }
        },
    } as Fz.Converter,
    backlight_mode_off_normal_inverted: {
        cluster: 'genOnOff',
        type: ['attributeReport', 'readResponse'],
        convert: (model, msg, publish, options, meta) => {
            if (msg.data.hasOwnProperty('tuyaBacklightMode')) {
                return {backlight_mode: utils.getFromLookup(msg.data['tuyaBacklightMode'], {0: 'off', 1: 'normal', 2: 'inverted'})};
            }
        },
    } as Fz.Converter,
    backlight_mode_off_on: {
        cluster: 'genOnOff',
        type: ['attributeReport', 'readResponse'],
        convert: (model, msg, publish, options, meta) => {
            if (msg.data.hasOwnProperty('tuyaBacklightSwitch')) {
                return {backlight_mode: utils.getFromLookup(msg.data['tuyaBacklightSwitch'], {0: 'OFF', 1: 'ON'})};
            }
        },
    } as Fz.Converter,
    indicator_mode: {
        cluster: 'genOnOff',
        type: ['attributeReport', 'readResponse'],
        convert: (model, msg, publish, options, meta) => {
            if (msg.data.hasOwnProperty('tuyaBacklightMode')) {
                return {indicator_mode: utils.getFromLookup(msg.data['tuyaBacklightMode'], {0: 'off', 1: 'off/on', 2: 'on/off', 3: 'on'})};
            }
        },
    } as Fz.Converter,
    child_lock: {
        cluster: 'genOnOff',
        type: ['attributeReport', 'readResponse'],
        convert: (model, msg, publish, options, meta) => {
            if (msg.data.hasOwnProperty('32768')) {
                const value = msg.data['32768'];
                return {child_lock: value ? 'LOCK' : 'UNLOCK'};
            }
        },
    } as Fz.Converter,
    min_brightness: {
        cluster: 'genLevelCtrl',
        type: ['attributeReport', 'readResponse'],
        convert: (model, msg, publish, options, meta) => {
            if (msg.data.hasOwnProperty(0xfc00)) {
                const property = utils.postfixWithEndpointName('min_brightness', msg, model, meta);
                const value = parseInt(msg.data[0xfc00].toString(16).slice(0, 2), 16);
                return {[property]: value};
            }
        },
    } as Fz.Converter,
    datapoints: {
        cluster: 'manuSpecificTuya',
        type: ['commandDataResponse', 'commandDataReport', 'commandActiveStatusReport', 'commandActiveStatusReportAlt'],
        options: (definition) => {
            const result = [];
            for (const datapoint of definition.meta.tuyaDatapoints) {
                const dpKey = datapoint[1];
                if (dpKey in utils.calibrateAndPrecisionRoundOptionsDefaultPrecision) {
                    const type = utils.calibrateAndPrecisionRoundOptionsIsPercentual(dpKey) ? 'percentual' : 'absolute';
                    result.push(exposes.options.precision(dpKey), exposes.options.calibration(dpKey, type));
                }
            }
            return result;
        },
        convert: (model, msg, publish, options, meta) => {
            const result: KeyValue = {};
            if (!model.meta || !model.meta.tuyaDatapoints) throw new Error('No datapoints map defined');
            const datapoints = model.meta.tuyaDatapoints;
            for (const dpValue of msg.data.dpValues) {
                const dpId = dpValue.dp;
                const dpEntry = datapoints.find((d) => d[0] === dpId);
                if (dpEntry?.[2]?.from) {
                    const value = getDataValue(dpValue);
                    if (dpEntry[1]) {
                        result[dpEntry[1]] = dpEntry[2].from(value, meta, options, publish);
                    } else {
                        Object.assign(result, dpEntry[2].from(value, meta, options, publish));
                    }
                } else {
                    meta.logger.debug(`Datapoint ${dpId} not defined for '${meta.device.manufacturerName}' ` +
                        `with data ${JSON.stringify(dpValue)}`);
                }
            }

            // Apply calibrateAndPrecisionRoundOptions
            const keys = Object.keys(utils.calibrateAndPrecisionRoundOptionsDefaultPrecision);
            for (const entry of Object.entries(result)) {
                if (keys.includes(entry[0])) {
                    const number = utils.toNumber(entry[1], entry[0]);
                    result[entry[0]] = utils.calibrateAndPrecisionRoundOptions(number, options, entry[0]);
                }
            }
            return result;
        },
    } as Fz.Converter,
};
export {tuyaFz as fz};

const tuyaExtend = {
    switch: (options:{
        endpoints?: string[], powerOutageMemory?: boolean, powerOnBehavior2?: boolean, switchType?: boolean, backlightModeLowMediumHigh?: boolean,
        indicatorMode?: boolean, backlightModeOffNormalInverted?: boolean, backlightModeOffOn?: boolean, electricalMeasurements?: boolean,
        electricalMeasurementsFzConverter?: Fz.Converter, childLock?: boolean, fromZigbee?: Fz.Converter[], toZigbee?: Tz.Converter[],
        exposes?: Expose[],
    }={}) => {
        const exposes: Expose[] = options.endpoints ? options.endpoints.map((ee) => e.switch().withEndpoint(ee)) : [e.switch()];
        const fromZigbee: Fz.Converter[] = [fz.on_off, fz.ignore_basic_report];
        const toZigbee: Tz.Converter[] = [tz.on_off];
        if (options.powerOutageMemory) {
            // Legacy, powerOnBehavior is preferred
            fromZigbee.push(tuyaFz.power_outage_memory);
            toZigbee.push(tuyaTz.power_on_behavior_1);
            exposes.push(tuyaExposes.powerOutageMemory());
        } else if (options.powerOnBehavior2) {
            fromZigbee.push(tuyaFz.power_on_behavior_2);
            toZigbee.push(tuyaTz.power_on_behavior_2);
            if (options.endpoints) {
                exposes.push(...options.endpoints.map((ee) => e.power_on_behavior().withEndpoint(ee)));
            } else {
                exposes.push(e.power_on_behavior());
            }
        } else {
            fromZigbee.push(tuyaFz.power_on_behavior_1);
            toZigbee.push(tuyaTz.power_on_behavior_1);
            exposes.push(e.power_on_behavior());
        }

        if (options.switchType) {
            fromZigbee.push(tuyaFz.switch_type);
            toZigbee.push(tuyaTz.switch_type);
            exposes.push(tuyaExposes.switchType());
        }

        if (options.backlightModeLowMediumHigh) {
            fromZigbee.push(tuyaFz.backlight_mode_low_medium_high);
            exposes.push(tuyaExposes.backlightModeLowMediumHigh());
            toZigbee.push(tuyaTz.backlight_indicator_mode_1);
        }
        if (options.backlightModeOffNormalInverted) {
            fromZigbee.push(tuyaFz.backlight_mode_off_normal_inverted);
            exposes.push(tuyaExposes.backlightModeOffNormalInverted());
            toZigbee.push(tuyaTz.backlight_indicator_mode_1);
        }
        if (options.indicatorMode) {
            fromZigbee.push(tuyaFz.indicator_mode);
            exposes.push(tuyaExposes.indicatorMode());
            toZigbee.push(tuyaTz.backlight_indicator_mode_1);
        }
        if (options.backlightModeOffOn) {
            fromZigbee.push(tuyaFz.backlight_mode_off_on);
            exposes.push(tuyaExposes.backlightModeOffOn());
            toZigbee.push(tuyaTz.backlight_indicator_mode_2);
        }

        if (options.electricalMeasurements) {
            fromZigbee.push((options.electricalMeasurementsFzConverter || fz.electrical_measurement), fz.metering);
            exposes.push(e.power(), e.current(), e.voltage(), e.energy());
        }
        if (options.childLock) {
            fromZigbee.push(tuyaFz.child_lock);
            toZigbee.push(tuyaTz.child_lock);
            exposes.push(e.child_lock());
        }
        if (options.fromZigbee) fromZigbee.push(...options.fromZigbee);
        if (options.toZigbee) toZigbee.push(...options.toZigbee);
        if (options.exposes) exposes.push(...options.exposes);
        return {exposes, fromZigbee, toZigbee};
    },
    light_onoff_brightness_colortemp_color: (options={}) => {
        options = {
            disableColorTempStartup: true, disablePowerOnBehavior: true, toZigbee: [tuyaTz.do_not_disturb, tuyaTz.color_power_on_behavior],
            exposes: [tuyaExposes.doNotDisturb(), tuyaExposes.colorPowerOnBehavior()], ...options,
        };
        const meta = {applyRedFix: true, supportsEnhancedHue: false};
        return {...extend.light_onoff_brightness_colortemp_color(options), meta};
    },
    light_onoff_brightness_colortemp: (options={}) => {
        options = {
            disableColorTempStartup: true, disablePowerOnBehavior: true, toZigbee: [tuyaTz.do_not_disturb],
            exposes: [tuyaExposes.doNotDisturb()], ...options,
        };
        return extend.light_onoff_brightness_colortemp(options);
    },
    light_onoff_brightness_color: (options={}) => {
        options = {
            disablePowerOnBehavior: true, toZigbee: [tuyaTz.do_not_disturb, tuyaTz.color_power_on_behavior],
            exposes: [tuyaExposes.doNotDisturb(), tuyaExposes.colorPowerOnBehavior()], ...options,
        };
        const meta = {applyRedFix: true, supportsEnhancedHue: false};
        return {...extend.light_onoff_brightness_color(options), meta};
    },
    light_onoff_brightness: (options:{
        endpoints?: string[], disablePowerOnBehavior?: boolean, minBrightness?: boolean,
        toZigbee?:Tz.Converter[], exposes?: Expose[], noConfigure?: boolean, disableMoveStep?: boolean,
        disableTransition?: boolean,
    }={}) => {
        options = {
            disablePowerOnBehavior: true, toZigbee: [tuyaTz.do_not_disturb], exposes: [tuyaExposes.doNotDisturb()],
            minBrightness: false, ...options,
        };
        const result = extend.light_onoff_brightness(options);
        const exposes_ = options.endpoints ? options.endpoints.map((ee) => e.light_brightness()) : [e.light_brightness()];
        if (options.minBrightness) {
            result.fromZigbee.push(tuyaFz.min_brightness);
            result.toZigbee.push(tuyaTz.min_brightness);
            result.exposes = exposes_.map((e) => e.withMinBrightness());
        }
        if (options.endpoints) {
            result.exposes = result.exposes.map((e, i) => e.withEndpoint(options.endpoints[i]));
        }
        return result;
    },
};
export {tuyaExtend as extend};

exports.exposes = tuyaExposes;
exports.extend = tuyaExtend;
exports.tz = tuyaTz;
exports.fz = tuyaFz;
exports.enum = (value: number) => new Enum(value);
exports.bitmap = (value: number) => new Bitmap(value);
exports.valueConverter = valueConverter;
exports.valueConverterBasic = valueConverterBasic;
exports.sendDataPointBool = sendDataPointBool;
exports.sendDataPointEnum = sendDataPointEnum;
exports.onEventSetTime = onEventSetTime;
exports.onEventSetLocalTime = onEventSetLocalTime;
exports.onEventMeasurementPoll = onEventMeasurementPoll;
exports.skip = skip;
exports.configureMagicPacket = configureMagicPacket;
exports.fingerprint = fingerprint;
exports.whitelabel = whitelabel;<|MERGE_RESOLUTION|>--- conflicted
+++ resolved
@@ -861,13 +861,9 @@
             'large_motion_detection_distance', 'large_motion_detection_sensitivity', 'small_motion_detection_distance',
             'small_motion_detection_sensitivity', 'static_detection_distance', 'static_detection_sensitivity', 'keep_time', 'indicator',
             'motion_sensitivity', 'detection_distance_max', 'detection_distance_min', 'presence_sensitivity', 'sensitivity', 'illuminance_interval',
-<<<<<<< HEAD
             'medium_motion_detection_sensitivity', 'small_detection_distance', 'small_detection_sensitivity', 'fan_mode', 'deadzone_temperature',
             'eco_mode', 'max_temperature_limit', 'min_temperature_limits', 'manual_modes',
-
-=======
             'medium_motion_detection_sensitivity', 'small_detection_distance', 'small_detection_sensitivity', 'switch_type',
->>>>>>> 142bfd71
         ],
         convertSet: async (entity, key, value, meta) => {
             // A set converter is only called once; therefore we need to loop
