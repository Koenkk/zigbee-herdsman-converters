import * as constants from './constants';
import * as globalStore from './store';
import * as exposes from './exposes';
import tz from '../converters/toZigbee';
import fz from '../converters/fromZigbee';
import * as utils from './utils';
import * as modernExtend from './modernExtend';
import {Tuya, OnEventType, OnEventData, Zh, KeyValue, Tz, Logger, Fz, Expose, OnEvent, ModernExtend, Range, KeyValueNumberString} from './types';
// import {Color} from './color';
const e = exposes.presets;
const ea = exposes.access;

interface KeyValueStringEnum {[s: string]: Enum}

export const dataTypes = {
    raw: 0, // [ bytes ]
    bool: 1, // [0/1]
    number: 2, // [ 4 byte value ]
    string: 3, // [ N byte string ]
    enum: 4, // [ 0-255 ]
    bitmap: 5, // [ 1,2,4 bytes ] as bits
};

function convertBufferToNumber(chunks: Buffer | number[]) {
    let value = 0;
    for (let i = 0; i < chunks.length; i++) {
        value = value << 8;
        value += chunks[i];
    }
    return value;
}

function convertStringToHexArray(value: string) {
    const asciiKeys = [];
    for (let i = 0; i < value.length; i ++) {
        asciiKeys.push(value[i].charCodeAt(0));
    }
    return asciiKeys;
}

export function onEvent(args?: {
    queryOnDeviceAnnounce?: boolean, timeStart?: '1970' | '2000', respondToMcuVersionResponse?: boolean, queryIntervalSeconds?: number
}): OnEvent {
    return async (type, data, device, settings, state) => {
        args = {queryOnDeviceAnnounce: false, timeStart: '1970', respondToMcuVersionResponse: true, ...args};

        const endpoint = device.endpoints[0];

        if (type === 'message' && data.cluster === 'manuSpecificTuya') {
            if (args.respondToMcuVersionResponse && data.type === 'commandMcuVersionResponse') {
                await endpoint.command('manuSpecificTuya', 'mcuVersionRequest', {'seq': 0x0002});
            } else if (data.type === 'commandMcuGatewayConnectionStatus') {
                // "payload" can have the following values:
                // 0x00: The gateway is not connected to the internet.
                // 0x01: The gateway is connected to the internet.
                // 0x02: The request timed out after three seconds.
                const payload = {payloadSize: 1, payload: 1};
                await endpoint.command('manuSpecificTuya', 'mcuGatewayConnectionStatus', payload, {});
            }
        }

        if (data.type === 'commandMcuSyncTime' && data.cluster === 'manuSpecificTuya') {
            try {
                const offset = args.timeStart === '2000' ? constants.OneJanuary2000 : 0;
                const utcTime = Math.round(((new Date()).getTime() - offset) / 1000);
                const localTime = utcTime - (new Date()).getTimezoneOffset() * 60;
                const payload = {
                    payloadSize: 8,
                    payload: [
                        ...convertDecimalValueTo4ByteHexArray(utcTime),
                        ...convertDecimalValueTo4ByteHexArray(localTime),
                    ],
                };
                await endpoint.command('manuSpecificTuya', 'mcuSyncTime', payload, {});
            } catch (error) {
                /* handle error to prevent crash */
            }
        }

        // Some devices require a dataQuery on deviceAnnounce, otherwise they don't report any data
        if (args.queryOnDeviceAnnounce && type === 'deviceAnnounce') {
            await endpoint.command('manuSpecificTuya', 'dataQuery', {});
        }

        if (args.queryIntervalSeconds) {
            if (type === 'stop') {
                clearTimeout(globalStore.getValue(device, 'query_interval'));
                globalStore.clearValue(device, 'query_interval');
            } else if (!globalStore.hasValue(device, 'query_interval')) {
                const setTimer = () => {
                    const timer = setTimeout(async () => {
                        try {
                            await endpoint.command('manuSpecificTuya', 'dataQuery', {});
                        } catch (error) {/* Do nothing*/}
                        setTimer();
                    }, args.queryIntervalSeconds * 1000);
                    globalStore.putValue(device, 'query_interval', timer);
                };
                setTimer();
            }
        }
    };
}

function getDataValue(dpValue: Tuya.DpValue) {
    let dataString = '';
    switch (dpValue.datatype) {
    case dataTypes.raw:
        return dpValue.data;
    case dataTypes.bool:
        return dpValue.data[0] === 1;
    case dataTypes.number:
        return convertBufferToNumber(dpValue.data);
    case dataTypes.string:
        // Don't use .map here, doesn't work: https://github.com/Koenkk/zigbee-herdsman-converters/pull/1799/files#r530377091
        for (let i = 0; i < dpValue.data.length; ++i) {
            dataString += String.fromCharCode(dpValue.data[i]);
        }
        return dataString;
    case dataTypes.enum:
        return dpValue.data[0];
    case dataTypes.bitmap:
        return convertBufferToNumber(dpValue.data);
    }
}

function convertDecimalValueTo4ByteHexArray(value: number) {
    const hexValue = Number(value).toString(16).padStart(8, '0');
    const chunk1 = hexValue.substring(0, 2);
    const chunk2 = hexValue.substring(2, 4);
    const chunk3 = hexValue.substring(4, 6);
    const chunk4 = hexValue.substring(6);
    return [chunk1, chunk2, chunk3, chunk4].map((hexVal) => parseInt(hexVal, 16));
}

function convertDecimalValueTo2ByteHexArray(value: number) {
    const hexValue = Number(value).toString(16).padStart(4, '0');
    const chunk1 = hexValue.substring(0, 2);
    const chunk2 = hexValue.substring(2);
    return [chunk1, chunk2].map((hexVal) => parseInt(hexVal, 16));
}

export async function onEventMeasurementPoll(type: OnEventType, data: OnEventData, device: Zh.Device, options: KeyValue,
    electricalMeasurement=true, metering=false) {
    const endpoint = device.getEndpoint(1);
    if (type === 'stop') {
        clearTimeout(globalStore.getValue(device, 'measurement_poll'));
        globalStore.clearValue(device, 'measurement_poll');
    } else if (!globalStore.hasValue(device, 'measurement_poll')) {
        const seconds = utils.toNumber(
            options && options.measurement_poll_interval ? options.measurement_poll_interval : 60, 'measurement_poll_interval');
        if (seconds === -1) return;
        const setTimer = () => {
            const timer = setTimeout(async () => {
                try {
                    if (electricalMeasurement) {
                        await endpoint.read('haElectricalMeasurement', ['rmsVoltage', 'rmsCurrent', 'activePower']);
                    }
                    if (metering) {
                        await endpoint.read('seMetering', ['currentSummDelivered']);
                    }
                } catch (error) {/* Do nothing*/}
                setTimer();
            }, seconds * 1000);
            globalStore.putValue(device, 'measurement_poll', timer);
        };
        setTimer();
    }
}

export async function onEventSetTime(type: OnEventType, data: KeyValue, device: Zh.Device) {
    // FIXME: Need to join onEventSetTime/onEventSetLocalTime to one command

    if (data.type === 'commandMcuSyncTime' && data.cluster === 'manuSpecificTuya') {
        try {
            const utcTime = Math.round(((new Date()).getTime() - constants.OneJanuary2000) / 1000);
            const localTime = utcTime - (new Date()).getTimezoneOffset() * 60;
            const endpoint = device.getEndpoint(1);

            const payload = {
                payloadSize: 8,
                payload: [
                    ...convertDecimalValueTo4ByteHexArray(utcTime),
                    ...convertDecimalValueTo4ByteHexArray(localTime),
                ],
            };
            await endpoint.command('manuSpecificTuya', 'mcuSyncTime', payload, {});
        } catch (error) {
            // endpoint.command can throw an error which needs to
            // be caught or the zigbee-herdsman may crash
            // Debug message is handled in the zigbee-herdsman
        }
    }
}

// set UTC and Local Time as total number of seconds from 00: 00: 00 on January 01, 1970
// force to update every device time every hour due to very poor clock
export async function onEventSetLocalTime(type: OnEventType, data: KeyValue, device: Zh.Device) {
    // FIXME: What actually nextLocalTimeUpdate/forceTimeUpdate do?
    //  I did not find any timers or something else where it was used.
    //  Actually, there are two ways to set time on TuYa MCU devices:
    //  1. Respond to the `commandMcuSyncTime` event
    //  2. Just send `mcuSyncTime` anytime (by 1-hour timer or something else)

    const nextLocalTimeUpdate = globalStore.getValue(device, 'nextLocalTimeUpdate');
    const forceTimeUpdate = nextLocalTimeUpdate == null || nextLocalTimeUpdate < new Date().getTime();

    if ((data.type === 'commandMcuSyncTime' && data.cluster === 'manuSpecificTuya') || forceTimeUpdate) {
        globalStore.putValue(device, 'nextLocalTimeUpdate', new Date().getTime() + 3600 * 1000);

        try {
            const utcTime = Math.round(((new Date()).getTime()) / 1000);
            const localTime = utcTime - (new Date()).getTimezoneOffset() * 60;
            const endpoint = device.getEndpoint(1);

            const payload = {
                payloadSize: 8,
                payload: [
                    ...convertDecimalValueTo4ByteHexArray(utcTime),
                    ...convertDecimalValueTo4ByteHexArray(localTime),
                ],
            };
            await endpoint.command('manuSpecificTuya', 'mcuSyncTime', payload, {});
        } catch (error) {
            // endpoint.command can throw an error which needs to
            // be caught or the zigbee-herdsman may crash
            // Debug message is handled in the zigbee-herdsman
        }
    }
}

// Return `seq` - transaction ID for handling concrete response
async function sendDataPoints(entity: Zh.Endpoint | Zh.Group, dpValues: Tuya.DpValue[], cmd='dataRequest', seq?:number) {
    if (seq === undefined) {
        seq = globalStore.getValue(entity, 'sequence', 0);
        globalStore.putValue(entity, 'sequence', (seq + 1) % 0xFFFF);
    }

    await entity.command('manuSpecificTuya', cmd, {seq, dpValues}, {disableDefaultResponse: true});
    return seq;
}

function dpValueFromNumberValue(dp: number, value: number) {
    return {dp, datatype: dataTypes.number, data: convertDecimalValueTo4ByteHexArray(value)};
}

function dpValueFromBool(dp: number, value: boolean) {
    return {dp, datatype: dataTypes.bool, data: [value ? 1 : 0]};
}

function dpValueFromEnum(dp: number, value: number) {
    return {dp, datatype: dataTypes.enum, data: [value]};
}

function dpValueFromString(dp: number, string: string) {
    return {dp, datatype: dataTypes.string, data: convertStringToHexArray(string)};
}

function dpValueFromRaw(dp: number, rawBuffer: number[]) {
    return {dp, datatype: dataTypes.raw, data: rawBuffer};
}

function dpValueFromBitmap(dp: number, bitmapBuffer: number) {
    return {dp, datatype: dataTypes.bitmap, data: [bitmapBuffer]};
}

export async function sendDataPointValue(entity: Zh.Group | Zh.Endpoint, dp: number, value: number, cmd?: string, seq?: number) {
    return await sendDataPoints(entity, [dpValueFromNumberValue(dp, value)], cmd, seq);
}

export async function sendDataPointBool(entity: Zh.Group | Zh.Endpoint, dp: number, value: boolean, cmd?: string, seq?: number) {
    return await sendDataPoints(entity, [dpValueFromBool(dp, value)], cmd, seq);
}

export async function sendDataPointEnum(entity: Zh.Group | Zh.Endpoint, dp: number, value: number, cmd?: string, seq?: number) {
    return await sendDataPoints(entity, [dpValueFromEnum(dp, value)], cmd, seq);
}

export async function sendDataPointRaw(entity: Zh.Group | Zh.Endpoint, dp: number, value: number[], cmd?: string, seq?: number) {
    return await sendDataPoints(entity, [dpValueFromRaw(dp, value)], cmd, seq);
}

export async function sendDataPointBitmap(entity: Zh.Group | Zh.Endpoint, dp: number, value: number, cmd?: string, seq?: number) {
    return await sendDataPoints(entity, [dpValueFromBitmap(dp, value)], cmd, seq);
}

export async function sendDataPointStringBuffer(entity: Zh.Group | Zh.Endpoint, dp: number, value: string, cmd?: string, seq?: number) {
    return await sendDataPoints(entity, [dpValueFromString(dp, value)], cmd, seq);
}

const tuyaExposes = {
    lightType: () => e.enum('light_type', ea.STATE_SET, ['led', 'incandescent', 'halogen'])
        .withDescription('Type of light attached to the device'),
    lightBrightnessWithMinMax: () => e.light_brightness().withMinBrightness().withMaxBrightness()
        .setAccess('state', ea.STATE_SET)
        .setAccess('brightness', ea.STATE_SET)
        .setAccess('min_brightness', ea.STATE_SET)
        .setAccess('max_brightness', ea.STATE_SET),
    lightBrightness: () => e.light_brightness()
        .setAccess('state', ea.STATE_SET)
        .setAccess('brightness', ea.STATE_SET),
    countdown: () => e.numeric('countdown', ea.STATE_SET).withValueMin(0).withValueMax(43200).withValueStep(1).withUnit('s')
        .withDescription('Countdown to turn device off after a certain time'),
    switch: () => e.switch().setAccess('state', ea.STATE_SET),
    selfTest: () => e.binary('self_test', ea.STATE_SET, true, false)
        .withDescription('Indicates whether the device is being self-tested'),
    selfTestResult: () => e.enum('self_test_result', ea.STATE, ['checking', 'success', 'failure', 'others'])
        .withDescription('Result of the self-test'),
    faultAlarm: () => e.binary('fault_alarm', ea.STATE, true, false).withDescription('Indicates whether a fault was detected'),
    silence: () => e.binary('silence', ea.STATE_SET, true, false).withDescription('Silence the alarm'),
    frostProtection: (extraNote='') => e.binary('frost_protection', ea.STATE_SET, 'ON', 'OFF').withDescription(
        `When Anti-Freezing function is activated, the temperature in the house is kept at 8 °C.${extraNote}`),
    errorStatus: () => e.numeric('error_status', ea.STATE).withDescription('Error status'),
    scheduleAllDays: (access: number, format: string) => ['monday', 'tuesday', 'wednesday', 'thursday', 'friday', 'saturday', 'sunday']
        .map((day) => e.text(`schedule_${day}`, access).withDescription(`Schedule for ${day}, format: "${format}"`)),
    temperatureUnit: () => e.enum('temperature_unit', ea.STATE_SET, ['celsius', 'fahrenheit']).withDescription('Temperature unit'),
    temperatureCalibration: () => e.numeric('temperature_calibration', ea.STATE_SET).withValueMin(-2.0).withValueMax(2.0)
        .withValueStep(0.1).withUnit('°C').withDescription('Temperature calibration'),
    humidityCalibration: () => e.numeric('humidity_calibration', ea.STATE_SET).withValueMin(-30).withValueMax(30)
        .withValueStep(1).withUnit('%').withDescription('Humidity calibration'),
    gasValue: () => e.numeric('gas_value', ea.STATE).withDescription('Measured gas concentration'),
    energyWithPhase: (phase: string) => e.numeric(`energy_${phase}`, ea.STATE).withUnit('kWh')
        .withDescription(`Sum of consumed energy (phase ${phase.toUpperCase()})`),
    energyProducedWithPhase: (phase: string) => e.numeric(`energy_produced_${phase}`, ea.STATE).withUnit('kWh')
        .withDescription(`Sum of produced energy (phase ${phase.toUpperCase()})`),
    energyFlowWithPhase: (phase: string) => e.enum(`energy_flow_${phase}`, ea.STATE, ['consuming', 'producing'])
        .withDescription(`Direction of energy (phase ${phase.toUpperCase()})`),
    voltageWithPhase: (phase: string) => e.numeric(`voltage_${phase}`, ea.STATE).withUnit('V')
        .withDescription(`Measured electrical potential value (phase ${phase.toUpperCase()})`),
    powerWithPhase: (phase: string) => e.numeric(`power_${phase}`, ea.STATE).withUnit('W')
        .withDescription(`Instantaneous measured power (phase ${phase.toUpperCase()})`),
    currentWithPhase: (phase: string) => e.numeric(`current_${phase}`, ea.STATE).withUnit('A')
        .withDescription(`Instantaneous measured electrical current (phase ${phase.toUpperCase()})`),
    powerFactorWithPhase: (phase: string) => e.numeric(`power_factor_${phase}`, ea.STATE).withUnit('%')
        .withDescription(`Instantaneous measured power factor (phase ${phase.toUpperCase()})`),
    switchType: () => e.enum('switch_type', ea.ALL, ['toggle', 'state', 'momentary']).withDescription('Type of the switch'),
    backlightModeLowMediumHigh: () => e.enum('backlight_mode', ea.ALL, ['low', 'medium', 'high'])
        .withDescription('Intensity of the backlight'),
    backlightModeOffNormalInverted: () => e.enum('backlight_mode', ea.ALL, ['off', 'normal', 'inverted'])
        .withDescription('Mode of the backlight'),
    backlightModeOffOn: () => e.binary('backlight_mode', ea.ALL, 'ON', 'OFF').withDescription(`Mode of the backlight`),
    indicatorMode: () => e.enum('indicator_mode', ea.ALL, ['off', 'off/on', 'on/off', 'on']).withDescription('LED indicator mode'),
    indicatorModeNoneRelayPos: () => e.enum('indicator_mode', ea.ALL, ['none', 'relay', 'pos'])
        .withDescription('Mode of the indicator light'),
    powerOutageMemory: () => e.enum('power_outage_memory', ea.ALL, ['on', 'off', 'restore'])
        .withDescription('Recover state after power outage'),
    batteryState: () => e.enum('battery_state', ea.STATE, ['low', 'medium', 'high']).withDescription('State of the battery'),
    doNotDisturb: () => e.binary('do_not_disturb', ea.STATE_SET, true, false)
        .withDescription('Do not disturb mode, when enabled this function will keep the light OFF after a power outage'),
    colorPowerOnBehavior: () => e.enum('color_power_on_behavior', ea.STATE_SET, ['initial', 'previous', 'cutomized'])
        .withDescription('Power on behavior state'),
    switchMode: () => e.enum('switch_mode', ea.STATE_SET, ['switch', 'scene'])
        .withDescription('Sets the mode of the switch to act as a switch or as a scene'),
    lightMode: () => e.enum('light_mode', ea.STATE_SET, ['normal', 'on', 'off', 'flash'])
        .withDescription(`'Sets the indicator mode of l1.
        Normal: Orange while off and white while on.
        On: Always white. Off: Always orange.
        Flash: Flashes white when triggered.
        Note: Orange light will turn off after light off delay, white light always stays on. Light mode updates on next state change.'`),
};
export {tuyaExposes as exposes};

export const skip = {
    // Prevent state from being published when already ON and brightness is also published.
    // This prevents 100% -> X% brightness jumps when the switch is already on
    // https://github.com/Koenkk/zigbee2mqtt/issues/13800#issuecomment-1263592783
    stateOnAndBrightnessPresent: (meta: Tz.Meta) => {
        if (Array.isArray(meta.mapped)) throw new Error('Not supported');
        const convertedKey = meta.mapped.meta.multiEndpoint && meta.endpoint_name ? `state_${meta.endpoint_name}` : 'state';
        return meta.message.hasOwnProperty('brightness') && meta.state[convertedKey] === meta.message.state;
    },
};

export const configureMagicPacket = async (device: Zh.Device, coordinatorEndpoint: Zh.Endpoint, logger: Logger) => {
    try {
        const endpoint = device.endpoints[0];
        await endpoint.read('genBasic', ['manufacturerName', 'zclVersion', 'appVersion', 'modelId', 'powerSource', 0xfffe]);
    } catch (e) {
        // Fails for some TuYa devices with UNSUPPORTED_ATTRIBUTE, ignore that.
        // e.g. https://github.com/Koenkk/zigbee2mqtt/issues/14857
        if (e.message.includes('UNSUPPORTED_ATTRIBUTE')) {
            logger.debug('TuYa configureMagicPacket failed, ignoring...');
        } else {
            throw e;
        }
    }
};

export const fingerprint = (modelID: string, manufacturerNames: string[]) => {
    return manufacturerNames.map((manufacturerName) => {
        return {modelID, manufacturerName};
    });
};

export const whitelabel = (vendor: string, model: string, description: string, manufacturerNames: string[]) => {
    const fingerprint = manufacturerNames.map((manufacturerName) => {
        return {manufacturerName};
    });
    return {vendor, model, description, fingerprint};
};

class Base {
    value: number;

    constructor(value: number) {
        this.value = value;
    }

    valueOf() {
        return this.value;
    }
}

export class Enum extends Base {
    constructor(value: number) {
        super(value);
    }
}
const enumConstructor = (value: number) => new Enum(value);
export {enumConstructor as enum};

export class Bitmap extends Base {
    constructor(value: number) {
        super(value);
    }
}

type LookupMap = {[s: (string)]: number | boolean | Enum | string};
export const valueConverterBasic = {
    lookup: (map: LookupMap | ((options: KeyValue, device: Zh.Device) => LookupMap),
        fallbackValue?: number | boolean | KeyValue | string | null) => {
        return {
            to: (v: string, meta: Tz.Meta) => utils.getFromLookup(v, typeof map === 'function' ? map(meta.options, meta.device) : map),
            from: (v: number, _meta: Fz.Meta, options: KeyValue) => {
                const m = typeof map === 'function' ? map(options, _meta.device) : map;
                const value = Object.entries(m).find((i) => i[1].valueOf() === v);
                if (!value) {
                    if (fallbackValue !== undefined) return fallbackValue;
                    throw new Error(`Value '${v}' is not allowed, expected one of ${Object.values(m)}`);
                }
                return value[0];
            },
        };
    },
    scale: (min1: number, max1: number, min2: number, max2: number) => {
        return {
            to: (v: number) => utils.mapNumberRange(v, min1, max1, min2, max2),
            from: (v: number) => utils.mapNumberRange(v, min2, max2, min1, max1),
        };
    },
    raw: () => {
        return {to: (v: string|number|boolean) => v, from: (v: string|number|boolean) => v};
    },
    divideBy: (value: number) => {
        return {to: (v: number) => v * value, from: (v: number) => v / value};
    },
    divideByFromOnly: (value: number) => {
        return {to: (v: number) => v, from: (v: number) => v / value};
    },
    trueFalse: (valueTrue: number | Enum) => {
        return {from: (v: number) => v === valueTrue.valueOf()};
    },
    // color1000: () => {
    //     return {
    //         // eslint-disable-next-line
    //         to: (value: any, meta?: Tz.Meta) => {
    //             const make4sizedString = (v: string) => {
    //                 if (v.length >= 4) {
    //                     return v;
    //                 } else if (v.length === 3) {
    //                     return '0' + v;
    //                 } else if (v.length === 2) {
    //                     return '00' + v;
    //                 } else if (v.length === 1) {
    //                     return '000' + v;
    //                 } else {
    //                     return '0000';
    //                 }
    //             };

    //             const fillInHSB = (h: number, s: number, b: number, state: KeyValueAny) => {
    //                 // Define default values. Device expects leading zero in string.
    //                 const hsb = {
    //                     h: '0168', // 360
    //                     s: '03e8', // 1000
    //                     b: '03e8', // 1000
    //                 };

    //                 if (h) {
    //                     // The device expects 0-359
    //                     if (h >= 360) {
    //                         h = 359;
    //                     }
    //                     hsb.h = make4sizedString(h.toString(16));
    //                 } else if (state.color && state.color.hue) {
    //                     hsb.h = make4sizedString(state.color.hue.toString(16));
    //                 }

    //                 // Device expects 0-1000, saturation normally is 0-100 so we expect that from the user
    //                 // The device expects a round number, otherwise everything breaks
    //                 if (s) {
    //                     hsb.s = make4sizedString(utils.mapNumberRange(s, 0, 100, 0, 1000).toString(16));
    //                 } else if (state.color && state.color.saturation) {
    //                     hsb.s = make4sizedString(utils.mapNumberRange(state.color.saturation, 0, 100, 0, 1000).toString(16));
    //                 }

    //                 // Scale 0-255 to 0-1000 what the device expects.
    //                 if (b != null) {
    //                     hsb.b = make4sizedString(utils.mapNumberRange(b, 0, 255, 0, 1000).toString(16));
    //                 } else if (state.brightness != null) {
    //                     hsb.b = make4sizedString(utils.mapNumberRange(state.brightness, 0, 255, 0, 1000).toString(16));
    //                 }
    //                 return hsb;
    //             };
    //             const newColor = Color.fromConverterArg(value);
    //             let hsv;
    //             if (newColor.isRGB()) {
    //                 hsv = newColor.rgb.toHSV();
    //             } else {
    //                 if (newColor.isHSV()) {
    //                     hsv = newColor.hsv;
    //                 }
    //             }
    //             const hsb = fillInHSB(
    //                 utils.precisionRound(hsv.hue, 0) || null,
    //                 utils.precisionRound(hsv.saturation, 0) || null,
    //                 utils.precisionRound(hsv.brightness, 0) || null,
    //                 meta.state,
    //             );
    //             const data: string = hsb.h + hsb.s + hsb.b;

    //             return data;
    //         },
    //         // eslint-disable-next-line
    //         from: (value: any) => {
    //             const result: KeyValueAny = {};
    //             const h = parseInt(value.substring(0, 4), 16);
    //             const s = parseInt(value.substring(4, 8), 16);
    //             const b = parseInt(value.substring(8, 12), 16);
    //             result.color_mode = 'hs';
    //             result.color = {hue: h, saturation: utils.mapNumberRange(s, 0, 1000, 0, 100)};
    //             result.brightness = utils.mapNumberRange(b, 0, 1000, 0, 255);

    //             return result;
    //         },
    //     };
    // },
};

export const valueConverter = {
    trueFalse0: valueConverterBasic.trueFalse(0),
    trueFalse1: valueConverterBasic.trueFalse(1),
    trueFalseInvert: {
        to: (v: boolean) => !v,
        from: (v: boolean) => !v,
    },
    trueFalseEnum0: valueConverterBasic.trueFalse(new Enum(0)),
    trueFalseEnum1: valueConverterBasic.trueFalse(new Enum(1)),
    onOff: valueConverterBasic.lookup({'ON': true, 'OFF': false}),
    powerOnBehavior: valueConverterBasic.lookup({'off': 0, 'on': 1, 'previous': 2}),
    powerOnBehaviorEnum: valueConverterBasic.lookup({'off': new Enum(0), 'on': new Enum(1), 'previous': new Enum(2)}),
    switchType: valueConverterBasic.lookup({'momentary': new Enum(0), 'toggle': new Enum(1), 'state': new Enum(2)}),
    backlightModeOffNormalInverted: valueConverterBasic.lookup({'off': new Enum(0), 'normal': new Enum(1), 'inverted': new Enum(2)}),
    backlightModeOffLowMediumHigh: valueConverterBasic.lookup({'off': new Enum(0), 'low': new Enum(1), 'medium': new Enum(2), 'high': new Enum(3)}),
    lightType: valueConverterBasic.lookup({'led': 0, 'incandescent': 1, 'halogen': 2}),
    countdown: valueConverterBasic.raw(),
    scale0_254to0_1000: valueConverterBasic.scale(0, 254, 0, 1000),
    scale0_1to0_1000: valueConverterBasic.scale(0, 1, 0, 1000),
    divideBy100: valueConverterBasic.divideBy(100),
    temperatureUnit: valueConverterBasic.lookup({'celsius': 0, 'fahrenheit': 1}),
    temperatureUnitEnum: valueConverterBasic.lookup({'celsius': new Enum(0), 'fahrenheit': new Enum(1)}),
    batteryState: valueConverterBasic.lookup({'low': 0, 'medium': 1, 'high': 2}),
    divideBy10: valueConverterBasic.divideBy(10),
    divideBy1000: valueConverterBasic.divideBy(1000),
    divideBy10FromOnly: valueConverterBasic.divideByFromOnly(10),
    switchMode: valueConverterBasic.lookup({'switch': new Enum(0), 'scene': new Enum(1)}),
    lightMode: valueConverterBasic.lookup({'normal': new Enum(0), 'on': new Enum(1), 'off': new Enum(2), 'flash': new Enum(3)}),
    raw: valueConverterBasic.raw(),
    workingDay: valueConverterBasic.lookup({'disabled': new Enum(0), '6-1': new Enum(1), '5-2': new Enum(2), '7': new Enum(3)}),
    localTemperatureCalibration: {
        from: (value: number) => value > 4000 ? value - 4096 : value,
        to: (value: number) => value < 0 ? 4096 + value : value,
    },
    setLimit: {
        to: (v: number) => {
            if (!v) throw new Error('Limit cannot be unset, use factory_reset');
            return v;
        },
        from: (v: number) => v,
    },
    coverPosition: {
        to: async (v: number, meta: Tz.Meta) => {
            return meta.options.invert_cover ? 100 - v : v;
        },
        from: (v: number, meta: Fz.Meta, options: KeyValue) => {
            return options.invert_cover ? 100 - v : v;
        },
    },
    coverPositionInverted: {
        to: async (v: number, meta: Tz.Meta) => {
            return meta.options.invert_cover ? v : 100 - v;
        },
        from: (v: number, meta: Fz.Meta, options: KeyValue) => {
            return options.invert_cover ? v : 100 - v;
        },
    },
    tubularMotorDirection: valueConverterBasic.lookup({'normal': new Enum(0), 'reversed': new Enum(1)}),
    plus1: {
        from: (v: number) => v + 1,
        to: (v: number) => v - 1,
    },
    static: (value: string | number) => {
        return {
            from: (v: string | number) => {
                return value;
            },
        };
    },
    phaseVariant1: {
        from: (v: string) => {
            const buffer = Buffer.from(v, 'base64');
            return {voltage: (buffer[14] | buffer[13] << 8) / 10, current: (buffer[12] | buffer[11] << 8) / 1000};
        },
    },
    phaseVariant2: {
        from: (v: string) => {
            const buf = Buffer.from(v, 'base64');
            return {voltage: (buf[1] | buf[0] << 8) / 10, current: (buf[4] | buf[3] << 8) / 1000, power: (buf[7] | buf[6] << 8)};
        },
    },
    phaseVariant2WithPhase: (phase: string) => {
        return {
            from: (v: string) => {
                const buf = Buffer.from(v, 'base64');
                return {
                    [`voltage_${phase}`]: (buf[1] | buf[0] << 8) / 10,
                    [`current_${phase}`]: (buf[4] | buf[3] << 8) / 1000,
                    [`power_${phase}`]: (buf[7] | buf[6] << 8)};
            },
        };
    },
    phaseVariant3: {
        from: (v: string) => {
            const buf = Buffer.from(v, 'base64');
            return {
                voltage: ((buf[0] << 8) | buf[1]) / 10,
                current: ((buf[2] << 16) | (buf[3] << 8) | buf[4]) / 1000,
                power: ((buf[5] << 16) | (buf[6] << 8) | buf[7]),
            };
        },
    },
    threshold: {
        from: (v: string) => {
            const buffer = Buffer.from(v, 'base64');
            const stateLookup: KeyValue = {0: 'not_set', 1: 'over_current_threshold', 3: 'over_voltage_threshold'};
            const protectionLookup: KeyValue = {0: 'OFF', 1: 'ON'};
            return {
                threshold_1_protection: protectionLookup[buffer[1]],
                threshold_1: stateLookup[buffer[0]],
                threshold_1_value: (buffer[3] | buffer[2] << 8),
                threshold_2_protection: protectionLookup[buffer[5]],
                threshold_2: stateLookup[buffer[4]],
                threshold_2_value: (buffer[7] | buffer[6] << 8),
            };
        },
    },
    selfTestResult: valueConverterBasic.lookup({'checking': 0, 'success': 1, 'failure': 2, 'others': 3}),
    lockUnlock: valueConverterBasic.lookup({'LOCK': true, 'UNLOCK': false}),
    localTempCalibration1: {
        from: (v: number) => {
            if (v > 55) v -= 0x100000000;
            return v / 10;
        },
        to: (v: number) => {
            if (v > 0) return v * 10;
            if (v < 0) return v * 10 + 0x100000000;
            return v;
        },
    },
    localTempCalibration2: {
        from: (v: number) => v,
        to: (v: number) => {
            if (v < 0) return v + 0x100000000;
            return v;
        },
    },
    localTempCalibration3: {
        from: (v: number) => {
            if (v > 0x7FFFFFFF) v -= 0x100000000;
            return v / 10;
        },
        to: (v: number) => {
            if (v > 0) return v * 10;
            if (v < 0) return v * 10 + 0x100000000;
            return v;
        },
    },
    thermostatHolidayStartStop: {
        from: (v: string) => {
            const start = {
                year: v.slice(0, 4), month: v.slice(4, 6), day: v.slice(6, 8),
                hours: v.slice(8, 10), minutes: v.slice(10, 12),
            };
            const end = {
                year: v.slice(12, 16), month: v.slice(16, 18), day: v.slice(18, 20),
                hours: v.slice(20, 22), minutes: v.slice(22, 24),
            };
            const startStr = `${start.year}/${start.month}/${start.day} ${start.hours}:${start.minutes}`;
            const endStr = `${end.year}/${end.month}/${end.day} ${end.hours}:${end.minutes}`;
            return `${startStr} | ${endStr}`;
        },
        to: (v: string) => {
            const numberPattern = /\d+/g;
            // @ts-ignore
            return v.match(numberPattern).join([]).toString();
        },
    },
    thermostatScheduleDaySingleDP: {
        from: (v: number[]) => {
            // day split to 10 min segments = total 144 segments
            const maxPeriodsInDay = 10;
            const periodSize = 3;
            const schedule = [];

            for (let i = 0; i < maxPeriodsInDay; i++) {
                const time = v[i * periodSize];
                const totalMinutes = time * 10;
                const hours = totalMinutes / 60;
                const rHours = Math.floor(hours);
                const minutes = (hours - rHours) * 60;
                const rMinutes = Math.round(minutes);
                const strHours = rHours.toString().padStart(2, '0');
                const strMinutes = rMinutes.toString().padStart(2, '0');
                const tempHexArray = [v[i * periodSize + 1], v[i * periodSize + 2]];
                const tempRaw = Buffer.from(tempHexArray).readUIntBE(0, tempHexArray.length);
                const temp = tempRaw / 10;
                schedule.push(`${strHours}:${strMinutes}/${temp}`);
                if (rHours === 24) break;
            }

            return schedule.join(' ');
        },
        to: (v: KeyValue, meta: Tz.Meta) => {
            const dayByte: KeyValue = {
                monday: 1, tuesday: 2, wednesday: 4, thursday: 8,
                friday: 16, saturday: 32, sunday: 64,
            };
            const weekDay = v.week_day;
            utils.assertString(weekDay, 'week_day');
            if (Object.keys(dayByte).indexOf(weekDay) === -1) {
                throw new Error('Invalid "week_day" property value: ' + weekDay);
            }
            let weekScheduleType;
            if (meta.state && meta.state.working_day) weekScheduleType = meta.state.working_day;
            const payload = [];

            switch (weekScheduleType) {
            case 'mon_sun':
                payload.push(127);
                break;
            case 'mon_fri+sat+sun':
                if (['saturday', 'sunday'].indexOf(weekDay) === -1) {
                    payload.push(31);
                    break;
                }
                payload.push(dayByte[weekDay]);
                break;
            case 'separate':
                payload.push(dayByte[weekDay]);
                break;
            default:
                throw new Error('Invalid "working_day" property, need to set it before');
            }

            // day split to 10 min segments = total 144 segments
            const maxPeriodsInDay = 10;
            utils.assertString(v.schedule, 'schedule');
            const schedule = v.schedule.split(' ');
            const schedulePeriods = schedule.length;
            if (schedulePeriods > 10) throw new Error('There cannot be more than 10 periods in the schedule: ' + v);
            if (schedulePeriods < 2) throw new Error('There cannot be less than 2 periods in the schedule: ' + v);
            let prevHour;

            for (const period of schedule) {
                const timeTemp = period.split('/');
                const hm = timeTemp[0].split(':', 2);
                const h = parseInt(hm[0]);
                const m = parseInt(hm[1]);
                const temp = parseFloat(timeTemp[1]);
                if (h < 0 || h > 24 || m < 0 || m >= 60 || m % 10 !== 0 || temp < 5 || temp > 30 || temp % 0.5 !== 0) {
                    throw new Error('Invalid hour, minute or temperature of: ' + period);
                } else if (prevHour > h) {
                    throw new Error(`The hour of the next segment can't be less than the previous one: ${prevHour} > ${h}`);
                }
                prevHour = h;
                const segment = (h * 60 + m) / 10;
                const tempHexArray = convertDecimalValueTo2ByteHexArray(temp * 10);
                payload.push(segment, ...tempHexArray);
            }

            // Add "technical" periods to be valid payload
            for (let i = 0; i < maxPeriodsInDay - schedulePeriods; i++) {
                // by default it sends 9000b2, it's 24 hours and 18 degrees
                payload.push(144, 0, 180);
            }

            return payload;
        },
    },
    thermostatScheduleDayMultiDP: {
        from: (v: string) => {
            const schedule = [];
            for (let index = 1; index < 17; index = index + 4) {
                schedule.push(
                    String(parseInt(v[index+0])).padStart(2, '0') + ':' +
                    String(parseInt(v[index+1])).padStart(2, '0') + '/' +
                    // @ts-ignore
                    (parseFloat((v[index+2] << 8) + v[index+3]) / 10.0).toFixed(1),
                );
            }
            return schedule.join(' ');
        },
        to: (v: string) => {
            const payload = [0];
            const transitions = v.split(' ');
            if (transitions.length != 4) {
                throw new Error('Invalid schedule: there should be 4 transitions');
            }
            for (const transition of transitions) {
                const timeTemp = transition.split('/');
                if (timeTemp.length != 2) {
                    throw new Error('Invalid schedule: wrong transition format: ' + transition);
                }
                const hourMin = timeTemp[0].split(':');
                const hour = parseInt(hourMin[0]);
                const min = parseInt(hourMin[1]);
                const temperature = Math.floor(parseFloat(timeTemp[1]) * 10);
                if (hour < 0 || hour > 24 || min < 0 || min > 60 || temperature < 50 || temperature > 300) {
                    throw new Error('Invalid hour, minute or temperature of: ' + transition);
                }
                payload.push(
                    hour,
                    min,
                    (temperature & 0xff00) >> 8,
                    temperature & 0xff,
                );
            }
            return payload;
        },
    },
    thermostatScheduleDayMultiDPWithDayNumber: (dayNum: number) => {
        return {
            from: (v: string) => valueConverter.thermostatScheduleDayMultiDP.from(v),
            to: (v: string) => {
                const data = valueConverter.thermostatScheduleDayMultiDP.to(v);
                data[0] = dayNum;
                return data;
            },
        };
    },
    tv02Preset: () => {
        return {
            from: (v: number) => {
                if (v === 0) return 'auto';
                else if (v === 1) return 'manual';
                else return 'holiday'; // 2 and 3 are holiday
            },
            to: (v: string, meta: Tz.Meta) => {
                if (v === 'auto') return new Enum(0);
                else if (v === 'manual') return new Enum(1);
                else if (v === 'holiday') {
                    // https://github.com/Koenkk/zigbee2mqtt/issues/20486
                    if (meta.device.manufacturerName === '_TZE200_mudxchsu') return new Enum(2);
                    else return new Enum(3);
                } else throw new Error(`Unsupported preset '${v}'`);
            },
        };
    },
    thermostatSystemModeAndPreset: (toKey: string) => {
        return {
            from: (v: string) => {
                utils.assertNumber(v, 'system_mode');
                const presetLookup: KeyValueNumberString = {0: 'auto', 1: 'manual', 2: 'off', 3: 'on'};
                const systemModeLookup: KeyValueNumberString = {0: 'auto', 1: 'auto', 2: 'off', 3: 'heat'};
                return {preset: presetLookup[v], system_mode: systemModeLookup[v]};
            },
            to: (v: string) => {
                const presetLookup: KeyValueStringEnum = {'auto': new Enum(0), 'manual': new Enum(1), 'off': new Enum(2), 'on': new Enum(3)};
                const systemModeLookup: KeyValueStringEnum = {'auto': new Enum(1), 'off': new Enum(2), 'heat': new Enum(3)};
                const lookup: KeyValueStringEnum = toKey === 'preset' ? presetLookup : systemModeLookup;
                return utils.getFromLookup(v, lookup);
            },
        };
    },
    ZWT198_schedule: {
        from: (value: number[], meta: Fz.Meta, options: KeyValue) => {
            const programmingMode = [];

            for (let i=0; i<8; i++) {
                const start=i*4;

                const time = value[start].toString().padStart(2, '0')+':'+ value[start+1].toString().padStart(2, '0');
                const temp = (value[start+2]*256+value[start+3])/10;
                const tempStr = temp.toFixed(1)+'°C';
                programmingMode.push(time+'/'+tempStr);
            }
            return {
                schedule_weekday: programmingMode.slice(0, 6).join(' '),
                schedule_holiday: programmingMode.slice(6, 8).join(' '),
            };
        },
        to: async (v: string, meta: Tz.Meta) => {
            const dpId = 109;
            const payload:number[] = [];
            let weekdayFormat: string;
            let holidayFormat: string;

            if (meta.message.hasOwnProperty('schedule_weekday')) {
                weekdayFormat = v;
                holidayFormat = meta.state['schedule_holiday'] as string;
            } else {
                weekdayFormat = meta.state['schedule_weekday'] as string;
                holidayFormat = v;
            }

            function scheduleToRaw(key: string, input: string, number: number, payload: number[], meta: Tz.Meta) {
                const items = input.trim().split(/\s+/);

                if (items.length != number) {
                    throw new Error('Wrong number of items for '+ key +' :' + items.length);
                } else {
                    for (let i = 0; i < number; i++) {
                        const timeTemperature = items[i].split('/');
                        if (timeTemperature.length != 2) {
                            throw new Error('Invalid schedule: wrong transition format: ' + items[i]);
                        }
                        const hourMinute = timeTemperature[0].split(':', 2);
                        const hour = parseInt(hourMinute[0]);
                        const minute = parseInt(hourMinute[1]);
                        const temperature = parseFloat(timeTemperature[1]);

                        if (!utils.isNumber(hour) || !utils.isNumber(temperature) || !utils.isNumber(minute) ||
                            hour < 0 || hour >= 24 ||
                            minute < 0 || minute >= 60 ||
                            temperature < 5 || temperature >= 35) {
                            throw new Error('Invalid hour, minute or temperature (5<t<35) in ' + key + ' of: `' +
                                items[i]+'`; Format is `hh:m/cc.c` or `hh:mm/cc.c°C`');
                        }
                        const temperature10 =Math.round(temperature*10);

                        payload.push(
                            hour,
                            minute,
                            (temperature10 >> 8) & 0xFF,
                            temperature10 & 0xFF,
                        );
                    }
                }
                return;
            }

            scheduleToRaw('schedule_weekday', weekdayFormat, 6, payload, meta);
            scheduleToRaw('schedule_holiday', holidayFormat, 2, payload, meta);

            const entity = meta.device.endpoints[0];
            const sendCommand = utils.getMetaValue(entity, meta.mapped, 'tuyaSendCommand', undefined, 'dataRequest');
            await sendDataPointRaw(entity, dpId, payload, sendCommand, 1);
        },
    },
    TV02SystemMode: {
        to: async (v: number, meta: Tz.Meta) => {
            const entity = meta.device.endpoints[0];
            if (meta.message.system_mode) {
                if (meta.message.system_mode === 'off') {
                    await sendDataPointBool(entity, 107, true, 'dataRequest', 1);
                } else {
                    await sendDataPointEnum(entity, 2, 1, 'dataRequest', 1); // manual
                }
            } else if (meta.message.heating_stop) {
                if (meta.message.heating_stop === 'ON') {
                    await sendDataPointBool(entity, 107, true, 'dataRequest', 1);
                } else {
                    await sendDataPointEnum(entity, 2, 1, 'dataRequest', 1); // manual
                }
            }
        },
        from: (v: boolean) => {
            return {system_mode: v === false ? 'heat' : 'off', heating_stop: v === false ? 'OFF' : 'ON'};
        },
    },
    TV02FrostProtection: {
        to: async (v: unknown, meta: Tz.Meta) => {
            const entity = meta.device.endpoints[0];
            if (v === 'ON') {
                await sendDataPointBool(entity, 10, true, 'dataRequest', 1);
            } else {
                await sendDataPointEnum(entity, 2, 1, 'dataRequest', 1); // manual
            }
        },
        from: (v: unknown) => {
            return {frost_protection: v === false ? 'OFF' : 'ON'};
        },
    },
    inverse: {to: (v: boolean) => !v, from: (v: boolean) => !v},
    onOffNotStrict: {from: (v: string) => v ? 'ON' : 'OFF', to: (v: string) => v === 'ON'},
    errorOrBatteryLow: {
        from: (v: number) => {
            if (v === 0) return {'battery_low': false};
            if (v === 1) return {'battery_low': true};
            return {'error': v};
        },
    },
};

const tuyaTz = {
    power_on_behavior_1: {
        key: ['power_on_behavior', 'power_outage_memory'],
        convertSet: async (entity, key, value, meta) => {
            // Deprecated: remove power_outage_memory
            const moesStartUpOnOff = utils.getFromLookup(value, key === 'power_on_behavior' ?
                {'off': 0, 'on': 1, 'previous': 2} : {'off': 0, 'on': 1, 'restore': 2});
            await entity.write('genOnOff', {moesStartUpOnOff});
            return {state: {[key]: value}};
        },
        convertGet: async (entity, key, meta) => {
            await entity.read('genOnOff', ['moesStartUpOnOff']);
        },
    } satisfies Tz.Converter,
    power_on_behavior_2: {
        key: ['power_on_behavior'],
        convertSet: async (entity, key, value, meta) => {
            const powerOnBehavior = utils.getFromLookup(value, {'off': 0, 'on': 1, 'previous': 2});
            await entity.write('manuSpecificTuya_3', {powerOnBehavior});
            return {state: {[key]: value}};
        },
        convertGet: async (entity, key, meta) => {
            await entity.read('manuSpecificTuya_3', ['powerOnBehavior']);
        },
    } satisfies Tz.Converter,
    switch_type: {
        key: ['switch_type'],
        convertSet: async (entity, key, value, meta) => {
            const switchType = utils.getFromLookup(value, {'toggle': 0, 'state': 1, 'momentary': 2});
            await entity.write('manuSpecificTuya_3', {switchType}, {disableDefaultResponse: true});
            return {state: {[key]: value}};
        },
        convertGet: async (entity, key, meta) => {
            await entity.read('manuSpecificTuya_3', ['switchType']);
        },
    } satisfies Tz.Converter,
    backlight_indicator_mode_1: {
        key: ['backlight_mode', 'indicator_mode'],
        convertSet: async (entity, key, value, meta) => {
            const tuyaBacklightMode = utils.getFromLookup(value, key === 'backlight_mode' ?
                {'low': 0, 'medium': 1, 'high': 2, 'off': 0, 'normal': 1, 'inverted': 2} :
                {'off': 0, 'off/on': 1, 'on/off': 2, 'on': 3});
            await entity.write('genOnOff', {tuyaBacklightMode});
            return {state: {[key]: value}};
        },
        convertGet: async (entity, key, meta) => {
            await entity.read('genOnOff', ['tuyaBacklightMode']);
        },
    } satisfies Tz.Converter,
    backlight_indicator_mode_2: {
        key: ['backlight_mode'],
        convertSet: async (entity, key, value, meta) => {
            const tuyaBacklightSwitch = utils.getFromLookup(value, {'off': 0, 'on': 1});
            await entity.write('genOnOff', {tuyaBacklightSwitch});
            return {state: {[key]: value}};
        },
        convertGet: async (entity, key, meta) => {
            await entity.read('genOnOff', ['tuyaBacklightSwitch']);
        },
    } satisfies Tz.Converter,
    child_lock: {
        key: ['child_lock'],
        convertSet: async (entity, key, value, meta) => {
            const v = utils.getFromLookup(value, {'lock': true, 'unlock': false});
            await entity.write('genOnOff', {0x8000: {value: v, type: 0x10}});
        },
    } satisfies Tz.Converter,
    min_brightness: {
        key: ['min_brightness'],
        convertSet: async (entity, key, value, meta) => {
            const number = utils.toNumber(value, `min_brightness`);
            const minValueHex = number.toString(16);
            const maxValueHex = 'ff';
            const minMaxValue = parseInt(`${minValueHex}${maxValueHex}`, 16);
            const payload = {0xfc00: {value: minMaxValue, type: 0x21}};
            await entity.write('genLevelCtrl', payload, {disableDefaultResponse: true});
            return {state: {min_brightness: number}};
        },
        convertGet: async (entity, key, meta) => {
            await entity.read('genLevelCtrl', [0xfc00]);
        },
    } satisfies Tz.Converter,
    color_power_on_behavior: {
        key: ['color_power_on_behavior'],
        convertSet: async (entity, key, value, meta) => {
            const v = utils.getFromLookup(value, {'initial': 0, 'previous': 1, 'cutomized': 2});
            await entity.command('lightingColorCtrl', 'tuyaOnStartUp', {mode: v*256, data: [0, 0, 0, 0, 0, 0, 0, 0, 0, 0]});
            return {state: {color_power_on_behavior: value}};
        },
    } satisfies Tz.Converter,
    datapoints: {
        key: [
            'temperature_unit', 'temperature_calibration', 'humidity_calibration', 'alarm_switch', 'tamper_alarm_switch',
            'state', 'brightness', 'min_brightness', 'max_brightness', 'power_on_behavior', 'position', 'alarm_melody', 'alarm_mode',
            'countdown', 'light_type', 'silence', 'self_test', 'child_lock', 'open_window', 'open_window_temperature', 'frost_protection',
            'system_mode', 'heating_stop', 'current_heating_setpoint', 'local_temperature_calibration', 'preset', 'boost_timeset_countdown',
            'holiday_start_stop', 'holiday_temperature', 'comfort_temperature', 'eco_temperature', 'working_day',
            'week_schedule_programming', 'online', 'holiday_mode_date', 'schedule', 'schedule_monday', 'schedule_tuesday',
            'schedule_wednesday', 'schedule_thursday', 'schedule_friday', 'schedule_saturday', 'schedule_sunday', 'clear_fault',
            'scale_protection', 'error', 'radar_scene', 'radar_sensitivity', 'tumble_alarm_time', 'tumble_switch', 'fall_sensitivity',
            'min_temperature', 'max_temperature', 'window_detection', 'boost_heating', 'alarm_ringtone', 'alarm_time', 'fan_speed',
            'reverse_direction', 'border', 'click_control', 'motor_direction', 'opening_mode', 'factory_reset', 'set_upper_limit', 'set_bottom_limit',
            'motor_speed', 'timer', 'reset_frost_lock', 'schedule_periodic', 'schedule_weekday', 'schedule_holiday', 'backlight_mode', 'calibration',
            'motor_steering', 'mode', 'lower', 'upper', 'delay', 'reverse', 'touch', 'program', 'light_mode', 'switch_mode',
            ...[1, 2, 3, 4, 5, 6].map((no) => `schedule_slot_${no}`), 'minimum_range', 'maximum_range', 'detection_delay', 'fading_time',
            'radar_sensitivity', 'entry_sensitivity', 'illuminance_threshold', 'detection_range', 'shield_range', 'entry_distance_indentation',
            'entry_filter_time', 'departure_delay', 'block_time', 'status_indication', 'breaker_mode', 'breaker_status',
            'alarm', 'alarm_time', 'alarm_volume', 'type', 'volume', 'ringtone', 'duration', 'medium_motion_detection_distance',
            'large_motion_detection_distance', 'large_motion_detection_sensitivity', 'small_motion_detection_distance',
            'small_motion_detection_sensitivity', 'static_detection_distance', 'static_detection_sensitivity', 'keep_time', 'indicator',
            'motion_sensitivity', 'detection_distance_max', 'detection_distance_min', 'presence_sensitivity', 'sensitivity', 'illuminance_interval',
            'medium_motion_detection_sensitivity', 'small_detection_distance', 'small_detection_sensitivity', 'fan_mode', 'deadzone_temperature',
            'eco_mode', 'max_temperature_limit', 'min_temperature_limit', 'manual_mode',
            'medium_motion_detection_sensitivity', 'small_detection_distance', 'small_detection_sensitivity', 'switch_type',
            'ph_max', 'ph_min', 'ec_max', 'ec_min', 'orp_max', 'orp_min', 'free_chlorine_max', 'free_chlorine_min', 'target_distance',
            'illuminance_treshold_max', 'illuminance_treshold_min', 'presence_illuminance_switch', 'light_switch', 'light_linkage',
            'indicator_light', 'find_switch', 'detection_method', 'sensor', 'hysteresis', 'max_temperature_protection', 'display_brightness',
            'screen_orientation', 'regulator_period', 'regulator_set_point', 'upper_stroke_limit', 'middle_stroke_limit', 'lower_stroke_limit',
            'buzzer_feedback', 'rf_pairing', 'max_temperature_alarm', 'min_temperature_alarm', 'max_humidity_alarm', 'min_humidity_alarm',
            'temperature_periodic_report', 'humidity_periodic_report', 'temperature_sensitivity', 'humidity_sensitivity', 'temperature_alarm',
            'humidity_alarm', 'move_sensitivity', 'radar_range', 'presence_timeout',
        ],
        convertSet: async (entity, key, value, meta) => {
            // A set converter is only called once; therefore we need to loop
            const state: KeyValue = {};
            if (Array.isArray(meta.mapped)) throw new Error(`Not supported for groups`);
            const datapoints = meta.mapped.meta?.tuyaDatapoints;
            if (!datapoints) throw new Error('No datapoints map defined');
            for (const [attr, value] of Object.entries(meta.message)) {
                const convertedKey: string = meta.mapped.meta.multiEndpoint && meta.endpoint_name && !attr.startsWith(`${key}_`) ?
                    `${attr}_${meta.endpoint_name}` : attr;
                const dpEntry = datapoints.find((d) => d[1] === convertedKey);
                if (!dpEntry?.[1] || !dpEntry?.[2].to) {
                    throw new Error(`No datapoint defined for '${attr}'`);
                }
                if (dpEntry[3] && dpEntry[3].skip && dpEntry[3].skip(meta)) continue;
                const dpId = dpEntry[0];
                const convertedValue = await dpEntry[2].to(value, meta);
                const sendCommand = utils.getMetaValue(entity, meta.mapped, 'tuyaSendCommand', undefined, 'dataRequest');
                if (convertedValue === undefined) {
                    // conversion done inside converter, ignore.
                } else if (typeof convertedValue === 'boolean') {
                    await sendDataPointBool(entity, dpId, convertedValue, sendCommand, 1);
                } else if (typeof convertedValue === 'number') {
                    await sendDataPointValue(entity, dpId, convertedValue, sendCommand, 1);
                } else if (typeof convertedValue === 'string') {
                    await sendDataPointStringBuffer(entity, dpId, convertedValue, sendCommand, 1);
                } else if (Array.isArray(convertedValue)) {
                    await sendDataPointRaw(entity, dpId, convertedValue, sendCommand, 1);
                } else if (convertedValue instanceof Enum) {
                    await sendDataPointEnum(entity, dpId, convertedValue.valueOf(), sendCommand, 1);
                } else if (convertedValue instanceof Bitmap) {
                    await sendDataPointBitmap(entity, dpId, convertedValue.valueOf(), sendCommand, 1);
                } else {
                    throw new Error(`Don't know how to send type '${typeof convertedValue}'`);
                }

                if (dpEntry[3] && dpEntry[3].optimistic === false) continue;

                state[key] = value;
            }
            return {state};
        },
    } satisfies Tz.Converter,
    do_not_disturb: {
        key: ['do_not_disturb'],
        convertSet: async (entity, key, value, meta) => {
            await entity.command('lightingColorCtrl', 'tuyaDoNotDisturb', {enable: value ? 1 : 0});
            return {state: {do_not_disturb: value}};
        },
    } satisfies Tz.Converter,
};
export {tuyaTz as tz};

const tuyaFz = {
    brightness: {
        cluster: 'genLevelCtrl',
        type: ['attributeReport', 'readResponse'],
        convert: (model, msg, publish, options, meta) => {
            if (msg.data.hasOwnProperty('61440')) {
                const property = utils.postfixWithEndpointName('brightness', msg, model, meta);
                return {[property]: msg.data['61440']};
            }
        },
    } satisfies Fz.Converter,
    gateway_connection_status: {
        cluster: 'manuSpecificTuya',
        type: ['commandMcuGatewayConnectionStatus'],
        convert: async (model, msg, publish, options, meta) => {
            // "payload" can have the following values:
            // 0x00: The gateway is not connected to the internet.
            // 0x01: The gateway is connected to the internet.
            // 0x02: The request timed out after three seconds.
            const payload = {payloadSize: 1, payload: 1};
            await msg.endpoint.command('manuSpecificTuya', 'mcuGatewayConnectionStatus', payload, {});
        },
    } satisfies Fz.Converter,
    power_on_behavior_1: {
        cluster: 'genOnOff',
        type: ['attributeReport', 'readResponse'],
        convert: (model, msg, publish, options, meta) => {
            if (msg.data.hasOwnProperty('moesStartUpOnOff')) {
                const lookup: KeyValue = {0: 'off', 1: 'on', 2: 'previous'};
                const property = utils.postfixWithEndpointName('power_on_behavior', msg, model, meta);
                return {[property]: lookup[msg.data['moesStartUpOnOff']]};
            }
        },
    } satisfies Fz.Converter,
    power_on_behavior_2: {
        cluster: 'manuSpecificTuya_3',
        type: ['attributeReport', 'readResponse'],
        convert: (model, msg, publish, options, meta) => {
            const attribute = 'powerOnBehavior';
            const lookup: KeyValue = {0: 'off', 1: 'on', 2: 'previous'};
            if (msg.data.hasOwnProperty(attribute)) {
                const property = utils.postfixWithEndpointName('power_on_behavior', msg, model, meta);
                return {[property]: lookup[msg.data[attribute]]};
            }
        },
    } satisfies Fz.Converter,
    power_outage_memory: {
        cluster: 'genOnOff',
        type: ['attributeReport', 'readResponse'],
        convert: (model, msg, publish, options, meta) => {
            if (msg.data.hasOwnProperty('moesStartUpOnOff')) {
                const lookup: KeyValue = {0x00: 'off', 0x01: 'on', 0x02: 'restore'};
                const property = utils.postfixWithEndpointName('power_outage_memory', msg, model, meta);
                return {[property]: lookup[msg.data['moesStartUpOnOff']]};
            }
        },
    } satisfies Fz.Converter,
    switch_type: {
        cluster: 'manuSpecificTuya_3',
        type: ['attributeReport', 'readResponse'],
        convert: (model, msg, publish, options, meta) => {
            if (msg.data.hasOwnProperty('switchType')) {
                const lookup: KeyValue = {0: 'toggle', 1: 'state', 2: 'momentary'};
                return {switch_type: lookup[msg.data['switchType']]};
            }
        },
    } satisfies Fz.Converter,
    backlight_mode_low_medium_high: {
        cluster: 'genOnOff',
        type: ['attributeReport', 'readResponse'],
        convert: (model, msg, publish, options, meta) => {
            if (msg.data.hasOwnProperty('tuyaBacklightMode')) {
                const value = msg.data['tuyaBacklightMode'];
                const backlightLookup: KeyValue = {0: 'low', 1: 'medium', 2: 'high'};
                return {backlight_mode: backlightLookup[value]};
            }
        },
    } satisfies Fz.Converter,
    backlight_mode_off_normal_inverted: {
        cluster: 'genOnOff',
        type: ['attributeReport', 'readResponse'],
        convert: (model, msg, publish, options, meta) => {
            if (msg.data.hasOwnProperty('tuyaBacklightMode')) {
                return {backlight_mode: utils.getFromLookup(msg.data['tuyaBacklightMode'], {0: 'off', 1: 'normal', 2: 'inverted'})};
            }
        },
    } satisfies Fz.Converter,
    backlight_mode_off_on: {
        cluster: 'genOnOff',
        type: ['attributeReport', 'readResponse'],
        convert: (model, msg, publish, options, meta) => {
            if (msg.data.hasOwnProperty('tuyaBacklightSwitch')) {
                return {backlight_mode: utils.getFromLookup(msg.data['tuyaBacklightSwitch'], {0: 'OFF', 1: 'ON'})};
            }
        },
    } satisfies Fz.Converter,
    indicator_mode: {
        cluster: 'genOnOff',
        type: ['attributeReport', 'readResponse'],
        convert: (model, msg, publish, options, meta) => {
            if (msg.data.hasOwnProperty('tuyaBacklightMode')) {
                return {indicator_mode: utils.getFromLookup(msg.data['tuyaBacklightMode'], {0: 'off', 1: 'off/on', 2: 'on/off', 3: 'on'})};
            }
        },
    } satisfies Fz.Converter,
    child_lock: {
        cluster: 'genOnOff',
        type: ['attributeReport', 'readResponse'],
        convert: (model, msg, publish, options, meta) => {
            if (msg.data.hasOwnProperty('32768')) {
                const value = msg.data['32768'];
                return {child_lock: value ? 'LOCK' : 'UNLOCK'};
            }
        },
    } satisfies Fz.Converter,
    min_brightness: {
        cluster: 'genLevelCtrl',
        type: ['attributeReport', 'readResponse'],
        convert: (model, msg, publish, options, meta) => {
            if (msg.data.hasOwnProperty(0xfc00)) {
                const property = utils.postfixWithEndpointName('min_brightness', msg, model, meta);
                const value = parseInt(msg.data[0xfc00].toString(16).slice(0, 2), 16);
                return {[property]: value};
            }
        },
    } satisfies Fz.Converter,
    datapoints: {
        cluster: 'manuSpecificTuya',
        type: ['commandDataResponse', 'commandDataReport', 'commandActiveStatusReport', 'commandActiveStatusReportAlt'],
        convert: (model, msg, publish, options, meta) => {
            const result: KeyValue = {};
            if (!model.meta || !model.meta.tuyaDatapoints) throw new Error('No datapoints map defined');
            const datapoints = model.meta.tuyaDatapoints;
            for (const dpValue of msg.data.dpValues) {
                const dpId = dpValue.dp;
                const dpEntry = datapoints.find((d) => d[0] === dpId);
                const value = getDataValue(dpValue);
                if (dpEntry?.[2]?.from) {
                    if (dpEntry[1]) {
                        result[dpEntry[1]] = dpEntry[2].from(value, meta, options, publish);
                    } else {
                        Object.assign(result, dpEntry[2].from(value, meta, options, publish));
                    }
                } else {
                    meta.logger.debug(`Datapoint ${dpId} not defined for '${meta.device.manufacturerName}' ` +
                        `with value ${value}`);
                }
            }
            return result;
        },
    } satisfies Fz.Converter,
};
export {tuyaFz as fz};

function getHandlersForDP(name: string, dp: number, type: number, converter: Tuya.ValueConverterSingle,
    readOnly?: boolean, skip?: (meta: Tz.Meta) => boolean, endpoint?: string, useGlobalSequence?: boolean): [Fz.Converter[], Tz.Converter[]] {
    const keyName = (endpoint) ? `${name}_${endpoint}` : name;
    const fromZigbee: Fz.Converter[] = [{
        cluster: 'manuSpecificTuya',
        type: ['commandDataResponse', 'commandDataReport', 'commandActiveStatusReport', 'commandActiveStatusReportAlt'],
        convert: (model, msg, publish, options, meta) => {
            const dpValue = msg.data.dpValues.find((d: Tuya.DpValue) => d.dp === dp);
            if (dpValue) {
                return {[keyName]: converter.from(getDataValue(dpValue))};
            }
        },
    }];

    const toZigbee: Tz.Converter[] = (readOnly) ? undefined : [{
        key: [name],
        endpoint: endpoint,
        convertSet: async (entity, key, value, meta) => {
            // A set converter is only called once; therefore we need to loop
            const state: KeyValue = {};
            if (Array.isArray(meta.mapped)) throw new Error(`Not supported for groups`);
            for (const [attr, value] of Object.entries(meta.message)) {
                const convertedKey: string = meta.mapped.meta && meta.mapped.meta.multiEndpoint && meta.endpoint_name && !attr.startsWith(`${key}_`) ?
                    `${attr}_${meta.endpoint_name}` : attr;
                // meta.logger.debug(`key: ${key}, convertedKey: ${convertedKey}, keyName: ${keyName}`);
                if (convertedKey !== keyName) continue;
                if (skip && skip(meta)) continue;

                const convertedValue = await converter.to(value, meta);
                const sendCommand = utils.getMetaValue(entity, meta.mapped, 'tuyaSendCommand', undefined, 'dataRequest');
                const seq = (useGlobalSequence) ? undefined : 1;
                // meta.logger.debug(`dp: ${dp}, value: ${value}, convertedValue: ${convertedValue}`);

                if (convertedValue === undefined) {
                    // conversion done inside converter, ignore.
                } else if (type == dataTypes.bool) {
                    await sendDataPointBool(entity, dp, convertedValue as boolean, sendCommand, seq);
                } else if (type == dataTypes.number) {
                    await sendDataPointValue(entity, dp, convertedValue as number, sendCommand, seq);
                } else if (type == dataTypes.string) {
                    await sendDataPointStringBuffer(entity, dp, convertedValue as string, sendCommand, seq);
                } else if (type == dataTypes.raw) {
                    await sendDataPointRaw(entity, dp, convertedValue as number[], sendCommand, seq);
                } else if (type == dataTypes.enum) {
                    await sendDataPointEnum(entity, dp, convertedValue as number, sendCommand, seq);
                } else if (type == dataTypes.bitmap) {
                    await sendDataPointBitmap(entity, dp, convertedValue as number, sendCommand, seq);
                } else {
                    throw new Error(`Don't know how to send type '${typeof convertedValue}'`);
                }

                state[convertedKey] = value;
            }
            return {state};
        },
    }];

    return [fromZigbee, toZigbee];
}

export interface TuyaDPEnumLookupArgs {
    name: string, dp: number, type?: number, lookup?: KeyValue,
    description?: string, readOnly?: boolean, endpoint?: string, skip?: (meta: Tz.Meta) => boolean,
    expose?: Expose,
}
export interface TuyaDPBinaryArgs {
    name: string, dp: number, type: number, valueOn: [string | boolean, unknown], valueOff: [string | boolean, unknown],
    description?: string, readOnly?: boolean, endpoint?: string, skip?: (meta: Tz.Meta) => boolean,
    expose?: Expose,
}

export interface TuyaDPNumericArgs {
    name: string, dp: number, type: number,
    description?: string, readOnly?: boolean, endpoint?: string, unit?: string, skip?: (meta: Tz.Meta) => boolean,
    valueMin?: number, valueMax?: number, valueStep?: number, scale?: number | [number, number, number, number],
    expose?: exposes.Numeric,
}

export interface TuyaDPLightArgs {
    state: {dp: number, type: number, valueOn: [string | boolean, unknown], valueOff: [string | boolean, unknown], skip?: (meta: Tz.Meta) => boolean},
    brightness: {dp: number, type: number, scale?: number | [number, number, number, number]},
    max?: {dp: number, type: number, scale?: number | [number, number, number, number]},
    min?: {dp: number, type: number, scale?: number | [number, number, number, number]},
    colorTemp?: {dp: number, type: number, range: Range, scale?: number | [number, number, number, number]},
    // color?: {dp: number, type: number, scale?: number | [number, number, number, number]},
    endpoint?: string,
}

const tuyaModernExtend = {
    dpEnumLookup(args: Partial<TuyaDPEnumLookupArgs>): ModernExtend {
        const {name, dp, type, lookup, description, readOnly, endpoint, expose, skip} = args;
        let exp: Expose;
        if (expose) {
            exp = expose;
        } else {
            exp = new exposes.Enum(name, readOnly ? ea.STATE : ea.STATE_SET, Object.keys(lookup)).withDescription(description);
        }
        if (endpoint) exp = exp.withEndpoint(endpoint);

        const handlers: [Fz.Converter[], Tz.Converter[]] = getHandlersForDP(name, dp, type, {
            from: (value) => utils.getFromLookupByValue(value, lookup),
            to: (value) => utils.getFromLookup(value, lookup),
        }, readOnly, skip, endpoint);

        return {exposes: [exp], fromZigbee: handlers[0], toZigbee: handlers[1], isModernExtend: true};
    },
    dpBinary(args: Partial<TuyaDPBinaryArgs>): ModernExtend {
        const {name, dp, type, valueOn, valueOff, description, readOnly, endpoint, expose, skip} = args;
        let exp: Expose;
        if (expose) {
            exp = expose;
        } else {
            exp = e.binary(name, readOnly ? ea.STATE : ea.STATE_SET, valueOn[0], valueOff[0]).withDescription(description);
        }
        if (endpoint) exp = exp.withEndpoint(endpoint);

        const handlers: [Fz.Converter[], Tz.Converter[]] = getHandlersForDP(name, dp, type, {
            from: (value) => (value === valueOn[1]) ? valueOn[0] : valueOff[0],
            to: (value) => (value === valueOn[0]) ? valueOn[1] : valueOff[1],
        }, readOnly, skip, endpoint);

        return {exposes: [exp], fromZigbee: handlers[0], toZigbee: handlers[1], isModernExtend: true};
    },
    dpNumeric(args: Partial<TuyaDPNumericArgs>): ModernExtend {
        const {name, dp, type, description, readOnly, endpoint, unit, valueMax, valueMin, valueStep, scale, expose, skip} = args;
        let exp: exposes.Numeric;
        if (expose) {
            exp = expose;
        } else {
            exp = e.numeric(name, readOnly ? ea.STATE : ea.STATE_SET).withDescription(description);
        }
        if (endpoint) exp = exp.withEndpoint(endpoint);
        if (unit) exp = exp.withUnit(unit);
        if (valueMin !== undefined) exp = exp.withValueMin(valueMin);
        if (valueMax !== undefined) exp = exp.withValueMax(valueMax);
        if (valueStep !== undefined) exp = exp.withValueStep(valueStep);

        let converter;
        if (scale === undefined) {
            converter = valueConverterBasic.raw();
        } else {
            if (Array.isArray(scale)) {
                converter = valueConverterBasic.scale(scale[0], scale[1], scale[2], scale[3]);
            } else {
                converter = valueConverterBasic.divideBy(scale);
            }
        }

        const handlers: [Fz.Converter[], Tz.Converter[]] = getHandlersForDP(name, dp, type, converter, readOnly, skip, endpoint);

        return {exposes: [exp], fromZigbee: handlers[0], toZigbee: handlers[1], isModernExtend: true};
    },
    dpLight(args: TuyaDPLightArgs): ModernExtend {
        const {state, brightness, min, max, colorTemp, endpoint} = args;
        let exp = e.light_brightness().setAccess('state', ea.STATE_SET).setAccess('brightness', ea.STATE_SET);
        let fromZigbee: Fz.Converter[] = [];
        let toZigbee: Tz.Converter[] = [];
        let ext: ModernExtend;
        if (min) {
            exp = exp.withMinBrightness().setAccess('min_brightness', ea.STATE_SET);
        }
        if (max) {
            exp = exp.withMaxBrightness().setAccess('max_brightness', ea.STATE_SET);
        }
        if (colorTemp) {
            exp = exp.withColorTemp(colorTemp.range).setAccess('color_temp', ea.STATE_SET);
        }
        // if (color) {
        //     exp = exp.withColor(['hs']).setAccess('color_hs', ea.STATE_SET);
        // }
        if (endpoint) exp = exp.withEndpoint(endpoint);
        ext = tuyaModernExtend.dpBinary({name: 'state', dp: state.dp, type: state.type,
            valueOn: state.valueOn, valueOff: state.valueOff, skip: state.skip, endpoint: endpoint});
        fromZigbee = [...fromZigbee, ...ext.fromZigbee];
        toZigbee = [...toZigbee, ...ext.toZigbee];
        ext = tuyaModernExtend.dpNumeric({name: 'brightness', dp: brightness.dp, type: brightness.type,
            scale: brightness.scale, endpoint: endpoint});
        fromZigbee = [...fromZigbee, ...ext.fromZigbee];
        toZigbee = [...toZigbee, ...ext.toZigbee];
        if (min) {
            ext = tuyaModernExtend.dpNumeric({name: 'min_brightness', dp: min.dp, type: min.type,
                scale: min.scale, endpoint: endpoint});
            fromZigbee = [...fromZigbee, ...ext.fromZigbee];
            toZigbee = [...toZigbee, ...ext.toZigbee];
        }
        if (max) {
            ext = tuyaModernExtend.dpNumeric({name: 'max_brightness', dp: max.dp, type: max.type,
                scale: max.scale, endpoint: endpoint});
            fromZigbee = [...fromZigbee, ...ext.fromZigbee];
            toZigbee = [...toZigbee, ...ext.toZigbee];
        }
        if (colorTemp) {
            ext = tuyaModernExtend.dpNumeric({name: 'color_temp', dp: colorTemp.dp, type: colorTemp.type,
                scale: colorTemp.scale, endpoint: endpoint});
            fromZigbee = [...fromZigbee, ...ext.fromZigbee];
            toZigbee = [...toZigbee, ...ext.toZigbee];
        }
        // if (color) {
        //     const handlers = getHandlersForDP('color', color.dp, color.type,
        //         valueConverterBasic.color1000(), undefined, undefined, endpoint);

        //     fromZigbee = [...fromZigbee, ...handlers[0]];
        //     toZigbee = [...toZigbee, ...handlers[1]];
        // }

        // combine extends for one expose
        return {exposes: [exp], fromZigbee, toZigbee, isModernExtend: true};
    },
    dpTemperature(args?: Partial<TuyaDPNumericArgs>): ModernExtend {
        return tuyaModernExtend.dpNumeric({name: 'temperature', type: dataTypes.number, readOnly: true, expose: e.temperature(), ...args});
    },
    dpHumidity(args?: Partial<TuyaDPNumericArgs>): ModernExtend {
        return tuyaModernExtend.dpNumeric({name: 'humidity', type: dataTypes.number, readOnly: true, expose: e.humidity(), ...args});
    },
    dpBattery(args?: Partial<TuyaDPNumericArgs>): ModernExtend {
        return tuyaModernExtend.dpNumeric({name: 'battery', type: dataTypes.number, readOnly: true, expose: e.battery(), ...args});
    },
    dpBatteryState(args?: Partial<TuyaDPEnumLookupArgs>): ModernExtend {
        return tuyaModernExtend.dpEnumLookup({name: 'battery_state', type: dataTypes.number, lookup: {'low': 0, 'medium': 1, 'high': 2},
            readOnly: true, expose: tuyaExposes.batteryState(), ...args});
    },
    dpTemperatureUnit(args?: Partial<TuyaDPEnumLookupArgs>): ModernExtend {
        return tuyaModernExtend.dpEnumLookup({name: 'temperature_unit', type: dataTypes.enum, lookup: {'celsius': 0, 'fahrenheit': 1},
            readOnly: true, expose: tuyaExposes.temperatureUnit(), ...args});
    },
    dpContact(args?: Partial<TuyaDPBinaryArgs>, invert?: boolean): ModernExtend {
        return tuyaModernExtend.dpBinary({name: 'contact', type: dataTypes.bool,
            valueOn: (invert) ? [true, true] : [true, false], valueOff: (invert) ? [false, false] : [false, true],
            readOnly: true, expose: e.contact(), ...args});
    },
    dpAction(args?: Partial<TuyaDPEnumLookupArgs>): ModernExtend {
        const {lookup} = args;
        return tuyaModernExtend.dpEnumLookup({name: 'action', type: dataTypes.number, readOnly: true,
            expose: e.action(Object.keys(lookup)), ...args});
    },
    dpIlluminance(args?: Partial<TuyaDPNumericArgs>): ModernExtend {
        return tuyaModernExtend.dpNumeric({name: 'illuminance', type: dataTypes.number, readOnly: true,
            expose: e.illuminance(), ...args});
    },
    dpGas(args?: Partial<TuyaDPBinaryArgs>, invert?: boolean): ModernExtend {
        return tuyaModernExtend.dpBinary({name: 'gas', type: dataTypes.enum,
            valueOn: (invert) ? [true, 1] : [true, 0], valueOff: (invert) ? [false, 0] : [false, 1],
            readOnly: true, expose: e.gas(), ...args});
    },
    dpOnOff(args?: Partial<TuyaDPBinaryArgs>): ModernExtend {
        const {readOnly} = args;
        return tuyaModernExtend.dpBinary({name: 'state', type: dataTypes.bool,
            valueOn: ['ON', true], valueOff: ['OFF', false], expose: e.switch().setAccess('state', readOnly ? ea.STATE : ea.STATE_SET), ...args});
    },
    dpPowerOnBehavior(args?: Partial<TuyaDPEnumLookupArgs>): ModernExtend {
        let {readOnly, lookup} = args;
        lookup = lookup || {'off': 0, 'on': 1, 'previous': 2};
        return tuyaModernExtend.dpEnumLookup({name: 'power_on_behavior', lookup: lookup, type: dataTypes.enum,
            expose: e.power_on_behavior(Object.keys(lookup)).withAccess(readOnly ? ea.STATE : ea.STATE_SET), ...args});
    },
    tuyaLight(args?: modernExtend.LightArgs & {minBrightness?: boolean, switchType?: boolean}) {
        args = {minBrightness: false, powerOnBehavior: false, switchType: false, ...args};
        if (args.colorTemp) {
            args.colorTemp = {startup: false, ...args.colorTemp};
        }
        if (args.color) {
            args.color = {applyRedFix: true, enhancedHue: false, ...(utils.isBoolean(args.color) ? {} : args.color)};
        }

        const result = modernExtend.light({...args, powerOnBehavior: false});

        result.fromZigbee.push(tuyaFz.brightness);
        result.toZigbee.push(tuyaTz.do_not_disturb);
        result.exposes.push(tuyaExposes.doNotDisturb());

        if (args.powerOnBehavior) {
            result.fromZigbee.push(tuyaFz.power_on_behavior_2);
            result.toZigbee.push(tuyaTz.power_on_behavior_2);
            if (args.endpointNames) {
                result.exposes.push(...args.endpointNames.map((ee) => e.power_on_behavior().withEndpoint(ee)));
            } else {
                result.exposes.push(e.power_on_behavior());
            }
        }

        if (args.switchType) {
            result.fromZigbee.push(tuyaFz.switch_type);
            result.toZigbee.push(tuyaTz.switch_type);
            result.exposes.push(tuyaExposes.switchType());
        }

        if (args.minBrightness) {
            result.fromZigbee.push(tuyaFz.min_brightness);
            result.toZigbee.push(tuyaTz.min_brightness);
            result.exposes = result.exposes.map((e) => utils.isLightExpose(e) ? e.withMinBrightness() : e);
        }

        if (args.color) {
            result.toZigbee.push(tuyaTz.color_power_on_behavior);
            result.exposes.push(tuyaExposes.colorPowerOnBehavior());
        }

        return result;
    },
<<<<<<< HEAD
    dpBacklightMode(args?: Partial<TuyaDPEnumLookupArgs>): ModernExtend {
        let {readOnly, lookup} = args;
        lookup = lookup || {'off': 0, 'normal': 1, 'inverted': 2};
        return tuyaModernExtend.dpEnumLookup({name: 'backlight_mode', lookup: lookup, type: dataTypes.enum,
            expose: tuyaExposes.backlightModeOffNormalInverted().withAccess(readOnly ? ea.STATE : ea.STATE_SET), ...args});
    },
    combineActions(actions: ModernExtend[]): ModernExtend {
        let newValues: (string|number)[] = [];
        let newFromZigbee: Fz.Converter[] = [];
        let description: string;
        // collect action values and handlers
        for (const actionME of actions) {
            const {exposes, fromZigbee} = actionME;
            newValues = newValues.concat((exposes[0] as exposes.Enum).values);
            description = (exposes[0] as exposes.Enum).description;
            newFromZigbee = newFromZigbee.concat(fromZigbee);
        }

        // create single enum-expose
        const exp = new exposes.Enum('action', ea.STATE, newValues).withDescription(description);

        return {exposes: [exp], fromZigbee: newFromZigbee, isModernExtend: true};
    },
    tuyaSwitchMode: (args?: Partial<modernExtend.EnumLookupArgs>) => modernExtend.enumLookup({
        name: 'switch_mode',
        lookup: {'switch': 0, 'scene': 1},
        cluster: 'manuSpecificTuya_3',
        attribute: 'switchMode',
        description: 'Work mode for switch',
        entityCategory: 'config',
        ...args,
    }),
    tuyaSwitch(args?: modernExtend.OnOffArgs & {switchMode?: boolean}): ModernExtend {
        args = {powerOnBehavior: false, ...args};
        const result = modernExtend.onOff({...args, powerOnBehavior: false});

        if (args.powerOnBehavior) {
            result.fromZigbee.push(tuyaFz.power_on_behavior_2);
            result.toZigbee.push(tuyaTz.power_on_behavior_2);
            if (args.endpointNames) {
                result.exposes.push(...args.endpointNames.map((ee) => e.power_on_behavior().withEndpoint(ee)));
            } else {
                result.exposes.push(e.power_on_behavior());
            }
        }

        if (args.switchMode) {
            if (args.endpointNames) {
                args.endpointNames.forEach(function(ep) {
                    const epExtend = tuyaModernExtend.tuyaSwitchMode({
                        description: `Switch mode ${ep}`,
                        endpointName: ep,
                    });
                    result.fromZigbee.push(...epExtend.fromZigbee);
                    result.toZigbee.push(...epExtend.toZigbee);
                    result.exposes.push(...epExtend.exposes);
                });
            } else {
                const extend = tuyaModernExtend.tuyaSwitchMode({description: 'Switch mode'});
                result.fromZigbee.push(...extend.fromZigbee);
                result.toZigbee.push(...extend.toZigbee);
                result.exposes.push(...extend.exposes);
            }
        }

        return result;
    },
    tuyaLedIndicator(): ModernExtend {
        const fromZigbee = [tuyaFz.backlight_mode_off_normal_inverted];
        const exp = tuyaExposes.backlightModeOffNormalInverted();
        const toZigbee = [tuyaTz.backlight_indicator_mode_1];

        return {exposes: [exp], toZigbee, fromZigbee, isModernExtend: true};
    },
    tuyaMagicPacket(): ModernExtend {
        return {configure: configureMagicPacket, isModernExtend: true};
=======
    tuyaOnOff: (args: {
        endpoints?: string[], powerOutageMemory?: boolean, powerOnBehavior2?: boolean, switchType?: boolean, backlightModeLowMediumHigh?: boolean,
        indicatorMode?: boolean, backlightModeOffNormalInverted?: boolean, backlightModeOffOn?: boolean, electricalMeasurements?: boolean,
        electricalMeasurementsFzConverter?: Fz.Converter, childLock?: boolean,
    }={}): ModernExtend => {
        const exposes: Expose[] = args.endpoints ? args.endpoints.map((ee) => e.switch().withEndpoint(ee)) : [e.switch()];
        const fromZigbee: Fz.Converter[] = [fz.on_off, fz.ignore_basic_report];
        const toZigbee: Tz.Converter[] = [tz.on_off];
        if (args.powerOutageMemory) {
            // Legacy, powerOnBehavior is preferred
            fromZigbee.push(tuyaFz.power_outage_memory);
            toZigbee.push(tuyaTz.power_on_behavior_1);
            exposes.push(tuyaExposes.powerOutageMemory());
        } else if (args.powerOnBehavior2) {
            fromZigbee.push(tuyaFz.power_on_behavior_2);
            toZigbee.push(tuyaTz.power_on_behavior_2);
            if (args.endpoints) {
                exposes.push(...args.endpoints.map((ee) => e.power_on_behavior().withEndpoint(ee)));
            } else {
                exposes.push(e.power_on_behavior());
            }
        } else {
            fromZigbee.push(tuyaFz.power_on_behavior_1);
            toZigbee.push(tuyaTz.power_on_behavior_1);
            exposes.push(e.power_on_behavior());
        }

        if (args.switchType) {
            fromZigbee.push(tuyaFz.switch_type);
            toZigbee.push(tuyaTz.switch_type);
            exposes.push(tuyaExposes.switchType());
        }

        if (args.backlightModeOffOn) {
            fromZigbee.push(tuyaFz.backlight_mode_off_on);
            exposes.push(tuyaExposes.backlightModeOffOn());
            toZigbee.push(tuyaTz.backlight_indicator_mode_2);
        }
        if (args.backlightModeLowMediumHigh) {
            fromZigbee.push(tuyaFz.backlight_mode_low_medium_high);
            exposes.push(tuyaExposes.backlightModeLowMediumHigh());
            toZigbee.push(tuyaTz.backlight_indicator_mode_1);
        }
        if (args.backlightModeOffNormalInverted) {
            fromZigbee.push(tuyaFz.backlight_mode_off_normal_inverted);
            exposes.push(tuyaExposes.backlightModeOffNormalInverted());
            toZigbee.push(tuyaTz.backlight_indicator_mode_1);
        }
        if (args.indicatorMode) {
            fromZigbee.push(tuyaFz.indicator_mode);
            exposes.push(tuyaExposes.indicatorMode());
            toZigbee.push(tuyaTz.backlight_indicator_mode_1);
        }

        if (args.electricalMeasurements) {
            fromZigbee.push((args.electricalMeasurementsFzConverter || fz.electrical_measurement), fz.metering);
            exposes.push(e.power(), e.current(), e.voltage(), e.energy());
        }
        if (args.childLock) {
            fromZigbee.push(tuyaFz.child_lock);
            toZigbee.push(tuyaTz.child_lock);
            exposes.push(e.child_lock());
        }
        return {exposes, fromZigbee, toZigbee, isModernExtend: true};
>>>>>>> 35937ce2
    },
};
export {tuyaModernExtend as modernExtend};

exports.exposes = tuyaExposes;
exports.modernExtend = tuyaModernExtend;
exports.tz = tuyaTz;
exports.fz = tuyaFz;
exports.enum = (value: number) => new Enum(value);
exports.bitmap = (value: number) => new Bitmap(value);
exports.valueConverter = valueConverter;
exports.valueConverterBasic = valueConverterBasic;
exports.sendDataPointBool = sendDataPointBool;
exports.sendDataPointEnum = sendDataPointEnum;
exports.onEventSetTime = onEventSetTime;
exports.onEventSetLocalTime = onEventSetLocalTime;
exports.onEventMeasurementPoll = onEventMeasurementPoll;
exports.skip = skip;
exports.configureMagicPacket = configureMagicPacket;
exports.fingerprint = fingerprint;
exports.whitelabel = whitelabel;
exports.dataTypes = dataTypes;<|MERGE_RESOLUTION|>--- conflicted
+++ resolved
@@ -1639,88 +1639,10 @@
 
         return result;
     },
-<<<<<<< HEAD
-    dpBacklightMode(args?: Partial<TuyaDPEnumLookupArgs>): ModernExtend {
-        let {readOnly, lookup} = args;
-        lookup = lookup || {'off': 0, 'normal': 1, 'inverted': 2};
-        return tuyaModernExtend.dpEnumLookup({name: 'backlight_mode', lookup: lookup, type: dataTypes.enum,
-            expose: tuyaExposes.backlightModeOffNormalInverted().withAccess(readOnly ? ea.STATE : ea.STATE_SET), ...args});
-    },
-    combineActions(actions: ModernExtend[]): ModernExtend {
-        let newValues: (string|number)[] = [];
-        let newFromZigbee: Fz.Converter[] = [];
-        let description: string;
-        // collect action values and handlers
-        for (const actionME of actions) {
-            const {exposes, fromZigbee} = actionME;
-            newValues = newValues.concat((exposes[0] as exposes.Enum).values);
-            description = (exposes[0] as exposes.Enum).description;
-            newFromZigbee = newFromZigbee.concat(fromZigbee);
-        }
-
-        // create single enum-expose
-        const exp = new exposes.Enum('action', ea.STATE, newValues).withDescription(description);
-
-        return {exposes: [exp], fromZigbee: newFromZigbee, isModernExtend: true};
-    },
-    tuyaSwitchMode: (args?: Partial<modernExtend.EnumLookupArgs>) => modernExtend.enumLookup({
-        name: 'switch_mode',
-        lookup: {'switch': 0, 'scene': 1},
-        cluster: 'manuSpecificTuya_3',
-        attribute: 'switchMode',
-        description: 'Work mode for switch',
-        entityCategory: 'config',
-        ...args,
-    }),
-    tuyaSwitch(args?: modernExtend.OnOffArgs & {switchMode?: boolean}): ModernExtend {
-        args = {powerOnBehavior: false, ...args};
-        const result = modernExtend.onOff({...args, powerOnBehavior: false});
-
-        if (args.powerOnBehavior) {
-            result.fromZigbee.push(tuyaFz.power_on_behavior_2);
-            result.toZigbee.push(tuyaTz.power_on_behavior_2);
-            if (args.endpointNames) {
-                result.exposes.push(...args.endpointNames.map((ee) => e.power_on_behavior().withEndpoint(ee)));
-            } else {
-                result.exposes.push(e.power_on_behavior());
-            }
-        }
-
-        if (args.switchMode) {
-            if (args.endpointNames) {
-                args.endpointNames.forEach(function(ep) {
-                    const epExtend = tuyaModernExtend.tuyaSwitchMode({
-                        description: `Switch mode ${ep}`,
-                        endpointName: ep,
-                    });
-                    result.fromZigbee.push(...epExtend.fromZigbee);
-                    result.toZigbee.push(...epExtend.toZigbee);
-                    result.exposes.push(...epExtend.exposes);
-                });
-            } else {
-                const extend = tuyaModernExtend.tuyaSwitchMode({description: 'Switch mode'});
-                result.fromZigbee.push(...extend.fromZigbee);
-                result.toZigbee.push(...extend.toZigbee);
-                result.exposes.push(...extend.exposes);
-            }
-        }
-
-        return result;
-    },
-    tuyaLedIndicator(): ModernExtend {
-        const fromZigbee = [tuyaFz.backlight_mode_off_normal_inverted];
-        const exp = tuyaExposes.backlightModeOffNormalInverted();
-        const toZigbee = [tuyaTz.backlight_indicator_mode_1];
-
-        return {exposes: [exp], toZigbee, fromZigbee, isModernExtend: true};
-    },
-    tuyaMagicPacket(): ModernExtend {
-        return {configure: configureMagicPacket, isModernExtend: true};
-=======
     tuyaOnOff: (args: {
         endpoints?: string[], powerOutageMemory?: boolean, powerOnBehavior2?: boolean, switchType?: boolean, backlightModeLowMediumHigh?: boolean,
         indicatorMode?: boolean, backlightModeOffNormalInverted?: boolean, backlightModeOffOn?: boolean, electricalMeasurements?: boolean,
-        electricalMeasurementsFzConverter?: Fz.Converter, childLock?: boolean,
+        electricalMeasurementsFzConverter?: Fz.Converter, childLock?: boolean, switchMode?: boolean,
     }={}): ModernExtend => {
         const exposes: Expose[] = args.endpoints ? args.endpoints.map((ee) => e.switch().withEndpoint(ee)) : [e.switch()];
         const fromZigbee: Fz.Converter[] = [fz.on_off, fz.ignore_basic_report];
@@ -1780,8 +1702,69 @@
             toZigbee.push(tuyaTz.child_lock);
             exposes.push(e.child_lock());
         }
+
+        if (args.switchMode) {
+            if (args.endpoints) {
+                args.endpoints.forEach(function(ep) {
+                    const epExtend = tuyaModernExtend.tuyaSwitchMode({
+                        description: `Switch mode ${ep}`,
+                        endpointName: ep,
+                    });
+                    result.fromZigbee.push(...epExtend.fromZigbee);
+                    result.toZigbee.push(...epExtend.toZigbee);
+                    result.exposes.push(...epExtend.exposes);
+                });
+            } else {
+                const extend = tuyaModernExtend.tuyaSwitchMode({description: 'Switch mode'});
+                result.fromZigbee.push(...extend.fromZigbee);
+                result.toZigbee.push(...extend.toZigbee);
+                result.exposes.push(...extend.exposes);
+            }
+        }
+
         return {exposes, fromZigbee, toZigbee, isModernExtend: true};
->>>>>>> 35937ce2
+    },
+    dpBacklightMode(args?: Partial<TuyaDPEnumLookupArgs>): ModernExtend {
+        let {readOnly, lookup} = args;
+        lookup = lookup || {'off': 0, 'normal': 1, 'inverted': 2};
+        return tuyaModernExtend.dpEnumLookup({name: 'backlight_mode', lookup: lookup, type: dataTypes.enum,
+            expose: tuyaExposes.backlightModeOffNormalInverted().withAccess(readOnly ? ea.STATE : ea.STATE_SET), ...args});
+    },
+    combineActions(actions: ModernExtend[]): ModernExtend {
+        let newValues: (string|number)[] = [];
+        let newFromZigbee: Fz.Converter[] = [];
+        let description: string;
+        // collect action values and handlers
+        for (const actionME of actions) {
+            const {exposes, fromZigbee} = actionME;
+            newValues = newValues.concat((exposes[0] as exposes.Enum).values);
+            description = (exposes[0] as exposes.Enum).description;
+            newFromZigbee = newFromZigbee.concat(fromZigbee);
+        }
+
+        // create single enum-expose
+        const exp = new exposes.Enum('action', ea.STATE, newValues).withDescription(description);
+
+        return {exposes: [exp], fromZigbee: newFromZigbee, isModernExtend: true};
+    },
+    tuyaSwitchMode: (args?: Partial<modernExtend.EnumLookupArgs>) => modernExtend.enumLookup({
+        name: 'switch_mode',
+        lookup: {'switch': 0, 'scene': 1},
+        cluster: 'manuSpecificTuya_3',
+        attribute: 'switchMode',
+        description: 'Work mode for switch',
+        entityCategory: 'config',
+        ...args,
+    }),
+    tuyaLedIndicator(): ModernExtend {
+        const fromZigbee = [tuyaFz.backlight_mode_off_normal_inverted];
+        const exp = tuyaExposes.backlightModeOffNormalInverted();
+        const toZigbee = [tuyaTz.backlight_indicator_mode_1];
+
+        return {exposes: [exp], toZigbee, fromZigbee, isModernExtend: true};
+    },
+    tuyaMagicPacket(): ModernExtend {
+        return {configure: configureMagicPacket, isModernExtend: true};
     },
 };
 export {tuyaModernExtend as modernExtend};
