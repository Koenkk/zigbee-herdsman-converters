--- conflicted
+++ resolved
@@ -2,14 +2,7 @@
 import tz from '../converters/toZigbee';
 import fz from '../converters/fromZigbee';
 import * as light from './light';
-<<<<<<< HEAD
-import {Fz, Tz, Extend, ModernExtend, Range} from './types';
-import {Enum, Numeric, access, Binary} from './exposes';
-import {KeyValue} from './types';
-import {getFromLookupByValue, isString, getFromLookup, postfixWithEndpointName, toNumber} from './utils';
-=======
 import {Extend} from './types';
->>>>>>> d6c48dc3
 const e = exposes.presets;
 
 const extend = {
@@ -153,129 +146,5 @@
     },
 };
 
-<<<<<<< HEAD
-const modernExtend = {
-    lightBrightnessColortempColor: (args: {
-        disableEffect?: boolean, supportsHueAndSaturation?: boolean, disableColorTempStartup?: boolean, preferHueAndSaturation?: boolean,
-        disablePowerOnBehavior?: boolean, colorTempRange?: Range,
-    }): ModernExtend => {
-        args = {
-            disableEffect: false, supportsHueAndSaturation: false, disableColorTempStartup: false, preferHueAndSaturation: false,
-            disablePowerOnBehavior: false, ...args,
-        };
-        const result = legacyExtend.light_onoff_brightness_colortemp_color(args);
-        return {...result, isModernExtend: true};
-    },
-    enumLookup: (args: {
-        name: string, lookup: KeyValue, cluster: string | number, attribute: string | {id: number, type: number}, description: string,
-        zigbeeCommandOptions?: {manufacturerCode: number}, readOnly?: boolean, endpoint?: string,
-    }): ModernExtend => {
-        const {name, lookup, cluster, attribute, description, zigbeeCommandOptions} = args;
-        const attributeKey = isString(attribute) ? attribute : attribute.id;
-        let expose = new Enum(name, args.readOnly ? access.STATE_GET : access.ALL, Object.keys(lookup)).withDescription(description);
-        if (args.endpoint) expose = expose.withEndpoint(args.endpoint);
-        const fromZigbee: Fz.Converter[] = [{
-            cluster: cluster.toString(),
-            type: ['attributeReport', 'readResponse'],
-            convert: (model, msg, publish, options, meta) => {
-                const attrname = (args.endpoint) ? postfixWithEndpointName(name, msg, model, meta) : name;
-                if (attributeKey in msg.data && attrname == expose.property) {
-                    return {[expose.property]: getFromLookupByValue(msg.data[attributeKey], lookup)};
-                }
-            },
-        }];
-        const toZigbee: Tz.Converter[] = [{
-            key: [name],
-            convertSet: args.readOnly ? undefined : async (entity, key, value, meta) => {
-                const payloadValue = getFromLookup(value, lookup);
-                const payload = isString(attribute) ? {[attribute]: payloadValue} : {[attribute.id]: {value: payloadValue, type: attribute.type}};
-                await entity.write(cluster, payload, zigbeeCommandOptions);
-                return {state: {[key]: value}};
-            },
-            convertGet: async (entity, key, meta) => {
-                // @ts-expect-error TODO fix zh type
-                await entity.read(cluster, [attributeKey], zigbeeCommandOptions);
-            },
-        }];
-        return {exposes: [expose], fromZigbee, toZigbee, isModernExtend: true};
-    },
-    numeric: (args: {
-        name: string, cluster: string | number, attribute: string | {id: number, type: number}, description: string,
-        zigbeeCommandOptions?: {manufacturerCode: number}, readOnly?: boolean, unit?: string,
-        valueMin?: number, valueMax?: number, valueStep?: number, scale?: number,
-    }): ModernExtend => {
-        const {name, cluster, attribute, description, zigbeeCommandOptions} = args;
-        const attributeKey = isString(attribute) ? attribute : attribute.id;
-
-        let expose = new Numeric(name, args.readOnly ? access.STATE_GET : access.ALL).withDescription(description)
-            .withValueMin((args.valueMin) ? args.valueMin : 0)
-            .withValueMax((args.valueMax) ? args.valueMax : 100)
-            .withValueStep((args.valueStep) ? args.valueStep : 1);
-        if (args.unit) expose = expose.withUnit(args.unit);
-
-        const fromZigbee: Fz.Converter[] = [{
-            cluster: cluster.toString(),
-            type: ['attributeReport', 'readResponse'],
-            convert: (model, msg, publish, options, meta) => {
-                if (attributeKey in msg.data) {
-                    const val = (args.scale) ? toNumber(msg.data[attributeKey]) / toNumber(args.scale) : msg.data[attributeKey];
-                    return {[expose.property]: val};
-                }
-            },
-        }];
-
-        const toZigbee: Tz.Converter[] = [{
-            key: [name],
-            convertSet: args.readOnly ? undefined : async (entity, key, value, meta) => {
-                const val = (args.scale) ? toNumber(value) * toNumber(args.scale) : value;
-                const payload = isString(attribute) ? {[attribute]: val} : {[attribute.id]: {value: val, type: attribute.type}};
-                await entity.write(cluster, payload, zigbeeCommandOptions);
-                return {state: {[key]: value}};
-            },
-            convertGet: async (entity, key, meta) => {
-                // @ts-expect-error TODO fix zh type
-                await entity.read(cluster, [attributeKey], zigbeeCommandOptions);
-            },
-        }];
-        return {exposes: [expose], fromZigbee, toZigbee, isModernExtend: true};
-    },
-    binary: (args: {
-        name: string, valueOn: string | number | boolean, valueOff: string | number | boolean,
-        cluster: string | number, attribute: string | {id: number, type: number}, description: string,
-        zigbeeCommandOptions?: {manufacturerCode: number}, readOnly?: boolean,
-    }): ModernExtend => {
-        const {name, valueOn, valueOff, cluster, attribute, description, zigbeeCommandOptions} = args;
-        const attributeKey = isString(attribute) ? attribute : attribute.id;
-        const expose = new Binary(name, args.readOnly ? access.STATE_GET : access.ALL, 'ON', 'OFF').withDescription(description);
-        const fromZigbee: Fz.Converter[] = [{
-            cluster,
-            type: ['attributeReport', 'readResponse'],
-            convert: (model, msg, publish, options, meta) => {
-                if (attributeKey in msg.data) {
-                    return {[expose.property]: getFromLookupByValue(msg.data[attributeKey], {'ON': valueOn, 'OFF': valueOff})};
-                }
-            },
-        }];
-        const toZigbee: Tz.Converter[] = [{
-            key: [name],
-            convertSet: args.readOnly ? undefined : async (entity, key, value, meta) => {
-                const payloadValue = getFromLookup(value, {'ON': valueOn, 'OFF': valueOff});
-                const payload = isString(attribute) ? {[attribute]: payloadValue} : {[attribute.id]: {value: payloadValue, type: attribute.type}};
-                await entity.write(cluster, payload, zigbeeCommandOptions);
-                return {state: {[key]: value}};
-            },
-            convertGet: async (entity, key, meta) => {
-                // @ts-expect-error TODO fix zh type
-                await entity.read(cluster, [attributeKey], zigbeeCommandOptions);
-            },
-        }];
-        return {exposes: [expose], fromZigbee, toZigbee, isModernExtend: true};
-    },
-};
-
-const extend = {...legacyExtend, ...modernExtend};
-
-=======
->>>>>>> d6c48dc3
 export default extend;
 module.exports = extend;