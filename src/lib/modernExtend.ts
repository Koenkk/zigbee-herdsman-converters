--- conflicted
+++ resolved
@@ -851,11 +851,7 @@
         }
     };
 
-<<<<<<< HEAD
-    return {meta, exposes, fromZigbee, configure, isModernExtend: true};
-=======
     return {meta, fromZigbee, exposes, configure, isModernExtend: true};
->>>>>>> 53b55128
 }
 
 export function pressure(args?: Partial<NumericArgs>): ModernExtend {
