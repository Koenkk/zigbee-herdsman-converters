--- conflicted
+++ resolved
@@ -9,11 +9,7 @@
 import {
     getFromLookupByValue, isString, isNumber, isObject, isEndpoint,
     getFromLookup, getEndpointName, assertNumber, postfixWithEndpointName,
-<<<<<<< HEAD
     noOccupancySince, precisionRound, batteryVoltageToPercentage, getOptions,
-=======
-    noOccupancySince, precisionRound,
->>>>>>> 5bdb3e26
 } from './utils';
 
 function getEndpointsWithInputCluster(device: Zh.Device, cluster: string | number) {
